What:		/sys/block/zram<id>/disksize
Date:		August 2010
Contact:	Nitin Gupta <ngupta@vflare.org>
Description:
		The disksize file is read-write and specifies the disk size
		which represents the limit on the *uncompressed* worth of data
		that can be stored in this disk.
		Unit: bytes

What:		/sys/block/zram<id>/initstate
Date:		August 2010
Contact:	Nitin Gupta <ngupta@vflare.org>
Description:
		The initstate file is read-only and shows the initialization
		state of the device.

What:		/sys/block/zram<id>/reset
Date:		August 2010
Contact:	Nitin Gupta <ngupta@vflare.org>
Description:
		The reset file is write-only and allows resetting the
		device. The reset operation frees all the memory associated
		with this device.

What:		/sys/block/zram<id>/max_comp_streams
Date:		February 2014
Contact:	Sergey Senozhatsky <sergey.senozhatsky@gmail.com>
Description:
		The max_comp_streams file is read-write and specifies the
		number of backend's zcomp_strm compression streams (number of
		concurrent compress operations).

What:		/sys/block/zram<id>/comp_algorithm
Date:		February 2014
Contact:	Sergey Senozhatsky <sergey.senozhatsky@gmail.com>
Description:
		The comp_algorithm file is read-write and lets to show
		available and selected compression algorithms, change
		compression algorithm selection.

What:		/sys/block/zram<id>/mem_used_max
Date:		August 2014
Contact:	Minchan Kim <minchan@kernel.org>
Description:
		The mem_used_max file is write-only and is used to reset
		the counter of maximum memory zram have consumed to store
		compressed data. For resetting the value, you should write
		"0". Otherwise, you could see -EINVAL.
		Unit: bytes

What:		/sys/block/zram<id>/mem_limit
Date:		August 2014
Contact:	Minchan Kim <minchan@kernel.org>
Description:
		The mem_limit file is write-only and specifies the maximum
		amount of memory ZRAM can use to store the compressed data.
		The limit could be changed in run time and "0" means disable
		the limit. No limit is the initial state.  Unit: bytes

What:		/sys/block/zram<id>/compact
Date:		August 2015
Contact:	Minchan Kim <minchan@kernel.org>
Description:
		The compact file is write-only and trigger compaction for
		allocator zrm uses. The allocator moves some objects so that
		it could free fragment space.

What:		/sys/block/zram<id>/io_stat
Date:		August 2015
Contact:	Sergey Senozhatsky <sergey.senozhatsky@gmail.com>
Description:
		The io_stat file is read-only and accumulates device's I/O
		statistics not accounted by block layer. For example,
		failed_reads, failed_writes, etc. File format is similar to
		block layer statistics file format.

What:		/sys/block/zram<id>/mm_stat
Date:		August 2015
Contact:	Sergey Senozhatsky <sergey.senozhatsky@gmail.com>
Description:
		The mm_stat file is read-only and represents device's mm
		statistics (orig_data_size, compr_data_size, etc.) in a format
		similar to block layer statistics file format.

What:		/sys/block/zram<id>/debug_stat
Date:		July 2016
Contact:	Sergey Senozhatsky <sergey.senozhatsky@gmail.com>
Description:
		The debug_stat file is read-only and represents various
		device's debugging info useful for kernel developers. Its
		format is not documented intentionally and may change
		anytime without any notice.

What:		/sys/block/zram<id>/backing_dev
Date:		June 2017
Contact:	Minchan Kim <minchan@kernel.org>
Description:
		The backing_dev file is read-write and set up backing
		device for zram to write incompressible pages.
		For using, user should enable CONFIG_ZRAM_WRITEBACK.

<<<<<<< HEAD
What:		/sys/block/zram<id>/use_dedup
Date:		March 2017
Contact:	Joonsoo Kim <iamjoonsoo.kim@lge.com>
Description:
		The use_dedup file is read-write and specifies deduplication
		feature is used or not. If enabled, duplicated data is
		managed by reference count and will not be stored in memory
		twice. Benefit of this feature largely depends on the workload
		so keep attention when use.
=======
What:		/sys/block/zram<id>/idle
Date:		November 2018
Contact:	Minchan Kim <minchan@kernel.org>
Description:
		idle file is write-only and mark zram slot as idle.
		If system has mounted debugfs, user can see which slots
		are idle via /sys/kernel/debug/zram/zram<id>/block_state

What:		/sys/block/zram<id>/writeback
Date:		November 2018
Contact:	Minchan Kim <minchan@kernel.org>
Description:
		The writeback file is write-only and trigger idle and/or
		huge page writeback to backing device.

What:		/sys/block/zram<id>/bd_stat
Date:		November 2018
Contact:	Minchan Kim <minchan@kernel.org>
Description:
		The bd_stat file is read-only and represents backing device's
		statistics (bd_count, bd_reads, bd_writes) in a format
		similar to block layer statistics file format.

What:		/sys/block/zram<id>/writeback_limit_enable
Date:		November 2018
Contact:	Minchan Kim <minchan@kernel.org>
Description:
		The writeback_limit_enable file is read-write and specifies
		eanbe of writeback_limit feature. "1" means eable the feature.
		No limit "0" is the initial state.

What:		/sys/block/zram<id>/writeback_limit
Date:		November 2018
Contact:	Minchan Kim <minchan@kernel.org>
Description:
		The writeback_limit file is read-write and specifies the maximum
		amount of writeback ZRAM can do. The limit could be changed
		in run time.
>>>>>>> 5564e263
<|MERGE_RESOLUTION|>--- conflicted
+++ resolved
@@ -99,7 +99,6 @@
 		device for zram to write incompressible pages.
 		For using, user should enable CONFIG_ZRAM_WRITEBACK.
 
-<<<<<<< HEAD
 What:		/sys/block/zram<id>/use_dedup
 Date:		March 2017
 Contact:	Joonsoo Kim <iamjoonsoo.kim@lge.com>
@@ -109,7 +108,7 @@
 		managed by reference count and will not be stored in memory
 		twice. Benefit of this feature largely depends on the workload
 		so keep attention when use.
-=======
+
 What:		/sys/block/zram<id>/idle
 Date:		November 2018
 Contact:	Minchan Kim <minchan@kernel.org>
@@ -147,5 +146,4 @@
 Description:
 		The writeback_limit file is read-write and specifies the maximum
 		amount of writeback ZRAM can do. The limit could be changed
-		in run time.
->>>>>>> 5564e263
+		in run time.