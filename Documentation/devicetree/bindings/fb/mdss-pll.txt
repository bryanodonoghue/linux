--- conflicted
+++ resolved
@@ -1,8 +1,4 @@
-<<<<<<< HEAD
-Qualcomm Technologies,Inc. MDSS pll for DSI/EDP/HDMI
-=======
 Qualcomm Technologies, Inc. MDSS pll for DSI/EDP/HDMI
->>>>>>> 4b19ee48
 
 mdss-pll is a pll controller device which supports pll devices that are
 compatiable with MIPI display serial interface specification, HDMI and edp.
