--- conflicted
+++ resolved
@@ -1,8 +1,4 @@
-<<<<<<< HEAD
-Qualcomm Technologies,Inc. MDSS MDP
-=======
 Qualcomm Technologies, Inc. MDSS MDP
->>>>>>> 4b19ee48
 
 MDSS is Mobile Display SubSystem which implements Linux framebuffer APIs to
 drive user interface to different panel interfaces. MDP driver is the core of
