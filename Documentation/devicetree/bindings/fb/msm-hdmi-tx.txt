<<<<<<< HEAD
* Qualcomm Technologies,Inc. HDMI Tx
=======
* Qualcomm Technologies, Inc. HDMI Tx
>>>>>>> 4b19ee48

Required properties:
- cell-index: hdmi tx controller index
- compatible: must be "qcom,hdmi-tx"
- reg: offset and length of the register regions(s) for the device.
- reg-names: a list of strings that map in order to the list of regs.

- hpd-gdsc-supply: phandle to the mdss gdsc regulator device tree node.
- hpd-5v-supply: phandle to the 5V regulator device tree node.
- core-vdda-supply: phandle to the HDMI vdda regulator device tree node.
- core-vcc-supply: phandle to the HDMI vcc regulator device tree node.
- qcom,supply-names: a list of strings that map in order
  to the list of supplies.
- qcom,min-voltage-level: specifies minimum voltage (uV) level
  of supply(ies) mentioned above.
- qcom,max-voltage-level: specifies maximum voltage (uV) level
  of supply(ies) mentioned above.
- qcom,enable-load: specifies the current (uA) that will be
  drawn from the enabled supply(ies) mentioned above.
- qcom,disable-load: specifies the current (uA) that will be
  drawn from the disabled supply(ies) mentioned above.

- qcom,hdmi-tx-cec: gpio for Consumer Electronics Control (cec) line.
- qcom,hdmi-tx-ddc-clk: gpio for Display Data Channel (ddc) clock line.
- qcom,hdmi-tx-ddc-data: gpio for ddc data line.

Optional properties:
- hpd-5v-en-supply: phandle to the 5V boost enable regulator device tree node.
- qcom,hdmi-tx-mux-sel: gpio required to toggle HDMI output between
  docking station, type A, and liquid device, type D, ports. Required
  property for liquid devices.
- qcom,hdmi-tx-ddc-mux-sel: gpio for ddc mux select.
- qcom,hdmi-tx-mux-en: gpio required to enable mux for HDMI output
  on liquid devices. Required property for liquid devices.
- qcom,hdmi-tx-mux-lpm: gpio required for hdmi mux configuration
  selection on liquid devices. Required property for liquid devices.
- qcom,conditional-power-on: Enables HPD conditionally on MTP targets.
  Required property for MTP devices which are reworked to expose HDMI port.
- qcom,hdmi-tx-hpd: gpio required for HDMI hot-plug detect. Required on
  platforms where companion chip is not used.
- pinctrl-names: a list of strings that map to the pinctrl states.
- pinctrl-0: list of phandles, each pointing at a pin configuration node.
...
- pinctrl-n: list of phandles, each pointing at a pin configuration node.
- qcom,conti-splash-enabled: Enables the hdmi continuous splash screen feature.
  HDMI interface will remain powered on from LK to kernel with continuous
  display of bootup logo.
- qcom,pluggable: boolean to enable hotplug feature.
- qcom,display-id: A string indicates the display ID for the controller.
		   The possible values are:
		   - "primary"
		   - "secondary"
		   - "tertiary"

[Optional child nodes]: These nodes are for devices which are
dependent on HDMI Tx controller. If HDMI Tx controller is disabled then
these devices will be disabled as well. Ex. HDMI Audio Codec device.

- qcom,msm-hdmi-audio-rx: Node for HDMI audio codec.
Required properties:
- compatible : "msm-hdmi-audio-codec-rx";

Example:
	mdss_hdmi_tx: qcom,hdmi_tx@fd922100 {
		cell-index = <0>;
		compatible = "qcom,hdmi-tx";
		reg =	<0xfd922100 0x35C>,
			<0xfd922500 0x7C>,
			<0xfc4b8000 0x60F0>,
			<0xfe2a0000 0xFFF>;
		reg-names = "core_physical", "phy_physical", "qfprom_physical",
			"hdcp_physical";

		hpd-gdsc-supply = <&gdsc_mdss>;
		hpd-5v-supply = <&pm8941_mvs2>;
		hpd-5v-en-supply = <&hdmi_vreg>;
		core-vdda-supply = <&pm8941_l12>;
		core-vcc-supply = <&pm8941_s3>;
		qcom,supply-names = "hpd-gdsc", "hpd-5v", "hpd-5v-en", "core-vdda", "core-vcc";
		qcom,min-voltage-level = <0 0 0 1800000 1800000>;
		qcom,max-voltage-level = <0 0 0 1800000 1800000>;
		qcom,enable-load = <0 0 0 1800000 0>;
		qcom,disable-load = <0 0 0 0 0>;

		qcom,hdmi-tx-ddc-mux-sel = <&pma8084_gpios 6 0>;
		qcom,hdmi-tx-cec = <&msmgpio 31 0>;
		qcom,hdmi-tx-ddc-clk = <&msmgpio 32 0>;
		qcom,hdmi-tx-ddc-data = <&msmgpio 33 0>;
		qcom,hdmi-tx-hpd = <&msmgpio 34 0>;

		qcom,hdmi-tx-mux-lpm = <&msmgpio 27 0>;
		qcom,hdmi-tx-mux-en = <&msmgpio 83 0>;
		qcom,hdmi-tx-mux-sel = <&msmgpio 85 0>;

		qcom,conditional-power-on;
		qcom,pluggable;
		qcom,display-id = "secondary";

		qcom,msm-hdmi-audio-rx {
			compatible = "qcom,msm-hdmi-audio-codec-rx";
		};
		pinctrl-names = "hdmi_hpd_active", "hdmi_ddc_active",
					"hdmi_cec_active", "hdmi_active",
					"hdmi_sleep";
		pinctrl-0 = <&mdss_hdmi_hpd_active &mdss_hdmi_ddc_suspend
							&mdss_hdmi_cec_suspend>;
		pinctrl-1 = <&mdss_hdmi_hpd_active &mdss_hdmi_ddc_active
							&mdss_hdmi_cec_suspend>;
		pinctrl-2 = <&mdss_hdmi_hpd_active &mdss_hdmi_cec_active
							&mdss_hdmi_ddc_suspend>;
		pinctrl-3 = <&mdss_hdmi_hpd_active &mdss_hdmi_ddc_active
							&mdss_hdmi_cec_active>;
		pinctrl-4 = <&mdss_hdmi_hpd_suspend &mdss_hdmi_ddc_suspend
							&mdss_hdmi_cec_suspend>;
	};<|MERGE_RESOLUTION|>--- conflicted
+++ resolved
@@ -1,8 +1,4 @@
-<<<<<<< HEAD
-* Qualcomm Technologies,Inc. HDMI Tx
-=======
 * Qualcomm Technologies, Inc. HDMI Tx
->>>>>>> 4b19ee48
 
 Required properties:
 - cell-index: hdmi tx controller index
