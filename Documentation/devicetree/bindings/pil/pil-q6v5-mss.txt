--- conflicted
+++ resolved
@@ -11,12 +11,8 @@
 - reg:		      Pairs of physical base addresses and region sizes of
 		      memory mapped registers.
 - reg-names:	      Names of the bases for the above registers. "qdsp6_base",
-<<<<<<< HEAD
-		      "rmb_base", and "restart_reg" are expected.
-=======
 		      "rmb_base", "restart_reg" or "restart_reg_sec"(optional
 		      for secure mode) are expected.
->>>>>>> 6b6cff37
 		      If "halt_base" is in same 4K pages this register then
 		      this will be defined else "halt_q6", "halt_modem",
 		      "halt_nc" is required.
