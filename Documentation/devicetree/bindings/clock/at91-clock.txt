--- conflicted
+++ resolved
@@ -18,87 +18,6 @@
 
 	"atmel,at91sam9x5-clk-slow-rc-osc":
 		at91 internal slow RC oscillator
-<<<<<<< HEAD
-
-	"atmel,<chip>-pmc":
-		at91 PMC (Power Management Controller)
-		All at91 specific clocks (clocks defined below) must be child
-		node of the PMC node.
-		<chip> can be: at91rm9200, at91sam9260, at91sam9261,
-		at91sam9263, at91sam9g45, at91sam9n12, at91sam9rl, at91sam9x5,
-		sama5d2, sama5d3 or sama5d4.
-
-	"atmel,at91sam9x5-clk-slow" (under sckc node)
-	or
-	"atmel,at91sam9260-clk-slow" (under pmc node):
-		at91 slow clk
-
-	"atmel,at91rm9200-clk-main-osc"
-	"atmel,at91sam9x5-clk-main-rc-osc"
-		at91 main clk sources
-
-	"atmel,at91sam9x5-clk-main"
-	"atmel,at91rm9200-clk-main":
-		at91 main clock
-
-	"atmel,at91rm9200-clk-master" or
-	"atmel,at91sam9x5-clk-master":
-		at91 master clock
-
-	"atmel,at91sam9x5-clk-peripheral" or
-	"atmel,at91rm9200-clk-peripheral":
-		at91 peripheral clocks
-
-	"atmel,at91rm9200-clk-pll" or
-	"atmel,at91sam9g45-clk-pll" or
-	"atmel,at91sam9g20-clk-pllb" or
-	"atmel,sama5d3-clk-pll":
-		at91 pll clocks
-
-	"atmel,at91sam9x5-clk-plldiv":
-		at91 plla divisor
-
-	"atmel,at91rm9200-clk-programmable" or
-	"atmel,at91sam9g45-clk-programmable" or
-	"atmel,at91sam9x5-clk-programmable":
-		at91 programmable clocks
-
-	"atmel,at91sam9x5-clk-smd":
-		at91 SMD (Soft Modem) clock
-
-	"atmel,at91rm9200-clk-system":
-		at91 system clocks
-
-	"atmel,at91rm9200-clk-usb" or
-	"atmel,at91sam9x5-clk-usb" or
-	"atmel,at91sam9n12-clk-usb":
-		at91 usb clock
-
-	"atmel,at91sam9x5-clk-utmi":
-		at91 utmi clock
-
-	"atmel,sama5d4-clk-h32mx":
-		at91 h32mx clock
-
-	"atmel,sama5d2-clk-generated":
-		at91 generated clock
-
-	"atmel,sama5d2-clk-audio-pll-frac":
-		at91 audio fractional pll
-
-	"atmel,sama5d2-clk-audio-pll-pad":
-		at91 audio pll CLK_AUDIO output pin
-
-	"atmel,sama5d2-clk-audio-pll-pmc"
-		at91 audio pll output on AUDIOPLLCLK that feeds the PMC
-		and can be used by peripheral clock or generic clock
-
-	"atmel,sama5d2-clk-i2s-mux" (under pmc node):
-		at91 I2S clock source selection
-
-Required properties for SCKC node:
-=======
->>>>>>> 0fd79184
 - reg : defines the IO memory reserved for the SCKC.
 - #size-cells : shall be 0 (reg is used to encode clk id).
 - #address-cells : shall be 1 (reg is used to encode clk id).
