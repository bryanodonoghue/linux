--- conflicted
+++ resolved
@@ -1443,11 +1443,7 @@
  * - FGP_CREAT: If page is not present then a new page is allocated using
  *   @gfp_mask and added to the page cache and the VM's LRU
  *   list. The page is returned locked and with an increased
-<<<<<<< HEAD
- *   refcount. Otherwise, NULL is returned.
-=======
  *   refcount.
->>>>>>> 80571db8
  * - FGP_FOR_MMAP: Similar to FGP_CREAT, only we want to allow the caller to do
  *   its own locking dance if the page is already in cache, or unlock the page
  *   before returning if we had to add the page to pagecache.
@@ -1519,17 +1515,10 @@
 		}
 
 		/*
-<<<<<<< HEAD
-		 * add_to_page_cache_lru lock's the page, and for mmap we expect
-		 * a unlocked page.
-		 */
-		if (fgp_flags & FGP_FOR_MMAP)
-=======
 		 * add_to_page_cache_lru locks the page, and for mmap we expect
 		 * an unlocked page.
 		 */
 		if (page && (fgp_flags & FGP_FOR_MMAP))
->>>>>>> 80571db8
 			unlock_page(page);
 	}
 
@@ -2312,16 +2301,10 @@
 					     struct file *fpin)
 {
 	int flags = vmf->flags;
-<<<<<<< HEAD
+
 	if (fpin)
 		return fpin;
 
-=======
-
-	if (fpin)
-		return fpin;
-
->>>>>>> 80571db8
 	/*
 	 * FAULT_FLAG_RETRY_NOWAIT means we don't want to wait on page locks or
 	 * anything, so we only pin the file and drop the mmap_sem if only
@@ -2352,14 +2335,11 @@
 	if (trylock_page(page))
 		return 1;
 
-<<<<<<< HEAD
-=======
 	/*
 	 * NOTE! This will make us return with VM_FAULT_RETRY, but with
 	 * the mmap_sem still held. That's how FAULT_FLAG_RETRY_NOWAIT
 	 * is supposed to work. We have way too many special cases..
 	 */
->>>>>>> 80571db8
 	if (vmf->flags & FAULT_FLAG_RETRY_NOWAIT)
 		return 0;
 
