/*
 * zsmalloc memory allocator
 *
 * Copyright (C) 2011  Nitin Gupta
 * Copyright (C) 2012, 2013 Minchan Kim
 *
 * This code is released using a dual license strategy: BSD/GPL
 * You can choose the license that better fits your requirements.
 *
 * Released under the terms of 3-clause BSD License
 * Released under the terms of GNU General Public License Version 2.0
 */

/*
 * Following is how we use various fields and flags of underlying
 * struct page(s) to form a zspage.
 *
 * Usage of struct page fields:
 *	page->private: points to zspage
 *	page->index: links together all component pages of a zspage
 *		For the huge page, this is always 0, so we use this field
 *		to store handle.
 *	page->page_type: first object offset in a subpage of zspage
 *
 * Usage of struct page flags:
 *	PG_private: identifies the first component page
 *	PG_owner_priv_1: identifies the huge component page
 *
 */

#define pr_fmt(fmt) KBUILD_MODNAME ": " fmt

/*
 * lock ordering:
 *	page_lock
 *	pool->lock
 *	zspage->lock
 */

#include <linux/module.h>
#include <linux/kernel.h>
#include <linux/sched.h>
#include <linux/bitops.h>
#include <linux/errno.h>
#include <linux/highmem.h>
#include <linux/string.h>
#include <linux/slab.h>
#include <linux/pgtable.h>
#include <asm/tlbflush.h>
#include <linux/cpumask.h>
#include <linux/cpu.h>
#include <linux/vmalloc.h>
#include <linux/preempt.h>
#include <linux/spinlock.h>
#include <linux/shrinker.h>
#include <linux/types.h>
#include <linux/debugfs.h>
#include <linux/zsmalloc.h>
#include <linux/zpool.h>
#include <linux/migrate.h>
#include <linux/wait.h>
#include <linux/pagemap.h>
#include <linux/fs.h>
#include <linux/local_lock.h>

#define ZSPAGE_MAGIC	0x58

/*
 * This must be power of 2 and greater than or equal to sizeof(link_free).
 * These two conditions ensure that any 'struct link_free' itself doesn't
 * span more than 1 page which avoids complex case of mapping 2 pages simply
 * to restore link_free pointer values.
 */
#define ZS_ALIGN		8

#define ZS_HANDLE_SIZE (sizeof(unsigned long))

/*
 * Object location (<PFN>, <obj_idx>) is encoded as
 * a single (unsigned long) handle value.
 *
 * Note that object index <obj_idx> starts from 0.
 *
 * This is made more complicated by various memory models and PAE.
 */

#ifndef MAX_POSSIBLE_PHYSMEM_BITS
#ifdef MAX_PHYSMEM_BITS
#define MAX_POSSIBLE_PHYSMEM_BITS MAX_PHYSMEM_BITS
#else
/*
 * If this definition of MAX_PHYSMEM_BITS is used, OBJ_INDEX_BITS will just
 * be PAGE_SHIFT
 */
#define MAX_POSSIBLE_PHYSMEM_BITS BITS_PER_LONG
#endif
#endif

#define _PFN_BITS		(MAX_POSSIBLE_PHYSMEM_BITS - PAGE_SHIFT)

/*
 * Head in allocated object should have OBJ_ALLOCATED_TAG
 * to identify the object was allocated or not.
 * It's okay to add the status bit in the least bit because
 * header keeps handle which is 4byte-aligned address so we
 * have room for two bit at least.
 */
#define OBJ_ALLOCATED_TAG 1

#define OBJ_TAG_BITS	1
#define OBJ_TAG_MASK	OBJ_ALLOCATED_TAG

#define OBJ_INDEX_BITS	(BITS_PER_LONG - _PFN_BITS - OBJ_TAG_BITS)
#define OBJ_INDEX_MASK	((_AC(1, UL) << OBJ_INDEX_BITS) - 1)

#define HUGE_BITS	1
#define FULLNESS_BITS	4
#define CLASS_BITS	8
#define MAGIC_VAL_BITS	8

#define MAX(a, b) ((a) >= (b) ? (a) : (b))

#define ZS_MAX_PAGES_PER_ZSPAGE	(_AC(CONFIG_ZSMALLOC_CHAIN_SIZE, UL))

/* ZS_MIN_ALLOC_SIZE must be multiple of ZS_ALIGN */
#define ZS_MIN_ALLOC_SIZE \
	MAX(32, (ZS_MAX_PAGES_PER_ZSPAGE << PAGE_SHIFT >> OBJ_INDEX_BITS))
/* each chunk includes extra space to keep handle */
#define ZS_MAX_ALLOC_SIZE	PAGE_SIZE

/*
 * On systems with 4K page size, this gives 255 size classes! There is a
 * trader-off here:
 *  - Large number of size classes is potentially wasteful as free page are
 *    spread across these classes
 *  - Small number of size classes causes large internal fragmentation
 *  - Probably its better to use specific size classes (empirically
 *    determined). NOTE: all those class sizes must be set as multiple of
 *    ZS_ALIGN to make sure link_free itself never has to span 2 pages.
 *
 *  ZS_MIN_ALLOC_SIZE and ZS_SIZE_CLASS_DELTA must be multiple of ZS_ALIGN
 *  (reason above)
 */
#define ZS_SIZE_CLASS_DELTA	(PAGE_SIZE >> CLASS_BITS)
#define ZS_SIZE_CLASSES	(DIV_ROUND_UP(ZS_MAX_ALLOC_SIZE - ZS_MIN_ALLOC_SIZE, \
				      ZS_SIZE_CLASS_DELTA) + 1)

/*
 * Pages are distinguished by the ratio of used memory (that is the ratio
 * of ->inuse objects to all objects that page can store). For example,
 * INUSE_RATIO_10 means that the ratio of used objects is > 0% and <= 10%.
 *
 * The number of fullness groups is not random. It allows us to keep
 * difference between the least busy page in the group (minimum permitted
 * number of ->inuse objects) and the most busy page (maximum permitted
 * number of ->inuse objects) at a reasonable value.
 */
enum fullness_group {
	ZS_INUSE_RATIO_0,
	ZS_INUSE_RATIO_10,
	/* NOTE: 8 more fullness groups here */
	ZS_INUSE_RATIO_99       = 10,
	ZS_INUSE_RATIO_100,
	NR_FULLNESS_GROUPS,
};

enum class_stat_type {
	/* NOTE: stats for 12 fullness groups here: from inuse 0 to 100 */
	ZS_OBJS_ALLOCATED       = NR_FULLNESS_GROUPS,
	ZS_OBJS_INUSE,
	NR_CLASS_STAT_TYPES,
};

struct zs_size_stat {
	unsigned long objs[NR_CLASS_STAT_TYPES];
};

#ifdef CONFIG_ZSMALLOC_STAT
static struct dentry *zs_stat_root;
#endif

static size_t huge_class_size;

struct size_class {
	struct list_head fullness_list[NR_FULLNESS_GROUPS];
	/*
	 * Size of objects stored in this class. Must be multiple
	 * of ZS_ALIGN.
	 */
	int size;
	int objs_per_zspage;
	/* Number of PAGE_SIZE sized pages to combine to form a 'zspage' */
	int pages_per_zspage;

	unsigned int index;
	struct zs_size_stat stats;
};

/*
 * Placed within free objects to form a singly linked list.
 * For every zspage, zspage->freeobj gives head of this list.
 *
 * This must be power of 2 and less than or equal to ZS_ALIGN
 */
struct link_free {
	union {
		/*
		 * Free object index;
		 * It's valid for non-allocated object
		 */
		unsigned long next;
		/*
		 * Handle of allocated object.
		 */
		unsigned long handle;
	};
};

struct zs_pool {
	const char *name;

	struct size_class *size_class[ZS_SIZE_CLASSES];
	struct kmem_cache *handle_cachep;
	struct kmem_cache *zspage_cachep;

	atomic_long_t pages_allocated;

	struct zs_pool_stats stats;

	/* Compact classes */
	struct shrinker *shrinker;

#ifdef CONFIG_ZSMALLOC_STAT
	struct dentry *stat_dentry;
#endif
	spinlock_t lock;
	atomic_t compaction_in_progress;
};

struct zspage {
	struct {
		unsigned int huge:HUGE_BITS;
		unsigned int fullness:FULLNESS_BITS;
		unsigned int class:CLASS_BITS + 1;
		unsigned int magic:MAGIC_VAL_BITS;
	};
	unsigned int inuse;
	unsigned int freeobj;
	struct page *first_page;
	struct list_head list; /* fullness list */
	struct zs_pool *pool;
	rwlock_t lock;
	struct rcu_head rcu_head;
};

struct mapping_area {
	local_lock_t lock;
	char *vm_buf; /* copy buffer for objects that span pages */
	char *vm_addr; /* address of kmap_atomic()'ed pages */
	enum zs_mapmode vm_mm; /* mapping mode */
};

/* huge object: pages_per_zspage == 1 && maxobj_per_zspage == 1 */
static void SetZsHugePage(struct zspage *zspage)
{
	zspage->huge = 1;
}

static bool ZsHugePage(struct zspage *zspage)
{
	return zspage->huge;
}

static void migrate_lock_init(struct zspage *zspage);
static void migrate_read_lock(struct zspage *zspage);
static void migrate_read_unlock(struct zspage *zspage);
static void migrate_write_lock(struct zspage *zspage);
static void migrate_write_unlock(struct zspage *zspage);

#ifdef CONFIG_COMPACTION
<<<<<<< HEAD
static void kick_deferred_free(struct zs_pool *pool);
static void init_deferred_free(struct zs_pool *pool);
static void SetZsPageMovable(struct zs_pool *pool, struct zspage *zspage);
#else
static void kick_deferred_free(struct zs_pool *pool) {}
static void init_deferred_free(struct zs_pool *pool) {}
=======
static void SetZsPageMovable(struct zs_pool *pool, struct zspage *zspage);
#else
>>>>>>> 8706905d
static void SetZsPageMovable(struct zs_pool *pool, struct zspage *zspage) {}
#endif

static int create_cache(struct zs_pool *pool)
{
	pool->handle_cachep = kmem_cache_create("zs_handle", ZS_HANDLE_SIZE,
					0, 0, NULL);
	if (!pool->handle_cachep)
		return 1;

	pool->zspage_cachep = kmem_cache_create("zspage", sizeof(struct zspage),
					0, 0, NULL);
	if (!pool->zspage_cachep) {
		kmem_cache_destroy(pool->handle_cachep);
		pool->handle_cachep = NULL;
		return 1;
	}

	return 0;
}

static void destroy_cache(struct zs_pool *pool)
{
	kmem_cache_destroy(pool->handle_cachep);
	/* Synchronize RCU to free zspage. */
	synchronize_rcu();
	kmem_cache_destroy(pool->zspage_cachep);
}

static unsigned long cache_alloc_handle(struct zs_pool *pool, gfp_t gfp)
{
	return (unsigned long)kmem_cache_alloc(pool->handle_cachep,
			gfp & ~(__GFP_HIGHMEM|__GFP_MOVABLE));
}

static void cache_free_handle(struct zs_pool *pool, unsigned long handle)
{
	kmem_cache_free(pool->handle_cachep, (void *)handle);
}

static struct zspage *cache_alloc_zspage(struct zs_pool *pool, gfp_t flags)
{
	return kmem_cache_zalloc(pool->zspage_cachep,
			flags & ~(__GFP_HIGHMEM|__GFP_MOVABLE));
}

static void cache_free_zspage(struct zs_pool *pool, struct zspage *zspage)
{
	kmem_cache_free(pool->zspage_cachep, zspage);
}

static void rcu_free_zspage(struct rcu_head *h)
{
	struct zspage *zspage = container_of(h, struct zspage, rcu_head);
	struct zs_pool *pool = zspage->pool;

	kmem_cache_free(pool->zspage_cachep, zspage);
}

/* pool->lock(which owns the handle) synchronizes races */
static void record_obj(unsigned long handle, unsigned long obj)
{
	*(unsigned long *)handle = obj;
}

/* zpool driver */

#ifdef CONFIG_ZPOOL

static void *zs_zpool_create(const char *name, gfp_t gfp)
{
	/*
	 * Ignore global gfp flags: zs_malloc() may be invoked from
	 * different contexts and its caller must provide a valid
	 * gfp mask.
	 */
	return zs_create_pool(name);
}

static void zs_zpool_destroy(void *pool)
{
	zs_destroy_pool(pool);
}

static int zs_zpool_malloc(void *pool, size_t size, gfp_t gfp,
			unsigned long *handle)
{
	*handle = zs_malloc(pool, size, gfp);

	if (IS_ERR_VALUE(*handle))
		return PTR_ERR((void *)*handle);
	return 0;
}
static void zs_zpool_free(void *pool, unsigned long handle)
{
	zs_free(pool, handle);
}

static void *zs_zpool_map(void *pool, unsigned long handle,
			enum zpool_mapmode mm)
{
	enum zs_mapmode zs_mm;

	switch (mm) {
	case ZPOOL_MM_RO:
		zs_mm = ZS_MM_RO;
		break;
	case ZPOOL_MM_WO:
		zs_mm = ZS_MM_WO;
		break;
	case ZPOOL_MM_RW:
	default:
		zs_mm = ZS_MM_RW;
		break;
	}

	return zs_map_object(pool, handle, zs_mm);
}
static void zs_zpool_unmap(void *pool, unsigned long handle)
{
	zs_unmap_object(pool, handle);
}

static u64 zs_zpool_total_size(void *pool)
{
	return zs_get_total_pages(pool) << PAGE_SHIFT;
}

static struct zpool_driver zs_zpool_driver = {
	.type =			  "zsmalloc",
	.owner =		  THIS_MODULE,
	.create =		  zs_zpool_create,
	.destroy =		  zs_zpool_destroy,
	.malloc_support_movable = true,
	.malloc =		  zs_zpool_malloc,
	.free =			  zs_zpool_free,
	.map =			  zs_zpool_map,
	.unmap =		  zs_zpool_unmap,
	.total_size =		  zs_zpool_total_size,
};

MODULE_ALIAS("zpool-zsmalloc");
#endif /* CONFIG_ZPOOL */

/* per-cpu VM mapping areas for zspage accesses that cross page boundaries */
static DEFINE_PER_CPU(struct mapping_area, zs_map_area) = {
	.lock	= INIT_LOCAL_LOCK(lock),
};

static __maybe_unused int is_first_page(struct page *page)
{
	return PagePrivate(page);
}

/* Protected by pool->lock */
static inline int get_zspage_inuse(struct zspage *zspage)
{
	return zspage->inuse;
}


static inline void mod_zspage_inuse(struct zspage *zspage, int val)
{
	zspage->inuse += val;
}

static inline struct page *get_first_page(struct zspage *zspage)
{
	struct page *first_page = zspage->first_page;

	VM_BUG_ON_PAGE(!is_first_page(first_page), first_page);
	return first_page;
}

static inline unsigned int get_first_obj_offset(struct page *page)
{
	return page->page_type;
}

static inline void set_first_obj_offset(struct page *page, unsigned int offset)
{
	page->page_type = offset;
}

static inline unsigned int get_freeobj(struct zspage *zspage)
{
	return zspage->freeobj;
}

static inline void set_freeobj(struct zspage *zspage, unsigned int obj)
{
	zspage->freeobj = obj;
}

static struct size_class *zspage_class(struct zs_pool *pool,
				       struct zspage *zspage)
{
	return pool->size_class[zspage->class];
}

/*
 * zsmalloc divides the pool into various size classes where each
 * class maintains a list of zspages where each zspage is divided
 * into equal sized chunks. Each allocation falls into one of these
 * classes depending on its size. This function returns index of the
 * size class which has chunk size big enough to hold the given size.
 */
static int get_size_class_index(int size)
{
	int idx = 0;

	if (likely(size > ZS_MIN_ALLOC_SIZE))
		idx = DIV_ROUND_UP(size - ZS_MIN_ALLOC_SIZE,
				ZS_SIZE_CLASS_DELTA);

	return min_t(int, ZS_SIZE_CLASSES - 1, idx);
}

static inline void class_stat_inc(struct size_class *class,
				int type, unsigned long cnt)
{
	class->stats.objs[type] += cnt;
}

static inline void class_stat_dec(struct size_class *class,
				int type, unsigned long cnt)
{
	class->stats.objs[type] -= cnt;
}

static inline unsigned long zs_stat_get(struct size_class *class, int type)
{
	return class->stats.objs[type];
}

#ifdef CONFIG_ZSMALLOC_STAT

static void __init zs_stat_init(void)
{
	if (!debugfs_initialized()) {
		pr_warn("debugfs not available, stat dir not created\n");
		return;
	}

	zs_stat_root = debugfs_create_dir("zsmalloc", NULL);
}

static void __exit zs_stat_exit(void)
{
	debugfs_remove_recursive(zs_stat_root);
}

static unsigned long zs_can_compact(struct size_class *class);

static int zs_stats_size_show(struct seq_file *s, void *v)
{
	int i, fg;
	struct zs_pool *pool = s->private;
	struct size_class *class;
	int objs_per_zspage;
	unsigned long obj_allocated, obj_used, pages_used, freeable;
	unsigned long total_objs = 0, total_used_objs = 0, total_pages = 0;
	unsigned long total_freeable = 0;
	unsigned long inuse_totals[NR_FULLNESS_GROUPS] = {0, };

	seq_printf(s, " %5s %5s %9s %9s %9s %9s %9s %9s %9s %9s %9s %9s %9s %13s %10s %10s %16s %8s\n",
			"class", "size", "10%", "20%", "30%", "40%",
			"50%", "60%", "70%", "80%", "90%", "99%", "100%",
			"obj_allocated", "obj_used", "pages_used",
			"pages_per_zspage", "freeable");

	for (i = 0; i < ZS_SIZE_CLASSES; i++) {

		class = pool->size_class[i];

		if (class->index != i)
			continue;

		spin_lock(&pool->lock);

		seq_printf(s, " %5u %5u ", i, class->size);
		for (fg = ZS_INUSE_RATIO_10; fg < NR_FULLNESS_GROUPS; fg++) {
			inuse_totals[fg] += zs_stat_get(class, fg);
			seq_printf(s, "%9lu ", zs_stat_get(class, fg));
		}

		obj_allocated = zs_stat_get(class, ZS_OBJS_ALLOCATED);
		obj_used = zs_stat_get(class, ZS_OBJS_INUSE);
		freeable = zs_can_compact(class);
		spin_unlock(&pool->lock);

		objs_per_zspage = class->objs_per_zspage;
		pages_used = obj_allocated / objs_per_zspage *
				class->pages_per_zspage;

		seq_printf(s, "%13lu %10lu %10lu %16d %8lu\n",
			   obj_allocated, obj_used, pages_used,
			   class->pages_per_zspage, freeable);

		total_objs += obj_allocated;
		total_used_objs += obj_used;
		total_pages += pages_used;
		total_freeable += freeable;
	}

	seq_puts(s, "\n");
	seq_printf(s, " %5s %5s ", "Total", "");

	for (fg = ZS_INUSE_RATIO_10; fg < NR_FULLNESS_GROUPS; fg++)
		seq_printf(s, "%9lu ", inuse_totals[fg]);

	seq_printf(s, "%13lu %10lu %10lu %16s %8lu\n",
		   total_objs, total_used_objs, total_pages, "",
		   total_freeable);

	return 0;
}
DEFINE_SHOW_ATTRIBUTE(zs_stats_size);

static void zs_pool_stat_create(struct zs_pool *pool, const char *name)
{
	if (!zs_stat_root) {
		pr_warn("no root stat dir, not creating <%s> stat dir\n", name);
		return;
	}

	pool->stat_dentry = debugfs_create_dir(name, zs_stat_root);

	debugfs_create_file("classes", S_IFREG | 0444, pool->stat_dentry, pool,
			    &zs_stats_size_fops);
}

static void zs_pool_stat_destroy(struct zs_pool *pool)
{
	debugfs_remove_recursive(pool->stat_dentry);
}

#else /* CONFIG_ZSMALLOC_STAT */
static void __init zs_stat_init(void)
{
}

static void __exit zs_stat_exit(void)
{
}

static inline void zs_pool_stat_create(struct zs_pool *pool, const char *name)
{
}

static inline void zs_pool_stat_destroy(struct zs_pool *pool)
{
}
#endif


/*
 * For each size class, zspages are divided into different groups
 * depending on their usage ratio. This function returns fullness
 * status of the given page.
 */
static int get_fullness_group(struct size_class *class, struct zspage *zspage)
{
	int inuse, objs_per_zspage, ratio;

	inuse = get_zspage_inuse(zspage);
	objs_per_zspage = class->objs_per_zspage;

	if (inuse == 0)
		return ZS_INUSE_RATIO_0;
	if (inuse == objs_per_zspage)
		return ZS_INUSE_RATIO_100;

	ratio = 100 * inuse / objs_per_zspage;
	/*
	 * Take integer division into consideration: a page with one inuse
	 * object out of 127 possible, will end up having 0 usage ratio,
	 * which is wrong as it belongs in ZS_INUSE_RATIO_10 fullness group.
	 */
	return ratio / 10 + 1;
}

/*
 * Each size class maintains various freelists and zspages are assigned
 * to one of these freelists based on the number of live objects they
 * have. This functions inserts the given zspage into the freelist
 * identified by <class, fullness_group>.
 */
static void insert_zspage(struct size_class *class,
				struct zspage *zspage,
				int fullness)
{
	class_stat_inc(class, fullness, 1);
	list_add(&zspage->list, &class->fullness_list[fullness]);
	zspage->fullness = fullness;
}

/*
 * This function removes the given zspage from the freelist identified
 * by <class, fullness_group>.
 */
static void remove_zspage(struct size_class *class, struct zspage *zspage)
{
	int fullness = zspage->fullness;

	VM_BUG_ON(list_empty(&class->fullness_list[fullness]));

	list_del_init(&zspage->list);
	class_stat_dec(class, fullness, 1);
}

/*
 * Each size class maintains zspages in different fullness groups depending
 * on the number of live objects they contain. When allocating or freeing
 * objects, the fullness status of the page can change, for instance, from
 * INUSE_RATIO_80 to INUSE_RATIO_70 when freeing an object. This function
 * checks if such a status change has occurred for the given page and
 * accordingly moves the page from the list of the old fullness group to that
 * of the new fullness group.
 */
static int fix_fullness_group(struct size_class *class, struct zspage *zspage)
{
	int newfg;

	newfg = get_fullness_group(class, zspage);
	if (newfg == zspage->fullness)
		goto out;

	remove_zspage(class, zspage);
	insert_zspage(class, zspage, newfg);
out:
	return newfg;
}

static void set_zspage(struct page *page, struct zspage *zspage)
{
	struct zspage __rcu **private = (struct zspage __rcu **)&page->private;

	rcu_assign_pointer(*private, zspage);
}

static struct zspage *get_zspage(struct page *page)
{
	struct zspage __rcu **private = (struct zspage __rcu **)&page->private;
	struct zspage *zspage;

	zspage = rcu_dereference_protected(*private, true);
	BUG_ON(zspage->magic != ZSPAGE_MAGIC);
	return zspage;
}

/* Only used in zs_page_migrate() to get zspage locklessly. */
static struct zspage *get_zspage_lockless(struct page *page)
{
	struct zspage __rcu **private = (struct zspage __rcu **)&page->private;

	return rcu_dereference(*private);
}

static struct page *get_next_page(struct page *page)
{
	struct zspage *zspage = get_zspage(page);

	if (unlikely(ZsHugePage(zspage)))
		return NULL;

	return (struct page *)page->index;
}

/**
 * obj_to_location - get (<page>, <obj_idx>) from encoded object value
 * @obj: the encoded object value
 * @page: page object resides in zspage
 * @obj_idx: object index
 */
static void obj_to_location(unsigned long obj, struct page **page,
				unsigned int *obj_idx)
{
	obj >>= OBJ_TAG_BITS;
	*page = pfn_to_page(obj >> OBJ_INDEX_BITS);
	*obj_idx = (obj & OBJ_INDEX_MASK);
}

static void obj_to_page(unsigned long obj, struct page **page)
{
	obj >>= OBJ_TAG_BITS;
	*page = pfn_to_page(obj >> OBJ_INDEX_BITS);
}

/**
 * location_to_obj - get obj value encoded from (<page>, <obj_idx>)
 * @page: page object resides in zspage
 * @obj_idx: object index
 */
static unsigned long location_to_obj(struct page *page, unsigned int obj_idx)
{
	unsigned long obj;

	obj = page_to_pfn(page) << OBJ_INDEX_BITS;
	obj |= obj_idx & OBJ_INDEX_MASK;
	obj <<= OBJ_TAG_BITS;

	return obj;
}

static unsigned long handle_to_obj(unsigned long handle)
{
	return *(unsigned long *)handle;
}

static inline bool obj_allocated(struct page *page, void *obj,
				 unsigned long *phandle)
{
	unsigned long handle;
	struct zspage *zspage = get_zspage(page);

	if (unlikely(ZsHugePage(zspage))) {
		VM_BUG_ON_PAGE(!is_first_page(page), page);
		handle = page->index;
	} else
		handle = *(unsigned long *)obj;

	if (!(handle & OBJ_ALLOCATED_TAG))
		return false;

	/* Clear all tags before returning the handle */
	*phandle = handle & ~OBJ_TAG_MASK;
	return true;
}

static void reset_page(struct page *page)
{
	__ClearPageMovable(page);
	ClearPagePrivate(page);
	set_zspage(page, NULL);
	page_mapcount_reset(page);
	page->index = 0;
}

static void __free_zspage(struct zs_pool *pool, struct size_class *class,
				struct zspage *zspage)
{
	struct page *page, *next;

	assert_spin_locked(&pool->lock);

	VM_BUG_ON(get_zspage_inuse(zspage));
	VM_BUG_ON(zspage->fullness != ZS_INUSE_RATIO_0);

	next = page = get_first_page(zspage);
	do {
		VM_BUG_ON_PAGE(!PageLocked(page), page);
		next = get_next_page(page);
		reset_page(page);
		dec_zone_page_state(page, NR_ZSPAGES);
		put_page(page);
		page = next;
	} while (page != NULL);

	call_rcu(&zspage->rcu_head, rcu_free_zspage);

	class_stat_dec(class, ZS_OBJS_ALLOCATED, class->objs_per_zspage);
	atomic_long_sub(class->pages_per_zspage, &pool->pages_allocated);
}

static void free_zspage(struct zs_pool *pool, struct size_class *class,
				struct zspage *zspage)
{
	VM_BUG_ON(get_zspage_inuse(zspage));
	VM_BUG_ON(list_empty(&zspage->list));

<<<<<<< HEAD
	/*
	 * Since zs_free couldn't be sleepable, this function cannot call
	 * lock_page. The page locks trylock_zspage got will be released
	 * by __free_zspage.
	 */
	if (!trylock_zspage(zspage)) {
		kick_deferred_free(pool);
		return;
	}

=======
>>>>>>> 8706905d
	remove_zspage(class, zspage);
	__free_zspage(pool, class, zspage);
}

/* Initialize a newly allocated zspage */
static void init_zspage(struct size_class *class, struct zspage *zspage)
{
	unsigned int freeobj = 1;
	unsigned long off = 0;
	struct page *page = get_first_page(zspage);

	while (page) {
		struct page *next_page;
		struct link_free *link;
		void *vaddr;

		set_first_obj_offset(page, off);

		vaddr = kmap_atomic(page);
		link = (struct link_free *)vaddr + off / sizeof(*link);

		while ((off += class->size) < PAGE_SIZE) {
			link->next = freeobj++ << OBJ_TAG_BITS;
			link += class->size / sizeof(*link);
		}

		/*
		 * We now come to the last (full or partial) object on this
		 * page, which must point to the first object on the next
		 * page (if present)
		 */
		next_page = get_next_page(page);
		if (next_page) {
			link->next = freeobj++ << OBJ_TAG_BITS;
		} else {
			/*
			 * Reset OBJ_TAG_BITS bit to last link to tell
			 * whether it's allocated object or not.
			 */
			link->next = -1UL << OBJ_TAG_BITS;
		}
		kunmap_atomic(vaddr);
		page = next_page;
		off %= PAGE_SIZE;
	}

	set_freeobj(zspage, 0);
}

static void create_page_chain(struct size_class *class, struct zspage *zspage,
				struct page *pages[])
{
	int i;
	struct page *page;
	struct page *prev_page = NULL;
	int nr_pages = class->pages_per_zspage;

	/*
	 * Allocate individual pages and link them together as:
	 * 1. all pages are linked together using page->index
	 * 2. each sub-page point to zspage using page->private
	 *
	 * we set PG_private to identify the first page (i.e. no other sub-page
	 * has this flag set).
	 */
	for (i = 0; i < nr_pages; i++) {
		page = pages[i];
		set_zspage(page, zspage);
		page->index = 0;
		if (i == 0) {
			zspage->first_page = page;
			SetPagePrivate(page);
			if (unlikely(class->objs_per_zspage == 1 &&
					class->pages_per_zspage == 1))
				SetZsHugePage(zspage);
		} else {
			prev_page->index = (unsigned long)page;
		}
		prev_page = page;
	}
}

/*
 * Allocate a zspage for the given size class
 */
static struct zspage *alloc_zspage(struct zs_pool *pool,
					struct size_class *class,
					gfp_t gfp)
{
	int i;
	struct page *pages[ZS_MAX_PAGES_PER_ZSPAGE];
	struct zspage *zspage = cache_alloc_zspage(pool, gfp);

	if (!zspage)
		return NULL;

	zspage->magic = ZSPAGE_MAGIC;
	migrate_lock_init(zspage);

	for (i = 0; i < class->pages_per_zspage; i++) {
		struct page *page;

		page = alloc_page(gfp);
		if (!page) {
			while (--i >= 0) {
				dec_zone_page_state(pages[i], NR_ZSPAGES);
				__free_page(pages[i]);
			}
			cache_free_zspage(pool, zspage);
			return NULL;
		}

		inc_zone_page_state(page, NR_ZSPAGES);
		pages[i] = page;
	}

	init_zspage(class, zspage);
	zspage->pool = pool;
	zspage->class = class->index;
<<<<<<< HEAD
=======
	/* RCU set_zspage() after zspage initialized. */
	create_page_chain(class, zspage, pages);
>>>>>>> 8706905d

	return zspage;
}

static struct zspage *find_get_zspage(struct size_class *class)
{
	int i;
	struct zspage *zspage;

	for (i = ZS_INUSE_RATIO_99; i >= ZS_INUSE_RATIO_0; i--) {
		zspage = list_first_entry_or_null(&class->fullness_list[i],
						  struct zspage, list);
		if (zspage)
			break;
	}

	return zspage;
}

static inline int __zs_cpu_up(struct mapping_area *area)
{
	/*
	 * Make sure we don't leak memory if a cpu UP notification
	 * and zs_init() race and both call zs_cpu_up() on the same cpu
	 */
	if (area->vm_buf)
		return 0;
	area->vm_buf = kmalloc(ZS_MAX_ALLOC_SIZE, GFP_KERNEL);
	if (!area->vm_buf)
		return -ENOMEM;
	return 0;
}

static inline void __zs_cpu_down(struct mapping_area *area)
{
	kfree(area->vm_buf);
	area->vm_buf = NULL;
}

static void *__zs_map_object(struct mapping_area *area,
			struct page *pages[2], int off, int size)
{
	int sizes[2];
	void *addr;
	char *buf = area->vm_buf;

	/* disable page faults to match kmap_atomic() return conditions */
	pagefault_disable();

	/* no read fastpath */
	if (area->vm_mm == ZS_MM_WO)
		goto out;

	sizes[0] = PAGE_SIZE - off;
	sizes[1] = size - sizes[0];

	/* copy object to per-cpu buffer */
	addr = kmap_atomic(pages[0]);
	memcpy(buf, addr + off, sizes[0]);
	kunmap_atomic(addr);
	addr = kmap_atomic(pages[1]);
	memcpy(buf + sizes[0], addr, sizes[1]);
	kunmap_atomic(addr);
out:
	return area->vm_buf;
}

static void __zs_unmap_object(struct mapping_area *area,
			struct page *pages[2], int off, int size)
{
	int sizes[2];
	void *addr;
	char *buf;

	/* no write fastpath */
	if (area->vm_mm == ZS_MM_RO)
		goto out;

	buf = area->vm_buf;
	buf = buf + ZS_HANDLE_SIZE;
	size -= ZS_HANDLE_SIZE;
	off += ZS_HANDLE_SIZE;

	sizes[0] = PAGE_SIZE - off;
	sizes[1] = size - sizes[0];

	/* copy per-cpu buffer to object */
	addr = kmap_atomic(pages[0]);
	memcpy(addr + off, buf, sizes[0]);
	kunmap_atomic(addr);
	addr = kmap_atomic(pages[1]);
	memcpy(addr, buf + sizes[0], sizes[1]);
	kunmap_atomic(addr);

out:
	/* enable page faults to match kunmap_atomic() return conditions */
	pagefault_enable();
}

static int zs_cpu_prepare(unsigned int cpu)
{
	struct mapping_area *area;

	area = &per_cpu(zs_map_area, cpu);
	return __zs_cpu_up(area);
}

static int zs_cpu_dead(unsigned int cpu)
{
	struct mapping_area *area;

	area = &per_cpu(zs_map_area, cpu);
	__zs_cpu_down(area);
	return 0;
}

static bool can_merge(struct size_class *prev, int pages_per_zspage,
					int objs_per_zspage)
{
	if (prev->pages_per_zspage == pages_per_zspage &&
		prev->objs_per_zspage == objs_per_zspage)
		return true;

	return false;
}

static bool zspage_full(struct size_class *class, struct zspage *zspage)
{
	return get_zspage_inuse(zspage) == class->objs_per_zspage;
}

static bool zspage_empty(struct zspage *zspage)
{
	return get_zspage_inuse(zspage) == 0;
}

/**
 * zs_lookup_class_index() - Returns index of the zsmalloc &size_class
 * that hold objects of the provided size.
 * @pool: zsmalloc pool to use
 * @size: object size
 *
 * Context: Any context.
 *
 * Return: the index of the zsmalloc &size_class that hold objects of the
 * provided size.
 */
unsigned int zs_lookup_class_index(struct zs_pool *pool, unsigned int size)
{
	struct size_class *class;

	class = pool->size_class[get_size_class_index(size)];

	return class->index;
}
EXPORT_SYMBOL_GPL(zs_lookup_class_index);

unsigned long zs_get_total_pages(struct zs_pool *pool)
{
	return atomic_long_read(&pool->pages_allocated);
}
EXPORT_SYMBOL_GPL(zs_get_total_pages);

/**
 * zs_map_object - get address of allocated object from handle.
 * @pool: pool from which the object was allocated
 * @handle: handle returned from zs_malloc
 * @mm: mapping mode to use
 *
 * Before using an object allocated from zs_malloc, it must be mapped using
 * this function. When done with the object, it must be unmapped using
 * zs_unmap_object.
 *
 * Only one object can be mapped per cpu at a time. There is no protection
 * against nested mappings.
 *
 * This function returns with preemption and page faults disabled.
 */
void *zs_map_object(struct zs_pool *pool, unsigned long handle,
			enum zs_mapmode mm)
{
	struct zspage *zspage;
	struct page *page;
	unsigned long obj, off;
	unsigned int obj_idx;

	struct size_class *class;
	struct mapping_area *area;
	struct page *pages[2];
	void *ret;

	/*
	 * Because we use per-cpu mapping areas shared among the
	 * pools/users, we can't allow mapping in interrupt context
	 * because it can corrupt another users mappings.
	 */
	BUG_ON(in_interrupt());

	/* It guarantees it can get zspage from handle safely */
	spin_lock(&pool->lock);
	obj = handle_to_obj(handle);
	obj_to_location(obj, &page, &obj_idx);
	zspage = get_zspage(page);

	/*
	 * migration cannot move any zpages in this zspage. Here, pool->lock
	 * is too heavy since callers would take some time until they calls
	 * zs_unmap_object API so delegate the locking from class to zspage
	 * which is smaller granularity.
	 */
	migrate_read_lock(zspage);
	spin_unlock(&pool->lock);

	class = zspage_class(pool, zspage);
	off = offset_in_page(class->size * obj_idx);

	local_lock(&zs_map_area.lock);
	area = this_cpu_ptr(&zs_map_area);
	area->vm_mm = mm;
	if (off + class->size <= PAGE_SIZE) {
		/* this object is contained entirely within a page */
		area->vm_addr = kmap_atomic(page);
		ret = area->vm_addr + off;
		goto out;
	}

	/* this object spans two pages */
	pages[0] = page;
	pages[1] = get_next_page(page);
	BUG_ON(!pages[1]);

	ret = __zs_map_object(area, pages, off, class->size);
out:
	if (likely(!ZsHugePage(zspage)))
		ret += ZS_HANDLE_SIZE;

	return ret;
}
EXPORT_SYMBOL_GPL(zs_map_object);

void zs_unmap_object(struct zs_pool *pool, unsigned long handle)
{
	struct zspage *zspage;
	struct page *page;
	unsigned long obj, off;
	unsigned int obj_idx;

	struct size_class *class;
	struct mapping_area *area;

	obj = handle_to_obj(handle);
	obj_to_location(obj, &page, &obj_idx);
	zspage = get_zspage(page);
	class = zspage_class(pool, zspage);
	off = offset_in_page(class->size * obj_idx);

	area = this_cpu_ptr(&zs_map_area);
	if (off + class->size <= PAGE_SIZE)
		kunmap_atomic(area->vm_addr);
	else {
		struct page *pages[2];

		pages[0] = page;
		pages[1] = get_next_page(page);
		BUG_ON(!pages[1]);

		__zs_unmap_object(area, pages, off, class->size);
	}
	local_unlock(&zs_map_area.lock);

	migrate_read_unlock(zspage);
}
EXPORT_SYMBOL_GPL(zs_unmap_object);

/**
 * zs_huge_class_size() - Returns the size (in bytes) of the first huge
 *                        zsmalloc &size_class.
 * @pool: zsmalloc pool to use
 *
 * The function returns the size of the first huge class - any object of equal
 * or bigger size will be stored in zspage consisting of a single physical
 * page.
 *
 * Context: Any context.
 *
 * Return: the size (in bytes) of the first huge zsmalloc &size_class.
 */
size_t zs_huge_class_size(struct zs_pool *pool)
{
	return huge_class_size;
}
EXPORT_SYMBOL_GPL(zs_huge_class_size);

static unsigned long obj_malloc(struct zs_pool *pool,
				struct zspage *zspage, unsigned long handle)
{
	int i, nr_page, offset;
	unsigned long obj;
	struct link_free *link;
	struct size_class *class;

	struct page *m_page;
	unsigned long m_offset;
	void *vaddr;

	class = pool->size_class[zspage->class];
	handle |= OBJ_ALLOCATED_TAG;
	obj = get_freeobj(zspage);

	offset = obj * class->size;
	nr_page = offset >> PAGE_SHIFT;
	m_offset = offset_in_page(offset);
	m_page = get_first_page(zspage);

	for (i = 0; i < nr_page; i++)
		m_page = get_next_page(m_page);

	vaddr = kmap_atomic(m_page);
	link = (struct link_free *)vaddr + m_offset / sizeof(*link);
	set_freeobj(zspage, link->next >> OBJ_TAG_BITS);
	if (likely(!ZsHugePage(zspage)))
		/* record handle in the header of allocated chunk */
		link->handle = handle;
	else
		/* record handle to page->index */
		zspage->first_page->index = handle;

	kunmap_atomic(vaddr);
	mod_zspage_inuse(zspage, 1);

	obj = location_to_obj(m_page, obj);

	return obj;
}


/**
 * zs_malloc - Allocate block of given size from pool.
 * @pool: pool to allocate from
 * @size: size of block to allocate
 * @gfp: gfp flags when allocating object
 *
 * On success, handle to the allocated object is returned,
 * otherwise an ERR_PTR().
 * Allocation requests with size > ZS_MAX_ALLOC_SIZE will fail.
 */
unsigned long zs_malloc(struct zs_pool *pool, size_t size, gfp_t gfp)
{
	unsigned long handle, obj;
	struct size_class *class;
	int newfg;
	struct zspage *zspage;

	if (unlikely(!size))
		return (unsigned long)ERR_PTR(-EINVAL);

	if (unlikely(size > ZS_MAX_ALLOC_SIZE))
		return (unsigned long)ERR_PTR(-ENOSPC);

	handle = cache_alloc_handle(pool, gfp);
	if (!handle)
		return (unsigned long)ERR_PTR(-ENOMEM);

	/* extra space in chunk to keep the handle */
	size += ZS_HANDLE_SIZE;
	class = pool->size_class[get_size_class_index(size)];

	/* pool->lock effectively protects the zpage migration */
	spin_lock(&pool->lock);
	zspage = find_get_zspage(class);
	if (likely(zspage)) {
		obj = obj_malloc(pool, zspage, handle);
		/* Now move the zspage to another fullness group, if required */
		fix_fullness_group(class, zspage);
		record_obj(handle, obj);
		class_stat_inc(class, ZS_OBJS_INUSE, 1);

		goto out;
	}

	spin_unlock(&pool->lock);

	zspage = alloc_zspage(pool, class, gfp);
	if (!zspage) {
		cache_free_handle(pool, handle);
		return (unsigned long)ERR_PTR(-ENOMEM);
	}

	spin_lock(&pool->lock);
	obj = obj_malloc(pool, zspage, handle);
	newfg = get_fullness_group(class, zspage);
	insert_zspage(class, zspage, newfg);
	record_obj(handle, obj);
	atomic_long_add(class->pages_per_zspage, &pool->pages_allocated);
	class_stat_inc(class, ZS_OBJS_ALLOCATED, class->objs_per_zspage);
	class_stat_inc(class, ZS_OBJS_INUSE, 1);

	/* We completely set up zspage so mark them as movable */
	SetZsPageMovable(pool, zspage);
out:
	spin_unlock(&pool->lock);

	return handle;
}
EXPORT_SYMBOL_GPL(zs_malloc);

static void obj_free(int class_size, unsigned long obj)
{
	struct link_free *link;
	struct zspage *zspage;
	struct page *f_page;
	unsigned long f_offset;
	unsigned int f_objidx;
	void *vaddr;

	obj_to_location(obj, &f_page, &f_objidx);
	f_offset = offset_in_page(class_size * f_objidx);
	zspage = get_zspage(f_page);

	vaddr = kmap_atomic(f_page);
	link = (struct link_free *)(vaddr + f_offset);

	/* Insert this object in containing zspage's freelist */
	if (likely(!ZsHugePage(zspage)))
		link->next = get_freeobj(zspage) << OBJ_TAG_BITS;
	else
		f_page->index = 0;
	set_freeobj(zspage, f_objidx);

	kunmap_atomic(vaddr);
	mod_zspage_inuse(zspage, -1);
}

void zs_free(struct zs_pool *pool, unsigned long handle)
{
	struct zspage *zspage;
	struct page *f_page;
	unsigned long obj;
	struct size_class *class;
	int fullness;

	if (IS_ERR_OR_NULL((void *)handle))
		return;

	/*
	 * The pool->lock protects the race with zpage's migration
	 * so it's safe to get the page from handle.
	 */
	spin_lock(&pool->lock);
	obj = handle_to_obj(handle);
	obj_to_page(obj, &f_page);
	zspage = get_zspage(f_page);
	class = zspage_class(pool, zspage);

	class_stat_dec(class, ZS_OBJS_INUSE, 1);
	obj_free(class->size, obj);

	fullness = fix_fullness_group(class, zspage);
	if (fullness == ZS_INUSE_RATIO_0)
		free_zspage(pool, class, zspage);

	spin_unlock(&pool->lock);
	cache_free_handle(pool, handle);
}
EXPORT_SYMBOL_GPL(zs_free);

static void zs_object_copy(struct size_class *class, unsigned long dst,
				unsigned long src)
{
	struct page *s_page, *d_page;
	unsigned int s_objidx, d_objidx;
	unsigned long s_off, d_off;
	void *s_addr, *d_addr;
	int s_size, d_size, size;
	int written = 0;

	s_size = d_size = class->size;

	obj_to_location(src, &s_page, &s_objidx);
	obj_to_location(dst, &d_page, &d_objidx);

	s_off = offset_in_page(class->size * s_objidx);
	d_off = offset_in_page(class->size * d_objidx);

	if (s_off + class->size > PAGE_SIZE)
		s_size = PAGE_SIZE - s_off;

	if (d_off + class->size > PAGE_SIZE)
		d_size = PAGE_SIZE - d_off;

	s_addr = kmap_atomic(s_page);
	d_addr = kmap_atomic(d_page);

	while (1) {
		size = min(s_size, d_size);
		memcpy(d_addr + d_off, s_addr + s_off, size);
		written += size;

		if (written == class->size)
			break;

		s_off += size;
		s_size -= size;
		d_off += size;
		d_size -= size;

		/*
		 * Calling kunmap_atomic(d_addr) is necessary. kunmap_atomic()
		 * calls must occurs in reverse order of calls to kmap_atomic().
		 * So, to call kunmap_atomic(s_addr) we should first call
		 * kunmap_atomic(d_addr). For more details see
		 * Documentation/mm/highmem.rst.
		 */
		if (s_off >= PAGE_SIZE) {
			kunmap_atomic(d_addr);
			kunmap_atomic(s_addr);
			s_page = get_next_page(s_page);
			s_addr = kmap_atomic(s_page);
			d_addr = kmap_atomic(d_page);
			s_size = class->size - written;
			s_off = 0;
		}

		if (d_off >= PAGE_SIZE) {
			kunmap_atomic(d_addr);
			d_page = get_next_page(d_page);
			d_addr = kmap_atomic(d_page);
			d_size = class->size - written;
			d_off = 0;
		}
	}

	kunmap_atomic(d_addr);
	kunmap_atomic(s_addr);
}

/*
 * Find alloced object in zspage from index object and
 * return handle.
 */
static unsigned long find_alloced_obj(struct size_class *class,
				      struct page *page, int *obj_idx)
{
	unsigned int offset;
	int index = *obj_idx;
	unsigned long handle = 0;
	void *addr = kmap_atomic(page);

	offset = get_first_obj_offset(page);
	offset += class->size * index;

	while (offset < PAGE_SIZE) {
		if (obj_allocated(page, addr + offset, &handle))
			break;

		offset += class->size;
		index++;
	}

	kunmap_atomic(addr);

	*obj_idx = index;

	return handle;
}

static void migrate_zspage(struct zs_pool *pool, struct zspage *src_zspage,
			   struct zspage *dst_zspage)
{
	unsigned long used_obj, free_obj;
	unsigned long handle;
	int obj_idx = 0;
	struct page *s_page = get_first_page(src_zspage);
	struct size_class *class = pool->size_class[src_zspage->class];

	while (1) {
		handle = find_alloced_obj(class, s_page, &obj_idx);
		if (!handle) {
			s_page = get_next_page(s_page);
			if (!s_page)
				break;
			obj_idx = 0;
			continue;
		}

		used_obj = handle_to_obj(handle);
		free_obj = obj_malloc(pool, dst_zspage, handle);
		zs_object_copy(class, free_obj, used_obj);
		obj_idx++;
		record_obj(handle, free_obj);
		obj_free(class->size, used_obj);

		/* Stop if there is no more space */
		if (zspage_full(class, dst_zspage))
			break;

		/* Stop if there are no more objects to migrate */
		if (zspage_empty(src_zspage))
			break;
	}
}

static struct zspage *isolate_src_zspage(struct size_class *class)
{
	struct zspage *zspage;
	int fg;

	for (fg = ZS_INUSE_RATIO_10; fg <= ZS_INUSE_RATIO_99; fg++) {
		zspage = list_first_entry_or_null(&class->fullness_list[fg],
						  struct zspage, list);
		if (zspage) {
			remove_zspage(class, zspage);
			return zspage;
		}
	}

	return zspage;
}

static struct zspage *isolate_dst_zspage(struct size_class *class)
{
	struct zspage *zspage;
	int fg;

	for (fg = ZS_INUSE_RATIO_99; fg >= ZS_INUSE_RATIO_10; fg--) {
		zspage = list_first_entry_or_null(&class->fullness_list[fg],
						  struct zspage, list);
		if (zspage) {
			remove_zspage(class, zspage);
			return zspage;
		}
	}

	return zspage;
}

/*
 * putback_zspage - add @zspage into right class's fullness list
 * @class: destination class
 * @zspage: target page
 *
 * Return @zspage's fullness status
 */
static int putback_zspage(struct size_class *class, struct zspage *zspage)
{
	int fullness;

	fullness = get_fullness_group(class, zspage);
	insert_zspage(class, zspage, fullness);

	return fullness;
}

static void migrate_lock_init(struct zspage *zspage)
{
	rwlock_init(&zspage->lock);
}

static void migrate_read_lock(struct zspage *zspage) __acquires(&zspage->lock)
{
	read_lock(&zspage->lock);
}

static void migrate_read_unlock(struct zspage *zspage) __releases(&zspage->lock)
{
	read_unlock(&zspage->lock);
}

static void migrate_write_lock(struct zspage *zspage)
{
	write_lock(&zspage->lock);
}

static void migrate_write_unlock(struct zspage *zspage)
{
	write_unlock(&zspage->lock);
}

#ifdef CONFIG_COMPACTION

static const struct movable_operations zsmalloc_mops;

static void replace_sub_page(struct size_class *class, struct zspage *zspage,
				struct page *newpage, struct page *oldpage)
{
	struct page *page;
	struct page *pages[ZS_MAX_PAGES_PER_ZSPAGE] = {NULL, };
	int idx = 0;

	page = get_first_page(zspage);
	do {
		if (page == oldpage)
			pages[idx] = newpage;
		else
			pages[idx] = page;
		idx++;
	} while ((page = get_next_page(page)) != NULL);

	create_page_chain(class, zspage, pages);
	set_first_obj_offset(newpage, get_first_obj_offset(oldpage));
	if (unlikely(ZsHugePage(zspage)))
		newpage->index = oldpage->index;
	__SetPageMovable(newpage, &zsmalloc_mops);
}

static bool zs_page_isolate(struct page *page, isolate_mode_t mode)
{
<<<<<<< HEAD
	/*
	 * Page is locked so zspage couldn't be destroyed. For detail, look at
	 * lock_zspage in free_zspage.
	 */
=======
>>>>>>> 8706905d
	VM_BUG_ON_PAGE(PageIsolated(page), page);

	return true;
}

static int zs_page_migrate(struct page *newpage, struct page *page,
		enum migrate_mode mode)
{
	struct zs_pool *pool;
	struct size_class *class;
	struct zspage *zspage;
	struct page *dummy;
	void *s_addr, *d_addr, *addr;
	unsigned int offset;
	unsigned long handle;
	unsigned long old_obj, new_obj;
	unsigned int obj_idx;

	/*
	 * We cannot support the _NO_COPY case here, because copy needs to
	 * happen under the zs lock, which does not work with
	 * MIGRATE_SYNC_NO_COPY workflow.
	 */
	if (mode == MIGRATE_SYNC_NO_COPY)
		return -EINVAL;

	VM_BUG_ON_PAGE(!PageIsolated(page), page);

	rcu_read_lock();
	zspage = get_zspage_lockless(page);
	if (!zspage) {
		rcu_read_unlock();
		return -EINVAL;
	}

	/*
	 * The pool's lock protects the race between zpage migration
	 * and zs_free. We check if the zspage is still in pool with
	 * pool->lock protection. If the zspage isn't in pool anymore,
	 * it should be freed by RCU soon.
	 */
	pool = zspage->pool;
	spin_lock(&pool->lock);
	class = zspage_class(pool, zspage);

	if (list_empty(&zspage->list)) {
		spin_unlock(&pool->lock);
		rcu_read_unlock();
		return -EINVAL;
	}

	/*
	 * Now the zspage is still on pool, and we held pool->lock,
	 * it can't be freed in the meantime.
	 */
	rcu_read_unlock();

	/* the migrate_write_lock protects zpage access via zs_map_object */
	migrate_write_lock(zspage);

	offset = get_first_obj_offset(page);
	s_addr = kmap_atomic(page);

	/*
	 * Here, any user cannot access all objects in the zspage so let's move.
	 */
	d_addr = kmap_atomic(newpage);
	copy_page(d_addr, s_addr);
	kunmap_atomic(d_addr);

	for (addr = s_addr + offset; addr < s_addr + PAGE_SIZE;
					addr += class->size) {
		if (obj_allocated(page, addr, &handle)) {

			old_obj = handle_to_obj(handle);
			obj_to_location(old_obj, &dummy, &obj_idx);
			new_obj = (unsigned long)location_to_obj(newpage,
								obj_idx);
			record_obj(handle, new_obj);
		}
	}
	kunmap_atomic(s_addr);

	replace_sub_page(class, zspage, newpage, page);
	/*
	 * Since we complete the data copy and set up new zspage structure,
	 * it's okay to release the pool's lock.
	 */
	spin_unlock(&pool->lock);
	migrate_write_unlock(zspage);

	get_page(newpage);
	if (page_zone(newpage) != page_zone(page)) {
		dec_zone_page_state(page, NR_ZSPAGES);
		inc_zone_page_state(newpage, NR_ZSPAGES);
	}

	reset_page(page);
	put_page(page);

	return MIGRATEPAGE_SUCCESS;
}

static void zs_page_putback(struct page *page)
{
	VM_BUG_ON_PAGE(!PageIsolated(page), page);
}

static const struct movable_operations zsmalloc_mops = {
	.isolate_page = zs_page_isolate,
	.migrate_page = zs_page_migrate,
	.putback_page = zs_page_putback,
};

<<<<<<< HEAD
/*
 * Caller should hold page_lock of all pages in the zspage
 * In here, we cannot use zspage meta data.
 */
static void async_free_zspage(struct work_struct *work)
{
	int i;
	struct size_class *class;
	struct zspage *zspage, *tmp;
	LIST_HEAD(free_pages);
	struct zs_pool *pool = container_of(work, struct zs_pool,
					free_work);

	for (i = 0; i < ZS_SIZE_CLASSES; i++) {
		class = pool->size_class[i];
		if (class->index != i)
			continue;

		spin_lock(&pool->lock);
		list_splice_init(&class->fullness_list[ZS_INUSE_RATIO_0],
				 &free_pages);
		spin_unlock(&pool->lock);
	}

	list_for_each_entry_safe(zspage, tmp, &free_pages, list) {
		list_del(&zspage->list);
		lock_zspage(zspage);

		spin_lock(&pool->lock);
		class = zspage_class(pool, zspage);
		__free_zspage(pool, class, zspage);
		spin_unlock(&pool->lock);
	}
};

static void kick_deferred_free(struct zs_pool *pool)
{
	schedule_work(&pool->free_work);
}

static void zs_flush_migration(struct zs_pool *pool)
{
	flush_work(&pool->free_work);
}

static void init_deferred_free(struct zs_pool *pool)
{
	INIT_WORK(&pool->free_work, async_free_zspage);
}

=======
>>>>>>> 8706905d
static void SetZsPageMovable(struct zs_pool *pool, struct zspage *zspage)
{
	struct page *page = get_first_page(zspage);

	do {
		WARN_ON(!trylock_page(page));
		__SetPageMovable(page, &zsmalloc_mops);
		unlock_page(page);
	} while ((page = get_next_page(page)) != NULL);
}
#endif

/*
 *
 * Based on the number of unused allocated objects calculate
 * and return the number of pages that we can free.
 */
static unsigned long zs_can_compact(struct size_class *class)
{
	unsigned long obj_wasted;
	unsigned long obj_allocated = zs_stat_get(class, ZS_OBJS_ALLOCATED);
	unsigned long obj_used = zs_stat_get(class, ZS_OBJS_INUSE);

	if (obj_allocated <= obj_used)
		return 0;

	obj_wasted = obj_allocated - obj_used;
	obj_wasted /= class->objs_per_zspage;

	return obj_wasted * class->pages_per_zspage;
}

static unsigned long __zs_compact(struct zs_pool *pool,
				  struct size_class *class)
{
	struct zspage *src_zspage = NULL;
	struct zspage *dst_zspage = NULL;
	unsigned long pages_freed = 0;

	/*
	 * protect the race between zpage migration and zs_free
	 * as well as zpage allocation/free
	 */
	spin_lock(&pool->lock);
	while (zs_can_compact(class)) {
		int fg;

		if (!dst_zspage) {
			dst_zspage = isolate_dst_zspage(class);
			if (!dst_zspage)
				break;
		}

		src_zspage = isolate_src_zspage(class);
		if (!src_zspage)
			break;

		migrate_write_lock(src_zspage);
		migrate_zspage(pool, src_zspage, dst_zspage);
		migrate_write_unlock(src_zspage);

		fg = putback_zspage(class, src_zspage);
		if (fg == ZS_INUSE_RATIO_0) {
			free_zspage(pool, class, src_zspage);
			pages_freed += class->pages_per_zspage;
		}
		src_zspage = NULL;

		if (get_fullness_group(class, dst_zspage) == ZS_INUSE_RATIO_100
		    || spin_is_contended(&pool->lock)) {
			putback_zspage(class, dst_zspage);
			dst_zspage = NULL;

			spin_unlock(&pool->lock);
			cond_resched();
			spin_lock(&pool->lock);
		}
	}

	if (src_zspage)
		putback_zspage(class, src_zspage);

	if (dst_zspage)
		putback_zspage(class, dst_zspage);

	spin_unlock(&pool->lock);

	return pages_freed;
}

unsigned long zs_compact(struct zs_pool *pool)
{
	int i;
	struct size_class *class;
	unsigned long pages_freed = 0;

	/*
	 * Pool compaction is performed under pool->lock so it is basically
	 * single-threaded. Having more than one thread in __zs_compact()
	 * will increase pool->lock contention, which will impact other
	 * zsmalloc operations that need pool->lock.
	 */
	if (atomic_xchg(&pool->compaction_in_progress, 1))
		return 0;

	for (i = ZS_SIZE_CLASSES - 1; i >= 0; i--) {
		class = pool->size_class[i];
		if (class->index != i)
			continue;
		pages_freed += __zs_compact(pool, class);
	}
	atomic_long_add(pages_freed, &pool->stats.pages_compacted);
	atomic_set(&pool->compaction_in_progress, 0);

	return pages_freed;
}
EXPORT_SYMBOL_GPL(zs_compact);

void zs_pool_stats(struct zs_pool *pool, struct zs_pool_stats *stats)
{
	memcpy(stats, &pool->stats, sizeof(struct zs_pool_stats));
}
EXPORT_SYMBOL_GPL(zs_pool_stats);

static unsigned long zs_shrinker_scan(struct shrinker *shrinker,
		struct shrink_control *sc)
{
	unsigned long pages_freed;
	struct zs_pool *pool = shrinker->private_data;

	/*
	 * Compact classes and calculate compaction delta.
	 * Can run concurrently with a manually triggered
	 * (by user) compaction.
	 */
	pages_freed = zs_compact(pool);

	return pages_freed ? pages_freed : SHRINK_STOP;
}

static unsigned long zs_shrinker_count(struct shrinker *shrinker,
		struct shrink_control *sc)
{
	int i;
	struct size_class *class;
	unsigned long pages_to_free = 0;
	struct zs_pool *pool = shrinker->private_data;

	for (i = ZS_SIZE_CLASSES - 1; i >= 0; i--) {
		class = pool->size_class[i];
		if (class->index != i)
			continue;

		pages_to_free += zs_can_compact(class);
	}

	return pages_to_free;
}

static void zs_unregister_shrinker(struct zs_pool *pool)
{
	shrinker_free(pool->shrinker);
}

static int zs_register_shrinker(struct zs_pool *pool)
{
	pool->shrinker = shrinker_alloc(0, "mm-zspool:%s", pool->name);
	if (!pool->shrinker)
		return -ENOMEM;

	pool->shrinker->scan_objects = zs_shrinker_scan;
	pool->shrinker->count_objects = zs_shrinker_count;
	pool->shrinker->batch = 0;
	pool->shrinker->private_data = pool;

	shrinker_register(pool->shrinker);

	return 0;
}

static int calculate_zspage_chain_size(int class_size)
{
	int i, min_waste = INT_MAX;
	int chain_size = 1;

	if (is_power_of_2(class_size))
		return chain_size;

	for (i = 1; i <= ZS_MAX_PAGES_PER_ZSPAGE; i++) {
		int waste;

		waste = (i * PAGE_SIZE) % class_size;
		if (waste < min_waste) {
			min_waste = waste;
			chain_size = i;
		}
	}

	return chain_size;
}

/**
 * zs_create_pool - Creates an allocation pool to work from.
 * @name: pool name to be created
 *
 * This function must be called before anything when using
 * the zsmalloc allocator.
 *
 * On success, a pointer to the newly created pool is returned,
 * otherwise NULL.
 */
struct zs_pool *zs_create_pool(const char *name)
{
	int i;
	struct zs_pool *pool;
	struct size_class *prev_class = NULL;

	pool = kzalloc(sizeof(*pool), GFP_KERNEL);
	if (!pool)
		return NULL;

	spin_lock_init(&pool->lock);
	atomic_set(&pool->compaction_in_progress, 0);

	pool->name = kstrdup(name, GFP_KERNEL);
	if (!pool->name)
		goto err;

	if (create_cache(pool))
		goto err;

	/*
	 * Iterate reversely, because, size of size_class that we want to use
	 * for merging should be larger or equal to current size.
	 */
	for (i = ZS_SIZE_CLASSES - 1; i >= 0; i--) {
		int size;
		int pages_per_zspage;
		int objs_per_zspage;
		struct size_class *class;
		int fullness;

		size = ZS_MIN_ALLOC_SIZE + i * ZS_SIZE_CLASS_DELTA;
		if (size > ZS_MAX_ALLOC_SIZE)
			size = ZS_MAX_ALLOC_SIZE;
		pages_per_zspage = calculate_zspage_chain_size(size);
		objs_per_zspage = pages_per_zspage * PAGE_SIZE / size;

		/*
		 * We iterate from biggest down to smallest classes,
		 * so huge_class_size holds the size of the first huge
		 * class. Any object bigger than or equal to that will
		 * endup in the huge class.
		 */
		if (pages_per_zspage != 1 && objs_per_zspage != 1 &&
				!huge_class_size) {
			huge_class_size = size;
			/*
			 * The object uses ZS_HANDLE_SIZE bytes to store the
			 * handle. We need to subtract it, because zs_malloc()
			 * unconditionally adds handle size before it performs
			 * size class search - so object may be smaller than
			 * huge class size, yet it still can end up in the huge
			 * class because it grows by ZS_HANDLE_SIZE extra bytes
			 * right before class lookup.
			 */
			huge_class_size -= (ZS_HANDLE_SIZE - 1);
		}

		/*
		 * size_class is used for normal zsmalloc operation such
		 * as alloc/free for that size. Although it is natural that we
		 * have one size_class for each size, there is a chance that we
		 * can get more memory utilization if we use one size_class for
		 * many different sizes whose size_class have same
		 * characteristics. So, we makes size_class point to
		 * previous size_class if possible.
		 */
		if (prev_class) {
			if (can_merge(prev_class, pages_per_zspage, objs_per_zspage)) {
				pool->size_class[i] = prev_class;
				continue;
			}
		}

		class = kzalloc(sizeof(struct size_class), GFP_KERNEL);
		if (!class)
			goto err;

		class->size = size;
		class->index = i;
		class->pages_per_zspage = pages_per_zspage;
		class->objs_per_zspage = objs_per_zspage;
		pool->size_class[i] = class;

		fullness = ZS_INUSE_RATIO_0;
		while (fullness < NR_FULLNESS_GROUPS) {
			INIT_LIST_HEAD(&class->fullness_list[fullness]);
			fullness++;
		}

		prev_class = class;
	}

	/* debug only, don't abort if it fails */
	zs_pool_stat_create(pool, name);

	/*
	 * Not critical since shrinker is only used to trigger internal
	 * defragmentation of the pool which is pretty optional thing.  If
	 * registration fails we still can use the pool normally and user can
	 * trigger compaction manually. Thus, ignore return code.
	 */
	zs_register_shrinker(pool);

	return pool;

err:
	zs_destroy_pool(pool);
	return NULL;
}
EXPORT_SYMBOL_GPL(zs_create_pool);

void zs_destroy_pool(struct zs_pool *pool)
{
	int i;

	zs_unregister_shrinker(pool);
	zs_pool_stat_destroy(pool);

	for (i = 0; i < ZS_SIZE_CLASSES; i++) {
		int fg;
		struct size_class *class = pool->size_class[i];

		if (!class)
			continue;

		if (class->index != i)
			continue;

		for (fg = ZS_INUSE_RATIO_0; fg < NR_FULLNESS_GROUPS; fg++) {
			if (list_empty(&class->fullness_list[fg]))
				continue;

			pr_err("Class-%d fullness group %d is not empty\n",
			       class->size, fg);
		}
		kfree(class);
	}

	destroy_cache(pool);
	kfree(pool->name);
	kfree(pool);
}
EXPORT_SYMBOL_GPL(zs_destroy_pool);

static int __init zs_init(void)
{
	int ret;

	ret = cpuhp_setup_state(CPUHP_MM_ZS_PREPARE, "mm/zsmalloc:prepare",
				zs_cpu_prepare, zs_cpu_dead);
	if (ret)
		goto out;

#ifdef CONFIG_ZPOOL
	zpool_register_driver(&zs_zpool_driver);
#endif

	zs_stat_init();

	return 0;

out:
	return ret;
}

static void __exit zs_exit(void)
{
#ifdef CONFIG_ZPOOL
	zpool_unregister_driver(&zs_zpool_driver);
#endif
	cpuhp_remove_state(CPUHP_MM_ZS_PREPARE);

	zs_stat_exit();
}

module_init(zs_init);
module_exit(zs_exit);

MODULE_LICENSE("Dual BSD/GPL");
MODULE_AUTHOR("Nitin Gupta <ngupta@vflare.org>");<|MERGE_RESOLUTION|>--- conflicted
+++ resolved
@@ -278,17 +278,8 @@
 static void migrate_write_unlock(struct zspage *zspage);
 
 #ifdef CONFIG_COMPACTION
-<<<<<<< HEAD
-static void kick_deferred_free(struct zs_pool *pool);
-static void init_deferred_free(struct zs_pool *pool);
 static void SetZsPageMovable(struct zs_pool *pool, struct zspage *zspage);
 #else
-static void kick_deferred_free(struct zs_pool *pool) {}
-static void init_deferred_free(struct zs_pool *pool) {}
-=======
-static void SetZsPageMovable(struct zs_pool *pool, struct zspage *zspage);
-#else
->>>>>>> 8706905d
 static void SetZsPageMovable(struct zs_pool *pool, struct zspage *zspage) {}
 #endif
 
@@ -860,19 +851,6 @@
 	VM_BUG_ON(get_zspage_inuse(zspage));
 	VM_BUG_ON(list_empty(&zspage->list));
 
-<<<<<<< HEAD
-	/*
-	 * Since zs_free couldn't be sleepable, this function cannot call
-	 * lock_page. The page locks trylock_zspage got will be released
-	 * by __free_zspage.
-	 */
-	if (!trylock_zspage(zspage)) {
-		kick_deferred_free(pool);
-		return;
-	}
-
-=======
->>>>>>> 8706905d
 	remove_zspage(class, zspage);
 	__free_zspage(pool, class, zspage);
 }
@@ -992,11 +970,8 @@
 	init_zspage(class, zspage);
 	zspage->pool = pool;
 	zspage->class = class->index;
-<<<<<<< HEAD
-=======
 	/* RCU set_zspage() after zspage initialized. */
 	create_page_chain(class, zspage, pages);
->>>>>>> 8706905d
 
 	return zspage;
 }
@@ -1704,13 +1679,6 @@
 
 static bool zs_page_isolate(struct page *page, isolate_mode_t mode)
 {
-<<<<<<< HEAD
-	/*
-	 * Page is locked so zspage couldn't be destroyed. For detail, look at
-	 * lock_zspage in free_zspage.
-	 */
-=======
->>>>>>> 8706905d
 	VM_BUG_ON_PAGE(PageIsolated(page), page);
 
 	return true;
@@ -1825,59 +1793,6 @@
 	.putback_page = zs_page_putback,
 };
 
-<<<<<<< HEAD
-/*
- * Caller should hold page_lock of all pages in the zspage
- * In here, we cannot use zspage meta data.
- */
-static void async_free_zspage(struct work_struct *work)
-{
-	int i;
-	struct size_class *class;
-	struct zspage *zspage, *tmp;
-	LIST_HEAD(free_pages);
-	struct zs_pool *pool = container_of(work, struct zs_pool,
-					free_work);
-
-	for (i = 0; i < ZS_SIZE_CLASSES; i++) {
-		class = pool->size_class[i];
-		if (class->index != i)
-			continue;
-
-		spin_lock(&pool->lock);
-		list_splice_init(&class->fullness_list[ZS_INUSE_RATIO_0],
-				 &free_pages);
-		spin_unlock(&pool->lock);
-	}
-
-	list_for_each_entry_safe(zspage, tmp, &free_pages, list) {
-		list_del(&zspage->list);
-		lock_zspage(zspage);
-
-		spin_lock(&pool->lock);
-		class = zspage_class(pool, zspage);
-		__free_zspage(pool, class, zspage);
-		spin_unlock(&pool->lock);
-	}
-};
-
-static void kick_deferred_free(struct zs_pool *pool)
-{
-	schedule_work(&pool->free_work);
-}
-
-static void zs_flush_migration(struct zs_pool *pool)
-{
-	flush_work(&pool->free_work);
-}
-
-static void init_deferred_free(struct zs_pool *pool)
-{
-	INIT_WORK(&pool->free_work, async_free_zspage);
-}
-
-=======
->>>>>>> 8706905d
 static void SetZsPageMovable(struct zs_pool *pool, struct zspage *zspage)
 {
 	struct page *page = get_first_page(zspage);
