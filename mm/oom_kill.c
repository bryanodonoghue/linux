--- conflicted
+++ resolved
@@ -614,18 +614,13 @@
 	if (!oom_reaper_th)
 		return;
 
-<<<<<<< HEAD
 	/* move the lock here to avoid scenario of queuing
 	 * the same task by both OOM killer and LMK.
 	 */
 	spin_lock(&oom_reaper_lock);
-	/* tsk is already queued? */
-	if (tsk == oom_reaper_list || tsk->oom_reaper_list) {
+	/* mm is already queued? */
+	if (test_and_set_bit(MMF_OOM_REAP_QUEUED, &tsk->signal->oom_mm->flags)) {
 		spin_unlock(&oom_reaper_lock);
-=======
-	/* mm is already queued? */
-	if (test_and_set_bit(MMF_OOM_REAP_QUEUED, &tsk->signal->oom_mm->flags))
->>>>>>> 8817a280
 		return;
 	}
 
