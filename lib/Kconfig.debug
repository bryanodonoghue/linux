menu "printk and dmesg options"

config PRINTK_TIME
	bool "Show timing information on printks"
	depends on PRINTK
	help
	  Selecting this option causes time stamps of the printk()
	  messages to be added to the output of the syslog() system
	  call and at the console.

	  The timestamp is always recorded internally, and exported
	  to /dev/kmsg. This flag just specifies if the timestamp should
	  be included, not that the timestamp is recorded.

	  The behavior is also controlled by the kernel command line
	  parameter printk.time=1. See Documentation/admin-guide/kernel-parameters.rst

config CONSOLE_LOGLEVEL_DEFAULT
	int "Default console loglevel (1-15)"
	range 1 15
	default "7"
	help
	  Default loglevel to determine what will be printed on the console.

	  Setting a default here is equivalent to passing in loglevel=<x> in
	  the kernel bootargs. loglevel=<x> continues to override whatever
	  value is specified here as well.

	  Note: This does not affect the log level of un-prefixed printk()
	  usage in the kernel. That is controlled by the MESSAGE_LOGLEVEL_DEFAULT
	  option.

config MESSAGE_LOGLEVEL_DEFAULT
	int "Default message log level (1-7)"
	range 1 7
	default "4"
	help
	  Default log level for printk statements with no specified priority.

	  This was hard-coded to KERN_WARNING since at least 2.6.10 but folks
	  that are auditing their logs closely may want to set it to a lower
	  priority.

	  Note: This does not affect what message level gets printed on the console
	  by default. To change that, use loglevel=<x> in the kernel bootargs,
	  or pick a different CONSOLE_LOGLEVEL_DEFAULT configuration value.

config BOOT_PRINTK_DELAY
	bool "Delay each boot printk message by N milliseconds"
	depends on DEBUG_KERNEL && PRINTK && GENERIC_CALIBRATE_DELAY
	help
	  This build option allows you to read kernel boot messages
	  by inserting a short delay after each one.  The delay is
	  specified in milliseconds on the kernel command line,
	  using "boot_delay=N".

	  It is likely that you would also need to use "lpj=M" to preset
	  the "loops per jiffie" value.
	  See a previous boot log for the "lpj" value to use for your
	  system, and then set "lpj=M" before setting "boot_delay=N".
	  NOTE:  Using this option may adversely affect SMP systems.
	  I.e., processors other than the first one may not boot up.
	  BOOT_PRINTK_DELAY also may cause LOCKUP_DETECTOR to detect
	  what it believes to be lockup conditions.

config DYNAMIC_DEBUG
	bool "Enable dynamic printk() support"
	default n
	depends on PRINTK
	depends on DEBUG_FS
	help

	  Compiles debug level messages into the kernel, which would not
	  otherwise be available at runtime. These messages can then be
	  enabled/disabled based on various levels of scope - per source file,
	  function, module, format string, and line number. This mechanism
	  implicitly compiles in all pr_debug() and dev_dbg() calls, which
	  enlarges the kernel text size by about 2%.

	  If a source file is compiled with DEBUG flag set, any
	  pr_debug() calls in it are enabled by default, but can be
	  disabled at runtime as below.  Note that DEBUG flag is
	  turned on by many CONFIG_*DEBUG* options.

	  Usage:

	  Dynamic debugging is controlled via the 'dynamic_debug/control' file,
	  which is contained in the 'debugfs' filesystem. Thus, the debugfs
	  filesystem must first be mounted before making use of this feature.
	  We refer the control file as: <debugfs>/dynamic_debug/control. This
	  file contains a list of the debug statements that can be enabled. The
	  format for each line of the file is:

		filename:lineno [module]function flags format

	  filename : source file of the debug statement
	  lineno : line number of the debug statement
	  module : module that contains the debug statement
	  function : function that contains the debug statement
          flags : '=p' means the line is turned 'on' for printing
          format : the format used for the debug statement

	  From a live system:

		nullarbor:~ # cat <debugfs>/dynamic_debug/control
		# filename:lineno [module]function flags format
		fs/aio.c:222 [aio]__put_ioctx =_ "__put_ioctx:\040freeing\040%p\012"
		fs/aio.c:248 [aio]ioctx_alloc =_ "ENOMEM:\040nr_events\040too\040high\012"
		fs/aio.c:1770 [aio]sys_io_cancel =_ "calling\040cancel\012"

	  Example usage:

		// enable the message at line 1603 of file svcsock.c
		nullarbor:~ # echo -n 'file svcsock.c line 1603 +p' >
						<debugfs>/dynamic_debug/control

		// enable all the messages in file svcsock.c
		nullarbor:~ # echo -n 'file svcsock.c +p' >
						<debugfs>/dynamic_debug/control

		// enable all the messages in the NFS server module
		nullarbor:~ # echo -n 'module nfsd +p' >
						<debugfs>/dynamic_debug/control

		// enable all 12 messages in the function svc_process()
		nullarbor:~ # echo -n 'func svc_process +p' >
						<debugfs>/dynamic_debug/control

		// disable all 12 messages in the function svc_process()
		nullarbor:~ # echo -n 'func svc_process -p' >
						<debugfs>/dynamic_debug/control

	  See Documentation/admin-guide/dynamic-debug-howto.rst for additional
	  information.

config DEBUG_MODULE_LOAD_INFO
        bool "Use prints for module info under a debug flag"
	help
	  If you say Y here the resulting kernel image will include
          debug prints which was kept under DEBUG_MODULE_LOAD_INFO.
          This will be used by developer to debug loadable modules in
	  the kernel.
	  Say Y here only if you plan to debug the kernel.

	  If unsure, say N.


endmenu # "printk and dmesg options"

menu "Compile-time checks and compiler options"

config DEBUG_INFO
	bool "Compile the kernel with debug info"
	depends on DEBUG_KERNEL && !COMPILE_TEST
	help
          If you say Y here the resulting kernel image will include
	  debugging info resulting in a larger kernel image.
	  This adds debug symbols to the kernel and modules (gcc -g), and
	  is needed if you intend to use kernel crashdump or binary object
	  tools like crash, kgdb, LKCD, gdb, etc on the kernel.
	  Say Y here only if you plan to debug the kernel.

	  If unsure, say N.

config DEBUG_INFO_REDUCED
	bool "Reduce debugging information"
	depends on DEBUG_INFO
	help
	  If you say Y here gcc is instructed to generate less debugging
	  information for structure types. This means that tools that
	  need full debugging information (like kgdb or systemtap) won't
	  be happy. But if you merely need debugging information to
	  resolve line numbers there is no loss. Advantage is that
	  build directory object sizes shrink dramatically over a full
	  DEBUG_INFO build and compile times are reduced too.
	  Only works with newer gcc versions.

config DEBUG_INFO_SPLIT
	bool "Produce split debuginfo in .dwo files"
	depends on DEBUG_INFO && !FRV
	help
	  Generate debug info into separate .dwo files. This significantly
	  reduces the build directory size for builds with DEBUG_INFO,
	  because it stores the information only once on disk in .dwo
	  files instead of multiple times in object files and executables.
	  In addition the debug information is also compressed.

	  Requires recent gcc (4.7+) and recent gdb/binutils.
	  Any tool that packages or reads debug information would need
	  to know about the .dwo files and include them.
	  Incompatible with older versions of ccache.

config DEBUG_INFO_DWARF4
	bool "Generate dwarf4 debuginfo"
	depends on DEBUG_INFO
	help
	  Generate dwarf4 debug info. This requires recent versions
	  of gcc and gdb. It makes the debug information larger.
	  But it significantly improves the success of resolving
	  variables in gdb on optimized code.

config GDB_SCRIPTS
	bool "Provide GDB scripts for kernel debugging"
	depends on DEBUG_INFO
	help
	  This creates the required links to GDB helper scripts in the
	  build directory. If you load vmlinux into gdb, the helper
	  scripts will be automatically imported by gdb as well, and
	  additional functions are available to analyze a Linux kernel
	  instance. See Documentation/dev-tools/gdb-kernel-debugging.rst
	  for further details.

config ENABLE_WARN_DEPRECATED
	bool "Enable __deprecated logic"
	default y
	help
	  Enable the __deprecated logic in the kernel build.
	  Disable this to suppress the "warning: 'foo' is deprecated
	  (declared at kernel/power/somefile.c:1234)" messages.

config ENABLE_MUST_CHECK
	bool "Enable __must_check logic"
	default y
	help
	  Enable the __must_check logic in the kernel build.  Disable this to
	  suppress the "warning: ignoring return value of 'foo', declared with
	  attribute warn_unused_result" messages.

config FRAME_WARN
	int "Warn for stack frames larger than (needs gcc 4.4)"
	range 0 8192
	default 3072 if KASAN_EXTRA
	default 2048 if GCC_PLUGIN_LATENT_ENTROPY
	default 1280 if (!64BIT && PARISC)
	default 1024 if (!64BIT && !PARISC)
	default 2048 if 64BIT
	help
	  Tell gcc to warn at build time for stack frames larger than this.
	  Setting this too low will cause a lot of warnings.
	  Setting it to 0 disables the warning.
	  Requires gcc 4.4

config STRIP_ASM_SYMS
	bool "Strip assembler-generated symbols during link"
	default n
	help
	  Strip internal assembler-generated symbols during a link (symbols
	  that look like '.Lxxx') so they don't pollute the output of
	  get_wchan() and suchlike.

config READABLE_ASM
        bool "Generate readable assembler code"
        depends on DEBUG_KERNEL
        help
          Disable some compiler optimizations that tend to generate human unreadable
          assembler output. This may make the kernel slightly slower, but it helps
          to keep kernel developers who have to stare a lot at assembler listings
          sane.

config UNUSED_SYMBOLS
	bool "Enable unused/obsolete exported symbols"
	default y if X86
	help
	  Unused but exported symbols make the kernel needlessly bigger.  For
	  that reason most of these unused exports will soon be removed.  This
	  option is provided temporarily to provide a transition period in case
	  some external kernel module needs one of these symbols anyway. If you
	  encounter such a case in your module, consider if you are actually
	  using the right API.  (rationale: since nobody in the kernel is using
	  this in a module, there is a pretty good chance it's actually the
	  wrong interface to use).  If you really need the symbol, please send a
	  mail to the linux kernel mailing list mentioning the symbol and why
	  you really need it, and what the merge plan to the mainline kernel for
	  your module is.

config PAGE_OWNER
	bool "Track page owner"
	depends on DEBUG_KERNEL && STACKTRACE_SUPPORT
	select DEBUG_FS
	select STACKTRACE
	select STACKDEPOT
	select PAGE_EXTENSION
	help
	  This keeps track of what call chain is the owner of a page, may
	  help to find bare alloc_page(s) leaks. Even if you include this
	  feature on your build, it is disabled in default. You should pass
	  "page_owner=on" to boot parameter in order to enable it. Eats
	  a fair amount of memory if enabled. See tools/vm/page_owner_sort.c
	  for user-space helper.

	  If unsure, say N.

config PAGE_OWNER_ENABLE_DEFAULT
	bool "Enable Track page owner by default"
	depends on PAGE_OWNER
	---help---
	  This keeps track of what call chain is the owner of a page, may
	  help to find bare alloc_page(s) leaks. If you include this
	  feature on your build, it is enabled by default. You should pass
	  "page_owner=off" to boot parameter in order to disable it. Eats
	  a fair amount of memory if enabled. See tools/vm/page_owner_sort.c
	  for user-space helper.

config DEBUG_FS
	bool "Debug Filesystem"
	help
	  debugfs is a virtual file system that kernel developers use to put
	  debugging files into.  Enable this option to be able to read and
	  write to these files.

	  For detailed documentation on the debugfs API, see
	  Documentation/filesystems/.

	  If unsure, say N.

config HEADERS_CHECK
	bool "Run 'make headers_check' when building vmlinux"
	depends on !UML
	help
	  This option will extract the user-visible kernel headers whenever
	  building the kernel, and will run basic sanity checks on them to
	  ensure that exported files do not attempt to include files which
	  were not exported, etc.

	  If you're making modifications to header files which are
	  relevant for userspace, say 'Y', and check the headers
	  exported to $(INSTALL_HDR_PATH) (usually 'usr/include' in
	  your build tree), to make sure they're suitable.

config DEBUG_SECTION_MISMATCH
	bool "Enable full Section mismatch analysis"
	help
	  The section mismatch analysis checks if there are illegal
	  references from one section to another section.
	  During linktime or runtime, some sections are dropped;
	  any use of code/data previously in these sections would
	  most likely result in an oops.
	  In the code, functions and variables are annotated with
	  __init,, etc. (see the full list in include/linux/init.h),
	  which results in the code/data being placed in specific sections.
	  The section mismatch analysis is always performed after a full
	  kernel build, and enabling this option causes the following
	  additional steps to occur:
	  - Add the option -fno-inline-functions-called-once to gcc commands.
	    When inlining a function annotated with __init in a non-init
	    function, we would lose the section information and thus
	    the analysis would not catch the illegal reference.
	    This option tells gcc to inline less (but it does result in
	    a larger kernel).
	  - Run the section mismatch analysis for each module/built-in.o file.
	    When we run the section mismatch analysis on vmlinux.o, we
	    lose valuable information about where the mismatch was
	    introduced.
	    Running the analysis for each module/built-in.o file
	    tells where the mismatch happens much closer to the
	    source. The drawback is that the same mismatch is
	    reported at least twice.
	  - Enable verbose reporting from modpost in order to help resolve
	    the section mismatches that are reported.

config SECTION_MISMATCH_WARN_ONLY
	bool "Make section mismatch errors non-fatal"
	default y
	help
	  If you say N here, the build process will fail if there are any
	  section mismatch, instead of just throwing warnings.

	  If unsure, say Y.

#
# Select this config option from the architecture Kconfig, if it
# is preferred to always offer frame pointers as a config
# option on the architecture (regardless of KERNEL_DEBUG):
#
config ARCH_WANT_FRAME_POINTERS
	bool
	help

config FRAME_POINTER
	bool "Compile the kernel with frame pointers"
	depends on DEBUG_KERNEL && \
		(CRIS || M68K || FRV || UML || \
		 SUPERH || BLACKFIN || MN10300 || METAG) || \
		ARCH_WANT_FRAME_POINTERS
	default y if (DEBUG_INFO && UML) || ARCH_WANT_FRAME_POINTERS
	help
	  If you say Y here the resulting kernel image will be slightly
	  larger and slower, but it gives very useful debugging information
	  in case of kernel bugs. (precise oopses/stacktraces/warnings)

config STACK_VALIDATION
	bool "Compile-time stack metadata validation"
	depends on HAVE_STACK_VALIDATION
	default n
	help
	  Add compile-time checks to validate stack metadata, including frame
	  pointers (if CONFIG_FRAME_POINTER is enabled).  This helps ensure
	  that runtime stack traces are more reliable.

	  This is also a prerequisite for generation of ORC unwind data, which
	  is needed for CONFIG_UNWINDER_ORC.

	  For more information, see
	  tools/objtool/Documentation/stack-validation.txt.

config DEBUG_FORCE_WEAK_PER_CPU
	bool "Force weak per-cpu definitions"
	depends on DEBUG_KERNEL
	help
	  s390 and alpha require percpu variables in modules to be
	  defined weak to work around addressing range issue which
	  puts the following two restrictions on percpu variable
	  definitions.

	  1. percpu symbols must be unique whether static or not
	  2. percpu variables can't be defined inside a function

	  To ensure that generic code follows the above rules, this
	  option forces all percpu variables to be defined as weak.

endmenu # "Compiler options"

config MAGIC_SYSRQ
	bool "Magic SysRq key"
	depends on !UML
	help
	  If you say Y here, you will have some control over the system even
	  if the system crashes for example during kernel debugging (e.g., you
	  will be able to flush the buffer cache to disk, reboot the system
	  immediately or dump some status information). This is accomplished
	  by pressing various keys while holding SysRq (Alt+PrintScreen). It
	  also works on a serial console (on PC hardware at least), if you
	  send a BREAK and then within 5 seconds a command keypress. The
	  keys are documented in <file:Documentation/admin-guide/sysrq.rst>.
	  Don't say Y unless you really know what this hack does.

config MAGIC_SYSRQ_DEFAULT_ENABLE
	hex "Enable magic SysRq key functions by default"
	depends on MAGIC_SYSRQ
	default 0x1
	help
	  Specifies which SysRq key functions are enabled by default.
	  This may be set to 1 or 0 to enable or disable them all, or
	  to a bitmask as described in Documentation/admin-guide/sysrq.rst.

config MAGIC_SYSRQ_SERIAL
	bool "Enable magic SysRq key over serial"
	depends on MAGIC_SYSRQ
	default y
	help
	  Many embedded boards have a disconnected TTL level serial which can
	  generate some garbage that can lead to spurious false sysrq detects.
	  This option allows you to decide whether you want to enable the
	  magic SysRq key.

config DEBUG_KERNEL
	bool "Kernel debugging"
	help
	  Say Y here if you are developing drivers or trying to debug and
	  identify kernel problems.

menu "Memory Debugging"

source mm/Kconfig.debug

config DEBUG_OBJECTS
	bool "Debug object operations"
	depends on DEBUG_KERNEL
	help
	  If you say Y here, additional code will be inserted into the
	  kernel to track the life time of various objects and validate
	  the operations on those objects.

config DEBUG_OBJECTS_SELFTEST
	bool "Debug objects selftest"
	depends on DEBUG_OBJECTS
	help
	  This enables the selftest of the object debug code.

config DEBUG_OBJECTS_FREE
	bool "Debug objects in freed memory"
	depends on DEBUG_OBJECTS
	help
	  This enables checks whether a k/v free operation frees an area
	  which contains an object which has not been deactivated
	  properly. This can make kmalloc/kfree-intensive workloads
	  much slower.

config DEBUG_OBJECTS_TIMERS
	bool "Debug timer objects"
	depends on DEBUG_OBJECTS
	help
	  If you say Y here, additional code will be inserted into the
	  timer routines to track the life time of timer objects and
	  validate the timer operations.

config DEBUG_OBJECTS_WORK
	bool "Debug work objects"
	depends on DEBUG_OBJECTS
	help
	  If you say Y here, additional code will be inserted into the
	  work queue routines to track the life time of work objects and
	  validate the work operations.

config DEBUG_OBJECTS_RCU_HEAD
	bool "Debug RCU callbacks objects"
	depends on DEBUG_OBJECTS
	help
	  Enable this to turn on debugging of RCU list heads (call_rcu() usage).

config DEBUG_OBJECTS_PERCPU_COUNTER
	bool "Debug percpu counter objects"
	depends on DEBUG_OBJECTS
	help
	  If you say Y here, additional code will be inserted into the
	  percpu counter routines to track the life time of percpu counter
	  objects and validate the percpu counter operations.

config DEBUG_OBJECTS_ENABLE_DEFAULT
	int "debug_objects bootup default value (0-1)"
        range 0 1
        default "1"
        depends on DEBUG_OBJECTS
        help
          Debug objects boot parameter default value

config DEBUG_SLAB
	bool "Debug slab memory allocations"
	depends on DEBUG_KERNEL && SLAB
	help
	  Say Y here to have the kernel do limited verification on memory
	  allocation as well as poisoning memory on free to catch use of freed
	  memory. This can make kmalloc/kfree-intensive workloads much slower.

config DEBUG_SLAB_LEAK
	bool "Memory leak debugging"
	depends on DEBUG_SLAB

config SLUB_DEBUG_ON
	bool "SLUB debugging on by default"
	depends on SLUB && SLUB_DEBUG
	default n
	help
	  Boot with debugging on by default. SLUB boots by default with
	  the runtime debug capabilities switched off. Enabling this is
	  equivalent to specifying the "slub_debug" parameter on boot.
	  There is no support for more fine grained debug control like
	  possible with slub_debug=xxx. SLUB debugging may be switched
	  off in a kernel built with CONFIG_SLUB_DEBUG_ON by specifying
	  "slub_debug=-".

config SLUB_STATS
	default n
	bool "Enable SLUB performance statistics"
	depends on SLUB && SYSFS
	help
	  SLUB statistics are useful to debug SLUBs allocation behavior in
	  order find ways to optimize the allocator. This should never be
	  enabled for production use since keeping statistics slows down
	  the allocator by a few percentage points. The slabinfo command
	  supports the determination of the most active slabs to figure
	  out which slabs are relevant to a particular load.
	  Try running: slabinfo -DA

config HAVE_DEBUG_KMEMLEAK
	bool

config DEBUG_KMEMLEAK
	bool "Kernel memory leak detector"
	depends on DEBUG_KERNEL && HAVE_DEBUG_KMEMLEAK
	select DEBUG_FS
	select STACKTRACE if STACKTRACE_SUPPORT
	select KALLSYMS
	select CRC32
	help
	  Say Y here if you want to enable the memory leak
	  detector. The memory allocation/freeing is traced in a way
	  similar to the Boehm's conservative garbage collector, the
	  difference being that the orphan objects are not freed but
	  only shown in /sys/kernel/debug/kmemleak. Enabling this
	  feature will introduce an overhead to memory
	  allocations. See Documentation/dev-tools/kmemleak.rst for more
	  details.

	  Enabling DEBUG_SLAB or SLUB_DEBUG may increase the chances
	  of finding leaks due to the slab objects poisoning.

	  In order to access the kmemleak file, debugfs needs to be
	  mounted (usually at /sys/kernel/debug).

config DEBUG_KMEMLEAK_EARLY_LOG_SIZE
	int "Maximum kmemleak early log entries"
	depends on DEBUG_KMEMLEAK
	range 200 40000
	default 400
	help
	  Kmemleak must track all the memory allocations to avoid
	  reporting false positives. Since memory may be allocated or
	  freed before kmemleak is initialised, an early log buffer is
	  used to store these actions. If kmemleak reports "early log
	  buffer exceeded", please increase this value.

config DEBUG_KMEMLEAK_TEST
	tristate "Simple test for the kernel memory leak detector"
	depends on DEBUG_KMEMLEAK && m
	help
	  This option enables a module that explicitly leaks memory.

	  If unsure, say N.

config DEBUG_KMEMLEAK_DEFAULT_OFF
	bool "Default kmemleak to off"
	depends on DEBUG_KMEMLEAK
	help
	  Say Y here to disable kmemleak by default. It can then be enabled
	  on the command line via kmemleak=on.

config DEBUG_STACK_USAGE
	bool "Stack utilization instrumentation"
	depends on DEBUG_KERNEL && !IA64
	help
	  Enables the display of the minimum amount of free stack which each
	  task has ever had available in the sysrq-T and sysrq-P debug output.

	  This option will slow down process creation somewhat.

config DEBUG_VM
	bool "Debug VM"
	depends on DEBUG_KERNEL
	help
	  Enable this to turn on extended checks in the virtual-memory system
          that may impact performance.

	  If unsure, say N.

config DEBUG_VM_VMACACHE
	bool "Debug VMA caching"
	depends on DEBUG_VM
	help
	  Enable this to turn on VMA caching debug information. Doing so
	  can cause significant overhead, so only enable it in non-production
	  environments.

	  If unsure, say N.

config DEBUG_VM_RB
	bool "Debug VM red-black trees"
	depends on DEBUG_VM
	help
	  Enable VM red-black tree debugging information and extra validations.

	  If unsure, say N.

config DEBUG_VM_PGFLAGS
	bool "Debug page-flags operations"
	depends on DEBUG_VM
	help
	  Enables extra validation on page flags operations.

	  If unsure, say N.

config ARCH_HAS_DEBUG_VIRTUAL
	bool

config DEBUG_VIRTUAL
	bool "Debug VM translations"
	depends on DEBUG_KERNEL && ARCH_HAS_DEBUG_VIRTUAL
	help
	  Enable some costly sanity checks in virtual to page code. This can
	  catch mistakes with virt_to_page() and friends.

	  If unsure, say N.

config DEBUG_NOMMU_REGIONS
	bool "Debug the global anon/private NOMMU mapping region tree"
	depends on DEBUG_KERNEL && !MMU
	help
	  This option causes the global tree of anonymous and private mapping
	  regions to be regularly checked for invalid topology.

config DEBUG_MEMORY_INIT
	bool "Debug memory initialisation" if EXPERT
	default !EXPERT
	help
	  Enable this for additional checks during memory initialisation.
	  The sanity checks verify aspects of the VM such as the memory model
	  and other information provided by the architecture. Verbose
	  information will be printed at KERN_DEBUG loglevel depending
	  on the mminit_loglevel= command-line option.

	  If unsure, say Y

config MEMORY_NOTIFIER_ERROR_INJECT
	tristate "Memory hotplug notifier error injection module"
	depends on MEMORY_HOTPLUG_SPARSE && NOTIFIER_ERROR_INJECTION
	help
	  This option provides the ability to inject artificial errors to
	  memory hotplug notifier chain callbacks.  It is controlled through
	  debugfs interface under /sys/kernel/debug/notifier-error-inject/memory

	  If the notifier call chain should be failed with some events
	  notified, write the error code to "actions/<notifier event>/error".

	  Example: Inject memory hotplug offline error (-12 == -ENOMEM)

	  # cd /sys/kernel/debug/notifier-error-inject/memory
	  # echo -12 > actions/MEM_GOING_OFFLINE/error
	  # echo offline > /sys/devices/system/memory/memoryXXX/state
	  bash: echo: write error: Cannot allocate memory

	  To compile this code as a module, choose M here: the module will
	  be called memory-notifier-error-inject.

	  If unsure, say N.

config DEBUG_PER_CPU_MAPS
	bool "Debug access to per_cpu maps"
	depends on DEBUG_KERNEL
	depends on SMP
	help
	  Say Y to verify that the per_cpu map being accessed has
	  been set up. This adds a fair amount of code to kernel memory
	  and decreases performance.

	  Say N if unsure.

config DEBUG_HIGHMEM
	bool "Highmem debugging"
	depends on DEBUG_KERNEL && HIGHMEM
	help
	  This option enables additional error checking for high memory
	  systems.  Disable for production systems.

config HAVE_DEBUG_STACKOVERFLOW
	bool

config DEBUG_STACKOVERFLOW
	bool "Check for stack overflows"
	depends on DEBUG_KERNEL && HAVE_DEBUG_STACKOVERFLOW
	---help---
	  Say Y here if you want to check for overflows of kernel, IRQ
	  and exception stacks (if your architecture uses them). This
	  option will show detailed messages if free stack space drops
	  below a certain limit.

	  These kinds of bugs usually occur when call-chains in the
	  kernel get too deep, especially when interrupts are
	  involved.

	  Use this in cases where you see apparently random memory
	  corruption, especially if it appears in 'struct thread_info'

	  If in doubt, say "N".

source "lib/Kconfig.kasan"

endmenu # "Memory Debugging"

config ARCH_HAS_KCOV
	bool
	help
	  KCOV does not have any arch-specific code, but currently it is enabled
	  only for x86_64. KCOV requires testing on other archs, and most likely
	  disabling of instrumentation for some early boot code.

config KCOV
	bool "Code coverage for fuzzing"
	depends on ARCH_HAS_KCOV
	select DEBUG_FS
	select GCC_PLUGINS if !COMPILE_TEST
	select GCC_PLUGIN_SANCOV if !COMPILE_TEST
	help
	  KCOV exposes kernel code coverage information in a form suitable
	  for coverage-guided fuzzing (randomized testing).

	  If RANDOMIZE_BASE is enabled, PC values will not be stable across
	  different machines and across reboots. If you need stable PC values,
	  disable RANDOMIZE_BASE.

	  For more details, see Documentation/dev-tools/kcov.rst.

config KCOV_INSTRUMENT_ALL
	bool "Instrument all code by default"
	depends on KCOV
	default y if KCOV
	help
	  If you are doing generic system call fuzzing (like e.g. syzkaller),
	  then you will want to instrument the whole kernel and you should
	  say y here. If you are doing more targeted fuzzing (like e.g.
	  filesystem fuzzing with AFL) then you will want to enable coverage
	  for more specific subsets of files, and should say n here.

config DEBUG_SHIRQ
	bool "Debug shared IRQ handlers"
	depends on DEBUG_KERNEL
	help
	  Enable this to generate a spurious interrupt as soon as a shared
	  interrupt handler is registered, and just before one is deregistered.
	  Drivers ought to be able to handle interrupts coming in at those
	  points; some don't and need to be caught.

menu "Debug Lockups and Hangs"

config LOCKUP_DETECTOR
	bool

config SOFTLOCKUP_DETECTOR
	bool "Detect Soft Lockups"
	depends on DEBUG_KERNEL && !S390
	select LOCKUP_DETECTOR
	help
	  Say Y here to enable the kernel to act as a watchdog to detect
	  soft lockups.

	  Softlockups are bugs that cause the kernel to loop in kernel
	  mode for more than 20 seconds, without giving other tasks a
	  chance to run.  The current stack trace is displayed upon
	  detection and the system will stay locked up.

config HARDLOCKUP_DETECTOR_PERF
	bool
	select SOFTLOCKUP_DETECTOR

#
# Enables a timestamp based low pass filter to compensate for perf based
# hard lockup detection which runs too fast due to turbo modes.
#
config HARDLOCKUP_CHECK_TIMESTAMP
	bool

#
# arch/ can define HAVE_HARDLOCKUP_DETECTOR_ARCH to provide their own hard
# lockup detector rather than the perf based detector.
#
config HARDLOCKUP_DETECTOR
	bool "Detect Hard Lockups"
	depends on DEBUG_KERNEL && !S390
	depends on HAVE_HARDLOCKUP_DETECTOR_PERF || HAVE_HARDLOCKUP_DETECTOR_ARCH
	select LOCKUP_DETECTOR
	select HARDLOCKUP_DETECTOR_PERF if HAVE_HARDLOCKUP_DETECTOR_PERF
	select HARDLOCKUP_DETECTOR_ARCH if HAVE_HARDLOCKUP_DETECTOR_ARCH
	help
	  Say Y here to enable the kernel to act as a watchdog to detect
	  hard lockups.

	  Hardlockups are bugs that cause the CPU to loop in kernel mode
	  for more than 10 seconds, without letting other interrupts have a
	  chance to run.  The current stack trace is displayed upon detection
	  and the system will stay locked up.

config BOOTPARAM_HARDLOCKUP_PANIC
	bool "Panic (Reboot) On Hard Lockups"
	depends on HARDLOCKUP_DETECTOR
	help
	  Say Y here to enable the kernel to panic on "hard lockups",
	  which are bugs that cause the kernel to loop in kernel
	  mode with interrupts disabled for more than 10 seconds (configurable
	  using the watchdog_thresh sysctl).

	  Say N if unsure.

config BOOTPARAM_HARDLOCKUP_PANIC_VALUE
	int
	depends on HARDLOCKUP_DETECTOR
	range 0 1
	default 0 if !BOOTPARAM_HARDLOCKUP_PANIC
	default 1 if BOOTPARAM_HARDLOCKUP_PANIC

config BOOTPARAM_SOFTLOCKUP_PANIC
	bool "Panic (Reboot) On Soft Lockups"
	depends on SOFTLOCKUP_DETECTOR
	help
	  Say Y here to enable the kernel to panic on "soft lockups",
	  which are bugs that cause the kernel to loop in kernel
	  mode for more than 20 seconds (configurable using the watchdog_thresh
	  sysctl), without giving other tasks a chance to run.

	  The panic can be used in combination with panic_timeout,
	  to cause the system to reboot automatically after a
	  lockup has been detected. This feature is useful for
	  high-availability systems that have uptime guarantees and
	  where a lockup must be resolved ASAP.

	  Say N if unsure.

config BOOTPARAM_SOFTLOCKUP_PANIC_VALUE
	int
	depends on SOFTLOCKUP_DETECTOR
	range 0 1
	default 0 if !BOOTPARAM_SOFTLOCKUP_PANIC
	default 1 if BOOTPARAM_SOFTLOCKUP_PANIC

config PANIC_ON_RECURSIVE_FAULT
	bool "Panic on recursive faults during task exit"
	help
	  Panic upon the detection of a recursive fault during task exit,
	  rather than putting the task into an uninterruptible sleep.
	  This is particularly useful for debugging system hangs in
	  scenarios where the task experiencing the fault is critical
	  for system operation, rendering the system inoperable.

	  Say N if unsure.

config DETECT_HUNG_TASK
	bool "Detect Hung Tasks"
	depends on DEBUG_KERNEL
	default SOFTLOCKUP_DETECTOR
	help
	  Say Y here to enable the kernel to detect "hung tasks",
	  which are bugs that cause the task to be stuck in
	  uninterruptible "D" state indefinitely.

	  When a hung task is detected, the kernel will print the
	  current stack trace (which you should report), but the
	  task will stay in uninterruptible state. If lockdep is
	  enabled then all held locks will also be reported. This
	  feature has negligible overhead.

config DEFAULT_HUNG_TASK_TIMEOUT
	int "Default timeout for hung task detection (in seconds)"
	depends on DETECT_HUNG_TASK
	default 120
	help
	  This option controls the default timeout (in seconds) used
	  to determine when a task has become non-responsive and should
	  be considered hung.

	  It can be adjusted at runtime via the kernel.hung_task_timeout_secs
	  sysctl or by writing a value to
	  /proc/sys/kernel/hung_task_timeout_secs.

	  A timeout of 0 disables the check.  The default is two minutes.
	  Keeping the default should be fine in most cases.

config BOOTPARAM_HUNG_TASK_PANIC
	bool "Panic (Reboot) On Hung Tasks"
	depends on DETECT_HUNG_TASK
	help
	  Say Y here to enable the kernel to panic on "hung tasks",
	  which are bugs that cause the kernel to leave a task stuck
	  in uninterruptible "D" state.

	  The panic can be used in combination with panic_timeout,
	  to cause the system to reboot automatically after a
	  hung task has been detected. This feature is useful for
	  high-availability systems that have uptime guarantees and
	  where a hung tasks must be resolved ASAP.

	  Say N if unsure.

config BOOTPARAM_HUNG_TASK_PANIC_VALUE
	int
	depends on DETECT_HUNG_TASK
	range 0 1
	default 0 if !BOOTPARAM_HUNG_TASK_PANIC
	default 1 if BOOTPARAM_HUNG_TASK_PANIC

config WQ_WATCHDOG
	bool "Detect Workqueue Stalls"
	depends on DEBUG_KERNEL
	help
	  Say Y here to enable stall detection on workqueues.  If a
	  worker pool doesn't make forward progress on a pending work
	  item for over a given amount of time, 30s by default, a
	  warning message is printed along with dump of workqueue
	  state.  This can be configured through kernel parameter
	  "workqueue.watchdog_thresh" and its sysfs counterpart.

endmenu # "Debug lockups and hangs"

config PANIC_ON_OOPS
	bool "Panic on Oops"
	help
	  Say Y here to enable the kernel to panic when it oopses. This
	  has the same effect as setting oops=panic on the kernel command
	  line.

	  This feature is useful to ensure that the kernel does not do
	  anything erroneous after an oops which could result in data
	  corruption or other issues.

	  Say N if unsure.

config PANIC_ON_OOPS_VALUE
	int
	range 0 1
	default 0 if !PANIC_ON_OOPS
	default 1 if PANIC_ON_OOPS

config PANIC_TIMEOUT
	int "panic timeout"
	default 0
	help
	  Set the timeout value (in seconds) until a reboot occurs when the
	  the kernel panics. If n = 0, then we wait forever. A timeout
	  value n > 0 will wait n seconds before rebooting, while a timeout
	  value n < 0 will reboot immediately.

config SCHED_DEBUG
	bool "Collect scheduler debugging info"
	depends on DEBUG_KERNEL && PROC_FS
	default y
	help
	  If you say Y here, the /proc/sched_debug file will be provided
	  that can help debug the scheduler. The runtime overhead of this
	  option is minimal.

config SCHED_INFO
	bool
	default n

config PANIC_ON_SCHED_BUG
	bool "Panic on all bugs encountered by the scheduler"
	help
	  Say Y here to panic on all 'BUG:' conditions encountered by the
	  scheduler, even potentially-recoverable ones such as scheduling
	  while atomic, sleeping from invalid context, and detection of
	  broken arch topologies.

	  Say N if unsure.

config PANIC_ON_RT_THROTTLING
	bool "Panic on RT throttling"
	help
	  Say Y here to enable the kernel to panic when a realtime
	  runqueue is throttled. This may be useful for detecting
	  and debugging RT throttling issues.

	  Say N if unsure.

config SCHEDSTATS
	bool "Collect scheduler statistics"
	depends on DEBUG_KERNEL && PROC_FS
	select SCHED_INFO
	help
	  If you say Y here, additional code will be inserted into the
	  scheduler and related routines to collect statistics about
	  scheduler behavior and provide them in /proc/schedstat.  These
	  stats may be useful for both tuning and debugging the scheduler
	  If you aren't debugging the scheduler or trying to tune a specific
	  application, you can say N to avoid the very slight overhead
	  this adds.

config SCHED_STACK_END_CHECK
	bool "Detect stack corruption on calls to schedule()"
	depends on DEBUG_KERNEL
	default n
	help
	  This option checks for a stack overrun on calls to schedule().
	  If the stack end location is found to be over written always panic as
	  the content of the corrupted region can no longer be trusted.
	  This is to ensure no erroneous behaviour occurs which could result in
	  data corruption or a sporadic crash at a later stage once the region
	  is examined. The runtime overhead introduced is minimal.

config DEBUG_TIMEKEEPING
	bool "Enable extra timekeeping sanity checking"
	help
	  This option will enable additional timekeeping sanity checks
	  which may be helpful when diagnosing issues where timekeeping
	  problems are suspected.

	  This may include checks in the timekeeping hotpaths, so this
	  option may have a (very small) performance impact to some
	  workloads.

	  If unsure, say N.

config DEBUG_TASK_STACK_SCAN_OFF
	bool "Disable kmemleak task stack scan by default"
	depends on DEBUG_KMEMLEAK
	help
	  Say Y here to disable kmemleak task stack scan by default
	  at compile time. It can be enabled later if required by
	  writing to the debugfs entry :
	  echo "stack=on" > /sys/kernel/debug/kmemleak.

config DEBUG_PREEMPT
	bool "Debug preemptible kernel"
	depends on DEBUG_KERNEL && PREEMPT && TRACE_IRQFLAGS_SUPPORT
	default y
	help
	  If you say Y here then the kernel will use a debug variant of the
	  commonly used smp_processor_id() function and will print warnings
	  if kernel code uses it in a preemption-unsafe way. Also, the kernel
	  will detect preemption count underflows.

menu "Lock Debugging (spinlocks, mutexes, etc...)"

config DEBUG_RT_MUTEXES
	bool "RT Mutex debugging, deadlock detection"
	depends on DEBUG_KERNEL && RT_MUTEXES
	help
	 This allows rt mutex semantics violations and rt mutex related
	 deadlocks (lockups) to be detected and reported automatically.

config DEBUG_SPINLOCK
	bool "Spinlock and rw-lock debugging: basic checks"
	depends on DEBUG_KERNEL
	select UNINLINE_SPIN_UNLOCK
	help
	  Say Y here and build SMP to catch missing spinlock initialization
	  and certain other kinds of spinlock errors commonly made.  This is
	  best used in conjunction with the NMI watchdog so that spinlock
	  deadlocks are also debuggable.
choice
        prompt "Perform Action on spinlock bug"
        depends on DEBUG_SPINLOCK

        default DEBUG_SPINLOCK_BITE_ON_BUG

        config DEBUG_SPINLOCK_BITE_ON_BUG
                bool "Cause a Watchdog Bite on Spinlock bug"
                depends on QCOM_WATCHDOG_V2
                help
                  On a spinlock bug, cause a watchdog bite so that we can get
                  the precise state of the system captured at the time of spin
                  dump. This is mutually exclusive with the below
                  DEBUG_SPINLOCK_PANIC_ON_BUG config.

        config DEBUG_SPINLOCK_PANIC_ON_BUG
                bool "Cause a Kernel Panic on Spinlock bug"
                help
                  On a spinlock bug, cause a kernel panic so that we can get the complete
                  information about the system at the time of spin dump in the dmesg.
                  This is mutually exclusive with the above DEBUG_SPINLOCK_BITE_ON_BUG.
endchoice

config DEBUG_MUTEXES
	bool "Mutex debugging: basic checks"
	depends on DEBUG_KERNEL
	help
	 This feature allows mutex semantics violations to be detected and
	 reported.

config DEBUG_WW_MUTEX_SLOWPATH
	bool "Wait/wound mutex debugging: Slowpath testing"
	depends on DEBUG_KERNEL && TRACE_IRQFLAGS_SUPPORT && STACKTRACE_SUPPORT && LOCKDEP_SUPPORT
	select DEBUG_LOCK_ALLOC
	select DEBUG_SPINLOCK
	select DEBUG_MUTEXES
	help
	 This feature enables slowpath testing for w/w mutex users by
	 injecting additional -EDEADLK wound/backoff cases. Together with
	 the full mutex checks enabled with (CONFIG_PROVE_LOCKING) this
	 will test all possible w/w mutex interface abuse with the
	 exception of simply not acquiring all the required locks.
	 Note that this feature can introduce significant overhead, so
	 it really should not be enabled in a production or distro kernel,
	 even a debug kernel.  If you are a driver writer, enable it.  If
	 you are a distro, do not.

config DEBUG_LOCK_ALLOC
	bool "Lock debugging: detect incorrect freeing of live locks"
	depends on DEBUG_KERNEL && TRACE_IRQFLAGS_SUPPORT && STACKTRACE_SUPPORT && LOCKDEP_SUPPORT
	select DEBUG_SPINLOCK
	select DEBUG_MUTEXES
	select DEBUG_RT_MUTEXES if RT_MUTEXES
	select LOCKDEP
	help
	 This feature will check whether any held lock (spinlock, rwlock,
	 mutex or rwsem) is incorrectly freed by the kernel, via any of the
	 memory-freeing routines (kfree(), kmem_cache_free(), free_pages(),
	 vfree(), etc.), whether a live lock is incorrectly reinitialized via
	 spin_lock_init()/mutex_init()/etc., or whether there is any lock
	 held during task exit.

config PROVE_LOCKING
	bool "Lock debugging: prove locking correctness"
	depends on DEBUG_KERNEL && TRACE_IRQFLAGS_SUPPORT && STACKTRACE_SUPPORT && LOCKDEP_SUPPORT
	select LOCKDEP
	select DEBUG_SPINLOCK
	select DEBUG_MUTEXES
	select DEBUG_RT_MUTEXES if RT_MUTEXES
	select DEBUG_LOCK_ALLOC
	select LOCKDEP_CROSSRELEASE if BROKEN
	select LOCKDEP_COMPLETIONS if BROKEN
	select TRACE_IRQFLAGS
	default n
	help
	 This feature enables the kernel to prove that all locking
	 that occurs in the kernel runtime is mathematically
	 correct: that under no circumstance could an arbitrary (and
	 not yet triggered) combination of observed locking
	 sequences (on an arbitrary number of CPUs, running an
	 arbitrary number of tasks and interrupt contexts) cause a
	 deadlock.

	 In short, this feature enables the kernel to report locking
	 related deadlocks before they actually occur.

	 The proof does not depend on how hard and complex a
	 deadlock scenario would be to trigger: how many
	 participant CPUs, tasks and irq-contexts would be needed
	 for it to trigger. The proof also does not depend on
	 timing: if a race and a resulting deadlock is possible
	 theoretically (no matter how unlikely the race scenario
	 is), it will be proven so and will immediately be
	 reported by the kernel (once the event is observed that
	 makes the deadlock theoretically possible).

	 If a deadlock is impossible (i.e. the locking rules, as
	 observed by the kernel, are mathematically correct), the
	 kernel reports nothing.

	 NOTE: this feature can also be enabled for rwlocks, mutexes
	 and rwsems - in which case all dependencies between these
	 different locking variants are observed and mapped too, and
	 the proof of observed correctness is also maintained for an
	 arbitrary combination of these separate locking variants.

	 For more details, see Documentation/locking/lockdep-design.txt.

config LOCKDEP
	bool
	depends on DEBUG_KERNEL && TRACE_IRQFLAGS_SUPPORT && STACKTRACE_SUPPORT && LOCKDEP_SUPPORT
	select STACKTRACE
	select FRAME_POINTER if !MIPS && !PPC && !ARM_UNWIND && !S390 && !MICROBLAZE && !ARC && !SCORE && !X86
	select KALLSYMS
	select KALLSYMS_ALL

config LOCKDEP_SMALL
	bool

config LOCK_STAT
	bool "Lock usage statistics"
	depends on DEBUG_KERNEL && TRACE_IRQFLAGS_SUPPORT && STACKTRACE_SUPPORT && LOCKDEP_SUPPORT
	select LOCKDEP
	select DEBUG_SPINLOCK
	select DEBUG_MUTEXES
	select DEBUG_RT_MUTEXES if RT_MUTEXES
	select DEBUG_LOCK_ALLOC
	default n
	help
	 This feature enables tracking lock contention points

	 For more details, see Documentation/locking/lockstat.txt

	 This also enables lock events required by "perf lock",
	 subcommand of perf.
	 If you want to use "perf lock", you also need to turn on
	 CONFIG_EVENT_TRACING.

	 CONFIG_LOCK_STAT defines "contended" and "acquired" lock events.
	 (CONFIG_LOCKDEP defines "acquire" and "release" events.)

config LOCKDEP_CROSSRELEASE
	bool
	help
	 This makes lockdep work for crosslock which is a lock allowed to
	 be released in a different context from the acquisition context.
	 Normally a lock must be released in the context acquiring the lock.
	 However, relexing this constraint helps synchronization primitives
	 such as page locks or completions can use the lock correctness
	 detector, lockdep.

config LOCKDEP_COMPLETIONS
	bool
	help
	 A deadlock caused by wait_for_completion() and complete() can be
	 detected by lockdep using crossrelease feature.

config DEBUG_LOCKDEP
	bool "Lock dependency engine debugging"
	depends on DEBUG_KERNEL && LOCKDEP
	help
	  If you say Y here, the lock dependency engine will do
	  additional runtime checks to debug itself, at the price
	  of more runtime overhead.

config DEBUG_ATOMIC_SLEEP
	bool "Sleep inside atomic section checking"
	select PREEMPT_COUNT
	depends on DEBUG_KERNEL
	help
	  If you say Y here, various routines which may sleep will become very
	  noisy if they are called inside atomic sections: when a spinlock is
	  held, inside an rcu read side critical section, inside preempt disabled
	  sections, inside an interrupt, etc...

config DEBUG_LOCKING_API_SELFTESTS
	bool "Locking API boot-time self-tests"
	depends on DEBUG_KERNEL
	help
	  Say Y here if you want the kernel to run a short self-test during
	  bootup. The self-test checks whether common types of locking bugs
	  are detected by debugging mechanisms or not. (if you disable
	  lock debugging then those bugs wont be detected of course.)
	  The following locking APIs are covered: spinlocks, rwlocks,
	  mutexes and rwsems.

config LOCK_TORTURE_TEST
	tristate "torture tests for locking"
	depends on DEBUG_KERNEL
	select TORTURE_TEST
	default n
	help
	  This option provides a kernel module that runs torture tests
	  on kernel locking primitives.  The kernel module may be built
	  after the fact on the running kernel to be tested, if desired.

	  Say Y here if you want kernel locking-primitive torture tests
	  to be built into the kernel.
	  Say M if you want these torture tests to build as a module.
	  Say N if you are unsure.

config WW_MUTEX_SELFTEST
	tristate "Wait/wound mutex selftests"
	help
	  This option provides a kernel module that runs tests on the
	  on the struct ww_mutex locking API.

	  It is recommended to enable DEBUG_WW_MUTEX_SLOWPATH in conjunction
	  with this test harness.

	  Say M if you want these self tests to build as a module.
	  Say N if you are unsure.

endmenu # lock debugging

config TRACE_IRQFLAGS
	bool
	help
	  Enables hooks to interrupt enabling and disabling for
	  either tracing or lock debugging.

config STACKTRACE
	bool "Stack backtrace support"
	depends on STACKTRACE_SUPPORT
	help
	  This option causes the kernel to create a /proc/pid/stack for
	  every process, showing its current stack trace.
	  It is also used by various kernel debugging features that require
	  stack trace generation.

config WARN_ALL_UNSEEDED_RANDOM
	bool "Warn for all uses of unseeded randomness"
	default n
	help
	  Some parts of the kernel contain bugs relating to their use of
	  cryptographically secure random numbers before it's actually possible
	  to generate those numbers securely. This setting ensures that these
	  flaws don't go unnoticed, by enabling a message, should this ever
	  occur. This will allow people with obscure setups to know when things
	  are going wrong, so that they might contact developers about fixing
	  it.

	  Unfortunately, on some models of some architectures getting
	  a fully seeded CRNG is extremely difficult, and so this can
	  result in dmesg getting spammed for a surprisingly long
	  time.  This is really bad from a security perspective, and
	  so architecture maintainers really need to do what they can
	  to get the CRNG seeded sooner after the system is booted.
	  However, since users can not do anything actionble to
	  address this, by default the kernel will issue only a single
	  warning for the first use of unseeded randomness.

	  Say Y here if you want to receive warnings for all uses of
	  unseeded randomness.  This will be of use primarily for
	  those developers interersted in improving the security of
	  Linux kernels running on their architecture (or
	  subarchitecture).

config DEBUG_KOBJECT
	bool "kobject debugging"
	depends on DEBUG_KERNEL
	help
	  If you say Y here, some extra kobject debugging messages will be sent
	  to the syslog.

config DEBUG_KOBJECT_RELEASE
	bool "kobject release debugging"
	depends on DEBUG_OBJECTS_TIMERS
	help
	  kobjects are reference counted objects.  This means that their
	  last reference count put is not predictable, and the kobject can
	  live on past the point at which a driver decides to drop it's
	  initial reference to the kobject gained on allocation.  An
	  example of this would be a struct device which has just been
	  unregistered.

	  However, some buggy drivers assume that after such an operation,
	  the memory backing the kobject can be immediately freed.  This
	  goes completely against the principles of a refcounted object.

	  If you say Y here, the kernel will delay the release of kobjects
	  on the last reference count to improve the visibility of this
	  kind of kobject release bug.

config HAVE_DEBUG_BUGVERBOSE
	bool

config DEBUG_BUGVERBOSE
	bool "Verbose BUG() reporting (adds 70K)" if DEBUG_KERNEL && EXPERT
	depends on BUG && (GENERIC_BUG || HAVE_DEBUG_BUGVERBOSE)
	default y
	help
	  Say Y here to make BUG() panics output the file name and line number
	  of the BUG call as well as the EIP and oops trace.  This aids
	  debugging but costs about 70-100K of memory.

config DEBUG_LIST
	bool "Debug linked list manipulation"
	depends on DEBUG_KERNEL || BUG_ON_DATA_CORRUPTION
	help
	  Enable this to turn on extended checks in the linked-list
	  walking routines.

	  If unsure, say N.

config DEBUG_PI_LIST
	bool "Debug priority linked list manipulation"
	depends on DEBUG_KERNEL
	help
	  Enable this to turn on extended checks in the priority-ordered
	  linked-list (plist) walking routines.  This checks the entire
	  list multiple times during each manipulation.

	  If unsure, say N.

config DEBUG_SG
	bool "Debug SG table operations"
	depends on DEBUG_KERNEL
	help
	  Enable this to turn on checks on scatter-gather tables. This can
	  help find problems with drivers that do not properly initialize
	  their sg tables.

	  If unsure, say N.

config DEBUG_NOTIFIERS
	bool "Debug notifier call chains"
	depends on DEBUG_KERNEL
	help
	  Enable this to turn on sanity checking for notifier call chains.
	  This is most useful for kernel developers to make sure that
	  modules properly unregister themselves from notifier chains.
	  This is a relatively cheap check but if you care about maximum
	  performance, say N.

config DEBUG_CREDENTIALS
	bool "Debug credential management"
	depends on DEBUG_KERNEL
	help
	  Enable this to turn on some debug checking for credential
	  management.  The additional code keeps track of the number of
	  pointers from task_structs to any given cred struct, and checks to
	  see that this number never exceeds the usage count of the cred
	  struct.

	  Furthermore, if SELinux is enabled, this also checks that the
	  security pointer in the cred struct is never seen to be invalid.

	  If unsure, say N.

source "kernel/rcu/Kconfig.debug"

config DEBUG_WQ_FORCE_RR_CPU
	bool "Force round-robin CPU selection for unbound work items"
	depends on DEBUG_KERNEL
	default n
	help
	  Workqueue used to implicitly guarantee that work items queued
	  without explicit CPU specified are put on the local CPU.  This
	  guarantee is no longer true and while local CPU is still
	  preferred work items may be put on foreign CPUs.  Kernel
	  parameter "workqueue.debug_force_rr_cpu" is added to force
	  round-robin CPU selection to flush out usages which depend on the
	  now broken guarantee.  This config option enables the debug
	  feature by default.  When enabled, memory and cache locality will
	  be impacted.

config DEBUG_BLOCK_EXT_DEVT
        bool "Force extended block device numbers and spread them"
	depends on DEBUG_KERNEL
	depends on BLOCK
	default n
	help
	  BIG FAT WARNING: ENABLING THIS OPTION MIGHT BREAK BOOTING ON
	  SOME DISTRIBUTIONS.  DO NOT ENABLE THIS UNLESS YOU KNOW WHAT
	  YOU ARE DOING.  Distros, please enable this and fix whatever
	  is broken.

	  Conventionally, block device numbers are allocated from
	  predetermined contiguous area.  However, extended block area
	  may introduce non-contiguous block device numbers.  This
	  option forces most block device numbers to be allocated from
	  the extended space and spreads them to discover kernel or
	  userland code paths which assume predetermined contiguous
	  device number allocation.

	  Note that turning on this debug option shuffles all the
	  device numbers for all IDE and SCSI devices including libata
	  ones, so root partition specified using device number
	  directly (via rdev or root=MAJ:MIN) won't work anymore.
	  Textual device names (root=/dev/sdXn) will continue to work.

	  Say N if you are unsure.

config CPU_HOTPLUG_STATE_CONTROL
	bool "Enable CPU hotplug state control"
	depends on DEBUG_KERNEL
	depends on HOTPLUG_CPU
	default n
	help
	  Allows to write steps between "offline" and "online" to the CPUs
	  sysfs target file so states can be stepped granular. This is a debug
	  option for now as the hotplug machinery cannot be stopped and
	  restarted at arbitrary points yet.

	  Say N if your are unsure.

config NOTIFIER_ERROR_INJECTION
	tristate "Notifier error injection"
	depends on DEBUG_KERNEL
	select DEBUG_FS
	help
	  This option provides the ability to inject artificial errors to
	  specified notifier chain callbacks. It is useful to test the error
	  handling of notifier call chain failures.

	  Say N if unsure.

config PM_NOTIFIER_ERROR_INJECT
	tristate "PM notifier error injection module"
	depends on PM && NOTIFIER_ERROR_INJECTION
	default m if PM_DEBUG
	help
	  This option provides the ability to inject artificial errors to
	  PM notifier chain callbacks.  It is controlled through debugfs
	  interface /sys/kernel/debug/notifier-error-inject/pm

	  If the notifier call chain should be failed with some events
	  notified, write the error code to "actions/<notifier event>/error".

	  Example: Inject PM suspend error (-12 = -ENOMEM)

	  # cd /sys/kernel/debug/notifier-error-inject/pm/
	  # echo -12 > actions/PM_SUSPEND_PREPARE/error
	  # echo mem > /sys/power/state
	  bash: echo: write error: Cannot allocate memory

	  To compile this code as a module, choose M here: the module will
	  be called pm-notifier-error-inject.

	  If unsure, say N.

config OF_RECONFIG_NOTIFIER_ERROR_INJECT
	tristate "OF reconfig notifier error injection module"
	depends on OF_DYNAMIC && NOTIFIER_ERROR_INJECTION
	help
	  This option provides the ability to inject artificial errors to
	  OF reconfig notifier chain callbacks.  It is controlled
	  through debugfs interface under
	  /sys/kernel/debug/notifier-error-inject/OF-reconfig/

	  If the notifier call chain should be failed with some events
	  notified, write the error code to "actions/<notifier event>/error".

	  To compile this code as a module, choose M here: the module will
	  be called of-reconfig-notifier-error-inject.

	  If unsure, say N.

config NETDEV_NOTIFIER_ERROR_INJECT
	tristate "Netdev notifier error injection module"
	depends on NET && NOTIFIER_ERROR_INJECTION
	help
	  This option provides the ability to inject artificial errors to
	  netdevice notifier chain callbacks.  It is controlled through debugfs
	  interface /sys/kernel/debug/notifier-error-inject/netdev

	  If the notifier call chain should be failed with some events
	  notified, write the error code to "actions/<notifier event>/error".

	  Example: Inject netdevice mtu change error (-22 = -EINVAL)

	  # cd /sys/kernel/debug/notifier-error-inject/netdev
	  # echo -22 > actions/NETDEV_CHANGEMTU/error
	  # ip link set eth0 mtu 1024
	  RTNETLINK answers: Invalid argument

	  To compile this code as a module, choose M here: the module will
	  be called netdev-notifier-error-inject.

	  If unsure, say N.

config FAULT_INJECTION
	bool "Fault-injection framework"
	depends on DEBUG_KERNEL
	help
	  Provide fault-injection framework.
	  For more details, see Documentation/fault-injection/.

config FAILSLAB
	bool "Fault-injection capability for kmalloc"
	depends on FAULT_INJECTION
	depends on SLAB || SLUB
	help
	  Provide fault-injection capability for kmalloc.

config FAIL_PAGE_ALLOC
	bool "Fault-injection capabilitiy for alloc_pages()"
	depends on FAULT_INJECTION
	help
	  Provide fault-injection capability for alloc_pages().

config FAIL_MAKE_REQUEST
	bool "Fault-injection capability for disk IO"
	depends on FAULT_INJECTION && BLOCK
	help
	  Provide fault-injection capability for disk IO.

config FAIL_IO_TIMEOUT
	bool "Fault-injection capability for faking disk interrupts"
	depends on FAULT_INJECTION && BLOCK
	help
	  Provide fault-injection capability on end IO handling. This
	  will make the block layer "forget" an interrupt as configured,
	  thus exercising the error handling.

	  Only works with drivers that use the generic timeout handling,
	  for others it wont do anything.

config FAIL_MMC_REQUEST
	bool "Fault-injection capability for MMC IO"
	depends on FAULT_INJECTION_DEBUG_FS && MMC
	help
	  Provide fault-injection capability for MMC IO.
	  This will make the mmc core return data errors. This is
	  useful to test the error handling in the mmc block device
	  and to test how the mmc host driver handles retries from
	  the block device.

config UFS_FAULT_INJECTION
	bool "Fault-injection capability for UFS IO"
	select DEBUG_FS
	depends on FAULT_INJECTION && SCSI_UFSHCD
	help
	 Provide fault-injection capability for UFS IO.
	 This will make the UFS host controller driver to randomly
	 abort ongoing commands in the host controller, update OCS
	 field according to the injected fatal error and can also
	 forcefully hang the command indefinitely till upper layer
	 timeout occurs. This is useful to test error handling in
	 the UFS controller driver and test how the driver handles
	 the retries from block/SCSI mid layer.

config FAIL_FUTEX
	bool "Fault-injection capability for futexes"
	select DEBUG_FS
	depends on FAULT_INJECTION && FUTEX
	help
	  Provide fault-injection capability for futexes.

config FAULT_INJECTION_DEBUG_FS
	bool "Debugfs entries for fault-injection capabilities"
	depends on FAULT_INJECTION && SYSFS && DEBUG_FS
	help
	  Enable configuration of fault-injection capabilities via debugfs.

config FAULT_INJECTION_STACKTRACE_FILTER
	bool "stacktrace filter for fault-injection capabilities"
	depends on FAULT_INJECTION_DEBUG_FS && STACKTRACE_SUPPORT
	depends on !X86_64
	select STACKTRACE
	select FRAME_POINTER if !MIPS && !PPC && !S390 && !MICROBLAZE && !ARM_UNWIND && !ARC && !SCORE && !X86
	help
	  Provide stacktrace filter for fault-injection capabilities

config LATENCYTOP
	bool "Latency measuring infrastructure"
	depends on DEBUG_KERNEL
	depends on STACKTRACE_SUPPORT
	depends on PROC_FS
	select FRAME_POINTER if !MIPS && !PPC && !S390 && !MICROBLAZE && !ARM_UNWIND && !ARC && !X86
	select KALLSYMS
	select KALLSYMS_ALL
	select STACKTRACE
	select SCHEDSTATS
	select SCHED_DEBUG
	help
	  Enable this option if you want to use the LatencyTOP tool
	  to find out which userspace is blocking on what kernel operations.

source kernel/trace/Kconfig

config PROVIDE_OHCI1394_DMA_INIT
	bool "Remote debugging over FireWire early on boot"
	depends on PCI && X86
	help
	  If you want to debug problems which hang or crash the kernel early
	  on boot and the crashing machine has a FireWire port, you can use
	  this feature to remotely access the memory of the crashed machine
	  over FireWire. This employs remote DMA as part of the OHCI1394
	  specification which is now the standard for FireWire controllers.

	  With remote DMA, you can monitor the printk buffer remotely using
	  firescope and access all memory below 4GB using fireproxy from gdb.
	  Even controlling a kernel debugger is possible using remote DMA.

	  Usage:

	  If ohci1394_dma=early is used as boot parameter, it will initialize
	  all OHCI1394 controllers which are found in the PCI config space.

	  As all changes to the FireWire bus such as enabling and disabling
	  devices cause a bus reset and thereby disable remote DMA for all
	  devices, be sure to have the cable plugged and FireWire enabled on
	  the debugging host before booting the debug target for debugging.

	  This code (~1k) is freed after boot. By then, the firewire stack
	  in charge of the OHCI-1394 controllers should be used instead.

	  See Documentation/debugging-via-ohci1394.txt for more information.

config DMA_API_DEBUG
	bool "Enable debugging of DMA-API usage"
	depends on HAVE_DMA_API_DEBUG
	help
	  Enable this option to debug the use of the DMA API by device drivers.
	  With this option you will be able to detect common bugs in device
	  drivers like double-freeing of DMA mappings or freeing mappings that
	  were never allocated.

	  This also attempts to catch cases where a page owned by DMA is
	  accessed by the cpu in a way that could cause data corruption.  For
	  example, this enables cow_user_page() to check that the source page is
	  not undergoing DMA.

	  This option causes a performance degradation.  Use only if you want to
	  debug device drivers and dma interactions.

	  If unsure, say N.

menu "Runtime Testing"

config LKDTM
	tristate "Linux Kernel Dump Test Tool Module"
	depends on DEBUG_FS
	depends on BLOCK
	default n
	help
	This module enables testing of the different dumping mechanisms by
	inducing system failures at predefined crash points.
	If you don't need it: say N
	Choose M here to compile this code as a module. The module will be
	called lkdtm.

	Documentation on how to use the module can be found in
	Documentation/fault-injection/provoke-crashes.txt

config TEST_LIST_SORT
	tristate "Linked list sorting test"
	depends on DEBUG_KERNEL || m
	help
	  Enable this to turn on 'list_sort()' function test. This test is
	  executed only once during system boot (so affects only boot time),
	  or at module load time.

	  If unsure, say N.

config TEST_SORT
	tristate "Array-based sort test"
	depends on DEBUG_KERNEL || m
	help
	  This option enables the self-test function of 'sort()' at boot,
	  or at module load time.

	  If unsure, say N.

config KPROBES_SANITY_TEST
	bool "Kprobes sanity tests"
	depends on DEBUG_KERNEL
	depends on KPROBES
	default n
	help
	  This option provides for testing basic kprobes functionality on
	  boot. A sample kprobe, jprobe and kretprobe are inserted and
	  verified for functionality.

	  Say N if you are unsure.

config BACKTRACE_SELF_TEST
	tristate "Self test for the backtrace code"
	depends on DEBUG_KERNEL
	default n
	help
	  This option provides a kernel module that can be used to test
	  the kernel stack backtrace code. This option is not useful
	  for distributions or general kernels, but only for kernel
	  developers working on architecture code.

	  Note that if you want to also test saved backtraces, you will
	  have to enable STACKTRACE as well.

	  Say N if you are unsure.

config RBTREE_TEST
	tristate "Red-Black tree test"
	depends on DEBUG_KERNEL
	help
	  A benchmark measuring the performance of the rbtree library.
	  Also includes rbtree invariant checks.

config INTERVAL_TREE_TEST
	tristate "Interval tree test"
	depends on DEBUG_KERNEL
	select INTERVAL_TREE
	help
	  A benchmark measuring the performance of the interval tree library

config PERCPU_TEST
	tristate "Per cpu operations test"
	depends on m && DEBUG_KERNEL
	help
	  Enable this option to build test module which validates per-cpu
	  operations.

	  If unsure, say N.

config ATOMIC64_SELFTEST
	tristate "Perform an atomic64_t self-test"
	help
	  Enable this option to test the atomic64_t functions at boot or
	  at module load time.

	  If unsure, say N.

config ASYNC_RAID6_TEST
	tristate "Self test for hardware accelerated raid6 recovery"
	depends on ASYNC_RAID6_RECOV
	select ASYNC_MEMCPY
	---help---
	  This is a one-shot self test that permutes through the
	  recovery of all the possible two disk failure scenarios for a
	  N-disk array.  Recovery is performed with the asynchronous
	  raid6 recovery routines, and will optionally use an offload
	  engine if one is available.

	  If unsure, say N.

config TEST_HEXDUMP
	tristate "Test functions located in the hexdump module at runtime"

config TEST_STRING_HELPERS
	tristate "Test functions located in the string_helpers module at runtime"

config TEST_KSTRTOX
	tristate "Test kstrto*() family of functions at runtime"

config TEST_PRINTF
	tristate "Test printf() family of functions at runtime"

config TEST_BITMAP
	tristate "Test bitmap_*() family of functions at runtime"
	default n
	help
	  Enable this option to test the bitmap functions at boot.

	  If unsure, say N.

config TEST_UUID
	tristate "Test functions located in the uuid module at runtime"

config TEST_RHASHTABLE
	tristate "Perform selftest on resizable hash table"
	default n
	help
	  Enable this option to test the rhashtable functions at boot.

	  If unsure, say N.

config TEST_HASH
	tristate "Perform selftest on hash functions"
	default n
	help
	  Enable this option to test the kernel's integer (<linux/hash.h>),
	  string (<linux/stringhash.h>), and siphash (<linux/siphash.h>)
	  hash functions on boot (or module load).

	  This is intended to help people writing architecture-specific
	  optimized versions.  If unsure, say N.

config TEST_PARMAN
	tristate "Perform selftest on priority array manager"
	default n
	depends on PARMAN
	help
	  Enable this option to test priority array manager on boot
	  (or module load).

	  If unsure, say N.

config TEST_LKM
	tristate "Test module loading with 'hello world' module"
	default n
	depends on m
	help
	  This builds the "test_module" module that emits "Hello, world"
	  on printk when loaded. It is designed to be used for basic
	  evaluation of the module loading subsystem (for example when
	  validating module verification). It lacks any extra dependencies,
	  and will not normally be loaded by the system unless explicitly
	  requested by name.

	  If unsure, say N.

config TEST_USER_COPY
	tristate "Test user/kernel boundary protections"
	default n
	depends on m
	help
	  This builds the "test_user_copy" module that runs sanity checks
	  on the copy_to/from_user infrastructure, making sure basic
	  user/kernel boundary testing is working. If it fails to load,
	  a regression has been detected in the user/kernel memory boundary
	  protections.

	  If unsure, say N.

config TEST_BPF
	tristate "Test BPF filter functionality"
	default n
	depends on m && NET
	help
	  This builds the "test_bpf" module that runs various test vectors
	  against the BPF interpreter or BPF JIT compiler depending on the
	  current setting. This is in particular useful for BPF JIT compiler
	  development, but also to run regression tests against changes in
	  the interpreter code. It also enables test stubs for eBPF maps and
	  verifier used by user space verifier testsuite.

	  If unsure, say N.

config TEST_FIRMWARE
	tristate "Test firmware loading via userspace interface"
	default n
	depends on FW_LOADER
	help
	  This builds the "test_firmware" module that creates a userspace
	  interface for testing firmware loading. This can be used to
	  control the triggering of firmware loading without needing an
	  actual firmware-using device. The contents can be rechecked by
	  userspace.

	  If unsure, say N.

config TEST_SYSCTL
	tristate "sysctl test driver"
	default n
	depends on PROC_SYSCTL
	help
	  This builds the "test_sysctl" module. This driver enables to test the
	  proc sysctl interfaces available to drivers safely without affecting
	  production knobs which might alter system functionality.

	  If unsure, say N.

config TEST_UDELAY
	tristate "udelay test driver"
	default n
	help
	  This builds the "udelay_test" module that helps to make sure
	  that udelay() is working properly.

	  If unsure, say N.

config MEMTEST
	bool "Memtest"
	depends on HAVE_MEMBLOCK
	---help---
	  This option adds a kernel parameter 'memtest', which allows memtest
	  to be set.
	        memtest=0, mean disabled; -- default
	        memtest=1, mean do 1 test pattern;
	        ...
	        memtest=17, mean do 17 test patterns.
	  If you are unsure how to answer this question, answer N.

config MEMTEST_ENABLE_DEFAULT
	int "Enable Memtest pattern test by default? (0-17)"
	range 0 17
	default "0"
	depends on MEMTEST
	help
	  This option helps to select Memtest to be enabled through
	  kernel defconfig options. Alternatively it can be enabled
	  using memtest=<patterns> kernel command line.

	  Default value is kept as "0" so that it is kept as disabled.
	  To enable enter any value between 1-17 range.

config TEST_STATIC_KEYS
	tristate "Test static keys"
	default n
	depends on m
	help
	  Test the static key interfaces.

	  If unsure, say N.

config TEST_KMOD
	tristate "kmod stress tester"
	default n
	depends on m
	depends on BLOCK && (64BIT || LBDAF)	  # for XFS, BTRFS
	depends on NETDEVICES && NET_CORE && INET # for TUN
	select TEST_LKM
	select XFS_FS
	select TUN
	select BTRFS_FS
	help
	  Test the kernel's module loading mechanism: kmod. kmod implements
	  support to load modules using the Linux kernel's usermode helper.
	  This test provides a series of tests against kmod.

	  Although technically you can either build test_kmod as a module or
	  into the kernel we disallow building it into the kernel since
	  it stress tests request_module() and this will very likely cause
	  some issues by taking over precious threads available from other
	  module load requests, ultimately this could be fatal.

	  To run tests run:

	  tools/testing/selftests/kmod/kmod.sh --help

	  If unsure, say N.

config TEST_DEBUG_VIRTUAL
	tristate "Test CONFIG_DEBUG_VIRTUAL feature"
	depends on DEBUG_VIRTUAL
	help
	  Test the kernel's ability to detect incorrect calls to
	  virt_to_phys() done against the non-linear part of the
	  kernel's virtual address map.

	  If unsure, say N.

endmenu # runtime tests

config MEMTEST
	bool "Memtest"
	depends on HAVE_MEMBLOCK
	---help---
	  This option adds a kernel parameter 'memtest', which allows memtest
	  to be set.
	        memtest=0, mean disabled; -- default
	        memtest=1, mean do 1 test pattern;
	        ...
	        memtest=17, mean do 17 test patterns.
	  If you are unsure how to answer this question, answer N.

config BUG_ON_DATA_CORRUPTION
	bool "Trigger a BUG when data corruption is detected"
	select DEBUG_LIST
	help
	  Select this option if the kernel should BUG when it encounters
	  data corruption in kernel memory structures when they get checked
	  for validity.

	  If unsure, say N.

<<<<<<< HEAD
config CC_WERROR
	bool "Treat all compile warnings as errors"
	default n
	help
	  Select this option to set compiler warnings as errors,
	  to prevent easily-fixable problems from creeping into
	  the codebase.

	  If unsure, say N.
=======
config PANIC_ON_DATA_CORRUPTION
	bool "Cause a Kernel Panic When Data Corruption is detected"
	help
	 Select this option to upgrade warnings for potentially
	 recoverable data corruption scenarios to system-halting panics,
	 for easier detection and debug.
>>>>>>> 54927ef4

source "samples/Kconfig"

source "lib/Kconfig.kgdb"

source "lib/Kconfig.ubsan"

config ARCH_HAS_DEVMEM_IS_ALLOWED
	bool

config STRICT_DEVMEM
	bool "Filter access to /dev/mem"
	depends on MMU && DEVMEM
	depends on ARCH_HAS_DEVMEM_IS_ALLOWED
	default y if TILE || PPC
	---help---
	  If this option is disabled, you allow userspace (root) access to all
	  of memory, including kernel and userspace memory. Accidental
	  access to this is obviously disastrous, but specific access can
	  be used by people debugging the kernel. Note that with PAT support
	  enabled, even in this case there are restrictions on /dev/mem
	  use due to the cache aliasing requirements.

	  If this option is switched on, and IO_STRICT_DEVMEM=n, the /dev/mem
	  file only allows userspace access to PCI space and the BIOS code and
	  data regions.  This is sufficient for dosemu and X and all common
	  users of /dev/mem.

	  If in doubt, say Y.

config IO_STRICT_DEVMEM
	bool "Filter I/O access to /dev/mem"
	depends on STRICT_DEVMEM
	---help---
	  If this option is disabled, you allow userspace (root) access to all
	  io-memory regardless of whether a driver is actively using that
	  range.  Accidental access to this is obviously disastrous, but
	  specific access can be used by people debugging kernel drivers.

	  If this option is switched on, the /dev/mem file only allows
	  userspace access to *idle* io-memory ranges (see /proc/iomem) This
	  may break traditional users of /dev/mem (dosemu, legacy X, etc...)
	  if the driver using a given range cannot be disabled.

	  If in doubt, say Y.<|MERGE_RESOLUTION|>--- conflicted
+++ resolved
@@ -2061,7 +2061,6 @@
 
 	  If unsure, say N.
 
-<<<<<<< HEAD
 config CC_WERROR
 	bool "Treat all compile warnings as errors"
 	default n
@@ -2071,14 +2070,13 @@
 	  the codebase.
 
 	  If unsure, say N.
-=======
+
 config PANIC_ON_DATA_CORRUPTION
 	bool "Cause a Kernel Panic When Data Corruption is detected"
 	help
 	 Select this option to upgrade warnings for potentially
 	 recoverable data corruption scenarios to system-halting panics,
 	 for easier detection and debug.
->>>>>>> 54927ef4
 
 source "samples/Kconfig"
 
