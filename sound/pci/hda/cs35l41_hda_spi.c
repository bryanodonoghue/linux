// SPDX-License-Identifier: GPL-2.0
//
// CS35l41 HDA SPI driver
//
// Copyright 2021 Cirrus Logic, Inc.
//
// Author: Lucas Tanure <tanureal@opensource.cirrus.com>

#include <linux/mod_devicetable.h>
#include <linux/module.h>
#include <linux/spi/spi.h>

#include "cs35l41_hda.h"

static int cs35l41_hda_spi_probe(struct spi_device *spi)
{
	const char *device_name;

	/*
	 * Compare against the device name so it works for SPI, normal ACPI
	 * and for ACPI by serial-multi-instantiate matching cases.
	 */
	if (strstr(dev_name(&spi->dev), "CSC3551"))
		device_name = "CSC3551";
	else
		return -ENODEV;

	return cs35l41_hda_probe(&spi->dev, device_name, spi->chip_select, spi->irq,
				 devm_regmap_init_spi(spi, &cs35l41_regmap_spi));
}

static void cs35l41_hda_spi_remove(struct spi_device *spi)
{
	cs35l41_hda_remove(&spi->dev);
}

static const struct spi_device_id cs35l41_hda_spi_id[] = {
	{ "cs35l41-hda", 0 },
	{}
};

static const struct acpi_device_id cs35l41_acpi_hda_match[] = {
	{ "CSC3551", 0 },
	{}
};
MODULE_DEVICE_TABLE(acpi, cs35l41_acpi_hda_match);

static struct spi_driver cs35l41_spi_driver = {
	.driver = {
		.name		= "cs35l41-hda",
<<<<<<< HEAD
		.acpi_match_table = ACPI_PTR(cs35l41_acpi_hda_match),
=======
		.acpi_match_table = cs35l41_acpi_hda_match,
		.pm		= &cs35l41_hda_pm_ops,
>>>>>>> 7365df19
	},
	.id_table	= cs35l41_hda_spi_id,
	.probe		= cs35l41_hda_spi_probe,
	.remove		= cs35l41_hda_spi_remove,
};
module_spi_driver(cs35l41_spi_driver);

MODULE_DESCRIPTION("HDA CS35L41 driver");
MODULE_IMPORT_NS(SND_HDA_SCODEC_CS35L41);
MODULE_AUTHOR("Lucas Tanure <tanureal@opensource.cirrus.com>");
MODULE_LICENSE("GPL");<|MERGE_RESOLUTION|>--- conflicted
+++ resolved
@@ -48,12 +48,8 @@
 static struct spi_driver cs35l41_spi_driver = {
 	.driver = {
 		.name		= "cs35l41-hda",
-<<<<<<< HEAD
-		.acpi_match_table = ACPI_PTR(cs35l41_acpi_hda_match),
-=======
 		.acpi_match_table = cs35l41_acpi_hda_match,
 		.pm		= &cs35l41_hda_pm_ops,
->>>>>>> 7365df19
 	},
 	.id_table	= cs35l41_hda_spi_id,
 	.probe		= cs35l41_hda_spi_probe,
