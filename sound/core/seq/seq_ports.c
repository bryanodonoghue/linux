/*
 *   ALSA sequencer Ports
 *   Copyright (c) 1998 by Frank van de Pol <fvdpol@coil.demon.nl>
 *                         Jaroslav Kysela <perex@perex.cz>
 *
 *
 *   This program is free software; you can redistribute it and/or modify
 *   it under the terms of the GNU General Public License as published by
 *   the Free Software Foundation; either version 2 of the License, or
 *   (at your option) any later version.
 *
 *   This program is distributed in the hope that it will be useful,
 *   but WITHOUT ANY WARRANTY; without even the implied warranty of
 *   MERCHANTABILITY or FITNESS FOR A PARTICULAR PURPOSE.  See the
 *   GNU General Public License for more details.
 *
 *   You should have received a copy of the GNU General Public License
 *   along with this program; if not, write to the Free Software
 *   Foundation, Inc., 59 Temple Place, Suite 330, Boston, MA  02111-1307 USA
 *
 */

#include <sound/core.h>
#include <linux/slab.h>
#include <linux/module.h>
#include "seq_system.h"
#include "seq_ports.h"
#include "seq_clientmgr.h"

/*

   registration of client ports

 */


/* 

NOTE: the current implementation of the port structure as a linked list is
not optimal for clients that have many ports. For sending messages to all
subscribers of a port we first need to find the address of the port
structure, which means we have to traverse the list. A direct access table
(array) would be better, but big preallocated arrays waste memory.

Possible actions:

1) leave it this way, a client does normaly does not have more than a few
ports

2) replace the linked list of ports by a array of pointers which is
dynamicly kmalloced. When a port is added or deleted we can simply allocate
a new array, copy the corresponding pointers, and delete the old one. We
then only need a pointer to this array, and an integer that tells us how
much elements are in array.

*/

/* return pointer to port structure - port is locked if found */
struct snd_seq_client_port *snd_seq_port_use_ptr(struct snd_seq_client *client,
						 int num)
{
	struct snd_seq_client_port *port;

	if (client == NULL)
		return NULL;
	read_lock(&client->ports_lock);
	list_for_each_entry(port, &client->ports_list_head, list) {
		if (port->addr.port == num) {
			if (port->closing)
				break; /* deleting now */
			snd_use_lock_use(&port->use_lock);
			read_unlock(&client->ports_lock);
			return port;
		}
	}
	read_unlock(&client->ports_lock);
	return NULL;		/* not found */
}


/* search for the next port - port is locked if found */
struct snd_seq_client_port *snd_seq_port_query_nearest(struct snd_seq_client *client,
						       struct snd_seq_port_info *pinfo)
{
	int num;
	struct snd_seq_client_port *port, *found;

	num = pinfo->addr.port;
	found = NULL;
	read_lock(&client->ports_lock);
	list_for_each_entry(port, &client->ports_list_head, list) {
		if (port->addr.port < num)
			continue;
		if (port->addr.port == num) {
			found = port;
			break;
		}
		if (found == NULL || port->addr.port < found->addr.port)
			found = port;
	}
	if (found) {
		if (found->closing)
			found = NULL;
		else
			snd_use_lock_use(&found->use_lock);
	}
	read_unlock(&client->ports_lock);
	return found;
}


/* initialize snd_seq_port_subs_info */
static void port_subs_info_init(struct snd_seq_port_subs_info *grp)
{
	INIT_LIST_HEAD(&grp->list_head);
	grp->count = 0;
	grp->exclusive = 0;
	rwlock_init(&grp->list_lock);
	init_rwsem(&grp->list_mutex);
	grp->open = NULL;
	grp->close = NULL;
}


/* create a port, port number is returned (-1 on failure);
 * the caller needs to unref the port via snd_seq_port_unlock() appropriately
 */
struct snd_seq_client_port *snd_seq_create_port(struct snd_seq_client *client,
						int port)
{
	unsigned long flags;
	struct snd_seq_client_port *new_port, *p;
	int num = -1;

	/* sanity check */
	if (snd_BUG_ON(!client))
		return NULL;

	if (client->num_ports >= SNDRV_SEQ_MAX_PORTS - 1) {
		pr_warn("ALSA: seq: too many ports for client %d\n", client->number);
		return NULL;
	}

	/* create a new port */
	new_port = kzalloc(sizeof(*new_port), GFP_KERNEL);
	if (!new_port)
		return NULL;	/* failure, out of memory */
	/* init port data */
	new_port->addr.client = client->number;
	new_port->addr.port = -1;
	new_port->owner = THIS_MODULE;
	sprintf(new_port->name, "port-%d", num);
	snd_use_lock_init(&new_port->use_lock);
	port_subs_info_init(&new_port->c_src);
	port_subs_info_init(&new_port->c_dest);
	snd_use_lock_use(&new_port->use_lock);

	num = port >= 0 ? port : 0;
	mutex_lock(&client->ports_mutex);
	write_lock_irqsave(&client->ports_lock, flags);
	list_for_each_entry(p, &client->ports_list_head, list) {
		if (p->addr.port > num)
			break;
		if (port < 0) /* auto-probe mode */
			num = p->addr.port + 1;
	}
	/* insert the new port */
	list_add_tail(&new_port->list, &p->list);
	client->num_ports++;
	new_port->addr.port = num;	/* store the port number in the port */
<<<<<<< HEAD
	snprintf(new_port->name, "port-%d", num);
=======
	sprintf(new_port->name, "port-%d", num);
>>>>>>> e045a95c
	write_unlock_irqrestore(&client->ports_lock, flags);
	mutex_unlock(&client->ports_mutex);

	return new_port;
}

/* */
static int subscribe_port(struct snd_seq_client *client,
			  struct snd_seq_client_port *port,
			  struct snd_seq_port_subs_info *grp,
			  struct snd_seq_port_subscribe *info, int send_ack);
static int unsubscribe_port(struct snd_seq_client *client,
			    struct snd_seq_client_port *port,
			    struct snd_seq_port_subs_info *grp,
			    struct snd_seq_port_subscribe *info, int send_ack);


static struct snd_seq_client_port *get_client_port(struct snd_seq_addr *addr,
						   struct snd_seq_client **cp)
{
	struct snd_seq_client_port *p;
	*cp = snd_seq_client_use_ptr(addr->client);
	if (*cp) {
		p = snd_seq_port_use_ptr(*cp, addr->port);
		if (! p) {
			snd_seq_client_unlock(*cp);
			*cp = NULL;
		}
		return p;
	}
	return NULL;
}

static void delete_and_unsubscribe_port(struct snd_seq_client *client,
					struct snd_seq_client_port *port,
					struct snd_seq_subscribers *subs,
					bool is_src, bool ack);

static inline struct snd_seq_subscribers *
get_subscriber(struct list_head *p, bool is_src)
{
	if (is_src)
		return list_entry(p, struct snd_seq_subscribers, src_list);
	else
		return list_entry(p, struct snd_seq_subscribers, dest_list);
}

/*
 * remove all subscribers on the list
 * this is called from port_delete, for each src and dest list.
 */
static void clear_subscriber_list(struct snd_seq_client *client,
				  struct snd_seq_client_port *port,
				  struct snd_seq_port_subs_info *grp,
				  int is_src)
{
	struct list_head *p, *n;

	list_for_each_safe(p, n, &grp->list_head) {
		struct snd_seq_subscribers *subs;
		struct snd_seq_client *c;
		struct snd_seq_client_port *aport;

		subs = get_subscriber(p, is_src);
		if (is_src)
			aport = get_client_port(&subs->info.dest, &c);
		else
			aport = get_client_port(&subs->info.sender, &c);
		delete_and_unsubscribe_port(client, port, subs, is_src, false);

		if (!aport) {
			/* looks like the connected port is being deleted.
			 * we decrease the counter, and when both ports are deleted
			 * remove the subscriber info
			 */
			if (atomic_dec_and_test(&subs->ref_count))
				kfree(subs);
			continue;
		}

		/* ok we got the connected port */
		delete_and_unsubscribe_port(c, aport, subs, !is_src, true);
		kfree(subs);
		snd_seq_port_unlock(aport);
		snd_seq_client_unlock(c);
	}
}

/* delete port data */
static int port_delete(struct snd_seq_client *client,
		       struct snd_seq_client_port *port)
{
	/* set closing flag and wait for all port access are gone */
	port->closing = 1;
	snd_use_lock_sync(&port->use_lock); 

	/* clear subscribers info */
	clear_subscriber_list(client, port, &port->c_src, true);
	clear_subscriber_list(client, port, &port->c_dest, false);

	if (port->private_free)
		port->private_free(port->private_data);

	snd_BUG_ON(port->c_src.count != 0);
	snd_BUG_ON(port->c_dest.count != 0);

	kfree(port);
	return 0;
}


/* delete a port with the given port id */
int snd_seq_delete_port(struct snd_seq_client *client, int port)
{
	unsigned long flags;
	struct snd_seq_client_port *found = NULL, *p;

	mutex_lock(&client->ports_mutex);
	write_lock_irqsave(&client->ports_lock, flags);
	list_for_each_entry(p, &client->ports_list_head, list) {
		if (p->addr.port == port) {
			/* ok found.  delete from the list at first */
			list_del(&p->list);
			client->num_ports--;
			found = p;
			break;
		}
	}
	write_unlock_irqrestore(&client->ports_lock, flags);
	mutex_unlock(&client->ports_mutex);
	if (found)
		return port_delete(client, found);
	else
		return -ENOENT;
}

/* delete the all ports belonging to the given client */
int snd_seq_delete_all_ports(struct snd_seq_client *client)
{
	unsigned long flags;
	struct list_head deleted_list;
	struct snd_seq_client_port *port, *tmp;
	
	/* move the port list to deleted_list, and
	 * clear the port list in the client data.
	 */
	mutex_lock(&client->ports_mutex);
	write_lock_irqsave(&client->ports_lock, flags);
	if (! list_empty(&client->ports_list_head)) {
		list_add(&deleted_list, &client->ports_list_head);
		list_del_init(&client->ports_list_head);
	} else {
		INIT_LIST_HEAD(&deleted_list);
	}
	client->num_ports = 0;
	write_unlock_irqrestore(&client->ports_lock, flags);

	/* remove each port in deleted_list */
	list_for_each_entry_safe(port, tmp, &deleted_list, list) {
		list_del(&port->list);
		snd_seq_system_client_ev_port_exit(port->addr.client, port->addr.port);
		port_delete(client, port);
	}
	mutex_unlock(&client->ports_mutex);
	return 0;
}

/* set port info fields */
int snd_seq_set_port_info(struct snd_seq_client_port * port,
			  struct snd_seq_port_info * info)
{
	if (snd_BUG_ON(!port || !info))
		return -EINVAL;

	/* set port name */
	if (info->name[0])
		strlcpy(port->name, info->name, sizeof(port->name));
	
	/* set capabilities */
	port->capability = info->capability;
	
	/* get port type */
	port->type = info->type;

	/* information about supported channels/voices */
	port->midi_channels = info->midi_channels;
	port->midi_voices = info->midi_voices;
	port->synth_voices = info->synth_voices;

	/* timestamping */
	port->timestamping = (info->flags & SNDRV_SEQ_PORT_FLG_TIMESTAMP) ? 1 : 0;
	port->time_real = (info->flags & SNDRV_SEQ_PORT_FLG_TIME_REAL) ? 1 : 0;
	port->time_queue = info->time_queue;

	return 0;
}

/* get port info fields */
int snd_seq_get_port_info(struct snd_seq_client_port * port,
			  struct snd_seq_port_info * info)
{
	if (snd_BUG_ON(!port || !info))
		return -EINVAL;

	/* get port name */
	strlcpy(info->name, port->name, sizeof(info->name));
	
	/* get capabilities */
	info->capability = port->capability;

	/* get port type */
	info->type = port->type;

	/* information about supported channels/voices */
	info->midi_channels = port->midi_channels;
	info->midi_voices = port->midi_voices;
	info->synth_voices = port->synth_voices;

	/* get subscriber counts */
	info->read_use = port->c_src.count;
	info->write_use = port->c_dest.count;
	
	/* timestamping */
	info->flags = 0;
	if (port->timestamping) {
		info->flags |= SNDRV_SEQ_PORT_FLG_TIMESTAMP;
		if (port->time_real)
			info->flags |= SNDRV_SEQ_PORT_FLG_TIME_REAL;
		info->time_queue = port->time_queue;
	}

	return 0;
}



/*
 * call callback functions (if any):
 * the callbacks are invoked only when the first (for connection) or
 * the last subscription (for disconnection) is done.  Second or later
 * subscription results in increment of counter, but no callback is
 * invoked.
 * This feature is useful if these callbacks are associated with
 * initialization or termination of devices (see seq_midi.c).
 *
 * If callback_all option is set, the callback function is invoked
 * at each connection/disconnection. 
 */

static int subscribe_port(struct snd_seq_client *client,
			  struct snd_seq_client_port *port,
			  struct snd_seq_port_subs_info *grp,
			  struct snd_seq_port_subscribe *info,
			  int send_ack)
{
	int err = 0;

	if (!try_module_get(port->owner))
		return -EFAULT;
	grp->count++;
	if (grp->open && (port->callback_all || grp->count == 1)) {
		err = grp->open(port->private_data, info);
		if (err < 0) {
			module_put(port->owner);
			grp->count--;
		}
	}
	if (err >= 0 && send_ack && client->type == USER_CLIENT)
		snd_seq_client_notify_subscription(port->addr.client, port->addr.port,
						   info, SNDRV_SEQ_EVENT_PORT_SUBSCRIBED);

	return err;
}

static int unsubscribe_port(struct snd_seq_client *client,
			    struct snd_seq_client_port *port,
			    struct snd_seq_port_subs_info *grp,
			    struct snd_seq_port_subscribe *info,
			    int send_ack)
{
	int err = 0;

	if (! grp->count)
		return -EINVAL;
	grp->count--;
	if (grp->close && (port->callback_all || grp->count == 0))
		err = grp->close(port->private_data, info);
	if (send_ack && client->type == USER_CLIENT)
		snd_seq_client_notify_subscription(port->addr.client, port->addr.port,
						   info, SNDRV_SEQ_EVENT_PORT_UNSUBSCRIBED);
	module_put(port->owner);
	return err;
}



/* check if both addresses are identical */
static inline int addr_match(struct snd_seq_addr *r, struct snd_seq_addr *s)
{
	return (r->client == s->client) && (r->port == s->port);
}

/* check the two subscribe info match */
/* if flags is zero, checks only sender and destination addresses */
static int match_subs_info(struct snd_seq_port_subscribe *r,
			   struct snd_seq_port_subscribe *s)
{
	if (addr_match(&r->sender, &s->sender) &&
	    addr_match(&r->dest, &s->dest)) {
		if (r->flags && r->flags == s->flags)
			return r->queue == s->queue;
		else if (! r->flags)
			return 1;
	}
	return 0;
}

static int check_and_subscribe_port(struct snd_seq_client *client,
				    struct snd_seq_client_port *port,
				    struct snd_seq_subscribers *subs,
				    bool is_src, bool exclusive, bool ack)
{
	struct snd_seq_port_subs_info *grp;
	struct list_head *p;
	struct snd_seq_subscribers *s;
	int err;

	grp = is_src ? &port->c_src : &port->c_dest;
	err = -EBUSY;
	down_write(&grp->list_mutex);
	if (exclusive) {
		if (!list_empty(&grp->list_head))
			goto __error;
	} else {
		if (grp->exclusive)
			goto __error;
		/* check whether already exists */
		list_for_each(p, &grp->list_head) {
			s = get_subscriber(p, is_src);
			if (match_subs_info(&subs->info, &s->info))
				goto __error;
		}
	}

	err = subscribe_port(client, port, grp, &subs->info, ack);
	if (err < 0) {
		grp->exclusive = 0;
		goto __error;
	}

	/* add to list */
	write_lock_irq(&grp->list_lock);
	if (is_src)
		list_add_tail(&subs->src_list, &grp->list_head);
	else
		list_add_tail(&subs->dest_list, &grp->list_head);
	grp->exclusive = exclusive;
	atomic_inc(&subs->ref_count);
	write_unlock_irq(&grp->list_lock);
	err = 0;

 __error:
	up_write(&grp->list_mutex);
	return err;
}

static void delete_and_unsubscribe_port(struct snd_seq_client *client,
					struct snd_seq_client_port *port,
					struct snd_seq_subscribers *subs,
					bool is_src, bool ack)
{
	struct snd_seq_port_subs_info *grp;
	struct list_head *list;
	bool empty;

	grp = is_src ? &port->c_src : &port->c_dest;
	list = is_src ? &subs->src_list : &subs->dest_list;
	down_write(&grp->list_mutex);
	write_lock_irq(&grp->list_lock);
	empty = list_empty(list);
	if (!empty)
		list_del_init(list);
	grp->exclusive = 0;
	write_unlock_irq(&grp->list_lock);
	up_write(&grp->list_mutex);

	if (!empty)
		unsubscribe_port(client, port, grp, &subs->info, ack);
}

/* connect two ports */
int snd_seq_port_connect(struct snd_seq_client *connector,
			 struct snd_seq_client *src_client,
			 struct snd_seq_client_port *src_port,
			 struct snd_seq_client *dest_client,
			 struct snd_seq_client_port *dest_port,
			 struct snd_seq_port_subscribe *info)
{
	struct snd_seq_subscribers *subs;
	bool exclusive;
	int err;

	subs = kzalloc(sizeof(*subs), GFP_KERNEL);
	if (!subs)
		return -ENOMEM;

	subs->info = *info;
	atomic_set(&subs->ref_count, 0);
	INIT_LIST_HEAD(&subs->src_list);
	INIT_LIST_HEAD(&subs->dest_list);

	exclusive = !!(info->flags & SNDRV_SEQ_PORT_SUBS_EXCLUSIVE);

	err = check_and_subscribe_port(src_client, src_port, subs, true,
				       exclusive,
				       connector->number != src_client->number);
	if (err < 0)
		goto error;
	err = check_and_subscribe_port(dest_client, dest_port, subs, false,
				       exclusive,
				       connector->number != dest_client->number);
	if (err < 0)
		goto error_dest;

	return 0;

 error_dest:
	delete_and_unsubscribe_port(src_client, src_port, subs, true,
				    connector->number != src_client->number);
 error:
	kfree(subs);
	return err;
}

/* remove the connection */
int snd_seq_port_disconnect(struct snd_seq_client *connector,
			    struct snd_seq_client *src_client,
			    struct snd_seq_client_port *src_port,
			    struct snd_seq_client *dest_client,
			    struct snd_seq_client_port *dest_port,
			    struct snd_seq_port_subscribe *info)
{
	struct snd_seq_port_subs_info *src = &src_port->c_src;
	struct snd_seq_subscribers *subs;
	int err = -ENOENT;

	down_write(&src->list_mutex);
	/* look for the connection */
	list_for_each_entry(subs, &src->list_head, src_list) {
		if (match_subs_info(info, &subs->info)) {
			atomic_dec(&subs->ref_count); /* mark as not ready */
			err = 0;
			break;
		}
	}
	up_write(&src->list_mutex);
	if (err < 0)
		return err;

	delete_and_unsubscribe_port(src_client, src_port, subs, true,
				    connector->number != src_client->number);
	delete_and_unsubscribe_port(dest_client, dest_port, subs, false,
				    connector->number != dest_client->number);
	kfree(subs);
	return 0;
}


/* get matched subscriber */
struct snd_seq_subscribers *snd_seq_port_get_subscription(struct snd_seq_port_subs_info *src_grp,
							  struct snd_seq_addr *dest_addr)
{
	struct snd_seq_subscribers *s, *found = NULL;

	down_read(&src_grp->list_mutex);
	list_for_each_entry(s, &src_grp->list_head, src_list) {
		if (addr_match(dest_addr, &s->info.dest)) {
			found = s;
			break;
		}
	}
	up_read(&src_grp->list_mutex);
	return found;
}

/*
 * Attach a device driver that wants to receive events from the
 * sequencer.  Returns the new port number on success.
 * A driver that wants to receive the events converted to midi, will
 * use snd_seq_midisynth_register_port().
 */
/* exported */
int snd_seq_event_port_attach(int client,
			      struct snd_seq_port_callback *pcbp,
			      int cap, int type, int midi_channels,
			      int midi_voices, char *portname)
{
	struct snd_seq_port_info portinfo;
	int  ret;

	/* Set up the port */
	memset(&portinfo, 0, sizeof(portinfo));
	portinfo.addr.client = client;
	strlcpy(portinfo.name, portname ? portname : "Unamed port",
		sizeof(portinfo.name));

	portinfo.capability = cap;
	portinfo.type = type;
	portinfo.kernel = pcbp;
	portinfo.midi_channels = midi_channels;
	portinfo.midi_voices = midi_voices;

	/* Create it */
	ret = snd_seq_kernel_client_ctl(client,
					SNDRV_SEQ_IOCTL_CREATE_PORT,
					&portinfo);

	if (ret >= 0)
		ret = portinfo.addr.port;

	return ret;
}

EXPORT_SYMBOL(snd_seq_event_port_attach);

/*
 * Detach the driver from a port.
 */
/* exported */
int snd_seq_event_port_detach(int client, int port)
{
	struct snd_seq_port_info portinfo;
	int  err;

	memset(&portinfo, 0, sizeof(portinfo));
	portinfo.addr.client = client;
	portinfo.addr.port   = port;
	err = snd_seq_kernel_client_ctl(client,
					SNDRV_SEQ_IOCTL_DELETE_PORT,
					&portinfo);

	return err;
}

EXPORT_SYMBOL(snd_seq_event_port_detach);<|MERGE_RESOLUTION|>--- conflicted
+++ resolved
@@ -131,7 +131,7 @@
 	unsigned long flags;
 	struct snd_seq_client_port *new_port, *p;
 	int num = -1;
-
+	
 	/* sanity check */
 	if (snd_BUG_ON(!client))
 		return NULL;
@@ -168,11 +168,7 @@
 	list_add_tail(&new_port->list, &p->list);
 	client->num_ports++;
 	new_port->addr.port = num;	/* store the port number in the port */
-<<<<<<< HEAD
-	snprintf(new_port->name, "port-%d", num);
-=======
 	sprintf(new_port->name, "port-%d", num);
->>>>>>> e045a95c
 	write_unlock_irqrestore(&client->ports_lock, flags);
 	mutex_unlock(&client->ports_mutex);
 
