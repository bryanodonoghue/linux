/*
 *  Timers abstract layer
 *  Copyright (c) by Jaroslav Kysela <perex@perex.cz>
 *
 *
 *   This program is free software; you can redistribute it and/or modify
 *   it under the terms of the GNU General Public License as published by
 *   the Free Software Foundation; either version 2 of the License, or
 *   (at your option) any later version.
 *
 *   This program is distributed in the hope that it will be useful,
 *   but WITHOUT ANY WARRANTY; without even the implied warranty of
 *   MERCHANTABILITY or FITNESS FOR A PARTICULAR PURPOSE.  See the
 *   GNU General Public License for more details.
 *
 *   You should have received a copy of the GNU General Public License
 *   along with this program; if not, write to the Free Software
 *   Foundation, Inc., 59 Temple Place, Suite 330, Boston, MA  02111-1307 USA
 *
 */

#include <linux/delay.h>
#include <linux/init.h>
#include <linux/slab.h>
#include <linux/time.h>
#include <linux/mutex.h>
#include <linux/device.h>
#include <linux/module.h>
#include <linux/string.h>
#include <sound/core.h>
#include <sound/timer.h>
#include <sound/control.h>
#include <sound/info.h>
#include <sound/minors.h>
#include <sound/initval.h>
#include <linux/kmod.h>

#if defined(CONFIG_SND_HRTIMER) || defined(CONFIG_SND_HRTIMER_MODULE)
#define DEFAULT_TIMER_LIMIT 4
#elif defined(CONFIG_SND_RTCTIMER) || defined(CONFIG_SND_RTCTIMER_MODULE)
#define DEFAULT_TIMER_LIMIT 2
#else
#define DEFAULT_TIMER_LIMIT 1
#endif

static int timer_limit = DEFAULT_TIMER_LIMIT;
static int timer_tstamp_monotonic = 1;
MODULE_AUTHOR("Jaroslav Kysela <perex@perex.cz>, Takashi Iwai <tiwai@suse.de>");
MODULE_DESCRIPTION("ALSA timer interface");
MODULE_LICENSE("GPL");
module_param(timer_limit, int, 0444);
MODULE_PARM_DESC(timer_limit, "Maximum global timers in system.");
module_param(timer_tstamp_monotonic, int, 0444);
MODULE_PARM_DESC(timer_tstamp_monotonic, "Use posix monotonic clock source for timestamps (default).");

MODULE_ALIAS_CHARDEV(CONFIG_SND_MAJOR, SNDRV_MINOR_TIMER);
MODULE_ALIAS("devname:snd/timer");

struct snd_timer_user {
	struct snd_timer_instance *timeri;
	int tread;		/* enhanced read with timestamps and events */
	unsigned long ticks;
	unsigned long overrun;
	int qhead;
	int qtail;
	int qused;
	int queue_size;
	bool disconnected;
	struct snd_timer_read *queue;
	struct snd_timer_tread *tqueue;
	spinlock_t qlock;
	unsigned long last_resolution;
	unsigned int filter;
	struct timespec tstamp;		/* trigger tstamp */
	wait_queue_head_t qchange_sleep;
	struct fasync_struct *fasync;
	struct mutex ioctl_lock;
};

/* list of timers */
static LIST_HEAD(snd_timer_list);

/* list of slave instances */
static LIST_HEAD(snd_timer_slave_list);

/* lock for slave active lists */
static DEFINE_SPINLOCK(slave_active_lock);

static DEFINE_MUTEX(register_mutex);

static int snd_timer_free(struct snd_timer *timer);
static int snd_timer_dev_free(struct snd_device *device);
static int snd_timer_dev_register(struct snd_device *device);
static int snd_timer_dev_disconnect(struct snd_device *device);

static void snd_timer_reschedule(struct snd_timer * timer, unsigned long ticks_left);

/*
 * create a timer instance with the given owner string.
 * when timer is not NULL, increments the module counter
 */
static struct snd_timer_instance *snd_timer_instance_new(char *owner,
							 struct snd_timer *timer)
{
	struct snd_timer_instance *timeri;
	timeri = kzalloc(sizeof(*timeri), GFP_KERNEL);
	if (timeri == NULL)
		return NULL;
	timeri->owner = kstrdup(owner, GFP_KERNEL);
	if (! timeri->owner) {
		kfree(timeri);
		return NULL;
	}
	INIT_LIST_HEAD(&timeri->open_list);
	INIT_LIST_HEAD(&timeri->active_list);
	INIT_LIST_HEAD(&timeri->ack_list);
	INIT_LIST_HEAD(&timeri->slave_list_head);
	INIT_LIST_HEAD(&timeri->slave_active_head);

	timeri->timer = timer;
	if (timer && !try_module_get(timer->module)) {
		kfree(timeri->owner);
		kfree(timeri);
		return NULL;
	}

	return timeri;
}

/*
 * find a timer instance from the given timer id
 */
static struct snd_timer *snd_timer_find(struct snd_timer_id *tid)
{
	struct snd_timer *timer = NULL;

	list_for_each_entry(timer, &snd_timer_list, device_list) {
		if (timer->tmr_class != tid->dev_class)
			continue;
		if ((timer->tmr_class == SNDRV_TIMER_CLASS_CARD ||
		     timer->tmr_class == SNDRV_TIMER_CLASS_PCM) &&
		    (timer->card == NULL ||
		     timer->card->number != tid->card))
			continue;
		if (timer->tmr_device != tid->device)
			continue;
		if (timer->tmr_subdevice != tid->subdevice)
			continue;
		return timer;
	}
	return NULL;
}

#ifdef CONFIG_MODULES

static void snd_timer_request(struct snd_timer_id *tid)
{
	switch (tid->dev_class) {
	case SNDRV_TIMER_CLASS_GLOBAL:
		if (tid->device < timer_limit)
			request_module("snd-timer-%i", tid->device);
		break;
	case SNDRV_TIMER_CLASS_CARD:
	case SNDRV_TIMER_CLASS_PCM:
		if (tid->card < snd_ecards_limit)
			request_module("snd-card-%i", tid->card);
		break;
	default:
		break;
	}
}

#endif

/*
 * look for a master instance matching with the slave id of the given slave.
 * when found, relink the open_link of the slave.
 *
 * call this with register_mutex down.
 */
static void snd_timer_check_slave(struct snd_timer_instance *slave)
{
	struct snd_timer *timer;
	struct snd_timer_instance *master;

	/* FIXME: it's really dumb to look up all entries.. */
	list_for_each_entry(timer, &snd_timer_list, device_list) {
		list_for_each_entry(master, &timer->open_list_head, open_list) {
			if (slave->slave_class == master->slave_class &&
			    slave->slave_id == master->slave_id) {
				list_move_tail(&slave->open_list,
					       &master->slave_list_head);
				spin_lock_irq(&slave_active_lock);
				slave->master = master;
				slave->timer = master->timer;
				spin_unlock_irq(&slave_active_lock);
				return;
			}
		}
	}
}

/*
 * look for slave instances matching with the slave id of the given master.
 * when found, relink the open_link of slaves.
 *
 * call this with register_mutex down.
 */
static void snd_timer_check_master(struct snd_timer_instance *master)
{
	struct snd_timer_instance *slave, *tmp;

	/* check all pending slaves */
	list_for_each_entry_safe(slave, tmp, &snd_timer_slave_list, open_list) {
		if (slave->slave_class == master->slave_class &&
		    slave->slave_id == master->slave_id) {
			list_move_tail(&slave->open_list, &master->slave_list_head);
			spin_lock_irq(&slave_active_lock);
			spin_lock(&master->timer->lock);
			slave->master = master;
			slave->timer = master->timer;
			if (slave->flags & SNDRV_TIMER_IFLG_RUNNING)
				list_add_tail(&slave->active_list,
					      &master->slave_active_head);
			spin_unlock(&master->timer->lock);
			spin_unlock_irq(&slave_active_lock);
		}
	}
}

/*
 * open a timer instance
 * when opening a master, the slave id must be here given.
 */
int snd_timer_open(struct snd_timer_instance **ti,
		   char *owner, struct snd_timer_id *tid,
		   unsigned int slave_id)
{
	struct snd_timer *timer;
	struct snd_timer_instance *timeri = NULL;

	if (tid->dev_class == SNDRV_TIMER_CLASS_SLAVE) {
		/* open a slave instance */
		if (tid->dev_sclass <= SNDRV_TIMER_SCLASS_NONE ||
		    tid->dev_sclass > SNDRV_TIMER_SCLASS_OSS_SEQUENCER) {
			snd_printd("invalid slave class %i\n", tid->dev_sclass);
			return -EINVAL;
		}
		mutex_lock(&register_mutex);
		timeri = snd_timer_instance_new(owner, NULL);
		if (!timeri) {
			mutex_unlock(&register_mutex);
			return -ENOMEM;
		}
		timeri->slave_class = tid->dev_sclass;
		timeri->slave_id = tid->device;
		timeri->flags |= SNDRV_TIMER_IFLG_SLAVE;
		list_add_tail(&timeri->open_list, &snd_timer_slave_list);
		snd_timer_check_slave(timeri);
		mutex_unlock(&register_mutex);
		*ti = timeri;
		return 0;
	}

	/* open a master instance */
	mutex_lock(&register_mutex);
	timer = snd_timer_find(tid);
#ifdef CONFIG_MODULES
	if (!timer) {
		mutex_unlock(&register_mutex);
		snd_timer_request(tid);
		mutex_lock(&register_mutex);
		timer = snd_timer_find(tid);
	}
#endif
	if (!timer) {
		mutex_unlock(&register_mutex);
		return -ENODEV;
	}
	if (!list_empty(&timer->open_list_head)) {
		timeri = list_entry(timer->open_list_head.next,
				    struct snd_timer_instance, open_list);
		if (timeri->flags & SNDRV_TIMER_IFLG_EXCLUSIVE) {
			mutex_unlock(&register_mutex);
			return -EBUSY;
		}
	}
	timeri = snd_timer_instance_new(owner, timer);
	if (!timeri) {
		mutex_unlock(&register_mutex);
		return -ENOMEM;
	}
	/* take a card refcount for safe disconnection */
	if (timer->card)
		get_device(timer->card->card_dev);
	timeri->slave_class = tid->dev_sclass;
	timeri->slave_id = slave_id;
	if (list_empty(&timer->open_list_head) && timer->hw.open)
		timer->hw.open(timer);
	list_add_tail(&timeri->open_list, &timer->open_list_head);
	snd_timer_check_master(timeri);
	mutex_unlock(&register_mutex);
	*ti = timeri;
	return 0;
}

/*
 * close a timer instance
 */
int snd_timer_close(struct snd_timer_instance *timeri)
{
	struct snd_timer *timer = NULL;
	struct snd_timer_instance *slave, *tmp;

	if (snd_BUG_ON(!timeri))
		return -ENXIO;

	/* force to stop the timer */
	snd_timer_stop(timeri);

	if (timeri->flags & SNDRV_TIMER_IFLG_SLAVE) {
		/* wait, until the active callback is finished */
		spin_lock_irq(&slave_active_lock);
		while (timeri->flags & SNDRV_TIMER_IFLG_CALLBACK) {
			spin_unlock_irq(&slave_active_lock);
			udelay(10);
			spin_lock_irq(&slave_active_lock);
		}
		spin_unlock_irq(&slave_active_lock);
		mutex_lock(&register_mutex);
		list_del(&timeri->open_list);
		mutex_unlock(&register_mutex);
	} else {
		timer = timeri->timer;
		if (snd_BUG_ON(!timer))
			goto out;
		/* wait, until the active callback is finished */
		spin_lock_irq(&timer->lock);
		while (timeri->flags & SNDRV_TIMER_IFLG_CALLBACK) {
			spin_unlock_irq(&timer->lock);
			udelay(10);
			spin_lock_irq(&timer->lock);
		}
		spin_unlock_irq(&timer->lock);
		mutex_lock(&register_mutex);
		list_del(&timeri->open_list);
		if (list_empty(&timer->open_list_head) &&
		    timer->hw.close)
			timer->hw.close(timer);
		/* remove slave links */
		spin_lock_irq(&slave_active_lock);
		spin_lock(&timer->lock);
		list_for_each_entry_safe(slave, tmp, &timeri->slave_list_head,
					 open_list) {
			list_move_tail(&slave->open_list, &snd_timer_slave_list);
			slave->master = NULL;
			slave->timer = NULL;
			list_del_init(&slave->ack_list);
			list_del_init(&slave->active_list);
		}
		spin_unlock(&timer->lock);
		spin_unlock_irq(&slave_active_lock);
		/* release a card refcount for safe disconnection */
		if (timer->card)
			put_device(timer->card->card_dev);
		mutex_unlock(&register_mutex);
	}
 out:
	if (timeri->private_free)
		timeri->private_free(timeri);
	kfree(timeri->owner);
	kfree(timeri);
	if (timer)
		module_put(timer->module);
	return 0;
}

unsigned long snd_timer_resolution(struct snd_timer_instance *timeri)
{
	struct snd_timer * timer;

	if (timeri == NULL)
		return 0;
	if ((timer = timeri->timer) != NULL) {
		if (timer->hw.c_resolution)
			return timer->hw.c_resolution(timer);
		return timer->hw.resolution;
	}
	return 0;
}

static void snd_timer_notify1(struct snd_timer_instance *ti, int event)
{
	struct snd_timer *timer;
	unsigned long resolution = 0;
	struct snd_timer_instance *ts;
	struct timespec tstamp;

	if (timer_tstamp_monotonic)
		do_posix_clock_monotonic_gettime(&tstamp);
	else
		getnstimeofday(&tstamp);
	if (snd_BUG_ON(event < SNDRV_TIMER_EVENT_START ||
		       event > SNDRV_TIMER_EVENT_PAUSE))
		return;
	if (event == SNDRV_TIMER_EVENT_START ||
	    event == SNDRV_TIMER_EVENT_CONTINUE)
		resolution = snd_timer_resolution(ti);
	if (ti->ccallback)
		ti->ccallback(ti, event, &tstamp, resolution);
	if (ti->flags & SNDRV_TIMER_IFLG_SLAVE)
		return;
	timer = ti->timer;
	if (timer == NULL)
		return;
	if (timer->hw.flags & SNDRV_TIMER_HW_SLAVE)
		return;
	list_for_each_entry(ts, &ti->slave_active_head, active_list)
		if (ts->ccallback)
			ts->ccallback(ts, event + 100, &tstamp, resolution);
}

/* start/continue a master timer */
static int snd_timer_start1(struct snd_timer_instance *timeri,
			    bool start, unsigned long ticks)
{
	struct snd_timer *timer;
	int result;
	unsigned long flags;

	timer = timeri->timer;
	if (!timer)
		return -EINVAL;

	spin_lock_irqsave(&timer->lock, flags);
	if (timer->card && timer->card->shutdown) {
		result = -ENODEV;
		goto unlock;
	}
	if (timeri->flags & (SNDRV_TIMER_IFLG_RUNNING |
			     SNDRV_TIMER_IFLG_START)) {
		result = -EBUSY;
		goto unlock;
	}

	if (start)
		timeri->ticks = timeri->cticks = ticks;
	else if (!timeri->cticks)
		timeri->cticks = 1;
	timeri->pticks = 0;

	list_move_tail(&timeri->active_list, &timer->active_list_head);
	if (timer->running) {
		if (timer->hw.flags & SNDRV_TIMER_HW_SLAVE)
			goto __start_now;
		timer->flags |= SNDRV_TIMER_FLG_RESCHED;
		timeri->flags |= SNDRV_TIMER_IFLG_START;
		result = 1; /* delayed start */
	} else {
		if (start)
			timer->sticks = ticks;
		timer->hw.start(timer);
	      __start_now:
		timer->running++;
		timeri->flags |= SNDRV_TIMER_IFLG_RUNNING;
		result = 0;
	}
	snd_timer_notify1(timeri, start ? SNDRV_TIMER_EVENT_START :
			  SNDRV_TIMER_EVENT_CONTINUE);
 unlock:
	spin_unlock_irqrestore(&timer->lock, flags);
	return result;
}

/* start/continue a slave timer */
static int snd_timer_start_slave(struct snd_timer_instance *timeri,
				 bool start)
{
	unsigned long flags;

	spin_lock_irqsave(&slave_active_lock, flags);
	if (timeri->flags & SNDRV_TIMER_IFLG_RUNNING) {
		spin_unlock_irqrestore(&slave_active_lock, flags);
		return -EBUSY;
	}
	timeri->flags |= SNDRV_TIMER_IFLG_RUNNING;
	if (timeri->master && timeri->timer) {
		spin_lock(&timeri->timer->lock);
		list_add_tail(&timeri->active_list,
			      &timeri->master->slave_active_head);
		snd_timer_notify1(timeri, start ? SNDRV_TIMER_EVENT_START :
				  SNDRV_TIMER_EVENT_CONTINUE);
		spin_unlock(&timeri->timer->lock);
	}
	spin_unlock_irqrestore(&slave_active_lock, flags);
	return 1; /* delayed start */
}

/* stop/pause a master timer */
static int snd_timer_stop1(struct snd_timer_instance *timeri, bool stop)
{
	struct snd_timer *timer;
	int result = 0;
	unsigned long flags;

	timer = timeri->timer;
	if (!timer)
		return -EINVAL;
	spin_lock_irqsave(&timer->lock, flags);
	if (!(timeri->flags & (SNDRV_TIMER_IFLG_RUNNING |
			       SNDRV_TIMER_IFLG_START))) {
		result = -EBUSY;
		goto unlock;
	}
	list_del_init(&timeri->ack_list);
	list_del_init(&timeri->active_list);
	if (timer->card && timer->card->shutdown)
		goto unlock;
	if (stop) {
		timeri->cticks = timeri->ticks;
		timeri->pticks = 0;
	}
	if ((timeri->flags & SNDRV_TIMER_IFLG_RUNNING) &&
	    !(--timer->running)) {
		timer->hw.stop(timer);
		if (timer->flags & SNDRV_TIMER_FLG_RESCHED) {
			timer->flags &= ~SNDRV_TIMER_FLG_RESCHED;
			snd_timer_reschedule(timer, 0);
			if (timer->flags & SNDRV_TIMER_FLG_CHANGE) {
				timer->flags &= ~SNDRV_TIMER_FLG_CHANGE;
				timer->hw.start(timer);
			}
		}
	}
	timeri->flags &= ~(SNDRV_TIMER_IFLG_RUNNING | SNDRV_TIMER_IFLG_START);
	snd_timer_notify1(timeri, stop ? SNDRV_TIMER_EVENT_STOP :
			  SNDRV_TIMER_EVENT_CONTINUE);
 unlock:
	spin_unlock_irqrestore(&timer->lock, flags);
	return result;
}

/* stop/pause a slave timer */
static int snd_timer_stop_slave(struct snd_timer_instance *timeri, bool stop)
{
	unsigned long flags;

	spin_lock_irqsave(&slave_active_lock, flags);
	if (!(timeri->flags & SNDRV_TIMER_IFLG_RUNNING)) {
		spin_unlock_irqrestore(&slave_active_lock, flags);
		return -EBUSY;
	}
	timeri->flags &= ~SNDRV_TIMER_IFLG_RUNNING;
	if (timeri->timer) {
		spin_lock(&timeri->timer->lock);
		list_del_init(&timeri->ack_list);
		list_del_init(&timeri->active_list);
		snd_timer_notify1(timeri, stop ? SNDRV_TIMER_EVENT_STOP :
				  SNDRV_TIMER_EVENT_CONTINUE);
		spin_unlock(&timeri->timer->lock);
	}
	spin_unlock_irqrestore(&slave_active_lock, flags);
	return 0;
}

/*
 *  start the timer instance
 */
int snd_timer_start(struct snd_timer_instance *timeri, unsigned int ticks)
{
	if (timeri == NULL || ticks < 1)
		return -EINVAL;
	if (timeri->flags & SNDRV_TIMER_IFLG_SLAVE)
		return snd_timer_start_slave(timeri, true);
	else
		return snd_timer_start1(timeri, true, ticks);
}

/*
 * stop the timer instance.
 *
 * do not call this from the timer callback!
 */
int snd_timer_stop(struct snd_timer_instance *timeri)
{
	if (timeri->flags & SNDRV_TIMER_IFLG_SLAVE)
		return snd_timer_stop_slave(timeri, true);
	else
		return snd_timer_stop1(timeri, true);
}

/*
 * start again..  the tick is kept.
 */
int snd_timer_continue(struct snd_timer_instance *timeri)
{
	if (timeri->flags & SNDRV_TIMER_IFLG_SLAVE)
		return snd_timer_start_slave(timeri, false);
	else
		return snd_timer_start1(timeri, false, 0);
}

/*
 * pause.. remember the ticks left
 */
int snd_timer_pause(struct snd_timer_instance * timeri)
{
	if (timeri->flags & SNDRV_TIMER_IFLG_SLAVE)
		return snd_timer_stop_slave(timeri, false);
	else
		return snd_timer_stop1(timeri, false);
}

/*
 * reschedule the timer
 *
 * start pending instances and check the scheduling ticks.
 * when the scheduling ticks is changed set CHANGE flag to reprogram the timer.
 */
static void snd_timer_reschedule(struct snd_timer * timer, unsigned long ticks_left)
{
	struct snd_timer_instance *ti;
	unsigned long ticks = ~0UL;

	list_for_each_entry(ti, &timer->active_list_head, active_list) {
		if (ti->flags & SNDRV_TIMER_IFLG_START) {
			ti->flags &= ~SNDRV_TIMER_IFLG_START;
			ti->flags |= SNDRV_TIMER_IFLG_RUNNING;
			timer->running++;
		}
		if (ti->flags & SNDRV_TIMER_IFLG_RUNNING) {
			if (ticks > ti->cticks)
				ticks = ti->cticks;
		}
	}
	if (ticks == ~0UL) {
		timer->flags &= ~SNDRV_TIMER_FLG_RESCHED;
		return;
	}
	if (ticks > timer->hw.ticks)
		ticks = timer->hw.ticks;
	if (ticks_left != ticks)
		timer->flags |= SNDRV_TIMER_FLG_CHANGE;
	timer->sticks = ticks;
}

/*
 * timer tasklet
 *
 */
static void snd_timer_tasklet(unsigned long arg)
{
	struct snd_timer *timer = (struct snd_timer *) arg;
	struct snd_timer_instance *ti;
	struct list_head *p;
	unsigned long resolution, ticks;
	unsigned long flags;

	if (timer->card && timer->card->shutdown)
		return;

	spin_lock_irqsave(&timer->lock, flags);
	/* now process all callbacks */
	while (!list_empty(&timer->sack_list_head)) {
		p = timer->sack_list_head.next;		/* get first item */
		ti = list_entry(p, struct snd_timer_instance, ack_list);

		/* remove from ack_list and make empty */
		list_del_init(p);

		ticks = ti->pticks;
		ti->pticks = 0;
		resolution = ti->resolution;

		ti->flags |= SNDRV_TIMER_IFLG_CALLBACK;
		spin_unlock(&timer->lock);
		if (ti->callback)
			ti->callback(ti, resolution, ticks);
		spin_lock(&timer->lock);
		ti->flags &= ~SNDRV_TIMER_IFLG_CALLBACK;
	}
	spin_unlock_irqrestore(&timer->lock, flags);
}

/*
 * timer interrupt
 *
 * ticks_left is usually equal to timer->sticks.
 *
 */
void snd_timer_interrupt(struct snd_timer * timer, unsigned long ticks_left)
{
	struct snd_timer_instance *ti, *ts, *tmp;
	unsigned long resolution, ticks;
	struct list_head *p, *ack_list_head;
	unsigned long flags;
	int use_tasklet = 0;

	if (timer == NULL)
		return;

	if (timer->card && timer->card->shutdown)
		return;

	spin_lock_irqsave(&timer->lock, flags);

	/* remember the current resolution */
	if (timer->hw.c_resolution)
		resolution = timer->hw.c_resolution(timer);
	else
		resolution = timer->hw.resolution;

	/* loop for all active instances
	 * Here we cannot use list_for_each_entry because the active_list of a
	 * processed instance is relinked to done_list_head before the callback
	 * is called.
	 */
	list_for_each_entry_safe(ti, tmp, &timer->active_list_head,
				 active_list) {
		if (!(ti->flags & SNDRV_TIMER_IFLG_RUNNING))
			continue;
		ti->pticks += ticks_left;
		ti->resolution = resolution;
		if (ti->cticks < ticks_left)
			ti->cticks = 0;
		else
			ti->cticks -= ticks_left;
		if (ti->cticks) /* not expired */
			continue;
		if (ti->flags & SNDRV_TIMER_IFLG_AUTO) {
			ti->cticks = ti->ticks;
		} else {
			ti->flags &= ~SNDRV_TIMER_IFLG_RUNNING;
			if (--timer->running)
				list_del(&ti->active_list);
		}
		if ((timer->hw.flags & SNDRV_TIMER_HW_TASKLET) ||
		    (ti->flags & SNDRV_TIMER_IFLG_FAST))
			ack_list_head = &timer->ack_list_head;
		else
			ack_list_head = &timer->sack_list_head;
		if (list_empty(&ti->ack_list))
			list_add_tail(&ti->ack_list, ack_list_head);
		list_for_each_entry(ts, &ti->slave_active_head, active_list) {
			ts->pticks = ti->pticks;
			ts->resolution = resolution;
			if (list_empty(&ts->ack_list))
				list_add_tail(&ts->ack_list, ack_list_head);
		}
	}
	if (timer->flags & SNDRV_TIMER_FLG_RESCHED)
		snd_timer_reschedule(timer, timer->sticks);
	if (timer->running) {
		if (timer->hw.flags & SNDRV_TIMER_HW_STOP) {
			timer->hw.stop(timer);
			timer->flags |= SNDRV_TIMER_FLG_CHANGE;
		}
		if (!(timer->hw.flags & SNDRV_TIMER_HW_AUTO) ||
		    (timer->flags & SNDRV_TIMER_FLG_CHANGE)) {
			/* restart timer */
			timer->flags &= ~SNDRV_TIMER_FLG_CHANGE;
			timer->hw.start(timer);
		}
	} else {
		timer->hw.stop(timer);
	}

	/* now process all fast callbacks */
	while (!list_empty(&timer->ack_list_head)) {
		p = timer->ack_list_head.next;		/* get first item */
		ti = list_entry(p, struct snd_timer_instance, ack_list);

		/* remove from ack_list and make empty */
		list_del_init(p);

		ticks = ti->pticks;
		ti->pticks = 0;

		ti->flags |= SNDRV_TIMER_IFLG_CALLBACK;
		spin_unlock(&timer->lock);
		if (ti->callback)
			ti->callback(ti, resolution, ticks);
		spin_lock(&timer->lock);
		ti->flags &= ~SNDRV_TIMER_IFLG_CALLBACK;
	}

	/* do we have any slow callbacks? */
	use_tasklet = !list_empty(&timer->sack_list_head);
	spin_unlock_irqrestore(&timer->lock, flags);

	if (use_tasklet)
		tasklet_schedule(&timer->task_queue);
}

/*

 */

int snd_timer_new(struct snd_card *card, char *id, struct snd_timer_id *tid,
		  struct snd_timer **rtimer)
{
	struct snd_timer *timer;
	int err;
	static struct snd_device_ops ops = {
		.dev_free = snd_timer_dev_free,
		.dev_register = snd_timer_dev_register,
		.dev_disconnect = snd_timer_dev_disconnect,
	};

	if (snd_BUG_ON(!tid))
		return -EINVAL;
	if (rtimer)
		*rtimer = NULL;
	timer = kzalloc(sizeof(*timer), GFP_KERNEL);
	if (timer == NULL) {
		snd_printk(KERN_ERR "timer: cannot allocate\n");
		return -ENOMEM;
	}
	timer->tmr_class = tid->dev_class;
	timer->card = card;
	timer->tmr_device = tid->device;
	timer->tmr_subdevice = tid->subdevice;
	if (id)
		strlcpy(timer->id, id, sizeof(timer->id));
	INIT_LIST_HEAD(&timer->device_list);
	INIT_LIST_HEAD(&timer->open_list_head);
	INIT_LIST_HEAD(&timer->active_list_head);
	INIT_LIST_HEAD(&timer->ack_list_head);
	INIT_LIST_HEAD(&timer->sack_list_head);
	spin_lock_init(&timer->lock);
	tasklet_init(&timer->task_queue, snd_timer_tasklet,
		     (unsigned long)timer);
	if (card != NULL) {
		timer->module = card->module;
		err = snd_device_new(card, SNDRV_DEV_TIMER, timer, &ops);
		if (err < 0) {
			snd_timer_free(timer);
			return err;
		}
	}
	if (rtimer)
		*rtimer = timer;
	return 0;
}

static int snd_timer_free(struct snd_timer *timer)
{
	if (!timer)
		return 0;

	mutex_lock(&register_mutex);
	if (! list_empty(&timer->open_list_head)) {
		struct list_head *p, *n;
		struct snd_timer_instance *ti;
		snd_printk(KERN_WARNING "timer %p is busy?\n", timer);
		list_for_each_safe(p, n, &timer->open_list_head) {
			list_del_init(p);
			ti = list_entry(p, struct snd_timer_instance, open_list);
			ti->timer = NULL;
		}
	}
	list_del(&timer->device_list);
	mutex_unlock(&register_mutex);

	if (timer->private_free)
		timer->private_free(timer);
	kfree(timer);
	return 0;
}

static int snd_timer_dev_free(struct snd_device *device)
{
	struct snd_timer *timer = device->device_data;
	return snd_timer_free(timer);
}

static int snd_timer_dev_register(struct snd_device *dev)
{
	struct snd_timer *timer = dev->device_data;
	struct snd_timer *timer1;

	if (snd_BUG_ON(!timer || !timer->hw.start || !timer->hw.stop))
		return -ENXIO;
	if (!(timer->hw.flags & SNDRV_TIMER_HW_SLAVE) &&
	    !timer->hw.resolution && timer->hw.c_resolution == NULL)
	    	return -EINVAL;

	mutex_lock(&register_mutex);
	list_for_each_entry(timer1, &snd_timer_list, device_list) {
		if (timer1->tmr_class > timer->tmr_class)
			break;
		if (timer1->tmr_class < timer->tmr_class)
			continue;
		if (timer1->card && timer->card) {
			if (timer1->card->number > timer->card->number)
				break;
			if (timer1->card->number < timer->card->number)
				continue;
		}
		if (timer1->tmr_device > timer->tmr_device)
			break;
		if (timer1->tmr_device < timer->tmr_device)
			continue;
		if (timer1->tmr_subdevice > timer->tmr_subdevice)
			break;
		if (timer1->tmr_subdevice < timer->tmr_subdevice)
			continue;
		/* conflicts.. */
		mutex_unlock(&register_mutex);
		return -EBUSY;
	}
	list_add_tail(&timer->device_list, &timer1->device_list);
	mutex_unlock(&register_mutex);
	return 0;
}

/* just for reference in snd_timer_dev_disconnect() below */
static void snd_timer_user_ccallback(struct snd_timer_instance *timeri,
				     int event, struct timespec *tstamp,
				     unsigned long resolution);

static int snd_timer_dev_disconnect(struct snd_device *device)
{
	struct snd_timer *timer = device->device_data;
	struct snd_timer_instance *ti;

	mutex_lock(&register_mutex);
	list_del_init(&timer->device_list);
	/* wake up pending sleepers */
	list_for_each_entry(ti, &timer->open_list_head, open_list) {
		/* FIXME: better to have a ti.disconnect() op */
		if (ti->ccallback == snd_timer_user_ccallback) {
			struct snd_timer_user *tu = ti->callback_data;

			tu->disconnected = true;
			wake_up(&tu->qchange_sleep);
		}
	}
	mutex_unlock(&register_mutex);
	return 0;
}

void snd_timer_notify(struct snd_timer *timer, int event, struct timespec *tstamp)
{
	unsigned long flags;
	unsigned long resolution = 0;
	struct snd_timer_instance *ti, *ts;

	if (timer->card && timer->card->shutdown)
		return;
	if (! (timer->hw.flags & SNDRV_TIMER_HW_SLAVE))
		return;
	if (snd_BUG_ON(event < SNDRV_TIMER_EVENT_MSTART ||
		       event > SNDRV_TIMER_EVENT_MRESUME))
		return;
	spin_lock_irqsave(&timer->lock, flags);
	if (event == SNDRV_TIMER_EVENT_MSTART ||
	    event == SNDRV_TIMER_EVENT_MCONTINUE ||
	    event == SNDRV_TIMER_EVENT_MRESUME) {
		if (timer->hw.c_resolution)
			resolution = timer->hw.c_resolution(timer);
		else
			resolution = timer->hw.resolution;
	}
	list_for_each_entry(ti, &timer->active_list_head, active_list) {
		if (ti->ccallback)
			ti->ccallback(ti, event, tstamp, resolution);
		list_for_each_entry(ts, &ti->slave_active_head, active_list)
			if (ts->ccallback)
				ts->ccallback(ts, event, tstamp, resolution);
	}
	spin_unlock_irqrestore(&timer->lock, flags);
}

/*
 * exported functions for global timers
 */
int snd_timer_global_new(char *id, int device, struct snd_timer **rtimer)
{
	struct snd_timer_id tid;

	tid.dev_class = SNDRV_TIMER_CLASS_GLOBAL;
	tid.dev_sclass = SNDRV_TIMER_SCLASS_NONE;
	tid.card = -1;
	tid.device = device;
	tid.subdevice = 0;
	return snd_timer_new(NULL, id, &tid, rtimer);
}

int snd_timer_global_free(struct snd_timer *timer)
{
	return snd_timer_free(timer);
}

int snd_timer_global_register(struct snd_timer *timer)
{
	struct snd_device dev;

	memset(&dev, 0, sizeof(dev));
	dev.device_data = timer;
	return snd_timer_dev_register(&dev);
}

/*
 *  System timer
 */

struct snd_timer_system_private {
	struct timer_list tlist;
	unsigned long last_expires;
	unsigned long last_jiffies;
	unsigned long correction;
};

static void snd_timer_s_function(unsigned long data)
{
	struct snd_timer *timer = (struct snd_timer *)data;
	struct snd_timer_system_private *priv = timer->private_data;
	unsigned long jiff = jiffies;
	if (time_after(jiff, priv->last_expires))
		priv->correction += (long)jiff - (long)priv->last_expires;
	snd_timer_interrupt(timer, (long)jiff - (long)priv->last_jiffies);
}

static int snd_timer_s_start(struct snd_timer * timer)
{
	struct snd_timer_system_private *priv;
	unsigned long njiff;

	priv = (struct snd_timer_system_private *) timer->private_data;
	njiff = (priv->last_jiffies = jiffies);
	if (priv->correction > timer->sticks - 1) {
		priv->correction -= timer->sticks - 1;
		njiff++;
	} else {
		njiff += timer->sticks - priv->correction;
		priv->correction = 0;
	}
	priv->last_expires = priv->tlist.expires = njiff;
	add_timer(&priv->tlist);
	return 0;
}

static int snd_timer_s_stop(struct snd_timer * timer)
{
	struct snd_timer_system_private *priv;
	unsigned long jiff;

	priv = (struct snd_timer_system_private *) timer->private_data;
	del_timer(&priv->tlist);
	jiff = jiffies;
	if (time_before(jiff, priv->last_expires))
		timer->sticks = priv->last_expires - jiff;
	else
		timer->sticks = 1;
	priv->correction = 0;
	return 0;
}

static struct snd_timer_hardware snd_timer_system =
{
	.flags =	SNDRV_TIMER_HW_FIRST | SNDRV_TIMER_HW_TASKLET,
	.resolution =	1000000000L / HZ,
	.ticks =	10000000L,
	.start =	snd_timer_s_start,
	.stop =		snd_timer_s_stop
};

static void snd_timer_free_system(struct snd_timer *timer)
{
	kfree(timer->private_data);
}

static int snd_timer_register_system(void)
{
	struct snd_timer *timer;
	struct snd_timer_system_private *priv;
	int err;

	err = snd_timer_global_new("system", SNDRV_TIMER_GLOBAL_SYSTEM, &timer);
	if (err < 0)
		return err;
	strcpy(timer->name, "system timer");
	timer->hw = snd_timer_system;
	priv = kzalloc(sizeof(*priv), GFP_KERNEL);
	if (priv == NULL) {
		snd_timer_free(timer);
		return -ENOMEM;
	}
	init_timer(&priv->tlist);
	priv->tlist.function = snd_timer_s_function;
	priv->tlist.data = (unsigned long) timer;
	timer->private_data = priv;
	timer->private_free = snd_timer_free_system;
	return snd_timer_global_register(timer);
}

#ifdef CONFIG_PROC_FS
/*
 *  Info interface
 */

static void snd_timer_proc_read(struct snd_info_entry *entry,
				struct snd_info_buffer *buffer)
{
	struct snd_timer *timer;
	struct snd_timer_instance *ti;

	mutex_lock(&register_mutex);
	list_for_each_entry(timer, &snd_timer_list, device_list) {
		if (timer->card && timer->card->shutdown)
			continue;
		switch (timer->tmr_class) {
		case SNDRV_TIMER_CLASS_GLOBAL:
			snd_iprintf(buffer, "G%i: ", timer->tmr_device);
			break;
		case SNDRV_TIMER_CLASS_CARD:
			snd_iprintf(buffer, "C%i-%i: ",
				    timer->card->number, timer->tmr_device);
			break;
		case SNDRV_TIMER_CLASS_PCM:
			snd_iprintf(buffer, "P%i-%i-%i: ", timer->card->number,
				    timer->tmr_device, timer->tmr_subdevice);
			break;
		default:
			snd_iprintf(buffer, "?%i-%i-%i-%i: ", timer->tmr_class,
				    timer->card ? timer->card->number : -1,
				    timer->tmr_device, timer->tmr_subdevice);
		}
		snd_iprintf(buffer, "%s :", timer->name);
		if (timer->hw.resolution)
			snd_iprintf(buffer, " %lu.%03luus (%lu ticks)",
				    timer->hw.resolution / 1000,
				    timer->hw.resolution % 1000,
				    timer->hw.ticks);
		if (timer->hw.flags & SNDRV_TIMER_HW_SLAVE)
			snd_iprintf(buffer, " SLAVE");
		snd_iprintf(buffer, "\n");
		list_for_each_entry(ti, &timer->open_list_head, open_list)
			snd_iprintf(buffer, "  Client %s : %s\n",
				    ti->owner ? ti->owner : "unknown",
				    ti->flags & (SNDRV_TIMER_IFLG_START |
						 SNDRV_TIMER_IFLG_RUNNING)
				    ? "running" : "stopped");
	}
	mutex_unlock(&register_mutex);
}

static struct snd_info_entry *snd_timer_proc_entry;

static void __init snd_timer_proc_init(void)
{
	struct snd_info_entry *entry;

	entry = snd_info_create_module_entry(THIS_MODULE, "timers", NULL);
	if (entry != NULL) {
		entry->c.text.read = snd_timer_proc_read;
		if (snd_info_register(entry) < 0) {
			snd_info_free_entry(entry);
			entry = NULL;
		}
	}
	snd_timer_proc_entry = entry;
}

static void __exit snd_timer_proc_done(void)
{
	snd_info_free_entry(snd_timer_proc_entry);
}
#else /* !CONFIG_PROC_FS */
#define snd_timer_proc_init()
#define snd_timer_proc_done()
#endif

/*
 *  USER SPACE interface
 */

static void snd_timer_user_interrupt(struct snd_timer_instance *timeri,
				     unsigned long resolution,
				     unsigned long ticks)
{
	struct snd_timer_user *tu = timeri->callback_data;
	struct snd_timer_read *r;
	int prev;

	spin_lock(&tu->qlock);
	if (tu->qused > 0) {
		prev = tu->qtail == 0 ? tu->queue_size - 1 : tu->qtail - 1;
		r = &tu->queue[prev];
		if (r->resolution == resolution) {
			r->ticks += ticks;
			goto __wake;
		}
	}
	if (tu->qused >= tu->queue_size) {
		tu->overrun++;
	} else {
		r = &tu->queue[tu->qtail++];
		tu->qtail %= tu->queue_size;
		r->resolution = resolution;
		r->ticks = ticks;
		tu->qused++;
	}
      __wake:
	spin_unlock(&tu->qlock);
	kill_fasync(&tu->fasync, SIGIO, POLL_IN);
	wake_up(&tu->qchange_sleep);
}

static void snd_timer_user_append_to_tqueue(struct snd_timer_user *tu,
					    struct snd_timer_tread *tread)
{
	if (tu->qused >= tu->queue_size) {
		tu->overrun++;
	} else {
		memcpy(&tu->tqueue[tu->qtail++], tread, sizeof(*tread));
		tu->qtail %= tu->queue_size;
		tu->qused++;
	}
}

static void snd_timer_user_ccallback(struct snd_timer_instance *timeri,
				     int event,
				     struct timespec *tstamp,
				     unsigned long resolution)
{
	struct snd_timer_user *tu = timeri->callback_data;
	struct snd_timer_tread r1;
	unsigned long flags;

	if (event >= SNDRV_TIMER_EVENT_START &&
	    event <= SNDRV_TIMER_EVENT_PAUSE)
		tu->tstamp = *tstamp;
	if ((tu->filter & (1 << event)) == 0 || !tu->tread)
		return;
	memset(&r1, 0, sizeof(r1));
	r1.event = event;
	r1.tstamp = *tstamp;
	r1.val = resolution;
	spin_lock_irqsave(&tu->qlock, flags);
	snd_timer_user_append_to_tqueue(tu, &r1);
	spin_unlock_irqrestore(&tu->qlock, flags);
	kill_fasync(&tu->fasync, SIGIO, POLL_IN);
	wake_up(&tu->qchange_sleep);
}

static void snd_timer_user_tinterrupt(struct snd_timer_instance *timeri,
				      unsigned long resolution,
				      unsigned long ticks)
{
	struct snd_timer_user *tu = timeri->callback_data;
	struct snd_timer_tread *r, r1;
	struct timespec tstamp;
	int prev, append = 0;

	memset(&tstamp, 0, sizeof(tstamp));
	spin_lock(&tu->qlock);
	if ((tu->filter & ((1 << SNDRV_TIMER_EVENT_RESOLUTION) |
			   (1 << SNDRV_TIMER_EVENT_TICK))) == 0) {
		spin_unlock(&tu->qlock);
		return;
	}
	if (tu->last_resolution != resolution || ticks > 0) {
		if (timer_tstamp_monotonic)
			do_posix_clock_monotonic_gettime(&tstamp);
		else
			getnstimeofday(&tstamp);
	}
	if ((tu->filter & (1 << SNDRV_TIMER_EVENT_RESOLUTION)) &&
	    tu->last_resolution != resolution) {
		memset(&r1, 0, sizeof(r1));
		r1.event = SNDRV_TIMER_EVENT_RESOLUTION;
		r1.tstamp = tstamp;
		r1.val = resolution;
		snd_timer_user_append_to_tqueue(tu, &r1);
		tu->last_resolution = resolution;
		append++;
	}
	if ((tu->filter & (1 << SNDRV_TIMER_EVENT_TICK)) == 0)
		goto __wake;
	if (ticks == 0)
		goto __wake;
	if (tu->qused > 0) {
		prev = tu->qtail == 0 ? tu->queue_size - 1 : tu->qtail - 1;
		r = &tu->tqueue[prev];
		if (r->event == SNDRV_TIMER_EVENT_TICK) {
			r->tstamp = tstamp;
			r->val += ticks;
			append++;
			goto __wake;
		}
	}
	r1.event = SNDRV_TIMER_EVENT_TICK;
	r1.tstamp = tstamp;
	r1.val = ticks;
	snd_timer_user_append_to_tqueue(tu, &r1);
	append++;
      __wake:
	spin_unlock(&tu->qlock);
	if (append == 0)
		return;
	kill_fasync(&tu->fasync, SIGIO, POLL_IN);
	wake_up(&tu->qchange_sleep);
}

static int snd_timer_user_open(struct inode *inode, struct file *file)
{
	struct snd_timer_user *tu;
	int err;

	err = nonseekable_open(inode, file);
	if (err < 0)
		return err;

	tu = kzalloc(sizeof(*tu), GFP_KERNEL);
	if (tu == NULL)
		return -ENOMEM;
	spin_lock_init(&tu->qlock);
	init_waitqueue_head(&tu->qchange_sleep);
	mutex_init(&tu->ioctl_lock);
	tu->ticks = 1;
	tu->queue_size = 128;
	tu->queue = kmalloc(tu->queue_size * sizeof(struct snd_timer_read),
			    GFP_KERNEL);
	if (tu->queue == NULL) {
		kfree(tu);
		return -ENOMEM;
	}
	file->private_data = tu;
	return 0;
}

static int snd_timer_user_release(struct inode *inode, struct file *file)
{
	struct snd_timer_user *tu;

	if (file->private_data) {
		tu = file->private_data;
		file->private_data = NULL;
		mutex_lock(&tu->ioctl_lock);
		if (tu->timeri)
			snd_timer_close(tu->timeri);
		mutex_unlock(&tu->ioctl_lock);
		kfree(tu->queue);
		kfree(tu->tqueue);
		kfree(tu);
	}
	return 0;
}

static void snd_timer_user_zero_id(struct snd_timer_id *id)
{
	id->dev_class = SNDRV_TIMER_CLASS_NONE;
	id->dev_sclass = SNDRV_TIMER_SCLASS_NONE;
	id->card = -1;
	id->device = -1;
	id->subdevice = -1;
}

static void snd_timer_user_copy_id(struct snd_timer_id *id, struct snd_timer *timer)
{
	id->dev_class = timer->tmr_class;
	id->dev_sclass = SNDRV_TIMER_SCLASS_NONE;
	id->card = timer->card ? timer->card->number : -1;
	id->device = timer->tmr_device;
	id->subdevice = timer->tmr_subdevice;
}

static int snd_timer_user_next_device(struct snd_timer_id __user *_tid)
{
	struct snd_timer_id id;
	struct snd_timer *timer;
	struct list_head *p;

	if (copy_from_user(&id, _tid, sizeof(id)))
		return -EFAULT;
	mutex_lock(&register_mutex);
	if (id.dev_class < 0) {		/* first item */
		if (list_empty(&snd_timer_list))
			snd_timer_user_zero_id(&id);
		else {
			timer = list_entry(snd_timer_list.next,
					   struct snd_timer, device_list);
			snd_timer_user_copy_id(&id, timer);
		}
	} else {
		switch (id.dev_class) {
		case SNDRV_TIMER_CLASS_GLOBAL:
			id.device = id.device < 0 ? 0 : id.device + 1;
			list_for_each(p, &snd_timer_list) {
				timer = list_entry(p, struct snd_timer, device_list);
				if (timer->tmr_class > SNDRV_TIMER_CLASS_GLOBAL) {
					snd_timer_user_copy_id(&id, timer);
					break;
				}
				if (timer->tmr_device >= id.device) {
					snd_timer_user_copy_id(&id, timer);
					break;
				}
			}
			if (p == &snd_timer_list)
				snd_timer_user_zero_id(&id);
			break;
		case SNDRV_TIMER_CLASS_CARD:
		case SNDRV_TIMER_CLASS_PCM:
			if (id.card < 0) {
				id.card = 0;
			} else {
				if (id.card < 0) {
					id.card = 0;
				} else {
					if (id.device < 0) {
						id.device = 0;
					} else {
						if (id.subdevice < 0) {
							id.subdevice = 0;
						} else {
							id.subdevice++;
						}
					}
				}
			}
			list_for_each(p, &snd_timer_list) {
				timer = list_entry(p, struct snd_timer, device_list);
				if (timer->tmr_class > id.dev_class) {
					snd_timer_user_copy_id(&id, timer);
					break;
				}
				if (timer->tmr_class < id.dev_class)
					continue;
				if (timer->card->number > id.card) {
					snd_timer_user_copy_id(&id, timer);
					break;
				}
				if (timer->card->number < id.card)
					continue;
				if (timer->tmr_device > id.device) {
					snd_timer_user_copy_id(&id, timer);
					break;
				}
				if (timer->tmr_device < id.device)
					continue;
				if (timer->tmr_subdevice > id.subdevice) {
					snd_timer_user_copy_id(&id, timer);
					break;
				}
				if (timer->tmr_subdevice < id.subdevice)
					continue;
				snd_timer_user_copy_id(&id, timer);
				break;
			}
			if (p == &snd_timer_list)
				snd_timer_user_zero_id(&id);
			break;
		default:
			snd_timer_user_zero_id(&id);
		}
	}
	mutex_unlock(&register_mutex);
	if (copy_to_user(_tid, &id, sizeof(*_tid)))
		return -EFAULT;
	return 0;
}

static int snd_timer_user_ginfo(struct file *file,
				struct snd_timer_ginfo __user *_ginfo)
{
	struct snd_timer_ginfo *ginfo;
	struct snd_timer_id tid;
	struct snd_timer *t;
	struct list_head *p;
	int err = 0;

	ginfo = memdup_user(_ginfo, sizeof(*ginfo));
	if (IS_ERR(ginfo))
		return PTR_ERR(ginfo);

	tid = ginfo->tid;
	memset(ginfo, 0, sizeof(*ginfo));
	ginfo->tid = tid;
	mutex_lock(&register_mutex);
	t = snd_timer_find(&tid);
	if (t != NULL) {
		ginfo->card = t->card ? t->card->number : -1;
		if (t->hw.flags & SNDRV_TIMER_HW_SLAVE)
			ginfo->flags |= SNDRV_TIMER_FLG_SLAVE;
		strlcpy(ginfo->id, t->id, sizeof(ginfo->id));
		strlcpy(ginfo->name, t->name, sizeof(ginfo->name));
		ginfo->resolution = t->hw.resolution;
		if (t->hw.resolution_min > 0) {
			ginfo->resolution_min = t->hw.resolution_min;
			ginfo->resolution_max = t->hw.resolution_max;
		}
		list_for_each(p, &t->open_list_head) {
			ginfo->clients++;
		}
	} else {
		err = -ENODEV;
	}
	mutex_unlock(&register_mutex);
	if (err >= 0 && copy_to_user(_ginfo, ginfo, sizeof(*ginfo)))
		err = -EFAULT;
	kfree(ginfo);
	return err;
}

static int snd_timer_user_gparams(struct file *file,
				  struct snd_timer_gparams __user *_gparams)
{
	struct snd_timer_gparams gparams;
	struct snd_timer *t;
	int err;

	if (copy_from_user(&gparams, _gparams, sizeof(gparams)))
		return -EFAULT;
	mutex_lock(&register_mutex);
	t = snd_timer_find(&gparams.tid);
	if (!t) {
		err = -ENODEV;
		goto _error;
	}
	if (!list_empty(&t->open_list_head)) {
		err = -EBUSY;
		goto _error;
	}
	if (!t->hw.set_period) {
		err = -ENOSYS;
		goto _error;
	}
	err = t->hw.set_period(t, gparams.period_num, gparams.period_den);
_error:
	mutex_unlock(&register_mutex);
	return err;
}

static int snd_timer_user_gstatus(struct file *file,
				  struct snd_timer_gstatus __user *_gstatus)
{
	struct snd_timer_gstatus gstatus;
	struct snd_timer_id tid;
	struct snd_timer *t;
	int err = 0;

	if (copy_from_user(&gstatus, _gstatus, sizeof(gstatus)))
		return -EFAULT;
	tid = gstatus.tid;
	memset(&gstatus, 0, sizeof(gstatus));
	gstatus.tid = tid;
	mutex_lock(&register_mutex);
	t = snd_timer_find(&tid);
	if (t != NULL) {
		if (t->hw.c_resolution)
			gstatus.resolution = t->hw.c_resolution(t);
		else
			gstatus.resolution = t->hw.resolution;
		if (t->hw.precise_resolution) {
			t->hw.precise_resolution(t, &gstatus.resolution_num,
						 &gstatus.resolution_den);
		} else {
			gstatus.resolution_num = gstatus.resolution;
			gstatus.resolution_den = 1000000000uL;
		}
	} else {
		err = -ENODEV;
	}
	mutex_unlock(&register_mutex);
	if (err >= 0 && copy_to_user(_gstatus, &gstatus, sizeof(gstatus)))
		err = -EFAULT;
	return err;
}

static int snd_timer_user_tselect(struct file *file,
				  struct snd_timer_select __user *_tselect)
{
	struct snd_timer_user *tu;
	struct snd_timer_select tselect;
	char str[32];
	int err = 0;

	tu = file->private_data;
	if (tu->timeri) {
		snd_timer_close(tu->timeri);
		tu->timeri = NULL;
	}
	if (copy_from_user(&tselect, _tselect, sizeof(tselect))) {
		err = -EFAULT;
		goto __err;
	}
	sprintf(str, "application %i", current->pid);
	if (tselect.id.dev_class != SNDRV_TIMER_CLASS_SLAVE)
		tselect.id.dev_sclass = SNDRV_TIMER_SCLASS_APPLICATION;
	err = snd_timer_open(&tu->timeri, str, &tselect.id, current->pid);
	if (err < 0)
		goto __err;

	tu->qhead = tu->qtail = tu->qused = 0;
	kfree(tu->queue);
	tu->queue = NULL;
	kfree(tu->tqueue);
	tu->tqueue = NULL;
	if (tu->tread) {
		tu->tqueue = kmalloc(tu->queue_size * sizeof(struct snd_timer_tread),
				     GFP_KERNEL);
		if (tu->tqueue == NULL)
			err = -ENOMEM;
	} else {
		tu->queue = kmalloc(tu->queue_size * sizeof(struct snd_timer_read),
				    GFP_KERNEL);
		if (tu->queue == NULL)
			err = -ENOMEM;
	}

      	if (err < 0) {
		snd_timer_close(tu->timeri);
      		tu->timeri = NULL;
      	} else {
		tu->timeri->flags |= SNDRV_TIMER_IFLG_FAST;
		tu->timeri->callback = tu->tread
			? snd_timer_user_tinterrupt : snd_timer_user_interrupt;
		tu->timeri->ccallback = snd_timer_user_ccallback;
		tu->timeri->callback_data = (void *)tu;
	}

      __err:
	return err;
}

static int snd_timer_user_info(struct file *file,
			       struct snd_timer_info __user *_info)
{
	struct snd_timer_user *tu;
	struct snd_timer_info *info;
	struct snd_timer *t;
	int err = 0;

	tu = file->private_data;
	if (!tu->timeri)
		return -EBADFD;
	t = tu->timeri->timer;
	if (!t)
		return -EBADFD;

	info = kzalloc(sizeof(*info), GFP_KERNEL);
	if (! info)
		return -ENOMEM;
	info->card = t->card ? t->card->number : -1;
	if (t->hw.flags & SNDRV_TIMER_HW_SLAVE)
		info->flags |= SNDRV_TIMER_FLG_SLAVE;
	strlcpy(info->id, t->id, sizeof(info->id));
	strlcpy(info->name, t->name, sizeof(info->name));
	info->resolution = t->hw.resolution;
	if (copy_to_user(_info, info, sizeof(*_info)))
		err = -EFAULT;
	kfree(info);
	return err;
}

static int snd_timer_user_params(struct file *file,
				 struct snd_timer_params __user *_params)
{
	struct snd_timer_user *tu;
	struct snd_timer_params params;
	struct snd_timer *t;
	struct snd_timer_read *tr;
	struct snd_timer_tread *ttr;
	int err;

	tu = file->private_data;
	if (!tu->timeri)
		return -EBADFD;
	t = tu->timeri->timer;
	if (!t)
		return -EBADFD;
	if (copy_from_user(&params, _params, sizeof(params)))
		return -EFAULT;
	if (!(t->hw.flags & SNDRV_TIMER_HW_SLAVE) && params.ticks < 1) {
		err = -EINVAL;
		goto _end;
	}
	if (params.queue_size > 0 &&
	    (params.queue_size < 32 || params.queue_size > 1024)) {
		err = -EINVAL;
		goto _end;
	}
	if (params.filter & ~((1<<SNDRV_TIMER_EVENT_RESOLUTION)|
			      (1<<SNDRV_TIMER_EVENT_TICK)|
			      (1<<SNDRV_TIMER_EVENT_START)|
			      (1<<SNDRV_TIMER_EVENT_STOP)|
			      (1<<SNDRV_TIMER_EVENT_CONTINUE)|
			      (1<<SNDRV_TIMER_EVENT_PAUSE)|
			      (1<<SNDRV_TIMER_EVENT_SUSPEND)|
			      (1<<SNDRV_TIMER_EVENT_RESUME)|
			      (1<<SNDRV_TIMER_EVENT_MSTART)|
			      (1<<SNDRV_TIMER_EVENT_MSTOP)|
			      (1<<SNDRV_TIMER_EVENT_MCONTINUE)|
			      (1<<SNDRV_TIMER_EVENT_MPAUSE)|
			      (1<<SNDRV_TIMER_EVENT_MSUSPEND)|
			      (1<<SNDRV_TIMER_EVENT_MRESUME))) {
		err = -EINVAL;
		goto _end;
	}
	snd_timer_stop(tu->timeri);
	spin_lock_irq(&t->lock);
	tu->timeri->flags &= ~(SNDRV_TIMER_IFLG_AUTO|
			       SNDRV_TIMER_IFLG_EXCLUSIVE|
			       SNDRV_TIMER_IFLG_EARLY_EVENT);
	if (params.flags & SNDRV_TIMER_PSFLG_AUTO)
		tu->timeri->flags |= SNDRV_TIMER_IFLG_AUTO;
	if (params.flags & SNDRV_TIMER_PSFLG_EXCLUSIVE)
		tu->timeri->flags |= SNDRV_TIMER_IFLG_EXCLUSIVE;
	if (params.flags & SNDRV_TIMER_PSFLG_EARLY_EVENT)
		tu->timeri->flags |= SNDRV_TIMER_IFLG_EARLY_EVENT;
	spin_unlock_irq(&t->lock);
	if (params.queue_size > 0 &&
	    (unsigned int)tu->queue_size != params.queue_size) {
		if (tu->tread) {
			ttr = kmalloc(params.queue_size * sizeof(*ttr),
				      GFP_KERNEL);
			if (ttr) {
				kfree(tu->tqueue);
				tu->queue_size = params.queue_size;
				tu->tqueue = ttr;
			}
		} else {
			tr = kmalloc(params.queue_size * sizeof(*tr),
				     GFP_KERNEL);
			if (tr) {
				kfree(tu->queue);
				tu->queue_size = params.queue_size;
				tu->queue = tr;
			}
		}
	}
	tu->qhead = tu->qtail = tu->qused = 0;
	if (tu->timeri->flags & SNDRV_TIMER_IFLG_EARLY_EVENT) {
		if (tu->tread) {
			struct snd_timer_tread tread;
			memset(&tread, 0, sizeof(tread));
			tread.event = SNDRV_TIMER_EVENT_EARLY;
			tread.tstamp.tv_sec = 0;
			tread.tstamp.tv_nsec = 0;
			tread.val = 0;
			snd_timer_user_append_to_tqueue(tu, &tread);
		} else {
			struct snd_timer_read *r = &tu->queue[0];
			r->resolution = 0;
			r->ticks = 0;
			tu->qused++;
			tu->qtail++;
		}
	}
	tu->filter = params.filter;
	tu->ticks = params.ticks;
	err = 0;
 _end:
	if (copy_to_user(_params, &params, sizeof(params)))
		return -EFAULT;
	return err;
}

static int snd_timer_user_status(struct file *file,
				 struct snd_timer_status __user *_status)
{
	struct snd_timer_user *tu;
	struct snd_timer_status status;

	tu = file->private_data;
	if (!tu->timeri)
		return -EBADFD;
	memset(&status, 0, sizeof(status));
	status.tstamp = tu->tstamp;
	status.resolution = snd_timer_resolution(tu->timeri);
	status.lost = tu->timeri->lost;
	status.overrun = tu->overrun;
	spin_lock_irq(&tu->qlock);
	status.queue = tu->qused;
	spin_unlock_irq(&tu->qlock);
	if (copy_to_user(_status, &status, sizeof(status)))
		return -EFAULT;
	return 0;
}

static int snd_timer_user_start(struct file *file)
{
	int err;
	struct snd_timer_user *tu;

	tu = file->private_data;
	if (!tu->timeri)
		return -EBADFD;
	snd_timer_stop(tu->timeri);
	tu->timeri->lost = 0;
	tu->last_resolution = 0;
	return (err = snd_timer_start(tu->timeri, tu->ticks)) < 0 ? err : 0;
}

static int snd_timer_user_stop(struct file *file)
{
	int err;
	struct snd_timer_user *tu;

	tu = file->private_data;
	if (!tu->timeri)
		return -EBADFD;
	return (err = snd_timer_stop(tu->timeri)) < 0 ? err : 0;
}

static int snd_timer_user_continue(struct file *file)
{
	int err;
	struct snd_timer_user *tu;

	tu = file->private_data;
	if (!tu->timeri)
		return -EBADFD;
	tu->timeri->lost = 0;
	return (err = snd_timer_continue(tu->timeri)) < 0 ? err : 0;
}

static int snd_timer_user_pause(struct file *file)
{
	int err;
	struct snd_timer_user *tu;

	tu = file->private_data;
	if (!tu->timeri)
		return -EBADFD;
	return (err = snd_timer_pause(tu->timeri)) < 0 ? err : 0;
}

enum {
	SNDRV_TIMER_IOCTL_START_OLD = _IO('T', 0x20),
	SNDRV_TIMER_IOCTL_STOP_OLD = _IO('T', 0x21),
	SNDRV_TIMER_IOCTL_CONTINUE_OLD = _IO('T', 0x22),
	SNDRV_TIMER_IOCTL_PAUSE_OLD = _IO('T', 0x23),
};

static long __snd_timer_user_ioctl(struct file *file, unsigned int cmd,
				 unsigned long arg)
{
	struct snd_timer_user *tu;
	void __user *argp = (void __user *)arg;
	int __user *p = argp;

	tu = file->private_data;
	switch (cmd) {
	case SNDRV_TIMER_IOCTL_PVERSION:
		return put_user(SNDRV_TIMER_VERSION, p) ? -EFAULT : 0;
	case SNDRV_TIMER_IOCTL_NEXT_DEVICE:
		return snd_timer_user_next_device(argp);
	case SNDRV_TIMER_IOCTL_TREAD:
	{
		int xarg;

		if (tu->timeri)	/* too late */
			return -EBUSY;
		if (get_user(xarg, p))
			return -EFAULT;
		tu->tread = xarg ? 1 : 0;
		return 0;
	}
	case SNDRV_TIMER_IOCTL_GINFO:
		return snd_timer_user_ginfo(file, argp);
	case SNDRV_TIMER_IOCTL_GPARAMS:
		return snd_timer_user_gparams(file, argp);
	case SNDRV_TIMER_IOCTL_GSTATUS:
		return snd_timer_user_gstatus(file, argp);
	case SNDRV_TIMER_IOCTL_SELECT:
		return snd_timer_user_tselect(file, argp);
	case SNDRV_TIMER_IOCTL_INFO:
		return snd_timer_user_info(file, argp);
	case SNDRV_TIMER_IOCTL_PARAMS:
		return snd_timer_user_params(file, argp);
	case SNDRV_TIMER_IOCTL_STATUS:
		return snd_timer_user_status(file, argp);
	case SNDRV_TIMER_IOCTL_START:
	case SNDRV_TIMER_IOCTL_START_OLD:
		return snd_timer_user_start(file);
	case SNDRV_TIMER_IOCTL_STOP:
	case SNDRV_TIMER_IOCTL_STOP_OLD:
		return snd_timer_user_stop(file);
	case SNDRV_TIMER_IOCTL_CONTINUE:
	case SNDRV_TIMER_IOCTL_CONTINUE_OLD:
		return snd_timer_user_continue(file);
	case SNDRV_TIMER_IOCTL_PAUSE:
	case SNDRV_TIMER_IOCTL_PAUSE_OLD:
		return snd_timer_user_pause(file);
	}
	return -ENOTTY;
}

static long snd_timer_user_ioctl(struct file *file, unsigned int cmd,
				 unsigned long arg)
{
	struct snd_timer_user *tu = file->private_data;
	long ret;

	mutex_lock(&tu->ioctl_lock);
	ret = __snd_timer_user_ioctl(file, cmd, arg);
	mutex_unlock(&tu->ioctl_lock);
	return ret;
}

static int snd_timer_user_fasync(int fd, struct file * file, int on)
{
	struct snd_timer_user *tu;

	tu = file->private_data;
	return fasync_helper(fd, file, on, &tu->fasync);
}

static ssize_t snd_timer_user_read(struct file *file, char __user *buffer,
				   size_t count, loff_t *offset)
{
	struct snd_timer_user *tu;
	long result = 0, unit;
	int qhead;
	int err = 0;

	tu = file->private_data;
	unit = tu->tread ? sizeof(struct snd_timer_tread) : sizeof(struct snd_timer_read);
	mutex_lock(&tu->ioctl_lock);
	spin_lock_irq(&tu->qlock);
	while ((long)count - result >= unit) {
		while (!tu->qused) {
			wait_queue_t wait;

			if ((file->f_flags & O_NONBLOCK) != 0 || result > 0) {
				err = -EAGAIN;
				goto _error;
			}

			set_current_state(TASK_INTERRUPTIBLE);
			init_waitqueue_entry(&wait, current);
			add_wait_queue(&tu->qchange_sleep, &wait);

			spin_unlock_irq(&tu->qlock);
			mutex_unlock(&tu->ioctl_lock);
			schedule();
			mutex_lock(&tu->ioctl_lock);
			spin_lock_irq(&tu->qlock);

			remove_wait_queue(&tu->qchange_sleep, &wait);

			if (tu->disconnected) {
				err = -ENODEV;
				goto _error;
			}
			if (signal_pending(current)) {
				err = -ERESTARTSYS;
				goto _error;
			}
		}

		qhead = tu->qhead++;
		tu->qhead %= tu->queue_size;
		spin_unlock_irq(&tu->qlock);

		if (tu->tread) {
			if (copy_to_user(buffer, &tu->tqueue[qhead],
					 sizeof(struct snd_timer_tread)))
				err = -EFAULT;
		} else {
			if (copy_to_user(buffer, &tu->queue[qhead],
					 sizeof(struct snd_timer_read)))
				err = -EFAULT;
		}

		spin_lock_irq(&tu->qlock);
		tu->qused--;
		if (err < 0)
			goto _error;
		result += unit;
		buffer += unit;
	}
 _error:
<<<<<<< HEAD
=======
	spin_unlock_irq(&tu->qlock);
>>>>>>> e40328e1
	mutex_unlock(&tu->ioctl_lock);
	return result > 0 ? result : err;
}

static unsigned int snd_timer_user_poll(struct file *file, poll_table * wait)
{
        unsigned int mask;
        struct snd_timer_user *tu;

        tu = file->private_data;

        poll_wait(file, &tu->qchange_sleep, wait);

	mask = 0;
	if (tu->qused)
		mask |= POLLIN | POLLRDNORM;
	if (tu->disconnected)
		mask |= POLLERR;

	return mask;
}

#ifdef CONFIG_COMPAT
#include "timer_compat.c"
#else
#define snd_timer_user_ioctl_compat	NULL
#endif

static const struct file_operations snd_timer_f_ops =
{
	.owner =	THIS_MODULE,
	.read =		snd_timer_user_read,
	.open =		snd_timer_user_open,
	.release =	snd_timer_user_release,
	.llseek =	no_llseek,
	.poll =		snd_timer_user_poll,
	.unlocked_ioctl =	snd_timer_user_ioctl,
	.compat_ioctl =	snd_timer_user_ioctl_compat,
	.fasync = 	snd_timer_user_fasync,
};

/*
 *  ENTRY functions
 */

static int __init alsa_timer_init(void)
{
	int err;

#ifdef SNDRV_OSS_INFO_DEV_TIMERS
	snd_oss_info_register(SNDRV_OSS_INFO_DEV_TIMERS, SNDRV_CARDS - 1,
			      "system timer");
#endif

	if ((err = snd_timer_register_system()) < 0)
		snd_printk(KERN_ERR "unable to register system timer (%i)\n",
			   err);
	if ((err = snd_register_device(SNDRV_DEVICE_TYPE_TIMER, NULL, 0,
				       &snd_timer_f_ops, NULL, "timer")) < 0)
		snd_printk(KERN_ERR "unable to register timer device (%i)\n",
			   err);
	snd_timer_proc_init();
	return 0;
}

static void __exit alsa_timer_exit(void)
{
	struct list_head *p, *n;

	snd_unregister_device(SNDRV_DEVICE_TYPE_TIMER, NULL, 0);
	/* unregister the system timer */
	list_for_each_safe(p, n, &snd_timer_list) {
		struct snd_timer *timer = list_entry(p, struct snd_timer, device_list);
		snd_timer_free(timer);
	}
	snd_timer_proc_done();
#ifdef SNDRV_OSS_INFO_DEV_TIMERS
	snd_oss_info_unregister(SNDRV_OSS_INFO_DEV_TIMERS, SNDRV_CARDS - 1);
#endif
}

module_init(alsa_timer_init)
module_exit(alsa_timer_exit)

EXPORT_SYMBOL(snd_timer_open);
EXPORT_SYMBOL(snd_timer_close);
EXPORT_SYMBOL(snd_timer_resolution);
EXPORT_SYMBOL(snd_timer_start);
EXPORT_SYMBOL(snd_timer_stop);
EXPORT_SYMBOL(snd_timer_continue);
EXPORT_SYMBOL(snd_timer_pause);
EXPORT_SYMBOL(snd_timer_new);
EXPORT_SYMBOL(snd_timer_notify);
EXPORT_SYMBOL(snd_timer_global_new);
EXPORT_SYMBOL(snd_timer_global_free);
EXPORT_SYMBOL(snd_timer_global_register);
EXPORT_SYMBOL(snd_timer_interrupt);<|MERGE_RESOLUTION|>--- conflicted
+++ resolved
@@ -1975,10 +1975,7 @@
 		buffer += unit;
 	}
  _error:
-<<<<<<< HEAD
-=======
 	spin_unlock_irq(&tu->qlock);
->>>>>>> e40328e1
 	mutex_unlock(&tu->ioctl_lock);
 	return result > 0 ? result : err;
 }
