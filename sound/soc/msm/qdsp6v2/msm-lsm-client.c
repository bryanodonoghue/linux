--- conflicted
+++ resolved
@@ -1131,12 +1131,8 @@
 		if (copy_from_user(&userarg32, arg, sizeof(userarg32))) {
 			dev_err(rtd->dev, "%s: err copyuser ioctl %s\n",
 				__func__, "SNDRV_LSM_EVENT_STATUS");
-<<<<<<< HEAD
-			return -EFAULT;
-=======
 			err = -EFAULT;
 			goto done;
->>>>>>> b3e38144
 		}
 
 		if (userarg32.payload_size >
@@ -1289,12 +1285,8 @@
 			dev_err(rtd->dev,
 				"%s: %s: not supported if not using topology\n",
 				__func__, "SET_MODULE_PARAMS_32");
-<<<<<<< HEAD
-			return -EINVAL;
-=======
 			err = -EINVAL;
 			goto done;
->>>>>>> b3e38144
 		}
 
 		if (copy_from_user(&p_data_32, arg,
@@ -1502,12 +1494,8 @@
 			dev_err(rtd->dev,
 				"%s: %s: not supported if not using topology\n",
 				__func__, "SET_MODULE_PARAMS");
-<<<<<<< HEAD
-			return -EINVAL;
-=======
 			err = -EINVAL;
 			goto done;
->>>>>>> b3e38144
 		}
 
 		if (copy_from_user(&p_data, arg,
