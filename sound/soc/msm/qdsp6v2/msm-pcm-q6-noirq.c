/* Copyright (c) 2016-2017, The Linux Foundation. All rights reserved.
 *
 * This program is free software; you can redistribute it and/or modify
 * it under the terms of the GNU General Public License version 2 and
 * only version 2 as published by the Free Software Foundation.
 *
 * This program is distributed in the hope that it will be useful,
 * but WITHOUT ANY WARRANTY; without even the implied warranty of
 * MERCHANTABILITY or FITNESS FOR A PARTICULAR PURPOSE.  See the
 * GNU General Public License for more details.
 */

#include <linux/init.h>
#include <linux/err.h>
#include <linux/module.h>
#include <linux/moduleparam.h>
#include <linux/time.h>
#include <linux/wait.h>
#include <linux/platform_device.h>
#include <linux/slab.h>
#include <linux/of_device.h>
#include <linux/dma-mapping.h>
#include <linux/msm_audio_ion.h>

#include <sound/core.h>
#include <sound/soc.h>
#include <sound/soc-dapm.h>
#include <sound/pcm.h>
#include <sound/initval.h>
#include <sound/control.h>
#include <sound/q6audio-v2.h>
#include <sound/timer.h>
#include <asm/dma.h>
#include <sound/tlv.h>
#include <sound/pcm_params.h>

#include "msm-pcm-q6-v2.h"
#include "msm-pcm-routing-v2.h"

#define PCM_MASTER_VOL_MAX_STEPS	0x2000
static const DECLARE_TLV_DB_LINEAR(msm_pcm_vol_gain, 0,
			PCM_MASTER_VOL_MAX_STEPS);

struct snd_msm {
	struct snd_card *card;
	struct snd_pcm *pcm;
};

#define CMD_EOS_MIN_TIMEOUT_LENGTH  50
#define CMD_EOS_TIMEOUT_MULTIPLIER  (HZ * 50)

#define ATRACE_END() \
	trace_printk("tracing_mark_write: E\n")
#define ATRACE_BEGIN(name) \
	trace_printk("tracing_mark_write: B|%d|%s\n", current->tgid, name)
#define ATRACE_FUNC() ATRACE_BEGIN(__func__)
#define ATRACE_INT(name, value) \
	trace_printk("tracing_mark_write: C|%d|%s|%d\n", \
			current->tgid, name, (int)(value))

#define SIO_PLAYBACK_MAX_PERIOD_SIZE PLAYBACK_MAX_PERIOD_SIZE
#define SIO_PLAYBACK_MIN_PERIOD_SIZE 48
#define SIO_PLAYBACK_MAX_NUM_PERIODS 512
#define SIO_PLAYBACK_MIN_NUM_PERIODS PLAYBACK_MIN_NUM_PERIODS
#define SIO_PLAYBACK_MIN_BYTES (SIO_PLAYBACK_MIN_NUM_PERIODS *	\
				SIO_PLAYBACK_MIN_PERIOD_SIZE)

#define SIO_PLAYBACK_MAX_BYTES ((SIO_PLAYBACK_MAX_NUM_PERIODS) *	\
				(SIO_PLAYBACK_MAX_PERIOD_SIZE))

#define SIO_CAPTURE_MAX_PERIOD_SIZE CAPTURE_MAX_PERIOD_SIZE
#define SIO_CAPTURE_MIN_PERIOD_SIZE 48
#define SIO_CAPTURE_MAX_NUM_PERIODS 512
#define SIO_CAPTURE_MIN_NUM_PERIODS CAPTURE_MIN_NUM_PERIODS

#define SIO_CAPTURE_MIN_BYTES (SIO_CAPTURE_MIN_NUM_PERIODS *	\
			       SIO_CAPTURE_MIN_PERIOD_SIZE)

#define SIO_CAPTURE_MAX_BYTES (SIO_CAPTURE_MAX_NUM_PERIODS *	\
				SIO_CAPTURE_MAX_PERIOD_SIZE)

static struct snd_pcm_hardware msm_pcm_hardware_playback = {
	.info =                 (SNDRV_PCM_INFO_MMAP |
				SNDRV_PCM_INFO_BLOCK_TRANSFER |
				SNDRV_PCM_INFO_MMAP_VALID |
				SNDRV_PCM_INFO_INTERLEAVED |
				SNDRV_PCM_INFO_NO_PERIOD_WAKEUP |
				SNDRV_PCM_INFO_PAUSE | SNDRV_PCM_INFO_RESUME),
	.formats =              (SNDRV_PCM_FMTBIT_S16_LE |
				SNDRV_PCM_FMTBIT_S24_LE |
				SNDRV_PCM_FMTBIT_S24_3LE),
	.rates =                SNDRV_PCM_RATE_8000_192000,
	.rate_min =             8000,
	.rate_max =             192000,
	.channels_min =         1,
	.channels_max =         8,
	.buffer_bytes_max =     SIO_PLAYBACK_MAX_NUM_PERIODS *
				SIO_PLAYBACK_MAX_PERIOD_SIZE,
	.period_bytes_min =	SIO_PLAYBACK_MIN_PERIOD_SIZE,
	.period_bytes_max =     SIO_PLAYBACK_MAX_PERIOD_SIZE,
	.periods_min =          SIO_PLAYBACK_MIN_NUM_PERIODS,
	.periods_max =          SIO_PLAYBACK_MAX_NUM_PERIODS,
	.fifo_size =            0,
};

static struct snd_pcm_hardware msm_pcm_hardware_capture = {
	.info =                 (SNDRV_PCM_INFO_MMAP |
				SNDRV_PCM_INFO_BLOCK_TRANSFER |
				SNDRV_PCM_INFO_MMAP_VALID |
				SNDRV_PCM_INFO_INTERLEAVED |
				SNDRV_PCM_INFO_NO_PERIOD_WAKEUP |
				SNDRV_PCM_INFO_PAUSE | SNDRV_PCM_INFO_RESUME),
	.formats =              (SNDRV_PCM_FMTBIT_S16_LE |
				SNDRV_PCM_FMTBIT_S24_LE |
				SNDRV_PCM_FMTBIT_S24_3LE),
	.rates =                SNDRV_PCM_RATE_8000_48000,
	.rate_min =             8000,
	.rate_max =             48000,
	.channels_min =         1,
	.channels_max =         4,
	.buffer_bytes_max =     SIO_CAPTURE_MAX_NUM_PERIODS *
				SIO_CAPTURE_MAX_PERIOD_SIZE,
	.period_bytes_min =	SIO_CAPTURE_MIN_PERIOD_SIZE,
	.period_bytes_max =     SIO_CAPTURE_MAX_PERIOD_SIZE,
	.periods_min =          SIO_CAPTURE_MIN_NUM_PERIODS,
	.periods_max =          SIO_CAPTURE_MAX_NUM_PERIODS,
	.fifo_size =            0,
};

/* Conventional and unconventional sample rate supported */
static unsigned int supported_sample_rates[] = {
	8000, 11025, 12000, 16000, 22050, 24000, 32000, 44100, 48000,
	88200, 96000, 176400, 192000
};

static struct snd_pcm_hw_constraint_list constraints_sample_rates = {
	.count = ARRAY_SIZE(supported_sample_rates),
	.list = supported_sample_rates,
	.mask = 0,
};

static unsigned long msm_pcm_fe_topology[MSM_FRONTEND_DAI_MAX];

<<<<<<< HEAD
static char const *msm_pcm_fe_topology_text[] = {
	"DTS", "LL", "ULL", "ULL_PP" };
=======
/* default value is DTS (i.e read from device tree) */
static char const *msm_pcm_fe_topology_text[] = {
	"DTS", "ULL", "ULL_PP", "LL" };
>>>>>>> a0afbf68

static const struct soc_enum msm_pcm_fe_topology_enum[] = {
	SOC_ENUM_SINGLE_EXT(ARRAY_SIZE(msm_pcm_fe_topology_text),
			    msm_pcm_fe_topology_text),
};

static void event_handler(uint32_t opcode,
		uint32_t token, uint32_t *payload, void *priv)
{
	uint32_t *ptrmem = (uint32_t *)payload;

	switch (opcode) {
	case ASM_DATA_EVENT_WATERMARK:
		pr_debug("%s: Watermark level = 0x%08x\n", __func__, *ptrmem);
		break;
	case APR_BASIC_RSP_RESULT:
		pr_debug("%s: Payload = [0x%x]stat[0x%x]\n",
				__func__, payload[0], payload[1]);
		switch (payload[0]) {
		case ASM_SESSION_CMD_RUN_V2:
		case ASM_SESSION_CMD_PAUSE:
		case ASM_STREAM_CMD_FLUSH:
			break;
		default:
			break;
		}
		break;
	default:
		pr_debug("Not Supported Event opcode[0x%x]\n", opcode);
		break;
	}
}

static int msm_pcm_open(struct snd_pcm_substream *substream)
{
	struct snd_pcm_runtime *runtime = substream->runtime;
	struct msm_audio *prtd;
	int ret = 0;

	prtd = kzalloc(sizeof(struct msm_audio), GFP_KERNEL);

	if (prtd == NULL)
		return -ENOMEM;

	prtd->substream = substream;
	if (substream->stream == SNDRV_PCM_STREAM_PLAYBACK)
		runtime->hw = msm_pcm_hardware_playback;
	else
		runtime->hw = msm_pcm_hardware_capture;

	ret = snd_pcm_hw_constraint_list(runtime, 0,
				SNDRV_PCM_HW_PARAM_RATE,
				&constraints_sample_rates);
	if (ret)
		pr_info("snd_pcm_hw_constraint_list failed\n");

	ret = snd_pcm_hw_constraint_integer(runtime,
					    SNDRV_PCM_HW_PARAM_PERIODS);
	if (ret)
		pr_info("snd_pcm_hw_constraint_integer failed\n");

	if (substream->stream == SNDRV_PCM_STREAM_PLAYBACK) {
		ret = snd_pcm_hw_constraint_minmax(runtime,
			SNDRV_PCM_HW_PARAM_BUFFER_BYTES,
			SIO_PLAYBACK_MIN_BYTES,
			SIO_PLAYBACK_MAX_BYTES);
		if (ret) {
			pr_info("%s: P buffer bytes minmax constraint ret %d\n",
			       __func__, ret);
		}
	} else if (substream->stream == SNDRV_PCM_STREAM_CAPTURE) {
		ret = snd_pcm_hw_constraint_minmax(runtime,
			   SNDRV_PCM_HW_PARAM_BUFFER_BYTES,
			   SIO_CAPTURE_MIN_BYTES,
			   SIO_CAPTURE_MAX_BYTES);
		if (ret) {
			pr_info("%s: C buffer bytes minmax constraint ret %d\n",
			       __func__, ret);
		}
	}

	ret = snd_pcm_hw_constraint_step(runtime, 0,
		SNDRV_PCM_HW_PARAM_PERIOD_BYTES, 32);
	if (ret) {
		pr_err("%s: Constraint for period bytes step ret = %d\n",
				__func__, ret);
	}
	ret = snd_pcm_hw_constraint_step(runtime, 0,
		SNDRV_PCM_HW_PARAM_BUFFER_BYTES, 32);
	if (ret) {
		pr_err("%s: Constraint for buffer bytes step ret = %d\n",
				__func__, ret);
	}
	prtd->audio_client = q6asm_audio_client_alloc(
				(app_cb)event_handler, prtd);
	if (!prtd->audio_client) {
		pr_err("%s: client alloc failed\n", __func__);
		ret = -ENOMEM;
		goto fail_cmd;
	}
	prtd->dsp_cnt = 0;
	prtd->set_channel_map = false;
	runtime->private_data = prtd;
	return 0;

fail_cmd:
	kfree(prtd);
	return ret;
}

static int msm_pcm_hw_params(struct snd_pcm_substream *substream,
				struct snd_pcm_hw_params *params)

{
	struct snd_pcm_runtime *runtime = substream->runtime;
	struct snd_soc_pcm_runtime *soc_prtd = substream->private_data;
	struct msm_audio *prtd = runtime->private_data;
	struct msm_plat_data *pdata;
	struct snd_dma_buffer *dma_buf = &substream->dma_buffer;
	struct audio_buffer *buf;
	struct shared_io_config config;
	uint16_t sample_word_size;
	uint16_t bits_per_sample;
	int ret;
	int dir = (substream->stream == SNDRV_PCM_STREAM_PLAYBACK) ? IN : OUT;
	unsigned long topology;
	int perf_mode;

	pdata = (struct msm_plat_data *)
		dev_get_drvdata(soc_prtd->platform->dev);
	if (!pdata) {
		ret = -EINVAL;
		pr_err("%s: platform data not populated ret: %d\n", __func__,
		       ret);
		return ret;
	}

	topology = msm_pcm_fe_topology[soc_prtd->dai_link->be_id];

	if (!strcmp(msm_pcm_fe_topology_text[topology], "ULL_PP"))
		perf_mode = ULL_POST_PROCESSING_PCM_MODE;
	else if (!strcmp(msm_pcm_fe_topology_text[topology], "ULL"))
		perf_mode = ULTRA_LOW_LATENCY_PCM_MODE;
	else if (!strcmp(msm_pcm_fe_topology_text[topology], "LL"))
		perf_mode = LOW_LATENCY_PCM_MODE;
	else
<<<<<<< HEAD
		perf_mode = pdata->perf_mode;

=======
		/* use the default from the device tree */
		perf_mode = pdata->perf_mode;


>>>>>>> a0afbf68
	/* need to set LOW_LATENCY_PCM_MODE for capture since
	 * push mode does not support ULL
	 */
	prtd->audio_client->perf_mode = (dir == IN) ?
					perf_mode :
					LOW_LATENCY_PCM_MODE;

	/* rate and channels are sent to audio driver */
	prtd->samp_rate = params_rate(params);
	prtd->channel_mode = params_channels(params);
	if (prtd->enabled)
		return 0;

	switch (runtime->format) {
	case SNDRV_PCM_FORMAT_S24_LE:
		bits_per_sample = 24;
		sample_word_size = 32;
		break;
	case SNDRV_PCM_FORMAT_S24_3LE:
		bits_per_sample = 24;
		sample_word_size = 24;
		break;
	case SNDRV_PCM_FORMAT_S16_LE:
	default:
		bits_per_sample = 16;
		sample_word_size = 16;
		break;
	}

	config.format = FORMAT_LINEAR_PCM;
	config.bits_per_sample = bits_per_sample;
	config.rate = params_rate(params);
	config.channels = params_channels(params);
	config.sample_word_size = sample_word_size;
	config.bufsz = params_buffer_bytes(params) / params_periods(params);
	config.bufcnt = params_periods(params);

	ret = q6asm_open_shared_io(prtd->audio_client, &config, dir);
	if (ret) {
		pr_err("%s: q6asm_open_write_shared_io failed ret: %d\n",
		       __func__, ret);
		return ret;
	}

	prtd->pcm_size = params_buffer_bytes(params);
	prtd->pcm_count = params_buffer_bytes(params);
	prtd->pcm_irq_pos = 0;

	buf = prtd->audio_client->port[dir].buf;
	dma_buf->dev.type = SNDRV_DMA_TYPE_DEV;
	dma_buf->dev.dev = substream->pcm->card->dev;
	dma_buf->private_data = NULL;
	dma_buf->area = buf->data;
	dma_buf->addr = buf->phys;
	dma_buf->bytes = prtd->pcm_size;

	snd_pcm_set_runtime_buffer(substream, &substream->dma_buffer);

	pr_debug("%s: session ID %d, perf %d\n", __func__,
	       prtd->audio_client->session,
		prtd->audio_client->perf_mode);
	prtd->session_id = prtd->audio_client->session;

	pr_debug("msm_pcm_routing_reg_phy_stream w/ id %d\n",
		 soc_prtd->dai_link->be_id);
	ret = msm_pcm_routing_reg_phy_stream(soc_prtd->dai_link->be_id,
				       prtd->audio_client->perf_mode,
				       prtd->session_id, substream->stream);

	if (ret) {
		pr_err("%s: stream reg failed ret:%d\n", __func__, ret);
		return ret;
	}

	atomic_set(&prtd->out_count, runtime->periods);
	prtd->enabled = 1;
	prtd->cmd_pending = 0;
	prtd->cmd_interrupt = 0;

	return 0;
}

static int msm_pcm_trigger(struct snd_pcm_substream *substream, int cmd)
{
	int ret = 0;
	struct snd_pcm_runtime *runtime = substream->runtime;
	struct msm_audio *prtd = runtime->private_data;
	int dir = (substream->stream == SNDRV_PCM_STREAM_PLAYBACK) ? 0 : 1;
	struct audio_buffer *buf;

	switch (cmd) {
	case SNDRV_PCM_TRIGGER_START:
	case SNDRV_PCM_TRIGGER_RESUME:
	case SNDRV_PCM_TRIGGER_PAUSE_RELEASE:
		pr_debug("%s: %s Trigger start\n", __func__,
			 dir == 0 ? "P" : "C");
		ret = q6asm_run(prtd->audio_client, 0, 0, 0);
		if (ret)
			break;
		atomic_set(&prtd->start, 1);
		break;
	case SNDRV_PCM_TRIGGER_STOP:
		pr_debug("%s: SNDRV_PCM_TRIGGER_STOP\n", __func__);
		atomic_set(&prtd->start, 0);
		q6asm_cmd(prtd->audio_client, CMD_PAUSE);
		q6asm_cmd(prtd->audio_client, CMD_FLUSH);
		buf = q6asm_shared_io_buf(prtd->audio_client, dir);
		if (buf == NULL) {
			pr_err("%s: shared IO buffer is null\n", __func__);
			ret = -EINVAL;
			break;
		}
		memset(buf->data, 0, buf->actual_size);
		break;
	case SNDRV_PCM_TRIGGER_SUSPEND:
	case SNDRV_PCM_TRIGGER_PAUSE_PUSH:
		pr_debug("%s: SNDRV_PCM_TRIGGER_PAUSE\n", __func__);
		ret = q6asm_cmd_nowait(prtd->audio_client, CMD_PAUSE);
		atomic_set(&prtd->start, 0);
		break;
	default:
		ret = -EINVAL;
		break;
	}
	return ret;
}

static int msm_pcm_ioctl(struct snd_pcm_substream *substream,
			 unsigned int cmd, void *arg)
{
	struct snd_pcm_runtime *runtime = substream->runtime;
	struct msm_audio *prtd = runtime->private_data;
	int dir = (substream->stream == SNDRV_PCM_STREAM_PLAYBACK) ? 0 : 1;
	struct audio_buffer *buf;

	switch (cmd) {
	case SNDRV_PCM_IOCTL1_RESET:
		pr_debug("%s: %s SNDRV_PCM_IOCTL1_RESET\n", __func__,
		       dir == 0 ? "P" : "C");
		buf = q6asm_shared_io_buf(prtd->audio_client, dir);

		if (buf && buf->data)
			memset(buf->data, 0, buf->actual_size);
		break;
	default:
		break;
	}

	return snd_pcm_lib_ioctl(substream, cmd, arg);
}

static snd_pcm_uframes_t msm_pcm_pointer(struct snd_pcm_substream *substream)
{
	struct snd_pcm_runtime *runtime = substream->runtime;
	uint32_t read_index, wall_clk_msw, wall_clk_lsw;
	/*these are offsets, unlike ASoC's full values*/
	snd_pcm_sframes_t hw_ptr;
	snd_pcm_sframes_t period_size;
	int ret;
	int retries = 10;
	struct msm_audio *prtd = runtime->private_data;

	period_size = runtime->period_size;

	do {
		ret = q6asm_get_shared_pos(prtd->audio_client,
					   &read_index, &wall_clk_msw,
					   &wall_clk_lsw);
	} while (ret == -EAGAIN && --retries);

	if (ret || !period_size) {
		pr_err("get_shared_pos error or zero period size\n");
		return 0;
	}

	hw_ptr = bytes_to_frames(substream->runtime,
				 read_index);

	if (runtime->control->appl_ptr == 0) {
		pr_debug("ptr(%s): appl(0), hw = %lu read_index = %u\n",
			 prtd->substream->stream == SNDRV_PCM_STREAM_PLAYBACK ?
			 "P" : "C",
			 hw_ptr, read_index);
	}
	return (hw_ptr/period_size) * period_size;
}

static int msm_pcm_copy(struct snd_pcm_substream *substream, int a,
	 snd_pcm_uframes_t hwoff, void __user *buf, snd_pcm_uframes_t frames)
{
	return -EINVAL;
}

static int msm_pcm_mmap(struct snd_pcm_substream *substream,
				struct vm_area_struct *vma)
{
	struct snd_pcm_runtime *runtime = substream->runtime;
	struct msm_audio *prtd = runtime->private_data;
	struct audio_client *ac = prtd->audio_client;
	struct audio_port_data *apd = ac->port;
	struct audio_buffer *ab;
	int dir = -1;
	int ret;

	pr_debug("%s: mmap begin\n", __func__);
	prtd->mmap_flag = 1;

	if (substream->stream == SNDRV_PCM_STREAM_PLAYBACK)
		dir = IN;
	else
		dir = OUT;

	ab = &(apd[dir].buf[0]);

	ret = msm_audio_ion_mmap(ab, vma);

	if (ret)
		prtd->mmap_flag = 0;

	return ret;
}

static int msm_pcm_prepare(struct snd_pcm_substream *substream)
{
	struct snd_pcm_runtime *runtime = substream->runtime;
	struct msm_audio *prtd = runtime->private_data;

	if (!prtd || !prtd->mmap_flag)
		return -EIO;

	return 0;
}

static int msm_pcm_close(struct snd_pcm_substream *substream)
{
	struct snd_pcm_runtime *runtime = substream->runtime;
	struct snd_soc_pcm_runtime *soc_prtd = substream->private_data;
	struct msm_audio *prtd = runtime->private_data;
	struct audio_client *ac = prtd->audio_client;
	uint32_t timeout;
	int dir = 0;
	int ret = 0;

	if (ac) {
		if (substream->stream == SNDRV_PCM_STREAM_PLAYBACK)
			dir = IN;
		else if (substream->stream == SNDRV_PCM_STREAM_CAPTURE)
			dir = OUT;

		/* determine timeout length */
		if (runtime->frame_bits == 0 || runtime->rate == 0) {
			timeout = CMD_EOS_MIN_TIMEOUT_LENGTH;
		} else {
			timeout = (runtime->period_size *
					CMD_EOS_TIMEOUT_MULTIPLIER) /
					((runtime->frame_bits / 8) *
					 runtime->rate);
			if (timeout < CMD_EOS_MIN_TIMEOUT_LENGTH)
				timeout = CMD_EOS_MIN_TIMEOUT_LENGTH;
		}

		q6asm_cmd(ac, CMD_CLOSE);

		ret = q6asm_shared_io_free(ac, dir);

		if (ret) {
			pr_err("%s: Failed to close pull mode, ret %d\n",
					__func__, ret);
		}
		q6asm_audio_client_free(ac);
	}
	msm_pcm_routing_dereg_phy_stream(soc_prtd->dai_link->be_id,
					 dir == IN ?
					 SNDRV_PCM_STREAM_PLAYBACK :
					 SNDRV_PCM_STREAM_CAPTURE);
	kfree(prtd);
	runtime->private_data = NULL;

	return 0;
}

static int msm_pcm_set_volume(struct msm_audio *prtd, uint32_t volume)
{
	int rc = 0;

	if (prtd && prtd->audio_client) {
		pr_debug("%s: channels %d volume 0x%x\n", __func__,
				prtd->channel_mode, volume);
		rc = q6asm_set_volume(prtd->audio_client, volume);
		if (rc < 0) {
			pr_err("%s: Send Volume command failed rc=%d\n",
					__func__, rc);
		}
	}
	return rc;
}

static int msm_pcm_volume_ctl_get(struct snd_kcontrol *kcontrol,
		      struct snd_ctl_elem_value *ucontrol)
{
	struct snd_pcm_volume *vol = snd_kcontrol_chip(kcontrol);
	struct snd_pcm_substream *substream =
		vol->pcm->streams[SNDRV_PCM_STREAM_PLAYBACK].substream;
	struct msm_audio *prtd;

	pr_debug("%s\n", __func__);
	if (!substream) {
		pr_err("%s substream not found\n", __func__);
		return -ENODEV;
	}
	if (!substream->runtime) {
		pr_err("%s substream runtime not found\n", __func__);
		return 0;
	}
	prtd = substream->runtime->private_data;
	if (prtd)
		ucontrol->value.integer.value[0] = prtd->volume;
	return 0;
}

static int msm_pcm_volume_ctl_put(struct snd_kcontrol *kcontrol,
				struct snd_ctl_elem_value *ucontrol)
{
	int rc = 0;
	struct snd_pcm_volume *vol = snd_kcontrol_chip(kcontrol);
	struct snd_pcm_substream *substream =
		vol->pcm->streams[SNDRV_PCM_STREAM_PLAYBACK].substream;
	struct msm_audio *prtd;
	int volume = ucontrol->value.integer.value[0];

	pr_debug("%s: volume : 0x%x\n", __func__, volume);
	if (!substream) {
		pr_err("%s substream not found\n", __func__);
		return -ENODEV;
	}
	if (!substream->runtime) {
		pr_err("%s substream runtime not found\n", __func__);
		return 0;
	}
	prtd = substream->runtime->private_data;
	if (prtd) {
		rc = msm_pcm_set_volume(prtd, volume);
		prtd->volume = volume;
	}
	return rc;
}

static int msm_pcm_add_volume_control(struct snd_soc_pcm_runtime *rtd)
{
	int ret = 0;
	struct snd_pcm *pcm = rtd->pcm;
	struct snd_pcm_volume *volume_info;
	struct snd_kcontrol *kctl;

	dev_dbg(rtd->dev, "%s, Volume control add\n", __func__);
	ret = snd_pcm_add_volume_ctls(pcm, SNDRV_PCM_STREAM_PLAYBACK,
			NULL, 1, rtd->dai_link->be_id,
			&volume_info);
	if (ret < 0) {
		pr_err("%s volume control failed ret %d\n", __func__, ret);
		return ret;
	}
	kctl = volume_info->kctl;
	kctl->put = msm_pcm_volume_ctl_put;
	kctl->get = msm_pcm_volume_ctl_get;
	kctl->tlv.p = msm_pcm_vol_gain;
	return 0;
}

static int msm_pcm_chmap_ctl_put(struct snd_kcontrol *kcontrol,
				struct snd_ctl_elem_value *ucontrol)
{
	int i;
	struct snd_pcm_chmap *info = snd_kcontrol_chip(kcontrol);
	unsigned int idx = snd_ctl_get_ioffidx(kcontrol, &ucontrol->id);
	struct snd_pcm_substream *substream;
	struct msm_audio *prtd;

	pr_debug("%s", __func__);
	substream = snd_pcm_chmap_substream(info, idx);
	if (!substream)
		return -ENODEV;
	if (!substream->runtime)
		return 0;

	prtd = substream->runtime->private_data;
	if (prtd) {
		prtd->set_channel_map = true;
			for (i = 0; i < PCM_FORMAT_MAX_NUM_CHANNEL; i++)
				prtd->channel_map[i] =
				(char)(ucontrol->value.integer.value[i]);
	}
	return 0;
}

static int msm_pcm_chmap_ctl_get(struct snd_kcontrol *kcontrol,
				struct snd_ctl_elem_value *ucontrol)
{
	int i;
	struct snd_pcm_chmap *info = snd_kcontrol_chip(kcontrol);
	unsigned int idx = snd_ctl_get_ioffidx(kcontrol, &ucontrol->id);
	struct snd_pcm_substream *substream;
	struct msm_audio *prtd;

	pr_debug("%s", __func__);
	substream = snd_pcm_chmap_substream(info, idx);
	if (!substream)
		return -ENODEV;
	memset(ucontrol->value.integer.value, 0,
		sizeof(ucontrol->value.integer.value));
	if (!substream->runtime)
		return 0; /* no channels set */

	prtd = substream->runtime->private_data;

	if (prtd && prtd->set_channel_map == true) {
		for (i = 0; i < PCM_FORMAT_MAX_NUM_CHANNEL; i++)
			ucontrol->value.integer.value[i] =
					(int)prtd->channel_map[i];
	} else {
		for (i = 0; i < PCM_FORMAT_MAX_NUM_CHANNEL; i++)
			ucontrol->value.integer.value[i] = 0;
	}

	return 0;
}

static int msm_pcm_add_chmap_control(struct snd_soc_pcm_runtime *rtd)
{
	struct snd_pcm *pcm = rtd->pcm;
	struct snd_pcm_chmap *chmap_info;
	struct snd_kcontrol *kctl;
	char device_num[12];
	int i, ret;

	pr_debug("%s, Channel map cntrl add\n", __func__);
	ret = snd_pcm_add_chmap_ctls(pcm, SNDRV_PCM_STREAM_PLAYBACK,
				     snd_pcm_std_chmaps,
				     PCM_FORMAT_MAX_NUM_CHANNEL, 0,
				     &chmap_info);
	if (ret)
		return ret;

	kctl = chmap_info->kctl;
	for (i = 0; i < kctl->count; i++)
		kctl->vd[i].access |= SNDRV_CTL_ELEM_ACCESS_WRITE;
	snprintf(device_num, sizeof(device_num), "%d", pcm->device);
	strlcat(kctl->id.name, device_num, sizeof(kctl->id.name));
	pr_debug("%s, Overwriting channel map control name to: %s",
		__func__, kctl->id.name);
	kctl->put = msm_pcm_chmap_ctl_put;
	kctl->get = msm_pcm_chmap_ctl_get;
	return 0;
}

static int msm_pcm_fe_topology_info(struct snd_kcontrol *kcontrol,
				    struct snd_ctl_elem_info *uinfo)
{
	const struct soc_enum *e = &msm_pcm_fe_topology_enum[0];

	return snd_ctl_enum_info(uinfo, 1, e->items, e->texts);
}

static int msm_pcm_fe_topology_get(struct snd_kcontrol *kcontrol,
				   struct snd_ctl_elem_value *ucontrol)
{
	unsigned long fe_id = kcontrol->private_value;

	if (fe_id >= MSM_FRONTEND_DAI_MAX) {
		pr_err("%s Received out of bound fe_id %lu\n", __func__, fe_id);
		return -EINVAL;
	}

	pr_debug("%s: %lu topology %s\n", __func__, fe_id,
		 msm_pcm_fe_topology_text[msm_pcm_fe_topology[fe_id]]);
	ucontrol->value.enumerated.item[0] = msm_pcm_fe_topology[fe_id];
	return 0;
}

static int msm_pcm_fe_topology_put(struct snd_kcontrol *kcontrol,
				   struct snd_ctl_elem_value *ucontrol)
{
	unsigned long fe_id = kcontrol->private_value;
	unsigned int item;

	if (fe_id >= MSM_FRONTEND_DAI_MAX) {
		pr_err("%s Received out of bound fe_id %lu\n", __func__, fe_id);
		return -EINVAL;
	}

	item = ucontrol->value.enumerated.item[0];
	if (item >= ARRAY_SIZE(msm_pcm_fe_topology_text)) {
		pr_err("%s Received out of bound topology %lu\n", __func__,
		       fe_id);
		return -EINVAL;
	}

	pr_debug("%s: %lu new topology %s\n", __func__, fe_id,
		 msm_pcm_fe_topology_text[item]);
	msm_pcm_fe_topology[fe_id] = item;
	return 0;
}

static int msm_pcm_add_fe_topology_control(struct snd_soc_pcm_runtime *rtd)
{
<<<<<<< HEAD
	const char *mixer_ctl_name = "FE";
	const char *deviceNo       = "NN";
	const char *suffix         = "Topology";
	char *mixer_str = NULL;
	int ctl_len;
=======
	const char *mixer_ctl_name = "PCM_Dev";
	const char *deviceNo       = "NN";
	const char *topo_text      = "Topology";
	char *mixer_str = NULL;
	int ctl_len;
	int ret;
>>>>>>> a0afbf68
	struct snd_kcontrol_new topology_control[1] = {
		{
			.iface = SNDRV_CTL_ELEM_IFACE_MIXER,
			.access = SNDRV_CTL_ELEM_ACCESS_READWRITE,
			.name =  "?",
			.info =  msm_pcm_fe_topology_info,
			.get = msm_pcm_fe_topology_get,
			.put = msm_pcm_fe_topology_put,
			.private_value = 0,
		},
	};

	ctl_len = strlen(mixer_ctl_name) + 1 + strlen(deviceNo) + 1 +
<<<<<<< HEAD
		strlen(suffix) + 1;
	mixer_str = kzalloc(ctl_len, GFP_KERNEL);

	if (!mixer_str) {
		return -1;
	}

	snprintf(mixer_str, ctl_len, "%s %d %s", mixer_ctl_name,
		 rtd->pcm->device, suffix);

	topology_control[0].name = mixer_str;
	topology_control[0].private_value = rtd->dai_link->be_id;
	snd_soc_add_platform_controls(rtd->platform, topology_control,
				      ARRAY_SIZE(topology_control));
	msm_pcm_fe_topology[rtd->dai_link->be_id] = 0;
	kfree(mixer_str);
	return 0;

}

=======
		  strlen(topo_text) + 1;
	mixer_str = kzalloc(ctl_len, GFP_KERNEL);

	if (!mixer_str)
		return -ENOMEM;

	snprintf(mixer_str, ctl_len, "%s %d %s", mixer_ctl_name,
		 rtd->pcm->device, topo_text);

	topology_control[0].name = mixer_str;
	topology_control[0].private_value = rtd->dai_link->be_id;
	ret = snd_soc_add_platform_controls(rtd->platform, topology_control,
					    ARRAY_SIZE(topology_control));
	msm_pcm_fe_topology[rtd->dai_link->be_id] = 0;
	kfree(mixer_str);
	return ret;
}

static int msm_pcm_playback_app_type_cfg_ctl_put(struct snd_kcontrol *kcontrol,
				      struct snd_ctl_elem_value *ucontrol)
{
	u64 fe_id = kcontrol->private_value;
	int session_type = SESSION_TYPE_RX;
	int be_id = ucontrol->value.integer.value[3];
	int ret = 0;
	int app_type;
	int acdb_dev_id;
	int sample_rate = 48000;

	app_type = ucontrol->value.integer.value[0];
	acdb_dev_id = ucontrol->value.integer.value[1];
	if (ucontrol->value.integer.value[2] != 0)
		sample_rate = ucontrol->value.integer.value[2];

	ret = msm_pcm_routing_reg_stream_app_type_cfg(fe_id, session_type,
						      be_id, app_type,
						      acdb_dev_id, sample_rate);
	if (ret < 0)
		pr_err("%s: msm_pcm_playback_app_type_cfg_ctl_put failed, err %d\n",
			__func__, ret);

	pr_debug("%s: fe_id- %llu session_type- %d be_id- %d app_type- %d acdb_dev_id- %d sample_rate- %d\n",
		__func__, fe_id, session_type, be_id,
		app_type, acdb_dev_id, sample_rate);
	return ret;
}

static int msm_pcm_playback_app_type_cfg_ctl_get(struct snd_kcontrol *kcontrol,
				      struct snd_ctl_elem_value *ucontrol)
{
	u64 fe_id = kcontrol->private_value;
	int session_type = SESSION_TYPE_RX;
	int be_id = ucontrol->value.integer.value[3];
	int ret = 0;
	int app_type;
	int acdb_dev_id;
	int sample_rate;

	ret = msm_pcm_routing_get_stream_app_type_cfg(fe_id, session_type,
						      be_id, &app_type,
						      &acdb_dev_id,
						      &sample_rate);
	if (ret < 0) {
		pr_err("%s: msm_pcm_playback_app_type_cfg_ctl_get failed, err: %d\n",
			__func__, ret);
		goto done;
	}

	ucontrol->value.integer.value[0] = app_type;
	ucontrol->value.integer.value[1] = acdb_dev_id;
	ucontrol->value.integer.value[2] = sample_rate;

	pr_debug("%s: fedai_id %llu, session_type %d, be_id %d, app_type %d, acdb_dev_id %d, sample_rate %d\n",
		__func__, fe_id, session_type, be_id,
		app_type, acdb_dev_id, sample_rate);
done:
	return ret;
}

static int msm_pcm_capture_app_type_cfg_ctl_put(struct snd_kcontrol *kcontrol,
					struct snd_ctl_elem_value *ucontrol)
{
	u64 fe_id = kcontrol->private_value;
	int session_type = SESSION_TYPE_TX;
	int be_id = ucontrol->value.integer.value[3];
	int ret = 0;
	int app_type;
	int acdb_dev_id;
	int sample_rate = 48000;

	app_type = ucontrol->value.integer.value[0];
	acdb_dev_id = ucontrol->value.integer.value[1];
	if (ucontrol->value.integer.value[2] != 0)
		sample_rate = ucontrol->value.integer.value[2];

	ret = msm_pcm_routing_reg_stream_app_type_cfg(fe_id, session_type,
						      be_id, app_type,
						      acdb_dev_id, sample_rate);
	if (ret < 0)
		pr_err("%s: msm_pcm_capture_app_type_cfg_ctl_put failed, err: %d\n",
			__func__, ret);

	pr_debug("%s: fe_id- %llu session_type- %d be_id- %d app_type- %d acdb_dev_id- %d sample_rate- %d\n",
		__func__, fe_id, session_type, be_id,
		app_type, acdb_dev_id, sample_rate);

	return ret;
}

static int msm_pcm_capture_app_type_cfg_ctl_get(struct snd_kcontrol *kcontrol,
					struct snd_ctl_elem_value *ucontrol)
{
	u64 fe_id = kcontrol->private_value;
	int session_type = SESSION_TYPE_TX;
	int be_id = ucontrol->value.integer.value[3];
	int ret = 0;
	int app_type;
	int acdb_dev_id;
	int sample_rate;

	ret = msm_pcm_routing_get_stream_app_type_cfg(fe_id, session_type,
						      be_id, &app_type,
						      &acdb_dev_id,
						      &sample_rate);
	if (ret < 0) {
		pr_err("%s: msm_pcm_capture_app_type_cfg_ctl_get failed, err: %d\n",
			__func__, ret);
		goto done;
	}

	ucontrol->value.integer.value[0] = app_type;
	ucontrol->value.integer.value[1] = acdb_dev_id;
	ucontrol->value.integer.value[2] = sample_rate;
	pr_debug("%s: fedai_id %llu, session_type %d, be_id %d, app_type %d, acdb_dev_id %d, sample_rate %d\n",
		__func__, fe_id, session_type, be_id,
		app_type, acdb_dev_id, sample_rate);
done:
	return ret;
}

static int msm_pcm_add_app_type_controls(struct snd_soc_pcm_runtime *rtd)
{
	struct snd_pcm *pcm = rtd->pcm;
	struct snd_pcm_usr *app_type_info;
	struct snd_kcontrol *kctl;
	const char *playback_mixer_ctl_name = "Audio Stream";
	const char *capture_mixer_ctl_name = "Audio Stream Capture";
	const char *deviceNo = "NN";
	const char *suffix = "App Type Cfg";
	int ctl_len, ret = 0;

	if (pcm->streams[SNDRV_PCM_STREAM_PLAYBACK].substream) {
		ctl_len = strlen(playback_mixer_ctl_name) + 1 +
				strlen(deviceNo) + 1 +
				strlen(suffix) + 1;
		pr_debug("%s: Playback app type cntrl add\n", __func__);
		ret = snd_pcm_add_usr_ctls(pcm, SNDRV_PCM_STREAM_PLAYBACK,
				NULL, 1, ctl_len, rtd->dai_link->be_id,
				&app_type_info);
		if (ret < 0) {
			pr_err("%s: playback app type cntrl add failed, err: %d\n",
				__func__, ret);
			return ret;
		}
		kctl = app_type_info->kctl;
		snprintf(kctl->id.name, ctl_len, "%s %d %s",
			     playback_mixer_ctl_name, rtd->pcm->device, suffix);
		kctl->put = msm_pcm_playback_app_type_cfg_ctl_put;
		kctl->get = msm_pcm_playback_app_type_cfg_ctl_get;
	}

	if (pcm->streams[SNDRV_PCM_STREAM_CAPTURE].substream) {
		ctl_len = strlen(capture_mixer_ctl_name) + 1 +
				strlen(deviceNo) + 1 + strlen(suffix) + 1;
		pr_debug("%s: Capture app type cntrl add\n", __func__);
		ret = snd_pcm_add_usr_ctls(pcm, SNDRV_PCM_STREAM_CAPTURE,
				NULL, 1, ctl_len, rtd->dai_link->be_id,
				&app_type_info);
		if (ret < 0) {
			pr_err("%s: capture app type cntrl add failed, err: %d\n",
				__func__, ret);
			return ret;
		}
		kctl = app_type_info->kctl;
		snprintf(kctl->id.name, ctl_len, "%s %d %s",
		 capture_mixer_ctl_name, rtd->pcm->device, suffix);
		kctl->put = msm_pcm_capture_app_type_cfg_ctl_put;
		kctl->get = msm_pcm_capture_app_type_cfg_ctl_get;
	}

	return 0;
}


>>>>>>> a0afbf68
static int msm_asoc_pcm_new(struct snd_soc_pcm_runtime *rtd)
{
	struct snd_card *card = rtd->card->snd_card;
	struct snd_pcm *pcm = rtd->pcm;
	int ret;

	pr_debug("%s , register new control\n", __func__);
	if (!card->dev->coherent_dma_mask)
		card->dev->coherent_dma_mask = DMA_BIT_MASK(32);

	ret = msm_pcm_add_chmap_control(rtd);
	if (ret) {
		pr_err("%s failed to add chmap cntls\n", __func__);
		goto exit;
	}
	ret = msm_pcm_add_volume_control(rtd);
	if (ret) {
		pr_err("%s: Could not add pcm Volume Control %d\n",
			__func__, ret);
	}

<<<<<<< HEAD
	msm_pcm_add_fe_topology_control(rtd);
=======
	ret = msm_pcm_add_fe_topology_control(rtd);
>>>>>>> a0afbf68
	if (ret) {
		pr_err("%s: Could not add pcm topology control %d\n",
			__func__, ret);
	}
<<<<<<< HEAD
=======

	ret = msm_pcm_add_app_type_controls(rtd);
	if (ret) {
		pr_err("%s: Could not add app type controls failed %d\n",
			__func__, ret);
	}

>>>>>>> a0afbf68
	pcm->nonatomic = true;
exit:
	return ret;
}


static struct snd_pcm_ops msm_pcm_ops = {
	.open           = msm_pcm_open,
	.prepare        = msm_pcm_prepare,
	.copy           = msm_pcm_copy,
	.hw_params	= msm_pcm_hw_params,
	.ioctl          = msm_pcm_ioctl,
	.trigger        = msm_pcm_trigger,
	.pointer        = msm_pcm_pointer,
	.mmap           = msm_pcm_mmap,
	.close          = msm_pcm_close,
};

static struct snd_soc_platform_driver msm_soc_platform = {
	.ops		= &msm_pcm_ops,
	.pcm_new	= msm_asoc_pcm_new,
};

static int msm_pcm_probe(struct platform_device *pdev)
{
	int rc;
	struct msm_plat_data *pdata;
	const char *latency_level;
	int perf_mode = LOW_LATENCY_PCM_MODE;

	dev_dbg(&pdev->dev, "Pull mode driver probe\n");

	if (of_property_read_bool(pdev->dev.of_node,
				  "qcom,msm-pcm-low-latency")) {

		rc = of_property_read_string(pdev->dev.of_node,
			"qcom,latency-level", &latency_level);
		if (!rc) {
			if (!strcmp(latency_level, "ultra"))
				perf_mode = ULTRA_LOW_LATENCY_PCM_MODE;
			else if (!strcmp(latency_level, "ull-pp"))
				perf_mode = ULL_POST_PROCESSING_PCM_MODE;
		}
	}

	pdata = devm_kzalloc(&pdev->dev,
			     sizeof(struct msm_plat_data), GFP_KERNEL);
	if (!pdata)
		return -ENOMEM;

	pdata->perf_mode = perf_mode;

	dev_set_drvdata(&pdev->dev, pdata);

	dev_dbg(&pdev->dev, "%s: dev name %s\n",
				__func__, dev_name(&pdev->dev));
	dev_dbg(&pdev->dev, "Pull mode driver register\n");
	rc = snd_soc_register_platform(&pdev->dev,
				       &msm_soc_platform);

	if (rc)
		dev_err(&pdev->dev, "Failed to register pull mode driver\n");

	return rc;
}

static int msm_pcm_remove(struct platform_device *pdev)
{
	struct msm_plat_data *pdata;

	dev_dbg(&pdev->dev, "Pull mode remove\n");
	pdata = dev_get_drvdata(&pdev->dev);
	devm_kfree(&pdev->dev, pdata);
	snd_soc_unregister_platform(&pdev->dev);
	return 0;
}
static const struct of_device_id msm_pcm_dt_match[] = {
	{.compatible = "qcom,msm-pcm-dsp-noirq"},
	{}
};
MODULE_DEVICE_TABLE(of, msm_pcm_dt_match);

static struct platform_driver msm_pcm_driver_noirq = {
	.driver = {
		.name = "msm-pcm-dsp-noirq",
		.owner = THIS_MODULE,
		.of_match_table = msm_pcm_dt_match,
	},
	.probe = msm_pcm_probe,
	.remove = msm_pcm_remove,
};

static int __init msm_soc_platform_init(void)
{
	return platform_driver_register(&msm_pcm_driver_noirq);
}
module_init(msm_soc_platform_init);

static void __exit msm_soc_platform_exit(void)
{
	platform_driver_unregister(&msm_pcm_driver_noirq);
}
module_exit(msm_soc_platform_exit);

MODULE_DESCRIPTION("PCM NOIRQ module platform driver");
MODULE_LICENSE("GPL v2");<|MERGE_RESOLUTION|>--- conflicted
+++ resolved
@@ -141,14 +141,9 @@
 
 static unsigned long msm_pcm_fe_topology[MSM_FRONTEND_DAI_MAX];
 
-<<<<<<< HEAD
-static char const *msm_pcm_fe_topology_text[] = {
-	"DTS", "LL", "ULL", "ULL_PP" };
-=======
 /* default value is DTS (i.e read from device tree) */
 static char const *msm_pcm_fe_topology_text[] = {
 	"DTS", "ULL", "ULL_PP", "LL" };
->>>>>>> a0afbf68
 
 static const struct soc_enum msm_pcm_fe_topology_enum[] = {
 	SOC_ENUM_SINGLE_EXT(ARRAY_SIZE(msm_pcm_fe_topology_text),
@@ -295,15 +290,10 @@
 	else if (!strcmp(msm_pcm_fe_topology_text[topology], "LL"))
 		perf_mode = LOW_LATENCY_PCM_MODE;
 	else
-<<<<<<< HEAD
-		perf_mode = pdata->perf_mode;
-
-=======
 		/* use the default from the device tree */
 		perf_mode = pdata->perf_mode;
 
 
->>>>>>> a0afbf68
 	/* need to set LOW_LATENCY_PCM_MODE for capture since
 	 * push mode does not support ULL
 	 */
@@ -809,20 +799,12 @@
 
 static int msm_pcm_add_fe_topology_control(struct snd_soc_pcm_runtime *rtd)
 {
-<<<<<<< HEAD
-	const char *mixer_ctl_name = "FE";
-	const char *deviceNo       = "NN";
-	const char *suffix         = "Topology";
-	char *mixer_str = NULL;
-	int ctl_len;
-=======
 	const char *mixer_ctl_name = "PCM_Dev";
 	const char *deviceNo       = "NN";
 	const char *topo_text      = "Topology";
 	char *mixer_str = NULL;
 	int ctl_len;
 	int ret;
->>>>>>> a0afbf68
 	struct snd_kcontrol_new topology_control[1] = {
 		{
 			.iface = SNDRV_CTL_ELEM_IFACE_MIXER,
@@ -836,28 +818,6 @@
 	};
 
 	ctl_len = strlen(mixer_ctl_name) + 1 + strlen(deviceNo) + 1 +
-<<<<<<< HEAD
-		strlen(suffix) + 1;
-	mixer_str = kzalloc(ctl_len, GFP_KERNEL);
-
-	if (!mixer_str) {
-		return -1;
-	}
-
-	snprintf(mixer_str, ctl_len, "%s %d %s", mixer_ctl_name,
-		 rtd->pcm->device, suffix);
-
-	topology_control[0].name = mixer_str;
-	topology_control[0].private_value = rtd->dai_link->be_id;
-	snd_soc_add_platform_controls(rtd->platform, topology_control,
-				      ARRAY_SIZE(topology_control));
-	msm_pcm_fe_topology[rtd->dai_link->be_id] = 0;
-	kfree(mixer_str);
-	return 0;
-
-}
-
-=======
 		  strlen(topo_text) + 1;
 	mixer_str = kzalloc(ctl_len, GFP_KERNEL);
 
@@ -1052,7 +1012,6 @@
 }
 
 
->>>>>>> a0afbf68
 static int msm_asoc_pcm_new(struct snd_soc_pcm_runtime *rtd)
 {
 	struct snd_card *card = rtd->card->snd_card;
@@ -1074,17 +1033,11 @@
 			__func__, ret);
 	}
 
-<<<<<<< HEAD
-	msm_pcm_add_fe_topology_control(rtd);
-=======
 	ret = msm_pcm_add_fe_topology_control(rtd);
->>>>>>> a0afbf68
 	if (ret) {
 		pr_err("%s: Could not add pcm topology control %d\n",
 			__func__, ret);
 	}
-<<<<<<< HEAD
-=======
 
 	ret = msm_pcm_add_app_type_controls(rtd);
 	if (ret) {
@@ -1092,7 +1045,6 @@
 			__func__, ret);
 	}
 
->>>>>>> a0afbf68
 	pcm->nonatomic = true;
 exit:
 	return ret;
