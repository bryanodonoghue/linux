/* Copyright (c) 2013-2016, The Linux Foundation. All rights reserved.

* This program is free software; you can redistribute it and/or modify
* it under the terms of the GNU General Public License version 2 and
* only version 2 as published by the Free Software Foundation.

* This program is distributed in the hope that it will be useful,
* but WITHOUT ANY WARRANTY; without even the implied warranty of
* MERCHANTABILITY or FITNESS FOR A PARTICULAR PURPOSE.  See the
* GNU General Public License for more details.
*/

#include <linux/init.h>
#include <linux/err.h>
#include <linux/module.h>
#include <linux/platform_device.h>
#include <linux/slab.h>
#include <linux/dma-mapping.h>
#include <sound/apr_audio-v2.h>
#include <sound/core.h>
#include <sound/soc.h>
#include <sound/q6asm-v2.h>
#include <sound/pcm.h>
#include <sound/initval.h>
#include <sound/control.h>
#include <sound/tlv.h>
#include <asm/dma.h>

#include "msm-pcm-routing-v2.h"

#define LOOPBACK_VOL_MAX_STEPS 0x2000
#define LOOPBACK_SESSION_MAX 4
static bool is_loopback_session_mute;

static DEFINE_MUTEX(loopback_session_lock);
static const DECLARE_TLV_DB_LINEAR(loopback_rx_vol_gain, 0,
				LOOPBACK_VOL_MAX_STEPS);

struct msm_pcm_loopback {
	struct snd_pcm_substream *playback_substream;
	struct snd_pcm_substream *capture_substream;

	int instance;

	struct mutex lock;

	uint32_t samp_rate;
	uint32_t channel_mode;

	int playback_start;
	int capture_start;
	int session_id;
	struct audio_client *audio_client;
	uint32_t volume;
};

struct fe_dai_session_map {
	char stream_name[32];
	struct msm_pcm_loopback *loopback_priv;
};

static struct fe_dai_session_map session_map[LOOPBACK_SESSION_MAX] = {
	{ {}, NULL},
	{ {}, NULL},
	{ {}, NULL},
	{ {}, NULL},
};

static void stop_pcm(struct msm_pcm_loopback *pcm);
static int msm_pcm_loopback_get_session(struct snd_soc_pcm_runtime *rtd,
					struct msm_pcm_loopback **pcm);

static void msm_pcm_route_event_handler(enum msm_pcm_routing_event event,
					void *priv_data)
{
	struct msm_pcm_loopback *pcm = priv_data;

	BUG_ON(!pcm);

	pr_debug("%s: event 0x%x\n", __func__, event);

	switch (event) {
	case MSM_PCM_RT_EVT_DEVSWITCH:
		q6asm_cmd(pcm->audio_client, CMD_PAUSE);
		q6asm_cmd(pcm->audio_client, CMD_FLUSH);
		q6asm_run(pcm->audio_client, 0, 0, 0);
	default:
		pr_err("%s: default event 0x%x\n", __func__, event);
		break;
	}
}

static void msm_pcm_loopback_event_handler(uint32_t opcode, uint32_t token,
					   uint32_t *payload, void *priv)
{
	pr_debug("%s:\n", __func__);
	switch (opcode) {
	case APR_BASIC_RSP_RESULT: {
		switch (payload[0]) {
			break;
		default:
			break;
		}
	}
		break;
	default:
		pr_err("%s: Not Supported Event opcode[0x%x]\n",
			__func__, opcode);
		break;
	}
}
static int msm_loopback_session_mute_get(
					struct snd_kcontrol *kcontrol,
					struct snd_ctl_elem_value *ucontrol)
{
	ucontrol->value.integer.value[0] = is_loopback_session_mute;
	return 0;
}

static int msm_loopback_session_mute_put(struct snd_kcontrol *kcontrol,
					 struct snd_ctl_elem_value *ucontrol)
{
	int ret = 0, n = 0;
	int mute = ucontrol->value.integer.value[0];
	struct msm_pcm_loopback *pcm = NULL;

	if ((mute < 0) || (mute > 1)) {
		pr_err(" %s Invalid arguments", __func__);
		ret = -EINVAL;
		goto done;
	}

	is_loopback_session_mute = mute ? true : false;
	pr_debug("%s: mute=%d\n", __func__, mute);

	for (n = 0; n < LOOPBACK_SESSION_MAX; n++) {
		if (!strcmp(session_map[n].stream_name, "MultiMedia6"))
			pcm = session_map[n].loopback_priv;
	}
	if (pcm && pcm->audio_client) {
		ret = q6asm_set_mute(pcm->audio_client, mute);
		if (ret < 0)
			pr_err("%s: Send mute command failed rc=%d\n",
				__func__, ret);
	}
done:
	return ret;
}

static struct snd_kcontrol_new msm_loopback_controls[] = {
	SOC_SINGLE_EXT("HFP TX Mute", SND_SOC_NOPM, 0, 1, 0,
			msm_loopback_session_mute_get, msm_loopback_session_mute_put),
};

static int msm_pcm_loopback_probe(struct snd_soc_platform *platform)
{
	snd_soc_add_platform_controls(platform, msm_loopback_controls,
				      ARRAY_SIZE(msm_loopback_controls));

	return 0;
}
<<<<<<< HEAD

static int pcm_loopback_set_volume(struct msm_pcm_loopback *prtd, uint32_t volume)
=======
static int pcm_loopback_set_volume(struct msm_pcm_loopback *prtd,
				   uint32_t volume)
>>>>>>> a0bfd9aa
{
	int rc = -EINVAL;

	pr_debug("%s: Setting volume 0x%x\n", __func__, volume);

	if (prtd && prtd->audio_client) {
		rc = q6asm_set_volume(prtd->audio_client, volume);
		if (rc < 0) {
			pr_err("%s: Send Volume command failed rc = %d\n",
				__func__, rc);
			return rc;
		}
		prtd->volume = volume;
	}
	return rc;
}

static int msm_pcm_loopback_get_session(struct snd_soc_pcm_runtime *rtd,
					struct msm_pcm_loopback **pcm)
{
	int ret = 0;
	int n, index = -1;

	dev_dbg(rtd->platform->dev, "%s: stream %s\n", __func__,
		rtd->dai_link->stream_name);

	mutex_lock(&loopback_session_lock);
	for (n = 0; n < LOOPBACK_SESSION_MAX; n++) {
		if (!strcmp(rtd->dai_link->stream_name,
		    session_map[n].stream_name)) {
			*pcm = session_map[n].loopback_priv;
			goto exit;
		}
		/*
		 * Store the min index value for allocating a new session.
		 * Here, if session stream name is not found in the
		 * existing entries after the loop iteration, then this
		 * index will be used to allocate the new session.
		 * This index variable is expected to point to the topmost
		 * available free session.
		 */
		if (!(session_map[n].stream_name[0]) && (index < 0))
			index = n;
	}

	if (index < 0) {
		dev_err(rtd->platform->dev, "%s: Max Sessions allocated\n",
				 __func__);
		ret = -EAGAIN;
		goto exit;
	}

	session_map[index].loopback_priv = kzalloc(
		sizeof(struct msm_pcm_loopback), GFP_KERNEL);
	if (!session_map[index].loopback_priv) {
		ret = -ENOMEM;
		goto exit;
	}

	strlcpy(session_map[index].stream_name,
		rtd->dai_link->stream_name,
		sizeof(session_map[index].stream_name));
	dev_dbg(rtd->platform->dev, "%s: stream %s index %d\n",
		__func__, session_map[index].stream_name, index);

	mutex_init(&session_map[index].loopback_priv->lock);
	*pcm = session_map[index].loopback_priv;
exit:
	mutex_unlock(&loopback_session_lock);
	return ret;
}

static int msm_pcm_open(struct snd_pcm_substream *substream)
{
	struct snd_pcm_runtime *runtime = substream->runtime;
	struct snd_soc_pcm_runtime *rtd = snd_pcm_substream_chip(substream);
	struct msm_pcm_loopback *pcm = NULL;
	int ret = 0;
	uint16_t bits_per_sample = 16;
	struct msm_pcm_routing_evt event;
	struct asm_session_mtmx_strtr_param_window_v2_t asm_mtmx_strtr_window;
	uint32_t param_id;

	ret =  msm_pcm_loopback_get_session(rtd, &pcm);
	if (ret)
		return ret;

	mutex_lock(&pcm->lock);

	pcm->volume = 0x2000;

	if (substream->stream == SNDRV_PCM_STREAM_PLAYBACK)
		pcm->playback_substream = substream;
	else if (substream->stream == SNDRV_PCM_STREAM_CAPTURE)
		pcm->capture_substream = substream;

	pcm->instance++;
	dev_dbg(rtd->platform->dev, "%s: pcm out open: %d,%d\n", __func__,
			pcm->instance, substream->stream);
	if (pcm->instance == 2) {
		struct snd_soc_pcm_runtime *soc_pcm_rx =
				pcm->playback_substream->private_data;
		struct snd_soc_pcm_runtime *soc_pcm_tx =
				pcm->capture_substream->private_data;
		if (pcm->audio_client != NULL)
			stop_pcm(pcm);

		pcm->audio_client = q6asm_audio_client_alloc(
				(app_cb)msm_pcm_loopback_event_handler, pcm);
		if (!pcm->audio_client) {
			dev_err(rtd->platform->dev,
				"%s: Could not allocate memory\n", __func__);
			mutex_unlock(&pcm->lock);
			return -ENOMEM;
		}
		pcm->session_id = pcm->audio_client->session;
		pcm->audio_client->perf_mode = false;
		ret = q6asm_open_loopback_v2(pcm->audio_client,
					     bits_per_sample);
		if (ret < 0) {
			dev_err(rtd->platform->dev,
				"%s: pcm out open failed\n", __func__);
			q6asm_audio_client_free(pcm->audio_client);
			mutex_unlock(&pcm->lock);
			return -ENOMEM;
		}
		event.event_func = msm_pcm_route_event_handler;
		event.priv_data = (void *) pcm;
		msm_pcm_routing_reg_phy_stream(soc_pcm_tx->dai_link->be_id,
			pcm->audio_client->perf_mode,
			pcm->session_id, pcm->capture_substream->stream);
		msm_pcm_routing_reg_phy_stream_v2(soc_pcm_rx->dai_link->be_id,
			pcm->audio_client->perf_mode,
			pcm->session_id, pcm->playback_substream->stream,
			event);
		if (substream->stream == SNDRV_PCM_STREAM_PLAYBACK) {
			pcm->playback_substream = substream;
			ret = pcm_loopback_set_volume(pcm, pcm->volume);
			if (ret < 0)
				dev_err(rtd->platform->dev,
					"Error %d setting volume", ret);
		}
		/* Set to largest negative value */
		asm_mtmx_strtr_window.window_lsw = 0x00000000;
		asm_mtmx_strtr_window.window_msw = 0x80000000;
		param_id = ASM_SESSION_MTMX_STRTR_PARAM_RENDER_WINDOW_START_V2;
		q6asm_send_mtmx_strtr_window(pcm->audio_client,
					     &asm_mtmx_strtr_window,
					     param_id);
		/* Set to largest positive value */
		asm_mtmx_strtr_window.window_lsw = 0xffffffff;
		asm_mtmx_strtr_window.window_msw = 0x7fffffff;
		param_id = ASM_SESSION_MTMX_STRTR_PARAM_RENDER_WINDOW_END_V2;
		q6asm_send_mtmx_strtr_window(pcm->audio_client,
					     &asm_mtmx_strtr_window,
					     param_id);
	}
	dev_info(rtd->platform->dev, "%s: Instance = %d, Stream ID = %s\n",
			__func__ , pcm->instance, substream->pcm->id);
	runtime->private_data = pcm;

	mutex_unlock(&pcm->lock);

	return 0;
}

static void stop_pcm(struct msm_pcm_loopback *pcm)
{
	struct snd_soc_pcm_runtime *soc_pcm_rx;
	struct snd_soc_pcm_runtime *soc_pcm_tx;

	if (pcm->audio_client == NULL)
		return;
	q6asm_cmd(pcm->audio_client, CMD_CLOSE);

	if (pcm->playback_substream != NULL) {
		soc_pcm_rx = pcm->playback_substream->private_data;
		msm_pcm_routing_dereg_phy_stream(soc_pcm_rx->dai_link->be_id,
				SNDRV_PCM_STREAM_PLAYBACK);
	}
	if (pcm->capture_substream != NULL) {
		soc_pcm_tx = pcm->capture_substream->private_data;
		msm_pcm_routing_dereg_phy_stream(soc_pcm_tx->dai_link->be_id,
				SNDRV_PCM_STREAM_CAPTURE);
	}
	q6asm_audio_client_free(pcm->audio_client);
	pcm->audio_client = NULL;
}

static int msm_pcm_close(struct snd_pcm_substream *substream)
{
	struct snd_pcm_runtime *runtime = substream->runtime;
	struct msm_pcm_loopback *pcm = runtime->private_data;
	struct snd_soc_pcm_runtime *rtd = snd_pcm_substream_chip(substream);
	int ret = 0, n;
	bool found = false;

	mutex_lock(&pcm->lock);

	dev_dbg(rtd->platform->dev, "%s: end pcm call:%d\n",
		__func__, substream->stream);
	if (substream->stream == SNDRV_PCM_STREAM_PLAYBACK)
		pcm->playback_start = 0;
	else if (substream->stream == SNDRV_PCM_STREAM_CAPTURE)
		pcm->capture_start = 0;

	pcm->instance--;
	if (!pcm->playback_start || !pcm->capture_start) {
		dev_dbg(rtd->platform->dev, "%s: end pcm call\n", __func__);
		stop_pcm(pcm);
	}

	if (!pcm->instance) {
		mutex_lock(&loopback_session_lock);
		for (n = 0; n < LOOPBACK_SESSION_MAX; n++) {
			if (!strcmp(rtd->dai_link->stream_name,
					session_map[n].stream_name)) {
				found = true;
				break;
			}
		}
		if (found) {
			memset(session_map[n].stream_name, 0,
				sizeof(session_map[n].stream_name));
			mutex_unlock(&pcm->lock);
			mutex_destroy(&session_map[n].loopback_priv->lock);
			session_map[n].loopback_priv = NULL;
			kfree(pcm);
			dev_dbg(rtd->platform->dev, "%s: stream freed %s\n",
				__func__, rtd->dai_link->stream_name);
			mutex_unlock(&loopback_session_lock);
			return 0;
		}
		mutex_unlock(&loopback_session_lock);
	}
	mutex_unlock(&pcm->lock);
	return ret;
}

static int msm_pcm_prepare(struct snd_pcm_substream *substream)
{
	int ret = 0;
	struct snd_pcm_runtime *runtime = substream->runtime;
	struct msm_pcm_loopback *pcm = runtime->private_data;
	struct snd_soc_pcm_runtime *rtd = snd_pcm_substream_chip(substream);

	mutex_lock(&pcm->lock);

	dev_dbg(rtd->platform->dev, "%s: ASM loopback stream:%d\n",
		__func__, substream->stream);
	if (substream->stream == SNDRV_PCM_STREAM_PLAYBACK) {
		if (!pcm->playback_start)
			pcm->playback_start = 1;
	} else if (substream->stream == SNDRV_PCM_STREAM_CAPTURE) {
		if (!pcm->capture_start)
			pcm->capture_start = 1;
	}
	mutex_unlock(&pcm->lock);

	return ret;
}

static int msm_pcm_trigger(struct snd_pcm_substream *substream, int cmd)
{
	struct snd_pcm_runtime *runtime = substream->runtime;
	struct msm_pcm_loopback *pcm = runtime->private_data;
	struct snd_soc_pcm_runtime *rtd = snd_pcm_substream_chip(substream);

	switch (cmd) {
	case SNDRV_PCM_TRIGGER_START:
	case SNDRV_PCM_TRIGGER_RESUME:
	case SNDRV_PCM_TRIGGER_PAUSE_RELEASE:
		dev_dbg(rtd->platform->dev,
			"%s: playback_start:%d,capture_start:%d\n", __func__,
			pcm->playback_start, pcm->capture_start);
		if (pcm->playback_start && pcm->capture_start)
			q6asm_run_nowait(pcm->audio_client, 0, 0, 0);
		break;
	case SNDRV_PCM_TRIGGER_SUSPEND:
	case SNDRV_PCM_TRIGGER_PAUSE_PUSH:
	case SNDRV_PCM_TRIGGER_STOP:
		dev_dbg(rtd->platform->dev,
			"%s:Pause/Stop - playback_start:%d,capture_start:%d\n",
			__func__, pcm->playback_start, pcm->capture_start);
		if (pcm->playback_start && pcm->capture_start)
			q6asm_cmd_nowait(pcm->audio_client, CMD_PAUSE);
		break;
	default:
		pr_err("%s: default cmd %d\n", __func__, cmd);
		break;
	}

	return 0;
}

static struct snd_pcm_ops msm_pcm_ops = {
	.open           = msm_pcm_open,
	.close          = msm_pcm_close,
	.prepare        = msm_pcm_prepare,
	.trigger        = msm_pcm_trigger,
};

static int msm_pcm_volume_ctl_put(struct snd_kcontrol *kcontrol,
				  struct snd_ctl_elem_value *ucontrol)
{
	int rc = 0;
	struct snd_pcm_volume *vol = kcontrol->private_data;
	struct snd_pcm_substream *substream = vol->pcm->streams[0].substream;
	struct msm_pcm_loopback *prtd;
	int volume = ucontrol->value.integer.value[0];

	pr_debug("%s: volume : 0x%x\n", __func__, volume);
<<<<<<< HEAD
	if (!substream) {
		pr_err("%s substream not found\n", __func__);
		return -ENODEV;
	}
	if (!substream->runtime) {
		pr_err("%s substream runtime not found\n", __func__);
		return 0;
	}
	prtd = substream->runtime->private_data;
	if (prtd)
		rc = pcm_loopback_set_volume(prtd, volume);

=======
	if ((!substream) || (!substream->runtime)) {
		pr_err("%s substream or runtime not found\n", __func__);
		rc = -ENODEV;
		goto exit;
	}
	prtd = substream->runtime->private_data;
	if (!prtd) {
		rc = -ENODEV;
		goto exit;
	}
	rc = pcm_loopback_set_volume(prtd, volume);

exit:
>>>>>>> a0bfd9aa
	return rc;
}

static int msm_pcm_volume_ctl_get(struct snd_kcontrol *kcontrol,
<<<<<<< HEAD
		      struct snd_ctl_elem_value *ucontrol)
{
=======
				  struct snd_ctl_elem_value *ucontrol)
{
	int rc = 0;
>>>>>>> a0bfd9aa
	struct snd_pcm_volume *vol = snd_kcontrol_chip(kcontrol);
	struct snd_pcm_substream *substream =
		vol->pcm->streams[SNDRV_PCM_STREAM_PLAYBACK].substream;
	struct msm_pcm_loopback *prtd;

	pr_debug("%s\n", __func__);
<<<<<<< HEAD
	if (!substream) {
		pr_err("%s substream not found\n", __func__);
		return -ENODEV;
	}
	if (!substream->runtime) {
		pr_err("%s substream runtime not found\n", __func__);
		return 0;
	}
	prtd = substream->runtime->private_data;
	if (prtd)
		ucontrol->value.integer.value[0] = prtd->volume;
	return 0;
}

static int msm_pcm_add_controls(struct snd_soc_pcm_runtime *rtd)
=======
	if ((!substream) || (!substream->runtime)) {
		pr_err("%s substream or runtime not found\n", __func__);
		rc = -ENODEV;
		goto exit;
	}
	prtd = substream->runtime->private_data;
	if (!prtd) {
		rc = -ENODEV;
		goto exit;
	}
	ucontrol->value.integer.value[0] = prtd->volume;

exit:
	return rc;
}

static int msm_pcm_add_volume_controls(struct snd_soc_pcm_runtime *rtd)
>>>>>>> a0bfd9aa
{
	struct snd_pcm *pcm = rtd->pcm->streams[0].pcm;
	struct snd_pcm_volume *volume_info;
	struct snd_kcontrol *kctl;
	int ret = 0;

	dev_dbg(rtd->dev, "%s, Volume cntrl add\n", __func__);
	ret = snd_pcm_add_volume_ctls(pcm, SNDRV_PCM_STREAM_PLAYBACK,
				      NULL, 1,
				      rtd->dai_link->be_id,
				      &volume_info);
	if (ret < 0)
		return ret;
	kctl = volume_info->kctl;
	kctl->put = msm_pcm_volume_ctl_put;
	kctl->get = msm_pcm_volume_ctl_get;
	kctl->tlv.p = loopback_rx_vol_gain;
	return 0;
}

static int msm_pcm_playback_app_type_cfg_ctl_put(struct snd_kcontrol *kcontrol,
					struct snd_ctl_elem_value *ucontrol)
{
	u64 fe_id = kcontrol->private_value;
	int app_type;
	int acdb_dev_id;
	int sample_rate = 48000;

	pr_debug("%s: fe_id- %llu\n", __func__, fe_id);
	if (fe_id >= MSM_FRONTEND_DAI_MAX) {
		pr_err("%s: Received out of bounds fe_id %llu\n",
			__func__, fe_id);
		return -EINVAL;
	}

	app_type = ucontrol->value.integer.value[0];
	acdb_dev_id = ucontrol->value.integer.value[1];
	if (0 != ucontrol->value.integer.value[2])
		sample_rate = ucontrol->value.integer.value[2];
	pr_debug("%s: app_type- %d acdb_dev_id- %d sample_rate- %d session_type- %d\n",
		__func__, app_type, acdb_dev_id, sample_rate, SESSION_TYPE_RX);
	msm_pcm_routing_reg_stream_app_type_cfg(fe_id, app_type,
			acdb_dev_id, sample_rate, SESSION_TYPE_RX);

	return 0;
}

static int msm_pcm_playback_app_type_cfg_ctl_get(struct snd_kcontrol *kcontrol,
					struct snd_ctl_elem_value *ucontrol)
{
	u64 fe_id = kcontrol->private_value;
	int ret = 0;
	int app_type;
	int acdb_dev_id;
	int sample_rate;

	pr_debug("%s: fe_id- %llu\n", __func__, fe_id);
	if (fe_id >= MSM_FRONTEND_DAI_MAX) {
		pr_err("%s: Received out of bounds fe_id %llu\n",
			__func__, fe_id);
		ret = -EINVAL;
		goto done;
	}

	ret = msm_pcm_routing_get_stream_app_type_cfg(fe_id, SESSION_TYPE_RX,
		&app_type, &acdb_dev_id, &sample_rate);
	if (ret < 0) {
		pr_err("%s: msm_pcm_routing_get_stream_app_type_cfg failed returned %d\n",
			__func__, ret);
		goto done;
	}

	ucontrol->value.integer.value[0] = app_type;
	ucontrol->value.integer.value[1] = acdb_dev_id;
	ucontrol->value.integer.value[2] = sample_rate;
	pr_debug("%s: fedai_id %llu, session_type %d, app_type %d, acdb_dev_id %d, sample_rate %d\n",
		__func__, fe_id, SESSION_TYPE_RX,
		app_type, acdb_dev_id, sample_rate);
done:
	return ret;
}

static int msm_pcm_capture_app_type_cfg_ctl_put(struct snd_kcontrol *kcontrol,
					struct snd_ctl_elem_value *ucontrol)
{
	u64 fe_id = kcontrol->private_value;
	int app_type;
	int acdb_dev_id;
	int sample_rate = 48000;

	pr_debug("%s: fe_id- %llu\n", __func__, fe_id);
	if (fe_id >= MSM_FRONTEND_DAI_MAX) {
		pr_err("%s: Received out of bounds fe_id %llu\n",
			__func__, fe_id);
		return -EINVAL;
	}

	app_type = ucontrol->value.integer.value[0];
	acdb_dev_id = ucontrol->value.integer.value[1];
	if (0 != ucontrol->value.integer.value[2])
		sample_rate = ucontrol->value.integer.value[2];
	pr_debug("%s: app_type- %d acdb_dev_id- %d sample_rate- %d session_type- %d\n",
		__func__, app_type, acdb_dev_id, sample_rate, SESSION_TYPE_TX);
	msm_pcm_routing_reg_stream_app_type_cfg(fe_id, app_type,
			acdb_dev_id, sample_rate, SESSION_TYPE_TX);

	return 0;
}

static int msm_pcm_capture_app_type_cfg_ctl_get(struct snd_kcontrol *kcontrol,
					struct snd_ctl_elem_value *ucontrol)
{
	u64 fe_id = kcontrol->private_value;
	int ret = 0;
	int app_type;
	int acdb_dev_id;
	int sample_rate;

	pr_debug("%s: fe_id- %llu\n", __func__, fe_id);
	if (fe_id >= MSM_FRONTEND_DAI_MAX) {
		pr_err("%s: Received out of bounds fe_id %llu\n",
			__func__, fe_id);
		ret = -EINVAL;
		goto done;
	}

	ret = msm_pcm_routing_get_stream_app_type_cfg(fe_id, SESSION_TYPE_TX,
		&app_type, &acdb_dev_id, &sample_rate);
	if (ret < 0) {
		pr_err("%s: msm_pcm_routing_get_stream_app_type_cfg failed returned %d\n",
			__func__, ret);
		goto done;
	}

	ucontrol->value.integer.value[0] = app_type;
	ucontrol->value.integer.value[1] = acdb_dev_id;
	ucontrol->value.integer.value[2] = sample_rate;
	pr_debug("%s: fedai_id %llu, session_type %d, app_type %d, acdb_dev_id %d, sample_rate %d\n",
		__func__, fe_id, SESSION_TYPE_TX,
		app_type, acdb_dev_id, sample_rate);
done:
	return ret;
}

static int msm_pcm_add_app_type_controls(struct snd_soc_pcm_runtime *rtd)
{
	struct snd_pcm *pcm = rtd->pcm->streams[0].pcm;
	struct snd_pcm_usr *app_type_info;
	struct snd_kcontrol *kctl;
	const char *playback_mixer_ctl_name	= "Audio Stream";
	const char *capture_mixer_ctl_name	= "Audio Stream Capture";
	const char *deviceNo		= "NN";
	const char *suffix		= "App Type Cfg";
	int ctl_len, ret = 0;

	if (pcm->streams[SNDRV_PCM_STREAM_PLAYBACK].substream) {
		ctl_len = strlen(playback_mixer_ctl_name) + 1 +
				strlen(deviceNo) + 1 + strlen(suffix) + 1;
		pr_debug("%s: Playback app type cntrl add\n", __func__);
		ret = snd_pcm_add_usr_ctls(pcm, SNDRV_PCM_STREAM_PLAYBACK,
					NULL, 1, ctl_len, rtd->dai_link->be_id,
					&app_type_info);
		if (ret < 0)
			return ret;
		kctl = app_type_info->kctl;
		snprintf(kctl->id.name, ctl_len, "%s %d %s",
			playback_mixer_ctl_name, rtd->pcm->device, suffix);
		kctl->put = msm_pcm_playback_app_type_cfg_ctl_put;
		kctl->get = msm_pcm_playback_app_type_cfg_ctl_get;
	}

	if (pcm->streams[SNDRV_PCM_STREAM_CAPTURE].substream) {
		ctl_len = strlen(capture_mixer_ctl_name) + 1 +
				strlen(deviceNo) + 1 + strlen(suffix) + 1;
		pr_debug("%s: Capture app type cntrl add\n", __func__);
		ret = snd_pcm_add_usr_ctls(pcm, SNDRV_PCM_STREAM_CAPTURE,
					NULL, 1, ctl_len, rtd->dai_link->be_id,
					&app_type_info);
		if (ret < 0)
			return ret;
		kctl = app_type_info->kctl;
		snprintf(kctl->id.name, ctl_len, "%s %d %s",
			capture_mixer_ctl_name, rtd->pcm->device, suffix);
		kctl->put = msm_pcm_capture_app_type_cfg_ctl_put;
		kctl->get = msm_pcm_capture_app_type_cfg_ctl_get;
	}

	return 0;
}

static int msm_pcm_add_controls(struct snd_soc_pcm_runtime *rtd)
{
	int ret = 0;

	pr_debug("%s\n", __func__);
	ret = msm_pcm_add_volume_controls(rtd);
	if (ret)
		pr_err("%s: pcm add volume controls failed:%d\n",
			__func__, ret);
	ret = msm_pcm_add_app_type_controls(rtd);
	if (ret)
		pr_err("%s: pcm add app type controls failed:%d\n",
			__func__, ret);
	return ret;
}

static int msm_asoc_pcm_new(struct snd_soc_pcm_runtime *rtd)
{
	struct snd_card *card = rtd->card->snd_card;
	int ret = 0;

	if (!card->dev->coherent_dma_mask)
		card->dev->coherent_dma_mask = DMA_BIT_MASK(32);

	ret = msm_pcm_add_controls(rtd);
	if (ret)
		dev_err(rtd->dev, "%s, kctl add failed\n", __func__);
	return ret;
}

static struct snd_soc_platform_driver msm_soc_platform = {
	.ops            = &msm_pcm_ops,
	.pcm_new        = msm_asoc_pcm_new,
	.probe          = msm_pcm_loopback_probe,
};

static int msm_pcm_probe(struct platform_device *pdev)
{

	dev_dbg(&pdev->dev, "%s: dev name %s\n",
		__func__, dev_name(&pdev->dev));

	return snd_soc_register_platform(&pdev->dev,
				   &msm_soc_platform);
}

static int msm_pcm_remove(struct platform_device *pdev)
{
	snd_soc_unregister_platform(&pdev->dev);
	return 0;
}

static const struct of_device_id msm_pcm_loopback_dt_match[] = {
	{.compatible = "qcom,msm-pcm-loopback"},
	{}
};

static struct platform_driver msm_pcm_driver = {
	.driver = {
		.name = "msm-pcm-loopback",
		.owner = THIS_MODULE,
		.of_match_table = msm_pcm_loopback_dt_match,
	},
	.probe = msm_pcm_probe,
	.remove = msm_pcm_remove,
};

static int __init msm_soc_platform_init(void)
{
	return platform_driver_register(&msm_pcm_driver);
}
module_init(msm_soc_platform_init);

static void __exit msm_soc_platform_exit(void)
{
	platform_driver_unregister(&msm_pcm_driver);
}
module_exit(msm_soc_platform_exit);

MODULE_DESCRIPTION("PCM loopback platform driver");
MODULE_LICENSE("GPL v2");<|MERGE_RESOLUTION|>--- conflicted
+++ resolved
@@ -30,7 +30,6 @@
 
 #define LOOPBACK_VOL_MAX_STEPS 0x2000
 #define LOOPBACK_SESSION_MAX 4
-static bool is_loopback_session_mute;
 
 static DEFINE_MUTEX(loopback_session_lock);
 static const DECLARE_TLV_DB_LINEAR(loopback_rx_vol_gain, 0,
@@ -109,13 +108,6 @@
 		break;
 	}
 }
-static int msm_loopback_session_mute_get(
-					struct snd_kcontrol *kcontrol,
-					struct snd_ctl_elem_value *ucontrol)
-{
-	ucontrol->value.integer.value[0] = is_loopback_session_mute;
-	return 0;
-}
 
 static int msm_loopback_session_mute_put(struct snd_kcontrol *kcontrol,
 					 struct snd_ctl_elem_value *ucontrol)
@@ -130,7 +122,6 @@
 		goto done;
 	}
 
-	is_loopback_session_mute = mute ? true : false;
 	pr_debug("%s: mute=%d\n", __func__, mute);
 
 	for (n = 0; n < LOOPBACK_SESSION_MAX; n++) {
@@ -149,7 +140,7 @@
 
 static struct snd_kcontrol_new msm_loopback_controls[] = {
 	SOC_SINGLE_EXT("HFP TX Mute", SND_SOC_NOPM, 0, 1, 0,
-			msm_loopback_session_mute_get, msm_loopback_session_mute_put),
+			NULL, msm_loopback_session_mute_put),
 };
 
 static int msm_pcm_loopback_probe(struct snd_soc_platform *platform)
@@ -159,13 +150,8 @@
 
 	return 0;
 }
-<<<<<<< HEAD
-
-static int pcm_loopback_set_volume(struct msm_pcm_loopback *prtd, uint32_t volume)
-=======
 static int pcm_loopback_set_volume(struct msm_pcm_loopback *prtd,
 				   uint32_t volume)
->>>>>>> a0bfd9aa
 {
 	int rc = -EINVAL;
 
@@ -478,20 +464,6 @@
 	int volume = ucontrol->value.integer.value[0];
 
 	pr_debug("%s: volume : 0x%x\n", __func__, volume);
-<<<<<<< HEAD
-	if (!substream) {
-		pr_err("%s substream not found\n", __func__);
-		return -ENODEV;
-	}
-	if (!substream->runtime) {
-		pr_err("%s substream runtime not found\n", __func__);
-		return 0;
-	}
-	prtd = substream->runtime->private_data;
-	if (prtd)
-		rc = pcm_loopback_set_volume(prtd, volume);
-
-=======
 	if ((!substream) || (!substream->runtime)) {
 		pr_err("%s substream or runtime not found\n", __func__);
 		rc = -ENODEV;
@@ -505,42 +477,19 @@
 	rc = pcm_loopback_set_volume(prtd, volume);
 
 exit:
->>>>>>> a0bfd9aa
 	return rc;
 }
 
 static int msm_pcm_volume_ctl_get(struct snd_kcontrol *kcontrol,
-<<<<<<< HEAD
-		      struct snd_ctl_elem_value *ucontrol)
-{
-=======
 				  struct snd_ctl_elem_value *ucontrol)
 {
 	int rc = 0;
->>>>>>> a0bfd9aa
 	struct snd_pcm_volume *vol = snd_kcontrol_chip(kcontrol);
 	struct snd_pcm_substream *substream =
 		vol->pcm->streams[SNDRV_PCM_STREAM_PLAYBACK].substream;
 	struct msm_pcm_loopback *prtd;
 
 	pr_debug("%s\n", __func__);
-<<<<<<< HEAD
-	if (!substream) {
-		pr_err("%s substream not found\n", __func__);
-		return -ENODEV;
-	}
-	if (!substream->runtime) {
-		pr_err("%s substream runtime not found\n", __func__);
-		return 0;
-	}
-	prtd = substream->runtime->private_data;
-	if (prtd)
-		ucontrol->value.integer.value[0] = prtd->volume;
-	return 0;
-}
-
-static int msm_pcm_add_controls(struct snd_soc_pcm_runtime *rtd)
-=======
 	if ((!substream) || (!substream->runtime)) {
 		pr_err("%s substream or runtime not found\n", __func__);
 		rc = -ENODEV;
@@ -558,7 +507,6 @@
 }
 
 static int msm_pcm_add_volume_controls(struct snd_soc_pcm_runtime *rtd)
->>>>>>> a0bfd9aa
 {
 	struct snd_pcm *pcm = rtd->pcm->streams[0].pcm;
 	struct snd_pcm_volume *volume_info;
