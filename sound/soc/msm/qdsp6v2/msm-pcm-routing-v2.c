/* Copyright (c) 2012-2014, The Linux Foundation. All rights reserved.
 *
 * This program is free software; you can redistribute it and/or modify
 * it under the terms of the GNU General Public License version 2 and
 * only version 2 as published by the Free Software Foundation.
 *
 * This program is distributed in the hope that it will be useful,
 * but WITHOUT ANY WARRANTY; without even the implied warranty of
 * MERCHANTABILITY or FITNESS FOR A PARTICULAR PURPOSE.  See the
 * GNU General Public License for more details.
 */

#include <linux/init.h>
#include <linux/err.h>
#include <linux/module.h>
#include <linux/moduleparam.h>
#include <linux/platform_device.h>
#include <linux/bitops.h>
#include <linux/mutex.h>
#include <linux/of_device.h>
#include <sound/core.h>
#include <sound/soc.h>
#include <sound/soc-dapm.h>
#include <sound/pcm.h>
#include <sound/initval.h>
#include <sound/control.h>
#include <sound/q6adm-v2.h>
#include <sound/q6asm-v2.h>
#include <sound/q6afe-v2.h>
#include <sound/tlv.h>
#include <sound/asound.h>
#include <sound/pcm_params.h>
#include <sound/q6core.h>
#include <linux/slab.h>

#include "msm-pcm-routing-v2.h"
#include "msm-qti-pp-config.h"
#include "msm-dts-srs-tm-config.h"
#include "msm-dolby-dap-config.h"
#include "q6voice.h"
#include "sound/q6lsm.h"
#include <sound/audio_cal_utils.h>
#include "msm-dts-eagle.h"

static int get_cal_path(int path_type);

#define EC_PORT_ID_PRIMARY_MI2S_TX    1
#define EC_PORT_ID_SECONDARY_MI2S_TX  2
#define EC_PORT_ID_TERTIARY_MI2S_TX   3
#define EC_PORT_ID_QUATERNARY_MI2S_TX 4

static struct mutex routing_lock;

static struct cal_type_data *cal_data;

static int fm_switch_enable;
static int fm_pcmrx_switch_enable;
static int lsm_mux_slim_port;
static int slim0_rx_aanc_fb_port;
static int msm_route_ec_ref_rx = 8; /* NONE */
static uint32_t voc_session_id = ALL_SESSION_VSID;
static int msm_route_ext_ec_ref = AFE_PORT_INVALID;
static bool is_custom_stereo_on;

enum {
	MADNONE,
	MADAUDIO,
	MADBEACON,
	MADULTRASOUND,
	MADSWAUDIO,
};

#define SLIMBUS_0_TX_TEXT "SLIMBUS_0_TX"
#define SLIMBUS_1_TX_TEXT "SLIMBUS_1_TX"
#define SLIMBUS_2_TX_TEXT "SLIMBUS_2_TX"
#define SLIMBUS_3_TX_TEXT "SLIMBUS_3_TX"
#define SLIMBUS_4_TX_TEXT "SLIMBUS_4_TX"
#define SLIMBUS_5_TX_TEXT "SLIMBUS_5_TX"
#define TERT_MI2S_TX_TEXT "TERT_MI2S_TX"
#define LSM_FUNCTION_TEXT "LSM Function"
static const char * const mad_audio_mux_text[] = {
	"None",
	SLIMBUS_0_TX_TEXT, SLIMBUS_1_TX_TEXT, SLIMBUS_2_TX_TEXT,
	SLIMBUS_3_TX_TEXT, SLIMBUS_4_TX_TEXT, SLIMBUS_5_TX_TEXT,
	TERT_MI2S_TX_TEXT
};


static void msm_pcm_routing_cfg_pp(int port_id, int copp_idx, int topology,
				   int channels)
{
	switch (topology) {
	case SRS_TRUMEDIA_TOPOLOGY_ID:
		pr_debug("%s: SRS_TRUMEDIA_TOPOLOGY_ID\n", __func__);
		msm_dts_srs_tm_init(port_id, copp_idx);
		break;
	case DOLBY_ADM_COPP_TOPOLOGY_ID:
		pr_debug("%s: DOLBY_ADM_COPP_TOPOLOGY_ID\n", __func__);
		if (msm_dolby_dap_init(port_id, copp_idx, channels,
				       is_custom_stereo_on) < 0)
			pr_err("%s: err init dolby dap\n", __func__);
		break;
	case ADM_CMD_COPP_OPEN_TOPOLOGY_ID_DTS_HPX_0:
	case ADM_CMD_COPP_OPEN_TOPOLOGY_ID_DTS_HPX_1:
		pr_debug("%s: DTS_EAGLE_COPP_TOPOLOGY_ID\n", __func__);
		msm_dts_eagle_init_post(port_id, copp_idx, topology);
		break;
	default:
		/* custom topology specific feature param handlers */
		break;
	}
}

static void msm_pcm_routing_deinit_pp(int port_id, int topology)
{
	switch (topology) {
	case SRS_TRUMEDIA_TOPOLOGY_ID:
		pr_debug("%s: SRS_TRUMEDIA_TOPOLOGY_ID\n", __func__);
		msm_dts_srs_tm_deinit(port_id);
		break;
	case DOLBY_ADM_COPP_TOPOLOGY_ID:
		pr_debug("%s: DOLBY_ADM_COPP_TOPOLOGY_ID\n", __func__);
		msm_dolby_dap_deinit(port_id);
		break;
	case ADM_CMD_COPP_OPEN_TOPOLOGY_ID_DTS_HPX_0:
	case ADM_CMD_COPP_OPEN_TOPOLOGY_ID_DTS_HPX_1:
		pr_debug("%s: DTS_EAGLE_COPP_TOPOLOGY_ID\n", __func__);
		msm_dts_eagle_deinit_post(port_id, topology);
		break;
	default:
		/* custom topology specific feature deinit handlers */
		break;
	}
}

static void msm_pcm_routng_cfg_matrix_map_pp(struct route_payload payload,
					     int path_type, int perf_mode)
{
	int itr = 0;
	if ((path_type == ADM_PATH_PLAYBACK) &&
	    (perf_mode == LEGACY_PCM_MODE) &&
	    is_custom_stereo_on) {
		for (itr = 0; itr < payload.num_copps; itr++) {
			if ((payload.port_id[itr] == SLIMBUS_0_RX) ||
			    (payload.port_id[itr] == RT_PROXY_PORT_001_RX)) {
				msm_qti_pp_send_stereo_to_custom_stereo_cmd(
						payload.port_id[itr],
						payload.copp_idx[itr],
						payload.session_id,
						Q14_GAIN_ZERO_POINT_FIVE,
						Q14_GAIN_ZERO_POINT_FIVE,
						Q14_GAIN_ZERO_POINT_FIVE,
						Q14_GAIN_ZERO_POINT_FIVE);
			}
		}
	}
}

#define SLIMBUS_EXTPROC_RX AFE_PORT_INVALID
static struct msm_pcm_routing_bdai_data msm_bedais[MSM_BACKEND_DAI_MAX] = {
	{ PRIMARY_I2S_RX, 0, 0, 0, 0, 0, 0},
	{ PRIMARY_I2S_TX, 0, 0, 0, 0, 0, 0},
	{ SLIMBUS_0_RX, 0, 0, 0, 0, 0, 0},
	{ SLIMBUS_0_TX, 0, 0, 0, 0, 0, 0},
	{ HDMI_RX, 0, 0, 0, 0, 0, 0},
	{ INT_BT_SCO_RX, 0, 0, 0, 0, 0, 0},
	{ INT_BT_SCO_TX, 0, 0, 0, 0, 0, 0},
	{ INT_FM_RX, 0, 0, 0, 0, 0, 0},
	{ INT_FM_TX, 0, 0, 0, 0, 0, 0},
	{ RT_PROXY_PORT_001_RX, 0, 0, 0, 0, 0, 0},
	{ RT_PROXY_PORT_001_TX, 0, 0, 0, 0, 0, 0},
	{ AFE_PORT_ID_PRIMARY_PCM_RX, 0, 0, 0, 0, 0, 0},
	{ AFE_PORT_ID_PRIMARY_PCM_TX, 0, 0, 0, 0, 0, 0},
	{ VOICE_PLAYBACK_TX, 0, 0, 0, 0, 0, 0},
	{ VOICE2_PLAYBACK_TX, 0, 0, 0, 0, 0, 0},
	{ VOICE_RECORD_RX, 0, 0, 0, 0, 0, 0},
	{ VOICE_RECORD_TX, 0, 0, 0, 0, 0, 0},
	{ MI2S_RX, 0, 0, 0, 0, 0, 0},
	{ MI2S_TX, 0, 0, 0, 0, 0, 0},
	{ SECONDARY_I2S_RX, 0, 0, 0, 0, 0, 0},
	{ SLIMBUS_1_RX, 0, 0, 0, 0, 0, 0},
	{ SLIMBUS_1_TX, 0, 0, 0, 0, 0, 0},
	{ SLIMBUS_4_RX, 0, 0, 0, 0, 0, 0},
	{ SLIMBUS_4_TX, 0, 0, 0, 0, 0, 0},
	{ SLIMBUS_3_RX, 0, 0, 0, 0, 0, 0},
	{ SLIMBUS_3_TX, 0, 0, 0, 0, 0, 0},
	{ SLIMBUS_5_TX, 0, 0, 0, 0, 0, 0},
	{ SLIMBUS_EXTPROC_RX, 0, 0, 0, 0, 0, 0},
	{ SLIMBUS_EXTPROC_RX, 0, 0, 0, 0, 0, 0},
	{ SLIMBUS_EXTPROC_RX, 0, 0, 0, 0, 0, 0},
	{ AFE_PORT_ID_QUATERNARY_MI2S_RX, 0, 0, 0, 0, 0, 0},
	{ AFE_PORT_ID_QUATERNARY_MI2S_TX, 0, 0, 0, 0, 0, 0},
	{ AFE_PORT_ID_SECONDARY_MI2S_RX,  0, 0, 0, 0, 0, 0},
	{ AFE_PORT_ID_SECONDARY_MI2S_TX,  0, 0, 0, 0, 0, 0},
	{ AFE_PORT_ID_PRIMARY_MI2S_RX,    0, 0, 0, 0, 0, 0},
	{ AFE_PORT_ID_PRIMARY_MI2S_TX,    0, 0, 0, 0, 0, 0},
	{ AFE_PORT_ID_TERTIARY_MI2S_RX,   0, 0, 0, 0, 0, 0},
	{ AFE_PORT_ID_TERTIARY_MI2S_TX,   0, 0, 0, 0, 0, 0},
	{ AUDIO_PORT_ID_I2S_RX,           0, 0, 0, 0, 0, 0},
	{ AFE_PORT_ID_SECONDARY_PCM_RX,	  0, 0, 0, 0, 0, 0},
	{ AFE_PORT_ID_SECONDARY_PCM_TX,   0, 0, 0, 0, 0, 0},
	{ SLIMBUS_6_RX, 0, 0, 0, 0, 0, 0},
	{ SLIMBUS_6_TX, 0, 0, 0, 0, 0, 0},
	{ AFE_PORT_ID_SPDIF_RX, 0, 0, 0, 0, 0, 0},
	{ AFE_PORT_ID_SECONDARY_MI2S_RX_SD1, 0, 0, 0, 0, 0},
};


/* Track ASM playback & capture sessions of DAI */
static struct msm_pcm_routing_fdai_data
	fe_dai_map[MSM_FRONTEND_DAI_MM_SIZE][2] = {
	/* MULTIMEDIA1 */
	{{0, INVALID_SESSION, LEGACY_PCM_MODE, {NULL, NULL} },
	 {0, INVALID_SESSION, LEGACY_PCM_MODE, {NULL, NULL} } },
	/* MULTIMEDIA2 */
	{{0, INVALID_SESSION, LEGACY_PCM_MODE, {NULL, NULL} },
	 {0, INVALID_SESSION, LEGACY_PCM_MODE, {NULL, NULL} } },
	/* MULTIMEDIA3 */
	{{0, INVALID_SESSION, LEGACY_PCM_MODE, {NULL, NULL} },
	 {0, INVALID_SESSION, LEGACY_PCM_MODE, {NULL, NULL} } },
	/* MULTIMEDIA4 */
	{{0, INVALID_SESSION, LEGACY_PCM_MODE, {NULL, NULL} },
	 {0, INVALID_SESSION, LEGACY_PCM_MODE, {NULL, NULL} } },
	/* MULTIMEDIA5 */
	{{0, INVALID_SESSION, LEGACY_PCM_MODE, {NULL, NULL} },
	 {0, INVALID_SESSION, LEGACY_PCM_MODE, {NULL, NULL} } },
	/* MULTIMEDIA6 */
	{{0, INVALID_SESSION, LEGACY_PCM_MODE, {NULL, NULL} },
	 {0, INVALID_SESSION, LEGACY_PCM_MODE, {NULL, NULL} } },
	/* MULTIMEDIA7*/
	{{0, INVALID_SESSION, LEGACY_PCM_MODE, {NULL, NULL} },
	 {0, INVALID_SESSION, LEGACY_PCM_MODE, {NULL, NULL} } },
	/* MULTIMEDIA8 */
	{{0, INVALID_SESSION, LEGACY_PCM_MODE, {NULL, NULL} },
	 {0, INVALID_SESSION, LEGACY_PCM_MODE, {NULL, NULL} } },
	/* MULTIMEDIA9 */
	{{0, INVALID_SESSION, LEGACY_PCM_MODE, {NULL, NULL} },
	 {0, INVALID_SESSION, LEGACY_PCM_MODE, {NULL, NULL} } },
	/* MULTIMEDIA10 */
	{{0, INVALID_SESSION, LEGACY_PCM_MODE, {NULL, NULL} },
	 {0, INVALID_SESSION, LEGACY_PCM_MODE, {NULL, NULL} } },
	/* MULTIMEDIA11 */
	{{0, INVALID_SESSION, LEGACY_PCM_MODE, {NULL, NULL} },
	 {0, INVALID_SESSION, LEGACY_PCM_MODE, {NULL, NULL} } },
	/* MULTIMEDIA12 */
	{{0, INVALID_SESSION, LEGACY_PCM_MODE, {NULL, NULL} },
	 {0, INVALID_SESSION, LEGACY_PCM_MODE, {NULL, NULL} } },
	/* MULTIMEDIA13 */
	{{0, INVALID_SESSION, LEGACY_PCM_MODE, {NULL, NULL} },
	 {0, INVALID_SESSION, LEGACY_PCM_MODE, {NULL, NULL} } },
	/* MULTIMEDIA14 */
	{{0, INVALID_SESSION, LEGACY_PCM_MODE, {NULL, NULL} },
	 {0, INVALID_SESSION, LEGACY_PCM_MODE, {NULL, NULL} } },
	/* MULTIMEDIA15 */
	{{0, INVALID_SESSION, LEGACY_PCM_MODE, {NULL, NULL} },
	 {0, INVALID_SESSION, LEGACY_PCM_MODE, {NULL, NULL} } },
	/* MULTIMEDIA16 */
	{{0, INVALID_SESSION, LEGACY_PCM_MODE, {NULL, NULL} },
	 {0, INVALID_SESSION, LEGACY_PCM_MODE, {NULL, NULL} } },
};

static unsigned long session_copp_map[MSM_FRONTEND_DAI_MM_SIZE][2]
				     [MSM_BACKEND_DAI_MAX];
static struct msm_pcm_routing_app_type_data app_type_cfg[MAX_APP_TYPES];
static struct msm_pcm_stream_app_type_cfg
			 fe_dai_app_type_cfg[MSM_FRONTEND_DAI_MM_SIZE];

/* The caller of this should aqcuire routing lock */
void msm_pcm_routing_get_bedai_info(int be_idx,
				    struct msm_pcm_routing_bdai_data *be_dai)
{
	if (be_idx > 0 && be_idx < MSM_BACKEND_DAI_MAX)
		memcpy(be_dai, &msm_bedais[be_idx],
		       sizeof(struct msm_pcm_routing_bdai_data));
}

/* The caller of this should aqcuire routing lock */
void msm_pcm_routing_get_fedai_info(int fe_idx, int sess_type,
				    struct msm_pcm_routing_fdai_data *fe_dai)
{
	if ((sess_type == SESSION_TYPE_TX) || (sess_type == SESSION_TYPE_RX))
		memcpy(fe_dai, &fe_dai_map[fe_idx][sess_type],
		       sizeof(struct msm_pcm_routing_fdai_data));
}

void msm_pcm_routing_acquire_lock(void)
{
	mutex_lock(&routing_lock);
}

void msm_pcm_routing_release_lock(void)
{
	mutex_unlock(&routing_lock);
}

static int msm_pcm_routing_get_app_type_idx(int app_type)
{
	int idx;

	pr_debug("%s: app_type: %d\n", __func__, app_type);
	for (idx = 0; idx < MAX_APP_TYPES; idx++) {
		if (app_type_cfg[idx].app_type == app_type)
			return idx;
	}
	pr_info("%s: App type not available, fallback to default\n", __func__);
	return 0;
}

void msm_pcm_routing_reg_stream_app_type_cfg(int fedai_id, int app_type,
	int acdb_dev_id)
{
	pr_debug("%s: fedai_id- %d, app_type: %d\n", __func__, fedai_id,
		 app_type);
	if (fedai_id > MSM_FRONTEND_DAI_MM_MAX_ID) {
		/* bad ID assigned in machine driver */
		pr_err("%s: bad MM ID %d\n", __func__, fedai_id);
		return;
	}
	fe_dai_app_type_cfg[fedai_id].app_type = app_type;
	fe_dai_app_type_cfg[fedai_id].acdb_dev_id = acdb_dev_id;
}


static struct cal_block_data *msm_routing_find_topology_by_path(int path)
{
	struct list_head		*ptr, *next;
	struct cal_block_data		*cal_block = NULL;
	pr_debug("%s\n", __func__);

	list_for_each_safe(ptr, next,
		&cal_data->cal_blocks) {

		cal_block = list_entry(ptr,
			struct cal_block_data, list);

		if (((struct audio_cal_info_adm_top *)cal_block->cal_info)
			->path == path) {
			return cal_block;
		}
	}
	pr_debug("%s: Can't find topology for path %d\n", __func__, path);
	return NULL;
}

static struct cal_block_data *msm_routing_find_topology(int path,
							int app_type,
							int acdb_id)
{
	struct list_head		*ptr, *next;
	struct cal_block_data		*cal_block = NULL;
	struct audio_cal_info_adm_top	*cal_info;
	pr_debug("%s\n", __func__);

	list_for_each_safe(ptr, next,
		&cal_data->cal_blocks) {

		cal_block = list_entry(ptr,
			struct cal_block_data, list);

		cal_info = (struct audio_cal_info_adm_top *)
			cal_block->cal_info;
		if ((cal_info->path == path)  &&
			(cal_info->app_type == app_type) &&
			(cal_info->acdb_id == acdb_id)) {
			return cal_block;
		}
	}
	pr_debug("%s: Can't find topology for path %d, app %d, acdb_id %d defaulting to search by path\n",
		__func__, path, app_type, acdb_id);
	return msm_routing_find_topology_by_path(path);
}

static int msm_routing_get_adm_topology(int path, int fedai_id)
{
	int				topology = NULL_COPP_TOPOLOGY;
	struct cal_block_data		*cal_block = NULL;
	int app_type = 0, acdb_dev_id = 0;
	pr_debug("%s\n", __func__);

	path = get_cal_path(path);
	if (cal_data == NULL)
		goto done;

	mutex_lock(&cal_data->lock);

	if (path == RX_DEVICE) {
		app_type = fe_dai_app_type_cfg[fedai_id].app_type;
		acdb_dev_id = fe_dai_app_type_cfg[fedai_id].acdb_dev_id;
	}
	cal_block = msm_routing_find_topology(path, app_type, acdb_dev_id);
	if (cal_block == NULL)
		goto unlock;

	topology = ((struct audio_cal_info_adm_top *)
		cal_block->cal_info)->topology;
unlock:
	mutex_unlock(&cal_data->lock);
done:
	pr_debug("%s: Using topology %d\n", __func__, topology);
	return topology;
}

static uint8_t is_be_dai_extproc(int be_dai)
{
	if (be_dai == MSM_BACKEND_DAI_EXTPROC_RX ||
	   be_dai == MSM_BACKEND_DAI_EXTPROC_TX ||
	   be_dai == MSM_BACKEND_DAI_EXTPROC_EC_TX)
		return 1;
	else
		return 0;
}

static void msm_pcm_routing_build_matrix(int fedai_id, int sess_type,
					 int path_type, int perf_mode)
{
	int i, port_type, j, num_copps = 0;
	struct route_payload payload;

	port_type = (path_type == ADM_PATH_PLAYBACK ? MSM_AFE_PORT_TYPE_RX :
						      MSM_AFE_PORT_TYPE_TX);
	for (i = 0; i < MSM_BACKEND_DAI_MAX; i++) {
		if (!is_be_dai_extproc(i) &&
		   (afe_get_port_type(msm_bedais[i].port_id) == port_type) &&
		   (msm_bedais[i].active) &&
		   (test_bit(fedai_id, &msm_bedais[i].fe_sessions))) {
			for (j = 0; j < MAX_COPPS_PER_PORT; j++) {
				unsigned long copp =
				      session_copp_map[fedai_id][sess_type][i];
				if (test_bit(j, &copp)) {
					payload.port_id[num_copps] =
							msm_bedais[i].port_id;
					payload.copp_idx[num_copps] = j;
					num_copps++;
				}
			}
		}
	}

	if (num_copps) {
		payload.num_copps = num_copps;
		payload.session_id = fe_dai_map[fedai_id][sess_type].strm_id;
		payload.app_type = fe_dai_app_type_cfg[fedai_id].app_type;
		payload.acdb_dev_id = fe_dai_app_type_cfg[fedai_id].acdb_dev_id;
		adm_matrix_map(path_type, payload, perf_mode);
		msm_pcm_routng_cfg_matrix_map_pp(payload, path_type, perf_mode);
	}
}

void msm_pcm_routing_reg_psthr_stream(int fedai_id, int dspst_id,
				      int stream_type)
{
	int i, session_type, path_type, port_type;
	u32 mode = 0;

	if (fedai_id > MSM_FRONTEND_DAI_MM_MAX_ID) {
		/* bad ID assigned in machine driver */
		pr_err("%s: bad MM ID\n", __func__);
		return;
	}

	if (stream_type == SNDRV_PCM_STREAM_PLAYBACK) {
		session_type = SESSION_TYPE_RX;
		path_type = ADM_PATH_PLAYBACK;
		port_type = MSM_AFE_PORT_TYPE_RX;
	} else {
		session_type = SESSION_TYPE_TX;
		path_type = ADM_PATH_LIVE_REC;
		port_type = MSM_AFE_PORT_TYPE_TX;
	}

	mutex_lock(&routing_lock);

	fe_dai_map[fedai_id][session_type].strm_id = dspst_id;
	for (i = 0; i < MSM_BACKEND_DAI_MAX; i++) {
		if (!is_be_dai_extproc(i) &&
		    (afe_get_port_type(msm_bedais[i].port_id) == port_type) &&
		    (msm_bedais[i].active) &&
		    (test_bit(fedai_id, &msm_bedais[i].fe_sessions))) {
			mode = afe_get_port_type(msm_bedais[i].port_id);
			adm_connect_afe_port(mode, dspst_id,
					     msm_bedais[i].port_id);
			break;
		}
	}
	mutex_unlock(&routing_lock);
}

int msm_pcm_routing_reg_phy_stream(int fedai_id, int perf_mode,
				   int dspst_id, int stream_type)
{
	int i, j, session_type, path_type, port_type, topology, num_copps = 0;
	struct route_payload payload;
	u32 channels, sample_rate;
	uint16_t bits_per_sample = 16;

	if (fedai_id > MSM_FRONTEND_DAI_MM_MAX_ID) {
		/* bad ID assigned in machine driver */
		pr_err("%s: bad MM ID %d\n", __func__, fedai_id);
		return -EINVAL;
	}

	if (stream_type == SNDRV_PCM_STREAM_PLAYBACK) {
		session_type = SESSION_TYPE_RX;
		path_type = ADM_PATH_PLAYBACK;
		port_type = MSM_AFE_PORT_TYPE_RX;
	} else {
		session_type = SESSION_TYPE_TX;
		path_type = ADM_PATH_LIVE_REC;
		port_type = MSM_AFE_PORT_TYPE_TX;
	}

	mutex_lock(&routing_lock);

	payload.num_copps = 0; /* only RX needs to use payload */
	fe_dai_map[fedai_id][session_type].strm_id = dspst_id;
	fe_dai_map[fedai_id][session_type].perf_mode = perf_mode;

	/* re-enable EQ if active */
	msm_qti_pp_send_eq_values(fedai_id);
	for (i = 0; i < MSM_BACKEND_DAI_MAX; i++) {
		if (!is_be_dai_extproc(i) &&
		   (afe_get_port_type(msm_bedais[i].port_id) == port_type) &&
		   (msm_bedais[i].active) &&
		   (test_bit(fedai_id, &msm_bedais[i].fe_sessions))) {
			int app_type, app_type_idx, copp_idx;
			channels = msm_bedais[i].channel;

			if (msm_bedais[i].format == SNDRV_PCM_FORMAT_S16_LE)
				bits_per_sample = 16;
			else if (msm_bedais[i].format ==
						SNDRV_PCM_FORMAT_S24_LE)
				bits_per_sample = 24;

			app_type = (stream_type == SNDRV_PCM_STREAM_PLAYBACK) ?
				   fe_dai_app_type_cfg[fedai_id].app_type : 0;
			if (app_type) {
				app_type_idx =
				msm_pcm_routing_get_app_type_idx(app_type);
				sample_rate =
					app_type_cfg[app_type_idx].sample_rate;
				bits_per_sample =
					app_type_cfg[app_type_idx].bit_width;
			} else
				sample_rate = msm_bedais[i].sample_rate;

			topology = msm_routing_get_adm_topology(path_type,
								fedai_id);
			if (msm_bedais[i].port_id == VOICE_RECORD_RX ||
			    msm_bedais[i].port_id == VOICE_RECORD_TX)
				topology = NULL_COPP_TOPOLOGY;
			copp_idx = adm_open(msm_bedais[i].port_id, path_type,
					    sample_rate, channels, topology,
					    perf_mode, bits_per_sample,
					    app_type);
			if ((copp_idx < 0) && (copp_idx > MAX_COPPS_PER_PORT)) {
				pr_err("%s: adm open failed copp_idx:%d\n",
					__func__, copp_idx);
				return -EINVAL;
			}
			pr_debug("%s: setting idx bit of fe:%d, type: %d, be:%d\n",
				 __func__, fedai_id, session_type, i);
			set_bit(copp_idx,
				&session_copp_map[fedai_id][session_type][i]);

			for (j = 0; j < MAX_COPPS_PER_PORT; j++) {
				unsigned long copp =
				    session_copp_map[fedai_id][session_type][i];
				if (test_bit(j, &copp)) {
					payload.port_id[num_copps] =
							msm_bedais[i].port_id;
					payload.copp_idx[num_copps] = j;
					num_copps++;
				}
			}
			if (perf_mode == LEGACY_PCM_MODE)
				msm_pcm_routing_cfg_pp(msm_bedais[i].port_id,
						       copp_idx, topology,
						       channels);
		}
	}
	if (num_copps) {
		payload.num_copps = num_copps;
		payload.session_id = fe_dai_map[fedai_id][session_type].strm_id;
		payload.app_type = fe_dai_app_type_cfg[fedai_id].app_type;
		payload.acdb_dev_id = fe_dai_app_type_cfg[fedai_id].acdb_dev_id;
		adm_matrix_map(path_type, payload, perf_mode);
		msm_pcm_routng_cfg_matrix_map_pp(payload, path_type, perf_mode);
	}
	mutex_unlock(&routing_lock);
	return 0;
}

int msm_pcm_routing_reg_phy_stream_v2(int fedai_id, bool perf_mode,
				      int dspst_id, int stream_type,
				      struct msm_pcm_routing_evt event_info)
{
	if (msm_pcm_routing_reg_phy_stream(fedai_id, perf_mode, dspst_id,
				       stream_type)) {
		pr_err("%s: failed to reg phy stream\n", __func__);
		return -EINVAL;
	}

	if (stream_type == SNDRV_PCM_STREAM_PLAYBACK)
		fe_dai_map[fedai_id][SESSION_TYPE_RX].event_info = event_info;
	else
		fe_dai_map[fedai_id][SESSION_TYPE_TX].event_info = event_info;
	return 0;
}

void msm_pcm_routing_dereg_phy_stream(int fedai_id, int stream_type)
{
	int i, port_type, session_type, path_type, topology;
	struct msm_pcm_routing_fdai_data *fdai;

	if (fedai_id > MSM_FRONTEND_DAI_MM_MAX_ID) {
		/* bad ID assigned in machine driver */
		pr_err("%s: bad MM ID\n", __func__);
		return;
	}

	if (stream_type == SNDRV_PCM_STREAM_PLAYBACK) {
		port_type = MSM_AFE_PORT_TYPE_RX;
		session_type = SESSION_TYPE_RX;
		path_type = ADM_PATH_PLAYBACK;
	} else {
		port_type = MSM_AFE_PORT_TYPE_TX;
		session_type = SESSION_TYPE_TX;
		path_type = ADM_PATH_LIVE_REC;
	}

	mutex_lock(&routing_lock);
	for (i = 0; i < MSM_BACKEND_DAI_MAX; i++) {
		if (!is_be_dai_extproc(i) &&
		   (afe_get_port_type(msm_bedais[i].port_id) == port_type) &&
		   (msm_bedais[i].active) &&
		   (test_bit(fedai_id, &msm_bedais[i].fe_sessions))) {
			int idx;
			unsigned long copp =
				session_copp_map[fedai_id][session_type][i];
			fdai = &fe_dai_map[fedai_id][session_type];

			for (idx = 0; idx < MAX_COPPS_PER_PORT; idx++)
				if (test_bit(idx, &copp))
					break;
			topology = adm_get_topology_for_port_from_copp_id(
					msm_bedais[i].port_id, idx);
			adm_close(msm_bedais[i].port_id, fdai->perf_mode, idx);
			pr_debug("%s:copp:%ld,idx bit fe:%d,type:%d,be:%d\n",
				 __func__, copp, fedai_id, session_type, i);
			clear_bit(idx,
				  &session_copp_map[fedai_id][session_type][i]);
			if ((DOLBY_ADM_COPP_TOPOLOGY_ID == topology) &&
			    (fdai->perf_mode == LEGACY_PCM_MODE))
				msm_pcm_routing_deinit_pp(msm_bedais[i].port_id,
							  topology);
		}
	}

	fe_dai_map[fedai_id][session_type].strm_id = INVALID_SESSION;
	fe_dai_map[fedai_id][session_type].be_srate = 0;
	mutex_unlock(&routing_lock);
}

/* Check if FE/BE route is set */
static bool msm_pcm_routing_route_is_set(u16 be_id, u16 fe_id)
{
	bool rc = false;

	if (fe_id > MSM_FRONTEND_DAI_MM_MAX_ID) {
		/* recheck FE ID in the mixer control defined in this file */
		pr_err("%s: bad MM ID\n", __func__);
		return rc;
	}

	if (test_bit(fe_id, &msm_bedais[be_id].fe_sessions))
		rc = true;

	return rc;
}

static void msm_pcm_routing_process_audio(u16 reg, u16 val, int set)
{
	int session_type, path_type, topology;
	u32 channels, sample_rate;
	uint16_t bits_per_sample = 16;
	struct msm_pcm_routing_fdai_data *fdai;

	pr_debug("%s: reg %x val %x set %x\n", __func__, reg, val, set);

	if (val > MSM_FRONTEND_DAI_MM_MAX_ID) {
		/* recheck FE ID in the mixer control defined in this file */
		pr_err("%s: bad MM ID\n", __func__);
		return;
	}

	if (afe_get_port_type(msm_bedais[reg].port_id) ==
		MSM_AFE_PORT_TYPE_RX) {
		session_type = SESSION_TYPE_RX;
		path_type = ADM_PATH_PLAYBACK;
	} else {
		session_type = SESSION_TYPE_TX;
		path_type = ADM_PATH_LIVE_REC;
	}

	mutex_lock(&routing_lock);
	if (set) {
		if (!test_bit(val, &msm_bedais[reg].fe_sessions) &&
			((msm_bedais[reg].port_id == VOICE_PLAYBACK_TX) ||
			(msm_bedais[reg].port_id == VOICE2_PLAYBACK_TX)))
			voc_start_playback(set, msm_bedais[reg].port_id);
		set_bit(val, &msm_bedais[reg].fe_sessions);
		fdai = &fe_dai_map[val][session_type];
		if (msm_bedais[reg].active && fdai->strm_id !=
			INVALID_SESSION) {
			int app_type, app_type_idx, copp_idx;
			channels = msm_bedais[reg].channel;
			if (session_type == SESSION_TYPE_TX &&
			    fdai->be_srate &&
			    (fdai->be_srate != msm_bedais[reg].sample_rate)) {
				pr_debug("%s: flush strm %d diff BE rates\n",
					__func__, fdai->strm_id);

				if (fdai->event_info.event_func)
					fdai->event_info.event_func(
						MSM_PCM_RT_EVT_BUF_RECFG,
						fdai->event_info.priv_data);
				fdai->be_srate = 0; /* might not need it */
			}
			if (msm_bedais[reg].format == SNDRV_PCM_FORMAT_S24_LE)
				bits_per_sample = 24;

			app_type = (session_type == SESSION_TYPE_RX) ?
				   fe_dai_app_type_cfg[val].app_type : 0;
			if (app_type) {
				app_type_idx =
				msm_pcm_routing_get_app_type_idx(app_type);
				sample_rate =
					app_type_cfg[app_type_idx].sample_rate;
				bits_per_sample =
					app_type_cfg[app_type_idx].bit_width;
			} else
				sample_rate = msm_bedais[reg].sample_rate;

			topology = msm_routing_get_adm_topology(path_type, val);
			if (msm_bedais[reg].port_id == VOICE_RECORD_RX ||
			    msm_bedais[reg].port_id == VOICE_RECORD_TX)
				topology = NULL_COPP_TOPOLOGY;
			copp_idx = adm_open(msm_bedais[reg].port_id, path_type,
					    sample_rate, channels, topology,
					    fdai->perf_mode, bits_per_sample,
					    app_type);

			pr_debug("%s: setting idx bit of fe:%d, type: %d, be:%d\n",
				 __func__, val, session_type, reg);
			set_bit(copp_idx,
				&session_copp_map[val][session_type][reg]);

			if (session_type == SESSION_TYPE_RX &&
			    fdai->event_info.event_func)
				fdai->event_info.event_func(
					MSM_PCM_RT_EVT_DEVSWITCH,
					fdai->event_info.priv_data);

			msm_pcm_routing_build_matrix(val, session_type,
						     path_type,
						     fdai->perf_mode);
			if (fdai->perf_mode == LEGACY_PCM_MODE)
				msm_pcm_routing_cfg_pp(msm_bedais[reg].port_id,
						       copp_idx, topology,
						       channels);
		}
	} else {
		if (test_bit(val, &msm_bedais[reg].fe_sessions) &&
			((msm_bedais[reg].port_id == VOICE_PLAYBACK_TX) ||
			(msm_bedais[reg].port_id == VOICE2_PLAYBACK_TX)))
			voc_start_playback(set, msm_bedais[reg].port_id);
		clear_bit(val, &msm_bedais[reg].fe_sessions);
		fdai = &fe_dai_map[val][session_type];
		if (msm_bedais[reg].active && fdai->strm_id !=
			INVALID_SESSION) {
			int idx;
			unsigned long copp =
				session_copp_map[val][session_type][reg];
			for (idx = 0; idx < MAX_COPPS_PER_PORT; idx++)
				if (test_bit(idx, &copp))
					break;
			topology = msm_routing_get_adm_topology(path_type, val);
			adm_close(msm_bedais[reg].port_id, fdai->perf_mode,
				  idx);
			pr_debug("%s: copp: %ld, reset idx bit fe:%d, type: %d, be:%d\n",
				 __func__, copp, val, session_type, reg);
			clear_bit(idx,
				  &session_copp_map[val][session_type][reg]);
			if ((DOLBY_ADM_COPP_TOPOLOGY_ID == topology) &&
			    (fdai->perf_mode == LEGACY_PCM_MODE))
				msm_pcm_routing_deinit_pp(
						msm_bedais[reg].port_id,
						topology);
			msm_pcm_routing_build_matrix(val, session_type,
						     path_type,
						     fdai->perf_mode);
		}
	}
	if ((msm_bedais[reg].port_id == VOICE_RECORD_RX)
			|| (msm_bedais[reg].port_id == VOICE_RECORD_TX))
		voc_start_record(msm_bedais[reg].port_id, set, voc_session_id);

	mutex_unlock(&routing_lock);
}

static int msm_routing_get_audio_mixer(struct snd_kcontrol *kcontrol,
				struct snd_ctl_elem_value *ucontrol)
{
	struct soc_mixer_control *mc =
	(struct soc_mixer_control *)kcontrol->private_value;

	if (test_bit(mc->shift, &msm_bedais[mc->reg].fe_sessions))
		ucontrol->value.integer.value[0] = 1;
	else
		ucontrol->value.integer.value[0] = 0;

	pr_debug("%s: reg %x shift %x val %ld\n", __func__, mc->reg, mc->shift,
	ucontrol->value.integer.value[0]);

	return 0;
}

static int msm_routing_put_audio_mixer(struct snd_kcontrol *kcontrol,
			struct snd_ctl_elem_value *ucontrol)
{
	struct snd_soc_dapm_widget_list *wlist = snd_kcontrol_chip(kcontrol);
	struct snd_soc_dapm_widget *widget = wlist->widgets[0];
	struct soc_mixer_control *mc =
		(struct soc_mixer_control *)kcontrol->private_value;


	if (ucontrol->value.integer.value[0] &&
	   msm_pcm_routing_route_is_set(mc->reg, mc->shift) == false) {
		msm_pcm_routing_process_audio(mc->reg, mc->shift, 1);
		snd_soc_dapm_mixer_update_power(widget, kcontrol, 1);
	} else if (!ucontrol->value.integer.value[0] &&
		  msm_pcm_routing_route_is_set(mc->reg, mc->shift) == true) {
		msm_pcm_routing_process_audio(mc->reg, mc->shift, 0);
		snd_soc_dapm_mixer_update_power(widget, kcontrol, 0);
	}

	return 1;
}

static void msm_pcm_routing_process_voice(u16 reg, u16 val, int set)
{
	u32 session_id = 0;

	pr_debug("%s: reg %x val %x set %x\n", __func__, reg, val, set);

	if (val == MSM_FRONTEND_DAI_CS_VOICE)
		session_id = voc_get_session_id(VOICE_SESSION_NAME);
	else if (val == MSM_FRONTEND_DAI_VOLTE)
		session_id = voc_get_session_id(VOLTE_SESSION_NAME);
	else if (val == MSM_FRONTEND_DAI_VOWLAN)
		session_id = voc_get_session_id(VOWLAN_SESSION_NAME);
	else if (val == MSM_FRONTEND_DAI_VOICE2)
		session_id = voc_get_session_id(VOICE2_SESSION_NAME);
	else if (val == MSM_FRONTEND_DAI_QCHAT)
		session_id = voc_get_session_id(QCHAT_SESSION_NAME);
	else
		session_id = voc_get_session_id(VOIP_SESSION_NAME);

	pr_debug("%s: FE DAI 0x%x session_id 0x%x\n",
		__func__, val, session_id);

	mutex_lock(&routing_lock);

	if (set)
		set_bit(val, &msm_bedais[reg].fe_sessions);
	else
		clear_bit(val, &msm_bedais[reg].fe_sessions);

	if (val == MSM_FRONTEND_DAI_DTMF_RX &&
	    afe_get_port_type(msm_bedais[reg].port_id) ==
						MSM_AFE_PORT_TYPE_RX) {
		pr_debug("%s(): set=%d port id=0x%x for dtmf generation\n",
			 __func__, set, msm_bedais[reg].port_id);
		afe_set_dtmf_gen_rx_portid(msm_bedais[reg].port_id, set);
	}
	mutex_unlock(&routing_lock);

	if (afe_get_port_type(msm_bedais[reg].port_id) ==
						MSM_AFE_PORT_TYPE_RX) {
		voc_set_route_flag(session_id, RX_PATH, set);
		if (set) {
			voc_set_rxtx_port(session_id,
				msm_bedais[reg].port_id, DEV_RX);

			if (voc_get_route_flag(session_id, RX_PATH) &&
			   voc_get_route_flag(session_id, TX_PATH))
				voc_enable_device(session_id);
		} else {
			voc_disable_device(session_id);
		}
	} else {
		voc_set_route_flag(session_id, TX_PATH, set);
		if (set) {
			voc_set_rxtx_port(session_id,
				msm_bedais[reg].port_id, DEV_TX);
			if (voc_get_route_flag(session_id, RX_PATH) &&
			   voc_get_route_flag(session_id, TX_PATH))
				voc_enable_device(session_id);
		} else {
			voc_disable_device(session_id);
		}
	}
}

static int msm_routing_get_voice_mixer(struct snd_kcontrol *kcontrol,
				struct snd_ctl_elem_value *ucontrol)
{
	struct soc_mixer_control *mc =
	(struct soc_mixer_control *)kcontrol->private_value;

	mutex_lock(&routing_lock);

	if (test_bit(mc->shift, &msm_bedais[mc->reg].fe_sessions))
		ucontrol->value.integer.value[0] = 1;
	else
		ucontrol->value.integer.value[0] = 0;

	mutex_unlock(&routing_lock);

	pr_debug("%s: reg %x shift %x val %ld\n", __func__, mc->reg, mc->shift,
			ucontrol->value.integer.value[0]);

	return 0;
}

static int msm_routing_put_voice_mixer(struct snd_kcontrol *kcontrol,
				struct snd_ctl_elem_value *ucontrol)
{
	struct snd_soc_dapm_widget_list *wlist = snd_kcontrol_chip(kcontrol);
	struct snd_soc_dapm_widget *widget = wlist->widgets[0];
	struct soc_mixer_control *mc =
		(struct soc_mixer_control *)kcontrol->private_value;

	if (ucontrol->value.integer.value[0]) {
		msm_pcm_routing_process_voice(mc->reg, mc->shift, 1);
		snd_soc_dapm_mixer_update_power(widget, kcontrol, 1);
	} else {
		msm_pcm_routing_process_voice(mc->reg, mc->shift, 0);
		snd_soc_dapm_mixer_update_power(widget, kcontrol, 0);
	}

	return 1;
}

static int msm_routing_get_voice_stub_mixer(struct snd_kcontrol *kcontrol,
		struct snd_ctl_elem_value *ucontrol)
{
	struct soc_mixer_control *mc =
		(struct soc_mixer_control *)kcontrol->private_value;

	mutex_lock(&routing_lock);

	if (test_bit(mc->shift, &msm_bedais[mc->reg].fe_sessions))
		ucontrol->value.integer.value[0] = 1;
	else
		ucontrol->value.integer.value[0] = 0;

	mutex_unlock(&routing_lock);

	pr_debug("%s: reg %x shift %x val %ld\n", __func__, mc->reg, mc->shift,
		ucontrol->value.integer.value[0]);

	return 0;
}

static int msm_routing_put_voice_stub_mixer(struct snd_kcontrol *kcontrol,
		struct snd_ctl_elem_value *ucontrol)
{
	struct snd_soc_dapm_widget_list *wlist = snd_kcontrol_chip(kcontrol);
	struct snd_soc_dapm_widget *widget = wlist->widgets[0];
	struct soc_mixer_control *mc =
		(struct soc_mixer_control *)kcontrol->private_value;

	if (ucontrol->value.integer.value[0]) {
		mutex_lock(&routing_lock);
		set_bit(mc->shift, &msm_bedais[mc->reg].fe_sessions);
		mutex_unlock(&routing_lock);

		snd_soc_dapm_mixer_update_power(widget, kcontrol, 1);
	} else {
		mutex_lock(&routing_lock);
		clear_bit(mc->shift, &msm_bedais[mc->reg].fe_sessions);
		mutex_unlock(&routing_lock);

		snd_soc_dapm_mixer_update_power(widget, kcontrol, 0);
	}

	pr_debug("%s: reg %x shift %x val %ld\n", __func__, mc->reg, mc->shift,
		ucontrol->value.integer.value[0]);

	return 1;
}

static int msm_routing_get_switch_mixer(struct snd_kcontrol *kcontrol,
				struct snd_ctl_elem_value *ucontrol)
{
	ucontrol->value.integer.value[0] = fm_switch_enable;
	pr_debug("%s: FM Switch enable %ld\n", __func__,
		ucontrol->value.integer.value[0]);
	return 0;
}

static int msm_routing_put_switch_mixer(struct snd_kcontrol *kcontrol,
				struct snd_ctl_elem_value *ucontrol)
{
	struct snd_soc_dapm_widget_list *wlist = snd_kcontrol_chip(kcontrol);
	struct snd_soc_dapm_widget *widget = wlist->widgets[0];

	pr_debug("%s: FM Switch enable %ld\n", __func__,
			ucontrol->value.integer.value[0]);
	if (ucontrol->value.integer.value[0])
		snd_soc_dapm_mixer_update_power(widget, kcontrol, 1);
	else
		snd_soc_dapm_mixer_update_power(widget, kcontrol, 0);
	fm_switch_enable = ucontrol->value.integer.value[0];
	return 1;
}

static int msm_routing_get_fm_pcmrx_switch_mixer(struct snd_kcontrol *kcontrol,
				struct snd_ctl_elem_value *ucontrol)
{
	ucontrol->value.integer.value[0] = fm_pcmrx_switch_enable;
	pr_debug("%s: FM Switch enable %ld\n", __func__,
		ucontrol->value.integer.value[0]);
	return 0;
}

static int msm_routing_put_fm_pcmrx_switch_mixer(struct snd_kcontrol *kcontrol,
				struct snd_ctl_elem_value *ucontrol)
{
	struct snd_soc_dapm_widget_list *wlist = snd_kcontrol_chip(kcontrol);
	struct snd_soc_dapm_widget *widget = wlist->widgets[0];

	pr_debug("%s: FM Switch enable %ld\n", __func__,
			ucontrol->value.integer.value[0]);
	if (ucontrol->value.integer.value[0])
		snd_soc_dapm_mixer_update_power(widget, kcontrol, 1);
	else
		snd_soc_dapm_mixer_update_power(widget, kcontrol, 0);
	fm_pcmrx_switch_enable = ucontrol->value.integer.value[0];
	return 1;
}

static int msm_routing_lsm_mux_get(struct snd_kcontrol *kcontrol,
				   struct snd_ctl_elem_value *ucontrol)
{
	ucontrol->value.integer.value[0] = lsm_mux_slim_port;
	return 0;
}

static int msm_routing_lsm_mux_put(struct snd_kcontrol *kcontrol,
				   struct snd_ctl_elem_value *ucontrol)
{
	struct snd_soc_dapm_widget_list *wlist = snd_kcontrol_chip(kcontrol);
	struct snd_soc_dapm_widget *widget = wlist->widgets[0];
	struct soc_enum *e = (struct soc_enum *)kcontrol->private_value;
	int mux = ucontrol->value.enumerated.item[0];
	int lsm_port = AFE_PORT_ID_SLIMBUS_MULTI_CHAN_5_TX;

	pr_debug("%s: LSM enable %ld\n", __func__,
			ucontrol->value.integer.value[0]);
	switch (ucontrol->value.integer.value[0]) {
	case 1:
		lsm_port = AFE_PORT_ID_SLIMBUS_MULTI_CHAN_0_TX;
		break;
	case 2:
		lsm_port = AFE_PORT_ID_SLIMBUS_MULTI_CHAN_1_TX;
		break;
	case 3:
		lsm_port = AFE_PORT_ID_SLIMBUS_MULTI_CHAN_2_TX;
		break;
	case 4:
		lsm_port = AFE_PORT_ID_SLIMBUS_MULTI_CHAN_3_TX;
		break;
	case 5:
		lsm_port = AFE_PORT_ID_SLIMBUS_MULTI_CHAN_4_TX;
		break;
	case 6:
		lsm_port = AFE_PORT_ID_SLIMBUS_MULTI_CHAN_5_TX;
		break;
	case 7:
		lsm_port = AFE_PORT_ID_TERTIARY_MI2S_TX;
		break;
	default:
		pr_err("Default lsm port");
		break;
	}
	set_lsm_port(lsm_port);

	if (ucontrol->value.integer.value[0]) {
		lsm_mux_slim_port = ucontrol->value.integer.value[0];
		snd_soc_dapm_mux_update_power(widget, kcontrol, mux, e);
	} else {
		snd_soc_dapm_mux_update_power(widget, kcontrol, mux, e);
		lsm_mux_slim_port = ucontrol->value.integer.value[0];
	}

	return 0;
}

static int msm_routing_lsm_func_get(struct snd_kcontrol *kcontrol,
				    struct snd_ctl_elem_value *ucontrol)
{
	int i;
	u16 port_id;
	enum afe_mad_type mad_type;

	pr_debug("%s: enter\n", __func__);
	for (i = 0; i < ARRAY_SIZE(mad_audio_mux_text); i++)
		if (!strncmp(kcontrol->id.name, mad_audio_mux_text[i],
			    strlen(mad_audio_mux_text[i])))
			break;

	if (i-- == ARRAY_SIZE(mad_audio_mux_text)) {
		WARN(1, "Invalid id name %s\n", kcontrol->id.name);
		return -EINVAL;
	}

	/*Check for Tertiary TX port*/
	if (!strcmp(kcontrol->id.name, mad_audio_mux_text[7])) {
		ucontrol->value.integer.value[0] = MADSWAUDIO;
		return 0;
	}

	port_id = i * 2 + 1 + SLIMBUS_0_RX;
	mad_type = afe_port_get_mad_type(port_id);
	pr_debug("%s: port_id 0x%x, mad_type %d\n", __func__, port_id,
		 mad_type);
	switch (mad_type) {
	case MAD_HW_NONE:
		ucontrol->value.integer.value[0] = MADNONE;
		break;
	case MAD_HW_AUDIO:
		ucontrol->value.integer.value[0] = MADAUDIO;
		break;
	case MAD_HW_BEACON:
		ucontrol->value.integer.value[0] = MADBEACON;
		break;
	case MAD_HW_ULTRASOUND:
		ucontrol->value.integer.value[0] = MADULTRASOUND;
		break;
	case MAD_SW_AUDIO:
		ucontrol->value.integer.value[0] = MADSWAUDIO;
	break;
	default:
		WARN(1, "Unknown\n");
		return -EINVAL;
	}
	return 0;
}

static int msm_routing_lsm_func_put(struct snd_kcontrol *kcontrol,
				    struct snd_ctl_elem_value *ucontrol)
{
	int i;
	u16 port_id;
	enum afe_mad_type mad_type;

	pr_debug("%s: enter\n", __func__);
	for (i = 0; i < ARRAY_SIZE(mad_audio_mux_text); i++)
		if (!strncmp(kcontrol->id.name, mad_audio_mux_text[i],
			    strlen(mad_audio_mux_text[i])))
			break;

	if (i-- == ARRAY_SIZE(mad_audio_mux_text)) {
		WARN(1, "Invalid id name %s\n", kcontrol->id.name);
		return -EINVAL;
	}

	port_id = i * 2 + 1 + SLIMBUS_0_RX;
	switch (ucontrol->value.integer.value[0]) {
	case MADNONE:
		mad_type = MAD_HW_NONE;
		break;
	case MADAUDIO:
		mad_type = MAD_HW_AUDIO;
		break;
	case MADBEACON:
		mad_type = MAD_HW_BEACON;
		break;
	case MADULTRASOUND:
		mad_type = MAD_HW_ULTRASOUND;
		break;
	case MADSWAUDIO:
		mad_type = MAD_SW_AUDIO;
		break;
	default:
		WARN(1, "Unknown\n");
		return -EINVAL;
	}

	/*Check for Tertiary TX port*/
	if (!strcmp(kcontrol->id.name, mad_audio_mux_text[7])) {
		port_id = AFE_PORT_ID_TERTIARY_MI2S_TX;
		mad_type = MAD_SW_AUDIO;
	}

	pr_debug("%s: port_id 0x%x, mad_type %d\n", __func__, port_id,
		 mad_type);
	return afe_port_set_mad_type(port_id, mad_type);
}

static int msm_routing_slim_0_rx_aanc_mux_get(struct snd_kcontrol *kcontrol,
	struct snd_ctl_elem_value *ucontrol)
{

	mutex_lock(&routing_lock);
	ucontrol->value.integer.value[0] = slim0_rx_aanc_fb_port;
	mutex_unlock(&routing_lock);
	pr_debug("%s: AANC Mux Port %ld\n", __func__,
		ucontrol->value.integer.value[0]);
	return 0;
};

static int msm_routing_slim_0_rx_aanc_mux_put(struct snd_kcontrol *kcontrol,
	struct snd_ctl_elem_value *ucontrol)
{
	struct aanc_data aanc_info;

	mutex_lock(&routing_lock);
	memset(&aanc_info, 0x00, sizeof(aanc_info));
	pr_debug("%s: AANC Mux Port %ld\n", __func__,
		ucontrol->value.integer.value[0]);
	slim0_rx_aanc_fb_port = ucontrol->value.integer.value[0];
	if (ucontrol->value.integer.value[0] == 0) {
		aanc_info.aanc_active = false;
		aanc_info.aanc_tx_port = 0;
		aanc_info.aanc_rx_port = 0;
	} else {
		aanc_info.aanc_active = true;
		aanc_info.aanc_rx_port = SLIMBUS_0_RX;
		aanc_info.aanc_tx_port =
			(SLIMBUS_0_RX - 1 + (slim0_rx_aanc_fb_port * 2));
	}
	afe_set_aanc_info(&aanc_info);
	mutex_unlock(&routing_lock);
	return 0;
};
static int msm_routing_get_port_mixer(struct snd_kcontrol *kcontrol,
				struct snd_ctl_elem_value *ucontrol)
{
	struct soc_mixer_control *mc =
	(struct soc_mixer_control *)kcontrol->private_value;

	if (test_bit(mc->shift,
		(unsigned long *)&msm_bedais[mc->reg].port_sessions))
		ucontrol->value.integer.value[0] = 1;
	else
		ucontrol->value.integer.value[0] = 0;

	pr_debug("%s: reg %x shift %x val %ld\n", __func__, mc->reg, mc->shift,
	ucontrol->value.integer.value[0]);

	return 0;
}

static int msm_routing_put_port_mixer(struct snd_kcontrol *kcontrol,
				struct snd_ctl_elem_value *ucontrol)
{
	struct soc_mixer_control *mc =
		(struct soc_mixer_control *)kcontrol->private_value;

	pr_debug("%s: reg 0x%x shift 0x%x val %ld\n", __func__, mc->reg,
		mc->shift, ucontrol->value.integer.value[0]);

	if (ucontrol->value.integer.value[0]) {
		afe_loopback(1, msm_bedais[mc->reg].port_id,
			    msm_bedais[mc->shift].port_id);
		set_bit(mc->shift,
		(unsigned long *)&msm_bedais[mc->reg].port_sessions);
	} else {
		afe_loopback(0, msm_bedais[mc->reg].port_id,
			    msm_bedais[mc->shift].port_id);
		clear_bit(mc->shift,
		(unsigned long *)&msm_bedais[mc->reg].port_sessions);
	}

	return 1;
}

static int msm_routing_ec_ref_rx_get(struct snd_kcontrol *kcontrol,
				struct snd_ctl_elem_value *ucontrol)
{
	pr_debug("%s: ec_ref_rx  = %d", __func__, msm_route_ec_ref_rx);
	mutex_lock(&routing_lock);
	ucontrol->value.integer.value[0] = msm_route_ec_ref_rx;
	mutex_unlock(&routing_lock);
	return 0;
}

static int msm_routing_ec_ref_rx_put(struct snd_kcontrol *kcontrol,
				struct snd_ctl_elem_value *ucontrol)
{
	int ec_ref_port_id;
	struct snd_soc_dapm_widget_list *wlist = snd_kcontrol_chip(kcontrol);
	struct snd_soc_dapm_widget *widget = wlist->widgets[0];
	int mux = ucontrol->value.enumerated.item[0];
	struct soc_enum *e = (struct soc_enum *)kcontrol->private_value;

	mutex_lock(&routing_lock);
	switch (ucontrol->value.integer.value[0]) {
	case 0:
		msm_route_ec_ref_rx = 0;
		ec_ref_port_id = AFE_PORT_INVALID;
		break;
	case 1:
		msm_route_ec_ref_rx = 1;
		ec_ref_port_id = SLIMBUS_0_RX;
		break;
	case 2:
		msm_route_ec_ref_rx = 2;
		ec_ref_port_id = AFE_PORT_ID_PRIMARY_MI2S_RX;
		break;
	case 3:
		msm_route_ec_ref_rx = 3;
		ec_ref_port_id = AFE_PORT_ID_PRIMARY_MI2S_TX;
		break;
	case 4:
		msm_route_ec_ref_rx = 4;
		ec_ref_port_id = AFE_PORT_ID_SECONDARY_MI2S_TX;
		break;
	case 5:
		msm_route_ec_ref_rx = 5;
		ec_ref_port_id = AFE_PORT_ID_TERTIARY_MI2S_TX;
		break;
	case 6:
		msm_route_ec_ref_rx = 6;
		ec_ref_port_id = AFE_PORT_ID_QUATERNARY_MI2S_TX;
		break;
	case 7:
		msm_route_ec_ref_rx = 7;
		ec_ref_port_id = AFE_PORT_ID_SECONDARY_MI2S_RX;
		break;
	default:
		msm_route_ec_ref_rx = 0; /* NONE */
		pr_err("%s EC ref rx %ld not valid\n",
			__func__, ucontrol->value.integer.value[0]);
		ec_ref_port_id = AFE_PORT_INVALID;
		break;
	}
	adm_ec_ref_rx_id(ec_ref_port_id);
	pr_debug("%s: msm_route_ec_ref_rx = %d\n",
	    __func__, msm_route_ec_ref_rx);
	mutex_unlock(&routing_lock);
	snd_soc_dapm_mux_update_power(widget, kcontrol, mux, e);
	return 0;
}

static const char *const ec_ref_rx[] = { "None", "SLIM_RX", "I2S_RX",
	"PRI_MI2S_TX", "SEC_MI2S_TX",
	"TERT_MI2S_TX", "QUAT_MI2S_TX", "SEC_I2S_RX", "PROXY_RX"};
static const struct soc_enum msm_route_ec_ref_rx_enum[] = {
	SOC_ENUM_SINGLE_EXT(9, ec_ref_rx),
};

static const struct snd_kcontrol_new ext_ec_ref_mux_ul1 =
	SOC_DAPM_ENUM_EXT("AUDIO_REF_EC_UL1 MUX Mux",
		msm_route_ec_ref_rx_enum[0],
		msm_routing_ec_ref_rx_get, msm_routing_ec_ref_rx_put);

static const struct snd_kcontrol_new ext_ec_ref_mux_ul2 =
	SOC_DAPM_ENUM_EXT("AUDIO_REF_EC_UL2 MUX Mux",
		msm_route_ec_ref_rx_enum[0],
		msm_routing_ec_ref_rx_get, msm_routing_ec_ref_rx_put);

static const struct snd_kcontrol_new ext_ec_ref_mux_ul4 =
	SOC_DAPM_ENUM_EXT("AUDIO_REF_EC_UL4 MUX Mux",
		msm_route_ec_ref_rx_enum[0],
		msm_routing_ec_ref_rx_get, msm_routing_ec_ref_rx_put);

static const struct snd_kcontrol_new ext_ec_ref_mux_ul5 =
	SOC_DAPM_ENUM_EXT("AUDIO_REF_EC_UL5 MUX Mux",
		msm_route_ec_ref_rx_enum[0],
		msm_routing_ec_ref_rx_get, msm_routing_ec_ref_rx_put);

static const struct snd_kcontrol_new ext_ec_ref_mux_ul6 =
	SOC_DAPM_ENUM_EXT("AUDIO_REF_EC_UL6 MUX Mux",
		msm_route_ec_ref_rx_enum[0],
		msm_routing_ec_ref_rx_get, msm_routing_ec_ref_rx_put);

static const struct snd_kcontrol_new ext_ec_ref_mux_ul8 =
	SOC_DAPM_ENUM_EXT("AUDIO_REF_EC_UL8 MUX Mux",
		msm_route_ec_ref_rx_enum[0],
		msm_routing_ec_ref_rx_get, msm_routing_ec_ref_rx_put);

static const struct snd_kcontrol_new ext_ec_ref_mux_ul9 =
	SOC_DAPM_ENUM_EXT("AUDIO_REF_EC_UL9 MUX Mux",
		msm_route_ec_ref_rx_enum[0],
		msm_routing_ec_ref_rx_get, msm_routing_ec_ref_rx_put);

static int msm_routing_ext_ec_get(struct snd_kcontrol *kcontrol,
				  struct snd_ctl_elem_value *ucontrol)
{
	pr_debug("%s: ext_ec_ref_rx  = %x\n", __func__, msm_route_ext_ec_ref);

	mutex_lock(&routing_lock);
	ucontrol->value.integer.value[0] = msm_route_ext_ec_ref;
	mutex_unlock(&routing_lock);
	return 0;
}

static int msm_routing_ext_ec_put(struct snd_kcontrol *kcontrol,
				  struct snd_ctl_elem_value *ucontrol)
{
	struct snd_soc_dapm_widget_list *wlist = snd_kcontrol_chip(kcontrol);
	struct snd_soc_dapm_widget *widget = wlist->widgets[0];
	int mux = ucontrol->value.enumerated.item[0];
	struct soc_enum *e = (struct soc_enum *)kcontrol->private_value;
	int ret = 0;
	bool state = false;

	pr_debug("%s: msm_route_ec_ref_rx = %d value = %ld\n",
		 __func__, msm_route_ext_ec_ref,
		 ucontrol->value.integer.value[0]);

	mutex_lock(&routing_lock);
	switch (ucontrol->value.integer.value[0]) {
	case EC_PORT_ID_PRIMARY_MI2S_TX:
		msm_route_ext_ec_ref = AFE_PORT_ID_PRIMARY_MI2S_TX;
		state = true;
		break;
	case EC_PORT_ID_SECONDARY_MI2S_TX:
		msm_route_ext_ec_ref = AFE_PORT_ID_SECONDARY_MI2S_TX;
		state = true;
		break;
	case EC_PORT_ID_TERTIARY_MI2S_TX:
		msm_route_ext_ec_ref = AFE_PORT_ID_TERTIARY_MI2S_TX;
		state = true;
		break;
	case EC_PORT_ID_QUATERNARY_MI2S_TX:
		msm_route_ext_ec_ref = AFE_PORT_ID_QUATERNARY_MI2S_TX;
		state = true;
		break;
	default:
		msm_route_ext_ec_ref = AFE_PORT_INVALID;
		break;
	}
	if (!voc_set_ext_ec_ref(msm_route_ext_ec_ref, state)) {
		mutex_unlock(&routing_lock);
		snd_soc_dapm_mux_update_power(widget, kcontrol, mux, e);
	} else {
		ret = -EINVAL;
		mutex_unlock(&routing_lock);
	}
	return ret;
}

static const char * const ext_ec_ref_rx[] = {"NONE", "PRI_MI2S_TX",
					     "SEC_MI2S_TX", "TERT_MI2S_TX",
					     "QUAT_MI2S_TX"};

static const struct soc_enum msm_route_ext_ec_ref_rx_enum[] = {
	SOC_ENUM_SINGLE_EXT(5, ext_ec_ref_rx),
};

static const struct snd_kcontrol_new voc_ext_ec_mux =
	SOC_DAPM_ENUM_EXT("VOC_EXT_EC MUX Mux", msm_route_ext_ec_ref_rx_enum[0],
			  msm_routing_ext_ec_get, msm_routing_ext_ec_put);


static const struct snd_kcontrol_new pri_i2s_rx_mixer_controls[] = {
	SOC_SINGLE_EXT("MultiMedia1", MSM_BACKEND_DAI_PRI_I2S_RX ,
	MSM_FRONTEND_DAI_MULTIMEDIA1, 1, 0, msm_routing_get_audio_mixer,
	msm_routing_put_audio_mixer),
	SOC_SINGLE_EXT("MultiMedia2", MSM_BACKEND_DAI_PRI_I2S_RX,
	MSM_FRONTEND_DAI_MULTIMEDIA2, 1, 0, msm_routing_get_audio_mixer,
	msm_routing_put_audio_mixer),
	SOC_SINGLE_EXT("MultiMedia3", MSM_BACKEND_DAI_PRI_I2S_RX,
	MSM_FRONTEND_DAI_MULTIMEDIA3, 1, 0, msm_routing_get_audio_mixer,
	msm_routing_put_audio_mixer),
	SOC_SINGLE_EXT("MultiMedia4", MSM_BACKEND_DAI_PRI_I2S_RX,
	MSM_FRONTEND_DAI_MULTIMEDIA4, 1, 0, msm_routing_get_audio_mixer,
	msm_routing_put_audio_mixer),
	SOC_SINGLE_EXT("MultiMedia5", MSM_BACKEND_DAI_PRI_I2S_RX,
	MSM_FRONTEND_DAI_MULTIMEDIA5, 1, 0, msm_routing_get_audio_mixer,
	msm_routing_put_audio_mixer),
	SOC_SINGLE_EXT("MultiMedia6", MSM_BACKEND_DAI_PRI_I2S_RX,
	MSM_FRONTEND_DAI_MULTIMEDIA6, 1, 0, msm_routing_get_audio_mixer,
	msm_routing_put_audio_mixer),
	SOC_SINGLE_EXT("MultiMedia7", MSM_BACKEND_DAI_PRI_I2S_RX,
	MSM_FRONTEND_DAI_MULTIMEDIA7, 1, 0, msm_routing_get_audio_mixer,
	msm_routing_put_audio_mixer),
	SOC_SINGLE_EXT("MultiMedia8", MSM_BACKEND_DAI_PRI_I2S_RX,
	MSM_FRONTEND_DAI_MULTIMEDIA8, 1, 0, msm_routing_get_audio_mixer,
	msm_routing_put_audio_mixer),
	SOC_SINGLE_EXT("MultiMedia9", MSM_BACKEND_DAI_PRI_I2S_RX,
	MSM_FRONTEND_DAI_MULTIMEDIA9, 1, 0, msm_routing_get_audio_mixer,
	msm_routing_put_audio_mixer),
	SOC_SINGLE_EXT("MultiMedia10", MSM_BACKEND_DAI_PRI_I2S_RX,
	MSM_FRONTEND_DAI_MULTIMEDIA10, 1, 0, msm_routing_get_audio_mixer,
	msm_routing_put_audio_mixer),
	SOC_SINGLE_EXT("MultiMedia11", MSM_BACKEND_DAI_PRI_I2S_RX,
	MSM_FRONTEND_DAI_MULTIMEDIA11, 1, 0, msm_routing_get_audio_mixer,
	msm_routing_put_audio_mixer),
	SOC_SINGLE_EXT("MultiMedia12", MSM_BACKEND_DAI_PRI_I2S_RX,
	MSM_FRONTEND_DAI_MULTIMEDIA12, 1, 0, msm_routing_get_audio_mixer,
	msm_routing_put_audio_mixer),
	SOC_SINGLE_EXT("MultiMedia13", MSM_BACKEND_DAI_PRI_I2S_RX,
	MSM_FRONTEND_DAI_MULTIMEDIA13, 1, 0, msm_routing_get_audio_mixer,
	msm_routing_put_audio_mixer),
	SOC_SINGLE_EXT("MultiMedia14", MSM_BACKEND_DAI_PRI_I2S_RX,
	MSM_FRONTEND_DAI_MULTIMEDIA14, 1, 0, msm_routing_get_audio_mixer,
	msm_routing_put_audio_mixer),
	SOC_SINGLE_EXT("MultiMedia15", MSM_BACKEND_DAI_PRI_I2S_RX,
	MSM_FRONTEND_DAI_MULTIMEDIA15, 1, 0, msm_routing_get_audio_mixer,
	msm_routing_put_audio_mixer),
	SOC_SINGLE_EXT("MultiMedia16", MSM_BACKEND_DAI_PRI_I2S_RX,
	MSM_FRONTEND_DAI_MULTIMEDIA16, 1, 0, msm_routing_get_audio_mixer,
	msm_routing_put_audio_mixer),
};

static const struct snd_kcontrol_new sec_i2s_rx_mixer_controls[] = {
	SOC_SINGLE_EXT("MultiMedia1", MSM_BACKEND_DAI_SEC_I2S_RX ,
	MSM_FRONTEND_DAI_MULTIMEDIA1, 1, 0, msm_routing_get_audio_mixer,
	msm_routing_put_audio_mixer),
	SOC_SINGLE_EXT("MultiMedia2", MSM_BACKEND_DAI_SEC_I2S_RX,
	MSM_FRONTEND_DAI_MULTIMEDIA2, 1, 0, msm_routing_get_audio_mixer,
	msm_routing_put_audio_mixer),
	SOC_SINGLE_EXT("MultiMedia3", MSM_BACKEND_DAI_SEC_I2S_RX,
	MSM_FRONTEND_DAI_MULTIMEDIA3, 1, 0, msm_routing_get_audio_mixer,
	msm_routing_put_audio_mixer),
	SOC_SINGLE_EXT("MultiMedia4", MSM_BACKEND_DAI_SEC_I2S_RX,
	MSM_FRONTEND_DAI_MULTIMEDIA4, 1, 0, msm_routing_get_audio_mixer,
	msm_routing_put_audio_mixer),
	SOC_SINGLE_EXT("MultiMedia5", MSM_BACKEND_DAI_SEC_I2S_RX,
	MSM_FRONTEND_DAI_MULTIMEDIA5, 1, 0, msm_routing_get_audio_mixer,
	msm_routing_put_audio_mixer),
	SOC_SINGLE_EXT("MultiMedia6", MSM_BACKEND_DAI_SEC_I2S_RX,
	MSM_FRONTEND_DAI_MULTIMEDIA6, 1, 0, msm_routing_get_audio_mixer,
	msm_routing_put_audio_mixer),
	SOC_SINGLE_EXT("MultiMedia7", MSM_BACKEND_DAI_SEC_I2S_RX,
	MSM_FRONTEND_DAI_MULTIMEDIA7, 1, 0, msm_routing_get_audio_mixer,
	msm_routing_put_audio_mixer),
	SOC_SINGLE_EXT("MultiMedia8", MSM_BACKEND_DAI_SEC_I2S_RX,
	MSM_FRONTEND_DAI_MULTIMEDIA8, 1, 0, msm_routing_get_audio_mixer,
	msm_routing_put_audio_mixer),
	SOC_SINGLE_EXT("MultiMedia9", MSM_BACKEND_DAI_SEC_I2S_RX,
	MSM_FRONTEND_DAI_MULTIMEDIA9, 1, 0, msm_routing_get_audio_mixer,
	msm_routing_put_audio_mixer),
	SOC_SINGLE_EXT("MultiMedia10", MSM_BACKEND_DAI_SEC_I2S_RX,
	MSM_FRONTEND_DAI_MULTIMEDIA10, 1, 0, msm_routing_get_audio_mixer,
	msm_routing_put_audio_mixer),
	SOC_SINGLE_EXT("MultiMedia11", MSM_BACKEND_DAI_SEC_I2S_RX,
	MSM_FRONTEND_DAI_MULTIMEDIA11, 1, 0, msm_routing_get_audio_mixer,
	msm_routing_put_audio_mixer),
	SOC_SINGLE_EXT("MultiMedia12", MSM_BACKEND_DAI_SEC_I2S_RX,
	MSM_FRONTEND_DAI_MULTIMEDIA12, 1, 0, msm_routing_get_audio_mixer,
	msm_routing_put_audio_mixer),
	SOC_SINGLE_EXT("MultiMedia13", MSM_BACKEND_DAI_SEC_I2S_RX,
	MSM_FRONTEND_DAI_MULTIMEDIA13, 1, 0, msm_routing_get_audio_mixer,
	msm_routing_put_audio_mixer),
	SOC_SINGLE_EXT("MultiMedia14", MSM_BACKEND_DAI_SEC_I2S_RX,
	MSM_FRONTEND_DAI_MULTIMEDIA14, 1, 0, msm_routing_get_audio_mixer,
	msm_routing_put_audio_mixer),
	SOC_SINGLE_EXT("MultiMedia15", MSM_BACKEND_DAI_SEC_I2S_RX,
	MSM_FRONTEND_DAI_MULTIMEDIA15, 1, 0, msm_routing_get_audio_mixer,
	msm_routing_put_audio_mixer),
	SOC_SINGLE_EXT("MultiMedia16", MSM_BACKEND_DAI_SEC_I2S_RX,
	MSM_FRONTEND_DAI_MULTIMEDIA16, 1, 0, msm_routing_get_audio_mixer,
	msm_routing_put_audio_mixer),
};

static const struct snd_kcontrol_new spdif_rx_mixer_controls[] = {
	SOC_SINGLE_EXT("MultiMedia1", MSM_BACKEND_DAI_SPDIF_RX ,
	MSM_FRONTEND_DAI_MULTIMEDIA1, 1, 0, msm_routing_get_audio_mixer,
	msm_routing_put_audio_mixer),
	SOC_SINGLE_EXT("MultiMedia2", MSM_BACKEND_DAI_SPDIF_RX,
	MSM_FRONTEND_DAI_MULTIMEDIA2, 1, 0, msm_routing_get_audio_mixer,
	msm_routing_put_audio_mixer),
	SOC_SINGLE_EXT("MultiMedia3", MSM_BACKEND_DAI_SPDIF_RX,
	MSM_FRONTEND_DAI_MULTIMEDIA3, 1, 0, msm_routing_get_audio_mixer,
	msm_routing_put_audio_mixer),
	SOC_SINGLE_EXT("MultiMedia4", MSM_BACKEND_DAI_SPDIF_RX,
	MSM_FRONTEND_DAI_MULTIMEDIA4, 1, 0, msm_routing_get_audio_mixer,
	msm_routing_put_audio_mixer),
	SOC_SINGLE_EXT("MultiMedia5", MSM_BACKEND_DAI_SPDIF_RX,
	MSM_FRONTEND_DAI_MULTIMEDIA5, 1, 0, msm_routing_get_audio_mixer,
	msm_routing_put_audio_mixer),
	SOC_SINGLE_EXT("MultiMedia6", MSM_BACKEND_DAI_SPDIF_RX,
	MSM_FRONTEND_DAI_MULTIMEDIA6, 1, 0, msm_routing_get_audio_mixer,
	msm_routing_put_audio_mixer),
	SOC_SINGLE_EXT("MultiMedia7", MSM_BACKEND_DAI_SPDIF_RX,
	MSM_FRONTEND_DAI_MULTIMEDIA7, 1, 0, msm_routing_get_audio_mixer,
	msm_routing_put_audio_mixer),
	SOC_SINGLE_EXT("MultiMedia8", MSM_BACKEND_DAI_SPDIF_RX,
	MSM_FRONTEND_DAI_MULTIMEDIA8, 1, 0, msm_routing_get_audio_mixer,
	msm_routing_put_audio_mixer),
	SOC_SINGLE_EXT("MultiMedia9", MSM_BACKEND_DAI_SPDIF_RX,
	MSM_FRONTEND_DAI_MULTIMEDIA9, 1, 0, msm_routing_get_audio_mixer,
	msm_routing_put_audio_mixer),
	SOC_SINGLE_EXT("MultiMedia10", MSM_BACKEND_DAI_SPDIF_RX,
	MSM_FRONTEND_DAI_MULTIMEDIA10, 1, 0, msm_routing_get_audio_mixer,
	msm_routing_put_audio_mixer),
	SOC_SINGLE_EXT("MultiMedia11", MSM_BACKEND_DAI_SPDIF_RX,
	MSM_FRONTEND_DAI_MULTIMEDIA11, 1, 0, msm_routing_get_audio_mixer,
	msm_routing_put_audio_mixer),
	SOC_SINGLE_EXT("MultiMedia12", MSM_BACKEND_DAI_SPDIF_RX,
	MSM_FRONTEND_DAI_MULTIMEDIA12, 1, 0, msm_routing_get_audio_mixer,
	msm_routing_put_audio_mixer),
	SOC_SINGLE_EXT("MultiMedia13", MSM_BACKEND_DAI_SPDIF_RX,
	MSM_FRONTEND_DAI_MULTIMEDIA13, 1, 0, msm_routing_get_audio_mixer,
	msm_routing_put_audio_mixer),
	SOC_SINGLE_EXT("MultiMedia14", MSM_BACKEND_DAI_SPDIF_RX,
	MSM_FRONTEND_DAI_MULTIMEDIA14, 1, 0, msm_routing_get_audio_mixer,
	msm_routing_put_audio_mixer),
	SOC_SINGLE_EXT("MultiMedia15", MSM_BACKEND_DAI_SPDIF_RX,
	MSM_FRONTEND_DAI_MULTIMEDIA15, 1, 0, msm_routing_get_audio_mixer,
	msm_routing_put_audio_mixer),
	SOC_SINGLE_EXT("MultiMedia16", MSM_BACKEND_DAI_SPDIF_RX,
	MSM_FRONTEND_DAI_MULTIMEDIA16, 1, 0, msm_routing_get_audio_mixer,
	msm_routing_put_audio_mixer),
};

static const struct snd_kcontrol_new slimbus_rx_mixer_controls[] = {
	SOC_SINGLE_EXT("MultiMedia1", MSM_BACKEND_DAI_SLIMBUS_0_RX ,
	MSM_FRONTEND_DAI_MULTIMEDIA1, 1, 0, msm_routing_get_audio_mixer,
	msm_routing_put_audio_mixer),
	SOC_SINGLE_EXT("MultiMedia2", MSM_BACKEND_DAI_SLIMBUS_0_RX,
	MSM_FRONTEND_DAI_MULTIMEDIA2, 1, 0, msm_routing_get_audio_mixer,
	msm_routing_put_audio_mixer),
	SOC_SINGLE_EXT("MultiMedia3", MSM_BACKEND_DAI_SLIMBUS_0_RX,
	MSM_FRONTEND_DAI_MULTIMEDIA3, 1, 0, msm_routing_get_audio_mixer,
	msm_routing_put_audio_mixer),
	SOC_SINGLE_EXT("MultiMedia4", MSM_BACKEND_DAI_SLIMBUS_0_RX,
	MSM_FRONTEND_DAI_MULTIMEDIA4, 1, 0, msm_routing_get_audio_mixer,
	msm_routing_put_audio_mixer),
	SOC_SINGLE_EXT("MultiMedia5", MSM_BACKEND_DAI_SLIMBUS_0_RX,
	MSM_FRONTEND_DAI_MULTIMEDIA5, 1, 0, msm_routing_get_audio_mixer,
	msm_routing_put_audio_mixer),
	SOC_SINGLE_EXT("MultiMedia6", MSM_BACKEND_DAI_SLIMBUS_0_RX,
	MSM_FRONTEND_DAI_MULTIMEDIA6, 1, 0, msm_routing_get_audio_mixer,
	msm_routing_put_audio_mixer),
	SOC_SINGLE_EXT("MultiMedia7", MSM_BACKEND_DAI_SLIMBUS_0_RX,
	MSM_FRONTEND_DAI_MULTIMEDIA7, 1, 0, msm_routing_get_audio_mixer,
	msm_routing_put_audio_mixer),
	SOC_SINGLE_EXT("MultiMedia8", MSM_BACKEND_DAI_SLIMBUS_0_RX,
	MSM_FRONTEND_DAI_MULTIMEDIA8, 1, 0, msm_routing_get_audio_mixer,
	msm_routing_put_audio_mixer),
	SOC_SINGLE_EXT("MultiMedia9", MSM_BACKEND_DAI_SLIMBUS_0_RX,
	MSM_FRONTEND_DAI_MULTIMEDIA9, 1, 0, msm_routing_get_audio_mixer,
	msm_routing_put_audio_mixer),
	SOC_SINGLE_EXT("MultiMedia10", MSM_BACKEND_DAI_SLIMBUS_0_RX,
	MSM_FRONTEND_DAI_MULTIMEDIA10, 1, 0, msm_routing_get_audio_mixer,
	msm_routing_put_audio_mixer),
	SOC_SINGLE_EXT("MultiMedia11", MSM_BACKEND_DAI_SLIMBUS_0_RX,
	MSM_FRONTEND_DAI_MULTIMEDIA11, 1, 0, msm_routing_get_audio_mixer,
	msm_routing_put_audio_mixer),
	SOC_SINGLE_EXT("MultiMedia12", MSM_BACKEND_DAI_SLIMBUS_0_RX,
	MSM_FRONTEND_DAI_MULTIMEDIA12, 1, 0, msm_routing_get_audio_mixer,
	msm_routing_put_audio_mixer),
	SOC_SINGLE_EXT("MultiMedia13", MSM_BACKEND_DAI_SLIMBUS_0_RX,
	MSM_FRONTEND_DAI_MULTIMEDIA13, 1, 0, msm_routing_get_audio_mixer,
	msm_routing_put_audio_mixer),
	SOC_SINGLE_EXT("MultiMedia14", MSM_BACKEND_DAI_SLIMBUS_0_RX,
	MSM_FRONTEND_DAI_MULTIMEDIA14, 1, 0, msm_routing_get_audio_mixer,
	msm_routing_put_audio_mixer),
	SOC_SINGLE_EXT("MultiMedia15", MSM_BACKEND_DAI_SLIMBUS_0_RX,
	MSM_FRONTEND_DAI_MULTIMEDIA15, 1, 0, msm_routing_get_audio_mixer,
	msm_routing_put_audio_mixer),
	SOC_SINGLE_EXT("MultiMedia16", MSM_BACKEND_DAI_SLIMBUS_0_RX,
	MSM_FRONTEND_DAI_MULTIMEDIA16, 1, 0, msm_routing_get_audio_mixer,
	msm_routing_put_audio_mixer),
};

static const struct snd_kcontrol_new mi2s_rx_mixer_controls[] = {
	SOC_SINGLE_EXT("MultiMedia1", MSM_BACKEND_DAI_MI2S_RX ,
	MSM_FRONTEND_DAI_MULTIMEDIA1, 1, 0, msm_routing_get_audio_mixer,
	msm_routing_put_audio_mixer),
	SOC_SINGLE_EXT("MultiMedia2", MSM_BACKEND_DAI_MI2S_RX,
	MSM_FRONTEND_DAI_MULTIMEDIA2, 1, 0, msm_routing_get_audio_mixer,
	msm_routing_put_audio_mixer),
	SOC_SINGLE_EXT("MultiMedia3", MSM_BACKEND_DAI_MI2S_RX,
	MSM_FRONTEND_DAI_MULTIMEDIA3, 1, 0, msm_routing_get_audio_mixer,
	msm_routing_put_audio_mixer),
	SOC_SINGLE_EXT("MultiMedia4", MSM_BACKEND_DAI_MI2S_RX,
	MSM_FRONTEND_DAI_MULTIMEDIA4, 1, 0, msm_routing_get_audio_mixer,
	msm_routing_put_audio_mixer),
	SOC_SINGLE_EXT("MultiMedia5", MSM_BACKEND_DAI_MI2S_RX,
	MSM_FRONTEND_DAI_MULTIMEDIA5, 1, 0, msm_routing_get_audio_mixer,
	msm_routing_put_audio_mixer),
	SOC_SINGLE_EXT("MultiMedia6", MSM_BACKEND_DAI_MI2S_RX,
	MSM_FRONTEND_DAI_MULTIMEDIA6, 1, 0, msm_routing_get_audio_mixer,
	msm_routing_put_audio_mixer),
	SOC_SINGLE_EXT("MultiMedia7", MSM_BACKEND_DAI_MI2S_RX,
	MSM_FRONTEND_DAI_MULTIMEDIA7, 1, 0, msm_routing_get_audio_mixer,
	msm_routing_put_audio_mixer),
	SOC_SINGLE_EXT("MultiMedia8", MSM_BACKEND_DAI_MI2S_RX,
	MSM_FRONTEND_DAI_MULTIMEDIA8, 1, 0, msm_routing_get_audio_mixer,
	msm_routing_put_audio_mixer),
	SOC_SINGLE_EXT("MultiMedia9", MSM_BACKEND_DAI_MI2S_RX,
	MSM_FRONTEND_DAI_MULTIMEDIA9, 1, 0, msm_routing_get_audio_mixer,
	msm_routing_put_audio_mixer),
	SOC_SINGLE_EXT("MultiMedia10", MSM_BACKEND_DAI_MI2S_RX,
	MSM_FRONTEND_DAI_MULTIMEDIA10, 1, 0, msm_routing_get_audio_mixer,
	msm_routing_put_audio_mixer),
	SOC_SINGLE_EXT("MultiMedia11", MSM_BACKEND_DAI_MI2S_RX,
	MSM_FRONTEND_DAI_MULTIMEDIA11, 1, 0, msm_routing_get_audio_mixer,
	msm_routing_put_audio_mixer),
	SOC_SINGLE_EXT("MultiMedia12", MSM_BACKEND_DAI_MI2S_RX,
	MSM_FRONTEND_DAI_MULTIMEDIA12, 1, 0, msm_routing_get_audio_mixer,
	msm_routing_put_audio_mixer),
	SOC_SINGLE_EXT("MultiMedia13", MSM_BACKEND_DAI_MI2S_RX,
	MSM_FRONTEND_DAI_MULTIMEDIA13, 1, 0, msm_routing_get_audio_mixer,
	msm_routing_put_audio_mixer),
	SOC_SINGLE_EXT("MultiMedia14", MSM_BACKEND_DAI_MI2S_RX,
	MSM_FRONTEND_DAI_MULTIMEDIA14, 1, 0, msm_routing_get_audio_mixer,
	msm_routing_put_audio_mixer),
	SOC_SINGLE_EXT("MultiMedia15", MSM_BACKEND_DAI_MI2S_RX,
	MSM_FRONTEND_DAI_MULTIMEDIA15, 1, 0, msm_routing_get_audio_mixer,
	msm_routing_put_audio_mixer),
	SOC_SINGLE_EXT("MultiMedia16", MSM_BACKEND_DAI_MI2S_RX,
	MSM_FRONTEND_DAI_MULTIMEDIA16, 1, 0, msm_routing_get_audio_mixer,
	msm_routing_put_audio_mixer),
};

static const struct snd_kcontrol_new quaternary_mi2s_rx_mixer_controls[] = {
	SOC_SINGLE_EXT("MultiMedia1", MSM_BACKEND_DAI_QUATERNARY_MI2S_RX ,
	MSM_FRONTEND_DAI_MULTIMEDIA1, 1, 0, msm_routing_get_audio_mixer,
	msm_routing_put_audio_mixer),
	SOC_SINGLE_EXT("MultiMedia2", MSM_BACKEND_DAI_QUATERNARY_MI2S_RX,
	MSM_FRONTEND_DAI_MULTIMEDIA2, 1, 0, msm_routing_get_audio_mixer,
	msm_routing_put_audio_mixer),
	SOC_SINGLE_EXT("MultiMedia3", MSM_BACKEND_DAI_QUATERNARY_MI2S_RX,
	MSM_FRONTEND_DAI_MULTIMEDIA3, 1, 0, msm_routing_get_audio_mixer,
	msm_routing_put_audio_mixer),
	SOC_SINGLE_EXT("MultiMedia4", MSM_BACKEND_DAI_QUATERNARY_MI2S_RX,
	MSM_FRONTEND_DAI_MULTIMEDIA4, 1, 0, msm_routing_get_audio_mixer,
	msm_routing_put_audio_mixer),
	SOC_SINGLE_EXT("MultiMedia5", MSM_BACKEND_DAI_QUATERNARY_MI2S_RX,
	MSM_FRONTEND_DAI_MULTIMEDIA5, 1, 0, msm_routing_get_audio_mixer,
	msm_routing_put_audio_mixer),
	SOC_SINGLE_EXT("MultiMedia6", MSM_BACKEND_DAI_QUATERNARY_MI2S_RX,
	MSM_FRONTEND_DAI_MULTIMEDIA6, 1, 0, msm_routing_get_audio_mixer,
	msm_routing_put_audio_mixer),
	SOC_SINGLE_EXT("MultiMedia7", MSM_BACKEND_DAI_QUATERNARY_MI2S_RX,
	MSM_FRONTEND_DAI_MULTIMEDIA7, 1, 0, msm_routing_get_audio_mixer,
	msm_routing_put_audio_mixer),
	SOC_SINGLE_EXT("MultiMedia8", MSM_BACKEND_DAI_QUATERNARY_MI2S_RX,
	MSM_FRONTEND_DAI_MULTIMEDIA8, 1, 0, msm_routing_get_audio_mixer,
	msm_routing_put_audio_mixer),
	SOC_SINGLE_EXT("MultiMedia9", MSM_BACKEND_DAI_QUATERNARY_MI2S_RX,
	MSM_FRONTEND_DAI_MULTIMEDIA9, 1, 0, msm_routing_get_audio_mixer,
	msm_routing_put_audio_mixer),
	SOC_SINGLE_EXT("MultiMedia10", MSM_BACKEND_DAI_QUATERNARY_MI2S_RX,
	MSM_FRONTEND_DAI_MULTIMEDIA10, 1, 0, msm_routing_get_audio_mixer,
	msm_routing_put_audio_mixer),
	SOC_SINGLE_EXT("MultiMedia11", MSM_BACKEND_DAI_QUATERNARY_MI2S_RX,
	MSM_FRONTEND_DAI_MULTIMEDIA11, 1, 0, msm_routing_get_audio_mixer,
	msm_routing_put_audio_mixer),
	SOC_SINGLE_EXT("MultiMedia12", MSM_BACKEND_DAI_QUATERNARY_MI2S_RX,
	MSM_FRONTEND_DAI_MULTIMEDIA12, 1, 0, msm_routing_get_audio_mixer,
	msm_routing_put_audio_mixer),
	SOC_SINGLE_EXT("MultiMedia13", MSM_BACKEND_DAI_QUATERNARY_MI2S_RX,
	MSM_FRONTEND_DAI_MULTIMEDIA13, 1, 0, msm_routing_get_audio_mixer,
	msm_routing_put_audio_mixer),
	SOC_SINGLE_EXT("MultiMedia14", MSM_BACKEND_DAI_QUATERNARY_MI2S_RX,
	MSM_FRONTEND_DAI_MULTIMEDIA14, 1, 0, msm_routing_get_audio_mixer,
	msm_routing_put_audio_mixer),
	SOC_SINGLE_EXT("MultiMedia15", MSM_BACKEND_DAI_QUATERNARY_MI2S_RX,
	MSM_FRONTEND_DAI_MULTIMEDIA15, 1, 0, msm_routing_get_audio_mixer,
	msm_routing_put_audio_mixer),
	SOC_SINGLE_EXT("MultiMedia16", MSM_BACKEND_DAI_QUATERNARY_MI2S_RX,
	MSM_FRONTEND_DAI_MULTIMEDIA16, 1, 0, msm_routing_get_audio_mixer,
	msm_routing_put_audio_mixer),
};

static const struct snd_kcontrol_new tertiary_mi2s_rx_mixer_controls[] = {
	SOC_SINGLE_EXT("MultiMedia1", MSM_BACKEND_DAI_TERTIARY_MI2S_RX ,
	MSM_FRONTEND_DAI_MULTIMEDIA1, 1, 0, msm_routing_get_audio_mixer,
	msm_routing_put_audio_mixer),
	SOC_SINGLE_EXT("MultiMedia2", MSM_BACKEND_DAI_TERTIARY_MI2S_RX,
	MSM_FRONTEND_DAI_MULTIMEDIA2, 1, 0, msm_routing_get_audio_mixer,
	msm_routing_put_audio_mixer),
	SOC_SINGLE_EXT("MultiMedia3", MSM_BACKEND_DAI_TERTIARY_MI2S_RX,
	MSM_FRONTEND_DAI_MULTIMEDIA3, 1, 0, msm_routing_get_audio_mixer,
	msm_routing_put_audio_mixer),
	SOC_SINGLE_EXT("MultiMedia4", MSM_BACKEND_DAI_TERTIARY_MI2S_RX,
	MSM_FRONTEND_DAI_MULTIMEDIA4, 1, 0, msm_routing_get_audio_mixer,
	msm_routing_put_audio_mixer),
	SOC_SINGLE_EXT("MultiMedia6", MSM_BACKEND_DAI_TERTIARY_MI2S_RX,
	MSM_FRONTEND_DAI_MULTIMEDIA6, 1, 0, msm_routing_get_audio_mixer,
	msm_routing_put_audio_mixer),
	SOC_SINGLE_EXT("MultiMedia7", MSM_BACKEND_DAI_TERTIARY_MI2S_RX,
	MSM_FRONTEND_DAI_MULTIMEDIA7, 1, 0, msm_routing_get_audio_mixer,
	msm_routing_put_audio_mixer),
	SOC_SINGLE_EXT("MultiMedia10", MSM_BACKEND_DAI_TERTIARY_MI2S_RX,
	MSM_FRONTEND_DAI_MULTIMEDIA10, 1, 0, msm_routing_get_audio_mixer,
	msm_routing_put_audio_mixer),
	SOC_SINGLE_EXT("MultiMedia11", MSM_BACKEND_DAI_TERTIARY_MI2S_RX,
	MSM_FRONTEND_DAI_MULTIMEDIA11, 1, 0, msm_routing_get_audio_mixer,
	msm_routing_put_audio_mixer),
	SOC_SINGLE_EXT("MultiMedia12", MSM_BACKEND_DAI_TERTIARY_MI2S_RX,
	MSM_FRONTEND_DAI_MULTIMEDIA12, 1, 0, msm_routing_get_audio_mixer,
	msm_routing_put_audio_mixer),
	SOC_SINGLE_EXT("MultiMedia13", MSM_BACKEND_DAI_TERTIARY_MI2S_RX,
	MSM_FRONTEND_DAI_MULTIMEDIA13, 1, 0, msm_routing_get_audio_mixer,
	msm_routing_put_audio_mixer),
	SOC_SINGLE_EXT("MultiMedia14", MSM_BACKEND_DAI_TERTIARY_MI2S_RX,
	MSM_FRONTEND_DAI_MULTIMEDIA14, 1, 0, msm_routing_get_audio_mixer,
	msm_routing_put_audio_mixer),
	SOC_SINGLE_EXT("MultiMedia15", MSM_BACKEND_DAI_TERTIARY_MI2S_RX,
	MSM_FRONTEND_DAI_MULTIMEDIA15, 1, 0, msm_routing_get_audio_mixer,
	msm_routing_put_audio_mixer),
	SOC_SINGLE_EXT("MultiMedia16", MSM_BACKEND_DAI_TERTIARY_MI2S_RX,
	MSM_FRONTEND_DAI_MULTIMEDIA16, 1, 0, msm_routing_get_audio_mixer,
	msm_routing_put_audio_mixer),
};

static const struct snd_kcontrol_new secondary_mi2s_rx2_mixer_controls[] = {
	SOC_SINGLE_EXT("MultiMedia6", MSM_BACKEND_DAI_SECONDARY_MI2S_RX_SD1,
	MSM_FRONTEND_DAI_MULTIMEDIA6, 1, 0, msm_routing_get_audio_mixer,
	msm_routing_put_audio_mixer),
};

static const struct snd_kcontrol_new secondary_mi2s_rx_mixer_controls[] = {
	SOC_SINGLE_EXT("MultiMedia1", MSM_BACKEND_DAI_SECONDARY_MI2S_RX ,
	MSM_FRONTEND_DAI_MULTIMEDIA1, 1, 0, msm_routing_get_audio_mixer,
	msm_routing_put_audio_mixer),
	SOC_SINGLE_EXT("MultiMedia2", MSM_BACKEND_DAI_SECONDARY_MI2S_RX,
	MSM_FRONTEND_DAI_MULTIMEDIA2, 1, 0, msm_routing_get_audio_mixer,
	msm_routing_put_audio_mixer),
	SOC_SINGLE_EXT("MultiMedia3", MSM_BACKEND_DAI_SECONDARY_MI2S_RX,
	MSM_FRONTEND_DAI_MULTIMEDIA3, 1, 0, msm_routing_get_audio_mixer,
	msm_routing_put_audio_mixer),
	SOC_SINGLE_EXT("MultiMedia4", MSM_BACKEND_DAI_SECONDARY_MI2S_RX,
	MSM_FRONTEND_DAI_MULTIMEDIA4, 1, 0, msm_routing_get_audio_mixer,
	msm_routing_put_audio_mixer),
	SOC_SINGLE_EXT("MultiMedia5", MSM_BACKEND_DAI_SECONDARY_MI2S_RX,
	MSM_FRONTEND_DAI_MULTIMEDIA5, 1, 0, msm_routing_get_audio_mixer,
	msm_routing_put_audio_mixer),
	SOC_SINGLE_EXT("MultiMedia6", MSM_BACKEND_DAI_SECONDARY_MI2S_RX,
	MSM_FRONTEND_DAI_MULTIMEDIA6, 1, 0, msm_routing_get_audio_mixer,
	msm_routing_put_audio_mixer),
	SOC_SINGLE_EXT("MultiMedia7", MSM_BACKEND_DAI_SECONDARY_MI2S_RX,
	MSM_FRONTEND_DAI_MULTIMEDIA7, 1, 0, msm_routing_get_audio_mixer,
	msm_routing_put_audio_mixer),
	SOC_SINGLE_EXT("MultiMedia8", MSM_BACKEND_DAI_SECONDARY_MI2S_RX,
	MSM_FRONTEND_DAI_MULTIMEDIA8, 1, 0, msm_routing_get_audio_mixer,
	msm_routing_put_audio_mixer),
	SOC_SINGLE_EXT("MultiMedia9", MSM_BACKEND_DAI_SECONDARY_MI2S_RX,
	MSM_FRONTEND_DAI_MULTIMEDIA9, 1, 0, msm_routing_get_audio_mixer,
	msm_routing_put_audio_mixer),
	SOC_SINGLE_EXT("MultiMedia10", MSM_BACKEND_DAI_SECONDARY_MI2S_RX,
	MSM_FRONTEND_DAI_MULTIMEDIA10, 1, 0, msm_routing_get_audio_mixer,
	msm_routing_put_audio_mixer),
	SOC_SINGLE_EXT("MultiMedia11", MSM_BACKEND_DAI_SECONDARY_MI2S_RX,
	MSM_FRONTEND_DAI_MULTIMEDIA11, 1, 0, msm_routing_get_audio_mixer,
	msm_routing_put_audio_mixer),
	SOC_SINGLE_EXT("MultiMedia12", MSM_BACKEND_DAI_SECONDARY_MI2S_RX,
	MSM_FRONTEND_DAI_MULTIMEDIA12, 1, 0, msm_routing_get_audio_mixer,
	msm_routing_put_audio_mixer),
	SOC_SINGLE_EXT("MultiMedia13", MSM_BACKEND_DAI_SECONDARY_MI2S_RX,
	MSM_FRONTEND_DAI_MULTIMEDIA13, 1, 0, msm_routing_get_audio_mixer,
	msm_routing_put_audio_mixer),
	SOC_SINGLE_EXT("MultiMedia14", MSM_BACKEND_DAI_SECONDARY_MI2S_RX,
	MSM_FRONTEND_DAI_MULTIMEDIA14, 1, 0, msm_routing_get_audio_mixer,
	msm_routing_put_audio_mixer),
	SOC_SINGLE_EXT("MultiMedia15", MSM_BACKEND_DAI_SECONDARY_MI2S_RX,
	MSM_FRONTEND_DAI_MULTIMEDIA15, 1, 0, msm_routing_get_audio_mixer,
	msm_routing_put_audio_mixer),
	SOC_SINGLE_EXT("MultiMedia16", MSM_BACKEND_DAI_SECONDARY_MI2S_RX,
	MSM_FRONTEND_DAI_MULTIMEDIA16, 1, 0, msm_routing_get_audio_mixer,
	msm_routing_put_audio_mixer),
};

static const struct snd_kcontrol_new mi2s_hl_mixer_controls[] = {
	SOC_SINGLE_EXT("PRI_MI2S_TX", MSM_BACKEND_DAI_SECONDARY_MI2S_RX,
	MSM_BACKEND_DAI_PRI_MI2S_TX, 1, 0, msm_routing_get_port_mixer,
	msm_routing_put_port_mixer),
	SOC_SINGLE_EXT("INTERNAL_FM_TX", MSM_BACKEND_DAI_SECONDARY_MI2S_RX,
	MSM_BACKEND_DAI_INT_FM_TX, 1, 0, msm_routing_get_port_mixer,
	msm_routing_put_port_mixer),
};

static const struct snd_kcontrol_new primary_mi2s_rx_mixer_controls[] = {
	SOC_SINGLE_EXT("MultiMedia1", MSM_BACKEND_DAI_PRI_MI2S_RX ,
	MSM_FRONTEND_DAI_MULTIMEDIA1, 1, 0, msm_routing_get_audio_mixer,
	msm_routing_put_audio_mixer),
	SOC_SINGLE_EXT("MultiMedia2", MSM_BACKEND_DAI_PRI_MI2S_RX,
	MSM_FRONTEND_DAI_MULTIMEDIA2, 1, 0, msm_routing_get_audio_mixer,
	msm_routing_put_audio_mixer),
	SOC_SINGLE_EXT("MultiMedia3", MSM_BACKEND_DAI_PRI_MI2S_RX,
	MSM_FRONTEND_DAI_MULTIMEDIA3, 1, 0, msm_routing_get_audio_mixer,
	msm_routing_put_audio_mixer),
	SOC_SINGLE_EXT("MultiMedia4", MSM_BACKEND_DAI_PRI_MI2S_RX,
	MSM_FRONTEND_DAI_MULTIMEDIA4, 1, 0, msm_routing_get_audio_mixer,
	msm_routing_put_audio_mixer),
	SOC_SINGLE_EXT("MultiMedia5", MSM_BACKEND_DAI_PRI_MI2S_RX,
	MSM_FRONTEND_DAI_MULTIMEDIA5, 1, 0, msm_routing_get_audio_mixer,
	msm_routing_put_audio_mixer),
	SOC_SINGLE_EXT("MultiMedia6", MSM_BACKEND_DAI_PRI_MI2S_RX,
	MSM_FRONTEND_DAI_MULTIMEDIA6, 1, 0, msm_routing_get_audio_mixer,
	msm_routing_put_audio_mixer),
	SOC_SINGLE_EXT("MultiMedia7", MSM_BACKEND_DAI_PRI_MI2S_RX,
	MSM_FRONTEND_DAI_MULTIMEDIA7, 1, 0, msm_routing_get_audio_mixer,
	msm_routing_put_audio_mixer),
	SOC_SINGLE_EXT("MultiMedia8", MSM_BACKEND_DAI_PRI_MI2S_RX,
	MSM_FRONTEND_DAI_MULTIMEDIA8, 1, 0, msm_routing_get_audio_mixer,
	msm_routing_put_audio_mixer),
	SOC_SINGLE_EXT("MultiMedia9", MSM_BACKEND_DAI_PRI_MI2S_RX,
	MSM_FRONTEND_DAI_MULTIMEDIA9, 1, 0, msm_routing_get_audio_mixer,
	msm_routing_put_audio_mixer),
	SOC_SINGLE_EXT("MultiMedia10", MSM_BACKEND_DAI_PRI_MI2S_RX,
	MSM_FRONTEND_DAI_MULTIMEDIA10, 1, 0, msm_routing_get_audio_mixer,
	msm_routing_put_audio_mixer),
	SOC_SINGLE_EXT("MultiMedia11", MSM_BACKEND_DAI_PRI_MI2S_RX,
	MSM_FRONTEND_DAI_MULTIMEDIA11, 1, 0, msm_routing_get_audio_mixer,
	msm_routing_put_audio_mixer),
	SOC_SINGLE_EXT("MultiMedia12", MSM_BACKEND_DAI_PRI_MI2S_RX,
	MSM_FRONTEND_DAI_MULTIMEDIA12, 1, 0, msm_routing_get_audio_mixer,
	msm_routing_put_audio_mixer),
	SOC_SINGLE_EXT("MultiMedia13", MSM_BACKEND_DAI_PRI_MI2S_RX,
	MSM_FRONTEND_DAI_MULTIMEDIA13, 1, 0, msm_routing_get_audio_mixer,
	msm_routing_put_audio_mixer),
	SOC_SINGLE_EXT("MultiMedia14", MSM_BACKEND_DAI_PRI_MI2S_RX,
	MSM_FRONTEND_DAI_MULTIMEDIA14, 1, 0, msm_routing_get_audio_mixer,
	msm_routing_put_audio_mixer),
	SOC_SINGLE_EXT("MultiMedia15", MSM_BACKEND_DAI_PRI_MI2S_RX,
	MSM_FRONTEND_DAI_MULTIMEDIA15, 1, 0, msm_routing_get_audio_mixer,
	msm_routing_put_audio_mixer),
	SOC_SINGLE_EXT("MultiMedia16", MSM_BACKEND_DAI_PRI_MI2S_RX,
	MSM_FRONTEND_DAI_MULTIMEDIA16, 1, 0, msm_routing_get_audio_mixer,
	msm_routing_put_audio_mixer),
};

static const struct snd_kcontrol_new hdmi_mixer_controls[] = {
	SOC_SINGLE_EXT("MultiMedia1", MSM_BACKEND_DAI_HDMI_RX,
	MSM_FRONTEND_DAI_MULTIMEDIA1, 1, 0, msm_routing_get_audio_mixer,
	msm_routing_put_audio_mixer),
	SOC_SINGLE_EXT("MultiMedia2", MSM_BACKEND_DAI_HDMI_RX,
	MSM_FRONTEND_DAI_MULTIMEDIA2, 1, 0, msm_routing_get_audio_mixer,
	msm_routing_put_audio_mixer),
	SOC_SINGLE_EXT("MultiMedia3", MSM_BACKEND_DAI_HDMI_RX,
	MSM_FRONTEND_DAI_MULTIMEDIA3, 1, 0, msm_routing_get_audio_mixer,
	msm_routing_put_audio_mixer),
	SOC_SINGLE_EXT("MultiMedia4", MSM_BACKEND_DAI_HDMI_RX,
	MSM_FRONTEND_DAI_MULTIMEDIA4, 1, 0, msm_routing_get_audio_mixer,
	msm_routing_put_audio_mixer),
	SOC_SINGLE_EXT("MultiMedia5", MSM_BACKEND_DAI_HDMI_RX,
	MSM_FRONTEND_DAI_MULTIMEDIA5, 1, 0, msm_routing_get_audio_mixer,
	msm_routing_put_audio_mixer),
	SOC_SINGLE_EXT("MultiMedia6", MSM_BACKEND_DAI_HDMI_RX,
	MSM_FRONTEND_DAI_MULTIMEDIA6, 1, 0, msm_routing_get_audio_mixer,
	msm_routing_put_audio_mixer),
	SOC_SINGLE_EXT("MultiMedia7", MSM_BACKEND_DAI_HDMI_RX,
	MSM_FRONTEND_DAI_MULTIMEDIA7, 1, 0, msm_routing_get_audio_mixer,
	msm_routing_put_audio_mixer),
	SOC_SINGLE_EXT("MultiMedia8", MSM_BACKEND_DAI_HDMI_RX,
	MSM_FRONTEND_DAI_MULTIMEDIA8, 1, 0, msm_routing_get_audio_mixer,
	msm_routing_put_audio_mixer),
	SOC_SINGLE_EXT("MultiMedia9", MSM_BACKEND_DAI_HDMI_RX,
	MSM_FRONTEND_DAI_MULTIMEDIA9, 1, 0, msm_routing_get_audio_mixer,
	msm_routing_put_audio_mixer),
	SOC_SINGLE_EXT("MultiMedia10", MSM_BACKEND_DAI_HDMI_RX,
	MSM_FRONTEND_DAI_MULTIMEDIA10, 1, 0, msm_routing_get_audio_mixer,
	msm_routing_put_audio_mixer),
	SOC_SINGLE_EXT("MultiMedia11", MSM_BACKEND_DAI_HDMI_RX,
	MSM_FRONTEND_DAI_MULTIMEDIA11, 1, 0, msm_routing_get_audio_mixer,
	msm_routing_put_audio_mixer),
	SOC_SINGLE_EXT("MultiMedia12", MSM_BACKEND_DAI_HDMI_RX,
	MSM_FRONTEND_DAI_MULTIMEDIA12, 1, 0, msm_routing_get_audio_mixer,
	msm_routing_put_audio_mixer),
	SOC_SINGLE_EXT("MultiMedia13", MSM_BACKEND_DAI_HDMI_RX,
	MSM_FRONTEND_DAI_MULTIMEDIA13, 1, 0, msm_routing_get_audio_mixer,
	msm_routing_put_audio_mixer),
	SOC_SINGLE_EXT("MultiMedia14", MSM_BACKEND_DAI_HDMI_RX,
	MSM_FRONTEND_DAI_MULTIMEDIA14, 1, 0, msm_routing_get_audio_mixer,
	msm_routing_put_audio_mixer),
	SOC_SINGLE_EXT("MultiMedia15", MSM_BACKEND_DAI_HDMI_RX,
	MSM_FRONTEND_DAI_MULTIMEDIA15, 1, 0, msm_routing_get_audio_mixer,
	msm_routing_put_audio_mixer),
	SOC_SINGLE_EXT("MultiMedia16", MSM_BACKEND_DAI_HDMI_RX,
	MSM_FRONTEND_DAI_MULTIMEDIA16, 1, 0, msm_routing_get_audio_mixer,
	msm_routing_put_audio_mixer),
};
	/* incall music delivery mixer */
static const struct snd_kcontrol_new incall_music_delivery_mixer_controls[] = {
	SOC_SINGLE_EXT("MultiMedia1", MSM_BACKEND_DAI_VOICE_PLAYBACK_TX,
	MSM_FRONTEND_DAI_MULTIMEDIA1, 1, 0, msm_routing_get_audio_mixer,
	msm_routing_put_audio_mixer),
	SOC_SINGLE_EXT("MultiMedia2", MSM_BACKEND_DAI_VOICE_PLAYBACK_TX,
	MSM_FRONTEND_DAI_MULTIMEDIA2, 1, 0, msm_routing_get_audio_mixer,
	msm_routing_put_audio_mixer),
	SOC_SINGLE_EXT("MultiMedia5", MSM_BACKEND_DAI_VOICE_PLAYBACK_TX,
	MSM_FRONTEND_DAI_MULTIMEDIA5, 1, 0, msm_routing_get_audio_mixer,
	msm_routing_put_audio_mixer),
	SOC_SINGLE_EXT("MultiMedia9", MSM_BACKEND_DAI_VOICE_PLAYBACK_TX,
	MSM_FRONTEND_DAI_MULTIMEDIA9, 1, 0, msm_routing_get_audio_mixer,
	msm_routing_put_audio_mixer),
};

static const struct snd_kcontrol_new incall_music2_delivery_mixer_controls[] = {
	SOC_SINGLE_EXT("MultiMedia1", MSM_BACKEND_DAI_VOICE2_PLAYBACK_TX,
	MSM_FRONTEND_DAI_MULTIMEDIA1, 1, 0, msm_routing_get_audio_mixer,
	msm_routing_put_audio_mixer),
	SOC_SINGLE_EXT("MultiMedia2", MSM_BACKEND_DAI_VOICE2_PLAYBACK_TX,
	MSM_FRONTEND_DAI_MULTIMEDIA2, 1, 0, msm_routing_get_audio_mixer,
	msm_routing_put_audio_mixer),
	SOC_SINGLE_EXT("MultiMedia5", MSM_BACKEND_DAI_VOICE2_PLAYBACK_TX,
	MSM_FRONTEND_DAI_MULTIMEDIA5, 1, 0, msm_routing_get_audio_mixer,
	msm_routing_put_audio_mixer),
	SOC_SINGLE_EXT("MultiMedia9", MSM_BACKEND_DAI_VOICE2_PLAYBACK_TX,
	MSM_FRONTEND_DAI_MULTIMEDIA9, 1, 0, msm_routing_get_audio_mixer,
	msm_routing_put_audio_mixer),
};

static const struct snd_kcontrol_new slimbus_4_rx_mixer_controls[] = {
	SOC_SINGLE_EXT("MultiMedia1", MSM_BACKEND_DAI_SLIMBUS_4_RX,
	MSM_FRONTEND_DAI_MULTIMEDIA1, 1, 0, msm_routing_get_audio_mixer,
	msm_routing_put_audio_mixer),
	SOC_SINGLE_EXT("MultiMedia2", MSM_BACKEND_DAI_SLIMBUS_4_RX,
	MSM_FRONTEND_DAI_MULTIMEDIA2, 1, 0, msm_routing_get_audio_mixer,
	msm_routing_put_audio_mixer),
	SOC_SINGLE_EXT("MultiMedia5", MSM_BACKEND_DAI_SLIMBUS_4_RX,
	MSM_FRONTEND_DAI_MULTIMEDIA5, 1, 0, msm_routing_get_audio_mixer,
	msm_routing_put_audio_mixer),
	SOC_SINGLE_EXT("MultiMedia9", MSM_BACKEND_DAI_SLIMBUS_4_RX,
	MSM_FRONTEND_DAI_MULTIMEDIA9, 1, 0, msm_routing_get_audio_mixer,
	msm_routing_put_audio_mixer),
};

static const struct snd_kcontrol_new slimbus_6_rx_mixer_controls[] = {
	SOC_SINGLE_EXT("MultiMedia1", MSM_BACKEND_DAI_SLIMBUS_6_RX,
	MSM_FRONTEND_DAI_MULTIMEDIA1, 1, 0, msm_routing_get_audio_mixer,
	msm_routing_put_audio_mixer),
	SOC_SINGLE_EXT("MultiMedia2", MSM_BACKEND_DAI_SLIMBUS_6_RX,
	MSM_FRONTEND_DAI_MULTIMEDIA2, 1, 0, msm_routing_get_audio_mixer,
	msm_routing_put_audio_mixer),
	SOC_SINGLE_EXT("MultiMedia5", MSM_BACKEND_DAI_SLIMBUS_6_RX,
	MSM_FRONTEND_DAI_MULTIMEDIA5, 1, 0, msm_routing_get_audio_mixer,
	msm_routing_put_audio_mixer),
	SOC_SINGLE_EXT("MultiMedia9", MSM_BACKEND_DAI_SLIMBUS_6_RX,
	MSM_FRONTEND_DAI_MULTIMEDIA9, 1, 0, msm_routing_get_audio_mixer,
	msm_routing_put_audio_mixer),
};

static const struct snd_kcontrol_new int_bt_sco_rx_mixer_controls[] = {
	SOC_SINGLE_EXT("MultiMedia1", MSM_BACKEND_DAI_INT_BT_SCO_RX,
	MSM_FRONTEND_DAI_MULTIMEDIA1, 1, 0, msm_routing_get_audio_mixer,
	msm_routing_put_audio_mixer),
	SOC_SINGLE_EXT("MultiMedia2", MSM_BACKEND_DAI_INT_BT_SCO_RX,
	MSM_FRONTEND_DAI_MULTIMEDIA2, 1, 0, msm_routing_get_audio_mixer,
	msm_routing_put_audio_mixer),
	SOC_SINGLE_EXT("MultiMedia3", MSM_BACKEND_DAI_INT_BT_SCO_RX,
	MSM_FRONTEND_DAI_MULTIMEDIA3, 1, 0, msm_routing_get_audio_mixer,
	msm_routing_put_audio_mixer),
	SOC_SINGLE_EXT("MultiMedia4", MSM_BACKEND_DAI_INT_BT_SCO_RX,
	MSM_FRONTEND_DAI_MULTIMEDIA4, 1, 0, msm_routing_get_audio_mixer,
	msm_routing_put_audio_mixer),
	SOC_SINGLE_EXT("MultiMedia5", MSM_BACKEND_DAI_INT_BT_SCO_RX,
	MSM_FRONTEND_DAI_MULTIMEDIA5, 1, 0, msm_routing_get_audio_mixer,
	msm_routing_put_audio_mixer),
	SOC_SINGLE_EXT("MultiMedia6", MSM_BACKEND_DAI_INT_BT_SCO_RX,
	MSM_FRONTEND_DAI_MULTIMEDIA6, 1, 0, msm_routing_get_audio_mixer,
	msm_routing_put_audio_mixer),
	SOC_SINGLE_EXT("MultiMedia7", MSM_BACKEND_DAI_INT_BT_SCO_RX,
	MSM_FRONTEND_DAI_MULTIMEDIA7, 1, 0, msm_routing_get_audio_mixer,
	msm_routing_put_audio_mixer),
	SOC_SINGLE_EXT("MultiMedia8", MSM_BACKEND_DAI_INT_BT_SCO_RX,
	MSM_FRONTEND_DAI_MULTIMEDIA8, 1, 0, msm_routing_get_audio_mixer,
	msm_routing_put_audio_mixer),
	SOC_SINGLE_EXT("MultiMedia9", MSM_BACKEND_DAI_INT_BT_SCO_RX,
	MSM_FRONTEND_DAI_MULTIMEDIA9, 1, 0, msm_routing_get_audio_mixer,
	msm_routing_put_audio_mixer),
	SOC_SINGLE_EXT("MultiMedia10", MSM_BACKEND_DAI_INT_BT_SCO_RX,
	MSM_FRONTEND_DAI_MULTIMEDIA10, 1, 0, msm_routing_get_audio_mixer,
	msm_routing_put_audio_mixer),
	SOC_SINGLE_EXT("MultiMedia11", MSM_BACKEND_DAI_INT_BT_SCO_RX,
	MSM_FRONTEND_DAI_MULTIMEDIA11, 1, 0, msm_routing_get_audio_mixer,
	msm_routing_put_audio_mixer),
	SOC_SINGLE_EXT("MultiMedia12", MSM_BACKEND_DAI_INT_BT_SCO_RX,
	MSM_FRONTEND_DAI_MULTIMEDIA12, 1, 0, msm_routing_get_audio_mixer,
	msm_routing_put_audio_mixer),
	SOC_SINGLE_EXT("MultiMedia13", MSM_BACKEND_DAI_INT_BT_SCO_RX,
	MSM_FRONTEND_DAI_MULTIMEDIA13, 1, 0, msm_routing_get_audio_mixer,
	msm_routing_put_audio_mixer),
	SOC_SINGLE_EXT("MultiMedia14", MSM_BACKEND_DAI_INT_BT_SCO_RX,
	MSM_FRONTEND_DAI_MULTIMEDIA14, 1, 0, msm_routing_get_audio_mixer,
	msm_routing_put_audio_mixer),
	SOC_SINGLE_EXT("MultiMedia15", MSM_BACKEND_DAI_INT_BT_SCO_RX,
	MSM_FRONTEND_DAI_MULTIMEDIA15, 1, 0, msm_routing_get_audio_mixer,
	msm_routing_put_audio_mixer),
	SOC_SINGLE_EXT("MultiMedia16", MSM_BACKEND_DAI_INT_BT_SCO_RX,
	MSM_FRONTEND_DAI_MULTIMEDIA16, 1, 0, msm_routing_get_audio_mixer,
	msm_routing_put_audio_mixer),
};

static const struct snd_kcontrol_new int_fm_rx_mixer_controls[] = {
	SOC_SINGLE_EXT("MultiMedia1", MSM_BACKEND_DAI_INT_FM_RX,
	MSM_FRONTEND_DAI_MULTIMEDIA1, 1, 0, msm_routing_get_audio_mixer,
	msm_routing_put_audio_mixer),
	SOC_SINGLE_EXT("MultiMedia2", MSM_BACKEND_DAI_INT_FM_RX,
	MSM_FRONTEND_DAI_MULTIMEDIA2, 1, 0, msm_routing_get_audio_mixer,
	msm_routing_put_audio_mixer),
	SOC_SINGLE_EXT("MultiMedia3", MSM_BACKEND_DAI_INT_FM_RX,
	MSM_FRONTEND_DAI_MULTIMEDIA3, 1, 0, msm_routing_get_audio_mixer,
	msm_routing_put_audio_mixer),
	SOC_SINGLE_EXT("MultiMedia4", MSM_BACKEND_DAI_INT_FM_RX,
	MSM_FRONTEND_DAI_MULTIMEDIA4, 1, 0, msm_routing_get_audio_mixer,
	msm_routing_put_audio_mixer),
	SOC_SINGLE_EXT("MultiMedia5", MSM_BACKEND_DAI_INT_FM_RX,
	MSM_FRONTEND_DAI_MULTIMEDIA5, 1, 0, msm_routing_get_audio_mixer,
	msm_routing_put_audio_mixer),
	SOC_SINGLE_EXT("MultiMedia6", MSM_BACKEND_DAI_INT_FM_RX,
	MSM_FRONTEND_DAI_MULTIMEDIA6, 1, 0, msm_routing_get_audio_mixer,
	msm_routing_put_audio_mixer),
	SOC_SINGLE_EXT("MultiMedia7", MSM_BACKEND_DAI_INT_FM_RX,
	MSM_FRONTEND_DAI_MULTIMEDIA7, 1, 0, msm_routing_get_audio_mixer,
	msm_routing_put_audio_mixer),
	SOC_SINGLE_EXT("MultiMedia8", MSM_BACKEND_DAI_INT_FM_RX,
	MSM_FRONTEND_DAI_MULTIMEDIA8, 1, 0, msm_routing_get_audio_mixer,
	msm_routing_put_audio_mixer),
	SOC_SINGLE_EXT("MultiMedia9", MSM_BACKEND_DAI_INT_FM_RX,
	MSM_FRONTEND_DAI_MULTIMEDIA9, 1, 0, msm_routing_get_audio_mixer,
	msm_routing_put_audio_mixer),
	SOC_SINGLE_EXT("MultiMedia10", MSM_BACKEND_DAI_INT_FM_RX,
	MSM_FRONTEND_DAI_MULTIMEDIA10, 1, 0, msm_routing_get_audio_mixer,
	msm_routing_put_audio_mixer),
	SOC_SINGLE_EXT("MultiMedia11", MSM_BACKEND_DAI_INT_FM_RX,
	MSM_FRONTEND_DAI_MULTIMEDIA11, 1, 0, msm_routing_get_audio_mixer,
	msm_routing_put_audio_mixer),
	SOC_SINGLE_EXT("MultiMedia12", MSM_BACKEND_DAI_INT_FM_RX,
	MSM_FRONTEND_DAI_MULTIMEDIA12, 1, 0, msm_routing_get_audio_mixer,
	msm_routing_put_audio_mixer),
	SOC_SINGLE_EXT("MultiMedia13", MSM_BACKEND_DAI_INT_FM_RX,
	MSM_FRONTEND_DAI_MULTIMEDIA13, 1, 0, msm_routing_get_audio_mixer,
	msm_routing_put_audio_mixer),
	SOC_SINGLE_EXT("MultiMedia14", MSM_BACKEND_DAI_INT_FM_RX,
	MSM_FRONTEND_DAI_MULTIMEDIA14, 1, 0, msm_routing_get_audio_mixer,
	msm_routing_put_audio_mixer),
	SOC_SINGLE_EXT("MultiMedia15", MSM_BACKEND_DAI_INT_FM_RX,
	MSM_FRONTEND_DAI_MULTIMEDIA15, 1, 0, msm_routing_get_audio_mixer,
	msm_routing_put_audio_mixer),
	SOC_SINGLE_EXT("MultiMedia16", MSM_BACKEND_DAI_INT_FM_RX,
	MSM_FRONTEND_DAI_MULTIMEDIA16, 1, 0, msm_routing_get_audio_mixer,
	msm_routing_put_audio_mixer),
};

static const struct snd_kcontrol_new afe_pcm_rx_mixer_controls[] = {
	SOC_SINGLE_EXT("MultiMedia1", MSM_BACKEND_DAI_AFE_PCM_RX,
	MSM_FRONTEND_DAI_MULTIMEDIA1, 1, 0, msm_routing_get_audio_mixer,
	msm_routing_put_audio_mixer),
	SOC_SINGLE_EXT("MultiMedia2", MSM_BACKEND_DAI_AFE_PCM_RX,
	MSM_FRONTEND_DAI_MULTIMEDIA2, 1, 0, msm_routing_get_audio_mixer,
	msm_routing_put_audio_mixer),
	SOC_SINGLE_EXT("MultiMedia3", MSM_BACKEND_DAI_AFE_PCM_RX,
	MSM_FRONTEND_DAI_MULTIMEDIA3, 1, 0, msm_routing_get_audio_mixer,
	msm_routing_put_audio_mixer),
	SOC_SINGLE_EXT("MultiMedia4", MSM_BACKEND_DAI_AFE_PCM_RX,
	MSM_FRONTEND_DAI_MULTIMEDIA4, 1, 0, msm_routing_get_audio_mixer,
	msm_routing_put_audio_mixer),
	SOC_SINGLE_EXT("MultiMedia5", MSM_BACKEND_DAI_AFE_PCM_RX,
	MSM_FRONTEND_DAI_MULTIMEDIA5, 1, 0, msm_routing_get_audio_mixer,
	msm_routing_put_audio_mixer),
	SOC_SINGLE_EXT("MultiMedia6", MSM_BACKEND_DAI_AFE_PCM_RX,
	MSM_FRONTEND_DAI_MULTIMEDIA6, 1, 0, msm_routing_get_audio_mixer,
	msm_routing_put_audio_mixer),
	SOC_SINGLE_EXT("MultiMedia7", MSM_BACKEND_DAI_AFE_PCM_RX,
	MSM_FRONTEND_DAI_MULTIMEDIA7, 1, 0, msm_routing_get_audio_mixer,
	msm_routing_put_audio_mixer),
	SOC_SINGLE_EXT("MultiMedia8", MSM_BACKEND_DAI_AFE_PCM_RX,
	MSM_FRONTEND_DAI_MULTIMEDIA8, 1, 0, msm_routing_get_audio_mixer,
	msm_routing_put_audio_mixer),
	SOC_SINGLE_EXT("MultiMedia9", MSM_BACKEND_DAI_AFE_PCM_RX,
	MSM_FRONTEND_DAI_MULTIMEDIA9, 1, 0, msm_routing_get_audio_mixer,
	msm_routing_put_audio_mixer),
	SOC_SINGLE_EXT("MultiMedia10", MSM_BACKEND_DAI_AFE_PCM_RX,
	MSM_FRONTEND_DAI_MULTIMEDIA10, 1, 0, msm_routing_get_audio_mixer,
	msm_routing_put_audio_mixer),
	SOC_SINGLE_EXT("MultiMedia11", MSM_BACKEND_DAI_AFE_PCM_RX,
	MSM_FRONTEND_DAI_MULTIMEDIA11, 1, 0, msm_routing_get_audio_mixer,
	msm_routing_put_audio_mixer),
	SOC_SINGLE_EXT("MultiMedia12", MSM_BACKEND_DAI_AFE_PCM_RX,
	MSM_FRONTEND_DAI_MULTIMEDIA12, 1, 0, msm_routing_get_audio_mixer,
	msm_routing_put_audio_mixer),
	SOC_SINGLE_EXT("MultiMedia13", MSM_BACKEND_DAI_AFE_PCM_RX,
	MSM_FRONTEND_DAI_MULTIMEDIA13, 1, 0, msm_routing_get_audio_mixer,
	msm_routing_put_audio_mixer),
	SOC_SINGLE_EXT("MultiMedia14", MSM_BACKEND_DAI_AFE_PCM_RX,
	MSM_FRONTEND_DAI_MULTIMEDIA14, 1, 0, msm_routing_get_audio_mixer,
	msm_routing_put_audio_mixer),
	SOC_SINGLE_EXT("MultiMedia15", MSM_BACKEND_DAI_AFE_PCM_RX,
	MSM_FRONTEND_DAI_MULTIMEDIA15, 1, 0, msm_routing_get_audio_mixer,
	msm_routing_put_audio_mixer),
	SOC_SINGLE_EXT("MultiMedia16", MSM_BACKEND_DAI_AFE_PCM_RX,
	MSM_FRONTEND_DAI_MULTIMEDIA16, 1, 0, msm_routing_get_audio_mixer,
	msm_routing_put_audio_mixer),
};

static const struct snd_kcontrol_new auxpcm_rx_mixer_controls[] = {
	SOC_SINGLE_EXT("MultiMedia1", MSM_BACKEND_DAI_AUXPCM_RX,
	MSM_FRONTEND_DAI_MULTIMEDIA1, 1, 0, msm_routing_get_audio_mixer,
	msm_routing_put_audio_mixer),
	SOC_SINGLE_EXT("MultiMedia2", MSM_BACKEND_DAI_AUXPCM_RX,
	MSM_FRONTEND_DAI_MULTIMEDIA2, 1, 0, msm_routing_get_audio_mixer,
	msm_routing_put_audio_mixer),
	SOC_SINGLE_EXT("MultiMedia3", MSM_BACKEND_DAI_AUXPCM_RX,
	MSM_FRONTEND_DAI_MULTIMEDIA3, 1, 0, msm_routing_get_audio_mixer,
	msm_routing_put_audio_mixer),
	SOC_SINGLE_EXT("MultiMedia4", MSM_BACKEND_DAI_AUXPCM_RX,
	MSM_FRONTEND_DAI_MULTIMEDIA4, 1, 0, msm_routing_get_audio_mixer,
	msm_routing_put_audio_mixer),
	SOC_SINGLE_EXT("MultiMedia5", MSM_BACKEND_DAI_AUXPCM_RX,
	MSM_FRONTEND_DAI_MULTIMEDIA5, 1, 0, msm_routing_get_audio_mixer,
	msm_routing_put_audio_mixer),
	SOC_SINGLE_EXT("MultiMedia6", MSM_BACKEND_DAI_AUXPCM_RX,
	MSM_FRONTEND_DAI_MULTIMEDIA6, 1, 0, msm_routing_get_audio_mixer,
	msm_routing_put_audio_mixer),
	SOC_SINGLE_EXT("MultiMedia7", MSM_BACKEND_DAI_AUXPCM_RX,
	MSM_FRONTEND_DAI_MULTIMEDIA7, 1, 0, msm_routing_get_audio_mixer,
	msm_routing_put_audio_mixer),
	SOC_SINGLE_EXT("MultiMedia8", MSM_BACKEND_DAI_AUXPCM_RX,
	MSM_FRONTEND_DAI_MULTIMEDIA8, 1, 0, msm_routing_get_audio_mixer,
	msm_routing_put_audio_mixer),
	SOC_SINGLE_EXT("MultiMedia9", MSM_BACKEND_DAI_AUXPCM_RX,
	MSM_FRONTEND_DAI_MULTIMEDIA9, 1, 0, msm_routing_get_audio_mixer,
	msm_routing_put_audio_mixer),
	SOC_SINGLE_EXT("MultiMedia10", MSM_BACKEND_DAI_AUXPCM_RX,
	MSM_FRONTEND_DAI_MULTIMEDIA10, 1, 0, msm_routing_get_audio_mixer,
	msm_routing_put_audio_mixer),
	SOC_SINGLE_EXT("MultiMedia11", MSM_BACKEND_DAI_AUXPCM_RX,
	MSM_FRONTEND_DAI_MULTIMEDIA11, 1, 0, msm_routing_get_audio_mixer,
	msm_routing_put_audio_mixer),
	SOC_SINGLE_EXT("MultiMedia12", MSM_BACKEND_DAI_AUXPCM_RX,
	MSM_FRONTEND_DAI_MULTIMEDIA12, 1, 0, msm_routing_get_audio_mixer,
	msm_routing_put_audio_mixer),
	SOC_SINGLE_EXT("MultiMedia13", MSM_BACKEND_DAI_AUXPCM_RX,
	MSM_FRONTEND_DAI_MULTIMEDIA13, 1, 0, msm_routing_get_audio_mixer,
	msm_routing_put_audio_mixer),
	SOC_SINGLE_EXT("MultiMedia14", MSM_BACKEND_DAI_AUXPCM_RX,
	MSM_FRONTEND_DAI_MULTIMEDIA14, 1, 0, msm_routing_get_audio_mixer,
	msm_routing_put_audio_mixer),
	SOC_SINGLE_EXT("MultiMedia15", MSM_BACKEND_DAI_AUXPCM_RX,
	MSM_FRONTEND_DAI_MULTIMEDIA15, 1, 0, msm_routing_get_audio_mixer,
	msm_routing_put_audio_mixer),
	SOC_SINGLE_EXT("MultiMedia16", MSM_BACKEND_DAI_AUXPCM_RX,
	MSM_FRONTEND_DAI_MULTIMEDIA16, 1, 0, msm_routing_get_audio_mixer,
	msm_routing_put_audio_mixer),
};

static const struct snd_kcontrol_new sec_auxpcm_rx_mixer_controls[] = {
	SOC_SINGLE_EXT("MultiMedia1", MSM_BACKEND_DAI_SEC_AUXPCM_RX,
	MSM_FRONTEND_DAI_MULTIMEDIA1, 1, 0, msm_routing_get_audio_mixer,
	msm_routing_put_audio_mixer),
	SOC_SINGLE_EXT("MultiMedia2", MSM_BACKEND_DAI_SEC_AUXPCM_RX,
	MSM_FRONTEND_DAI_MULTIMEDIA2, 1, 0, msm_routing_get_audio_mixer,
	msm_routing_put_audio_mixer),
	SOC_SINGLE_EXT("MultiMedia3", MSM_BACKEND_DAI_SEC_AUXPCM_RX,
	MSM_FRONTEND_DAI_MULTIMEDIA3, 1, 0, msm_routing_get_audio_mixer,
	msm_routing_put_audio_mixer),
	SOC_SINGLE_EXT("MultiMedia4", MSM_BACKEND_DAI_SEC_AUXPCM_RX,
	MSM_FRONTEND_DAI_MULTIMEDIA4, 1, 0, msm_routing_get_audio_mixer,
	msm_routing_put_audio_mixer),
	SOC_SINGLE_EXT("MultiMedia5", MSM_BACKEND_DAI_SEC_AUXPCM_RX,
	MSM_FRONTEND_DAI_MULTIMEDIA5, 1, 0, msm_routing_get_audio_mixer,
	msm_routing_put_audio_mixer),
	SOC_SINGLE_EXT("MultiMedia6", MSM_BACKEND_DAI_SEC_AUXPCM_RX,
	MSM_FRONTEND_DAI_MULTIMEDIA6, 1, 0, msm_routing_get_audio_mixer,
	msm_routing_put_audio_mixer),
	SOC_SINGLE_EXT("MultiMedia7", MSM_BACKEND_DAI_SEC_AUXPCM_RX,
	MSM_FRONTEND_DAI_MULTIMEDIA7, 1, 0, msm_routing_get_audio_mixer,
	msm_routing_put_audio_mixer),
	SOC_SINGLE_EXT("MultiMedia8", MSM_BACKEND_DAI_SEC_AUXPCM_RX,
	MSM_FRONTEND_DAI_MULTIMEDIA8, 1, 0, msm_routing_get_audio_mixer,
	msm_routing_put_audio_mixer),
	SOC_SINGLE_EXT("MultiMedia9", MSM_BACKEND_DAI_SEC_AUXPCM_RX,
	MSM_FRONTEND_DAI_MULTIMEDIA9, 1, 0, msm_routing_get_audio_mixer,
	msm_routing_put_audio_mixer),
	SOC_SINGLE_EXT("MultiMedia10", MSM_BACKEND_DAI_SEC_AUXPCM_RX,
	MSM_FRONTEND_DAI_MULTIMEDIA10, 1, 0, msm_routing_get_audio_mixer,
	msm_routing_put_audio_mixer),
	SOC_SINGLE_EXT("MultiMedia11", MSM_BACKEND_DAI_SEC_AUXPCM_RX,
	MSM_FRONTEND_DAI_MULTIMEDIA11, 1, 0, msm_routing_get_audio_mixer,
	msm_routing_put_audio_mixer),
	SOC_SINGLE_EXT("MultiMedia12", MSM_BACKEND_DAI_SEC_AUXPCM_RX,
	MSM_FRONTEND_DAI_MULTIMEDIA12, 1, 0, msm_routing_get_audio_mixer,
	msm_routing_put_audio_mixer),
	SOC_SINGLE_EXT("MultiMedia13", MSM_BACKEND_DAI_SEC_AUXPCM_RX,
	MSM_FRONTEND_DAI_MULTIMEDIA13, 1, 0, msm_routing_get_audio_mixer,
	msm_routing_put_audio_mixer),
	SOC_SINGLE_EXT("MultiMedia14", MSM_BACKEND_DAI_SEC_AUXPCM_RX,
	MSM_FRONTEND_DAI_MULTIMEDIA14, 1, 0, msm_routing_get_audio_mixer,
	msm_routing_put_audio_mixer),
	SOC_SINGLE_EXT("MultiMedia15", MSM_BACKEND_DAI_SEC_AUXPCM_RX,
	MSM_FRONTEND_DAI_MULTIMEDIA15, 1, 0, msm_routing_get_audio_mixer,
	msm_routing_put_audio_mixer),
	SOC_SINGLE_EXT("MultiMedia16", MSM_BACKEND_DAI_SEC_AUXPCM_RX,
	MSM_FRONTEND_DAI_MULTIMEDIA16, 1, 0, msm_routing_get_audio_mixer,
	msm_routing_put_audio_mixer),
};

static const struct snd_kcontrol_new mmul1_mixer_controls[] = {
	SOC_SINGLE_EXT("PRI_TX", MSM_BACKEND_DAI_PRI_I2S_TX,
		MSM_FRONTEND_DAI_MULTIMEDIA1, 1, 0, msm_routing_get_audio_mixer,
		msm_routing_put_audio_mixer),
	SOC_SINGLE_EXT("MI2S_TX", MSM_BACKEND_DAI_MI2S_TX,
		MSM_FRONTEND_DAI_MULTIMEDIA1, 1, 0, msm_routing_get_audio_mixer,
		msm_routing_put_audio_mixer),
	SOC_SINGLE_EXT("PRI_MI2S_TX", MSM_BACKEND_DAI_PRI_MI2S_TX,
		MSM_FRONTEND_DAI_MULTIMEDIA1, 1, 0, msm_routing_get_audio_mixer,
		msm_routing_put_audio_mixer),
	SOC_SINGLE_EXT("QUAT_MI2S_TX", MSM_BACKEND_DAI_QUATERNARY_MI2S_TX,
		MSM_FRONTEND_DAI_MULTIMEDIA1, 1, 0, msm_routing_get_audio_mixer,
		msm_routing_put_audio_mixer),
	SOC_SINGLE_EXT("TERT_MI2S_TX", MSM_BACKEND_DAI_TERTIARY_MI2S_TX,
		MSM_FRONTEND_DAI_MULTIMEDIA1, 1, 0, msm_routing_get_audio_mixer,
		msm_routing_put_audio_mixer),
	SOC_SINGLE_EXT("SEC_MI2S_TX", MSM_BACKEND_DAI_SECONDARY_MI2S_TX,
		MSM_FRONTEND_DAI_MULTIMEDIA1, 1, 0, msm_routing_get_audio_mixer,
		msm_routing_put_audio_mixer),
	SOC_SINGLE_EXT("SLIM_0_TX", MSM_BACKEND_DAI_SLIMBUS_0_TX,
		MSM_FRONTEND_DAI_MULTIMEDIA1, 1, 0, msm_routing_get_audio_mixer,
		msm_routing_put_audio_mixer),
	SOC_SINGLE_EXT("AUX_PCM_UL_TX", MSM_BACKEND_DAI_AUXPCM_TX,
		MSM_FRONTEND_DAI_MULTIMEDIA1, 1, 0, msm_routing_get_audio_mixer,
		msm_routing_put_audio_mixer),
	SOC_SINGLE_EXT("SEC_AUX_PCM_UL_TX", MSM_BACKEND_DAI_SEC_AUXPCM_TX,
		MSM_FRONTEND_DAI_MULTIMEDIA1, 1, 0, msm_routing_get_audio_mixer,
		msm_routing_put_audio_mixer),
	SOC_SINGLE_EXT("INTERNAL_BT_SCO_TX", MSM_BACKEND_DAI_INT_BT_SCO_TX,
		MSM_FRONTEND_DAI_MULTIMEDIA1, 1, 0, msm_routing_get_audio_mixer,
		msm_routing_put_audio_mixer),
	SOC_SINGLE_EXT("INTERNAL_FM_TX", MSM_BACKEND_DAI_INT_FM_TX,
		MSM_FRONTEND_DAI_MULTIMEDIA1, 1, 0, msm_routing_get_audio_mixer,
		msm_routing_put_audio_mixer),
	SOC_SINGLE_EXT("AFE_PCM_TX", MSM_BACKEND_DAI_AFE_PCM_TX,
		MSM_FRONTEND_DAI_MULTIMEDIA1, 1, 0, msm_routing_get_audio_mixer,
		msm_routing_put_audio_mixer),
	SOC_SINGLE_EXT("VOC_REC_DL", MSM_BACKEND_DAI_INCALL_RECORD_RX,
		MSM_FRONTEND_DAI_MULTIMEDIA1, 1, 0, msm_routing_get_audio_mixer,
		msm_routing_put_audio_mixer),
	SOC_SINGLE_EXT("VOC_REC_UL", MSM_BACKEND_DAI_INCALL_RECORD_TX,
		MSM_FRONTEND_DAI_MULTIMEDIA1, 1, 0, msm_routing_get_audio_mixer,
		msm_routing_put_audio_mixer),
	SOC_SINGLE_EXT("SLIM_4_TX", MSM_BACKEND_DAI_SLIMBUS_4_TX,
		MSM_FRONTEND_DAI_MULTIMEDIA1, 1, 0, msm_routing_get_audio_mixer,
		msm_routing_put_audio_mixer),
	SOC_SINGLE_EXT("SLIM_6_TX", MSM_BACKEND_DAI_SLIMBUS_6_TX,
		MSM_FRONTEND_DAI_MULTIMEDIA1, 1, 0, msm_routing_get_audio_mixer,
		msm_routing_put_audio_mixer),
};

static const struct snd_kcontrol_new mmul2_mixer_controls[] = {
	SOC_SINGLE_EXT("INTERNAL_FM_TX", MSM_BACKEND_DAI_INT_FM_TX,
	MSM_FRONTEND_DAI_MULTIMEDIA2, 1, 0, msm_routing_get_audio_mixer,
	msm_routing_put_audio_mixer),
	SOC_SINGLE_EXT("MI2S_TX", MSM_BACKEND_DAI_MI2S_TX,
	MSM_FRONTEND_DAI_MULTIMEDIA2, 1, 0, msm_routing_get_audio_mixer,
	msm_routing_put_audio_mixer),
	SOC_SINGLE_EXT("PRI_MI2S_TX", MSM_BACKEND_DAI_PRI_MI2S_TX,
	MSM_FRONTEND_DAI_MULTIMEDIA2, 1, 0, msm_routing_get_audio_mixer,
	msm_routing_put_audio_mixer),
	SOC_SINGLE_EXT("QUAT_MI2S_TX", MSM_BACKEND_DAI_QUATERNARY_MI2S_TX,
	MSM_FRONTEND_DAI_MULTIMEDIA2, 1, 0, msm_routing_get_audio_mixer,
	msm_routing_put_audio_mixer),
	SOC_SINGLE_EXT("SLIM_0_TX", MSM_BACKEND_DAI_SLIMBUS_0_TX,
	MSM_FRONTEND_DAI_MULTIMEDIA2, 1, 0, msm_routing_get_audio_mixer,
	msm_routing_put_audio_mixer),
};

static const struct snd_kcontrol_new mmul4_mixer_controls[] = {
	SOC_SINGLE_EXT("SLIM_0_TX", MSM_BACKEND_DAI_SLIMBUS_0_TX,
	MSM_FRONTEND_DAI_MULTIMEDIA4, 1, 0, msm_routing_get_audio_mixer,
	msm_routing_put_audio_mixer),
	SOC_SINGLE_EXT("PRI_MI2S_TX", MSM_BACKEND_DAI_PRI_MI2S_TX,
	MSM_FRONTEND_DAI_MULTIMEDIA4, 1, 0, msm_routing_get_audio_mixer,
	msm_routing_put_audio_mixer),
	SOC_SINGLE_EXT("INTERNAL_FM_TX", MSM_BACKEND_DAI_INT_FM_TX,
	MSM_FRONTEND_DAI_MULTIMEDIA4, 1, 0, msm_routing_get_audio_mixer,
	msm_routing_put_audio_mixer),
	SOC_SINGLE_EXT("INTERNAL_BT_SCO_TX", MSM_BACKEND_DAI_INT_BT_SCO_TX,
	MSM_FRONTEND_DAI_MULTIMEDIA4, 1, 0, msm_routing_get_audio_mixer,
	msm_routing_put_audio_mixer),
	SOC_SINGLE_EXT("AFE_PCM_TX", MSM_BACKEND_DAI_AFE_PCM_TX,
	MSM_FRONTEND_DAI_MULTIMEDIA4, 1, 0, msm_routing_get_audio_mixer,
	msm_routing_put_audio_mixer),
	SOC_SINGLE_EXT("VOC_REC_DL", MSM_BACKEND_DAI_INCALL_RECORD_RX,
	MSM_FRONTEND_DAI_MULTIMEDIA4, 1, 0, msm_routing_get_audio_mixer,
	msm_routing_put_audio_mixer),
	SOC_SINGLE_EXT("VOC_REC_UL", MSM_BACKEND_DAI_INCALL_RECORD_TX,
	MSM_FRONTEND_DAI_MULTIMEDIA4, 1, 0, msm_routing_get_audio_mixer,
	msm_routing_put_audio_mixer),
};

static const struct snd_kcontrol_new mmul5_mixer_controls[] = {
	SOC_SINGLE_EXT("SLIM_0_TX", MSM_BACKEND_DAI_SLIMBUS_0_TX,
	MSM_FRONTEND_DAI_MULTIMEDIA5, 1, 0, msm_routing_get_audio_mixer,
	msm_routing_put_audio_mixer),
	SOC_SINGLE_EXT("INTERNAL_FM_TX", MSM_BACKEND_DAI_INT_FM_TX,
	MSM_FRONTEND_DAI_MULTIMEDIA5, 1, 0, msm_routing_get_audio_mixer,
	msm_routing_put_audio_mixer),
	SOC_SINGLE_EXT("MI2S_TX", MSM_BACKEND_DAI_MI2S_TX,
	MSM_FRONTEND_DAI_MULTIMEDIA5, 1, 0, msm_routing_get_audio_mixer,
	msm_routing_put_audio_mixer),
	SOC_SINGLE_EXT("AFE_PCM_TX", MSM_BACKEND_DAI_AFE_PCM_TX,
	MSM_FRONTEND_DAI_MULTIMEDIA5, 1, 0, msm_routing_get_audio_mixer,
	msm_routing_put_audio_mixer),
	SOC_SINGLE_EXT("INTERNAL_BT_SCO_TX", MSM_BACKEND_DAI_INT_BT_SCO_TX,
	MSM_FRONTEND_DAI_MULTIMEDIA5, 1, 0, msm_routing_get_audio_mixer,
	msm_routing_put_audio_mixer),
	SOC_SINGLE_EXT("AUX_PCM_TX", MSM_BACKEND_DAI_AUXPCM_TX,
	MSM_FRONTEND_DAI_MULTIMEDIA5, 1, 0, msm_routing_get_audio_mixer,
	msm_routing_put_audio_mixer),
	SOC_SINGLE_EXT("SEC_AUX_PCM_TX", MSM_BACKEND_DAI_SEC_AUXPCM_TX,
	MSM_FRONTEND_DAI_MULTIMEDIA5, 1, 0, msm_routing_get_audio_mixer,
	msm_routing_put_audio_mixer),
	SOC_SINGLE_EXT("PRI_MI2S_TX", MSM_BACKEND_DAI_PRI_MI2S_TX,
	MSM_FRONTEND_DAI_MULTIMEDIA5, 1, 0, msm_routing_get_audio_mixer,
	msm_routing_put_audio_mixer),
};

static const struct snd_kcontrol_new mmul6_mixer_controls[] = {
	SOC_SINGLE_EXT("INTERNAL_FM_TX", MSM_BACKEND_DAI_INT_FM_TX,
	MSM_FRONTEND_DAI_MULTIMEDIA6, 1, 0, msm_routing_get_audio_mixer,
	msm_routing_put_audio_mixer),
	SOC_SINGLE_EXT("SLIM_0_TX", MSM_BACKEND_DAI_SLIMBUS_0_TX,
	MSM_FRONTEND_DAI_MULTIMEDIA6, 1, 0, msm_routing_get_audio_mixer,
	msm_routing_put_audio_mixer),
	SOC_SINGLE_EXT("TERT_MI2S_TX", MSM_BACKEND_DAI_TERTIARY_MI2S_TX,
	MSM_FRONTEND_DAI_MULTIMEDIA6, 1, 0, msm_routing_get_audio_mixer,
	msm_routing_put_audio_mixer),
	SOC_SINGLE_EXT("PRI_MI2S_TX", MSM_BACKEND_DAI_PRI_MI2S_TX,
	MSM_FRONTEND_DAI_MULTIMEDIA6, 1, 0, msm_routing_get_audio_mixer,
	msm_routing_put_audio_mixer),
	SOC_SINGLE_EXT("AUX_PCM_UL_TX", MSM_BACKEND_DAI_AUXPCM_TX,
	MSM_FRONTEND_DAI_MULTIMEDIA6, 1, 0, msm_routing_get_audio_mixer,
	msm_routing_put_audio_mixer),
	SOC_SINGLE_EXT("SEC_AUX_PCM_UL_TX", MSM_BACKEND_DAI_SEC_AUXPCM_TX,
	MSM_FRONTEND_DAI_MULTIMEDIA6, 1, 0, msm_routing_get_audio_mixer,
	msm_routing_put_audio_mixer),
};

static const struct snd_kcontrol_new mmul8_mixer_controls[] = {
	SOC_SINGLE_EXT("SLIM_0_TX", MSM_BACKEND_DAI_SLIMBUS_0_TX,
	MSM_FRONTEND_DAI_MULTIMEDIA8, 1, 0, msm_routing_get_audio_mixer,
	msm_routing_put_audio_mixer),
	SOC_SINGLE_EXT("PRI_MI2S_TX", MSM_BACKEND_DAI_PRI_MI2S_TX,
	MSM_FRONTEND_DAI_MULTIMEDIA8, 1, 0, msm_routing_get_audio_mixer,
	msm_routing_put_audio_mixer),
	SOC_SINGLE_EXT("INTERNAL_FM_TX", MSM_BACKEND_DAI_INT_FM_TX,
	MSM_FRONTEND_DAI_MULTIMEDIA8, 1, 0, msm_routing_get_audio_mixer,
	msm_routing_put_audio_mixer),
	SOC_SINGLE_EXT("INTERNAL_BT_SCO_TX", MSM_BACKEND_DAI_INT_BT_SCO_TX,
	MSM_FRONTEND_DAI_MULTIMEDIA8, 1, 0, msm_routing_get_audio_mixer,
	msm_routing_put_audio_mixer),
	SOC_SINGLE_EXT("AFE_PCM_TX", MSM_BACKEND_DAI_AFE_PCM_TX,
	MSM_FRONTEND_DAI_MULTIMEDIA8, 1, 0, msm_routing_get_audio_mixer,
	msm_routing_put_audio_mixer),
	SOC_SINGLE_EXT("VOC_REC_DL", MSM_BACKEND_DAI_INCALL_RECORD_RX,
	MSM_FRONTEND_DAI_MULTIMEDIA8, 1, 0, msm_routing_get_audio_mixer,
	msm_routing_put_audio_mixer),
	SOC_SINGLE_EXT("VOC_REC_UL", MSM_BACKEND_DAI_INCALL_RECORD_TX,
	MSM_FRONTEND_DAI_MULTIMEDIA8, 1, 0, msm_routing_get_audio_mixer,
	msm_routing_put_audio_mixer),
	SOC_SINGLE_EXT("SLIM_6_TX", MSM_BACKEND_DAI_SLIMBUS_6_TX,
	MSM_FRONTEND_DAI_MULTIMEDIA8, 1, 0, msm_routing_get_audio_mixer,
	msm_routing_put_audio_mixer),
};

static const struct snd_kcontrol_new pri_rx_voice_mixer_controls[] = {
	SOC_SINGLE_EXT("CSVoice", MSM_BACKEND_DAI_PRI_I2S_RX,
	MSM_FRONTEND_DAI_CS_VOICE, 1, 0, msm_routing_get_voice_mixer,
	msm_routing_put_voice_mixer),
	SOC_SINGLE_EXT("Voice2", MSM_BACKEND_DAI_PRI_I2S_RX,
	MSM_FRONTEND_DAI_VOICE2, 1, 0, msm_routing_get_voice_mixer,
	msm_routing_put_voice_mixer),
	SOC_SINGLE_EXT("Voip", MSM_BACKEND_DAI_PRI_I2S_RX,
	MSM_FRONTEND_DAI_VOIP, 1, 0, msm_routing_get_voice_mixer,
	msm_routing_put_voice_mixer),
	SOC_SINGLE_EXT("VoLTE", MSM_BACKEND_DAI_PRI_I2S_RX,
	MSM_FRONTEND_DAI_VOLTE, 1, 0, msm_routing_get_voice_mixer,
	msm_routing_put_voice_mixer),
	SOC_SINGLE_EXT("VoWLAN", MSM_BACKEND_DAI_PRI_I2S_RX,
	MSM_FRONTEND_DAI_VOWLAN, 1, 0, msm_routing_get_voice_mixer,
	msm_routing_put_voice_mixer),
	SOC_SINGLE_EXT("DTMF", MSM_BACKEND_DAI_PRI_I2S_RX,
	MSM_FRONTEND_DAI_DTMF_RX, 1, 0, msm_routing_get_voice_mixer,
	msm_routing_put_voice_mixer),
	SOC_SINGLE_EXT("QCHAT", MSM_BACKEND_DAI_PRI_I2S_RX,
	MSM_FRONTEND_DAI_QCHAT, 1, 0, msm_routing_get_voice_mixer,
	msm_routing_put_voice_mixer),
};

static const struct snd_kcontrol_new sec_i2s_rx_voice_mixer_controls[] = {
	SOC_SINGLE_EXT("CSVoice", MSM_BACKEND_DAI_SEC_I2S_RX,
	MSM_FRONTEND_DAI_CS_VOICE, 1, 0, msm_routing_get_voice_mixer,
	msm_routing_put_voice_mixer),
	SOC_SINGLE_EXT("Voice2", MSM_BACKEND_DAI_SEC_I2S_RX,
	MSM_FRONTEND_DAI_VOICE2, 1, 0, msm_routing_get_voice_mixer,
	msm_routing_put_voice_mixer),
	SOC_SINGLE_EXT("Voip", MSM_BACKEND_DAI_SEC_I2S_RX,
	MSM_FRONTEND_DAI_VOIP, 1, 0, msm_routing_get_voice_mixer,
	msm_routing_put_voice_mixer),
	SOC_SINGLE_EXT("VoLTE", MSM_BACKEND_DAI_SEC_I2S_RX,
	MSM_FRONTEND_DAI_VOLTE, 1, 0, msm_routing_get_voice_mixer,
	msm_routing_put_voice_mixer),
	SOC_SINGLE_EXT("VoWLAN", MSM_BACKEND_DAI_SEC_I2S_RX,
	MSM_FRONTEND_DAI_VOWLAN, 1, 0, msm_routing_get_voice_mixer,
	msm_routing_put_voice_mixer),
	SOC_SINGLE_EXT("DTMF", MSM_BACKEND_DAI_SEC_I2S_RX,
	MSM_FRONTEND_DAI_DTMF_RX, 1, 0, msm_routing_get_voice_mixer,
	msm_routing_put_voice_mixer),
	SOC_SINGLE_EXT("QCHAT", MSM_BACKEND_DAI_SEC_I2S_RX,
	MSM_FRONTEND_DAI_QCHAT, 1, 0, msm_routing_get_voice_mixer,
	msm_routing_put_voice_mixer),
};

static const struct snd_kcontrol_new sec_mi2s_rx_voice_mixer_controls[] = {
	SOC_SINGLE_EXT("CSVoice", MSM_BACKEND_DAI_SECONDARY_MI2S_RX,
	MSM_FRONTEND_DAI_CS_VOICE, 1, 0, msm_routing_get_voice_mixer,
	msm_routing_put_voice_mixer),
	SOC_SINGLE_EXT("Voice2", MSM_BACKEND_DAI_SECONDARY_MI2S_RX,
	MSM_FRONTEND_DAI_VOICE2, 1, 0, msm_routing_get_voice_mixer,
	msm_routing_put_voice_mixer),
	SOC_SINGLE_EXT("Voip", MSM_BACKEND_DAI_SECONDARY_MI2S_RX,
	MSM_FRONTEND_DAI_VOIP, 1, 0, msm_routing_get_voice_mixer,
	msm_routing_put_voice_mixer),
	SOC_SINGLE_EXT("VoLTE", MSM_BACKEND_DAI_SECONDARY_MI2S_RX,
	MSM_FRONTEND_DAI_VOLTE, 1, 0, msm_routing_get_voice_mixer,
	msm_routing_put_voice_mixer),
	SOC_SINGLE_EXT("VoWLAN", MSM_BACKEND_DAI_SECONDARY_MI2S_RX,
	MSM_FRONTEND_DAI_VOWLAN, 1, 0, msm_routing_get_voice_mixer,
	msm_routing_put_voice_mixer),
	SOC_SINGLE_EXT("DTMF", MSM_BACKEND_DAI_SECONDARY_MI2S_RX,
	MSM_FRONTEND_DAI_DTMF_RX, 1, 0, msm_routing_get_voice_mixer,
	msm_routing_put_voice_mixer),
	SOC_SINGLE_EXT("QCHAT", MSM_BACKEND_DAI_SECONDARY_MI2S_RX,
	MSM_FRONTEND_DAI_QCHAT, 1, 0, msm_routing_get_voice_mixer,
	msm_routing_put_voice_mixer),
};

static const struct snd_kcontrol_new slimbus_rx_voice_mixer_controls[] = {
	SOC_SINGLE_EXT("CSVoice", MSM_BACKEND_DAI_SLIMBUS_0_RX,
	MSM_FRONTEND_DAI_CS_VOICE, 1, 0, msm_routing_get_voice_mixer,
	msm_routing_put_voice_mixer),
	SOC_SINGLE_EXT("Voice2", MSM_BACKEND_DAI_SLIMBUS_0_RX,
	MSM_FRONTEND_DAI_VOICE2, 1, 0, msm_routing_get_voice_mixer,
	msm_routing_put_voice_mixer),
	SOC_SINGLE_EXT("Voip", MSM_BACKEND_DAI_SLIMBUS_0_RX ,
	MSM_FRONTEND_DAI_VOIP, 1, 0, msm_routing_get_voice_mixer,
	msm_routing_put_voice_mixer),
	SOC_SINGLE_EXT("Voice Stub", MSM_BACKEND_DAI_SLIMBUS_0_RX,
	MSM_FRONTEND_DAI_VOICE_STUB, 1, 0, msm_routing_get_voice_stub_mixer,
	msm_routing_put_voice_stub_mixer),
	SOC_SINGLE_EXT("Voice2 Stub", MSM_BACKEND_DAI_SLIMBUS_0_RX,
	MSM_FRONTEND_DAI_VOICE2_STUB, 1, 0, msm_routing_get_voice_stub_mixer,
	msm_routing_put_voice_stub_mixer),
	SOC_SINGLE_EXT("VoLTE", MSM_BACKEND_DAI_SLIMBUS_0_RX ,
	MSM_FRONTEND_DAI_VOLTE, 1, 0, msm_routing_get_voice_mixer,
	msm_routing_put_voice_mixer),
	SOC_SINGLE_EXT("VoLTE Stub", MSM_BACKEND_DAI_SLIMBUS_0_RX,
	MSM_FRONTEND_DAI_VOLTE_STUB, 1, 0, msm_routing_get_voice_stub_mixer,
	msm_routing_put_voice_stub_mixer),
	SOC_SINGLE_EXT("VoWLAN", MSM_BACKEND_DAI_SLIMBUS_0_RX ,
	MSM_FRONTEND_DAI_VOWLAN, 1, 0, msm_routing_get_voice_mixer,
	msm_routing_put_voice_mixer),
	SOC_SINGLE_EXT("DTMF", MSM_BACKEND_DAI_SLIMBUS_0_RX ,
	MSM_FRONTEND_DAI_DTMF_RX, 1, 0, msm_routing_get_voice_mixer,
	msm_routing_put_voice_mixer),
	SOC_SINGLE_EXT("QCHAT", MSM_BACKEND_DAI_SLIMBUS_0_RX ,
	MSM_FRONTEND_DAI_QCHAT, 1, 0, msm_routing_get_voice_mixer,
	msm_routing_put_voice_mixer),
};

static const struct snd_kcontrol_new bt_sco_rx_voice_mixer_controls[] = {
	SOC_SINGLE_EXT("CSVoice", MSM_BACKEND_DAI_INT_BT_SCO_RX,
	MSM_FRONTEND_DAI_CS_VOICE, 1, 0, msm_routing_get_voice_mixer,
	msm_routing_put_voice_mixer),
	SOC_SINGLE_EXT("Voice2", MSM_BACKEND_DAI_INT_BT_SCO_RX,
	MSM_FRONTEND_DAI_VOICE2, 1, 0, msm_routing_get_voice_mixer,
	msm_routing_put_voice_mixer),
	SOC_SINGLE_EXT("Voip", MSM_BACKEND_DAI_INT_BT_SCO_RX ,
	MSM_FRONTEND_DAI_VOIP, 1, 0, msm_routing_get_voice_mixer,
	msm_routing_put_voice_mixer),
	SOC_SINGLE_EXT("Voice Stub", MSM_BACKEND_DAI_INT_BT_SCO_RX,
	MSM_FRONTEND_DAI_VOICE_STUB, 1, 0, msm_routing_get_voice_stub_mixer,
	msm_routing_put_voice_stub_mixer),
	SOC_SINGLE_EXT("VoLTE", MSM_BACKEND_DAI_INT_BT_SCO_RX ,
	MSM_FRONTEND_DAI_VOLTE, 1, 0, msm_routing_get_voice_mixer,
	msm_routing_put_voice_mixer),
	SOC_SINGLE_EXT("VoWLAN", MSM_BACKEND_DAI_INT_BT_SCO_RX ,
	MSM_FRONTEND_DAI_VOWLAN, 1, 0, msm_routing_get_voice_mixer,
	msm_routing_put_voice_mixer),
	SOC_SINGLE_EXT("DTMF", MSM_BACKEND_DAI_INT_BT_SCO_RX ,
	MSM_FRONTEND_DAI_DTMF_RX, 1, 0, msm_routing_get_voice_mixer,
	msm_routing_put_voice_mixer),
	SOC_SINGLE_EXT("QCHAT", MSM_BACKEND_DAI_INT_BT_SCO_RX ,
	MSM_FRONTEND_DAI_QCHAT, 1, 0, msm_routing_get_voice_mixer,
	msm_routing_put_voice_mixer),
};

static const struct snd_kcontrol_new mi2s_rx_voice_mixer_controls[] = {
	SOC_SINGLE_EXT("CSVoice", MSM_BACKEND_DAI_MI2S_RX,
	MSM_FRONTEND_DAI_CS_VOICE, 1, 0, msm_routing_get_voice_mixer,
	msm_routing_put_voice_mixer),
	SOC_SINGLE_EXT("Voice2", MSM_BACKEND_DAI_MI2S_RX,
	MSM_FRONTEND_DAI_VOICE2, 1, 0, msm_routing_get_voice_mixer,
	msm_routing_put_voice_mixer),
	SOC_SINGLE_EXT("Voip", MSM_BACKEND_DAI_MI2S_RX,
	MSM_FRONTEND_DAI_VOIP, 1, 0, msm_routing_get_voice_mixer,
	msm_routing_put_voice_mixer),
	SOC_SINGLE_EXT("Voice Stub", MSM_BACKEND_DAI_MI2S_RX,
	MSM_FRONTEND_DAI_VOICE_STUB, 1, 0, msm_routing_get_voice_stub_mixer,
	msm_routing_put_voice_stub_mixer),
	SOC_SINGLE_EXT("VoLTE", MSM_BACKEND_DAI_MI2S_RX,
	MSM_FRONTEND_DAI_VOLTE, 1, 0, msm_routing_get_voice_mixer,
	msm_routing_put_voice_mixer),
	SOC_SINGLE_EXT("VoWLAN", MSM_BACKEND_DAI_MI2S_RX,
	MSM_FRONTEND_DAI_VOWLAN, 1, 0, msm_routing_get_voice_mixer,
	msm_routing_put_voice_mixer),
	SOC_SINGLE_EXT("DTMF", MSM_BACKEND_DAI_MI2S_RX,
	MSM_FRONTEND_DAI_DTMF_RX, 1, 0, msm_routing_get_voice_mixer,
	msm_routing_put_voice_mixer),
	SOC_SINGLE_EXT("QCHAT", MSM_BACKEND_DAI_MI2S_RX,
	MSM_FRONTEND_DAI_QCHAT, 1, 0, msm_routing_get_voice_mixer,
	msm_routing_put_voice_mixer),
};

static const struct snd_kcontrol_new pri_mi2s_rx_voice_mixer_controls[] = {
	SOC_SINGLE_EXT("CSVoice", MSM_BACKEND_DAI_PRI_MI2S_RX,
	MSM_FRONTEND_DAI_CS_VOICE, 1, 0, msm_routing_get_voice_mixer,
	msm_routing_put_voice_mixer),
	SOC_SINGLE_EXT("Voice2", MSM_BACKEND_DAI_PRI_MI2S_RX,
	MSM_FRONTEND_DAI_VOICE2, 1, 0, msm_routing_get_voice_mixer,
	msm_routing_put_voice_mixer),
	SOC_SINGLE_EXT("Voip", MSM_BACKEND_DAI_PRI_MI2S_RX,
	MSM_FRONTEND_DAI_VOIP, 1, 0, msm_routing_get_voice_mixer,
	msm_routing_put_voice_mixer),
	SOC_SINGLE_EXT("Voice Stub", MSM_BACKEND_DAI_PRI_MI2S_RX,
	MSM_FRONTEND_DAI_VOICE_STUB, 1, 0, msm_routing_get_voice_stub_mixer,
	msm_routing_put_voice_stub_mixer),
	SOC_SINGLE_EXT("Voice2 Stub", MSM_BACKEND_DAI_PRI_MI2S_RX,
	MSM_FRONTEND_DAI_VOICE2_STUB, 1, 0, msm_routing_get_voice_stub_mixer,
	msm_routing_put_voice_stub_mixer),
	SOC_SINGLE_EXT("VoLTE", MSM_BACKEND_DAI_PRI_MI2S_RX,
	MSM_FRONTEND_DAI_VOLTE, 1, 0, msm_routing_get_voice_mixer,
	msm_routing_put_voice_mixer),
	SOC_SINGLE_EXT("VoLTE Stub", MSM_BACKEND_DAI_PRI_MI2S_RX,
	MSM_FRONTEND_DAI_VOLTE_STUB, 1, 0, msm_routing_get_voice_mixer,
	msm_routing_put_voice_mixer),
	SOC_SINGLE_EXT("VoWLAN", MSM_BACKEND_DAI_PRI_MI2S_RX,
	MSM_FRONTEND_DAI_VOWLAN, 1, 0, msm_routing_get_voice_mixer,
	msm_routing_put_voice_mixer),
	SOC_SINGLE_EXT("DTMF", MSM_BACKEND_DAI_PRI_MI2S_RX,
	MSM_FRONTEND_DAI_DTMF_RX, 1, 0, msm_routing_get_voice_mixer,
	msm_routing_put_voice_mixer),
	SOC_SINGLE_EXT("QCHAT", MSM_BACKEND_DAI_PRI_MI2S_RX,
	MSM_FRONTEND_DAI_QCHAT, 1, 0, msm_routing_get_voice_mixer,
	msm_routing_put_voice_mixer),
};

static const struct snd_kcontrol_new quat_mi2s_rx_voice_mixer_controls[] = {
	SOC_SINGLE_EXT("CSVoice", MSM_BACKEND_DAI_QUATERNARY_MI2S_RX,
	MSM_FRONTEND_DAI_CS_VOICE, 1, 0, msm_routing_get_voice_mixer,
	msm_routing_put_voice_mixer),
	SOC_SINGLE_EXT("Voice2", MSM_BACKEND_DAI_QUATERNARY_MI2S_RX,
	MSM_FRONTEND_DAI_VOICE2, 1, 0, msm_routing_get_voice_mixer,
	msm_routing_put_voice_mixer),
	SOC_SINGLE_EXT("Voip", MSM_BACKEND_DAI_QUATERNARY_MI2S_RX,
	MSM_FRONTEND_DAI_VOIP, 1, 0, msm_routing_get_voice_mixer,
	msm_routing_put_voice_mixer),
	SOC_SINGLE_EXT("Voice Stub", MSM_BACKEND_DAI_QUATERNARY_MI2S_RX,
	MSM_FRONTEND_DAI_VOICE_STUB, 1, 0, msm_routing_get_voice_stub_mixer,
	msm_routing_put_voice_stub_mixer),
	SOC_SINGLE_EXT("Voice2 Stub", MSM_BACKEND_DAI_QUATERNARY_MI2S_RX,
	MSM_FRONTEND_DAI_VOICE2_STUB, 1, 0, msm_routing_get_voice_stub_mixer,
	msm_routing_put_voice_stub_mixer),
	SOC_SINGLE_EXT("VoLTE", MSM_BACKEND_DAI_QUATERNARY_MI2S_RX,
	MSM_FRONTEND_DAI_VOLTE, 1, 0, msm_routing_get_voice_mixer,
	msm_routing_put_voice_mixer),
	SOC_SINGLE_EXT("VoLTE Stub", MSM_BACKEND_DAI_QUATERNARY_MI2S_RX,
	MSM_FRONTEND_DAI_VOLTE_STUB, 1, 0, msm_routing_get_voice_mixer,
	msm_routing_put_voice_mixer),
	SOC_SINGLE_EXT("VoWLAN", MSM_BACKEND_DAI_QUATERNARY_MI2S_RX,
	MSM_FRONTEND_DAI_VOWLAN, 1, 0, msm_routing_get_voice_mixer,
	msm_routing_put_voice_mixer),
	SOC_SINGLE_EXT("DTMF", MSM_BACKEND_DAI_QUATERNARY_MI2S_RX,
	MSM_FRONTEND_DAI_DTMF_RX, 1, 0, msm_routing_get_voice_mixer,
	msm_routing_put_voice_mixer),
	SOC_SINGLE_EXT("QCHAT", MSM_BACKEND_DAI_QUATERNARY_MI2S_RX,
	MSM_FRONTEND_DAI_QCHAT, 1, 0, msm_routing_get_voice_mixer,
	msm_routing_put_voice_mixer),
};

static const struct snd_kcontrol_new afe_pcm_rx_voice_mixer_controls[] = {
	SOC_SINGLE_EXT("CSVoice", MSM_BACKEND_DAI_AFE_PCM_RX,
	MSM_FRONTEND_DAI_CS_VOICE, 1, 0, msm_routing_get_voice_mixer,
	msm_routing_put_voice_mixer),
	SOC_SINGLE_EXT("Voice2", MSM_BACKEND_DAI_AFE_PCM_RX,
	MSM_FRONTEND_DAI_VOICE2, 1, 0, msm_routing_get_voice_mixer,
	msm_routing_put_voice_mixer),
	SOC_SINGLE_EXT("Voip", MSM_BACKEND_DAI_AFE_PCM_RX,
	MSM_FRONTEND_DAI_VOIP, 1, 0, msm_routing_get_voice_mixer,
	msm_routing_put_voice_mixer),
	SOC_SINGLE_EXT("Voice Stub", MSM_BACKEND_DAI_AFE_PCM_RX,
	MSM_FRONTEND_DAI_VOICE_STUB, 1, 0, msm_routing_get_voice_stub_mixer,
	msm_routing_put_voice_stub_mixer),
	SOC_SINGLE_EXT("Voice2 Stub", MSM_BACKEND_DAI_AFE_PCM_RX,
	MSM_FRONTEND_DAI_VOICE2_STUB, 1, 0, msm_routing_get_voice_stub_mixer,
	msm_routing_put_voice_stub_mixer),
	SOC_SINGLE_EXT("VoLTE", MSM_BACKEND_DAI_AFE_PCM_RX,
	MSM_FRONTEND_DAI_VOLTE, 1, 0, msm_routing_get_voice_mixer,
	msm_routing_put_voice_mixer),
	SOC_SINGLE_EXT("VoLTE Stub", MSM_BACKEND_DAI_AFE_PCM_RX,
	MSM_FRONTEND_DAI_VOLTE_STUB, 1, 0, msm_routing_get_voice_stub_mixer,
	msm_routing_put_voice_stub_mixer),
	SOC_SINGLE_EXT("VoWLAN", MSM_BACKEND_DAI_AFE_PCM_RX,
	MSM_FRONTEND_DAI_VOWLAN, 1, 0, msm_routing_get_voice_mixer,
	msm_routing_put_voice_mixer),
	SOC_SINGLE_EXT("DTMF", MSM_BACKEND_DAI_AFE_PCM_RX,
	MSM_FRONTEND_DAI_DTMF_RX, 1, 0, msm_routing_get_voice_mixer,
	msm_routing_put_voice_mixer),
	SOC_SINGLE_EXT("QCHAT", MSM_BACKEND_DAI_AFE_PCM_RX,
	MSM_FRONTEND_DAI_QCHAT, 1, 0, msm_routing_get_voice_mixer,
	msm_routing_put_voice_mixer),
};

static const struct snd_kcontrol_new aux_pcm_rx_voice_mixer_controls[] = {
	SOC_SINGLE_EXT("CSVoice", MSM_BACKEND_DAI_AUXPCM_RX,
	MSM_FRONTEND_DAI_CS_VOICE, 1, 0, msm_routing_get_voice_mixer,
	msm_routing_put_voice_mixer),
	SOC_SINGLE_EXT("Voice2", MSM_BACKEND_DAI_AUXPCM_RX,
	MSM_FRONTEND_DAI_VOICE2, 1, 0, msm_routing_get_voice_mixer,
	msm_routing_put_voice_mixer),
	SOC_SINGLE_EXT("Voip", MSM_BACKEND_DAI_AUXPCM_RX,
	MSM_FRONTEND_DAI_VOIP, 1, 0, msm_routing_get_voice_mixer,
	msm_routing_put_voice_mixer),
	SOC_SINGLE_EXT("Voice Stub", MSM_BACKEND_DAI_AUXPCM_RX,
	MSM_FRONTEND_DAI_VOICE_STUB, 1, 0, msm_routing_get_voice_stub_mixer,
	msm_routing_put_voice_stub_mixer),
	SOC_SINGLE_EXT("Voice2 Stub", MSM_BACKEND_DAI_AUXPCM_RX,
	MSM_FRONTEND_DAI_VOICE_STUB, 1, 0, msm_routing_get_voice_stub_mixer,
	msm_routing_put_voice_stub_mixer),
	SOC_SINGLE_EXT("VoLTE", MSM_BACKEND_DAI_AUXPCM_RX,
	MSM_FRONTEND_DAI_VOLTE, 1, 0, msm_routing_get_voice_mixer,
	msm_routing_put_voice_mixer),
	SOC_SINGLE_EXT("VoLTE Stub", MSM_BACKEND_DAI_AUXPCM_RX,
	MSM_FRONTEND_DAI_VOLTE_STUB, 1, 0, msm_routing_get_voice_stub_mixer,
	msm_routing_put_voice_stub_mixer),
	SOC_SINGLE_EXT("VoWLAN", MSM_BACKEND_DAI_AUXPCM_RX,
	MSM_FRONTEND_DAI_VOWLAN, 1, 0, msm_routing_get_voice_mixer,
	msm_routing_put_voice_mixer),
	SOC_SINGLE_EXT("DTMF", MSM_BACKEND_DAI_AUXPCM_RX,
	MSM_FRONTEND_DAI_DTMF_RX, 1, 0, msm_routing_get_voice_mixer,
	msm_routing_put_voice_mixer),
	SOC_SINGLE_EXT("QCHAT", MSM_BACKEND_DAI_AUXPCM_RX,
	MSM_FRONTEND_DAI_QCHAT, 1, 0, msm_routing_get_voice_mixer,
	msm_routing_put_voice_mixer),
};

static const struct snd_kcontrol_new sec_aux_pcm_rx_voice_mixer_controls[] = {
	SOC_SINGLE_EXT("CSVoice", MSM_BACKEND_DAI_SEC_AUXPCM_RX,
	MSM_FRONTEND_DAI_CS_VOICE, 1, 0, msm_routing_get_voice_mixer,
	msm_routing_put_voice_mixer),
	SOC_SINGLE_EXT("Voice2", MSM_BACKEND_DAI_SEC_AUXPCM_RX,
	MSM_FRONTEND_DAI_VOICE2, 1, 0, msm_routing_get_voice_mixer,
	msm_routing_put_voice_mixer),
	SOC_SINGLE_EXT("Voip", MSM_BACKEND_DAI_SEC_AUXPCM_RX,
	MSM_FRONTEND_DAI_VOIP, 1, 0, msm_routing_get_voice_mixer,
	msm_routing_put_voice_mixer),
	SOC_SINGLE_EXT("Voice Stub", MSM_BACKEND_DAI_SEC_AUXPCM_RX,
	MSM_FRONTEND_DAI_VOICE_STUB, 1, 0, msm_routing_get_voice_stub_mixer,
	msm_routing_put_voice_stub_mixer),
	SOC_SINGLE_EXT("VoLTE", MSM_BACKEND_DAI_SEC_AUXPCM_RX,
	MSM_FRONTEND_DAI_VOLTE, 1, 0, msm_routing_get_voice_mixer,
	msm_routing_put_voice_mixer),
	SOC_SINGLE_EXT("VoWLAN", MSM_BACKEND_DAI_SEC_AUXPCM_RX,
	MSM_FRONTEND_DAI_VOWLAN, 1, 0, msm_routing_get_voice_mixer,
	msm_routing_put_voice_mixer),
	SOC_SINGLE_EXT("DTMF", MSM_BACKEND_DAI_SEC_AUXPCM_RX,
	MSM_FRONTEND_DAI_DTMF_RX, 1, 0, msm_routing_get_voice_mixer,
	msm_routing_put_voice_mixer),
	SOC_SINGLE_EXT("QCHAT", MSM_BACKEND_DAI_SEC_AUXPCM_RX,
	MSM_FRONTEND_DAI_QCHAT, 1, 0, msm_routing_get_voice_mixer,
	msm_routing_put_voice_mixer),
};

static const struct snd_kcontrol_new hdmi_rx_voice_mixer_controls[] = {
	SOC_SINGLE_EXT("CSVoice", MSM_BACKEND_DAI_HDMI_RX,
	MSM_FRONTEND_DAI_CS_VOICE, 1, 0, msm_routing_get_voice_mixer,
	msm_routing_put_voice_mixer),
	SOC_SINGLE_EXT("Voice2", MSM_BACKEND_DAI_HDMI_RX,
	MSM_FRONTEND_DAI_VOICE2, 1, 0, msm_routing_get_voice_mixer,
	msm_routing_put_voice_mixer),
	SOC_SINGLE_EXT("Voip", MSM_BACKEND_DAI_HDMI_RX,
	MSM_FRONTEND_DAI_VOIP, 1, 0, msm_routing_get_voice_mixer,
	msm_routing_put_voice_mixer),
	SOC_SINGLE_EXT("VoLTE", MSM_BACKEND_DAI_HDMI_RX,
	MSM_FRONTEND_DAI_VOLTE, 1, 0, msm_routing_get_voice_mixer,
	msm_routing_put_voice_mixer),
	SOC_SINGLE_EXT("VoWLAN", MSM_BACKEND_DAI_HDMI_RX,
	MSM_FRONTEND_DAI_VOWLAN, 1, 0, msm_routing_get_voice_mixer,
	msm_routing_put_voice_mixer),
	SOC_SINGLE_EXT("Voice Stub", MSM_BACKEND_DAI_HDMI_RX,
	MSM_FRONTEND_DAI_VOICE_STUB, 1, 0, msm_routing_get_voice_stub_mixer,
	msm_routing_put_voice_stub_mixer),
	SOC_SINGLE_EXT("Voice2 Stub", MSM_BACKEND_DAI_HDMI_RX,
	MSM_FRONTEND_DAI_VOICE2_STUB, 1, 0, msm_routing_get_voice_stub_mixer,
	msm_routing_put_voice_stub_mixer),
	SOC_SINGLE_EXT("VoLTE Stub", MSM_BACKEND_DAI_HDMI_RX,
	MSM_FRONTEND_DAI_VOLTE_STUB, 1, 0, msm_routing_get_voice_stub_mixer,
	msm_routing_put_voice_stub_mixer),
	SOC_SINGLE_EXT("DTMF", MSM_BACKEND_DAI_HDMI_RX,
	MSM_FRONTEND_DAI_DTMF_RX, 1, 0, msm_routing_get_voice_mixer,
	msm_routing_put_voice_mixer),
	SOC_SINGLE_EXT("QCHAT", MSM_BACKEND_DAI_HDMI_RX,
	MSM_FRONTEND_DAI_QCHAT, 1, 0, msm_routing_get_voice_mixer,
	msm_routing_put_voice_mixer),
};

static const struct snd_kcontrol_new stub_rx_mixer_controls[] = {
	SOC_SINGLE_EXT("Voice Stub", MSM_BACKEND_DAI_EXTPROC_RX,
	MSM_FRONTEND_DAI_VOICE_STUB, 1, 0, msm_routing_get_voice_stub_mixer,
	msm_routing_put_voice_stub_mixer),
	SOC_SINGLE_EXT("Voice2 Stub", MSM_BACKEND_DAI_EXTPROC_RX,
	MSM_FRONTEND_DAI_VOICE2_STUB, 1, 0, msm_routing_get_voice_stub_mixer,
	msm_routing_put_voice_stub_mixer),
	SOC_SINGLE_EXT("VoLTE Stub", MSM_BACKEND_DAI_EXTPROC_RX,
	MSM_FRONTEND_DAI_VOLTE_STUB, 1, 0, msm_routing_get_voice_stub_mixer,
	msm_routing_put_voice_stub_mixer),
};

static const struct snd_kcontrol_new slimbus_1_rx_mixer_controls[] = {
	SOC_SINGLE_EXT("Voice Stub", MSM_BACKEND_DAI_SLIMBUS_1_RX,
	MSM_FRONTEND_DAI_VOICE_STUB, 1, 0, msm_routing_get_voice_stub_mixer,
	msm_routing_put_voice_stub_mixer),
	SOC_SINGLE_EXT("Voice2 Stub", MSM_BACKEND_DAI_SLIMBUS_1_RX,
	MSM_FRONTEND_DAI_VOICE2_STUB, 1, 0, msm_routing_get_voice_stub_mixer,
	msm_routing_put_voice_stub_mixer),
	SOC_SINGLE_EXT("VoLTE Stub", MSM_BACKEND_DAI_SLIMBUS_1_RX,
	MSM_FRONTEND_DAI_VOLTE_STUB, 1, 0, msm_routing_get_voice_stub_mixer,
	msm_routing_put_voice_stub_mixer),
};

static const struct snd_kcontrol_new slimbus_3_rx_mixer_controls[] = {
	SOC_SINGLE_EXT("Voice Stub", MSM_BACKEND_DAI_SLIMBUS_3_RX,
	MSM_FRONTEND_DAI_VOICE_STUB, 1, 0, msm_routing_get_voice_stub_mixer,
	msm_routing_put_voice_stub_mixer),
	SOC_SINGLE_EXT("Voice2 Stub", MSM_BACKEND_DAI_SLIMBUS_3_RX,
	MSM_FRONTEND_DAI_VOICE2_STUB, 1, 0, msm_routing_get_voice_stub_mixer,
	msm_routing_put_voice_stub_mixer),
	SOC_SINGLE_EXT("VoLTE Stub", MSM_BACKEND_DAI_SLIMBUS_3_RX,
	MSM_FRONTEND_DAI_VOLTE_STUB, 1, 0, msm_routing_get_voice_stub_mixer,
	msm_routing_put_voice_stub_mixer),
};

static const struct snd_kcontrol_new tx_voice_mixer_controls[] = {
	SOC_SINGLE_EXT("PRI_TX_Voice", MSM_BACKEND_DAI_PRI_I2S_TX,
	MSM_FRONTEND_DAI_CS_VOICE, 1, 0, msm_routing_get_voice_mixer,
	msm_routing_put_voice_mixer),
	SOC_SINGLE_EXT("MI2S_TX_Voice", MSM_BACKEND_DAI_MI2S_TX,
	MSM_FRONTEND_DAI_CS_VOICE, 1, 0, msm_routing_get_voice_mixer,
	msm_routing_put_voice_mixer),
	SOC_SINGLE_EXT("SLIM_0_TX_Voice", MSM_BACKEND_DAI_SLIMBUS_0_TX,
	MSM_FRONTEND_DAI_CS_VOICE, 1, 0, msm_routing_get_voice_mixer,
	msm_routing_put_voice_mixer),
	SOC_SINGLE_EXT("INTERNAL_BT_SCO_TX_Voice",
	MSM_BACKEND_DAI_INT_BT_SCO_TX, MSM_FRONTEND_DAI_CS_VOICE, 1, 0,
	msm_routing_get_voice_mixer, msm_routing_put_voice_mixer),
	SOC_SINGLE_EXT("AFE_PCM_TX_Voice", MSM_BACKEND_DAI_AFE_PCM_TX,
	MSM_FRONTEND_DAI_CS_VOICE, 1, 0, msm_routing_get_voice_mixer,
	msm_routing_put_voice_mixer),
	SOC_SINGLE_EXT("AUX_PCM_TX_Voice", MSM_BACKEND_DAI_AUXPCM_TX,
	MSM_FRONTEND_DAI_CS_VOICE, 1, 0, msm_routing_get_voice_mixer,
	msm_routing_put_voice_mixer),
	SOC_SINGLE_EXT("SEC_AUX_PCM_TX_Voice", MSM_BACKEND_DAI_SEC_AUXPCM_TX,
	MSM_FRONTEND_DAI_CS_VOICE, 1, 0, msm_routing_get_voice_mixer,
	msm_routing_put_voice_mixer),
	SOC_SINGLE_EXT("PRI_MI2S_TX_Voice", MSM_BACKEND_DAI_PRI_MI2S_TX,
	MSM_FRONTEND_DAI_CS_VOICE, 1, 0, msm_routing_get_voice_mixer,
	msm_routing_put_voice_mixer),
	SOC_SINGLE_EXT("TERT_MI2S_TX_Voice", MSM_BACKEND_DAI_TERTIARY_MI2S_TX,
	MSM_FRONTEND_DAI_CS_VOICE, 1, 0, msm_routing_get_voice_mixer,
	msm_routing_put_voice_mixer),
};

static const struct snd_kcontrol_new tx_voice2_mixer_controls[] = {
	SOC_SINGLE_EXT("PRI_TX_Voice2", MSM_BACKEND_DAI_PRI_I2S_TX,
	MSM_FRONTEND_DAI_VOICE2, 1, 0, msm_routing_get_voice_mixer,
	msm_routing_put_voice_mixer),
	SOC_SINGLE_EXT("MI2S_TX_Voice2", MSM_BACKEND_DAI_MI2S_TX,
	MSM_FRONTEND_DAI_VOICE2, 1, 0, msm_routing_get_voice_mixer,
	msm_routing_put_voice_mixer),
	SOC_SINGLE_EXT("SLIM_0_TX_Voice2", MSM_BACKEND_DAI_SLIMBUS_0_TX,
	MSM_FRONTEND_DAI_VOICE2, 1, 0, msm_routing_get_voice_mixer,
	msm_routing_put_voice_mixer),
	SOC_SINGLE_EXT("INTERNAL_BT_SCO_TX_Voice2",
	MSM_BACKEND_DAI_INT_BT_SCO_TX, MSM_FRONTEND_DAI_VOICE2, 1, 0,
	msm_routing_get_voice_mixer, msm_routing_put_voice_mixer),
	SOC_SINGLE_EXT("AFE_PCM_TX_Voice2", MSM_BACKEND_DAI_AFE_PCM_TX,
	MSM_FRONTEND_DAI_VOICE2, 1, 0, msm_routing_get_voice_mixer,
	msm_routing_put_voice_mixer),
	SOC_SINGLE_EXT("AUX_PCM_TX_Voice2", MSM_BACKEND_DAI_AUXPCM_TX,
	MSM_FRONTEND_DAI_VOICE2, 1, 0, msm_routing_get_voice_mixer,
	msm_routing_put_voice_mixer),
	SOC_SINGLE_EXT("SEC_AUX_PCM_TX_Voice2", MSM_BACKEND_DAI_SEC_AUXPCM_TX,
	MSM_FRONTEND_DAI_VOICE2, 1, 0, msm_routing_get_voice_mixer,
	msm_routing_put_voice_mixer),
	SOC_SINGLE_EXT("PRI_MI2S_TX_Voice2", MSM_BACKEND_DAI_PRI_MI2S_TX,
	MSM_FRONTEND_DAI_VOICE2, 1, 0, msm_routing_get_voice_mixer,
	msm_routing_put_voice_mixer),
	SOC_SINGLE_EXT("TERT_MI2S_TX_Voice2", MSM_BACKEND_DAI_TERTIARY_MI2S_TX,
	MSM_FRONTEND_DAI_VOICE2, 1, 0, msm_routing_get_voice_mixer,
	msm_routing_put_voice_mixer),
};

static const struct snd_kcontrol_new tx_volte_mixer_controls[] = {
	SOC_SINGLE_EXT("PRI_TX_VoLTE", MSM_BACKEND_DAI_PRI_I2S_TX,
	MSM_FRONTEND_DAI_VOLTE, 1, 0, msm_routing_get_voice_mixer,
	msm_routing_put_voice_mixer),
	SOC_SINGLE_EXT("SLIM_0_TX_VoLTE", MSM_BACKEND_DAI_SLIMBUS_0_TX,
	MSM_FRONTEND_DAI_VOLTE, 1, 0, msm_routing_get_voice_mixer,
	msm_routing_put_voice_mixer),
	SOC_SINGLE_EXT("INTERNAL_BT_SCO_TX_VoLTE",
	MSM_BACKEND_DAI_INT_BT_SCO_TX, MSM_FRONTEND_DAI_VOLTE, 1, 0,
	msm_routing_get_voice_mixer, msm_routing_put_voice_mixer),
	SOC_SINGLE_EXT("AFE_PCM_TX_VoLTE", MSM_BACKEND_DAI_AFE_PCM_TX,
	MSM_FRONTEND_DAI_VOLTE, 1, 0, msm_routing_get_voice_mixer,
	msm_routing_put_voice_mixer),
	SOC_SINGLE_EXT("AUX_PCM_TX_VoLTE", MSM_BACKEND_DAI_AUXPCM_TX,
	MSM_FRONTEND_DAI_VOLTE, 1, 0, msm_routing_get_voice_mixer,
	msm_routing_put_voice_mixer),
	SOC_SINGLE_EXT("SEC_AUX_PCM_TX_VoLTE", MSM_BACKEND_DAI_SEC_AUXPCM_TX,
	MSM_FRONTEND_DAI_VOLTE, 1, 0, msm_routing_get_voice_mixer,
	msm_routing_put_voice_mixer),
	SOC_SINGLE_EXT("MI2S_TX_VoLTE", MSM_BACKEND_DAI_MI2S_TX,
	MSM_FRONTEND_DAI_VOLTE, 1, 0, msm_routing_get_voice_mixer,
	msm_routing_put_voice_mixer),
	SOC_SINGLE_EXT("PRI_MI2S_TX_VoLTE", MSM_BACKEND_DAI_PRI_MI2S_TX,
	MSM_FRONTEND_DAI_VOLTE, 1, 0, msm_routing_get_voice_mixer,
	msm_routing_put_voice_mixer),
	SOC_SINGLE_EXT("TERT_MI2S_TX_VoLTE", MSM_BACKEND_DAI_TERTIARY_MI2S_TX,
	MSM_FRONTEND_DAI_VOLTE, 1, 0, msm_routing_get_voice_mixer,
	msm_routing_put_voice_mixer),
};

static const struct snd_kcontrol_new tx_vowlan_mixer_controls[] = {
	SOC_SINGLE_EXT("PRI_TX_VoWLAN", MSM_BACKEND_DAI_PRI_I2S_TX,
	MSM_FRONTEND_DAI_VOWLAN, 1, 0, msm_routing_get_voice_mixer,
	msm_routing_put_voice_mixer),
	SOC_SINGLE_EXT("SLIM_0_TX_VoWLAN", MSM_BACKEND_DAI_SLIMBUS_0_TX,
	MSM_FRONTEND_DAI_VOWLAN, 1, 0, msm_routing_get_voice_mixer,
	msm_routing_put_voice_mixer),
	SOC_SINGLE_EXT("INTERNAL_BT_SCO_TX_VoWLAN",
	MSM_BACKEND_DAI_INT_BT_SCO_TX, MSM_FRONTEND_DAI_VOWLAN, 1, 0,
	msm_routing_get_voice_mixer, msm_routing_put_voice_mixer),
	SOC_SINGLE_EXT("AFE_PCM_TX_VoWLAN", MSM_BACKEND_DAI_AFE_PCM_TX,
	MSM_FRONTEND_DAI_VOWLAN, 1, 0, msm_routing_get_voice_mixer,
	msm_routing_put_voice_mixer),
	SOC_SINGLE_EXT("AUX_PCM_TX_VoWLAN", MSM_BACKEND_DAI_AUXPCM_TX,
	MSM_FRONTEND_DAI_VOWLAN, 1, 0, msm_routing_get_voice_mixer,
	msm_routing_put_voice_mixer),
	SOC_SINGLE_EXT("SEC_AUX_PCM_TX_VoWLAN", MSM_BACKEND_DAI_SEC_AUXPCM_TX,
	MSM_FRONTEND_DAI_VOWLAN, 1, 0, msm_routing_get_voice_mixer,
	msm_routing_put_voice_mixer),
	SOC_SINGLE_EXT("MI2S_TX_VoWLAN", MSM_BACKEND_DAI_MI2S_TX,
	MSM_FRONTEND_DAI_VOWLAN, 1, 0, msm_routing_get_voice_mixer,
	msm_routing_put_voice_mixer),
	SOC_SINGLE_EXT("PRI_MI2S_TX_VoWLAN", MSM_BACKEND_DAI_PRI_MI2S_TX,
	MSM_FRONTEND_DAI_VOWLAN, 1, 0, msm_routing_get_voice_mixer,
	msm_routing_put_voice_mixer),
	SOC_SINGLE_EXT("TERT_MI2S_TX_VoWLAN", MSM_BACKEND_DAI_TERTIARY_MI2S_TX,
	MSM_FRONTEND_DAI_VOWLAN, 1, 0, msm_routing_get_voice_mixer,
	msm_routing_put_voice_mixer),
};

static const struct snd_kcontrol_new tx_voip_mixer_controls[] = {
	SOC_SINGLE_EXT("PRI_TX_Voip", MSM_BACKEND_DAI_PRI_I2S_TX,
	MSM_FRONTEND_DAI_VOIP, 1, 0, msm_routing_get_voice_mixer,
	msm_routing_put_voice_mixer),
	SOC_SINGLE_EXT("MI2S_TX_Voip", MSM_BACKEND_DAI_MI2S_TX,
	MSM_FRONTEND_DAI_VOIP, 1, 0, msm_routing_get_voice_mixer,
	msm_routing_put_voice_mixer),
	SOC_SINGLE_EXT("SLIM_0_TX_Voip", MSM_BACKEND_DAI_SLIMBUS_0_TX,
	MSM_FRONTEND_DAI_VOIP, 1, 0, msm_routing_get_voice_mixer,
	msm_routing_put_voice_mixer),
	SOC_SINGLE_EXT("INTERNAL_BT_SCO_TX_Voip", MSM_BACKEND_DAI_INT_BT_SCO_TX,
	MSM_FRONTEND_DAI_VOIP, 1, 0, msm_routing_get_voice_mixer,
	msm_routing_put_voice_mixer),
	SOC_SINGLE_EXT("AFE_PCM_TX_Voip", MSM_BACKEND_DAI_AFE_PCM_TX,
	MSM_FRONTEND_DAI_VOIP, 1, 0, msm_routing_get_voice_mixer,
	msm_routing_put_voice_mixer),
	SOC_SINGLE_EXT("AUX_PCM_TX_Voip", MSM_BACKEND_DAI_AUXPCM_TX,
	MSM_FRONTEND_DAI_VOIP, 1, 0, msm_routing_get_voice_mixer,
	msm_routing_put_voice_mixer),
	SOC_SINGLE_EXT("SEC_AUX_PCM_TX_Voip", MSM_BACKEND_DAI_SEC_AUXPCM_TX,
	MSM_FRONTEND_DAI_VOIP, 1, 0, msm_routing_get_voice_mixer,
	msm_routing_put_voice_mixer),
	SOC_SINGLE_EXT("PRI_MI2S_TX_Voip", MSM_BACKEND_DAI_PRI_MI2S_TX,
	MSM_FRONTEND_DAI_VOIP, 1, 0, msm_routing_get_voice_mixer,
	msm_routing_put_voice_mixer),
	SOC_SINGLE_EXT("TERT_MI2S_TX_Voip", MSM_BACKEND_DAI_TERTIARY_MI2S_TX,
	MSM_FRONTEND_DAI_VOIP, 1, 0, msm_routing_get_voice_mixer,
	msm_routing_put_voice_mixer),
};

static const struct snd_kcontrol_new tx_voice_stub_mixer_controls[] = {
	SOC_SINGLE_EXT("STUB_TX_HL", MSM_BACKEND_DAI_EXTPROC_TX,
	MSM_FRONTEND_DAI_VOICE_STUB, 1, 0, msm_routing_get_voice_stub_mixer,
	msm_routing_put_voice_stub_mixer),
	SOC_SINGLE_EXT("INTERNAL_BT_SCO_TX", MSM_BACKEND_DAI_INT_BT_SCO_TX,
	MSM_FRONTEND_DAI_VOICE_STUB, 1, 0, msm_routing_get_voice_stub_mixer,
	msm_routing_put_voice_stub_mixer),
	SOC_SINGLE_EXT("SLIM_1_TX", MSM_BACKEND_DAI_SLIMBUS_1_TX,
	MSM_FRONTEND_DAI_VOICE_STUB, 1, 0, msm_routing_get_voice_stub_mixer,
	msm_routing_put_voice_stub_mixer),
	SOC_SINGLE_EXT("STUB_1_TX_HL", MSM_BACKEND_DAI_EXTPROC_EC_TX,
	MSM_FRONTEND_DAI_VOICE_STUB, 1, 0, msm_routing_get_voice_stub_mixer,
	msm_routing_put_voice_stub_mixer),
	SOC_SINGLE_EXT("MI2S_TX", MSM_BACKEND_DAI_MI2S_TX,
	MSM_FRONTEND_DAI_VOICE_STUB, 1, 0, msm_routing_get_voice_stub_mixer,
	msm_routing_put_voice_stub_mixer),
	SOC_SINGLE_EXT("PRI_MI2S_TX", MSM_BACKEND_DAI_PRI_MI2S_TX,
	MSM_FRONTEND_DAI_VOICE_STUB, 1, 0, msm_routing_get_voice_stub_mixer,
	msm_routing_put_voice_stub_mixer),
	SOC_SINGLE_EXT("QUAT_MI2S_TX", MSM_BACKEND_DAI_QUATERNARY_MI2S_TX,
	MSM_FRONTEND_DAI_VOICE_STUB, 1, 0, msm_routing_get_voice_stub_mixer,
	msm_routing_put_voice_stub_mixer),
	SOC_SINGLE_EXT("AUX_PCM_UL_TX", MSM_BACKEND_DAI_AUXPCM_TX,
	MSM_FRONTEND_DAI_VOICE_STUB, 1, 0, msm_routing_get_voice_stub_mixer,
	msm_routing_put_voice_stub_mixer),
	SOC_SINGLE_EXT("SEC_AUX_PCM_UL_TX", MSM_BACKEND_DAI_SEC_AUXPCM_TX,
	MSM_FRONTEND_DAI_VOICE_STUB, 1, 0, msm_routing_get_voice_stub_mixer,
	msm_routing_put_voice_stub_mixer),
	SOC_SINGLE_EXT("SLIM_0_TX", MSM_BACKEND_DAI_SLIMBUS_0_TX,
	MSM_FRONTEND_DAI_VOICE_STUB, 1, 0, msm_routing_get_voice_stub_mixer,
	msm_routing_put_voice_stub_mixer),
	SOC_SINGLE_EXT("SLIM_3_TX", MSM_BACKEND_DAI_SLIMBUS_3_TX,
	MSM_FRONTEND_DAI_VOICE_STUB, 1, 0, msm_routing_get_voice_stub_mixer,
	msm_routing_put_voice_stub_mixer),
	SOC_SINGLE_EXT("AFE_PCM_TX", MSM_BACKEND_DAI_AFE_PCM_TX,
	MSM_FRONTEND_DAI_VOICE_STUB, 1, 0, msm_routing_get_voice_stub_mixer,
	msm_routing_put_voice_stub_mixer),

};

static const struct snd_kcontrol_new tx_voice2_stub_mixer_controls[] = {
	SOC_SINGLE_EXT("STUB_TX_HL", MSM_BACKEND_DAI_EXTPROC_TX,
	MSM_FRONTEND_DAI_VOICE2_STUB, 1, 0, msm_routing_get_voice_stub_mixer,
	msm_routing_put_voice_stub_mixer),
	SOC_SINGLE_EXT("SLIM_1_TX", MSM_BACKEND_DAI_SLIMBUS_1_TX,
	MSM_FRONTEND_DAI_VOICE2_STUB, 1, 0, msm_routing_get_voice_stub_mixer,
	msm_routing_put_voice_stub_mixer),
	SOC_SINGLE_EXT("STUB_1_TX_HL", MSM_BACKEND_DAI_EXTPROC_EC_TX,
	MSM_FRONTEND_DAI_VOICE2_STUB, 1, 0, msm_routing_get_voice_stub_mixer,
	msm_routing_put_voice_stub_mixer),
	SOC_SINGLE_EXT("AUX_PCM_UL_TX", MSM_BACKEND_DAI_AUXPCM_TX,
	MSM_FRONTEND_DAI_VOICE2_STUB, 1, 0, msm_routing_get_voice_stub_mixer,
	msm_routing_put_voice_stub_mixer),
	SOC_SINGLE_EXT("SLIM_0_TX", MSM_BACKEND_DAI_SLIMBUS_0_TX,
	MSM_FRONTEND_DAI_VOICE2_STUB, 1, 0, msm_routing_get_voice_stub_mixer,
	msm_routing_put_voice_stub_mixer),
	SOC_SINGLE_EXT("SLIM_3_TX", MSM_BACKEND_DAI_SLIMBUS_3_TX,
	MSM_FRONTEND_DAI_VOICE2_STUB, 1, 0, msm_routing_get_voice_stub_mixer,
	msm_routing_put_voice_stub_mixer),
	SOC_SINGLE_EXT("AFE_PCM_TX", MSM_BACKEND_DAI_AFE_PCM_TX,
	MSM_FRONTEND_DAI_VOICE2_STUB, 1, 0, msm_routing_get_voice_stub_mixer,
	msm_routing_put_voice_stub_mixer),
	SOC_SINGLE_EXT("PRI_MI2S_TX", MSM_BACKEND_DAI_PRI_MI2S_TX,
	MSM_FRONTEND_DAI_VOICE2_STUB, 1, 0, msm_routing_get_voice_stub_mixer,
	msm_routing_put_voice_stub_mixer),
	SOC_SINGLE_EXT("QUAT_MI2S_TX", MSM_BACKEND_DAI_QUATERNARY_MI2S_TX,
	MSM_FRONTEND_DAI_VOICE2_STUB, 1, 0, msm_routing_get_voice_stub_mixer,
	msm_routing_put_voice_stub_mixer),

};

static const struct snd_kcontrol_new tx_volte_stub_mixer_controls[] = {
	SOC_SINGLE_EXT("STUB_TX_HL", MSM_BACKEND_DAI_EXTPROC_TX,
	MSM_FRONTEND_DAI_VOLTE_STUB, 1, 0, msm_routing_get_voice_stub_mixer,
	msm_routing_put_voice_stub_mixer),
	SOC_SINGLE_EXT("SLIM_1_TX", MSM_BACKEND_DAI_SLIMBUS_1_TX,
	MSM_FRONTEND_DAI_VOLTE_STUB, 1, 0, msm_routing_get_voice_stub_mixer,
	msm_routing_put_voice_stub_mixer),
	SOC_SINGLE_EXT("STUB_1_TX_HL", MSM_BACKEND_DAI_EXTPROC_EC_TX,
	MSM_FRONTEND_DAI_VOLTE_STUB, 1, 0, msm_routing_get_voice_stub_mixer,
	msm_routing_put_voice_stub_mixer),
	SOC_SINGLE_EXT("AUX_PCM_UL_TX", MSM_BACKEND_DAI_AUXPCM_TX,
	MSM_FRONTEND_DAI_VOLTE_STUB, 1, 0, msm_routing_get_voice_stub_mixer,
	msm_routing_put_voice_stub_mixer),
	SOC_SINGLE_EXT("SLIM_0_TX", MSM_BACKEND_DAI_SLIMBUS_0_TX,
	MSM_FRONTEND_DAI_VOLTE_STUB, 1, 0, msm_routing_get_voice_stub_mixer,
	msm_routing_put_voice_stub_mixer),
	SOC_SINGLE_EXT("SLIM_3_TX", MSM_BACKEND_DAI_SLIMBUS_3_TX,
	MSM_FRONTEND_DAI_VOLTE_STUB, 1, 0, msm_routing_get_voice_stub_mixer,
	msm_routing_put_voice_stub_mixer),
	SOC_SINGLE_EXT("AFE_PCM_TX", MSM_BACKEND_DAI_AFE_PCM_TX,
	MSM_FRONTEND_DAI_VOLTE_STUB, 1, 0, msm_routing_get_voice_stub_mixer,
	msm_routing_put_voice_stub_mixer),
	SOC_SINGLE_EXT("PRI_MI2S_TX", MSM_BACKEND_DAI_PRI_MI2S_TX,
	MSM_FRONTEND_DAI_VOLTE_STUB, 1, 0, msm_routing_get_voice_stub_mixer,
	msm_routing_put_voice_stub_mixer),
	SOC_SINGLE_EXT("QUAT_MI2S_TX", MSM_BACKEND_DAI_QUATERNARY_MI2S_TX,
	MSM_FRONTEND_DAI_VOLTE_STUB, 1, 0, msm_routing_get_voice_stub_mixer,
	msm_routing_put_voice_stub_mixer),
};

static const struct snd_kcontrol_new tx_qchat_mixer_controls[] = {
	SOC_SINGLE_EXT("PRI_TX_QCHAT", MSM_BACKEND_DAI_PRI_I2S_TX,
	MSM_FRONTEND_DAI_QCHAT, 1, 0, msm_routing_get_voice_mixer,
	msm_routing_put_voice_mixer),
	SOC_SINGLE_EXT("SLIM_0_TX_QCHAT", MSM_BACKEND_DAI_SLIMBUS_0_TX,
	MSM_FRONTEND_DAI_QCHAT, 1, 0, msm_routing_get_voice_mixer,
	msm_routing_put_voice_mixer),
	SOC_SINGLE_EXT("INTERNAL_BT_SCO_TX_QCHAT",
	MSM_BACKEND_DAI_INT_BT_SCO_TX, MSM_FRONTEND_DAI_QCHAT, 1, 0,
	msm_routing_get_voice_mixer, msm_routing_put_voice_mixer),
	SOC_SINGLE_EXT("AFE_PCM_TX_QCHAT", MSM_BACKEND_DAI_AFE_PCM_TX,
	MSM_FRONTEND_DAI_QCHAT, 1, 0, msm_routing_get_voice_mixer,
	msm_routing_put_voice_mixer),
	SOC_SINGLE_EXT("AUX_PCM_TX_QCHAT", MSM_BACKEND_DAI_AUXPCM_TX,
	MSM_FRONTEND_DAI_QCHAT, 1, 0, msm_routing_get_voice_mixer,
	msm_routing_put_voice_mixer),
	SOC_SINGLE_EXT("SEC_AUX_PCM_TX_QCHAT", MSM_BACKEND_DAI_SEC_AUXPCM_TX,
	MSM_FRONTEND_DAI_QCHAT, 1, 0, msm_routing_get_voice_mixer,
	msm_routing_put_voice_mixer),
	SOC_SINGLE_EXT("MI2S_TX_QCHAT", MSM_BACKEND_DAI_MI2S_TX,
	MSM_FRONTEND_DAI_QCHAT, 1, 0, msm_routing_get_voice_mixer,
	msm_routing_put_voice_mixer),
	SOC_SINGLE_EXT("PRI_MI2S_TX_QCHAT", MSM_BACKEND_DAI_PRI_MI2S_TX,
	MSM_FRONTEND_DAI_QCHAT, 1, 0, msm_routing_get_voice_mixer,
	msm_routing_put_voice_mixer),
	SOC_SINGLE_EXT("TERT_MI2S_TX_QCHAT", MSM_BACKEND_DAI_TERTIARY_MI2S_TX,
	MSM_FRONTEND_DAI_QCHAT, 1, 0, msm_routing_get_voice_mixer,
	msm_routing_put_voice_mixer),
};

static const struct snd_kcontrol_new sbus_0_rx_port_mixer_controls[] = {
	SOC_SINGLE_EXT("INTERNAL_FM_TX", MSM_BACKEND_DAI_SLIMBUS_0_RX,
	MSM_BACKEND_DAI_INT_FM_TX, 1, 0, msm_routing_get_port_mixer,
	msm_routing_put_port_mixer),
	SOC_SINGLE_EXT("SLIM_0_TX", MSM_BACKEND_DAI_SLIMBUS_0_RX,
	MSM_BACKEND_DAI_SLIMBUS_0_TX, 1, 0, msm_routing_get_port_mixer,
	msm_routing_put_port_mixer),
	SOC_SINGLE_EXT("SLIM_1_TX", MSM_BACKEND_DAI_SLIMBUS_0_RX,
	MSM_BACKEND_DAI_SLIMBUS_1_TX, 1, 0, msm_routing_get_port_mixer,
	msm_routing_put_port_mixer),
	SOC_SINGLE_EXT("AUX_PCM_UL_TX", MSM_BACKEND_DAI_SLIMBUS_0_RX,
	MSM_BACKEND_DAI_AUXPCM_TX, 1, 0, msm_routing_get_port_mixer,
	msm_routing_put_port_mixer),
	SOC_SINGLE_EXT("SEC_AUX_PCM_UL_TX", MSM_BACKEND_DAI_SLIMBUS_0_RX,
	MSM_BACKEND_DAI_SEC_AUXPCM_TX, 1, 0, msm_routing_get_port_mixer,
	msm_routing_put_port_mixer),
	SOC_SINGLE_EXT("MI2S_TX", MSM_BACKEND_DAI_SLIMBUS_0_RX,
	MSM_BACKEND_DAI_MI2S_TX, 1, 0, msm_routing_get_port_mixer,
	msm_routing_put_port_mixer),
	SOC_SINGLE_EXT("PRI_MI2S_TX", MSM_BACKEND_DAI_SLIMBUS_0_RX,
	MSM_BACKEND_DAI_PRI_MI2S_TX, 1, 0, msm_routing_get_port_mixer,
	msm_routing_put_port_mixer),
	SOC_SINGLE_EXT("QUAT_MI2S_TX", MSM_BACKEND_DAI_SLIMBUS_0_RX,
	MSM_BACKEND_DAI_QUATERNARY_MI2S_TX, 1, 0, msm_routing_get_port_mixer,
	msm_routing_put_port_mixer),
	SOC_SINGLE_EXT("INTERNAL_BT_SCO_TX", MSM_BACKEND_DAI_SLIMBUS_0_RX,
	MSM_BACKEND_DAI_INT_BT_SCO_TX, 1, 0, msm_routing_get_port_mixer,
	msm_routing_put_port_mixer),
};

static const struct snd_kcontrol_new aux_pcm_rx_port_mixer_controls[] = {
	SOC_SINGLE_EXT("AUX_PCM_UL_TX", MSM_BACKEND_DAI_AUXPCM_RX,
	MSM_BACKEND_DAI_AUXPCM_TX, 1, 0, msm_routing_get_port_mixer,
	msm_routing_put_port_mixer),
	SOC_SINGLE_EXT("SLIM_0_TX", MSM_BACKEND_DAI_AUXPCM_RX,
	MSM_BACKEND_DAI_SLIMBUS_0_TX, 1, 0, msm_routing_get_port_mixer,
	msm_routing_put_port_mixer),
	SOC_SINGLE_EXT("SLIM_1_TX", MSM_BACKEND_DAI_AUXPCM_RX,
	MSM_BACKEND_DAI_SLIMBUS_1_TX, 1, 0, msm_routing_get_port_mixer,
	msm_routing_put_port_mixer),
	SOC_SINGLE_EXT("SEC_AUX_PCM_UL_TX", MSM_BACKEND_DAI_AUXPCM_RX,
	MSM_BACKEND_DAI_SEC_AUXPCM_TX, 1, 0, msm_routing_get_port_mixer,
	msm_routing_put_port_mixer),
};

static const struct snd_kcontrol_new sec_auxpcm_rx_port_mixer_controls[] = {
	SOC_SINGLE_EXT("SEC_AUX_PCM_UL_TX", MSM_BACKEND_DAI_SEC_AUXPCM_RX,
	MSM_BACKEND_DAI_SEC_AUXPCM_TX, 1, 0, msm_routing_get_port_mixer,
	msm_routing_put_port_mixer),
	SOC_SINGLE_EXT("SLIM_0_TX", MSM_BACKEND_DAI_SEC_AUXPCM_RX,
	MSM_BACKEND_DAI_SLIMBUS_0_TX, 1, 0, msm_routing_get_port_mixer,
	msm_routing_put_port_mixer),
	SOC_SINGLE_EXT("AUX_PCM_UL_TX", MSM_BACKEND_DAI_SEC_AUXPCM_RX,
	MSM_BACKEND_DAI_AUXPCM_TX, 1, 0, msm_routing_get_port_mixer,
	msm_routing_put_port_mixer),
	SOC_SINGLE_EXT("PRI_MI2S_TX", MSM_BACKEND_DAI_SEC_AUXPCM_RX,
	MSM_BACKEND_DAI_PRI_MI2S_TX, 1, 0, msm_routing_get_port_mixer,
	msm_routing_put_port_mixer),
};

static const struct snd_kcontrol_new sbus_1_rx_port_mixer_controls[] = {
	SOC_SINGLE_EXT("INTERNAL_BT_SCO_TX", MSM_BACKEND_DAI_SLIMBUS_1_RX,
	MSM_BACKEND_DAI_INT_BT_SCO_TX, 1, 0, msm_routing_get_port_mixer,
	msm_routing_put_port_mixer),
	SOC_SINGLE_EXT("AFE_PCM_TX", MSM_BACKEND_DAI_SLIMBUS_1_RX,
	MSM_BACKEND_DAI_AFE_PCM_TX, 1, 0, msm_routing_get_port_mixer,
	msm_routing_put_port_mixer),
	SOC_SINGLE_EXT("AUX_PCM_UL_TX", MSM_BACKEND_DAI_SLIMBUS_1_RX,
	MSM_BACKEND_DAI_AUXPCM_TX, 1, 0, msm_routing_get_port_mixer,
	msm_routing_put_port_mixer),
	SOC_SINGLE_EXT("SEC_AUX_PCM_UL_TX", MSM_BACKEND_DAI_SLIMBUS_1_RX,
	MSM_BACKEND_DAI_SEC_AUXPCM_TX, 1, 0, msm_routing_get_port_mixer,
	msm_routing_put_port_mixer),
};

static const struct snd_kcontrol_new sbus_3_rx_port_mixer_controls[] = {
	SOC_SINGLE_EXT("INTERNAL_BT_SCO_RX", MSM_BACKEND_DAI_SLIMBUS_3_RX,
	MSM_BACKEND_DAI_INT_BT_SCO_RX, 1, 0, msm_routing_get_port_mixer,
	msm_routing_put_port_mixer),
	SOC_SINGLE_EXT("MI2S_TX", MSM_BACKEND_DAI_SLIMBUS_3_RX,
	MSM_BACKEND_DAI_MI2S_TX, 1, 0, msm_routing_get_port_mixer,
	msm_routing_put_port_mixer),
	SOC_SINGLE_EXT("AFE_PCM_RX", MSM_BACKEND_DAI_SLIMBUS_3_RX,
	MSM_BACKEND_DAI_AFE_PCM_RX, 1, 0, msm_routing_get_port_mixer,
	msm_routing_put_port_mixer),
	SOC_SINGLE_EXT("AUX_PCM_RX", MSM_BACKEND_DAI_SLIMBUS_3_RX,
	MSM_BACKEND_DAI_AUXPCM_RX, 1, 0, msm_routing_get_port_mixer,
	msm_routing_put_port_mixer),
	SOC_SINGLE_EXT("SLIM_0_RX", MSM_BACKEND_DAI_SLIMBUS_3_RX,
	MSM_BACKEND_DAI_SLIMBUS_0_RX, 1, 0, msm_routing_get_port_mixer,
	msm_routing_put_port_mixer),
};
static const struct snd_kcontrol_new bt_sco_rx_port_mixer_controls[] = {
	SOC_SINGLE_EXT("SLIM_1_TX", MSM_BACKEND_DAI_INT_BT_SCO_RX,
	MSM_BACKEND_DAI_SLIMBUS_1_TX, 1, 0, msm_routing_get_port_mixer,
	msm_routing_put_port_mixer),
	SOC_SINGLE_EXT("SLIM_0_TX", MSM_BACKEND_DAI_INT_BT_SCO_RX,
	MSM_BACKEND_DAI_SLIMBUS_0_TX, 1, 0, msm_routing_get_port_mixer,
	msm_routing_put_port_mixer),
};

static const struct snd_kcontrol_new afe_pcm_rx_port_mixer_controls[] = {
	SOC_SINGLE_EXT("INTERNAL_FM_TX", MSM_BACKEND_DAI_AFE_PCM_RX,
	MSM_BACKEND_DAI_INT_FM_TX, 1, 0, msm_routing_get_port_mixer,
	msm_routing_put_port_mixer),
	SOC_SINGLE_EXT("SLIM_1_TX", MSM_BACKEND_DAI_AFE_PCM_RX,
	MSM_BACKEND_DAI_SLIMBUS_1_TX, 1, 0, msm_routing_get_port_mixer,
	msm_routing_put_port_mixer),
};


static const struct snd_kcontrol_new hdmi_rx_port_mixer_controls[] = {
	SOC_SINGLE_EXT("MI2S_TX", MSM_BACKEND_DAI_HDMI_RX,
	MSM_BACKEND_DAI_MI2S_TX, 1, 0, msm_routing_get_port_mixer,
	msm_routing_put_port_mixer),
};

static const struct snd_kcontrol_new sec_i2s_rx_port_mixer_controls[] = {
	SOC_SINGLE_EXT("MI2S_TX", MSM_BACKEND_DAI_SEC_I2S_RX,
	MSM_BACKEND_DAI_MI2S_TX, 1, 0, msm_routing_get_port_mixer,
	msm_routing_put_port_mixer),
};

static const struct snd_kcontrol_new mi2s_rx_port_mixer_controls[] = {
	SOC_SINGLE_EXT("SLIM_1_TX", MSM_BACKEND_DAI_MI2S_RX,
	MSM_BACKEND_DAI_SLIMBUS_1_TX, 1, 0, msm_routing_get_port_mixer,
	msm_routing_put_port_mixer),
	SOC_SINGLE_EXT("MI2S_TX", MSM_BACKEND_DAI_MI2S_RX,
	MSM_BACKEND_DAI_MI2S_TX, 1, 0, msm_routing_get_port_mixer,
	msm_routing_put_port_mixer),
};

static const struct snd_kcontrol_new primary_mi2s_rx_port_mixer_controls[] = {
	SOC_SINGLE_EXT("SEC_MI2S_TX", MSM_BACKEND_DAI_PRI_MI2S_RX,
	MSM_BACKEND_DAI_SECONDARY_MI2S_TX, 1, 0, msm_routing_get_port_mixer,
	msm_routing_put_port_mixer),
	SOC_SINGLE_EXT("TERT_MI2S_TX", MSM_BACKEND_DAI_PRI_MI2S_RX,
	MSM_BACKEND_DAI_TERTIARY_MI2S_TX, 1, 0, msm_routing_get_port_mixer,
	msm_routing_put_port_mixer),
	SOC_SINGLE_EXT("INTERNAL_FM_TX", MSM_BACKEND_DAI_PRI_MI2S_RX,
	MSM_BACKEND_DAI_INT_FM_TX, 1, 0, msm_routing_get_port_mixer,
	msm_routing_put_port_mixer),
	SOC_SINGLE_EXT("QUAT_MI2S_TX", MSM_BACKEND_DAI_PRI_MI2S_RX,
	MSM_BACKEND_DAI_QUATERNARY_MI2S_TX, 1, 0, msm_routing_get_port_mixer,
	msm_routing_put_port_mixer),
	SOC_SINGLE_EXT("INTERNAL_BT_SCO_TX", MSM_BACKEND_DAI_PRI_MI2S_RX,
	MSM_BACKEND_DAI_INT_BT_SCO_TX, 1, 0, msm_routing_get_port_mixer,
	msm_routing_put_port_mixer),
};

static const struct snd_kcontrol_new tertiary_mi2s_rx_port_mixer_controls[] = {
	SOC_SINGLE_EXT("PRI_MI2S_TX", MSM_BACKEND_DAI_TERTIARY_MI2S_RX,
	MSM_BACKEND_DAI_PRI_MI2S_TX, 1, 0, msm_routing_get_port_mixer,
	msm_routing_put_port_mixer),
	SOC_SINGLE_EXT("SEC_AUX_PCM_UL_TX", MSM_BACKEND_DAI_TERTIARY_MI2S_RX,
	MSM_BACKEND_DAI_SEC_AUXPCM_TX, 1, 0, msm_routing_get_port_mixer,
	msm_routing_put_port_mixer),
};

static const struct snd_kcontrol_new quat_mi2s_rx_port_mixer_controls[] = {
	SOC_SINGLE_EXT("PRI_MI2S_TX", MSM_BACKEND_DAI_QUATERNARY_MI2S_RX,
	MSM_BACKEND_DAI_PRI_MI2S_TX, 1, 0, msm_routing_get_port_mixer,
	msm_routing_put_port_mixer),
	SOC_SINGLE_EXT("TERT_MI2S_TX", MSM_BACKEND_DAI_PRI_MI2S_RX,
	MSM_BACKEND_DAI_TERTIARY_MI2S_TX, 1, 0, msm_routing_get_port_mixer,
	msm_routing_put_port_mixer),
	SOC_SINGLE_EXT("INTERNAL_FM_TX", MSM_BACKEND_DAI_PRI_MI2S_RX,
	MSM_BACKEND_DAI_INT_FM_TX, 1, 0, msm_routing_get_port_mixer,
	msm_routing_put_port_mixer),
};

static const struct snd_kcontrol_new slim_fm_switch_mixer_controls =
	SOC_SINGLE_EXT("Switch", SND_SOC_NOPM,
	0, 1, 0, msm_routing_get_switch_mixer,
	msm_routing_put_switch_mixer);

static const struct snd_kcontrol_new slim1_fm_switch_mixer_controls =
	SOC_SINGLE_EXT("Switch", SND_SOC_NOPM,
	0, 1, 0, msm_routing_get_switch_mixer,
	msm_routing_put_switch_mixer);

static const struct snd_kcontrol_new slim3_fm_switch_mixer_controls =
	SOC_SINGLE_EXT("Switch", SND_SOC_NOPM,
	0, 1, 0, msm_routing_get_switch_mixer,
	msm_routing_put_switch_mixer);

static const struct snd_kcontrol_new slim4_fm_switch_mixer_controls =
	SOC_SINGLE_EXT("Switch", SND_SOC_NOPM,
	0, 1, 0, msm_routing_get_switch_mixer,
	msm_routing_put_switch_mixer);

static const struct snd_kcontrol_new pcm_rx_switch_mixer_controls =
	SOC_SINGLE_EXT("Switch", SND_SOC_NOPM,
	0, 1, 0, msm_routing_get_fm_pcmrx_switch_mixer,
	msm_routing_put_fm_pcmrx_switch_mixer);

static const struct snd_kcontrol_new pri_mi2s_rx_switch_mixer_controls =
	SOC_SINGLE_EXT("Switch", SND_SOC_NOPM,
	0, 1, 0, msm_routing_get_switch_mixer,
	msm_routing_put_switch_mixer);

static const struct snd_kcontrol_new hfp_aux_switch_mixer_controls =
	SOC_SINGLE_EXT("Switch", SND_SOC_NOPM,
	0, 1, 0, msm_routing_get_switch_mixer,
	msm_routing_put_switch_mixer);

static const struct snd_kcontrol_new hfp_int_switch_mixer_controls =
	SOC_SINGLE_EXT("Switch", SND_SOC_NOPM,
	0, 1, 0, msm_routing_get_switch_mixer,
	msm_routing_put_switch_mixer);

<<<<<<< HEAD
static const struct snd_kcontrol_new hfp_aux_rx_switch_mixer_controls =
	SOC_SINGLE_EXT("Switch", SND_SOC_NOPM,
	0, 1, 0, msm_routing_get_switch_mixer,
	msm_routing_put_switch_mixer);

=======
>>>>>>> bd3d4d7b
static const struct soc_enum lsm_mux_enum =
	SOC_ENUM_SINGLE_EXT(ARRAY_SIZE(mad_audio_mux_text), mad_audio_mux_text);

static const struct snd_kcontrol_new lsm1_mux =
	SOC_DAPM_ENUM_EXT("LSM1 MUX", lsm_mux_enum,
			  msm_routing_lsm_mux_get,
			  msm_routing_lsm_mux_put);

static const struct snd_kcontrol_new lsm2_mux =
	SOC_DAPM_ENUM_EXT("LSM2 MUX", lsm_mux_enum,
			  msm_routing_lsm_mux_get,
			  msm_routing_lsm_mux_put);
static const struct snd_kcontrol_new lsm3_mux =
	SOC_DAPM_ENUM_EXT("LSM3 MUX", lsm_mux_enum,
			  msm_routing_lsm_mux_get,
			  msm_routing_lsm_mux_put);

static const struct snd_kcontrol_new lsm4_mux =
	SOC_DAPM_ENUM_EXT("LSM4 MUX", lsm_mux_enum,
			  msm_routing_lsm_mux_get,
			  msm_routing_lsm_mux_put);
static const struct snd_kcontrol_new lsm5_mux =
	SOC_DAPM_ENUM_EXT("LSM5 MUX", lsm_mux_enum,
			  msm_routing_lsm_mux_get,
			  msm_routing_lsm_mux_put);

static const struct snd_kcontrol_new lsm6_mux =
	SOC_DAPM_ENUM_EXT("LSM6 MUX", lsm_mux_enum,
			  msm_routing_lsm_mux_get,
			  msm_routing_lsm_mux_put);
static const struct snd_kcontrol_new lsm7_mux =
	SOC_DAPM_ENUM_EXT("LSM7 MUX", lsm_mux_enum,
			  msm_routing_lsm_mux_get,
			  msm_routing_lsm_mux_put);

static const struct snd_kcontrol_new lsm8_mux =
	SOC_DAPM_ENUM_EXT("LSM8 MUX", lsm_mux_enum,
			  msm_routing_lsm_mux_get,
			  msm_routing_lsm_mux_put);


static const char * const lsm_func_text[] = {
	"None", "AUDIO", "BEACON", "ULTRASOUND", "SWAUDIO",
};
static const struct soc_enum lsm_func_enum =
	SOC_ENUM_SINGLE_EXT(ARRAY_SIZE(lsm_func_text), lsm_func_text);
static const struct snd_kcontrol_new lsm_function[] = {
	SOC_ENUM_EXT(SLIMBUS_0_TX_TEXT" "LSM_FUNCTION_TEXT, lsm_func_enum,
		     msm_routing_lsm_func_get, msm_routing_lsm_func_put),
	SOC_ENUM_EXT(SLIMBUS_1_TX_TEXT" "LSM_FUNCTION_TEXT, lsm_func_enum,
		     msm_routing_lsm_func_get, msm_routing_lsm_func_put),
	SOC_ENUM_EXT(SLIMBUS_2_TX_TEXT" "LSM_FUNCTION_TEXT, lsm_func_enum,
		     msm_routing_lsm_func_get, msm_routing_lsm_func_put),
	SOC_ENUM_EXT(SLIMBUS_3_TX_TEXT" "LSM_FUNCTION_TEXT, lsm_func_enum,
		     msm_routing_lsm_func_get, msm_routing_lsm_func_put),
	SOC_ENUM_EXT(SLIMBUS_4_TX_TEXT" "LSM_FUNCTION_TEXT, lsm_func_enum,
		     msm_routing_lsm_func_get, msm_routing_lsm_func_put),
	SOC_ENUM_EXT(SLIMBUS_5_TX_TEXT" "LSM_FUNCTION_TEXT, lsm_func_enum,
		     msm_routing_lsm_func_get, msm_routing_lsm_func_put),
	SOC_ENUM_EXT(TERT_MI2S_TX_TEXT" "LSM_FUNCTION_TEXT, lsm_func_enum,
		    msm_routing_lsm_func_get, msm_routing_lsm_func_put),
};

static const char * const aanc_slim_0_rx_text[] = {
	"ZERO", "SLIMBUS_0_TX", "SLIMBUS_1_TX", "SLIMBUS_2_TX", "SLIMBUS_3_TX",
	"SLIMBUS_4_TX", "SLIMBUS_5_TX", "SLIMBUS_6_TX"
};

static const struct soc_enum aanc_slim_0_rx_enum =
	SOC_ENUM_SINGLE_EXT(ARRAY_SIZE(aanc_slim_0_rx_text),
				aanc_slim_0_rx_text);

static const struct snd_kcontrol_new aanc_slim_0_rx_mux[] = {
	SOC_DAPM_ENUM_EXT("AANC_SLIM_0_RX MUX", aanc_slim_0_rx_enum,
		msm_routing_slim_0_rx_aanc_mux_get,
		msm_routing_slim_0_rx_aanc_mux_put)
};

static int msm_routing_get_stereo_to_custom_stereo_control(
					struct snd_kcontrol *kcontrol,
					struct snd_ctl_elem_value *ucontrol)
{
	ucontrol->value.integer.value[0] = is_custom_stereo_on;
	return 0;
}

static int msm_routing_put_stereo_to_custom_stereo_control(
					struct snd_kcontrol *kcontrol,
					struct snd_ctl_elem_value *ucontrol)
{
	int flag = 0, i = 0, idx = 0;
	int be_index = 0, port_id;
	unsigned int session_id = 0;
	uint16_t op_FL_ip_FL_weight;
	uint16_t op_FL_ip_FR_weight;
	uint16_t op_FR_ip_FL_weight;
	uint16_t op_FR_ip_FR_weight;
	flag = ucontrol->value.integer.value[0];
	pr_debug("%s E flag %d\n", __func__, flag);

	if ((is_custom_stereo_on && flag) || (!is_custom_stereo_on && !flag))
		return 0;
	is_custom_stereo_on = flag ? true : false;
	for (be_index = 0; be_index < MSM_BACKEND_DAI_MAX; be_index++) {
		port_id = msm_bedais[be_index].port_id;
		if (((port_id == SLIMBUS_0_RX) ||
		     (port_id == RT_PROXY_PORT_001_RX)) &&
		    msm_bedais[be_index].active) {
			for_each_set_bit(i,
				&msm_bedais[be_index].fe_sessions,
				MSM_FRONTEND_DAI_MM_SIZE) {
				if (fe_dai_map[i][SESSION_TYPE_RX].perf_mode !=
				    LEGACY_PCM_MODE)
					goto skip_send_custom_stereo;
				session_id =
					fe_dai_map[i][SESSION_TYPE_RX].strm_id;
				if (is_custom_stereo_on) {
					op_FL_ip_FL_weight =
						Q14_GAIN_ZERO_POINT_FIVE;
					op_FL_ip_FR_weight =
						Q14_GAIN_ZERO_POINT_FIVE;
					op_FR_ip_FL_weight =
						Q14_GAIN_ZERO_POINT_FIVE;
					op_FR_ip_FR_weight =
						Q14_GAIN_ZERO_POINT_FIVE;
				} else {
					op_FL_ip_FL_weight = Q14_GAIN_UNITY;
					op_FL_ip_FR_weight = 0;
					op_FR_ip_FL_weight = 0;
					op_FR_ip_FR_weight = Q14_GAIN_UNITY;
				}
				for (idx = 0; idx < MAX_COPPS_PER_PORT; idx++) {
					unsigned long copp =
						session_copp_map[i]
						[SESSION_TYPE_RX][be_index];
					if (test_bit(idx, &copp) &&
				  (msm_qti_pp_send_stereo_to_custom_stereo_cmd(
							port_id, idx,
							session_id,
							op_FL_ip_FL_weight,
							op_FL_ip_FR_weight,
							op_FR_ip_FL_weight,
							op_FR_ip_FR_weight) ||
				    dolby_dap_set_custom_stereo_onoff(
							port_id, idx,
							is_custom_stereo_on))) {
skip_send_custom_stereo:
						pr_err("%s: err setting custom stereo\n",
							__func__);
					}
				}
			}
		}
	}
	return 0;
}

static const struct snd_kcontrol_new stereo_to_custom_stereo_controls[] = {
	SOC_SINGLE_EXT("Set Custom Stereo OnOff", SND_SOC_NOPM, 0,
	1, 0, msm_routing_get_stereo_to_custom_stereo_control,
	msm_routing_put_stereo_to_custom_stereo_control),
};

static int msm_routing_get_app_type_cfg_control(struct snd_kcontrol *kcontrol,
					  struct snd_ctl_elem_value *ucontrol)
{
	return 0;
}

static int msm_routing_put_app_type_cfg_control(struct snd_kcontrol *kcontrol,
					  struct snd_ctl_elem_value *ucontrol)
{
	int i = 0, j;
	int num_app_types = ucontrol->value.integer.value[i++];

	pr_debug("%s\n", __func__);

	memset(app_type_cfg, 0, MAX_APP_TYPES*
				sizeof(struct msm_pcm_routing_app_type_data));
	if (num_app_types > MAX_APP_TYPES) {
		pr_err("%s: number of app types exceed the max supported\n",
			__func__);
		return -EINVAL;
	}
	for (j = 0; j < num_app_types; j++) {
		app_type_cfg[j].app_type =
				ucontrol->value.integer.value[i++];
		app_type_cfg[j].sample_rate =
				ucontrol->value.integer.value[i++];
		app_type_cfg[j].bit_width =
				ucontrol->value.integer.value[i++];
	}

	return 0;
}

static const struct snd_kcontrol_new app_type_cfg_controls[] = {
	SOC_SINGLE_MULTI_EXT("App Type Config", SND_SOC_NOPM, 0,
	0xFFFFFFFF, 0, 128, msm_routing_get_app_type_cfg_control,
	msm_routing_put_app_type_cfg_control),
};

int msm_routing_get_rms_value_control(struct snd_kcontrol *kcontrol,
				struct snd_ctl_elem_value *ucontrol) {
	int rc = 0;
	int be_idx = 0;
	char *param_value;
	int *update_param_value;
	uint32_t param_length = sizeof(uint32_t);
	uint32_t param_payload_len = RMS_PAYLOAD_LEN * sizeof(uint32_t);
	param_value = kzalloc(param_length, GFP_KERNEL);
	if (!param_value) {
		pr_err("%s, param memory alloc failed\n", __func__);
		return -ENOMEM;
	}
	for (be_idx = 0; be_idx < MSM_BACKEND_DAI_MAX; be_idx++)
		if (msm_bedais[be_idx].port_id == SLIMBUS_0_TX)
			break;
	if ((be_idx < MSM_BACKEND_DAI_MAX) && msm_bedais[be_idx].active) {
		rc = adm_get_params(SLIMBUS_0_TX, 0,
				RMS_MODULEID_APPI_PASSTHRU,
				RMS_PARAM_FIRST_SAMPLE,
				param_length + param_payload_len,
				param_value);
		if (rc) {
			pr_err("%s: get parameters failed:%d\n", __func__, rc);
			kfree(param_value);
			return -EINVAL;
		}
		update_param_value = (int *)param_value;
		ucontrol->value.integer.value[0] = update_param_value[0];

		pr_debug("%s: FROM DSP value[0] 0x%x\n",
			  __func__, update_param_value[0]);
	}
	kfree(param_value);
	return 0;
}

static int msm_voc_session_id_put(struct snd_kcontrol *kcontrol,
				  struct snd_ctl_elem_value *ucontrol)
{
	voc_session_id = ucontrol->value.integer.value[0];

	pr_debug("%s: voc_session_id=%u\n", __func__, voc_session_id);

	return 0;
}

static int msm_voc_session_id_get(struct snd_kcontrol *kcontrol,
				  struct snd_ctl_elem_value *ucontrol)
{
	ucontrol->value.integer.value[0] = voc_session_id;

	return 0;
}

static struct snd_kcontrol_new msm_voc_session_controls[] = {
	SOC_SINGLE_MULTI_EXT("Voc VSID", SND_SOC_NOPM, 0,
			     0xFFFFFFFF, 0, 1, msm_voc_session_id_get,
			     msm_voc_session_id_put),
};

static int spkr_prot_put_vi_lch_port(struct snd_kcontrol *kcontrol,
	struct snd_ctl_elem_value *ucontrol)
{
	int ret = 0;
	int item;
	struct soc_enum *e = (struct soc_enum *)kcontrol->private_value;
	pr_debug("%s item is %d\n", __func__,
		   ucontrol->value.enumerated.item[0]);
	mutex_lock(&routing_lock);
	item = ucontrol->value.enumerated.item[0];
	if (item < e->max) {
		pr_debug("%s RX DAI ID %d TX DAI id %d\n",
			__func__, e->shift_l , e->values[item]);
		if (e->shift_l < MSM_BACKEND_DAI_MAX &&
			e->values[item] < MSM_BACKEND_DAI_MAX)
			/* Enable feedback TX path */
			ret = afe_spk_prot_feed_back_cfg(
			   msm_bedais[e->values[item]].port_id,
			   msm_bedais[e->shift_l].port_id, 1, 0, 1);
		else {
			pr_debug("%s values are out of range item %d\n",
			__func__, e->values[item]);
			/* Disable feedback TX path */
			if (e->values[item] == MSM_BACKEND_DAI_MAX)
				ret = afe_spk_prot_feed_back_cfg(0, 0, 0, 0, 0);
			else
				ret = -EINVAL;
		}
	} else {
		pr_err("%s item value is out of range item\n", __func__);
		ret = -EINVAL;
	}
	mutex_unlock(&routing_lock);
	return ret;
}

static int spkr_prot_get_vi_lch_port(struct snd_kcontrol *kcontrol,
	struct snd_ctl_elem_value *ucontrol)
{
	pr_debug("%s\n", __func__);
	return 0;
}

static const char * const slim0_rx_vi_fb_tx_lch_mux_text[] = {
	"ZERO", "SLIM4_TX"
};

static const int const slim0_rx_vi_fb_tx_lch_value[] = {
	MSM_BACKEND_DAI_MAX, MSM_BACKEND_DAI_SLIMBUS_4_TX
};
static const struct soc_enum slim0_rx_vi_fb_lch_mux_enum =
	SOC_VALUE_ENUM_DOUBLE(0, MSM_BACKEND_DAI_SLIMBUS_0_RX, 0, 0,
	ARRAY_SIZE(slim0_rx_vi_fb_tx_lch_mux_text),
	slim0_rx_vi_fb_tx_lch_mux_text, slim0_rx_vi_fb_tx_lch_value);

static const struct snd_kcontrol_new slim0_rx_vi_fb_lch_mux =
	SOC_DAPM_ENUM_EXT("SLIM0_RX_VI_FB_LCH_MUX",
	slim0_rx_vi_fb_lch_mux_enum, spkr_prot_get_vi_lch_port,
	spkr_prot_put_vi_lch_port);

static const struct snd_soc_dapm_widget msm_qdsp6_widgets[] = {
	/* Frontend AIF */
	/* Widget name equals to Front-End DAI name<Need confirmation>,
	 * Stream name must contains substring of front-end dai name
	 */
	SND_SOC_DAPM_AIF_IN("MM_DL1", "MultiMedia1 Playback", 0, 0, 0, 0),
	SND_SOC_DAPM_AIF_IN("MM_DL2", "MultiMedia2 Playback", 0, 0, 0, 0),
	SND_SOC_DAPM_AIF_IN("MM_DL3", "MultiMedia3 Playback", 0, 0, 0, 0),
	SND_SOC_DAPM_AIF_IN("MM_DL4", "MultiMedia4 Playback", 0, 0, 0, 0),
	SND_SOC_DAPM_AIF_IN("MM_DL5", "MultiMedia5 Playback", 0, 0, 0, 0),
	SND_SOC_DAPM_AIF_IN("MM_DL6", "MultiMedia6 Playback", 0, 0, 0, 0),
	SND_SOC_DAPM_AIF_IN("MM_DL7", "MultiMedia7 Playback", 0, 0, 0, 0),
	SND_SOC_DAPM_AIF_IN("MM_DL8", "MultiMedia8 Playback", 0, 0, 0, 0),
	SND_SOC_DAPM_AIF_IN("MM_DL9", "MultiMedia9 Playback", 0, 0, 0, 0),
	SND_SOC_DAPM_AIF_IN("MM_DL10", "MultiMedia10 Playback", 0, 0, 0, 0),
	SND_SOC_DAPM_AIF_IN("MM_DL11", "MultiMedia11 Playback", 0, 0, 0, 0),
	SND_SOC_DAPM_AIF_IN("MM_DL12", "MultiMedia12 Playback", 0, 0, 0, 0),
	SND_SOC_DAPM_AIF_IN("MM_DL13", "MultiMedia13 Playback", 0, 0, 0, 0),
	SND_SOC_DAPM_AIF_IN("MM_DL14", "MultiMedia14 Playback", 0, 0, 0, 0),
	SND_SOC_DAPM_AIF_IN("MM_DL15", "MultiMedia15 Playback", 0, 0, 0, 0),
	SND_SOC_DAPM_AIF_IN("MM_DL16", "MultiMedia16 Playback", 0, 0, 0, 0),
	SND_SOC_DAPM_AIF_IN("VOIP_DL", "VoIP Playback", 0, 0, 0, 0),
	SND_SOC_DAPM_AIF_OUT("MM_UL1", "MultiMedia1 Capture", 0, 0, 0, 0),
	SND_SOC_DAPM_AIF_OUT("MM_UL2", "MultiMedia2 Capture", 0, 0, 0, 0),
	SND_SOC_DAPM_AIF_OUT("MM_UL4", "MultiMedia4 Capture", 0, 0, 0, 0),
	SND_SOC_DAPM_AIF_OUT("MM_UL5", "MultiMedia5 Capture", 0, 0, 0, 0),
	SND_SOC_DAPM_AIF_OUT("MM_UL6", "MultiMedia6 Capture", 0, 0, 0, 0),
	SND_SOC_DAPM_AIF_OUT("MM_UL8", "MultiMedia8 Capture", 0, 0, 0, 0),
	SND_SOC_DAPM_AIF_OUT("MM_UL9", "MultiMedia9 Capture", 0, 0, 0, 0),
	SND_SOC_DAPM_AIF_IN("CS-VOICE_DL1", "CS-VOICE Playback", 0, 0, 0, 0),
	SND_SOC_DAPM_AIF_OUT("CS-VOICE_UL1", "CS-VOICE Capture", 0, 0, 0, 0),
	SND_SOC_DAPM_AIF_IN("VOICE2_DL", "Voice2 Playback", 0, 0, 0, 0),
	SND_SOC_DAPM_AIF_OUT("VOICE2_UL", "Voice2 Capture", 0, 0, 0, 0),
	SND_SOC_DAPM_AIF_IN("VoLTE_DL", "VoLTE Playback", 0, 0, 0, 0),
	SND_SOC_DAPM_AIF_OUT("VoLTE_UL", "VoLTE Capture", 0, 0, 0, 0),
	SND_SOC_DAPM_AIF_IN("VoWLAN_DL", "VoWLAN Playback", 0, 0, 0, 0),
	SND_SOC_DAPM_AIF_OUT("VoWLAN_UL", "VoWLAN Capture", 0, 0, 0, 0),
	SND_SOC_DAPM_AIF_OUT("VOIP_UL", "VoIP Capture", 0, 0, 0, 0),
	SND_SOC_DAPM_AIF_IN("SLIM0_DL_HL", "SLIMBUS0_HOSTLESS Playback",
		0, 0, 0, 0),
	SND_SOC_DAPM_AIF_OUT("SLIM0_UL_HL", "SLIMBUS0_HOSTLESS Capture",
		0, 0, 0, 0),
	SND_SOC_DAPM_AIF_OUT("CPE_LSM_UL_HL", "CPE LSM capture",
		0, 0, 0, 0),
	SND_SOC_DAPM_AIF_IN("SLIM1_DL_HL", "SLIMBUS1_HOSTLESS Playback",
		0, 0, 0, 0),
	SND_SOC_DAPM_AIF_OUT("SLIM1_UL_HL", "SLIMBUS1_HOSTLESS Capture",
		0, 0, 0, 0),
	SND_SOC_DAPM_AIF_IN("SLIM3_DL_HL", "SLIMBUS3_HOSTLESS Playback",
		0, 0, 0, 0),
	SND_SOC_DAPM_AIF_OUT("SLIM3_UL_HL", "SLIMBUS3_HOSTLESS Capture",
		0, 0, 0, 0),
	SND_SOC_DAPM_AIF_IN("SLIM4_DL_HL", "SLIMBUS4_HOSTLESS Playback",
		0, 0, 0, 0),
	SND_SOC_DAPM_AIF_OUT("SLIM4_UL_HL", "SLIMBUS4_HOSTLESS Capture",
		0, 0, 0, 0),
	SND_SOC_DAPM_AIF_IN("INTFM_DL_HL", "INT_FM_HOSTLESS Playback",
		0, 0, 0, 0),
	SND_SOC_DAPM_AIF_OUT("INTFM_UL_HL", "INT_FM_HOSTLESS Capture",
		0, 0, 0, 0),
	SND_SOC_DAPM_AIF_IN("INTHFP_DL_HL", "INT_HFP_BT_HOSTLESS Playback",
		0, 0, 0, 0),
	SND_SOC_DAPM_AIF_OUT("INTHFP_UL_HL", "INT_HFP_BT_HOSTLESS Capture",
		0, 0, 0, 0),
	SND_SOC_DAPM_AIF_IN("HDMI_DL_HL", "HDMI_HOSTLESS Playback", 0, 0, 0, 0),
	SND_SOC_DAPM_AIF_IN("SEC_I2S_DL_HL", "SEC_I2S_RX_HOSTLESS Playback",
		0, 0, 0, 0),
	SND_SOC_DAPM_AIF_IN("PRI_MI2S_DL_HL",
		"Primary MI2S_RX Hostless Playback",
		0, 0, 0, 0),
	SND_SOC_DAPM_AIF_IN("SEC_MI2S_DL_HL",
		"Secondary MI2S_RX Hostless Playback",
		0, 0, 0, 0),

	SND_SOC_DAPM_AIF_IN("AUXPCM_DL_HL", "AUXPCM_HOSTLESS Playback",
		0, 0, 0, 0),
	SND_SOC_DAPM_AIF_OUT("AUXPCM_UL_HL", "AUXPCM_HOSTLESS Capture",
		0, 0, 0, 0),
	SND_SOC_DAPM_AIF_OUT("MI2S_UL_HL", "MI2S_TX_HOSTLESS Capture",
		0, 0, 0, 0),
	SND_SOC_DAPM_AIF_IN("TERT_MI2S_DL_HL", "Tertiary MI2S_RX Hostless Playback",
		0, 0, 0, 0),
	SND_SOC_DAPM_AIF_OUT("TERT_MI2S_UL_HL",
		"Tertiary MI2S_TX Hostless Capture",
		0, 0, 0, 0),
	SND_SOC_DAPM_AIF_OUT("PRI_MI2S_UL_HL",
		"Primary MI2S_TX Hostless Capture",
		0, 0, 0, 0),
	SND_SOC_DAPM_AIF_OUT("MI2S_DL_HL", "MI2S_RX_HOSTLESS Playback",
		0, 0, 0, 0),
	SND_SOC_DAPM_AIF_IN("DTMF_DL_HL", "DTMF_RX_HOSTLESS Playback",
		0, 0, 0, 0),
	SND_SOC_DAPM_AIF_OUT("QUAT_MI2S_UL_HL",
		"Quaternary MI2S_TX Hostless Capture",
		0, 0, 0, 0),

	/* LSM */
	SND_SOC_DAPM_AIF_OUT("LSM1_UL_HL", "Listen 1 Audio Service Capture",
			     0, 0, 0, 0),
	SND_SOC_DAPM_AIF_OUT("LSM2_UL_HL", "Listen 2 Audio Service Capture",
			     0, 0, 0, 0),
	SND_SOC_DAPM_AIF_OUT("LSM3_UL_HL", "Listen 3 Audio Service Capture",
				 0, 0, 0, 0),
	SND_SOC_DAPM_AIF_OUT("LSM4_UL_HL", "Listen 4 Audio Service Capture",
						 0, 0, 0, 0),
	SND_SOC_DAPM_AIF_OUT("LSM5_UL_HL", "Listen 5 Audio Service Capture",
				 0, 0, 0, 0),
	SND_SOC_DAPM_AIF_OUT("LSM6_UL_HL", "Listen 6 Audio Service Capture",
				 0, 0, 0, 0),
	SND_SOC_DAPM_AIF_OUT("LSM7_UL_HL", "Listen 7 Audio Service Capture",
				 0, 0, 0, 0),
	SND_SOC_DAPM_AIF_OUT("LSM8_UL_HL", "Listen 8 Audio Service Capture",
			     0, 0, 0, 0),
	SND_SOC_DAPM_AIF_IN("QCHAT_DL", "QCHAT Playback", 0, 0, 0, 0),
	SND_SOC_DAPM_AIF_OUT("QCHAT_UL", "QCHAT Capture", 0, 0, 0, 0),
	/* Backend AIF */
	/* Stream name equals to backend dai link stream name
	*/
	SND_SOC_DAPM_AIF_OUT("PRI_I2S_RX", "Primary I2S Playback", 0, 0, 0, 0),
	SND_SOC_DAPM_AIF_OUT("SEC_I2S_RX", "Secondary I2S Playback",
				0, 0, 0 , 0),
	SND_SOC_DAPM_AIF_OUT("SPDIF_RX", "SPDIF Playback", 0, 0, 0 , 0),
	SND_SOC_DAPM_AIF_OUT("SLIMBUS_0_RX", "Slimbus Playback", 0, 0, 0, 0),
	SND_SOC_DAPM_AIF_OUT("HDMI", "HDMI Playback", 0, 0, 0 , 0),
	SND_SOC_DAPM_AIF_OUT("MI2S_RX", "MI2S Playback", 0, 0, 0, 0),
	SND_SOC_DAPM_AIF_OUT("QUAT_MI2S_RX", "Quaternary MI2S Playback",
						0, 0, 0, 0),
	SND_SOC_DAPM_AIF_OUT("TERT_MI2S_RX", "Tertiary MI2S Playback",
						0, 0, 0, 0),
	SND_SOC_DAPM_AIF_OUT("SEC_MI2S_RX", "Secondary MI2S Playback",
			     0, 0, 0, 0),
	SND_SOC_DAPM_AIF_OUT("SEC_MI2S_RX_SD1",
			"Secondary MI2S Playback SD1",
			0, 0, 0, 0),
	SND_SOC_DAPM_AIF_OUT("PRI_MI2S_RX", "Primary MI2S Playback",
			     0, 0, 0, 0),
	SND_SOC_DAPM_AIF_IN("PRI_I2S_TX", "Primary I2S Capture", 0, 0, 0, 0),
	SND_SOC_DAPM_AIF_IN("MI2S_TX", "MI2S Capture", 0, 0, 0, 0),
	SND_SOC_DAPM_AIF_IN("QUAT_MI2S_TX", "Quaternary MI2S Capture",
						0, 0, 0, 0),
	SND_SOC_DAPM_AIF_IN("PRI_MI2S_TX", "Primary MI2S Capture",
			    0, 0, 0, 0),
	SND_SOC_DAPM_AIF_IN("TERT_MI2S_TX", "Tertiary MI2S Capture",
						0, 0, 0, 0),
	SND_SOC_DAPM_AIF_IN("SEC_MI2S_TX", "Secondary MI2S Capture",
			    0, 0, 0, 0),
	SND_SOC_DAPM_AIF_IN("SLIMBUS_0_TX", "Slimbus Capture", 0, 0, 0, 0),
	SND_SOC_DAPM_AIF_OUT("INT_BT_SCO_RX", "Internal BT-SCO Playback",
				0, 0, 0 , 0),
	SND_SOC_DAPM_AIF_IN("INT_BT_SCO_TX", "Internal BT-SCO Capture",
				0, 0, 0, 0),
	SND_SOC_DAPM_AIF_OUT("INT_FM_RX", "Internal FM Playback",
				0, 0, 0 , 0),
	SND_SOC_DAPM_AIF_IN("INT_FM_TX", "Internal FM Capture",
				0, 0, 0, 0),
	SND_SOC_DAPM_AIF_OUT("PCM_RX", "AFE Playback",
				0, 0, 0 , 0),
	SND_SOC_DAPM_AIF_IN("PCM_TX", "AFE Capture",
				0, 0, 0 , 0),
	/* incall */
	SND_SOC_DAPM_AIF_OUT("VOICE_PLAYBACK_TX", "Voice Farend Playback",
				0, 0, 0 , 0),
	SND_SOC_DAPM_AIF_OUT("VOICE2_PLAYBACK_TX", "Voice2 Farend Playback",
				0, 0, 0 , 0),
	SND_SOC_DAPM_AIF_OUT("SLIMBUS_4_RX", "Slimbus4 Playback",
				0, 0, 0 , 0),
	SND_SOC_DAPM_AIF_IN("INCALL_RECORD_TX", "Voice Uplink Capture",
				0, 0, 0, 0),
	SND_SOC_DAPM_AIF_IN("INCALL_RECORD_RX", "Voice Downlink Capture",
				0, 0, 0, 0),
	SND_SOC_DAPM_AIF_IN("SLIMBUS_4_TX", "Slimbus4 Capture",
				0, 0, 0, 0),
	SND_SOC_DAPM_AIF_IN("SLIMBUS_5_TX", "Slimbus5 Capture", 0, 0, 0, 0),

	SND_SOC_DAPM_AIF_OUT("AUX_PCM_RX", "AUX PCM Playback", 0, 0, 0, 0),
	SND_SOC_DAPM_AIF_IN("AUX_PCM_TX", "AUX PCM Capture", 0, 0, 0, 0),
	SND_SOC_DAPM_AIF_OUT("SEC_AUX_PCM_RX", "Sec AUX PCM Playback",
				0, 0, 0, 0),
	SND_SOC_DAPM_AIF_IN("SEC_AUX_PCM_TX", "Sec AUX PCM Capture",
				0, 0, 0, 0),
	SND_SOC_DAPM_AIF_IN("VOICE_STUB_DL", "VOICE_STUB Playback", 0, 0, 0, 0),
	SND_SOC_DAPM_AIF_OUT("VOICE_STUB_UL", "VOICE_STUB Capture", 0, 0, 0, 0),
	SND_SOC_DAPM_AIF_IN("VOICE2_STUB_DL", "VOICE2_STUB Playback",
			    0, 0, 0, 0),
	SND_SOC_DAPM_AIF_OUT("VOICE2_STUB_UL", "VOICE2_STUB Capture",
			    0, 0, 0, 0),
	SND_SOC_DAPM_AIF_IN("VOLTE_STUB_DL", "VOLTE_STUB Playback", 0, 0, 0, 0),
	SND_SOC_DAPM_AIF_OUT("VOLTE_STUB_UL", "VOLTE_STUB Capture", 0, 0, 0, 0),
	SND_SOC_DAPM_AIF_OUT("STUB_RX", "Stub Playback", 0, 0, 0, 0),
	SND_SOC_DAPM_AIF_IN("STUB_TX", "Stub Capture", 0, 0, 0, 0),
	SND_SOC_DAPM_AIF_OUT("SLIMBUS_1_RX", "Slimbus1 Playback", 0, 0, 0, 0),
	SND_SOC_DAPM_AIF_IN("SLIMBUS_1_TX", "Slimbus1 Capture", 0, 0, 0, 0),
	SND_SOC_DAPM_AIF_IN("STUB_1_TX", "Stub1 Capture", 0, 0, 0, 0),
	SND_SOC_DAPM_AIF_OUT("SLIMBUS_3_RX", "Slimbus3 Playback", 0, 0, 0, 0),
	SND_SOC_DAPM_AIF_IN("SLIMBUS_3_TX", "Slimbus3 Capture", 0, 0, 0, 0),
	/* In- call recording */
	SND_SOC_DAPM_AIF_OUT("SLIMBUS_6_RX", "Slimbus6 Playback", 0, 0, 0 , 0),
	SND_SOC_DAPM_AIF_IN("SLIMBUS_6_TX", "Slimbus6 Capture", 0, 0, 0, 0),

	/* Switch Definitions */
	SND_SOC_DAPM_SWITCH("SLIMBUS_DL_HL", SND_SOC_NOPM, 0, 0,
				&slim_fm_switch_mixer_controls),
	SND_SOC_DAPM_SWITCH("SLIMBUS1_DL_HL", SND_SOC_NOPM, 0, 0,
				&slim1_fm_switch_mixer_controls),
	SND_SOC_DAPM_SWITCH("SLIMBUS3_DL_HL", SND_SOC_NOPM, 0, 0,
				&slim3_fm_switch_mixer_controls),
	SND_SOC_DAPM_SWITCH("SLIMBUS4_DL_HL", SND_SOC_NOPM, 0, 0,
				&slim4_fm_switch_mixer_controls),
	SND_SOC_DAPM_SWITCH("PCM_RX_DL_HL", SND_SOC_NOPM, 0, 0,
				&pcm_rx_switch_mixer_controls),
	SND_SOC_DAPM_SWITCH("PRI_MI2S_RX_DL_HL", SND_SOC_NOPM, 0, 0,
				&pri_mi2s_rx_switch_mixer_controls),
	SND_SOC_DAPM_SWITCH("HFP_AUX_UL_HL", SND_SOC_NOPM, 0, 0,
				&hfp_aux_switch_mixer_controls),
	SND_SOC_DAPM_SWITCH("HFP_INT_UL_HL", SND_SOC_NOPM, 0, 0,
				&hfp_int_switch_mixer_controls),
<<<<<<< HEAD
	SND_SOC_DAPM_SWITCH("HFP_AUX_DL_HL", SND_SOC_NOPM, 0, 0,
				&hfp_aux_rx_switch_mixer_controls),
=======
>>>>>>> bd3d4d7b

	/* Mux Definitions */
	SND_SOC_DAPM_MUX("LSM1 MUX", SND_SOC_NOPM, 0, 0, &lsm1_mux),
	SND_SOC_DAPM_MUX("LSM2 MUX", SND_SOC_NOPM, 0, 0, &lsm2_mux),
	SND_SOC_DAPM_MUX("LSM3 MUX", SND_SOC_NOPM, 0, 0, &lsm3_mux),
	SND_SOC_DAPM_MUX("LSM4 MUX", SND_SOC_NOPM, 0, 0, &lsm4_mux),
	SND_SOC_DAPM_MUX("LSM5 MUX", SND_SOC_NOPM, 0, 0, &lsm5_mux),
	SND_SOC_DAPM_MUX("LSM6 MUX", SND_SOC_NOPM, 0, 0, &lsm6_mux),
	SND_SOC_DAPM_MUX("LSM7 MUX", SND_SOC_NOPM, 0, 0, &lsm7_mux),
	SND_SOC_DAPM_MUX("LSM8 MUX", SND_SOC_NOPM, 0, 0, &lsm8_mux),
	SND_SOC_DAPM_MUX("SLIM_0_RX AANC MUX", SND_SOC_NOPM, 0, 0,
			aanc_slim_0_rx_mux),

	/* Mixer definitions */
	SND_SOC_DAPM_MIXER("PRI_RX Audio Mixer", SND_SOC_NOPM, 0, 0,
	pri_i2s_rx_mixer_controls, ARRAY_SIZE(pri_i2s_rx_mixer_controls)),
	SND_SOC_DAPM_MIXER("SEC_RX Audio Mixer", SND_SOC_NOPM, 0, 0,
	sec_i2s_rx_mixer_controls, ARRAY_SIZE(sec_i2s_rx_mixer_controls)),
	SND_SOC_DAPM_MIXER("SLIMBUS_0_RX Audio Mixer", SND_SOC_NOPM, 0, 0,
	slimbus_rx_mixer_controls, ARRAY_SIZE(slimbus_rx_mixer_controls)),
	SND_SOC_DAPM_MIXER("HDMI Mixer", SND_SOC_NOPM, 0, 0,
	hdmi_mixer_controls, ARRAY_SIZE(hdmi_mixer_controls)),
	SND_SOC_DAPM_MIXER("SPDIF_RX Audio Mixer", SND_SOC_NOPM, 0, 0,
	spdif_rx_mixer_controls, ARRAY_SIZE(spdif_rx_mixer_controls)),
	SND_SOC_DAPM_MIXER("MI2S_RX Audio Mixer", SND_SOC_NOPM, 0, 0,
	mi2s_rx_mixer_controls, ARRAY_SIZE(mi2s_rx_mixer_controls)),
	SND_SOC_DAPM_MIXER("QUAT_MI2S_RX Audio Mixer", SND_SOC_NOPM, 0, 0,
				quaternary_mi2s_rx_mixer_controls,
				ARRAY_SIZE(quaternary_mi2s_rx_mixer_controls)),
	SND_SOC_DAPM_MIXER("TERT_MI2S_RX Audio Mixer", SND_SOC_NOPM, 0, 0,
				tertiary_mi2s_rx_mixer_controls,
				ARRAY_SIZE(tertiary_mi2s_rx_mixer_controls)),
	SND_SOC_DAPM_MIXER("SEC_MI2S_RX Audio Mixer", SND_SOC_NOPM, 0, 0,
			   secondary_mi2s_rx_mixer_controls,
			   ARRAY_SIZE(secondary_mi2s_rx_mixer_controls)),
	SND_SOC_DAPM_MIXER("SEC_MI2S_RX_SD1 Audio Mixer", SND_SOC_NOPM, 0, 0,
			   secondary_mi2s_rx2_mixer_controls,
			   ARRAY_SIZE(secondary_mi2s_rx2_mixer_controls)),
	SND_SOC_DAPM_MIXER("SEC_MI2S_RX Port Mixer", SND_SOC_NOPM, 0, 0,
			   mi2s_hl_mixer_controls,
			   ARRAY_SIZE(mi2s_hl_mixer_controls)),
	SND_SOC_DAPM_MIXER("PRI_MI2S_RX Audio Mixer", SND_SOC_NOPM, 0, 0,
			   primary_mi2s_rx_mixer_controls,
			   ARRAY_SIZE(primary_mi2s_rx_mixer_controls)),
	SND_SOC_DAPM_MIXER("MultiMedia1 Mixer", SND_SOC_NOPM, 0, 0,
	mmul1_mixer_controls, ARRAY_SIZE(mmul1_mixer_controls)),
	SND_SOC_DAPM_MIXER("MultiMedia2 Mixer", SND_SOC_NOPM, 0, 0,
	mmul2_mixer_controls, ARRAY_SIZE(mmul2_mixer_controls)),
	SND_SOC_DAPM_MIXER("MultiMedia4 Mixer", SND_SOC_NOPM, 0, 0,
	mmul4_mixer_controls, ARRAY_SIZE(mmul4_mixer_controls)),
	SND_SOC_DAPM_MIXER("MultiMedia5 Mixer", SND_SOC_NOPM, 0, 0,
	mmul5_mixer_controls, ARRAY_SIZE(mmul5_mixer_controls)),
	SND_SOC_DAPM_MIXER("MultiMedia6 Mixer", SND_SOC_NOPM, 0, 0,
	mmul6_mixer_controls, ARRAY_SIZE(mmul6_mixer_controls)),
	SND_SOC_DAPM_MIXER("MultiMedia8 Mixer", SND_SOC_NOPM, 0, 0,
	mmul8_mixer_controls, ARRAY_SIZE(mmul8_mixer_controls)),
	SND_SOC_DAPM_MIXER("AUX_PCM_RX Audio Mixer", SND_SOC_NOPM, 0, 0,
	auxpcm_rx_mixer_controls, ARRAY_SIZE(auxpcm_rx_mixer_controls)),
	SND_SOC_DAPM_MIXER("SEC_AUX_PCM_RX Audio Mixer", SND_SOC_NOPM, 0, 0,
	sec_auxpcm_rx_mixer_controls, ARRAY_SIZE(sec_auxpcm_rx_mixer_controls)),
	/* incall */
	SND_SOC_DAPM_MIXER("Incall_Music Audio Mixer", SND_SOC_NOPM, 0, 0,
	incall_music_delivery_mixer_controls,
	ARRAY_SIZE(incall_music_delivery_mixer_controls)),
	SND_SOC_DAPM_MIXER("Incall_Music_2 Audio Mixer", SND_SOC_NOPM, 0, 0,
	incall_music2_delivery_mixer_controls,
	ARRAY_SIZE(incall_music2_delivery_mixer_controls)),
	SND_SOC_DAPM_MIXER("SLIMBUS_4_RX Audio Mixer", SND_SOC_NOPM, 0, 0,
	slimbus_4_rx_mixer_controls,
	ARRAY_SIZE(slimbus_4_rx_mixer_controls)),
	SND_SOC_DAPM_MIXER("SLIMBUS_6_RX Audio Mixer", SND_SOC_NOPM, 0, 0,
	slimbus_6_rx_mixer_controls,
	ARRAY_SIZE(slimbus_6_rx_mixer_controls)),
	/* Voice Mixer */
	SND_SOC_DAPM_MIXER("PRI_RX_Voice Mixer",
				SND_SOC_NOPM, 0, 0, pri_rx_voice_mixer_controls,
				ARRAY_SIZE(pri_rx_voice_mixer_controls)),
	SND_SOC_DAPM_MIXER("SEC_RX_Voice Mixer",
				SND_SOC_NOPM, 0, 0,
				sec_i2s_rx_voice_mixer_controls,
				ARRAY_SIZE(sec_i2s_rx_voice_mixer_controls)),
	SND_SOC_DAPM_MIXER("SEC_MI2S_RX_Voice Mixer",
				SND_SOC_NOPM, 0, 0,
				sec_mi2s_rx_voice_mixer_controls,
				ARRAY_SIZE(sec_mi2s_rx_voice_mixer_controls)),
	SND_SOC_DAPM_MIXER("SLIM_0_RX_Voice Mixer",
				SND_SOC_NOPM, 0, 0,
				slimbus_rx_voice_mixer_controls,
				ARRAY_SIZE(slimbus_rx_voice_mixer_controls)),
	SND_SOC_DAPM_MIXER("INTERNAL_BT_SCO_RX_Voice Mixer",
				SND_SOC_NOPM, 0, 0,
				bt_sco_rx_voice_mixer_controls,
				ARRAY_SIZE(bt_sco_rx_voice_mixer_controls)),
	SND_SOC_DAPM_MIXER("AFE_PCM_RX_Voice Mixer",
				SND_SOC_NOPM, 0, 0,
				afe_pcm_rx_voice_mixer_controls,
				ARRAY_SIZE(afe_pcm_rx_voice_mixer_controls)),
	SND_SOC_DAPM_MIXER("AUX_PCM_RX_Voice Mixer",
				SND_SOC_NOPM, 0, 0,
				aux_pcm_rx_voice_mixer_controls,
				ARRAY_SIZE(aux_pcm_rx_voice_mixer_controls)),
	SND_SOC_DAPM_MIXER("SEC_AUX_PCM_RX_Voice Mixer",
			      SND_SOC_NOPM, 0, 0,
			      sec_aux_pcm_rx_voice_mixer_controls,
			      ARRAY_SIZE(sec_aux_pcm_rx_voice_mixer_controls)),
	SND_SOC_DAPM_MIXER("HDMI_RX_Voice Mixer",
				SND_SOC_NOPM, 0, 0,
				hdmi_rx_voice_mixer_controls,
				ARRAY_SIZE(hdmi_rx_voice_mixer_controls)),
	SND_SOC_DAPM_MIXER("MI2S_RX_Voice Mixer",
				SND_SOC_NOPM, 0, 0,
				mi2s_rx_voice_mixer_controls,
				ARRAY_SIZE(mi2s_rx_voice_mixer_controls)),
	SND_SOC_DAPM_MIXER("PRI_MI2S_RX_Voice Mixer",
				SND_SOC_NOPM, 0, 0,
				pri_mi2s_rx_voice_mixer_controls,
				ARRAY_SIZE(pri_mi2s_rx_voice_mixer_controls)),
	SND_SOC_DAPM_MIXER("QUAT_MI2S_RX_Voice Mixer",
				SND_SOC_NOPM, 0, 0,
				quat_mi2s_rx_voice_mixer_controls,
				ARRAY_SIZE(quat_mi2s_rx_voice_mixer_controls)),
	SND_SOC_DAPM_MIXER("Voice_Tx Mixer",
				SND_SOC_NOPM, 0, 0, tx_voice_mixer_controls,
				ARRAY_SIZE(tx_voice_mixer_controls)),
	SND_SOC_DAPM_MIXER("Voice2_Tx Mixer",
			   SND_SOC_NOPM, 0, 0, tx_voice2_mixer_controls,
			   ARRAY_SIZE(tx_voice2_mixer_controls)),
	SND_SOC_DAPM_MIXER("Voip_Tx Mixer",
				SND_SOC_NOPM, 0, 0, tx_voip_mixer_controls,
				ARRAY_SIZE(tx_voip_mixer_controls)),
	SND_SOC_DAPM_MIXER("VoLTE_Tx Mixer",
				SND_SOC_NOPM, 0, 0, tx_volte_mixer_controls,
				ARRAY_SIZE(tx_volte_mixer_controls)),
	SND_SOC_DAPM_MIXER("VoWLAN_Tx Mixer",
				SND_SOC_NOPM, 0, 0, tx_vowlan_mixer_controls,
				ARRAY_SIZE(tx_vowlan_mixer_controls)),
	SND_SOC_DAPM_MIXER("INTERNAL_BT_SCO_RX Audio Mixer", SND_SOC_NOPM, 0, 0,
	int_bt_sco_rx_mixer_controls, ARRAY_SIZE(int_bt_sco_rx_mixer_controls)),
	SND_SOC_DAPM_MIXER("INTERNAL_FM_RX Audio Mixer", SND_SOC_NOPM, 0, 0,
	int_fm_rx_mixer_controls, ARRAY_SIZE(int_fm_rx_mixer_controls)),
	SND_SOC_DAPM_MIXER("AFE_PCM_RX Audio Mixer", SND_SOC_NOPM, 0, 0,
	afe_pcm_rx_mixer_controls, ARRAY_SIZE(afe_pcm_rx_mixer_controls)),
	SND_SOC_DAPM_MIXER("Voice Stub Tx Mixer", SND_SOC_NOPM, 0, 0,
	tx_voice_stub_mixer_controls, ARRAY_SIZE(tx_voice_stub_mixer_controls)),
	SND_SOC_DAPM_MIXER("Voice2 Stub Tx Mixer", SND_SOC_NOPM, 0, 0,
			   tx_voice2_stub_mixer_controls,
			   ARRAY_SIZE(tx_voice2_stub_mixer_controls)),
	SND_SOC_DAPM_MIXER("VoLTE Stub Tx Mixer", SND_SOC_NOPM, 0, 0,
	tx_volte_stub_mixer_controls, ARRAY_SIZE(tx_volte_stub_mixer_controls)),
	SND_SOC_DAPM_MIXER("STUB_RX Mixer", SND_SOC_NOPM, 0, 0,
	stub_rx_mixer_controls, ARRAY_SIZE(stub_rx_mixer_controls)),
	SND_SOC_DAPM_MIXER("SLIMBUS_1_RX Mixer", SND_SOC_NOPM, 0, 0,
	slimbus_1_rx_mixer_controls, ARRAY_SIZE(slimbus_1_rx_mixer_controls)),
	SND_SOC_DAPM_MIXER("SLIMBUS_3_RX_Voice Mixer", SND_SOC_NOPM, 0, 0,
	slimbus_3_rx_mixer_controls, ARRAY_SIZE(slimbus_3_rx_mixer_controls)),
	SND_SOC_DAPM_MIXER("SLIMBUS_0_RX Port Mixer",
	SND_SOC_NOPM, 0, 0, sbus_0_rx_port_mixer_controls,
	ARRAY_SIZE(sbus_0_rx_port_mixer_controls)),
	SND_SOC_DAPM_MIXER("AUX_PCM_RX Port Mixer",
	SND_SOC_NOPM, 0, 0, aux_pcm_rx_port_mixer_controls,
	ARRAY_SIZE(aux_pcm_rx_port_mixer_controls)),
	SND_SOC_DAPM_MIXER("SEC_AUXPCM_RX Port Mixer",
	SND_SOC_NOPM, 0, 0, sec_auxpcm_rx_port_mixer_controls,
	ARRAY_SIZE(sec_auxpcm_rx_port_mixer_controls)),
	SND_SOC_DAPM_MIXER("SLIMBUS_1_RX Port Mixer", SND_SOC_NOPM, 0, 0,
	sbus_1_rx_port_mixer_controls,
	ARRAY_SIZE(sbus_1_rx_port_mixer_controls)),
	SND_SOC_DAPM_MIXER("INTERNAL_BT_SCO_RX Port Mixer", SND_SOC_NOPM, 0, 0,
	bt_sco_rx_port_mixer_controls,
	ARRAY_SIZE(bt_sco_rx_port_mixer_controls)),
	SND_SOC_DAPM_MIXER("AFE_PCM_RX Port Mixer",
	SND_SOC_NOPM, 0, 0, afe_pcm_rx_port_mixer_controls,
	ARRAY_SIZE(afe_pcm_rx_port_mixer_controls)),
	SND_SOC_DAPM_MIXER("HDMI_RX Port Mixer",
	SND_SOC_NOPM, 0, 0, hdmi_rx_port_mixer_controls,
	ARRAY_SIZE(hdmi_rx_port_mixer_controls)),
	SND_SOC_DAPM_MIXER("SEC_I2S_RX Port Mixer",
	SND_SOC_NOPM, 0, 0, sec_i2s_rx_port_mixer_controls,
	ARRAY_SIZE(sec_i2s_rx_port_mixer_controls)),
	SND_SOC_DAPM_MIXER("SLIMBUS_3_RX Port Mixer",
	SND_SOC_NOPM, 0, 0, sbus_3_rx_port_mixer_controls,
	ARRAY_SIZE(sbus_3_rx_port_mixer_controls)),
	SND_SOC_DAPM_MIXER("MI2S_RX Port Mixer", SND_SOC_NOPM, 0, 0,
	mi2s_rx_port_mixer_controls, ARRAY_SIZE(mi2s_rx_port_mixer_controls)),
	SND_SOC_DAPM_MIXER("PRI_MI2S_RX Port Mixer", SND_SOC_NOPM, 0, 0,
	primary_mi2s_rx_port_mixer_controls,
	ARRAY_SIZE(primary_mi2s_rx_port_mixer_controls)),
	SND_SOC_DAPM_MIXER("TERT_MI2S_RX Port Mixer", SND_SOC_NOPM, 0, 0,
	tertiary_mi2s_rx_port_mixer_controls,
	ARRAY_SIZE(tertiary_mi2s_rx_port_mixer_controls)),
	SND_SOC_DAPM_MIXER("QUAT_MI2S_RX Port Mixer", SND_SOC_NOPM, 0, 0,
	quat_mi2s_rx_port_mixer_controls,
	ARRAY_SIZE(quat_mi2s_rx_port_mixer_controls)),
	SND_SOC_DAPM_MIXER("QCHAT_Tx Mixer",
	SND_SOC_NOPM, 0, 0, tx_qchat_mixer_controls,
	ARRAY_SIZE(tx_qchat_mixer_controls)),
	/* Virtual Pins to force backends ON atm */
	SND_SOC_DAPM_OUTPUT("BE_OUT"),
	SND_SOC_DAPM_INPUT("BE_IN"),

	SND_SOC_DAPM_MUX("SLIM0_RX_VI_FB_LCH_MUX", SND_SOC_NOPM, 0, 0,
				&slim0_rx_vi_fb_lch_mux),
	SND_SOC_DAPM_MUX("VOC_EXT_EC MUX", SND_SOC_NOPM, 0, 0,
			 &voc_ext_ec_mux),
	SND_SOC_DAPM_MUX("AUDIO_REF_EC_UL1 MUX", SND_SOC_NOPM, 0, 0,
		&ext_ec_ref_mux_ul1),
	SND_SOC_DAPM_MUX("AUDIO_REF_EC_UL2 MUX", SND_SOC_NOPM, 0, 0,
		&ext_ec_ref_mux_ul2),
	SND_SOC_DAPM_MUX("AUDIO_REF_EC_UL4 MUX", SND_SOC_NOPM, 0, 0,
		&ext_ec_ref_mux_ul4),
	SND_SOC_DAPM_MUX("AUDIO_REF_EC_UL5 MUX", SND_SOC_NOPM, 0, 0,
		&ext_ec_ref_mux_ul5),
	SND_SOC_DAPM_MUX("AUDIO_REF_EC_UL6 MUX", SND_SOC_NOPM, 0, 0,
		&ext_ec_ref_mux_ul6),
	SND_SOC_DAPM_MUX("AUDIO_REF_EC_UL8 MUX", SND_SOC_NOPM, 0, 0,
		&ext_ec_ref_mux_ul8),
	SND_SOC_DAPM_MUX("AUDIO_REF_EC_UL9 MUX", SND_SOC_NOPM, 0, 0,
		&ext_ec_ref_mux_ul9),
};

static const struct snd_soc_dapm_route intercon[] = {
	{"PRI_RX Audio Mixer", "MultiMedia1", "MM_DL1"},
	{"PRI_RX Audio Mixer", "MultiMedia2", "MM_DL2"},
	{"PRI_RX Audio Mixer", "MultiMedia3", "MM_DL3"},
	{"PRI_RX Audio Mixer", "MultiMedia4", "MM_DL4"},
	{"PRI_RX Audio Mixer", "MultiMedia5", "MM_DL5"},
	{"PRI_RX Audio Mixer", "MultiMedia6", "MM_DL6"},
	{"PRI_RX Audio Mixer", "MultiMedia7", "MM_DL7"},
	{"PRI_RX Audio Mixer", "MultiMedia8", "MM_DL8"},
	{"PRI_RX Audio Mixer", "MultiMedia9", "MM_DL9"},
	{"PRI_RX Audio Mixer", "MultiMedia10", "MM_DL10"},
	{"PRI_RX Audio Mixer", "MultiMedia11", "MM_DL11"},
	{"PRI_RX Audio Mixer", "MultiMedia12", "MM_DL12"},
	{"PRI_RX Audio Mixer", "MultiMedia13", "MM_DL13"},
	{"PRI_RX Audio Mixer", "MultiMedia14", "MM_DL14"},
	{"PRI_RX Audio Mixer", "MultiMedia15", "MM_DL15"},
	{"PRI_RX Audio Mixer", "MultiMedia16", "MM_DL16"},
	{"PRI_I2S_RX", NULL, "PRI_RX Audio Mixer"},

	{"SEC_RX Audio Mixer", "MultiMedia1", "MM_DL1"},
	{"SEC_RX Audio Mixer", "MultiMedia2", "MM_DL2"},
	{"SEC_RX Audio Mixer", "MultiMedia3", "MM_DL3"},
	{"SEC_RX Audio Mixer", "MultiMedia4", "MM_DL4"},
	{"SEC_RX Audio Mixer", "MultiMedia5", "MM_DL5"},
	{"SEC_RX Audio Mixer", "MultiMedia6", "MM_DL6"},
	{"SEC_RX Audio Mixer", "MultiMedia7", "MM_DL7"},
	{"SEC_RX Audio Mixer", "MultiMedia8", "MM_DL8"},
	{"SEC_RX Audio Mixer", "MultiMedia9", "MM_DL9"},
	{"SEC_RX Audio Mixer", "MultiMedia10", "MM_DL10"},
	{"SEC_RX Audio Mixer", "MultiMedia11", "MM_DL11"},
	{"SEC_RX Audio Mixer", "MultiMedia12", "MM_DL12"},
	{"SEC_RX Audio Mixer", "MultiMedia13", "MM_DL13"},
	{"SEC_RX Audio Mixer", "MultiMedia14", "MM_DL14"},
	{"SEC_RX Audio Mixer", "MultiMedia15", "MM_DL15"},
	{"SEC_RX Audio Mixer", "MultiMedia16", "MM_DL16"},
	{"SEC_I2S_RX", NULL, "SEC_RX Audio Mixer"},

	{"SLIMBUS_0_RX Audio Mixer", "MultiMedia1", "MM_DL1"},
	{"SLIMBUS_0_RX Audio Mixer", "MultiMedia2", "MM_DL2"},
	{"SLIMBUS_0_RX Audio Mixer", "MultiMedia3", "MM_DL3"},
	{"SLIMBUS_0_RX Audio Mixer", "MultiMedia4", "MM_DL4"},
	{"SLIMBUS_0_RX Audio Mixer", "MultiMedia5", "MM_DL5"},
	{"SLIMBUS_0_RX Audio Mixer", "MultiMedia6", "MM_DL6"},
	{"SLIMBUS_0_RX Audio Mixer", "MultiMedia7", "MM_DL7"},
	{"SLIMBUS_0_RX Audio Mixer", "MultiMedia8", "MM_DL8"},
	{"SLIMBUS_0_RX Audio Mixer", "MultiMedia9", "MM_DL9"},
	{"SLIMBUS_0_RX Audio Mixer", "MultiMedia10", "MM_DL10"},
	{"SLIMBUS_0_RX Audio Mixer", "MultiMedia11", "MM_DL11"},
	{"SLIMBUS_0_RX Audio Mixer", "MultiMedia12", "MM_DL12"},
	{"SLIMBUS_0_RX Audio Mixer", "MultiMedia13", "MM_DL13"},
	{"SLIMBUS_0_RX Audio Mixer", "MultiMedia14", "MM_DL14"},
	{"SLIMBUS_0_RX Audio Mixer", "MultiMedia15", "MM_DL15"},
	{"SLIMBUS_0_RX Audio Mixer", "MultiMedia16", "MM_DL16"},
	{"SLIMBUS_0_RX", NULL, "SLIMBUS_0_RX Audio Mixer"},

	{"HDMI Mixer", "MultiMedia1", "MM_DL1"},
	{"HDMI Mixer", "MultiMedia2", "MM_DL2"},
	{"HDMI Mixer", "MultiMedia3", "MM_DL3"},
	{"HDMI Mixer", "MultiMedia4", "MM_DL4"},
	{"HDMI Mixer", "MultiMedia5", "MM_DL5"},
	{"HDMI Mixer", "MultiMedia6", "MM_DL6"},
	{"HDMI Mixer", "MultiMedia7", "MM_DL7"},
	{"HDMI Mixer", "MultiMedia8", "MM_DL8"},
	{"HDMI Mixer", "MultiMedia9", "MM_DL9"},
	{"HDMI Mixer", "MultiMedia10", "MM_DL10"},
	{"HDMI Mixer", "MultiMedia11", "MM_DL11"},
	{"HDMI Mixer", "MultiMedia12", "MM_DL12"},
	{"HDMI Mixer", "MultiMedia13", "MM_DL13"},
	{"HDMI Mixer", "MultiMedia14", "MM_DL14"},
	{"HDMI Mixer", "MultiMedia15", "MM_DL15"},
	{"HDMI Mixer", "MultiMedia16", "MM_DL16"},
	{"HDMI", NULL, "HDMI Mixer"},

	{"SPDIF_RX Audio Mixer", "MultiMedia1", "MM_DL1"},
	{"SPDIF_RX Audio Mixer", "MultiMedia2", "MM_DL2"},
	{"SPDIF_RX Audio Mixer", "MultiMedia3", "MM_DL3"},
	{"SPDIF_RX Audio Mixer", "MultiMedia4", "MM_DL4"},
	{"SPDIF_RX Audio Mixer", "MultiMedia5", "MM_DL5"},
	{"SPDIF_RX Audio Mixer", "MultiMedia6", "MM_DL6"},
	{"SPDIF_RX Audio Mixer", "MultiMedia7", "MM_DL7"},
	{"SPDIF_RX Audio Mixer", "MultiMedia8", "MM_DL8"},
	{"SPDIF_RX Audio Mixer", "MultiMedia9", "MM_DL9"},
	{"SPDIF_RX Audio Mixer", "MultiMedia10", "MM_DL10"},
	{"SPDIF_RX Audio Mixer", "MultiMedia11", "MM_DL11"},
	{"SPDIF_RX Audio Mixer", "MultiMedia12", "MM_DL12"},
	{"SPDIF_RX Audio Mixer", "MultiMedia13", "MM_DL13"},
	{"SPDIF_RX Audio Mixer", "MultiMedia14", "MM_DL14"},
	{"SPDIF_RX Audio Mixer", "MultiMedia15", "MM_DL15"},
	{"SPDIF_RX Audio Mixer", "MultiMedia16", "MM_DL16"},
	{"SPDIF_RX", NULL, "SPDIF_RX Audio Mixer"},

		/* incall */
	{"Incall_Music Audio Mixer", "MultiMedia1", "MM_DL1"},
	{"Incall_Music Audio Mixer", "MultiMedia2", "MM_DL2"},
	{"Incall_Music Audio Mixer", "MultiMedia5", "MM_DL5"},
	{"Incall_Music Audio Mixer", "MultiMedia9", "MM_DL9"},
	{"VOICE_PLAYBACK_TX", NULL, "Incall_Music Audio Mixer"},
	{"Incall_Music_2 Audio Mixer", "MultiMedia1", "MM_DL1"},
	{"Incall_Music_2 Audio Mixer", "MultiMedia2", "MM_DL2"},
	{"Incall_Music_2 Audio Mixer", "MultiMedia5", "MM_DL5"},
	{"Incall_Music_2 Audio Mixer", "MultiMedia9", "MM_DL9"},
	{"VOICE2_PLAYBACK_TX", NULL, "Incall_Music_2 Audio Mixer"},
	{"SLIMBUS_4_RX Audio Mixer", "MultiMedia1", "MM_DL1"},
	{"SLIMBUS_4_RX Audio Mixer", "MultiMedia2", "MM_DL2"},
	{"SLIMBUS_4_RX Audio Mixer", "MultiMedia5", "MM_DL5"},
	{"SLIMBUS_4_RX Audio Mixer", "MultiMedia9", "MM_DL9"},
	{"SLIMBUS_4_RX", NULL, "SLIMBUS_4_RX Audio Mixer"},
	{"SLIMBUS_6_RX Audio Mixer", "MultiMedia1", "MM_DL1"},
	{"SLIMBUS_6_RX Audio Mixer", "MultiMedia2", "MM_DL2"},
	{"SLIMBUS_6_RX Audio Mixer", "MultiMedia5", "MM_DL5"},
	{"SLIMBUS_6_RX Audio Mixer", "MultiMedia9", "MM_DL9"},
	{"SLIMBUS_6_RX", NULL, "SLIMBUS_6_RX Audio Mixer"},

	{"MultiMedia1 Mixer", "VOC_REC_UL", "INCALL_RECORD_TX"},
	{"MultiMedia4 Mixer", "VOC_REC_UL", "INCALL_RECORD_TX"},
	{"MultiMedia8 Mixer", "VOC_REC_UL", "INCALL_RECORD_TX"},
	{"MultiMedia1 Mixer", "VOC_REC_DL", "INCALL_RECORD_RX"},
	{"MultiMedia4 Mixer", "VOC_REC_DL", "INCALL_RECORD_RX"},
	{"MultiMedia8 Mixer", "VOC_REC_DL", "INCALL_RECORD_RX"},
	{"MultiMedia1 Mixer", "SLIM_4_TX", "SLIMBUS_4_TX"},
	{"MultiMedia1 Mixer", "SLIM_6_TX", "SLIMBUS_6_TX"},
	{"MultiMedia8 Mixer", "SLIM_6_TX", "SLIMBUS_6_TX"},
	{"MultiMedia4 Mixer", "SLIM_0_TX", "SLIMBUS_0_TX"},
	{"MultiMedia8 Mixer", "SLIM_0_TX", "SLIMBUS_0_TX"},
	{"MultiMedia4 Mixer", "PRI_MI2S_TX", "PRI_MI2S_TX"},
	{"MultiMedia8 Mixer", "PRI_MI2S_TX", "PRI_MI2S_TX"},
	{"MultiMedia5 Mixer", "SLIM_0_TX", "SLIMBUS_0_TX"},
	{"MI2S_RX Audio Mixer", "MultiMedia1", "MM_DL1"},
	{"MI2S_RX Audio Mixer", "MultiMedia2", "MM_DL2"},
	{"MI2S_RX Audio Mixer", "MultiMedia3", "MM_DL3"},
	{"MI2S_RX Audio Mixer", "MultiMedia4", "MM_DL4"},
	{"MI2S_RX Audio Mixer", "MultiMedia5", "MM_DL5"},
	{"MI2S_RX Audio Mixer", "MultiMedia6", "MM_DL6"},
	{"MI2S_RX Audio Mixer", "MultiMedia7", "MM_DL7"},
	{"MI2S_RX Audio Mixer", "MultiMedia8", "MM_DL8"},
	{"MI2S_RX Audio Mixer", "MultiMedia9", "MM_DL9"},
	{"MI2S_RX Audio Mixer", "MultiMedia10", "MM_DL10"},
	{"MI2S_RX Audio Mixer", "MultiMedia11", "MM_DL11"},
	{"MI2S_RX Audio Mixer", "MultiMedia12", "MM_DL12"},
	{"MI2S_RX Audio Mixer", "MultiMedia13", "MM_DL13"},
	{"MI2S_RX Audio Mixer", "MultiMedia14", "MM_DL14"},
	{"MI2S_RX Audio Mixer", "MultiMedia15", "MM_DL15"},
	{"MI2S_RX Audio Mixer", "MultiMedia16", "MM_DL16"},
	{"MI2S_RX", NULL, "MI2S_RX Audio Mixer"},

	{"QUAT_MI2S_RX Audio Mixer", "MultiMedia1", "MM_DL1"},
	{"QUAT_MI2S_RX Audio Mixer", "MultiMedia2", "MM_DL2"},
	{"QUAT_MI2S_RX Audio Mixer", "MultiMedia3", "MM_DL3"},
	{"QUAT_MI2S_RX Audio Mixer", "MultiMedia4", "MM_DL4"},
	{"QUAT_MI2S_RX Audio Mixer", "MultiMedia5", "MM_DL5"},
	{"QUAT_MI2S_RX Audio Mixer", "MultiMedia6", "MM_DL6"},
	{"QUAT_MI2S_RX Audio Mixer", "MultiMedia7", "MM_DL7"},
	{"QUAT_MI2S_RX Audio Mixer", "MultiMedia8", "MM_DL8"},
	{"QUAT_MI2S_RX Audio Mixer", "MultiMedia10", "MM_DL10"},
	{"QUAT_MI2S_RX Audio Mixer", "MultiMedia11", "MM_DL11"},
	{"QUAT_MI2S_RX Audio Mixer", "MultiMedia12", "MM_DL12"},
	{"QUAT_MI2S_RX Audio Mixer", "MultiMedia13", "MM_DL13"},
	{"QUAT_MI2S_RX Audio Mixer", "MultiMedia14", "MM_DL14"},
	{"QUAT_MI2S_RX Audio Mixer", "MultiMedia15", "MM_DL15"},
	{"QUAT_MI2S_RX Audio Mixer", "MultiMedia16", "MM_DL16"},
	{"QUAT_MI2S_RX", NULL, "QUAT_MI2S_RX Audio Mixer"},

	{"TERT_MI2S_RX Audio Mixer", "MultiMedia1", "MM_DL1"},
	{"TERT_MI2S_RX Audio Mixer", "MultiMedia2", "MM_DL2"},
	{"TERT_MI2S_RX Audio Mixer", "MultiMedia3", "MM_DL3"},
	{"TERT_MI2S_RX Audio Mixer", "MultiMedia4", "MM_DL4"},
	{"TERT_MI2S_RX Audio Mixer", "MultiMedia6", "MM_DL6"},
	{"TERT_MI2S_RX Audio Mixer", "MultiMedia7", "MM_DL7"},
	{"TERT_MI2S_RX Audio Mixer", "MultiMedia10", "MM_DL10"},
	{"TERT_MI2S_RX Audio Mixer", "MultiMedia11", "MM_DL11"},
	{"TERT_MI2S_RX Audio Mixer", "MultiMedia12", "MM_DL12"},
	{"TERT_MI2S_RX Audio Mixer", "MultiMedia13", "MM_DL13"},
	{"TERT_MI2S_RX Audio Mixer", "MultiMedia14", "MM_DL14"},
	{"TERT_MI2S_RX Audio Mixer", "MultiMedia15", "MM_DL15"},
	{"TERT_MI2S_RX Audio Mixer", "MultiMedia16", "MM_DL16"},
	{"TERT_MI2S_RX", NULL, "TERT_MI2S_RX Audio Mixer"},

	{"SEC_MI2S_RX Audio Mixer", "MultiMedia1", "MM_DL1"},
	{"SEC_MI2S_RX Audio Mixer", "MultiMedia2", "MM_DL2"},
	{"SEC_MI2S_RX Audio Mixer", "MultiMedia3", "MM_DL3"},
	{"SEC_MI2S_RX Audio Mixer", "MultiMedia4", "MM_DL4"},
	{"SEC_MI2S_RX Audio Mixer", "MultiMedia5", "MM_DL5"},
	{"SEC_MI2S_RX Audio Mixer", "MultiMedia7", "MM_DL7"},
	{"SEC_MI2S_RX Audio Mixer", "MultiMedia10", "MM_DL10"},
	{"SEC_MI2S_RX Audio Mixer", "MultiMedia11", "MM_DL11"},
	{"SEC_MI2S_RX Audio Mixer", "MultiMedia12", "MM_DL12"},
	{"SEC_MI2S_RX Audio Mixer", "MultiMedia13", "MM_DL13"},
	{"SEC_MI2S_RX Audio Mixer", "MultiMedia14", "MM_DL14"},
	{"SEC_MI2S_RX Audio Mixer", "MultiMedia15", "MM_DL15"},
	{"SEC_MI2S_RX Audio Mixer", "MultiMedia16", "MM_DL16"},
	{"SEC_MI2S_RX", NULL, "SEC_MI2S_RX Audio Mixer"},

	{"SEC_MI2S_RX_SD1 Audio Mixer", "MultiMedia6", "MM_DL6"},
	{"SEC_MI2S_RX_SD1", NULL, "SEC_MI2S_RX_SD1 Audio Mixer"},

	{"SEC_MI2S_RX Port Mixer", "PRI_MI2S_TX", "PRI_MI2S_TX"},
	{"SEC_MI2S_RX Port Mixer", "INTERNAL_FM_TX", "INT_FM_TX"},

	{"PRI_MI2S_RX Audio Mixer", "MultiMedia1", "MM_DL1"},
	{"PRI_MI2S_RX Audio Mixer", "MultiMedia2", "MM_DL2"},
	{"PRI_MI2S_RX Audio Mixer", "MultiMedia3", "MM_DL3"},
	{"PRI_MI2S_RX Audio Mixer", "MultiMedia4", "MM_DL4"},
	{"PRI_MI2S_RX Audio Mixer", "MultiMedia5", "MM_DL5"},
	{"PRI_MI2S_RX Audio Mixer", "MultiMedia6", "MM_DL6"},
	{"PRI_MI2S_RX Audio Mixer", "MultiMedia7", "MM_DL7"},
	{"PRI_MI2S_RX Audio Mixer", "MultiMedia10", "MM_DL10"},
	{"PRI_MI2S_RX Audio Mixer", "MultiMedia11", "MM_DL11"},
	{"PRI_MI2S_RX Audio Mixer", "MultiMedia12", "MM_DL12"},
	{"PRI_MI2S_RX Audio Mixer", "MultiMedia13", "MM_DL13"},
	{"PRI_MI2S_RX Audio Mixer", "MultiMedia14", "MM_DL14"},
	{"PRI_MI2S_RX Audio Mixer", "MultiMedia15", "MM_DL15"},
	{"PRI_MI2S_RX Audio Mixer", "MultiMedia16", "MM_DL16"},
	{"PRI_MI2S_RX", NULL, "PRI_MI2S_RX Audio Mixer"},

	{"MultiMedia1 Mixer", "PRI_TX", "PRI_I2S_TX"},
	{"MultiMedia1 Mixer", "MI2S_TX", "MI2S_TX"},
	{"MultiMedia2 Mixer", "MI2S_TX", "MI2S_TX"},
	{"MultiMedia5 Mixer", "MI2S_TX", "MI2S_TX"},
	{"MultiMedia1 Mixer", "QUAT_MI2S_TX", "QUAT_MI2S_TX"},
	{"MultiMedia1 Mixer", "TERT_MI2S_TX", "TERT_MI2S_TX"},
	{"MultiMedia1 Mixer", "SLIM_0_TX", "SLIMBUS_0_TX"},
	{"MultiMedia1 Mixer", "AUX_PCM_UL_TX", "AUX_PCM_TX"},
	{"MultiMedia5 Mixer", "AUX_PCM_TX", "AUX_PCM_TX"},
	{"MultiMedia1 Mixer", "SEC_AUX_PCM_UL_TX", "SEC_AUX_PCM_TX"},
	{"MultiMedia5 Mixer", "SEC_AUX_PCM_TX", "SEC_AUX_PCM_TX"},
	{"MultiMedia2 Mixer", "SLIM_0_TX", "SLIMBUS_0_TX"},
	{"MultiMedia1 Mixer", "SEC_MI2S_TX", "SEC_MI2S_TX"},
	{"MultiMedia1 Mixer", "PRI_MI2S_TX", "PRI_MI2S_TX"},
	{"MultiMedia6 Mixer", "SLIM_0_TX", "SLIMBUS_0_TX"},
	{"MultiMedia6 Mixer", "TERT_MI2S_TX", "TERT_MI2S_TX"},
	{"MultiMedia6 Mixer", "PRI_MI2S_TX", "PRI_MI2S_TX"},
	{"MultiMedia6 Mixer", "AUX_PCM_UL_TX", "AUX_PCM_TX"},
	{"MultiMedia6 Mixer", "SEC_AUX_PCM_UL_TX", "SEC_AUX_PCM_TX"},

	{"INTERNAL_BT_SCO_RX Audio Mixer", "MultiMedia1", "MM_DL1"},
	{"INTERNAL_BT_SCO_RX Audio Mixer", "MultiMedia2", "MM_DL2"},
	{"INTERNAL_BT_SCO_RX Audio Mixer", "MultiMedia3", "MM_DL3"},
	{"INTERNAL_BT_SCO_RX Audio Mixer", "MultiMedia4", "MM_DL4"},
	{"INTERNAL_BT_SCO_RX Audio Mixer", "MultiMedia5", "MM_DL5"},
	{"INTERNAL_BT_SCO_RX Audio Mixer", "MultiMedia6", "MM_DL6"},
	{"INTERNAL_BT_SCO_RX Audio Mixer", "MultiMedia7", "MM_DL7"},
	{"INTERNAL_BT_SCO_RX Audio Mixer", "MultiMedia8", "MM_DL8"},
	{"INTERNAL_BT_SCO_RX Audio Mixer", "MultiMedia9", "MM_DL9"},
	{"INTERNAL_BT_SCO_RX Audio Mixer", "MultiMedia10", "MM_DL10"},
	{"INTERNAL_BT_SCO_RX Audio Mixer", "MultiMedia11", "MM_DL11"},
	{"INTERNAL_BT_SCO_RX Audio Mixer", "MultiMedia12", "MM_DL12"},
	{"INTERNAL_BT_SCO_RX Audio Mixer", "MultiMedia13", "MM_DL13"},
	{"INTERNAL_BT_SCO_RX Audio Mixer", "MultiMedia14", "MM_DL14"},
	{"INTERNAL_BT_SCO_RX Audio Mixer", "MultiMedia15", "MM_DL15"},
	{"INTERNAL_BT_SCO_RX Audio Mixer", "MultiMedia16", "MM_DL16"},
	{"INTERNAL_BT_SCO_RX Audio Mixer", "MultiMedia6", "MM_UL6"},
	{"INT_BT_SCO_RX", NULL, "INTERNAL_BT_SCO_RX Audio Mixer"},

	{"INTERNAL_FM_RX Audio Mixer", "MultiMedia1", "MM_DL1"},
	{"INTERNAL_FM_RX Audio Mixer", "MultiMedia2", "MM_DL2"},
	{"INTERNAL_FM_RX Audio Mixer", "MultiMedia3", "MM_DL3"},
	{"INTERNAL_FM_RX Audio Mixer", "MultiMedia4", "MM_DL4"},
	{"INTERNAL_FM_RX Audio Mixer", "MultiMedia5", "MM_DL5"},
	{"INTERNAL_FM_RX Audio Mixer", "MultiMedia6", "MM_DL6"},
	{"INTERNAL_FM_RX Audio Mixer", "MultiMedia7", "MM_DL7"},
	{"INTERNAL_FM_RX Audio Mixer", "MultiMedia8", "MM_DL8"},
	{"INTERNAL_FM_RX Audio Mixer", "MultiMedia9", "MM_DL9"},
	{"INTERNAL_FM_RX Audio Mixer", "MultiMedia10", "MM_DL10"},
	{"INTERNAL_FM_RX Audio Mixer", "MultiMedia11", "MM_DL11"},
	{"INTERNAL_FM_RX Audio Mixer", "MultiMedia12", "MM_DL12"},
	{"INTERNAL_FM_RX Audio Mixer", "MultiMedia13", "MM_DL13"},
	{"INTERNAL_FM_RX Audio Mixer", "MultiMedia14", "MM_DL14"},
	{"INTERNAL_FM_RX Audio Mixer", "MultiMedia15", "MM_DL15"},
	{"INTERNAL_FM_RX Audio Mixer", "MultiMedia16", "MM_DL16"},
	{"INT_FM_RX", NULL, "INTERNAL_FM_RX Audio Mixer"},

	{"AFE_PCM_RX Audio Mixer", "MultiMedia1", "MM_DL1"},
	{"AFE_PCM_RX Audio Mixer", "MultiMedia2", "MM_DL2"},
	{"AFE_PCM_RX Audio Mixer", "MultiMedia3", "MM_DL3"},
	{"AFE_PCM_RX Audio Mixer", "MultiMedia4", "MM_DL4"},
	{"AFE_PCM_RX Audio Mixer", "MultiMedia5", "MM_DL5"},
	{"AFE_PCM_RX Audio Mixer", "MultiMedia6", "MM_DL6"},
	{"AFE_PCM_RX Audio Mixer", "MultiMedia7", "MM_DL7"},
	{"AFE_PCM_RX Audio Mixer", "MultiMedia8", "MM_DL8"},
	{"AFE_PCM_RX Audio Mixer", "MultiMedia9", "MM_DL9"},
	{"AFE_PCM_RX Audio Mixer", "MultiMedia10", "MM_DL10"},
	{"AFE_PCM_RX Audio Mixer", "MultiMedia11", "MM_DL11"},
	{"AFE_PCM_RX Audio Mixer", "MultiMedia12", "MM_DL12"},
	{"AFE_PCM_RX Audio Mixer", "MultiMedia13", "MM_DL13"},
	{"AFE_PCM_RX Audio Mixer", "MultiMedia14", "MM_DL14"},
	{"AFE_PCM_RX Audio Mixer", "MultiMedia15", "MM_DL15"},
	{"AFE_PCM_RX Audio Mixer", "MultiMedia16", "MM_DL16"},
	{"PCM_RX", NULL, "AFE_PCM_RX Audio Mixer"},

	{"MultiMedia1 Mixer", "INTERNAL_BT_SCO_TX", "INT_BT_SCO_TX"},
	{"MultiMedia4 Mixer", "INTERNAL_BT_SCO_TX", "INT_BT_SCO_TX"},
	{"MultiMedia5 Mixer", "INTERNAL_BT_SCO_TX", "INT_BT_SCO_TX"},
	{"MultiMedia8 Mixer", "INTERNAL_BT_SCO_TX", "INT_BT_SCO_TX"},
	{"MultiMedia1 Mixer", "INTERNAL_FM_TX", "INT_FM_TX"},
	{"MultiMedia4 Mixer", "INTERNAL_FM_TX", "INT_FM_TX"},
	{"MultiMedia5 Mixer", "INTERNAL_FM_TX", "INT_FM_TX"},
	{"MultiMedia6 Mixer", "INTERNAL_FM_TX", "INT_FM_TX"},
	{"MultiMedia8 Mixer", "INTERNAL_FM_TX", "INT_FM_TX"},

	{"MultiMedia1 Mixer", "AFE_PCM_TX", "PCM_TX"},
	{"MultiMedia4 Mixer", "AFE_PCM_TX", "PCM_TX"},
	{"MultiMedia5 Mixer", "AFE_PCM_TX", "PCM_TX"},
	{"MultiMedia8 Mixer", "AFE_PCM_TX", "PCM_TX"},
	{"MM_UL1", NULL, "MultiMedia1 Mixer"},
	{"MultiMedia2 Mixer", "INTERNAL_FM_TX", "INT_FM_TX"},
	{"MM_UL2", NULL, "MultiMedia2 Mixer"},
	{"MM_UL4", NULL, "MultiMedia4 Mixer"},
	{"MM_UL5", NULL, "MultiMedia5 Mixer"},
	{"MM_UL6", NULL, "MultiMedia6 Mixer"},
	{"MM_UL8", NULL, "MultiMedia8 Mixer"},

	{"AUX_PCM_RX Audio Mixer", "MultiMedia1", "MM_DL1"},
	{"AUX_PCM_RX Audio Mixer", "MultiMedia2", "MM_DL2"},
	{"AUX_PCM_RX Audio Mixer", "MultiMedia3", "MM_DL3"},
	{"AUX_PCM_RX Audio Mixer", "MultiMedia4", "MM_DL4"},
	{"AUX_PCM_RX Audio Mixer", "MultiMedia5", "MM_DL5"},
	{"AUX_PCM_RX Audio Mixer", "MultiMedia6", "MM_DL6"},
	{"AUX_PCM_RX Audio Mixer", "MultiMedia7", "MM_DL7"},
	{"AUX_PCM_RX Audio Mixer", "MultiMedia8", "MM_DL8"},
	{"AUX_PCM_RX Audio Mixer", "MultiMedia9", "MM_DL9"},
	{"AUX_PCM_RX Audio Mixer", "MultiMedia10", "MM_DL10"},
	{"AUX_PCM_RX Audio Mixer", "MultiMedia11", "MM_DL11"},
	{"AUX_PCM_RX Audio Mixer", "MultiMedia12", "MM_DL12"},
	{"AUX_PCM_RX Audio Mixer", "MultiMedia13", "MM_DL13"},
	{"AUX_PCM_RX Audio Mixer", "MultiMedia14", "MM_DL14"},
	{"AUX_PCM_RX Audio Mixer", "MultiMedia15", "MM_DL15"},
	{"AUX_PCM_RX Audio Mixer", "MultiMedia16", "MM_DL16"},
	{"AUX_PCM_RX", NULL, "AUX_PCM_RX Audio Mixer"},

	{"SEC_AUX_PCM_RX Audio Mixer", "MultiMedia1", "MM_DL1"},
	{"SEC_AUX_PCM_RX Audio Mixer", "MultiMedia2", "MM_DL2"},
	{"SEC_AUX_PCM_RX Audio Mixer", "MultiMedia3", "MM_DL3"},
	{"SEC_AUX_PCM_RX Audio Mixer", "MultiMedia4", "MM_DL4"},
	{"SEC_AUX_PCM_RX Audio Mixer", "MultiMedia5", "MM_DL5"},
	{"SEC_AUX_PCM_RX Audio Mixer", "MultiMedia6", "MM_DL6"},
	{"SEC_AUX_PCM_RX Audio Mixer", "MultiMedia7", "MM_DL7"},
	{"SEC_AUX_PCM_RX Audio Mixer", "MultiMedia8", "MM_DL8"},
	{"SEC_AUX_PCM_RX Audio Mixer", "MultiMedia9", "MM_DL9"},
	{"SEC_AUX_PCM_RX Audio Mixer", "MultiMedia10", "MM_DL10"},
	{"SEC_AUX_PCM_RX Audio Mixer", "MultiMedia11", "MM_DL11"},
	{"SEC_AUX_PCM_RX Audio Mixer", "MultiMedia12", "MM_DL12"},
	{"SEC_AUX_PCM_RX Audio Mixer", "MultiMedia13", "MM_DL13"},
	{"SEC_AUX_PCM_RX Audio Mixer", "MultiMedia14", "MM_DL14"},
	{"SEC_AUX_PCM_RX Audio Mixer", "MultiMedia15", "MM_DL15"},
	{"SEC_AUX_PCM_RX Audio Mixer", "MultiMedia16", "MM_DL16"},
	{"SEC_AUX_PCM_RX Audio Mixer", "MultiMedia6", "MM_UL6"},
	{"SEC_AUX_PCM_RX", NULL, "SEC_AUX_PCM_RX Audio Mixer"},

	{"MI2S_RX_Voice Mixer", "CSVoice", "CS-VOICE_DL1"},
	{"MI2S_RX_Voice Mixer", "Voice2", "VOICE2_DL"},
	{"MI2S_RX_Voice Mixer", "Voip", "VOIP_DL"},
	{"MI2S_RX_Voice Mixer", "Voice Stub", "VOICE_STUB_DL"},
	{"MI2S_RX_Voice Mixer", "DTMF", "DTMF_DL_HL"},
	{"MI2S_RX_Voice Mixer", "QCHAT", "QCHAT_DL"},
	{"MI2S_RX", NULL, "MI2S_RX_Voice Mixer"},

	{"PRI_RX_Voice Mixer", "CSVoice", "CS-VOICE_DL1"},
	{"PRI_RX_Voice Mixer", "Voice2", "VOICE2_DL"},
	{"PRI_RX_Voice Mixer", "VoLTE", "VoLTE_DL"},
	{"PRI_RX_Voice Mixer", "VoWLAN", "VoWLAN_DL"},
	{"PRI_RX_Voice Mixer", "Voip", "VOIP_DL"},
	{"PRI_RX_Voice Mixer", "DTMF", "DTMF_DL_HL"},
	{"PRI_RX_Voice Mixer", "QCHAT", "QCHAT_DL"},
	{"PRI_I2S_RX", NULL, "PRI_RX_Voice Mixer"},

	{"SEC_RX_Voice Mixer", "CSVoice", "CS-VOICE_DL1"},
	{"SEC_RX_Voice Mixer", "Voice2", "VOICE2_DL"},
	{"SEC_RX_Voice Mixer", "VoLTE", "VoLTE_DL"},
	{"SEC_RX_Voice Mixer", "VoWLAN", "VoWLAN_DL"},
	{"SEC_RX_Voice Mixer", "Voip", "VOIP_DL"},
	{"SEC_RX_Voice Mixer", "DTMF", "DTMF_DL_HL"},
	{"SEC_RX_Voice Mixer", "QCHAT", "QCHAT_DL"},
	{"SEC_I2S_RX", NULL, "SEC_RX_Voice Mixer"},

	{"SEC_MI2S_RX_Voice Mixer", "CSVoice", "CS-VOICE_DL1"},
	{"SEC_MI2S_RX_Voice Mixer", "Voice2", "VOICE2_DL"},
	{"SEC_MI2S_RX_Voice Mixer", "VoLTE", "VoLTE_DL"},
	{"SEC_MI2S_RX_Voice Mixer", "VoWLAN", "VoWLAN_DL"},
	{"SEC_MI2S_RX_Voice Mixer", "Voip", "VOIP_DL"},
	{"SEC_MI2S_RX_Voice Mixer", "DTMF", "DTMF_DL_HL"},
	{"SEC_MI2S_RX_Voice Mixer", "QCHAT", "QCHAT_DL"},
	{"SEC_MI2S_RX", NULL, "SEC_MI2S_RX_Voice Mixer"},

	{"SLIM_0_RX_Voice Mixer", "CSVoice", "CS-VOICE_DL1"},
	{"SLIM_0_RX_Voice Mixer", "Voice2", "VOICE2_DL"},
	{"SLIM_0_RX_Voice Mixer", "VoLTE", "VoLTE_DL"},
	{"SLIM_0_RX_Voice Mixer", "VoWLAN", "VoWLAN_DL"},
	{"SLIM_0_RX_Voice Mixer", "Voip", "VOIP_DL"},
	{"SLIM_0_RX_Voice Mixer", "DTMF", "DTMF_DL_HL"},
	{"SLIM_0_RX_Voice Mixer", "Voice Stub", "VOICE_STUB_DL"},
	{"SLIM_0_RX_Voice Mixer", "Voice2 Stub", "VOICE2_STUB_DL"},
	{"SLIM_0_RX_Voice Mixer", "VoLTE Stub", "VOLTE_STUB_DL"},
	{"SLIM_0_RX_Voice Mixer", "QCHAT", "QCHAT_DL"},
	{"SLIMBUS_0_RX", NULL, "SLIM_0_RX_Voice Mixer"},

	{"INTERNAL_BT_SCO_RX_Voice Mixer", "CSVoice", "CS-VOICE_DL1"},
	{"INTERNAL_BT_SCO_RX_Voice Mixer", "Voice2", "VOICE2_DL"},
	{"INTERNAL_BT_SCO_RX_Voice Mixer", "VoLTE", "VoLTE_DL"},
	{"INTERNAL_BT_SCO_RX_Voice Mixer", "VoWLAN", "VoWLAN_DL"},
	{"INTERNAL_BT_SCO_RX_Voice Mixer", "Voip", "VOIP_DL"},
	{"INTERNAL_BT_SCO_RX_Voice Mixer", "DTMF", "DTMF_DL_HL"},
	{"INTERNAL_BT_SCO_RX_Voice Mixer", "QCHAT", "QCHAT_DL"},
	{"INT_BT_SCO_RX", NULL, "INTERNAL_BT_SCO_RX_Voice Mixer"},

	{"AFE_PCM_RX_Voice Mixer", "CSVoice", "CS-VOICE_DL1"},
	{"AFE_PCM_RX_Voice Mixer", "Voice2", "VOICE2_DL"},
	{"AFE_PCM_RX_Voice Mixer", "VoLTE", "VoLTE_DL"},
	{"AFE_PCM_RX_Voice Mixer", "VoWLAN", "VoWLAN_DL"},
	{"AFE_PCM_RX_Voice Mixer", "Voip", "VOIP_DL"},
	{"AFE_PCM_RX_Voice Mixer", "DTMF", "DTMF_DL_HL"},
	{"AFE_PCM_RX_Voice Mixer", "QCHAT", "QCHAT_DL"},
	{"PCM_RX", NULL, "AFE_PCM_RX_Voice Mixer"},

	{"AUX_PCM_RX_Voice Mixer", "CSVoice", "CS-VOICE_DL1"},
	{"AUX_PCM_RX_Voice Mixer", "Voice2", "VOICE2_DL"},
	{"AUX_PCM_RX_Voice Mixer", "VoLTE", "VoLTE_DL"},
	{"AUX_PCM_RX_Voice Mixer", "VoWLAN", "VoWLAN_DL"},
	{"AUX_PCM_RX_Voice Mixer", "Voip", "VOIP_DL"},
	{"AUX_PCM_RX_Voice Mixer", "DTMF", "DTMF_DL_HL"},
	{"AUX_PCM_RX_Voice Mixer", "Voice Stub", "VOICE_STUB_DL"},
	{"AUX_PCM_RX_Voice Mixer", "Voice2 Stub", "VOICE2_STUB_DL"},
	{"AUX_PCM_RX_Voice Mixer", "VoLTE Stub", "VOLTE_STUB_DL"},
	{"AUX_PCM_RX_Voice Mixer", "QCHAT", "QCHAT_DL"},
	{"AUX_PCM_RX", NULL, "AUX_PCM_RX_Voice Mixer"},

	{"SEC_AUX_PCM_RX_Voice Mixer", "CSVoice", "CS-VOICE_DL1"},
	{"SEC_AUX_PCM_RX_Voice Mixer", "Voice2", "VOICE2_DL"},
	{"SEC_AUX_PCM_RX_Voice Mixer", "VoLTE", "VoLTE_DL"},
	{"SEC_AUX_PCM_RX_Voice Mixer", "VoWLAN", "VoWLAN_DL"},
	{"SEC_AUX_PCM_RX_Voice Mixer", "Voip", "VOIP_DL"},
	{"SEC_AUX_PCM_RX_Voice Mixer", "DTMF", "DTMF_DL_HL"},
	{"SEC_AUX_PCM_RX_Voice Mixer", "Voice Stub", "VOICE_STUB_DL"},
	{"SEC_AUX_PCM_RX_Voice Mixer", "QCHAT", "QCHAT_DL"},
	{"SEC_AUX_PCM_RX", NULL, "SEC_AUX_PCM_RX_Voice Mixer"},

	{"HDMI_RX_Voice Mixer", "CSVoice", "CS-VOICE_DL1"},
	{"HDMI_RX_Voice Mixer", "Voice2", "VOICE2_DL"},
	{"HDMI_RX_Voice Mixer", "VoLTE", "VoLTE_DL"},
	{"HDMI_RX_Voice Mixer", "VoWLAN", "VoWLAN_DL"},
	{"HDMI_RX_Voice Mixer", "Voip", "VOIP_DL"},
	{"HDMI_RX_Voice Mixer", "DTMF", "DTMF_DL_HL"},
	{"HDMI_RX_Voice Mixer", "QCHAT", "QCHAT_DL"},
	{"HDMI", NULL, "HDMI_RX_Voice Mixer"},
	{"HDMI", NULL, "HDMI_DL_HL"},

	{"MI2S_RX_Voice Mixer", "CSVoice", "CS-VOICE_DL1"},
	{"MI2S_RX_Voice Mixer", "Voice2", "VOICE2_DL"},
	{"MI2S_RX_Voice Mixer", "Voip", "VOIP_DL"},
	{"MI2S_RX_Voice Mixer", "VoLTE", "VoLTE_DL"},
	{"MI2S_RX_Voice Mixer", "VoWLAN", "VoWLAN_DL"},
	{"MI2S_RX_Voice Mixer", "Voice Stub", "VOICE_STUB_DL"},
	{"MI2S_RX_Voice Mixer", "QCHAT", "QCHAT_DL"},
	{"MI2S_RX", NULL, "MI2S_RX_Voice Mixer"},

	{"PRI_MI2S_RX_Voice Mixer", "CSVoice", "CS-VOICE_DL1"},
	{"PRI_MI2S_RX_Voice Mixer", "Voice2", "VOICE2_DL"},
	{"PRI_MI2S_RX_Voice Mixer", "Voip", "VOIP_DL"},
	{"PRI_MI2S_RX_Voice Mixer", "VoLTE", "VoLTE_DL"},
	{"PRI_MI2S_RX_Voice Mixer", "VoWLAN", "VoWLAN_DL"},
	{"PRI_MI2S_RX_Voice Mixer", "VoLTE Stub", "VOLTE_STUB_DL"},
	{"PRI_MI2S_RX_Voice Mixer", "Voice Stub", "VOICE_STUB_DL"},
	{"PRI_MI2S_RX_Voice Mixer", "Voice2 Stub", "VOICE2_STUB_DL"},
	{"PRI_MI2S_RX_Voice Mixer", "QCHAT", "QCHAT_DL"},
	{"PRI_MI2S_RX_Voice Mixer", "DTMF", "DTMF_DL_HL"},
	{"PRI_MI2S_RX", NULL, "PRI_MI2S_RX_Voice Mixer"},

	{"QUAT_MI2S_RX_Voice Mixer", "CSVoice", "CS-VOICE_DL1"},
	{"QUAT_MI2S_RX_Voice Mixer", "Voice2", "VOICE2_DL"},
	{"QUAT_MI2S_RX_Voice Mixer", "Voip", "VOIP_DL"},
	{"QUAT_MI2S_RX_Voice Mixer", "VoLTE", "VoLTE_DL"},
	{"QUAT_MI2S_RX_Voice Mixer", "VoWLAN", "VoWLAN_DL"},
	{"QUAT_MI2S_RX_Voice Mixer", "VoLTE Stub", "VOLTE_STUB_DL"},
	{"QUAT_MI2S_RX_Voice Mixer", "Voice Stub", "VOICE_STUB_DL"},
	{"QUAT_MI2S_RX_Voice Mixer", "Voice2 Stub", "VOICE2_STUB_DL"},
	{"QUAT_MI2S_RX_Voice Mixer", "QCHAT", "QCHAT_DL"},
	{"QUAT_MI2S_RX", NULL, "QUAT_MI2S_RX_Voice Mixer"},

	{"VOC_EXT_EC MUX", "PRI_MI2S_TX" , "PRI_MI2S_TX"},
	{"VOC_EXT_EC MUX", "SEC_MI2S_TX" , "SEC_MI2S_TX"},
	{"VOC_EXT_EC MUX", "TERT_MI2S_TX" , "TERT_MI2S_TX"},
	{"VOC_EXT_EC MUX", "QUAT_MI2S_TX" , "QUAT_MI2S_TX"},
	{"CS-VOICE_UL1", NULL, "VOC_EXT_EC MUX"},
	{"VOIP_UL", NULL, "VOC_EXT_EC MUX"},
	{"VoLTE_UL", NULL, "VOC_EXT_EC MUX"},
	{"VOICE2_UL", NULL, "VOC_EXT_EC MUX"},

	{"AUDIO_REF_EC_UL1 MUX", "PRI_MI2S_TX" , "PRI_MI2S_TX"},
	{"AUDIO_REF_EC_UL1 MUX", "SEC_MI2S_TX" , "SEC_MI2S_TX"},
	{"AUDIO_REF_EC_UL1 MUX", "TERT_MI2S_TX" , "TERT_MI2S_TX"},
	{"AUDIO_REF_EC_UL1 MUX", "QUAT_MI2S_TX" , "QUAT_MI2S_TX"},

	{"AUDIO_REF_EC_UL2 MUX", "PRI_MI2S_TX" , "PRI_MI2S_TX"},
	{"AUDIO_REF_EC_UL2 MUX", "SEC_MI2S_TX" , "SEC_MI2S_TX"},
	{"AUDIO_REF_EC_UL2 MUX", "TERT_MI2S_TX" , "TERT_MI2S_TX"},
	{"AUDIO_REF_EC_UL2 MUX", "QUAT_MI2S_TX" , "QUAT_MI2S_TX"},

	{"AUDIO_REF_EC_UL4 MUX", "PRI_MI2S_TX" , "PRI_MI2S_TX"},
	{"AUDIO_REF_EC_UL4 MUX", "SEC_MI2S_TX" , "SEC_MI2S_TX"},
	{"AUDIO_REF_EC_UL4 MUX", "TERT_MI2S_TX" , "TERT_MI2S_TX"},
	{"AUDIO_REF_EC_UL4 MUX", "QUAT_MI2S_TX" , "QUAT_MI2S_TX"},

	{"AUDIO_REF_EC_UL5 MUX", "PRI_MI2S_TX" , "PRI_MI2S_TX"},
	{"AUDIO_REF_EC_UL5 MUX", "SEC_MI2S_TX" , "SEC_MI2S_TX"},
	{"AUDIO_REF_EC_UL5 MUX", "TERT_MI2S_TX" , "TERT_MI2S_TX"},
	{"AUDIO_REF_EC_UL5 MUX", "QUAT_MI2S_TX" , "QUAT_MI2S_TX"},

	{"AUDIO_REF_EC_UL6 MUX", "PRI_MI2S_TX" , "PRI_MI2S_TX"},
	{"AUDIO_REF_EC_UL6 MUX", "SEC_MI2S_TX" , "SEC_MI2S_TX"},
	{"AUDIO_REF_EC_UL6 MUX", "TERT_MI2S_TX" , "TERT_MI2S_TX"},
	{"AUDIO_REF_EC_UL6 MUX", "QUAT_MI2S_TX" , "QUAT_MI2S_TX"},

	{"AUDIO_REF_EC_UL8 MUX", "PRI_MI2S_TX" , "PRI_MI2S_TX"},
	{"AUDIO_REF_EC_UL8 MUX", "SEC_MI2S_TX" , "SEC_MI2S_TX"},
	{"AUDIO_REF_EC_UL8 MUX", "TERT_MI2S_TX" , "TERT_MI2S_TX"},
	{"AUDIO_REF_EC_UL8 MUX", "QUAT_MI2S_TX" , "QUAT_MI2S_TX"},

	{"AUDIO_REF_EC_UL9 MUX", "PRI_MI2S_TX" , "PRI_MI2S_TX"},
	{"AUDIO_REF_EC_UL9 MUX", "SEC_MI2S_TX" , "SEC_MI2S_TX"},
	{"AUDIO_REF_EC_UL9 MUX", "TERT_MI2S_TX" , "TERT_MI2S_TX"},
	{"AUDIO_REF_EC_UL9 MUX", "QUAT_MI2S_TX" , "QUAT_MI2S_TX"},

	{"MM_UL1", NULL, "AUDIO_REF_EC_UL1 MUX"},
	{"MM_UL2", NULL, "AUDIO_REF_EC_UL2 MUX"},
	{"MM_UL4", NULL, "AUDIO_REF_EC_UL4 MUX"},
	{"MM_UL5", NULL, "AUDIO_REF_EC_UL5 MUX"},
	{"MM_UL6", NULL, "AUDIO_REF_EC_UL6 MUX"},
	{"MM_UL8", NULL, "AUDIO_REF_EC_UL8 MUX"},
	{"MM_UL9", NULL, "AUDIO_REF_EC_UL9 MUX"},

	{"Voice_Tx Mixer", "PRI_TX_Voice", "PRI_I2S_TX"},
	{"Voice_Tx Mixer", "PRI_MI2S_TX_Voice", "PRI_MI2S_TX"},
	{"Voice_Tx Mixer", "MI2S_TX_Voice", "MI2S_TX"},
	{"Voice_Tx Mixer", "TERT_MI2S_TX_Voice", "TERT_MI2S_TX"},
	{"Voice_Tx Mixer", "SLIM_0_TX_Voice", "SLIMBUS_0_TX"},
	{"Voice_Tx Mixer", "INTERNAL_BT_SCO_TX_Voice", "INT_BT_SCO_TX"},
	{"Voice_Tx Mixer", "AFE_PCM_TX_Voice", "PCM_TX"},
	{"Voice_Tx Mixer", "AUX_PCM_TX_Voice", "AUX_PCM_TX"},
	{"Voice_Tx Mixer", "SEC_AUX_PCM_TX_Voice", "SEC_AUX_PCM_TX"},
	{"CS-VOICE_UL1", NULL, "Voice_Tx Mixer"},

	{"Voice2_Tx Mixer", "PRI_TX_Voice2", "PRI_I2S_TX"},
	{"Voice2_Tx Mixer", "PRI_MI2S_TX_Voice2", "PRI_MI2S_TX"},
	{"Voice2_Tx Mixer", "MI2S_TX_Voice2", "MI2S_TX"},
	{"Voice2_Tx Mixer", "TERT_MI2S_TX_Voice2", "TERT_MI2S_TX"},
	{"Voice2_Tx Mixer", "SLIM_0_TX_Voice2", "SLIMBUS_0_TX"},
	{"Voice2_Tx Mixer", "INTERNAL_BT_SCO_TX_Voice2", "INT_BT_SCO_TX"},
	{"Voice2_Tx Mixer", "AFE_PCM_TX_Voice2", "PCM_TX"},
	{"Voice2_Tx Mixer", "AUX_PCM_TX_Voice2", "AUX_PCM_TX"},
	{"Voice2_Tx Mixer", "SEC_AUX_PCM_TX_Voice2", "SEC_AUX_PCM_TX"},
	{"VOICE2_UL", NULL, "Voice2_Tx Mixer"},

	{"VoLTE_Tx Mixer", "PRI_TX_VoLTE", "PRI_I2S_TX"},
	{"VoLTE_Tx Mixer", "SLIM_0_TX_VoLTE", "SLIMBUS_0_TX"},
	{"VoLTE_Tx Mixer", "INTERNAL_BT_SCO_TX_VoLTE", "INT_BT_SCO_TX"},
	{"VoLTE_Tx Mixer", "AFE_PCM_TX_VoLTE", "PCM_TX"},
	{"VoLTE_Tx Mixer", "AUX_PCM_TX_VoLTE", "AUX_PCM_TX"},
	{"VoLTE_Tx Mixer", "SEC_AUX_PCM_TX_VoLTE", "SEC_AUX_PCM_TX"},
	{"VoLTE_Tx Mixer", "MI2S_TX_VoLTE", "MI2S_TX"},
	{"VoLTE_Tx Mixer", "PRI_MI2S_TX_VoLTE", "PRI_MI2S_TX"},
	{"VoLTE_Tx Mixer", "TERT_MI2S_TX_VoLTE", "TERT_MI2S_TX"},
	{"VoLTE_UL", NULL, "VoLTE_Tx Mixer"},

	{"VoWLAN_Tx Mixer", "PRI_TX_VoWLAN", "PRI_I2S_TX"},
	{"VoWLAN_Tx Mixer", "SLIM_0_TX_VoWLAN", "SLIMBUS_0_TX"},
	{"VoWLAN_Tx Mixer", "INTERNAL_BT_SCO_TX_VoWLAN", "INT_BT_SCO_TX"},
	{"VoWLAN_Tx Mixer", "AFE_PCM_TX_VoWLAN", "PCM_TX"},
	{"VoWLAN_Tx Mixer", "AUX_PCM_TX_VoWLAN", "AUX_PCM_TX"},
	{"VoWLAN_Tx Mixer", "SEC_AUX_PCM_TX_VoWLAN", "SEC_AUX_PCM_TX"},
	{"VoWLAN_Tx Mixer", "MI2S_TX_VoWLAN", "MI2S_TX"},
	{"VoWLAN_Tx Mixer", "PRI_MI2S_TX_VoWLAN", "PRI_MI2S_TX"},
	{"VoWLAN_Tx Mixer", "TERT_MI2S_TX_VoWLAN", "TERT_MI2S_TX"},
	{"VoWLAN_UL", NULL, "VoWLAN_Tx Mixer"},

	{"Voip_Tx Mixer", "PRI_TX_Voip", "PRI_I2S_TX"},
	{"Voip_Tx Mixer", "MI2S_TX_Voip", "MI2S_TX"},
	{"Voip_Tx Mixer", "TERT_MI2S_TX_Voip", "TERT_MI2S_TX"},
	{"Voip_Tx Mixer", "SLIM_0_TX_Voip", "SLIMBUS_0_TX"},
	{"Voip_Tx Mixer", "INTERNAL_BT_SCO_TX_Voip", "INT_BT_SCO_TX"},
	{"Voip_Tx Mixer", "AFE_PCM_TX_Voip", "PCM_TX"},
	{"Voip_Tx Mixer", "AUX_PCM_TX_Voip", "AUX_PCM_TX"},
	{"Voip_Tx Mixer", "SEC_AUX_PCM_TX_Voip", "SEC_AUX_PCM_TX"},
	{"Voip_Tx Mixer", "PRI_MI2S_TX_Voip", "PRI_MI2S_TX"},
	{"VOIP_UL", NULL, "Voip_Tx Mixer"},

	{"SLIMBUS_DL_HL", "Switch", "SLIM0_DL_HL"},
	{"SLIMBUS_0_RX", NULL, "SLIMBUS_DL_HL"},
	{"SLIMBUS1_DL_HL", "Switch", "SLIM1_DL_HL"},
	{"SLIMBUS_1_RX", NULL, "SLIMBUS1_DL_HL"},
	{"SLIMBUS3_DL_HL", "Switch", "SLIM3_DL_HL"},
	{"SLIMBUS_3_RX", NULL, "SLIMBUS3_DL_HL"},
	{"SLIMBUS4_DL_HL", "Switch", "SLIM4_DL_HL"},
	{"SLIMBUS_4_RX", NULL, "SLIMBUS4_DL_HL"},
	{"SLIM0_UL_HL", NULL, "SLIMBUS_0_TX"},
	{"SLIM1_UL_HL", NULL, "SLIMBUS_1_TX"},
	{"SLIM3_UL_HL", NULL, "SLIMBUS_3_TX"},
	{"SLIM4_UL_HL", NULL, "SLIMBUS_4_TX"},

	{"LSM1 MUX", "SLIMBUS_0_TX", "SLIMBUS_0_TX"},
	{"LSM1 MUX", "SLIMBUS_1_TX", "SLIMBUS_1_TX"},
	{"LSM1 MUX", "SLIMBUS_3_TX", "SLIMBUS_3_TX"},
	{"LSM1 MUX", "SLIMBUS_4_TX", "SLIMBUS_4_TX"},
	{"LSM1 MUX", "SLIMBUS_5_TX", "SLIMBUS_5_TX"},
	{"LSM1 MUX", "TERT_MI2S_TX", "TERT_MI2S_TX"},
	{"LSM1_UL_HL", NULL, "LSM1 MUX"},

	{"LSM2 MUX", "SLIMBUS_0_TX", "SLIMBUS_0_TX"},
	{"LSM2 MUX", "SLIMBUS_1_TX", "SLIMBUS_1_TX"},
	{"LSM2 MUX", "SLIMBUS_3_TX", "SLIMBUS_3_TX"},
	{"LSM2 MUX", "SLIMBUS_4_TX", "SLIMBUS_4_TX"},
	{"LSM2 MUX", "SLIMBUS_5_TX", "SLIMBUS_5_TX"},
	{"LSM2 MUX", "TERT_MI2S_TX", "TERT_MI2S_TX"},
	{"LSM2_UL_HL", NULL, "LSM2 MUX"},


	{"LSM3 MUX", "SLIMBUS_0_TX", "SLIMBUS_0_TX"},
	{"LSM3 MUX", "SLIMBUS_1_TX", "SLIMBUS_1_TX"},
	{"LSM3 MUX", "SLIMBUS_3_TX", "SLIMBUS_3_TX"},
	{"LSM3 MUX", "SLIMBUS_4_TX", "SLIMBUS_4_TX"},
	{"LSM3 MUX", "SLIMBUS_5_TX", "SLIMBUS_5_TX"},
	{"LSM3 MUX", "TERT_MI2S_TX", "TERT_MI2S_TX"},
	{"LSM3_UL_HL", NULL, "LSM3 MUX"},


	{"LSM4 MUX", "SLIMBUS_0_TX", "SLIMBUS_0_TX"},
	{"LSM4 MUX", "SLIMBUS_1_TX", "SLIMBUS_1_TX"},
	{"LSM4 MUX", "SLIMBUS_3_TX", "SLIMBUS_3_TX"},
	{"LSM4 MUX", "SLIMBUS_4_TX", "SLIMBUS_4_TX"},
	{"LSM4 MUX", "SLIMBUS_5_TX", "SLIMBUS_5_TX"},
	{"LSM4 MUX", "TERT_MI2S_TX", "TERT_MI2S_TX"},
	{"LSM4_UL_HL", NULL, "LSM4 MUX"},

	{"LSM5 MUX", "SLIMBUS_0_TX", "SLIMBUS_0_TX"},
	{"LSM5 MUX", "SLIMBUS_1_TX", "SLIMBUS_1_TX"},
	{"LSM5 MUX", "SLIMBUS_3_TX", "SLIMBUS_3_TX"},
	{"LSM5 MUX", "SLIMBUS_4_TX", "SLIMBUS_4_TX"},
	{"LSM5 MUX", "SLIMBUS_5_TX", "SLIMBUS_5_TX"},
	{"LSM5 MUX", "TERT_MI2S_TX", "TERT_MI2S_TX"},
	{"LSM5_UL_HL", NULL, "LSM5 MUX"},

	{"LSM6 MUX", "SLIMBUS_0_TX", "SLIMBUS_0_TX"},
	{"LSM6 MUX", "SLIMBUS_1_TX", "SLIMBUS_1_TX"},
	{"LSM6 MUX", "SLIMBUS_3_TX", "SLIMBUS_3_TX"},
	{"LSM6 MUX", "SLIMBUS_4_TX", "SLIMBUS_4_TX"},
	{"LSM6 MUX", "SLIMBUS_5_TX", "SLIMBUS_5_TX"},
	{"LSM6_UL_HL", NULL, "LSM6 MUX"},


	{"LSM7 MUX", "SLIMBUS_0_TX", "SLIMBUS_0_TX"},
	{"LSM7 MUX", "SLIMBUS_1_TX", "SLIMBUS_1_TX"},
	{"LSM7 MUX", "SLIMBUS_3_TX", "SLIMBUS_3_TX"},
	{"LSM7 MUX", "SLIMBUS_4_TX", "SLIMBUS_4_TX"},
	{"LSM7 MUX", "SLIMBUS_5_TX", "SLIMBUS_5_TX"},
	{"LSM7_UL_HL", NULL, "LSM7 MUX"},


	{"LSM8 MUX", "SLIMBUS_0_TX", "SLIMBUS_0_TX"},
	{"LSM8 MUX", "SLIMBUS_1_TX", "SLIMBUS_1_TX"},
	{"LSM8 MUX", "SLIMBUS_3_TX", "SLIMBUS_3_TX"},
	{"LSM8 MUX", "SLIMBUS_4_TX", "SLIMBUS_4_TX"},
	{"LSM8 MUX", "SLIMBUS_5_TX", "SLIMBUS_5_TX"},
	{"LSM8_UL_HL", NULL, "LSM8 MUX"},


	{"CPE_LSM_UL_HL", NULL, "BE_IN"},
	{"QCHAT_Tx Mixer", "PRI_TX_QCHAT", "PRI_I2S_TX"},
	{"QCHAT_Tx Mixer", "SLIM_0_TX_QCHAT", "SLIMBUS_0_TX"},
	{"QCHAT_Tx Mixer", "INTERNAL_BT_SCO_TX_QCHAT", "INT_BT_SCO_TX"},
	{"QCHAT_Tx Mixer", "AFE_PCM_TX_QCHAT", "PCM_TX"},
	{"QCHAT_Tx Mixer", "AUX_PCM_TX_QCHAT", "AUX_PCM_TX"},
	{"QCHAT_Tx Mixer", "SEC_AUX_PCM_TX_QCHAT", "SEC_AUX_PCM_TX"},
	{"QCHAT_Tx Mixer", "MI2S_TX_QCHAT", "MI2S_TX"},
	{"QCHAT_Tx Mixer", "PRI_MI2S_TX_QCHAT", "PRI_MI2S_TX"},
	{"QCHAT_Tx Mixer", "TERT_MI2S_TX_QCHAT", "TERT_MI2S_TX"},
	{"QCHAT_UL", NULL, "QCHAT_Tx Mixer"},

	{"INT_FM_RX", NULL, "INTFM_DL_HL"},
	{"INTFM_UL_HL", NULL, "INT_FM_TX"},
	{"INTHFP_UL_HL", "NULL", "HFP_AUX_UL_HL"},
	{"HFP_AUX_UL_HL", "Switch", "SEC_AUX_PCM_TX"},
	{"INTHFP_UL_HL", "NULL", "HFP_INT_UL_HL"},
	{"HFP_INT_UL_HL", "Switch", "INT_BT_SCO_TX"},
	{"AUX_PCM_RX", NULL, "AUXPCM_DL_HL"},
	{"AUXPCM_UL_HL", NULL, "AUX_PCM_TX"},
	{"MI2S_RX", NULL, "MI2S_DL_HL"},
	{"MI2S_UL_HL", NULL, "MI2S_TX"},
	{"PCM_RX_DL_HL", "Switch", "SLIM0_DL_HL"},
	{"PCM_RX", NULL, "PCM_RX_DL_HL"},
	{"PRI_MI2S_RX_DL_HL", "Switch", "PRI_MI2S_DL_HL"},
	{"PRI_MI2S_RX", NULL, "PRI_MI2S_RX_DL_HL"},
	{"MI2S_UL_HL", NULL, "TERT_MI2S_TX"},
	{"TERT_MI2S_UL_HL", NULL, "TERT_MI2S_TX"},
	{"TERT_MI2S_RX", NULL, "TERT_MI2S_DL_HL"},
	{"TERT_MI2S_DL_HL", "NULL", "HFP_AUX_DL_HL"},
	{"HFP_AUX_DL_HL", "Switch", "SEC_AUX_PCM_RX"},
	{"SEC_I2S_RX", NULL, "SEC_I2S_DL_HL"},
	{"PRI_MI2S_UL_HL", NULL, "PRI_MI2S_TX"},
	{"SEC_MI2S_RX", NULL, "SEC_MI2S_DL_HL"},
	{"PRI_MI2S_RX", NULL, "PRI_MI2S_DL_HL"},
	{"QUAT_MI2S_UL_HL", NULL, "QUAT_MI2S_TX"},

	{"SLIMBUS_0_RX Port Mixer", "INTERNAL_FM_TX", "INT_FM_TX"},
	{"SLIMBUS_0_RX Port Mixer", "SLIM_0_TX", "SLIMBUS_0_TX"},
	{"SLIMBUS_0_RX Port Mixer", "SLIM_1_TX", "SLIMBUS_1_TX"},
	{"SLIMBUS_0_RX Port Mixer", "AUX_PCM_UL_TX", "AUX_PCM_TX"},
	{"SLIMBUS_0_RX Port Mixer", "SEC_AUX_PCM_UL_TX", "SEC_AUX_PCM_TX"},
	{"SLIMBUS_0_RX Port Mixer", "MI2S_TX", "MI2S_TX"},
	{"SLIMBUS_0_RX Port Mixer", "PRI_MI2S_TX", "PRI_MI2S_TX"},
	{"SLIMBUS_0_RX Port Mixer", "QUAT_MI2S_TX", "QUAT_MI2S_TX"},
	{"SLIMBUS_0_RX Port Mixer", "INTERNAL_BT_SCO_TX", "INT_BT_SCO_TX"},
	{"SLIMBUS_0_RX", NULL, "SLIMBUS_0_RX Port Mixer"},
	{"AFE_PCM_RX Port Mixer", "INTERNAL_FM_TX", "INT_FM_TX"},
	{"AFE_PCM_RX Port Mixer", "SLIM_1_TX", "SLIMBUS_1_TX"},
	{"PCM_RX", NULL, "AFE_PCM_RX Port Mixer"},

	{"AUX_PCM_RX Port Mixer", "AUX_PCM_UL_TX", "AUX_PCM_TX"},
	{"AUX_PCM_RX Port Mixer", "SLIM_0_TX", "SLIMBUS_0_TX"},
	{"AUX_PCM_RX Port Mixer", "SLIM_1_TX", "SLIMBUS_1_TX"},
	{"AUX_PCM_RX Port Mixer", "SEC_AUX_PCM_UL_TX", "SEC_AUX_PCM_TX"},
	{"AUX_PCM_RX", NULL, "AUX_PCM_RX Port Mixer"},

	{"SEC_AUXPCM_RX Port Mixer", "AUX_PCM_UL_TX", "AUX_PCM_TX"},
	{"SEC_AUXPCM_RX Port Mixer", "SEC_AUX_PCM_UL_TX", "SEC_AUX_PCM_TX"},
	{"SEC_AUXPCM_RX Port Mixer", "SLIM_0_TX", "SLIMBUS_0_TX"},
	{"SEC_AUXPCM_RX Port Mixer", "PRI_MI2S_TX", "PRI_MI2S_TX"},
	{"SEC_AUX_PCM_RX", NULL, "SEC_AUXPCM_RX Port Mixer"},

	{"Voice Stub Tx Mixer", "STUB_TX_HL", "STUB_TX"},
	{"Voice Stub Tx Mixer", "SLIM_1_TX", "SLIMBUS_1_TX"},
	{"Voice Stub Tx Mixer", "INTERNAL_BT_SCO_TX", "INT_BT_SCO_TX"},
	{"Voice Stub Tx Mixer", "STUB_1_TX_HL", "STUB_1_TX"},
	{"Voice Stub Tx Mixer", "AUX_PCM_UL_TX", "AUX_PCM_TX"},
	{"Voice Stub Tx Mixer", "SEC_AUX_PCM_UL_TX", "SEC_AUX_PCM_TX"},
	{"Voice Stub Tx Mixer", "MI2S_TX", "MI2S_TX"},
	{"Voice Stub Tx Mixer", "PRI_MI2S_TX", "PRI_MI2S_TX"},
	{"Voice Stub Tx Mixer", "QUAT_MI2S_TX", "QUAT_MI2S_TX"},
	{"Voice Stub Tx Mixer", "SLIM_0_TX", "SLIMBUS_0_TX"},
	{"Voice Stub Tx Mixer", "SLIM_3_TX", "SLIMBUS_3_TX"},
	{"Voice Stub Tx Mixer", "AFE_PCM_TX", "PCM_TX"},
	{"VOICE_STUB_UL", NULL, "Voice Stub Tx Mixer"},

	{"VoLTE Stub Tx Mixer", "STUB_TX_HL", "STUB_TX"},
	{"VoLTE Stub Tx Mixer", "SLIM_1_TX", "SLIMBUS_1_TX"},
	{"VoLTE Stub Tx Mixer", "STUB_1_TX_HL", "STUB_1_TX"},
	{"VoLTE Stub Tx Mixer", "AUX_PCM_UL_TX", "AUX_PCM_TX"},
	{"VoLTE Stub Tx Mixer", "SLIM_0_TX", "SLIMBUS_0_TX"},
	{"VoLTE Stub Tx Mixer", "SLIM_3_TX", "SLIMBUS_3_TX"},
	{"VoLTE Stub Tx Mixer", "AFE_PCM_TX", "PCM_TX"},
	{"VoLTE Stub Tx Mixer", "PRI_MI2S_TX", "PRI_MI2S_TX"},
	{"VoLTE Stub Tx Mixer", "QUAT_MI2S_TX", "QUAT_MI2S_TX"},
	{"VOLTE_STUB_UL", NULL, "VoLTE Stub Tx Mixer"},

	{"Voice2 Stub Tx Mixer", "STUB_TX_HL", "STUB_TX"},
	{"Voice2 Stub Tx Mixer", "SLIM_1_TX", "SLIMBUS_1_TX"},
	{"Voice2 Stub Tx Mixer", "STUB_1_TX_HL", "STUB_1_TX"},
	{"Voice2 Stub Tx Mixer", "AUX_PCM_UL_TX", "AUX_PCM_TX"},
	{"Voice2 Stub Tx Mixer", "SLIM_0_TX", "SLIMBUS_0_TX"},
	{"Voice2 Stub Tx Mixer", "SLIM_3_TX", "SLIMBUS_3_TX"},
	{"Voice2 Stub Tx Mixer", "AFE_PCM_TX", "PCM_TX"},
	{"Voice2 Stub Tx Mixer", "PRI_MI2S_TX", "PRI_MI2S_TX"},
	{"Voice2 Stub Tx Mixer", "QUAT_MI2S_TX", "QUAT_MI2S_TX"},
	{"VOICE2_STUB_UL", NULL, "Voice2 Stub Tx Mixer"},

	{"STUB_RX Mixer", "Voice Stub", "VOICE_STUB_DL"},
	{"STUB_RX Mixer", "Voice2 Stub", "VOICE2_STUB_DL"},
	{"STUB_RX Mixer", "VoLTE Stub", "VOLTE_STUB_DL"},
	{"STUB_RX", NULL, "STUB_RX Mixer"},
	{"SLIMBUS_1_RX Mixer", "Voice Stub", "VOICE_STUB_DL"},
	{"SLIMBUS_1_RX Mixer", "Voice2 Stub", "VOICE2_STUB_DL"},
	{"SLIMBUS_1_RX Mixer", "VoLTE Stub", "VOLTE_STUB_DL"},
	{"SLIMBUS_1_RX", NULL, "SLIMBUS_1_RX Mixer"},
	{"INTERNAL_BT_SCO_RX_Voice Mixer", "Voice Stub", "VOICE_STUB_DL"},
	{"INTERNAL_BT_SCO_RX_Voice Mixer", "Voice2 Stub", "VOICE2_STUB_DL"},
	{"AFE_PCM_RX_Voice Mixer", "Voice Stub", "VOICE_STUB_DL"},
	{"AFE_PCM_RX_Voice Mixer", "Voice2 Stub", "VOICE2_STUB_DL"},
	{"AFE_PCM_RX_Voice Mixer", "VoLTE Stub", "VOLTE_STUB_DL"},
	{"SLIMBUS_3_RX_Voice Mixer", "Voice Stub", "VOICE_STUB_DL"},
	{"SLIMBUS_3_RX_Voice Mixer", "Voice2 Stub", "VOICE2_STUB_DL"},
	{"SLIMBUS_3_RX_Voice Mixer", "VoLTE Stub", "VOLTE_STUB_DL"},
	{"SLIMBUS_3_RX", NULL, "SLIMBUS_3_RX_Voice Mixer"},

	{"SLIMBUS_1_RX Port Mixer", "INTERNAL_BT_SCO_TX", "INT_BT_SCO_TX"},
	{"SLIMBUS_1_RX Port Mixer", "AFE_PCM_TX", "PCM_TX"},
	{"SLIMBUS_1_RX Port Mixer", "AUX_PCM_UL_TX", "AUX_PCM_TX"},
	{"SLIMBUS_1_RX", NULL, "SLIMBUS_1_RX Port Mixer"},
	{"INTERNAL_BT_SCO_RX Port Mixer", "SLIM_1_TX", "SLIMBUS_1_TX"},
	{"INTERNAL_BT_SCO_RX Port Mixer", "SLIM_0_TX", "SLIMBUS_0_TX"},
	{"INT_BT_SCO_RX", NULL, "INTERNAL_BT_SCO_RX Port Mixer"},
	{"SLIMBUS_3_RX Port Mixer", "INTERNAL_BT_SCO_RX", "INT_BT_SCO_RX"},
	{"SLIMBUS_3_RX Port Mixer", "MI2S_TX", "MI2S_TX"},
	{"SLIMBUS_3_RX Port Mixer", "AFE_PCM_RX", "PCM_RX"},
	{"SLIMBUS_3_RX Port Mixer", "AUX_PCM_RX", "AUX_PCM_RX"},
	{"SLIMBUS_3_RX Port Mixer", "SLIM_0_RX", "SLIMBUS_0_RX"},
	{"SLIMBUS_3_RX", NULL, "SLIMBUS_3_RX Port Mixer"},


	{"HDMI_RX Port Mixer", "MI2S_TX", "MI2S_TX"},
	{"HDMI", NULL, "HDMI_RX Port Mixer"},

	{"SEC_I2S_RX Port Mixer", "MI2S_TX", "MI2S_TX"},
	{"SEC_I2S_RX", NULL, "SEC_I2S_RX Port Mixer"},

	{"MI2S_RX Port Mixer", "SLIM_1_TX", "SLIMBUS_1_TX"},
	{"MI2S_RX Port Mixer", "MI2S_TX", "MI2S_TX"},
	{"MI2S_RX", NULL, "MI2S_RX Port Mixer"},

	{"PRI_MI2S_RX Port Mixer", "SEC_MI2S_TX", "SEC_MI2S_TX"},
	{"PRI_MI2S_RX Port Mixer", "QUAT_MI2S_TX", "QUAT_MI2S_TX"},
	{"PRI_MI2S_RX Port Mixer", "TERT_MI2S_TX", "TERT_MI2S_TX"},
	{"PRI_MI2S_RX Port Mixer", "INTERNAL_FM_TX", "INT_FM_TX"},
	{"PRI_MI2S_RX Port Mixer", "INTERNAL_BT_SCO_TX", "INT_BT_SCO_TX"},
	{"PRI_MI2S_RX", NULL, "PRI_MI2S_RX Port Mixer"},

	{"TERT_MI2S_RX Port Mixer", "PRI_MI2S_TX", "PRI_MI2S_TX"},
	{"TERT_MI2S_RX Port Mixer", "SEC_AUX_PCM_UL_TX", "SEC_AUX_PCM_TX"},
	{"TERT_MI2S_RX", NULL, "TERT_MI2S_RX Port Mixer"},

	{"QUAT_MI2S_RX Port Mixer", "PRI_MI2S_TX", "PRI_MI2S_TX"},
	{"QUAT_MI2S_RX", NULL, "QUAT_MI2S_RX Port Mixer"},

	/* Backend Enablement */

	{"BE_OUT", NULL, "PRI_I2S_RX"},
	{"BE_OUT", NULL, "SEC_I2S_RX"},
	{"BE_OUT", NULL, "SLIMBUS_0_RX"},
	{"BE_OUT", NULL, "SLIMBUS_1_RX"},
	{"BE_OUT", NULL, "SLIMBUS_3_RX"},
	{"BE_OUT", NULL, "SLIMBUS_4_RX"},
	{"BE_OUT", NULL, "SLIMBUS_6_RX"},
	{"BE_OUT", NULL, "HDMI"},
	{"BE_OUT", NULL, "SPDIF_RX"},
	{"BE_OUT", NULL, "MI2S_RX"},
	{"BE_OUT", NULL, "QUAT_MI2S_RX"},
	{"BE_OUT", NULL, "TERT_MI2S_RX"},
	{"BE_OUT", NULL, "SEC_MI2S_RX"},
	{"BE_OUT", NULL, "SEC_MI2S_RX_SD1"},
	{"BE_OUT", NULL, "PRI_MI2S_RX"},
	{"BE_OUT", NULL, "INT_BT_SCO_RX"},
	{"BE_OUT", NULL, "INT_FM_RX"},
	{"BE_OUT", NULL, "PCM_RX"},
	{"BE_OUT", NULL, "SLIMBUS_3_RX"},
	{"BE_OUT", NULL, "AUX_PCM_RX"},
	{"BE_OUT", NULL, "SEC_AUX_PCM_RX"},
	{"BE_OUT", NULL, "INT_BT_SCO_RX"},
	{"BE_OUT", NULL, "INT_FM_RX"},
	{"BE_OUT", NULL, "PCM_RX"},
	{"BE_OUT", NULL, "SLIMBUS_3_RX"},
	{"BE_OUT", NULL, "AUX_PCM_RX"},
	{"BE_OUT", NULL, "SEC_AUX_PCM_RX"},
	{"BE_OUT", NULL, "VOICE_PLAYBACK_TX"},
	{"BE_OUT", NULL, "VOICE2_PLAYBACK_TX"},

	{"PRI_I2S_TX", NULL, "BE_IN"},
	{"MI2S_TX", NULL, "BE_IN"},
	{"QUAT_MI2S_TX", NULL, "BE_IN"},
	{"PRI_MI2S_TX", NULL, "BE_IN"},
	{"TERT_MI2S_TX", NULL, "BE_IN"},
	{"SEC_MI2S_TX", NULL, "BE_IN"},
	{"SLIMBUS_0_TX", NULL, "BE_IN" },
	{"SLIMBUS_1_TX", NULL, "BE_IN" },
	{"SLIMBUS_3_TX", NULL, "BE_IN" },
	{"SLIMBUS_4_TX", NULL, "BE_IN" },
	{"SLIMBUS_5_TX", NULL, "BE_IN" },
	{"SLIMBUS_6_TX", NULL, "BE_IN" },
	{"INT_BT_SCO_TX", NULL, "BE_IN"},
	{"INT_FM_TX", NULL, "BE_IN"},
	{"PCM_TX", NULL, "BE_IN"},
	{"BE_OUT", NULL, "SLIMBUS_3_RX"},
	{"BE_OUT", NULL, "STUB_RX"},
	{"STUB_TX", NULL, "BE_IN"},
	{"STUB_1_TX", NULL, "BE_IN"},
	{"BE_OUT", NULL, "AUX_PCM_RX"},
	{"AUX_PCM_TX", NULL, "BE_IN"},
	{"SEC_AUX_PCM_TX", NULL, "BE_IN"},
	{"INCALL_RECORD_TX", NULL, "BE_IN"},
	{"INCALL_RECORD_RX", NULL, "BE_IN"},
	{"SLIM0_RX_VI_FB_LCH_MUX", "SLIM4_TX", "SLIMBUS_4_TX"},
	{"SLIMBUS_0_RX", NULL, "SLIM0_RX_VI_FB_LCH_MUX"},
};

static int msm_pcm_routing_hw_params(struct snd_pcm_substream *substream,
				struct snd_pcm_hw_params *params)
{
	struct snd_soc_pcm_runtime *rtd = substream->private_data;
	unsigned int be_id = rtd->dai_link->be_id;

	if (be_id >= MSM_BACKEND_DAI_MAX) {
		pr_err("%s: unexpected be_id %d\n", __func__, be_id);
		return -EINVAL;
	}

	mutex_lock(&routing_lock);
	msm_bedais[be_id].sample_rate = params_rate(params);
	msm_bedais[be_id].channel = params_channels(params);
	msm_bedais[be_id].format = params_format(params);
	mutex_unlock(&routing_lock);
	return 0;
}

static int msm_pcm_routing_close(struct snd_pcm_substream *substream)
{
	struct snd_soc_pcm_runtime *rtd = substream->private_data;
	unsigned int be_id = rtd->dai_link->be_id;
	int i, session_type, path_type, topology;
	struct msm_pcm_routing_bdai_data *bedai;
	struct msm_pcm_routing_fdai_data *fdai;

	if (be_id >= MSM_BACKEND_DAI_MAX) {
		pr_err("%s: unexpected be_id %d\n", __func__, be_id);
		return -EINVAL;
	}

	bedai = &msm_bedais[be_id];
	session_type = (substream->stream == SNDRV_PCM_STREAM_PLAYBACK ?
		0 : 1);
	if (substream->stream == SNDRV_PCM_STREAM_PLAYBACK)
		path_type = ADM_PATH_PLAYBACK;
	else
		path_type = ADM_PATH_LIVE_REC;

	mutex_lock(&routing_lock);
	for_each_set_bit(i, &bedai->fe_sessions, MSM_FRONTEND_DAI_MM_SIZE) {
		fdai = &fe_dai_map[i][session_type];
		if (fdai->strm_id != INVALID_SESSION) {
			int idx;
			unsigned long copp =
				session_copp_map[i][session_type][be_id];
			for (idx = 0; idx < MAX_COPPS_PER_PORT; idx++)
				if (test_bit(idx, &copp))
					break;
			fdai->be_srate = bedai->sample_rate;
			topology = msm_routing_get_adm_topology(path_type, i);
			adm_close(bedai->port_id, fdai->perf_mode, idx);
			pr_debug("%s: copp:%ld,idx bit fe:%d, type:%d,be:%d\n",
				 __func__, copp, i, session_type, be_id);
			clear_bit(idx,
				  &session_copp_map[i][session_type][be_id]);
			if (fdai->perf_mode == LEGACY_PCM_MODE)
				msm_pcm_routing_deinit_pp(bedai->port_id,
							  topology);
		}
	}

	bedai->active = 0;
	bedai->sample_rate = 0;
	bedai->channel = 0;
	mutex_unlock(&routing_lock);

	return 0;
}

static int msm_pcm_routing_prepare(struct snd_pcm_substream *substream)
{
	struct snd_soc_pcm_runtime *rtd = substream->private_data;
	unsigned int be_id = rtd->dai_link->be_id;
	int i, path_type, session_type, topology;
	struct msm_pcm_routing_bdai_data *bedai;
	u32 channels, sample_rate;
	bool playback, capture;
	uint16_t bits_per_sample = 16;
	struct msm_pcm_routing_fdai_data *fdai;

	if (be_id >= MSM_BACKEND_DAI_MAX) {
		pr_err("%s: unexpected be_id %d\n", __func__, be_id);
		return -EINVAL;
	}

	bedai = &msm_bedais[be_id];

	if (substream->stream == SNDRV_PCM_STREAM_PLAYBACK) {
		path_type = ADM_PATH_PLAYBACK;
		session_type = SESSION_TYPE_RX;
	} else {
		path_type = ADM_PATH_LIVE_REC;
		session_type = SESSION_TYPE_TX;
	}

	mutex_lock(&routing_lock);
	if (bedai->active == 1)
		goto done; /* Ignore prepare if back-end already active */

	/* AFE port is not active at this point. However, still
	 * go ahead setting active flag under the notion that
	 * QDSP6 is able to handle ADM starting before AFE port
	 * is started.
	 */
	bedai->active = 1;
	playback = substream->stream == SNDRV_PCM_STREAM_PLAYBACK;
	capture = substream->stream == SNDRV_PCM_STREAM_CAPTURE;

	for_each_set_bit(i, &bedai->fe_sessions, MSM_FRONTEND_DAI_MM_SIZE) {
		fdai = &fe_dai_map[i][session_type];
		if (fdai->strm_id != INVALID_SESSION) {
			int app_type, app_type_idx, copp_idx;
			if (session_type == SESSION_TYPE_TX &&
			    fdai->be_srate &&
			    (fdai->be_srate != bedai->sample_rate)) {
				pr_debug("%s: flush strm %d diff BE rates\n",
					__func__,
					fdai->strm_id);

				if (fdai->event_info.event_func)
					fdai->event_info.event_func(
						MSM_PCM_RT_EVT_BUF_RECFG,
						fdai->event_info.priv_data);
				fdai->be_srate = 0; /* might not need it */
			}
			if (bedai->format == SNDRV_PCM_FORMAT_S24_LE)
				bits_per_sample = 24;

			app_type = playback ?
				   fe_dai_app_type_cfg[i].app_type : 0;
			if (app_type) {
				app_type_idx =
				msm_pcm_routing_get_app_type_idx(app_type);
				sample_rate =
					app_type_cfg[app_type_idx].sample_rate;
				bits_per_sample =
					app_type_cfg[app_type_idx].bit_width;
			} else
				sample_rate = bedai->sample_rate;
			channels = bedai->channel;

			topology = msm_routing_get_adm_topology(path_type, i);
			if (bedai->port_id == VOICE_RECORD_RX ||
			    bedai->port_id == VOICE_RECORD_TX)
				topology = NULL_COPP_TOPOLOGY;
			copp_idx = adm_open(bedai->port_id, path_type,
					    sample_rate, channels, topology,
					    fdai->perf_mode, bits_per_sample,
					    app_type);
			if ((copp_idx < 0) && (copp_idx > MAX_COPPS_PER_PORT)) {
				pr_err("%s: adm open failed\n", __func__);
				return -EINVAL;
			}
			pr_debug("%s: setting idx bit of fe:%d, type: %d, be:%d\n",
				 __func__, i, session_type, be_id);
			set_bit(copp_idx,
				&session_copp_map[i][session_type][be_id]);

			msm_pcm_routing_build_matrix(i, session_type, path_type,
						     fdai->perf_mode);
			if (fdai->perf_mode == LEGACY_PCM_MODE)
				msm_pcm_routing_cfg_pp(bedai->port_id, copp_idx,
						       topology, channels);
		}
	}

done:
	mutex_unlock(&routing_lock);

	return 0;
}

static struct snd_pcm_ops msm_routing_pcm_ops = {
	.hw_params	= msm_pcm_routing_hw_params,
	.close          = msm_pcm_routing_close,
	.prepare        = msm_pcm_routing_prepare,
};

static unsigned int msm_routing_read(struct snd_soc_platform *platform,
				unsigned int reg)
{
	dev_dbg(platform->dev, "reg %x\n", reg);
	return 0;
}

/* Not used but frame seems to require it */
static int msm_routing_write(struct snd_soc_platform *platform,
	unsigned int reg, unsigned int val)
{
	dev_dbg(platform->dev, "reg %x val %x\n", reg, val);
	return 0;
}

/* Not used but frame seems to require it */
static int msm_routing_probe(struct snd_soc_platform *platform)
{
	snd_soc_dapm_new_controls(&platform->dapm, msm_qdsp6_widgets,
			   ARRAY_SIZE(msm_qdsp6_widgets));
	snd_soc_dapm_add_routes(&platform->dapm, intercon,
		ARRAY_SIZE(intercon));

	snd_soc_dapm_new_widgets(&platform->dapm);

	snd_soc_add_platform_controls(platform, lsm_function,
				      ARRAY_SIZE(lsm_function));

	snd_soc_add_platform_controls(platform,
				aanc_slim_0_rx_mux,
				ARRAY_SIZE(aanc_slim_0_rx_mux));

	snd_soc_add_platform_controls(platform, msm_voc_session_controls,
				      ARRAY_SIZE(msm_voc_session_controls));

	snd_soc_add_platform_controls(platform, app_type_cfg_controls,
				      ARRAY_SIZE(app_type_cfg_controls));

	snd_soc_add_platform_controls(platform,
				stereo_to_custom_stereo_controls,
			ARRAY_SIZE(stereo_to_custom_stereo_controls));

	msm_qti_pp_add_controls(platform);

	msm_dts_srs_tm_add_controls(platform);

	msm_dolby_dap_add_controls(platform);

	return 0;
}

static struct snd_soc_platform_driver msm_soc_routing_platform = {
	.ops		= &msm_routing_pcm_ops,
	.probe		= msm_routing_probe,
	.read		= msm_routing_read,
	.write		= msm_routing_write,
};

static int msm_routing_pcm_probe(struct platform_device *pdev)
{
	if (pdev->dev.of_node)
		dev_set_name(&pdev->dev, "%s", "msm-pcm-routing");

	dev_dbg(&pdev->dev, "dev name %s\n", dev_name(&pdev->dev));
	return snd_soc_register_platform(&pdev->dev,
				  &msm_soc_routing_platform);
}

static int msm_routing_pcm_remove(struct platform_device *pdev)
{
	snd_soc_unregister_platform(&pdev->dev);
	return 0;
}

static const struct of_device_id msm_pcm_routing_dt_match[] = {
	{.compatible = "qcom,msm-pcm-routing"},
	{}
};
MODULE_DEVICE_TABLE(of, msm_pcm_routing_dt_match);

static struct platform_driver msm_routing_pcm_driver = {
	.driver = {
		.name = "msm-pcm-routing",
		.owner = THIS_MODULE,
		.of_match_table = msm_pcm_routing_dt_match,
	},
	.probe = msm_routing_pcm_probe,
	.remove = msm_routing_pcm_remove,
};

int msm_routing_check_backend_enabled(int fedai_id)
{
	int i;
	if (fedai_id >= MSM_FRONTEND_DAI_MM_MAX_ID) {
		/* bad ID assigned in machine driver */
		pr_err("%s: bad MM ID\n", __func__);
		return 0;
	}
	for (i = 0; i < MSM_BACKEND_DAI_MAX; i++) {
		if (test_bit(fedai_id, &msm_bedais[i].fe_sessions))
			return msm_bedais[i].active;
	}
	return 0;
}

static int get_cal_path(int path_type)
{
	if (path_type == ADM_PATH_PLAYBACK)
		return RX_DEVICE;
	else
		return TX_DEVICE;
}

static int msm_routing_set_cal(int32_t cal_type,
					size_t data_size, void *data)
{
	int				ret = 0;
	pr_debug("%s\n", __func__);

	ret = cal_utils_set_cal(data_size, data, cal_data, 0, NULL);
	if (ret < 0) {
		pr_err("%s: cal_utils_set_cal failed, ret = %d, cal type = %d!\n",
			__func__, ret, cal_type);
		ret = -EINVAL;
		goto done;
	}
done:
	return ret;
}

static void msm_routing_delete_cal_data(void)
{
	pr_debug("%s\n", __func__);

	cal_utils_destroy_cal_types(1, &cal_data);

	return;
}

static int msm_routing_init_cal_data(void)
{
	int				ret = 0;
	struct cal_type_info		cal_type_info = {
		{ADM_TOPOLOGY_CAL_TYPE,
		{NULL, NULL, NULL,
		msm_routing_set_cal, NULL, NULL} },
		{NULL, NULL, cal_utils_match_buf_num}
	};
	pr_debug("%s\n", __func__);

	ret = cal_utils_create_cal_types(1, &cal_data,
		&cal_type_info);
	if (ret < 0) {
		pr_err("%s: could not create cal type!\n",
			__func__);
		ret = -EINVAL;
		goto err;
	}

	return ret;
err:
	msm_routing_delete_cal_data();
	return ret;
}

static int __init msm_soc_routing_platform_init(void)
{
	mutex_init(&routing_lock);
	if (msm_routing_init_cal_data())
		pr_err("%s: could not init cal data!\n", __func__);

	return platform_driver_register(&msm_routing_pcm_driver);
}
module_init(msm_soc_routing_platform_init);

static void __exit msm_soc_routing_platform_exit(void)
{
	msm_routing_delete_cal_data();
	platform_driver_unregister(&msm_routing_pcm_driver);
}
module_exit(msm_soc_routing_platform_exit);

MODULE_DESCRIPTION("MSM routing platform driver");
MODULE_LICENSE("GPL v2");<|MERGE_RESOLUTION|>--- conflicted
+++ resolved
@@ -3346,14 +3346,11 @@
 	0, 1, 0, msm_routing_get_switch_mixer,
 	msm_routing_put_switch_mixer);
 
-<<<<<<< HEAD
 static const struct snd_kcontrol_new hfp_aux_rx_switch_mixer_controls =
 	SOC_SINGLE_EXT("Switch", SND_SOC_NOPM,
 	0, 1, 0, msm_routing_get_switch_mixer,
 	msm_routing_put_switch_mixer);
 
-=======
->>>>>>> bd3d4d7b
 static const struct soc_enum lsm_mux_enum =
 	SOC_ENUM_SINGLE_EXT(ARRAY_SIZE(mad_audio_mux_text), mad_audio_mux_text);
 
@@ -3893,11 +3890,8 @@
 				&hfp_aux_switch_mixer_controls),
 	SND_SOC_DAPM_SWITCH("HFP_INT_UL_HL", SND_SOC_NOPM, 0, 0,
 				&hfp_int_switch_mixer_controls),
-<<<<<<< HEAD
 	SND_SOC_DAPM_SWITCH("HFP_AUX_DL_HL", SND_SOC_NOPM, 0, 0,
 				&hfp_aux_rx_switch_mixer_controls),
-=======
->>>>>>> bd3d4d7b
 
 	/* Mux Definitions */
 	SND_SOC_DAPM_MUX("LSM1 MUX", SND_SOC_NOPM, 0, 0, &lsm1_mux),
