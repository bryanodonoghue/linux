--- conflicted
+++ resolved
@@ -115,7 +115,6 @@
 	SOC_ENUM_SINGLE_EXT(4, mi2s_format),
 };
 
-<<<<<<< HEAD
 /*
  * Force the MI2S capture bit width
  * 0: do not force (inherit bit width from PCM format)
@@ -136,7 +135,7 @@
 
 static const struct soc_enum mi2s_bitwidth_enum =
 	SOC_ENUM_SINGLE_EXT(ARRAY_SIZE(mi2s_bitwidth_text), mi2s_bitwidth_text);
-=======
+
 static u16 msm_dai_q6_max_num_slot(int frame_rate)
 {
 	/* Max num of slots is bits per frame divided
@@ -161,7 +160,6 @@
 		return 0;
 	}
 }
->>>>>>> 6b6cff37
 
 static int msm_dai_q6_dai_add_route(struct snd_soc_dai *dai)
 {
@@ -2476,6 +2474,8 @@
 			dai_data->bitwidth = 24;
 			break;
 		default:
+			pr_err("%s: format %d\n",
+				__func__, params_format(params));
 			return -EINVAL;
 		}
 	} else if (dai_data->force_bitwidth == BITWIDTH_16) {
@@ -2484,14 +2484,6 @@
 	} else { /* BITWIDTH_24 */
 		dai_data->port_config.i2s.bit_width = 24;
 		dai_data->bitwidth = 24;
-<<<<<<< HEAD
-=======
-		break;
-	default:
-		pr_err("%s: format %d\n",
-			__func__, params_format(params));
-		return -EINVAL;
->>>>>>> 6b6cff37
 	}
 
 	dai_data->port_config.i2s.i2s_cfg_minor_version =
