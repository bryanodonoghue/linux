menu "MSM SoC Audio support"

config SND_SOC_MSM_HOSTLESS_PCM
	tristate

config SND_SOC_MSM_QDSP6V2_INTF
	bool "SoC Q6 audio driver for MSM/APQ"
	depends on MSM_QDSP6_APRV2_GLINK
	help
	 To add support for SoC audio on MSM/APQ.
	 This will enable all the platform specific
	 interactions towards DSP. It includes asm,
	 adm and afe interfaces on the DSP.

config SND_SOC_QDSP6V2
	tristate "SoC ALSA audio driver for QDSP6V2"
	select SND_SOC_MSM_QDSP6V2_INTF
	select SND_SOC_COMPRESS
	help
	 To add support for MSM QDSP6V2 Soc Audio.
	 This will enable sound soc platform specific
	 audio drivers. This includes q6asm, q6adm,
	 q6afe interfaces to DSP using apr.

config SND_SOC_QDSP_DEBUG
	bool "QDSP Audio Driver Debug Feature"
	help
	 Configuration to enable debugging utilities for
	 QDSP6 based audio drivers. One debugging utility
	 is inducing kernel panic upon encountering critical
	 errors from DSP audio modules

config DOLBY_DAP
	bool "Enable Dolby DAP"
	depends on SND_SOC_MSM_QDSP6V2_INTF
	help
	 To add support for dolby DAP post processing.
	 This support is to configure the post processing parameters
	 to DSP. The configuration includes sending the end point
	 device, end point dependent post processing parameters and
	 the various posrt processing parameters

config DOLBY_DS2
	bool "Enable Dolby DS2"
	depends on SND_SOC_MSM_QDSP6V2_INTF
	help
	 To add support for dolby DAP post processing.
	 This support is to configure the post processing parameters
	 to DSP. The configuration includes sending the end point
	 device, end point dependent post processing parameters and
	 the various posrt processing parameters

config DOLBY_LICENSE
	bool "Enable Dolby LICENSE"
	depends on SND_SOC_MSM_QDSP6V2_INTF
	help
	 To add support for dolby DAP post processing,
	 and retain DAP set license functionality only.
	 This is required by Dolby GEF implementation which needs
	 nothing but dolby license validation functionality in driver.

config DTS_EAGLE
	bool "Enable DTS Eagle Support"
	depends on SND_SOC_MSM_QDSP6V2_INTF
	select SND_HWDEP
	help
	 To add DTS Eagle support on QDSP6 targets.
	 Eagle is a DTS pre/post processing
	 package that includes HeadphoneX. The configuration
	 includes sending tuning parameters of various modules.

config DTS_SRS_TM
	bool "Enable DTS SRS"
	depends on SND_SOC_MSM_QDSP6V2_INTF
	help
	 To add support for DTS SRS post processing.
	 This support is to configure the post processing
	 parameters to DSP. The configuration includes sending
	 tuning parameters of various modules.

config QTI_PP
	bool "Enable QTI PP"
	depends on SND_SOC_MSM_QDSP6V2_INTF
	help
	 To add support for default QTI post processing.
	 This support is to configure the post processing
	 parameters to DSP. The configuration includes sending
	 tuning parameters of various modules such as equalizer,
	 customized mixing.

config QTI_PP_AUDIOSPHERE
	bool "Enable QTI AUDIOSPHERE PP"
	depends on SND_SOC_MSM_QDSP6V2_INTF
	help
	 To add support for QTI audio sphere post processing.
	 This support is to configure the post processing
	 parameters to DSP. The configuration includes sending
	 tuning parameters of audio sphere module.

config SND_SOC_CPE
	tristate "CPE drivers"
	depends on SND_SOC_WCD_CPE
	help
	 To add support for Codec Processing Engine. This support
	 is to enable CPE block on the codec and this config needs
	 to be added to codecs that contain the CPE hardware block.
	 The configuration includes the cpe lsm driver to enable
	 listen on codec.

config SND_SOC_INT_CODEC
	tristate "SoC Machine driver for SDM660_INT"
	depends on ARCH_QCOM
	select SND_SOC_QDSP6V2
	select SND_SOC_MSM_STUB
	select SND_SOC_MSM_HOSTLESS_PCM
	select SND_DYNAMIC_MINORS
	select MSM_QDSP6_APRV2_GLINK
	select MSM_QDSP6_SSR
	select MSM_QDSP6_PDR
	select MSM_QDSP6_NOTIFIER
	select MSM_QDSP6V2_CODECS
	select MSM_CDC_PINCTRL
	select SND_SOC_MSM_SDW
	select SND_SOC_SDM660_CDC
	select QTI_PP
	select DTS_SRS_TM
	select DOLBY_DS2
	select SND_HWDEP
	select MSM_ULTRASOUND
	select DTS_EAGLE
	select SND_SOC_SDM660_COMMON
	select SND_SOC_COMPRESS
	select PINCTRL_LPI
	help
	To add support for SoC audio on MSM_INT.
	This will enable sound soc drivers which
	interfaces with DSP, also it will enable
	the machine driver and the corresponding
	DAI-links

config SND_SOC_EXT_CODEC
	tristate "SoC Machine driver for SDM660_EXT"
	depends on ARCH_QCOM
	select SND_SOC_QDSP6V2
	select SND_SOC_MSM_STUB
	select SND_SOC_MSM_HOSTLESS_PCM
	select SND_DYNAMIC_MINORS
	select MSM_QDSP6_APRV2_GLINK
	select MSM_QDSP6_SSR
	select MSM_QDSP6_PDR
	select MSM_QDSP6_NOTIFIER
	select MSM_QDSP6V2_CODECS
	select SND_SOC_WCD9335
	select SND_SOC_WCD934X
	select SND_SOC_WSA881X
	select MFD_CORE
	select QTI_PP
	select DTS_SRS_TM
	select DOLBY_DS2
	select SND_SOC_CPE
	select SND_SOC_WCD_CPE
	select SND_HWDEP
	select MSM_ULTRASOUND
	select DTS_EAGLE
	select SND_SOC_SDM660_COMMON
	select SND_SOC_COMPRESS
	select PINCTRL_LPI
	help
	To add support for SoC audio on MSM_EXT.
	This will enable sound soc drivers which
	interfaces with DSP, also it will enable
	the machine driver and the corresponding
	DAI-links

config SND_SOC_MSM8996
	tristate "SoC Machine driver for MSM8996 boards"
	depends on ARCH_MSM8996
	select SND_SOC_COMPRESS
	select SND_SOC_QDSP6V2
	select SND_SOC_MSM_STUB
	select SND_SOC_MSM_HOSTLESS_PCM
	select SND_DYNAMIC_MINORS
	select MSM_QDSP6_APRV2
	select MSM_QDSP6V2_CODECS
	select SND_SOC_WCD9335
	select SND_SOC_WSA881X
	select SND_SOC_MSM_HDMI_CODEC_RX
	select DTS_SRS_TM
	select QTI_PP
	select QTI_PP_AUDIOSPHERE
	select SND_SOC_CPE
	select MSM_ULTRASOUND
	select DOLBY_DS2
	select SND_HWDEP
        select DTS_EAGLE
	help
	 To add support for SoC audio on MSM8996.
	 This will enable sound soc drivers which
	 interfaces with DSP, also it will enable
	 the machine driver and the corresponding
	 DAI-links

config SND_SOC_MSM8998
	tristate "SoC Machine driver for MSM8998 boards"
	depends on ARCH_QCOM
	select SND_SOC_COMPRESS
	select SND_SOC_QDSP6V2
	select SND_SOC_MSM_STUB
	select SND_SOC_MSM_HOSTLESS_PCM
	select SND_DYNAMIC_MINORS
	select MSM_QDSP6_APRV2_GLINK
	select MSM_QDSP6_SSR
	select MSM_QDSP6_PDR
	select MSM_QDSP6_NOTIFIER
	select MSM_QDSP6V2_CODECS
	select SND_SOC_WCD9335
	select SND_SOC_WCD934X
	select SND_SOC_WSA881X
	select SND_SOC_MSM_HDMI_CODEC_RX
	select DTS_SRS_TM
	select QTI_PP
	select SND_SOC_CPE
	select MSM_ULTRASOUND
	select DOLBY_LICENSE
	select SND_HWDEP
        select DTS_EAGLE
	help
	 To add support for SoC audio on MSM8998.
	 This will enable sound soc drivers which
	 interfaces with DSP, also it will enable
	 the machine driver and the corresponding
	 DAI-links

<<<<<<< HEAD
config SND_SOC_TFA98XX
	bool "TFA NXP SPK Amp support"
	depends on I2C
	default n

config SND_SOC_FALCON
	tristate "SoC Machine driver for MSMFALCON boards"
	depends on ARCH_MSMFALCON
=======
config SND_SOC_660
	tristate "SoC Machine driver for SDM660 boards"
	depends on ARCH_SDM660
>>>>>>> 33c5592d
	select SND_SOC_INT_CODEC
	select SND_SOC_EXT_CODEC
	help
	 To add support for SoC audio on SDM660.
	 This will enable sound soc drivers which
	 interfaces with DSP, also it will enable
	 the machine driver and the corresponding
	 DAI-links

endmenu<|MERGE_RESOLUTION|>--- conflicted
+++ resolved
@@ -231,20 +231,14 @@
 	 the machine driver and the corresponding
 	 DAI-links
 
-<<<<<<< HEAD
 config SND_SOC_TFA98XX
 	bool "TFA NXP SPK Amp support"
 	depends on I2C
 	default n
 
-config SND_SOC_FALCON
-	tristate "SoC Machine driver for MSMFALCON boards"
-	depends on ARCH_MSMFALCON
-=======
 config SND_SOC_660
 	tristate "SoC Machine driver for SDM660 boards"
 	depends on ARCH_SDM660
->>>>>>> 33c5592d
 	select SND_SOC_INT_CODEC
 	select SND_SOC_EXT_CODEC
 	help
