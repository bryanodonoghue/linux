# SPDX-License-Identifier: GPL-2.0
source "arch/powerpc/platforms/Kconfig.cputype"

config 32BIT
	bool
	default y if PPC32

config 64BIT
	bool
	default y if PPC64

config LIVEPATCH_64
	def_bool PPC64
	depends on LIVEPATCH

config MMU
	bool
	default y

config ARCH_MMAP_RND_BITS_MAX
	# On Book3S 64, the default virtual address space for 64-bit processes
	# is 2^47 (128TB). As a maximum, allow randomisation to consume up to
	# 32T of address space (2^45), which should ensure a reasonable gap
	# between bottom-up and top-down allocations for applications that
	# consume "normal" amounts of address space. Book3S 64 only supports 64K
	# and 4K page sizes.
	default 29 if PPC_BOOK3S_64 && PPC_64K_PAGES # 29 = 45 (32T) - 16 (64K)
	default 33 if PPC_BOOK3S_64		     # 33 = 45 (32T) - 12 (4K)
	#
	# On all other 64-bit platforms (currently only Book3E), the virtual
	# address space is 2^46 (64TB). Allow randomisation to consume up to 16T
	# of address space (2^44). Only 4K page sizes are supported.
	default 32 if 64BIT	# 32 = 44 (16T) - 12 (4K)
	#
	# For 32-bit, use the compat values, as they're the same.
	default ARCH_MMAP_RND_COMPAT_BITS_MAX

config ARCH_MMAP_RND_BITS_MIN
	# Allow randomisation to consume up to 1GB of address space (2^30).
	default 14 if 64BIT && PPC_64K_PAGES	# 14 = 30 (1GB) - 16 (64K)
	default 18 if 64BIT			# 18 = 30 (1GB) - 12 (4K)
	#
	# For 32-bit, use the compat values, as they're the same.
	default ARCH_MMAP_RND_COMPAT_BITS_MIN

config ARCH_MMAP_RND_COMPAT_BITS_MAX
	# Total virtual address space for 32-bit processes is 2^31 (2GB).
	# Allow randomisation to consume up to 512MB of address space (2^29).
	default 11 if PPC_256K_PAGES	# 11 = 29 (512MB) - 18 (256K)
	default 13 if PPC_64K_PAGES	# 13 = 29 (512MB) - 16 (64K)
	default 15 if PPC_16K_PAGES	# 15 = 29 (512MB) - 14 (16K)
	default 17			# 17 = 29 (512MB) - 12 (4K)

config ARCH_MMAP_RND_COMPAT_BITS_MIN
	# Total virtual address space for 32-bit processes is 2^31 (2GB).
	# Allow randomisation to consume up to 8MB of address space (2^23).
	default 5 if PPC_256K_PAGES	#  5 = 23 (8MB) - 18 (256K)
	default 7 if PPC_64K_PAGES	#  7 = 23 (8MB) - 16 (64K)
	default 9 if PPC_16K_PAGES	#  9 = 23 (8MB) - 14 (16K)
	default 11			# 11 = 23 (8MB) - 12 (4K)

config NR_IRQS
	int "Number of virtual interrupt numbers"
	range 32 1048576
	default "512"
	help
	  This defines the number of virtual interrupt numbers the kernel
	  can manage. Virtual interrupt numbers are what you see in
	  /proc/interrupts. If you configure your system to have too few,
	  drivers will fail to load or worse - handle with care.

config NMI_IPI
	bool
	depends on SMP && (DEBUGGER || KEXEC_CORE || HARDLOCKUP_DETECTOR)
	default y

config PPC_WATCHDOG
	bool
	depends on HARDLOCKUP_DETECTOR
	depends on HAVE_HARDLOCKUP_DETECTOR_ARCH
	default y
	help
	  This is a placeholder when the powerpc hardlockup detector
	  watchdog is selected (arch/powerpc/kernel/watchdog.c). It is
	  selected via the generic lockup detector menu which is why we
	  have no standalone config option for it here.

config STACKTRACE_SUPPORT
	bool
	default y

config LOCKDEP_SUPPORT
	bool
	default y

config GENERIC_LOCKBREAK
	bool
	default y
	depends on SMP && PREEMPTION

config GENERIC_HWEIGHT
	bool
	default y

config PPC
	bool
	default y
	#
	# Please keep this list sorted alphabetically.
	#
	select ARCH_32BIT_OFF_T if PPC32
	select ARCH_DISABLE_KASAN_INLINE	if PPC_RADIX_MMU
	select ARCH_ENABLE_MEMORY_HOTPLUG
	select ARCH_ENABLE_MEMORY_HOTREMOVE
	select ARCH_HAS_COPY_MC			if PPC64
	select ARCH_HAS_CURRENT_STACK_POINTER
	select ARCH_HAS_DEBUG_VIRTUAL
	select ARCH_HAS_DEBUG_VM_PGTABLE
	select ARCH_HAS_DEBUG_WX		if STRICT_KERNEL_RWX
	select ARCH_HAS_DEVMEM_IS_ALLOWED
	select ARCH_HAS_DMA_MAP_DIRECT 		if PPC_PSERIES
	select ARCH_HAS_FORTIFY_SOURCE
	select ARCH_HAS_GCOV_PROFILE_ALL
	select ARCH_HAS_HUGEPD			if HUGETLB_PAGE
	select ARCH_HAS_KCOV
	select ARCH_HAS_MEMBARRIER_CALLBACKS
	select ARCH_HAS_MEMBARRIER_SYNC_CORE
	select ARCH_HAS_MEMREMAP_COMPAT_ALIGN	if PPC_64S_HASH_MMU
	select ARCH_HAS_MMIOWB			if PPC64
	select ARCH_HAS_NON_OVERLAPPING_ADDRESS_SPACE
	select ARCH_HAS_PHYS_TO_DMA
	select ARCH_HAS_PMEM_API
	select ARCH_HAS_PTE_DEVMAP		if PPC_BOOK3S_64
	select ARCH_HAS_PTE_SPECIAL
	select ARCH_HAS_SCALED_CPUTIME		if VIRT_CPU_ACCOUNTING_NATIVE && PPC_BOOK3S_64
	select ARCH_HAS_SET_MEMORY
	select ARCH_HAS_STRICT_KERNEL_RWX	if (PPC_BOOK3S || PPC_8xx || 40x) && !HIBERNATION
	select ARCH_HAS_STRICT_KERNEL_RWX	if PPC_85xx && !HIBERNATION && !RANDOMIZE_BASE
	select ARCH_HAS_STRICT_MODULE_RWX	if ARCH_HAS_STRICT_KERNEL_RWX
	select ARCH_HAS_SYSCALL_WRAPPER		if !SPU_BASE && !COMPAT
	select ARCH_HAS_TICK_BROADCAST		if GENERIC_CLOCKEVENTS_BROADCAST
	select ARCH_HAS_UACCESS_FLUSHCACHE
	select ARCH_HAS_UBSAN_SANITIZE_ALL
	select ARCH_HAS_VM_GET_PAGE_PROT	if PPC_BOOK3S_64
	select ARCH_HAVE_NMI_SAFE_CMPXCHG
	select ARCH_KEEP_MEMBLOCK
	select ARCH_MIGHT_HAVE_PC_PARPORT
	select ARCH_MIGHT_HAVE_PC_SERIO
	select ARCH_OPTIONAL_KERNEL_RWX		if ARCH_HAS_STRICT_KERNEL_RWX
	select ARCH_OPTIONAL_KERNEL_RWX_DEFAULT
	select ARCH_STACKWALK
	select ARCH_SUPPORTS_ATOMIC_RMW
	select ARCH_SUPPORTS_DEBUG_PAGEALLOC	if PPC_BOOK3S || PPC_8xx || 40x
	select ARCH_USE_BUILTIN_BSWAP
	select ARCH_USE_CMPXCHG_LOCKREF		if PPC64
	select ARCH_USE_MEMTEST
	select ARCH_USE_QUEUED_RWLOCKS		if PPC_QUEUED_SPINLOCKS
	select ARCH_USE_QUEUED_SPINLOCKS	if PPC_QUEUED_SPINLOCKS
	select ARCH_WANT_DEFAULT_TOPDOWN_MMAP_LAYOUT
	select ARCH_WANT_IPC_PARSE_VERSION
	select ARCH_WANT_IRQS_OFF_ACTIVATE_MM
	select ARCH_WANT_LD_ORPHAN_WARN
	select ARCH_WANTS_MODULES_DATA_IN_VMALLOC	if PPC_BOOK3S_32 || PPC_8xx
	select ARCH_WANTS_NO_INSTR
	select ARCH_WEAK_RELEASE_ACQUIRE
	select BINFMT_ELF
	select BUILDTIME_TABLE_SORT
	select CLONE_BACKWARDS
	select CPUMASK_OFFSTACK			if NR_CPUS >= 8192
	select DCACHE_WORD_ACCESS		if PPC64 && CPU_LITTLE_ENDIAN
	select DMA_OPS_BYPASS			if PPC64
	select DMA_OPS				if PPC64
	select DYNAMIC_FTRACE			if FUNCTION_TRACER
	select EDAC_ATOMIC_SCRUB
	select EDAC_SUPPORT
	select GENERIC_ATOMIC64			if PPC32
	select GENERIC_CLOCKEVENTS_BROADCAST	if SMP
	select GENERIC_CMOS_UPDATE
	select GENERIC_CPU_AUTOPROBE
	select GENERIC_CPU_VULNERABILITIES	if PPC_BARRIER_NOSPEC
	select GENERIC_EARLY_IOREMAP
	select GENERIC_GETTIMEOFDAY
	select GENERIC_IRQ_SHOW
	select GENERIC_IRQ_SHOW_LEVEL
	select GENERIC_PCI_IOMAP		if PCI
	select GENERIC_PTDUMP
	select GENERIC_SMP_IDLE_THREAD
	select GENERIC_TIME_VSYSCALL
	select GENERIC_VDSO_TIME_NS
	select HAVE_ARCH_AUDITSYSCALL
	select HAVE_ARCH_HUGE_VMALLOC		if HAVE_ARCH_HUGE_VMAP
	select HAVE_ARCH_HUGE_VMAP		if PPC_RADIX_MMU || PPC_8xx
	select HAVE_ARCH_JUMP_LABEL
	select HAVE_ARCH_JUMP_LABEL_RELATIVE
	select HAVE_ARCH_KASAN			if PPC32 && PPC_PAGE_SHIFT <= 14
	select HAVE_ARCH_KASAN			if PPC_RADIX_MMU
<<<<<<< HEAD
	select HAVE_ARCH_KASAN_VMALLOC		if HAVE_ARCH_KASAN
	select HAVE_ARCH_KFENCE			if PPC_BOOK3S_32 || PPC_8xx || 40x
=======
	select HAVE_ARCH_KASAN			if PPC_BOOK3E_64
	select HAVE_ARCH_KASAN_VMALLOC		if HAVE_ARCH_KASAN
	select HAVE_ARCH_KFENCE			if ARCH_SUPPORTS_DEBUG_PAGEALLOC
	select HAVE_ARCH_RANDOMIZE_KSTACK_OFFSET
>>>>>>> 7365df19
	select HAVE_ARCH_KGDB
	select HAVE_ARCH_MMAP_RND_BITS
	select HAVE_ARCH_MMAP_RND_COMPAT_BITS	if COMPAT
	select HAVE_ARCH_NVRAM_OPS
	select HAVE_ARCH_SECCOMP_FILTER
	select HAVE_ARCH_TRACEHOOK
	select HAVE_ASM_MODVERSIONS
	select HAVE_CONTEXT_TRACKING_USER		if PPC64
	select HAVE_C_RECORDMCOUNT
	select HAVE_DEBUG_KMEMLEAK
	select HAVE_DEBUG_STACKOVERFLOW
	select HAVE_DYNAMIC_FTRACE
	select HAVE_DYNAMIC_FTRACE_WITH_ARGS	if MPROFILE_KERNEL || PPC32
	select HAVE_DYNAMIC_FTRACE_WITH_REGS	if MPROFILE_KERNEL || PPC32
	select HAVE_EBPF_JIT
	select HAVE_EFFICIENT_UNALIGNED_ACCESS
	select HAVE_FAST_GUP
	select HAVE_FTRACE_MCOUNT_RECORD
	select HAVE_FUNCTION_DESCRIPTORS	if PPC64_ELF_ABI_V1
	select HAVE_FUNCTION_ERROR_INJECTION
	select HAVE_FUNCTION_GRAPH_TRACER
	select HAVE_FUNCTION_TRACER
	select HAVE_GCC_PLUGINS			if GCC_VERSION >= 50200   # plugin support on gcc <= 5.1 is buggy on PPC
	select HAVE_GENERIC_VDSO
	select HAVE_HARDLOCKUP_DETECTOR_ARCH	if PPC_BOOK3S_64 && SMP
	select HAVE_HARDLOCKUP_DETECTOR_PERF	if PERF_EVENTS && HAVE_PERF_EVENTS_NMI && !HAVE_HARDLOCKUP_DETECTOR_ARCH
	select HAVE_HW_BREAKPOINT		if PERF_EVENTS && (PPC_BOOK3S || PPC_8xx)
	select HAVE_IOREMAP_PROT
	select HAVE_IRQ_TIME_ACCOUNTING
	select HAVE_KERNEL_GZIP
	select HAVE_KERNEL_LZMA			if DEFAULT_UIMAGE
	select HAVE_KERNEL_LZO			if DEFAULT_UIMAGE
	select HAVE_KERNEL_XZ			if PPC_BOOK3S || 44x
	select HAVE_KPROBES
	select HAVE_KPROBES_ON_FTRACE
	select HAVE_KRETPROBES
	select HAVE_LD_DEAD_CODE_DATA_ELIMINATION
	select HAVE_LIVEPATCH			if HAVE_DYNAMIC_FTRACE_WITH_REGS
	select HAVE_MOD_ARCH_SPECIFIC
	select HAVE_NMI				if PERF_EVENTS || (PPC64 && PPC_BOOK3S)
	select HAVE_OPTPROBES
	select HAVE_PERF_EVENTS
	select HAVE_PERF_EVENTS_NMI		if PPC64
	select HAVE_PERF_REGS
	select HAVE_PERF_USER_STACK_DUMP
	select HAVE_REGS_AND_STACK_ACCESS_API
	select HAVE_RELIABLE_STACKTRACE
	select HAVE_RSEQ
	select HAVE_SETUP_PER_CPU_AREA		if PPC64
	select HAVE_SOFTIRQ_ON_OWN_STACK
	select HAVE_STACKPROTECTOR		if PPC32 && $(cc-option,-mstack-protector-guard=tls -mstack-protector-guard-reg=r2)
	select HAVE_STACKPROTECTOR		if PPC64 && $(cc-option,-mstack-protector-guard=tls -mstack-protector-guard-reg=r13)
	select HAVE_STATIC_CALL			if PPC32
	select HAVE_SYSCALL_TRACEPOINTS
	select HAVE_VIRT_CPU_ACCOUNTING
	select HUGETLB_PAGE_SIZE_VARIABLE	if PPC_BOOK3S_64 && HUGETLB_PAGE
	select IOMMU_HELPER			if PPC64
	select IRQ_DOMAIN
	select IRQ_FORCED_THREADING
	select KASAN_VMALLOC			if KASAN && MODULES
	select MMU_GATHER_PAGE_SIZE
	select MMU_GATHER_RCU_TABLE_FREE
	select MMU_GATHER_MERGE_VMAS
	select MODULES_USE_ELF_RELA
	select NEED_DMA_MAP_STATE		if PPC64 || NOT_COHERENT_CACHE
	select NEED_PER_CPU_EMBED_FIRST_CHUNK	if PPC64
	select NEED_PER_CPU_PAGE_FIRST_CHUNK	if PPC64
	select NEED_SG_DMA_LENGTH
	select OF
	select OF_DMA_DEFAULT_COHERENT		if !NOT_COHERENT_CACHE
	select OF_EARLY_FLATTREE
	select OLD_SIGACTION			if PPC32
	select OLD_SIGSUSPEND
	select PCI_DOMAINS			if PCI
	select PCI_MSI_ARCH_FALLBACKS		if PCI_MSI
	select PCI_SYSCALL			if PCI
	select PPC_DAWR				if PPC64
	select RTC_LIB
	select SPARSE_IRQ
	select STRICT_KERNEL_RWX if STRICT_MODULE_RWX
	select SYSCTL_EXCEPTION_TRACE
	select THREAD_INFO_IN_TASK
	select TRACE_IRQFLAGS_SUPPORT
	#
	# Please keep this list sorted alphabetically.
	#

config PPC_LONG_DOUBLE_128
	depends on PPC64
	def_bool $(success,test "$(shell,echo __LONG_DOUBLE_128__ | $(CC) -E -P -)" = 1)

config PPC_BARRIER_NOSPEC
	bool
	default y
	depends on PPC_BOOK3S_64 || PPC_E500

config EARLY_PRINTK
	bool
	default y

config PANIC_TIMEOUT
	int
	default 180

config COMPAT
	bool "Enable support for 32bit binaries"
	depends on PPC64
	depends on !CC_IS_CLANG || CLANG_VERSION >= 120000
	default y if !CPU_LITTLE_ENDIAN
	select ARCH_WANT_OLD_COMPAT_IPC
	select COMPAT_OLD_SIGACTION

config SCHED_OMIT_FRAME_POINTER
	bool
	default y

config ARCH_MAY_HAVE_PC_FDC
	bool
	default PCI

config PPC_UDBG_16550
	bool

config GENERIC_TBSYNC
	bool
	default y if PPC32 && SMP

config AUDIT_ARCH
	bool
	default y

config GENERIC_BUG
	bool
	default y
	depends on BUG

config GENERIC_BUG_RELATIVE_POINTERS
	def_bool y
	depends on GENERIC_BUG

config SYS_SUPPORTS_APM_EMULATION
	default y if PMAC_APM_EMU
	bool

config EPAPR_BOOT
	bool
	help
	  Used to allow a board to specify it wants an ePAPR compliant wrapper.

config DEFAULT_UIMAGE
	bool
	help
	  Used to allow a board to specify it wants a uImage built by default

config ARCH_HIBERNATION_POSSIBLE
	bool
	default y

config ARCH_SUSPEND_POSSIBLE
	def_bool y
	depends on ADB_PMU || PPC_EFIKA || PPC_LITE5200 || PPC_83xx || \
		   (PPC_85xx && !PPC_E500MC) || PPC_86xx || PPC_PSERIES \
		   || 44x || 40x

config ARCH_SUSPEND_NONZERO_CPU
	def_bool y
	depends on PPC_POWERNV || PPC_PSERIES

config ARCH_HAS_ADD_PAGES
	def_bool y
	depends on ARCH_ENABLE_MEMORY_HOTPLUG

config PPC_DCR_NATIVE
	bool

config PPC_DCR_MMIO
	bool

config PPC_DCR
	bool
	depends on PPC_DCR_NATIVE || PPC_DCR_MMIO
	default y

config PPC_PCI_BUS_NUM_DOMAIN_DEPENDENT
	depends on PPC32
	depends on !PPC_PMAC && !PPC_CHRP
	bool "Assign PCI bus numbers from zero individually for each PCI domain"
	help
	  By default on PPC32 were PCI bus numbers unique across all PCI domains.
	  So system could have only 256 PCI buses independently of available
	  PCI domains. When this option is enabled then PCI bus numbers are
	  PCI domain dependent and each PCI controller on own domain can have
	  256 PCI buses, like it is on other Linux architectures.

config PPC_OF_PLATFORM_PCI
	bool
	depends on PCI
	depends on PPC64 # not supported on 32 bits yet

config ARCH_SUPPORTS_UPROBES
	def_bool y

config PPC_ADV_DEBUG_REGS
	bool
	depends on 40x || BOOKE
	default y

config PPC_ADV_DEBUG_IACS
	int
	depends on PPC_ADV_DEBUG_REGS
	default 4 if 44x
	default 2

config PPC_ADV_DEBUG_DACS
	int
	depends on PPC_ADV_DEBUG_REGS
	default 2

config PPC_ADV_DEBUG_DVCS
	int
	depends on PPC_ADV_DEBUG_REGS
	default 2 if 44x
	default 0

config PPC_ADV_DEBUG_DAC_RANGE
	bool
	depends on PPC_ADV_DEBUG_REGS && 44x
	default y

config PPC_DAWR
	bool

config PGTABLE_LEVELS
	int
	default 2 if !PPC64
	default 4

source "arch/powerpc/sysdev/Kconfig"
source "arch/powerpc/platforms/Kconfig"

menu "Kernel options"

config HIGHMEM
	bool "High memory support"
	depends on PPC32
	select KMAP_LOCAL

source "kernel/Kconfig.hz"

config MATH_EMULATION
	bool "Math emulation"
	depends on 4xx || PPC_8xx || PPC_MPC832x || BOOKE || PPC_MICROWATT
	select PPC_FPU_REGS
	help
	  Some PowerPC chips designed for embedded applications do not have
	  a floating-point unit and therefore do not implement the
	  floating-point instructions in the PowerPC instruction set.  If you
	  say Y here, the kernel will include code to emulate a floating-point
	  unit, which will allow programs that use floating-point
	  instructions to run.

	  This is also useful to emulate missing (optional) instructions
	  such as fsqrt on cores that do have an FPU but do not implement
	  them (such as Freescale BookE).

choice
	prompt "Math emulation options"
	default MATH_EMULATION_FULL
	depends on MATH_EMULATION

config MATH_EMULATION_FULL
	bool "Emulate all the floating point instructions"
	help
	  Select this option will enable the kernel to support to emulate
	  all the floating point instructions. If your SoC doesn't have
	  a FPU, you should select this.

config MATH_EMULATION_HW_UNIMPLEMENTED
	bool "Just emulate the FPU unimplemented instructions"
	help
	  Select this if you know there does have a hardware FPU on your
	  SoC, but some floating point instructions are not implemented by that.

endchoice

config PPC_TRANSACTIONAL_MEM
	bool "Transactional Memory support for POWERPC"
	depends on PPC_BOOK3S_64
	depends on SMP
	select ALTIVEC
	select VSX
	help
	  Support user-mode Transactional Memory on POWERPC.

config PPC_UV
	bool "Ultravisor support"
	depends on KVM_BOOK3S_HV_POSSIBLE
	depends on DEVICE_PRIVATE
	default n
	help
	  This option paravirtualizes the kernel to run in POWER platforms that
	  supports the Protected Execution Facility (PEF). On such platforms,
	  the ultravisor firmware runs at a privilege level above the
	  hypervisor.

	  If unsure, say "N".

config LD_HEAD_STUB_CATCH
	bool "Reserve 256 bytes to cope with linker stubs in HEAD text" if EXPERT
	depends on PPC64
	help
	  Very large kernels can cause linker branch stubs to be generated by
	  code in head_64.S, which moves the head text sections out of their
	  specified location. This option can work around the problem.

	  If unsure, say "N".

config MPROFILE_KERNEL
	depends on PPC64 && CPU_LITTLE_ENDIAN && FUNCTION_TRACER
	def_bool $(success,$(srctree)/arch/powerpc/tools/gcc-check-mprofile-kernel.sh $(CC) -I$(srctree)/include -D__KERNEL__)

config HOTPLUG_CPU
	bool "Support for enabling/disabling CPUs"
	depends on SMP && (PPC_PSERIES || \
		PPC_PMAC || PPC_POWERNV || FSL_SOC_BOOKE)
	help
	  Say Y here to be able to disable and re-enable individual
	  CPUs at runtime on SMP machines.

	  Say N if you are unsure.

config PPC_QUEUED_SPINLOCKS
	bool "Queued spinlocks" if EXPERT
	depends on SMP
	default PPC_BOOK3S_64
	help
	  Say Y here to use queued spinlocks which give better scalability and
	  fairness on large SMP and NUMA systems without harming single threaded
	  performance.

config ARCH_CPU_PROBE_RELEASE
	def_bool y
	depends on HOTPLUG_CPU

config PPC64_SUPPORTS_MEMORY_FAILURE
	bool "Add support for memory hwpoison"
	depends on PPC_BOOK3S_64
	default "y" if PPC_POWERNV
	select ARCH_SUPPORTS_MEMORY_FAILURE

config KEXEC
	bool "kexec system call"
	depends on PPC_BOOK3S || PPC_E500 || (44x && !SMP)
	select KEXEC_CORE
	help
	  kexec is a system call that implements the ability to shutdown your
	  current kernel, and to start another kernel.  It is like a reboot
	  but it is independent of the system firmware.   And like a reboot
	  you can start any kernel with it, not just Linux.

	  The name comes from the similarity to the exec system call.

	  It is an ongoing process to be certain the hardware in a machine
	  is properly shutdown, so do not be surprised if this code does not
	  initially work for you.  As of this writing the exact hardware
	  interface is strongly in flux, so no good recommendation can be
	  made.

config KEXEC_FILE
	bool "kexec file based system call"
	select KEXEC_CORE
	select HAVE_IMA_KEXEC if IMA
	select KEXEC_ELF
	depends on PPC64
	depends on CRYPTO=y
	depends on CRYPTO_SHA256=y
	help
	  This is a new version of the kexec system call. This call is
	  file based and takes in file descriptors as system call arguments
	  for kernel and initramfs as opposed to a list of segments as is the
	  case for the older kexec call.

config ARCH_HAS_KEXEC_PURGATORY
	def_bool KEXEC_FILE

config RELOCATABLE
	bool "Build a relocatable kernel"
	depends on PPC64 || (FLATMEM && (44x || PPC_85xx))
	select NONSTATIC_KERNEL
	help
	  This builds a kernel image that is capable of running at the
	  location the kernel is loaded at. For ppc32, there is no any
	  alignment restrictions, and this feature is a superset of
	  DYNAMIC_MEMSTART and hence overrides it. For ppc64, we should use
	  16k-aligned base address. The kernel is linked as a
	  position-independent executable (PIE) and contains dynamic relocations
	  which are processed early in the bootup process.

	  One use is for the kexec on panic case where the recovery kernel
	  must live at a different physical address than the primary
	  kernel.

	  Note: If CONFIG_RELOCATABLE=y, then the kernel runs from the address
	  it has been loaded at and the compile time physical addresses
	  CONFIG_PHYSICAL_START is ignored.  However CONFIG_PHYSICAL_START
	  setting can still be useful to bootwrappers that need to know the
	  load address of the kernel (eg. u-boot/mkimage).

config RANDOMIZE_BASE
	bool "Randomize the address of the kernel image"
	depends on PPC_85xx && FLATMEM
	depends on RELOCATABLE
	help
	  Randomizes the virtual address at which the kernel image is
	  loaded, as a security feature that deters exploit attempts
	  relying on knowledge of the location of kernel internals.

	  If unsure, say Y.

config RELOCATABLE_TEST
	bool "Test relocatable kernel"
	depends on (PPC64 && RELOCATABLE)
	help
	  This runs the relocatable kernel at the address it was initially
	  loaded at, which tends to be non-zero and therefore test the
	  relocation code.

config CRASH_DUMP
	bool "Build a dump capture kernel"
	depends on PPC64 || PPC_BOOK3S_32 || PPC_85xx || (44x && !SMP)
	select RELOCATABLE if PPC64 || 44x || PPC_85xx
	help
	  Build a kernel suitable for use as a dump capture kernel.
	  The same kernel binary can be used as production kernel and dump
	  capture kernel.

config FA_DUMP
	bool "Firmware-assisted dump"
	depends on PPC64 && (PPC_RTAS || PPC_POWERNV)
	select CRASH_CORE
	select CRASH_DUMP
	help
	  A robust mechanism to get reliable kernel crash dump with
	  assistance from firmware. This approach does not use kexec,
	  instead firmware assists in booting the capture kernel
	  while preserving memory contents. Firmware-assisted dump
	  is meant to be a kdump replacement offering robustness and
	  speed not possible without system firmware assistance.

	  If unsure, say "y". Only special kernels like petitboot may
	  need to say "N" here.

config PRESERVE_FA_DUMP
	bool "Preserve Firmware-assisted dump"
	depends on PPC64 && PPC_POWERNV && !FA_DUMP
	help
	  On a kernel with FA_DUMP disabled, this option helps to preserve
	  crash data from a previously crash'ed kernel. Useful when the next
	  memory preserving kernel boot would process this crash data.
	  Petitboot kernel is the typical usecase for this option.

config OPAL_CORE
	bool "Export OPAL memory as /sys/firmware/opal/core"
	depends on PPC64 && PPC_POWERNV
	help
	  This option uses the MPIPL support in firmware to provide an
	  ELF core of OPAL memory after a crash. The ELF core is exported
	  as /sys/firmware/opal/core file which is helpful in debugging
	  OPAL crashes using GDB.

config IRQ_ALL_CPUS
	bool "Distribute interrupts on all CPUs by default"
	depends on SMP
	help
	  This option gives the kernel permission to distribute IRQs across
	  multiple CPUs.  Saying N here will route all IRQs to the first
	  CPU.  Generally saying Y is safe, although some problems have been
	  reported with SMP Power Macintoshes with this option enabled.

config NUMA
	bool "NUMA Memory Allocation and Scheduler Support"
	depends on PPC64 && SMP
	default y if PPC_PSERIES || PPC_POWERNV
	select USE_PERCPU_NUMA_NODE_ID
	help
	  Enable NUMA (Non-Uniform Memory Access) support.

	  The kernel will try to allocate memory used by a CPU on the
	  local memory controller of the CPU and add some more
	  NUMA awareness to the kernel.

config NODES_SHIFT
	int
	default "8" if PPC64
	default "4"
	depends on NUMA

config HAVE_MEMORYLESS_NODES
	def_bool y
	depends on NUMA

config ARCH_SELECT_MEMORY_MODEL
	def_bool y
	depends on PPC64

config ARCH_FLATMEM_ENABLE
	def_bool y
	depends on (PPC64 && !NUMA) || PPC32

config ARCH_SPARSEMEM_ENABLE
	def_bool y
	depends on PPC64
	select SPARSEMEM_VMEMMAP_ENABLE

config ARCH_SPARSEMEM_DEFAULT
	def_bool y
	depends on PPC_BOOK3S_64

config ILLEGAL_POINTER_VALUE
	hex
	# This is roughly half way between the top of user space and the bottom
	# of kernel space, which seems about as good as we can get.
	default 0x5deadbeef0000000 if PPC64
	default 0

config ARCH_MEMORY_PROBE
	def_bool y
	depends on MEMORY_HOTPLUG

choice
	prompt "Page size"
	default PPC_64K_PAGES if PPC_BOOK3S_64
	default PPC_4K_PAGES
	help
	  Select the kernel logical page size. Increasing the page size
	  will reduce software overhead at each page boundary, allow
	  hardware prefetch mechanisms to be more effective, and allow
	  larger dma transfers increasing IO efficiency and reducing
	  overhead. However the utilization of memory will increase.
	  For example, each cached file will using a multiple of the
	  page size to hold its contents and the difference between the
	  end of file and the end of page is wasted.

	  Some dedicated systems, such as software raid serving with
	  accelerated calculations, have shown significant increases.

	  If you configure a 64 bit kernel for 64k pages but the
	  processor does not support them, then the kernel will simulate
	  them with 4k pages, loading them on demand, but with the
	  reduced software overhead and larger internal fragmentation.
	  For the 32 bit kernel, a large page option will not be offered
	  unless it is supported by the configured processor.

	  If unsure, choose 4K_PAGES.

config PPC_4K_PAGES
	bool "4k page size"
	select HAVE_ARCH_SOFT_DIRTY if PPC_BOOK3S_64

config PPC_16K_PAGES
	bool "16k page size"
	depends on 44x || PPC_8xx

config PPC_64K_PAGES
	bool "64k page size"
	depends on 44x || PPC_BOOK3S_64
	select HAVE_ARCH_SOFT_DIRTY if PPC_BOOK3S_64

config PPC_256K_PAGES
	bool "256k page size (Requires non-standard binutils settings)"
	depends on 44x && !PPC_47x
	help
	  Make the page size 256k.

	  The kernel will only be able to run applications that have been
	  compiled with '-zmax-page-size' set to 256K (the default is 64K) using
	  binutils later than 2.17.50.0.3, or by patching the ELF_MAXPAGESIZE
	  definition from 0x10000 to 0x40000 in older versions.

endchoice

config PAGE_SIZE_4KB
	def_bool y
	depends on PPC_4K_PAGES

config PAGE_SIZE_16KB
	def_bool y
	depends on PPC_16K_PAGES

config PAGE_SIZE_64KB
	def_bool y
	depends on PPC_64K_PAGES

config PAGE_SIZE_256KB
	def_bool y
	depends on PPC_256K_PAGES

config PPC_PAGE_SHIFT
	int
	default 18 if PPC_256K_PAGES
	default 16 if PPC_64K_PAGES
	default 14 if PPC_16K_PAGES
	default 12

config THREAD_SHIFT
	int "Thread shift" if EXPERT
	range 13 15
	default "15" if PPC_256K_PAGES
	default "14" if PPC64
	default "13"
	help
	  Used to define the stack size. The default is almost always what you
	  want. Only change this if you know what you are doing.

config DATA_SHIFT_BOOL
	bool "Set custom data alignment"
	depends on ADVANCED_OPTIONS
	depends on STRICT_KERNEL_RWX || DEBUG_PAGEALLOC || KFENCE
	depends on PPC_BOOK3S_32 || (PPC_8xx && !PIN_TLB_DATA && !STRICT_KERNEL_RWX) || \
		   PPC_85xx
	help
	  This option allows you to set the kernel data alignment. When
	  RAM is mapped by blocks, the alignment needs to fit the size and
	  number of possible blocks. The default should be OK for most configs.

	  Say N here unless you know what you are doing.

config DATA_SHIFT
	int "Data shift" if DATA_SHIFT_BOOL
	default 24 if STRICT_KERNEL_RWX && PPC64
	range 17 28 if (STRICT_KERNEL_RWX || DEBUG_PAGEALLOC || KFENCE) && PPC_BOOK3S_32
	range 19 23 if (STRICT_KERNEL_RWX || DEBUG_PAGEALLOC || KFENCE) && PPC_8xx
	range 20 24 if (STRICT_KERNEL_RWX || DEBUG_PAGEALLOC || KFENCE) && PPC_85xx
	default 22 if STRICT_KERNEL_RWX && PPC_BOOK3S_32
	default 18 if (DEBUG_PAGEALLOC || KFENCE) && PPC_BOOK3S_32
	default 23 if STRICT_KERNEL_RWX && PPC_8xx
	default 23 if (DEBUG_PAGEALLOC || KFENCE) && PPC_8xx && PIN_TLB_DATA
	default 19 if (DEBUG_PAGEALLOC || KFENCE) && PPC_8xx
	default 24 if STRICT_KERNEL_RWX && PPC_85xx
	default PPC_PAGE_SHIFT
	help
	  On Book3S 32 (603+), DBATs are used to map kernel text and rodata RO.
	  Smaller is the alignment, greater is the number of necessary DBATs.

	  On 8xx, large pages (512kb or 8M) are used to map kernel linear
	  memory. Aligning to 8M reduces TLB misses as only 8M pages are used
	  in that case. If PIN_TLB is selected, it must be aligned to 8M as
	  8M pages will be pinned.

config FORCE_MAX_ZONEORDER
	int "Maximum zone order"
	range 8 9 if PPC64 && PPC_64K_PAGES
	default "9" if PPC64 && PPC_64K_PAGES
	range 13 13 if PPC64 && !PPC_64K_PAGES
	default "13" if PPC64 && !PPC_64K_PAGES
	range 9 64 if PPC32 && PPC_16K_PAGES
	default "9" if PPC32 && PPC_16K_PAGES
	range 7 64 if PPC32 && PPC_64K_PAGES
	default "7" if PPC32 && PPC_64K_PAGES
	range 5 64 if PPC32 && PPC_256K_PAGES
	default "5" if PPC32 && PPC_256K_PAGES
	range 11 64
	default "11"
	help
	  The kernel memory allocator divides physically contiguous memory
	  blocks into "zones", where each zone is a power of two number of
	  pages.  This option selects the largest power of two that the kernel
	  keeps in the memory allocator.  If you need to allocate very large
	  blocks of physically contiguous memory, then you may need to
	  increase this value.

	  This config option is actually maximum order plus one. For example,
	  a value of 11 means that the largest free memory block is 2^10 pages.

	  The page size is not necessarily 4KB.  For example, on 64-bit
	  systems, 64KB pages can be enabled via CONFIG_PPC_64K_PAGES.  Keep
	  this in mind when choosing a value for this option.

config PPC_SUBPAGE_PROT
	bool "Support setting protections for 4k subpages (subpage_prot syscall)"
	default n
	depends on PPC_64S_HASH_MMU && PPC_64K_PAGES
	help
	  This option adds support for system call to allow user programs
	  to set access permissions (read/write, readonly, or no access)
	  on the 4k subpages of each 64k page.

	  If unsure, say N here.

config PPC_PROT_SAO_LPAR
	bool "Support PROT_SAO mappings in LPARs"
	depends on PPC_BOOK3S_64
	help
	  This option adds support for PROT_SAO mappings from userspace
	  inside LPARs on supported CPUs.

	  This may cause issues when performing guest migration from
	  a CPU that supports SAO to one that does not.

	  If unsure, say N here.

config PPC_COPRO_BASE
	bool

config SCHED_SMT
	bool "SMT (Hyperthreading) scheduler support"
	depends on PPC64 && SMP
	help
	  SMT scheduler support improves the CPU scheduler's decision making
	  when dealing with POWER5 cpus at a cost of slightly increased
	  overhead in some places. If unsure say N here.

config PPC_DENORMALISATION
	bool "PowerPC denormalisation exception handling"
	depends on PPC_BOOK3S_64
	default "y" if PPC_POWERNV
	help
	  Add support for handling denormalisation of single precision
	  values.  Useful for bare metal only.  If unsure say Y here.

config CMDLINE
	string "Initial kernel command string"
	default ""
	help
	  On some platforms, there is currently no way for the boot loader to
	  pass arguments to the kernel. For these platforms, you can supply
	  some command-line options at build time by entering them here.  In
	  most cases you will need to specify the root device here.

choice
	prompt "Kernel command line type" if CMDLINE != ""
	default CMDLINE_FROM_BOOTLOADER

config CMDLINE_FROM_BOOTLOADER
	bool "Use bootloader kernel arguments if available"
	help
	  Uses the command-line options passed by the boot loader. If
	  the boot loader doesn't provide any, the default kernel command
	  string provided in CMDLINE will be used.

config CMDLINE_EXTEND
	bool "Extend bootloader kernel arguments"
	help
	  The command-line arguments provided by the boot loader will be
	  appended to the default kernel command string.

config CMDLINE_FORCE
	bool "Always use the default kernel command string"
	help
	  Always use the default kernel command string, even if the boot
	  loader passes other arguments to the kernel.
	  This is useful if you cannot or don't want to change the
	  command-line options your boot loader passes to the kernel.

endchoice

config EXTRA_TARGETS
	string "Additional default image types"
	help
	  List additional targets to be built by the bootwrapper here (separated
	  by spaces).  This is useful for targets that depend of device tree
	  files in the .dts directory.

	  Targets in this list will be build as part of the default build
	  target, or when the user does a 'make zImage' or a
	  'make zImage.initrd'.

	  If unsure, leave blank

config ARCH_WANTS_FREEZER_CONTROL
	def_bool y
	depends on ADB_PMU

source "kernel/power/Kconfig"

config PPC_MEM_KEYS
	prompt "PowerPC Memory Protection Keys"
	def_bool y
	depends on PPC_BOOK3S_64
	depends on PPC_64S_HASH_MMU
	select ARCH_USES_HIGH_VMA_FLAGS
	select ARCH_HAS_PKEYS
	help
	  Memory Protection Keys provides a mechanism for enforcing
	  page-based protections, but without requiring modification of the
	  page tables when an application changes protection domains.

	  For details, see Documentation/core-api/protection-keys.rst

	  If unsure, say y.

config PPC_SECURE_BOOT
	prompt "Enable secure boot support"
	bool
	depends on PPC_POWERNV || PPC_PSERIES
	depends on IMA_ARCH_POLICY
	imply IMA_SECURE_AND_OR_TRUSTED_BOOT
	help
	  Systems with firmware secure boot enabled need to define security
	  policies to extend secure boot to the OS. This config allows a user
	  to enable OS secure boot on systems that have firmware support for
	  it. If in doubt say N.

config PPC_SECVAR_SYSFS
	bool "Enable sysfs interface for POWER secure variables"
	default y
	depends on PPC_SECURE_BOOT
	depends on SYSFS
	help
	  POWER secure variables are managed and controlled by firmware.
	  These variables are exposed to userspace via sysfs to enable
	  read/write operations on these variables. Say Y if you have
	  secure boot enabled and want to expose variables to userspace.

config PPC_RTAS_FILTER
	bool "Enable filtering of RTAS syscalls"
	default y
	depends on PPC_RTAS
	help
	  The RTAS syscall API has security issues that could be used to
	  compromise system integrity. This option enforces restrictions on the
	  RTAS calls and arguments passed by userspace programs to mitigate
	  these issues.

	  Say Y unless you know what you are doing and the filter is causing
	  problems for you.

endmenu

config ISA_DMA_API
	bool
	default PCI

menu "Bus options"

config ISA
	bool "Support for ISA-bus hardware"
	depends on PPC_CHRP
	select PPC_I8259
	help
	  Find out whether you have ISA slots on your motherboard.  ISA is the
	  name of a bus system, i.e. the way the CPU talks to the other stuff
	  inside your box.  If you have an Apple machine, say N here; if you
	  have an IBM RS/6000 or pSeries machine, say Y.  If you have an
	  embedded board, consult your board documentation.

config GENERIC_ISA_DMA
	bool
	depends on ISA_DMA_API
	default y

config PPC_INDIRECT_PCI
	bool
	depends on PCI
	default y if 40x || 44x

config SBUS
	bool

config FSL_SOC
	bool

config FSL_PCI
	bool
	select ARCH_HAS_DMA_SET_MASK
	select PPC_INDIRECT_PCI
	select PCI_QUIRKS

config FSL_PMC
	bool
	default y
	depends on SUSPEND && (PPC_85xx || PPC_86xx)
	help
	  Freescale MPC85xx/MPC86xx power management controller support
	  (suspend/resume). For MPC83xx see platforms/83xx/suspend.c

config PPC4xx_CPM
	bool
	default y
	depends on SUSPEND && (44x || 40x)
	help
	  PPC4xx Clock Power Management (CPM) support (suspend/resume).
	  It also enables support for two different idle states (idle-wait
	  and idle-doze).

config 4xx_SOC
	bool

config FSL_LBC
	bool "Freescale Local Bus support"
	help
	  Enables reporting of errors from the Freescale local bus
	  controller.  Also contains some common code used by
	  drivers for specific local bus peripherals.

config FSL_GTM
	bool
	depends on PPC_83xx || QUICC_ENGINE || CPM2
	help
	  Freescale General-purpose Timers support

config PCI_8260
	bool
	depends on PCI && 8260
	select PPC_INDIRECT_PCI
	default y

config FSL_RIO
	bool "Freescale Embedded SRIO Controller support"
	depends on RAPIDIO = y && HAVE_RAPIDIO
	default "n"
	help
	  Include support for RapidIO controller on Freescale embedded
	  processors (MPC8548, MPC8641, etc).

endmenu

config NONSTATIC_KERNEL
	bool

menu "Advanced setup"
	depends on PPC32

config ADVANCED_OPTIONS
	bool "Prompt for advanced kernel configuration options"
	help
	  This option will enable prompting for a variety of advanced kernel
	  configuration options.  These options can cause the kernel to not
	  work if they are set incorrectly, but can be used to optimize certain
	  aspects of kernel memory management.

	  Unless you know what you are doing, say N here.

comment "Default settings for advanced configuration options are used"
	depends on !ADVANCED_OPTIONS

config LOWMEM_SIZE_BOOL
	bool "Set maximum low memory"
	depends on ADVANCED_OPTIONS
	help
	  This option allows you to set the maximum amount of memory which
	  will be used as "low memory", that is, memory which the kernel can
	  access directly, without having to set up a kernel virtual mapping.
	  This can be useful in optimizing the layout of kernel virtual
	  memory.

	  Say N here unless you know what you are doing.

config LOWMEM_SIZE
	hex "Maximum low memory size (in bytes)" if LOWMEM_SIZE_BOOL
	default "0x30000000"

config LOWMEM_CAM_NUM_BOOL
	bool "Set number of CAMs to use to map low memory"
	depends on ADVANCED_OPTIONS && PPC_85xx
	help
	  This option allows you to set the maximum number of CAM slots that
	  will be used to map low memory.  There are a limited number of slots
	  available and even more limited number that will fit in the L1 MMU.
	  However, using more entries will allow mapping more low memory.  This
	  can be useful in optimizing the layout of kernel virtual memory.

	  Say N here unless you know what you are doing.

config LOWMEM_CAM_NUM
	depends on PPC_85xx
	int "Number of CAMs to use to map low memory" if LOWMEM_CAM_NUM_BOOL
	default 3 if !STRICT_KERNEL_RWX
	default 9 if DATA_SHIFT >= 24
	default 12 if DATA_SHIFT >= 22
	default 15

config DYNAMIC_MEMSTART
	bool "Enable page aligned dynamic load address for kernel"
	depends on ADVANCED_OPTIONS && FLATMEM && (PPC_85xx || 44x)
	select NONSTATIC_KERNEL
	help
	  This option enables the kernel to be loaded at any page aligned
	  physical address. The kernel creates a mapping from KERNELBASE to
	  the address where the kernel is loaded. The page size here implies
	  the TLB page size of the mapping for kernel on the particular platform.
	  Please refer to the init code for finding the TLB page size.

	  DYNAMIC_MEMSTART is an easy way of implementing pseudo-RELOCATABLE
	  kernel image, where the only restriction is the page aligned kernel
	  load address. When this option is enabled, the compile time physical
	  address CONFIG_PHYSICAL_START is ignored.

	  This option is overridden by CONFIG_RELOCATABLE

config PAGE_OFFSET_BOOL
	bool "Set custom page offset address"
	depends on ADVANCED_OPTIONS
	help
	  This option allows you to set the kernel virtual address at which
	  the kernel will map low memory.  This can be useful in optimizing
	  the virtual memory layout of the system.

	  Say N here unless you know what you are doing.

config PAGE_OFFSET
	hex "Virtual address of memory base" if PAGE_OFFSET_BOOL
	default "0xc0000000"

config KERNEL_START_BOOL
	bool "Set custom kernel base address"
	depends on ADVANCED_OPTIONS
	help
	  This option allows you to set the kernel virtual address at which
	  the kernel will be loaded.  Normally this should match PAGE_OFFSET
	  however there are times (like kdump) that one might not want them
	  to be the same.

	  Say N here unless you know what you are doing.

config KERNEL_START
	hex "Virtual address of kernel base" if KERNEL_START_BOOL
	default PAGE_OFFSET if PAGE_OFFSET_BOOL
	default "0xc2000000" if CRASH_DUMP && !NONSTATIC_KERNEL
	default "0xc0000000"

config PHYSICAL_START_BOOL
	bool "Set physical address where the kernel is loaded"
	depends on ADVANCED_OPTIONS && FLATMEM && PPC_85xx
	help
	  This gives the physical address where the kernel is loaded.

	  Say N here unless you know what you are doing.

config PHYSICAL_START
	hex "Physical address where the kernel is loaded" if PHYSICAL_START_BOOL
	default "0x02000000" if PPC_BOOK3S && CRASH_DUMP && !NONSTATIC_KERNEL
	default "0x00000000"

config PHYSICAL_ALIGN
	hex
	default "0x04000000" if PPC_85xx
	help
	  This value puts the alignment restrictions on physical address
	  where kernel is loaded and run from. Kernel is compiled for an
	  address which meets above alignment restriction.

config TASK_SIZE_BOOL
	bool "Set custom user task size"
	depends on ADVANCED_OPTIONS
	help
	  This option allows you to set the amount of virtual address space
	  allocated to user tasks.  This can be useful in optimizing the
	  virtual memory layout of the system.

	  Say N here unless you know what you are doing.

config TASK_SIZE
	hex "Size of user task space" if TASK_SIZE_BOOL
	default "0x80000000" if PPC_8xx
	default "0xb0000000" if PPC_BOOK3S_32
	default "0xc0000000"
endmenu

if PPC64
# This value must have zeroes in the bottom 60 bits otherwise lots will break
config PAGE_OFFSET
	hex
	default "0xc000000000000000"
config KERNEL_START
	hex
	default "0xc000000000000000"
config PHYSICAL_START
	hex
	default "0x00000000"
endif

config PPC_LIB_RHEAP
	bool

source "arch/powerpc/kvm/Kconfig"

source "kernel/livepatch/Kconfig"<|MERGE_RESOLUTION|>--- conflicted
+++ resolved
@@ -141,7 +141,6 @@
 	select ARCH_HAS_TICK_BROADCAST		if GENERIC_CLOCKEVENTS_BROADCAST
 	select ARCH_HAS_UACCESS_FLUSHCACHE
 	select ARCH_HAS_UBSAN_SANITIZE_ALL
-	select ARCH_HAS_VM_GET_PAGE_PROT	if PPC_BOOK3S_64
 	select ARCH_HAVE_NMI_SAFE_CMPXCHG
 	select ARCH_KEEP_MEMBLOCK
 	select ARCH_MIGHT_HAVE_PC_PARPORT
@@ -194,15 +193,10 @@
 	select HAVE_ARCH_JUMP_LABEL_RELATIVE
 	select HAVE_ARCH_KASAN			if PPC32 && PPC_PAGE_SHIFT <= 14
 	select HAVE_ARCH_KASAN			if PPC_RADIX_MMU
-<<<<<<< HEAD
-	select HAVE_ARCH_KASAN_VMALLOC		if HAVE_ARCH_KASAN
-	select HAVE_ARCH_KFENCE			if PPC_BOOK3S_32 || PPC_8xx || 40x
-=======
 	select HAVE_ARCH_KASAN			if PPC_BOOK3E_64
 	select HAVE_ARCH_KASAN_VMALLOC		if HAVE_ARCH_KASAN
 	select HAVE_ARCH_KFENCE			if ARCH_SUPPORTS_DEBUG_PAGEALLOC
 	select HAVE_ARCH_RANDOMIZE_KSTACK_OFFSET
->>>>>>> 7365df19
 	select HAVE_ARCH_KGDB
 	select HAVE_ARCH_MMAP_RND_BITS
 	select HAVE_ARCH_MMAP_RND_COMPAT_BITS	if COMPAT
