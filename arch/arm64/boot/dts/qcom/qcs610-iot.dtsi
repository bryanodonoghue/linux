/* Copyright (c) 2019, The Linux Foundation. All rights reserved.
 *
 * This program is free software; you can redistribute it and/or modify
 * it under the terms of the GNU General Public License version 2 and
 * only version 2 as published by the Free Software Foundation.
 *
 * This program is distributed in the hope that it will be useful,
 * but WITHOUT ANY WARRANTY; without even the implied warranty of
 * MERCHANTABILITY or FITNESS FOR A PARTICULAR PURPOSE.  See the
 * GNU General Public License for more details.
 */

#include <dt-bindings/gpio/gpio.h>
#include <dt-bindings/iio/qcom,spmi-vadc.h>
#include <dt-bindings/input/input.h>
#include "qcs610.dtsi"
#include "sm6150-sde.dtsi"
#include "sm6150-sde-pll.dtsi"
#include "sm6150-sde-display.dtsi"
#include "qcs610-camera-sensor-idp.dtsi"

/ {
	model = "Qualcomm Technologies, Inc. QCS610 IOT";
	compatible = "qcom,qcs610-iot", "qcom,qcs610", "qcom,iot";
	qcom,board-id = <32 0>;
};

&qupv3_se3_i2c {
	status = "ok";
	#include "smb1390.dtsi"
};

&fsa4480 {
	status = "disabled";
};

&pm6150l_gpios {
	key_vol_up {
		key_vol_up_default: key_vol_up_default {
			pins = "gpio2";
			function = "normal";
			input-enable;
			bias-pull-up;
			power-source = <0>;
		};
	};

	irled {
		irled_pwm: irled_pwm_default {
			pins = "gpio6";
			function = "func1";
			qcom,drive-strength = <2>;
			power-source = <0>;
			bias-disable;
			output-low;
		};
	};
};

&soc {
	gpio_keys {
		compatible = "gpio-keys";
		label = "gpio-keys";

		pinctrl-names = "default";
		pinctrl-0 = <&key_vol_up_default>;

		vol_up {
			label = "volume_up";
			gpios = <&pm6150l_gpios 2 GPIO_ACTIVE_LOW>;
			linux,input-type = <1>;
			linux,code = <KEY_VOLUMEUP>;
			linux,can-disable;
			debounce-interval = <15>;
			gpio-key,wakeup;
		};
	};

	mtp_batterydata: qcom,battery-data {
		qcom,batt-id-range-pct = <15>;
		#include "qg-batterydata-alium-3600mah.dtsi"
		#include "qg-batterydata-mlp356477-2800mah.dtsi"
	};

	emac_hw: qcom,emac@20000 {
		compatible = "qcom,emac-dwc-eqos";
		qcom,arm-smmu;
		reg = <0x20000 0x10000>,
			<0x36000 0x100>;
		reg-names = "emac-base", "rgmii-base";
		dma-bit-mask = <32>;
		emac-core-version = <7>;
		interrupts-extended = <&pdc 0 660 4>, <&pdc 0 661 4>,
			<&tlmm 76 2>, <&pdc 0 651 4>,
			<&pdc 0 652 4>, <&pdc 0 653 4>,
			<&pdc 0 654 4>, <&pdc 0 655 4>,
			<&pdc 0 656 4>, <&pdc 0 657 4>,
			<&pdc 0 658 4>, <&pdc 0 659 4>,
			<&pdc 0 668 4>, <&pdc 0 669 4>;
		interrupt-names = "sbd-intr", "lpi-intr",
			"phy-intr", "tx-ch0-intr",
			"tx-ch1-intr", "tx-ch2-intr",
			"tx-ch3-intr", "tx-ch4-intr",
			"rx-ch0-intr", "rx-ch1-intr",
			"rx-ch2-intr", "rx-ch3-intr",
			"ptp_pps_irq_0","ptp_pps_irq_1";
		qcom,msm-bus,name = "emac";
		qcom,msm-bus,num-cases = <4>;
		qcom,msm-bus,num-paths = <2>;
		qcom,msm-bus,vectors-KBps =
			<98 512 0 0>, <1 781 0 0>,  /* No vote */
			<98 512 1250 0>, <1 781 0 40000>,  /* 10Mbps vote */
			<98 512 12500 0>, <1 781 0 40000>,  /* 100Mbps vote */
			<98 512 125000 0>, <1 781 0 40000>; /* 1000Mbps vote */
		qcom,bus-vector-names = "0", "10", "100", "1000";
		clocks = <&clock_gcc GCC_EMAC_AXI_CLK>,
				<&clock_gcc GCC_EMAC_PTP_CLK>,
				<&clock_gcc GCC_EMAC_RGMII_CLK>,
				<&clock_gcc GCC_EMAC_SLV_AHB_CLK>;
		clock-names = "eth_axi_clk", "eth_ptp_clk",
				"eth_rgmii_clk", "eth_slave_ahb_clk";
		qcom,phy-reset = <&tlmm 36 GPIO_ACTIVE_HIGH>;
		qcom,phy-intr-redirect = <&tlmm 76 GPIO_ACTIVE_LOW>;
		gdsc_emac-supply = <&emac_gdsc>;
		pinctrl-names = "dev-emac-mdc", "dev-emac-mdio",
		"dev-emac-rgmii_txd0_state", "dev-emac-rgmii_txd1_state",
		"dev-emac-rgmii_txd2_state", "dev-emac-rgmii_txd3_state",
		"dev-emac-rgmii_txc_state",  "dev-emac-rgmii_tx_ctl_state",
		"dev-emac-rgmii_rxd0_state", "dev-emac-rgmii_rxd1_state",
		"dev-emac-rgmii_rxd2_state", "dev-emac-rgmii_rxd3_state",
		"dev-emac-rgmii_rxc_state", "dev-emac-rgmii_rx_ctl_state",
		"dev-emac-phy_intr", "dev-emac-phy_reset_state",
		"dev-emac_pin_pps_0";

		pinctrl-0 = <&emac_mdc>;
		pinctrl-1 = <&emac_mdio>;
		pinctrl-2 = <&emac_rgmii_txd0>;
		pinctrl-3 = <&emac_rgmii_txd1>;
		pinctrl-4 = <&emac_rgmii_txd2>;
		pinctrl-5 = <&emac_rgmii_txd3>;
		pinctrl-6 = <&emac_rgmii_txc>;
		pinctrl-7 = <&emac_rgmii_tx_ctl>;
		pinctrl-8 = <&emac_rgmii_rxd0>;
		pinctrl-9 = <&emac_rgmii_rxd1>;
		pinctrl-10 = <&emac_rgmii_rxd2>;
		pinctrl-11 = <&emac_rgmii_rxd3>;
		pinctrl-12 = <&emac_rgmii_rxc>;
		pinctrl-13 = <&emac_rgmii_rx_ctl>;
		pinctrl-14 = <&emac_phy_intr>;
		pinctrl-15 = <&emac_phy_reset_state>;
		pinctrl-16 = <&emac_pin_pps_0>;
		vreg_emac_phy-supply =  <&L19A>;
		qcom,phyad_change;

		io-macro-info {
			io-macro-bypass-mode = <0>;
			io-interface = "rgmii";
		};
		emac_emb_smmu: emac_emb_smmu {
			compatible = "qcom,emac-smmu-embedded";
			iommus = <&apps_smmu 0x1C0 0x0>;
			qcom,iova-mapping = <0x80000000 0x40000000>;
		};
	};

};

&emac_phy_intr {
	mux {
		pins = "gpio76";
		function = "gpio";
	};

	config {
		pins = "gpio76";
		bias-disable;  /* NO pull */
		drive-strength = <2>;
		};
	};
<<<<<<< HEAD
=======

>>>>>>> d0f60d48
&emac_phy_reset_state {
	mux {
		pins = "gpio36";
		function = "gpio";
		};

	config {
		pins = "gpio36";
		bias-pull-up;
		drive-strength = <16>;
		};
	};
<<<<<<< HEAD
=======

>>>>>>> d0f60d48
&pm6150l_wled {
	qcom,string-cfg= <3>;
	qcom,leds-per-string = <7>;
	status = "ok";
};

&pm6150l_lcdb {
	status = "ok";
};

&pm6150l_pwm_1 {
	status = "okay";
};

&pm6150_qg {
	qcom,battery-data = <&mtp_batterydata>;
	qcom,qg-iterm-ma = <100>;
	qcom,hold-soc-while-full;
	qcom,linearize-soc;
	qcom,cl-feedback-on;
};

&pm6150_charger {
	io-channels = <&pm6150_vadc ADC_USB_IN_V_16>,
		      <&pm6150_vadc ADC_USB_IN_I>,
		      <&pm6150_vadc ADC_CHG_TEMP>,
		      <&pm6150_vadc ADC_DIE_TEMP>,
		      <&pm6150_vadc ADC_AMUX_THM4_PU2>,
		      <&pm6150_vadc ADC_SBUx>,
		      <&pm6150_vadc ADC_VPH_PWR>;
	io-channel-names = "usb_in_voltage",
			   "usb_in_current",
			   "chg_temp",
			   "die_temp",
			   "conn_temp",
			   "sbux_res",
			   "vph_voltage";
	qcom,battery-data = <&mtp_batterydata>;
	qcom,auto-recharge-soc = <98>;
	qcom,step-charging-enable;
	qcom,sw-jeita-enable;
	qcom,fcc-stepping-enable;
	qcom,suspend-input-on-debug-batt;
	qcom,sec-charger-config = <3>;
	qcom,thermal-mitigation = <4200000 3500000 3000000
			2500000 2000000 1500000 1000000 500000>;
	dpdm-supply = <&qusb_phy0>;
	qcom,charger-temp-max = <800>;
	qcom,smb-temp-max = <800>;
};

&smb1390 {
	/delete-property/ interrupts;
	interrupts = <0x0 0xc2 0x0 IRQ_TYPE_LEVEL_LOW>;
	pinctrl-names = "default";
	pinctrl-0 = <&smb_stat_default>;
	status = "ok";
};

&smb1390_charger {
	/delete-property/ compatible;
	compatible = "qcom,smb1390-charger-psy";
	io-channels = <&pm6150_vadc ADC_AMUX_THM3>;
	io-channel-names = "cp_die_temp";
	status = "ok";
};

&qupv3_se0_2uart {
	status = "ok";
};

&qupv3_se7_4uart {
	status = "ok";
};

&pil_camera_mem {
	reg = <0 0x8f800000 0 0x500000>;
};

&pil_modem_mem {
	reg = <0 0x8fd00000 0 0x3100000>;
};

&sdhc_1 {
	vdd-supply = <&pm6150l_l11>;
	qcom,vdd-voltage-level = <2950000 2950000>;
	qcom,vdd-current-level = <0 570000>;

	vdd-io-supply = <&pm6150_l12>;
	qcom,vdd-io-always-on;
	qcom,vdd-io-lpm-sup;
	qcom,vdd-io-voltage-level = <1800000 1800000>;
	qcom,vdd-io-current-level = <0 325000>;

	pinctrl-names = "active", "sleep";
	pinctrl-0 = <&sdc1_clk_on &sdc1_cmd_on &sdc1_data_on &sdc1_rclk_on>;
	pinctrl-1 = <&sdc1_clk_off &sdc1_cmd_off &sdc1_data_off &sdc1_rclk_off>;

	status = "ok";
};

&sdhc_2 {
	vdd-supply = <&pm6150l_l9>;
	qcom,vdd-voltage-level = <2950000 2950000>;
	qcom,vdd-current-level = <0 800000>;

	vdd-io-supply = <&pm6150l_l6>;
	qcom,vdd-io-voltage-level = <1800000 3100000>;
	qcom,vdd-io-current-level = <0 22000>;

	pinctrl-names = "active", "sleep";
	pinctrl-0 = <&sdc2_clk_on  &sdc2_cmd_on &sdc2_data_on &sdc2_cd_on>;
	pinctrl-1 = <&sdc2_clk_off &sdc2_cmd_off &sdc2_data_off &sdc2_cd_off>;

	cd-gpios = <&tlmm 99 GPIO_ACTIVE_LOW>;

	status = "ok";
};

&L16A {
	regulator-max-microvolt = <3304000>;
};

&L19A {
	regulator-max-microvolt = <3304000>;
};

&L4C {
	regulator-max-microvolt = <2912000>;
};

&L5C {
	regulator-max-microvolt = <2912000>;
};

&dsi_hx83112a_truly_video {
	qcom,panel-supply-entries = <&dsi_panel_pwr_supply>;
	qcom,mdss-dsi-bl-pmic-control-type = "bl_ctrl_wled";
	qcom,mdss-dsi-bl-min-level = <1>;
	qcom,mdss-dsi-bl-max-level = <4095>;
	qcom,platform-te-gpio = <&tlmm 90 0>;
	qcom,platform-reset-gpio = <&tlmm 91 0>;
};

&qupv3_se1_i2c {
	status = "ok";
	lt9611: lt,lt9611@3b {
		compatible = "lt,lt9611";
		reg = <0x3b>;
		interrupt-parent = <&tlmm>;
		interrupts = <26 0>;
		interrupt-names = "lt_irq";
		lt,irq-gpio = <&tlmm 26 0x0>;
		lt,reset-gpio = <&tlmm 20 0x0>;
		lt,hdmi-en-gpio = <&tlmm 79 0x0>;
		instance_id = <0>;
		lt,non-pluggable;
		lt,preferred-mode = "1920x1080";

		pinctrl-names = "default";
		pinctrl-0 = <&lt9611_pins>;

		vdd-supply = <&pm6150_l13>;
		vcc-supply = <&pm6150_l16>;

		lt,supply-entries {
			#address-cells = <1>;
			#size-cells = <0>;

			lt,supply-entry@0 {
				reg = <0>;
				lt,supply-name = "vcc";
				lt,supply-min-voltage = <3304000>;
				lt,supply-max-voltage = <3304000>;
				lt,supply-enable-load = <200000>;
				lt,supply-post-on-sleep = <50>;
			};

			lt,supply-entry@1 {
				reg = <1>;
				lt,supply-name = "vdd";
				lt,supply-min-voltage = <1800000>;
				lt,supply-max-voltage = <1800000>;
				lt,supply-enable-load = <200000>;
				lt,supply-post-on-sleep = <50>;
			};
		};

		lt,customize-modes {
			lt,customize-mode-id@0 {
				lt,mode-h-active = <1920>;
				lt,mode-h-front-porch = <88>;
				lt,mode-h-pulse-width = <44>;
				lt,mode-h-back-porch = <148>;
				lt,mode-h-active-high;
				lt,mode-v-active = <1080>;
				lt,mode-v-front-porch = <4>;
				lt,mode-v-pulse-width = <5>;
				lt,mode-v-back-porch = <36>;
				lt,mode-v-active-high;
				lt,mode-refresh-rate = <60>;
				lt,mode-clock-in-khz = <148500>;
			};
		};

		ports {
			#address-cells = <1>;
			#size-cells = <0>;

			port@0 {
				reg = <0>;
				lt9611_in: endpoint {
					remote-endpoint = <&ext_dsi_out>;
				};
			};
		};
	};
};

&dsi_ext_bridge_hdmi_1080p {
	qcom,mdss-dsi-ext-bridge = <0>;
};

&soc {
	ext_dsi_bridge_display: qcom,dsi-display@50 {
		label = "ext_dsi_bridge_display hdmi 1080p";
		qcom,dsi-display-active;
		qcom,display-type = "primary";

		qcom,dsi-ctrl-num = <0>;
		qcom,dsi-phy-num = <0>;
		qcom,dsi-select-clocks = "mux_byte_clk0", "mux_pixel_clk0";
		qcom,dsi-panel = <&dsi_ext_bridge_hdmi_1080p>;
	};
};

&sde_dsi {
	qcom,dsi-display-list = <&ext_dsi_bridge_display>;

	ports {
		#address-cells = <1>;
		#size-cells = <0>;

		port@0 {
			reg = <0>;
			ext_dsi_out: endpoint {
				remote-endpoint = <&lt9611_in>;
			};
		};
	};
};<|MERGE_RESOLUTION|>--- conflicted
+++ resolved
@@ -177,10 +177,7 @@
 		drive-strength = <2>;
 		};
 	};
-<<<<<<< HEAD
-=======
-
->>>>>>> d0f60d48
+
 &emac_phy_reset_state {
 	mux {
 		pins = "gpio36";
@@ -193,10 +190,7 @@
 		drive-strength = <16>;
 		};
 	};
-<<<<<<< HEAD
-=======
-
->>>>>>> d0f60d48
+
 &pm6150l_wled {
 	qcom,string-cfg= <3>;
 	qcom,leds-per-string = <7>;
