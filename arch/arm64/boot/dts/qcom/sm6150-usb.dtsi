/* Copyright (c) 2018, The Linux Foundation. All rights reserved.
 *
 * This program is free software; you can redistribute it and/or modify
 * it under the terms of the GNU General Public License version 2 and
 * only version 2 as published by the Free Software Foundation.
 *
 * This program is distributed in the hope that it will be useful,
 * but WITHOUT ANY WARRANTY; without even the implied warranty of
 * MERCHANTABILITY or FITNESS FOR A PARTICULAR PURPOSE.  See the
 * GNU General Public License for more details.
 */

#include <dt-bindings/clock/qcom,gcc-sm6150.h>
#include <dt-bindings/msm/msm-bus-ids.h>

&soc {
	/* Primary USB port related controller */
	usb0: ssusb@a600000 {
		compatible = "qcom,dwc-usb3-msm";
		reg = <0xa600000 0x100000>;
		reg-names = "core_base";

		iommus = <&apps_smmu 0x140 0x0>;
		qcom,smmu-s1-bypass;
		#address-cells = <1>;
		#size-cells = <1>;
		ranges;

		interrupts = <0 489 0>, <0 130 0>, <0 607 0>, <0 488 0>;
		interrupt-names = "dp_hs_phy_irq", "pwr_event_irq",
				"ss_phy_irq", "dm_hs_phy_irq";
		qcom,use-pdc-interrupts;

		USB3_GDSC-supply = <&usb30_prim_gdsc>;
		clocks = <&clock_gcc  GCC_USB30_PRIM_MASTER_CLK>,
			<&clock_gcc GCC_CFG_NOC_USB3_PRIM_AXI_CLK>,
			<&clock_gcc GCC_AGGRE_USB3_PRIM_AXI_CLK>,
			<&clock_gcc GCC_USB3_PRIM_CLKREF_CLK>,
			<&clock_gcc GCC_USB30_PRIM_SLEEP_CLK>,
			<&clock_gcc GCC_USB30_PRIM_MOCK_UTMI_CLK>;
		clock-names = "core_clk", "iface_clk", "bus_aggr_clk",
				"xo", "sleep_clk", "utmi_clk";

		resets = <&clock_gcc GCC_USB30_PRIM_BCR>;
		reset-names = "core_reset";

		qcom,core-clk-rate = <200000000>;
		qcom,core-clk-rate-hs = <66666667>;
		qcom,num-gsi-evt-buffs = <0x3>;
		qcom,gsi-reg-offset =
			<0x0fc /* GSI_GENERAL_CFG */
			 0x110 /* GSI_DBL_ADDR_L */
			 0x120 /* GSI_DBL_ADDR_H */
			 0x130 /* GSI_RING_BASE_ADDR_L */
			 0x144 /* GSI_RING_BASE_ADDR_H */
			 0x1a4>; /* GSI_IF_STS */
		qcom,dwc-usb3-msm-tx-fifo-size = <21288>;

		qcom,msm-bus,name = "usb0";
		qcom,msm-bus,num-cases = <4>;
		qcom,msm-bus,num-paths = <3>;
		qcom,msm-bus,vectors-KBps =
			/*  suspend vote */
			<MSM_BUS_MASTER_USB3 MSM_BUS_SLAVE_EBI_CH0 0 0>,
			<MSM_BUS_MASTER_USB3 MSM_BUS_SLAVE_IPA_CFG 0 0>,
			<MSM_BUS_MASTER_AMPSS_M0 MSM_BUS_SLAVE_USB3 0 0>,

			/*  nominal vote */
			<MSM_BUS_MASTER_USB3
				MSM_BUS_SLAVE_EBI_CH0 1000000 2500000>,
			<MSM_BUS_MASTER_USB3 MSM_BUS_SLAVE_IPA_CFG 0 2400>,
			<MSM_BUS_MASTER_AMPSS_M0 MSM_BUS_SLAVE_USB3 0 40000>,

			/*  svs vote */
			<MSM_BUS_MASTER_USB3
				MSM_BUS_SLAVE_EBI_CH0 240000 700000>,
			<MSM_BUS_MASTER_USB3 MSM_BUS_SLAVE_IPA_CFG 0 2400>,
			<MSM_BUS_MASTER_AMPSS_M0 MSM_BUS_SLAVE_USB3 0 40000>,

			/*  min vote */
			<MSM_BUS_MASTER_USB3 MSM_BUS_SLAVE_EBI_CH0 1 1>,
			<MSM_BUS_MASTER_USB3 MSM_BUS_SLAVE_IPA_CFG 1 1>,
			<MSM_BUS_MASTER_AMPSS_M0 MSM_BUS_SLAVE_USB3 1 1>;

		dwc3@a600000 {
			compatible = "snps,dwc3";
			reg = <0xa600000 0xcd00>;
			interrupt-parent = <&intc>;
			interrupts = <0 133 0>;
			usb-phy = <&qusb_phy0>, <&usb_qmp_phy>;
			tx-fifo-resize;
			linux,sysdev_is_parent;
			snps,disable-clk-gating;
			snps,has-lpm-erratum;
			snps,hird-threshold = /bits/ 8 <0x10>;
			snps,usb3_lpm_capable;
			usb-core-id = <0>;
			maximum-speed = "super-speed";
			dr_mode = "otg";
		};

		qcom,usbbam@a704000 {
			compatible = "qcom,usb-bam-msm";
			reg = <0xa704000 0x17000>;
			interrupts = <0 132 0>;

			qcom,usb-bam-fifo-baseaddr = <0x146a6000>;
			qcom,usb-bam-num-pipes = <4>;
			qcom,disable-clk-gating;
			qcom,usb-bam-override-threshold = <0x4001>;
			qcom,usb-bam-max-mbps-highspeed = <400>;
			qcom,usb-bam-max-mbps-superspeed = <3600>;
			qcom,reset-bam-on-connect;

			qcom,pipe0 {
				label = "ssusb-qdss-in-0";
				qcom,usb-bam-mem-type = <2>;
				qcom,dir = <1>;
				qcom,pipe-num = <0>;
				qcom,peer-bam = <0>;
				qcom,peer-bam-physical-address = <0x6064000>;
				qcom,src-bam-pipe-index = <0>;
				qcom,dst-bam-pipe-index = <0>;
				qcom,data-fifo-offset = <0x0>;
				qcom,data-fifo-size = <0x1800>;
				qcom,descriptor-fifo-offset = <0x1800>;
				qcom,descriptor-fifo-size = <0x800>;
			};
		};
	};

	/* Primary USB port related High Speed PHY */
	qusb_phy0: qusb@88e2000 {
		compatible = "qcom,qusb2phy";
		reg = <0x88e2000 0x180>,
			<0x01fcb250 0x4>,
			<0x007801f8 0x4>;
		reg-names = "qusb_phy_base",
			"tcsr_clamp_dig_n_1p8",
			"tune2_efuse_addr";

		vdd-supply = <&pm6150_l4>;
		vdda18-supply = <&pm6150_l11>;
		vdda33-supply = <&pm6150_l17>;
		qcom,vdd-voltage-level = <0 925000 975000>;
		qcom,tune2-efuse-bit-pos = <25>;
		qcom,tune2-efuse-num-bits = <4>;
		qcom,qusb-phy-init-seq = <0xf8 0x80
					0xb3 0x84
					0x83 0x88
					0xc0 0x8c
					0x30 0x08
					0x79 0x0c
					0x21 0x10
					0x14 0x9c
					0x9f 0x1c
					0x00 0x18>;
		phy_type = "utmi";
		qcom,phy-clk-scheme = "cml";
		qcom,major-rev = <1>;

		clocks = <&clock_rpmh RPMH_CXO_CLK>,
			<&clock_gcc GCC_USB2_PRIM_CLKREF_CLK>,
			<&clock_gcc GCC_AHB2PHY_WEST_CLK>;
		clock-names =  "ref_clk_src", "ref_clk", "cfg_ahb_clk";

		resets = <&clock_gcc GCC_QUSB2PHY_PRIM_BCR>;
		reset-names = "phy_reset";
	};

	/* Primary USB port related QMP USB PHY */
	usb_qmp_phy: ssphy@88e6000 {
<<<<<<< HEAD
		compatible = "qcom,usb-ssphy-qmp-v2";
=======
		compatible = "qcom,usb-ssphy-qmp-usb3-or-dp";
>>>>>>> 4719c01d
		reg = <0x88e6000 0x1000>;
		reg-names = "qmp_phy_base";

		vdd-supply = <&pm6150_l4>;
		core-supply = <&pm6150_l11>;
		qcom,vdd-voltage-level = <0 925000 975000>;
		qcom,core-voltage-level = <0 1800000 1800000>;
		qcom,qmp-phy-init-seq =
			/* <reg_offset, value, delay> */
				<0xac  0x14 0x00
				 0x34  0x08 0x00
				 0x174 0x30 0x00
				 0x3c  0x06 0x00
				 0xb4  0x00 0x00
				 0xb8  0x08 0x00
				 0x70  0x0f 0x00
				 0x19c 0x01 0x00
				 0x178 0x00 0x00
				 0xd0  0x82 0x00
				 0xdc  0x55 0x00
				 0xe0  0x55 0x00
				 0xe4  0x03 0x00
				 0x78  0x0b 0x00
				 0x84  0x16 0x00
				 0x90  0x28 0x00
				 0x108 0x80 0x00
				 0x10c 0x00 0x00
				 0x184 0x0a 0x00
				 0x4c  0x15 0x00
				 0x50  0x34 0x00
				 0x54  0x00 0x00
				 0xc8  0x00 0x00
				 0x18c 0x00 0x00
				 0xcc  0x00 0x00
				 0x128 0x00 0x00
				 0x0c  0x0a 0x00
				 0x10  0x01 0x00
				 0x1c  0x31 0x00
				 0x20  0x01 0x00
				 0x14  0x00 0x00
				 0x18  0x00 0x00
				 0x24  0xde 0x00
				 0x28  0x07 0x00
				 0x48  0x0f 0x00
				 0x194 0x06 0x00
				 0x100 0x80 0x00
				 0xa8  0x01 0x00
				 0x430 0x0b 0x00
				 0x830 0x0b 0x00
				 0x444 0x00 0x00
				 0x844 0x00 0x00
				 0x43c 0x00 0x00
				 0x83c 0x00 0x00
				 0x440 0x00 0x00
				 0x840 0x00 0x00
				 0x408 0x0a 0x00
				 0x808 0x0a 0x00
				 0x414 0x06 0x00
				 0x814 0x06 0x00
				 0x434 0x75 0x00
				 0x834 0x75 0x00
				 0x4d4 0x02 0x00
				 0x8d4 0x02 0x00
				 0x4d8 0x4e 0x00
				 0x8d8 0x4e 0x00
				 0x4dc 0x18 0x00
				 0x8dc 0x18 0x00
				 0x4f8 0x77 0x00
				 0x8f8 0x77 0x00
				 0x4fc 0x80 0x00
				 0x8fc 0x80 0x00
				 0x4c0 0x0a 0x00
				 0x8c0 0x0a 0x00
				 0x504 0x03 0x00
				 0x904 0x03 0x00
				 0x50c 0x16 0x00
				 0x90c 0x16 0x00
				 0x500 0x00 0x00
				 0x900 0x00 0x00
				 0x564 0x00 0x00
				 0x964 0x00 0x00
				 0x260 0x10 0x00
				 0x660 0x10 0x00
				 0x2a4 0x12 0x00
				 0x6a4 0x12 0x00
				 0x28c 0xc6 0x00
				 0x68c 0xc6 0x00
				 0x244 0x00 0x00
				 0x644 0x00 0x00
				 0x248 0x00 0x00
				 0x648 0x00 0x00
				 0xc0c 0x9f 0x00
				 0xc24 0x17 0x00
				 0xc28 0x0f 0x00
				 0xcc8 0x83 0x00
				 0xcc4 0x02 0x00
				 0xccc 0x09 0x00
				 0xcd0 0xa2 0x00
				 0xcd4 0x85 0x00
				 0xc80 0xd1 0x00
				 0xc84 0x1f 0x00
				 0xc88 0x47 0x00
				 0xcb8 0x75 0x00
				 0xcbc 0x13 0x00
				 0xcb0 0x86 0x00
				 0xca0 0x04 0x00
				 0xc8c 0x44 0x00
				 0xc70 0xe7 0x00
				 0xc74 0x03 0x00
				 0xc78 0x40 0x00
				 0xc7c 0x00 0x00
				 0xdd8 0x88 0x00
				 0xffffffff 0xffffffff 0x00>;

		qcom,qmp-phy-reg-offset =
				<0xd74 /* USB3_PHY_PCS_STATUS */
				 0xcd8 /* USB3_PHY_AUTONOMOUS_MODE_CTRL */
				 0xcdc /* USB3_PHY_LFPS_RXTERM_IRQ_CLEAR */
				 0xc04 /* USB3_PHY_POWER_DOWN_CONTROL */
				 0xc00 /* USB3_PHY_SW_RESET */
				 0xc08 /* USB3_PHY_START */
				 0xa00>; /* USB3PHY_PCS_MISC_TYPEC_CTRL */

		clocks = <&clock_gcc GCC_USB3_PRIM_PHY_AUX_CLK>,
			<&clock_gcc GCC_USB3_PRIM_PHY_PIPE_CLK>,
			<&clock_rpmh RPMH_CXO_CLK>,
			<&clock_gcc GCC_USB3_PRIM_CLKREF_CLK>,
			<&clock_gcc GCC_USB3_PRIM_PHY_COM_AUX_CLK>,
			<&clock_gcc GCC_AHB2PHY_WEST_CLK>;

		clock-names = "aux_clk", "pipe_clk", "ref_clk_src",
				"ref_clk", "com_aux_clk", "cfg_ahb_clk";

<<<<<<< HEAD
		resets = <&clock_gcc GCC_USB3_DP_PHY_PRIM_SP0_BCR>,
			<&clock_gcc GCC_USB3PHY_PHY_PRIM_SP0_BCR>;
		reset-names = "phy_phy_reset", "phy_reset";
=======
		resets = <&clock_gcc GCC_USB3_PHY_PRIM_SP0_BCR>,
			<&clock_gcc GCC_USB3PHY_PHY_PRIM_SP0_BCR>;
		reset-names = "phy_reset", "phy_phy_reset";
>>>>>>> 4719c01d
	};

	usb_audio_qmi_dev {
		compatible = "qcom,usb-audio-qmi-dev";
		iommus = <&apps_smmu 0x172f 0x0>;
		qcom,usb-audio-stream-id = <0xf>;
		qcom,usb-audio-intr-num = <2>;
	};

	usb_nop_phy: usb_nop_phy {
		compatible = "usb-nop-xceiv";
	};

	/* Secondary USB port related controller */
	usb1: hsusb@a800000 {
		compatible = "qcom,dwc-usb3-msm";
		reg = <0xa800000 0x100000>;
		reg-names = "core_base";

		iommus = <&apps_smmu 0xE0 0x0>;
		qcom,smmu-s1-bypass;
		#address-cells = <1>;
		#size-cells = <1>;
		ranges;

		interrupts = <0 491 0>, <0 663 0>, <0 490 0>;
		interrupt-names = "dp_hs_phy_irq", "pwr_event_irq",
				"dm_hs_phy_irq";
		qcom,use-pdc-interrupts;

		USB3_GDSC-supply = <&usb20_sec_gdsc>;
		clocks = <&clock_gcc  GCC_USB20_SEC_MASTER_CLK>,
			<&clock_gcc GCC_CFG_NOC_USB2_SEC_AXI_CLK>,
			<&clock_gcc GCC_AGGRE_USB2_SEC_AXI_CLK>,
			<&clock_gcc GCC_USB3_SEC_CLKREF_CLK>,
			<&clock_gcc GCC_USB20_SEC_SLEEP_CLK>,
			<&clock_gcc GCC_USB20_SEC_MOCK_UTMI_CLK>;
		clock-names = "core_clk", "iface_clk", "bus_aggr_clk",
				"xo", "sleep_clk", "utmi_clk";

		resets = <&clock_gcc GCC_USB20_SEC_BCR>;
		reset-names = "core_reset";

		qcom,core-clk-rate = <120000000>;
		qcom,core-clk-rate-hs = <66666667>;
		qcom,dwc-usb3-msm-tx-fifo-size = <21288>;
		qcom,charging-disabled;

		qcom,msm-bus,name = "usb1";
		qcom,msm-bus,num-cases = <2>;
		qcom,msm-bus,num-paths = <1>;
		qcom,msm-bus,vectors-KBps =
			/*  svs vote */
			<MSM_BUS_MASTER_USB_HS MSM_BUS_SLAVE_EBI_CH0 0 0>,
			<MSM_BUS_MASTER_USB_HS
				MSM_BUS_SLAVE_EBI_CH0 60000 800000>;

		status = "disabled";

		dwc3@a800000 {
			compatible = "snps,dwc3";
			reg = <0xa800000 0xcd00>;
			interrupt-parent = <&intc>;
			interrupts = <0 664 0>;
			usb-phy = <&qusb_phy1>, <&usb_nop_phy>;
			tx-fifo-resize;
			linux,sysdev_is_parent;
			snps,disable-clk-gating;
			snps,has-lpm-erratum;
			snps,hird-threshold = /bits/ 8 <0x10>;
			snps,usb3_lpm_capable;
			usb-core-id = <1>;
			maximum-speed = "high-speed";
			dr_mode = "otg";
		};
	};

	/* Secondary USB port related High Speed PHY */
	qusb_phy1: qusb@88e3000 {
		compatible = "qcom,qusb2phy";
		reg = <0x88e3000 0x180>;
		reg-names = "qusb_phy_base";

		vdd-supply = <&pm6150_l4>;
		vdda18-supply = <&pm6150_l11>;
		vdda33-supply = <&pm6150_l17>;
		qcom,vdd-voltage-level = <0 925000 975000>;
		qcom,qusb-phy-init-seq = <0xf8 0x80
					0xb3 0x84
					0x83 0x88
					0xc0 0x8c
					0x30 0x08
					0x79 0x0c
					0x21 0x10
					0x14 0x9c
					0x9f 0x1c
					0x00 0x18>;
		phy_type = "utmi";
		qcom,phy-clk-scheme = "cml";
		qcom,major-rev = <1>;
		qcom,hold-reset;

		clocks = <&clock_rpmh RPMH_CXO_CLK>,
			<&clock_gcc GCC_USB2_SEC_CLKREF_CLK>,
			<&clock_gcc GCC_AHB2PHY_WEST_CLK>;
		clock-names =  "ref_clk_src", "ref_clk", "cfg_ahb_clk";

		resets = <&clock_gcc GCC_QUSB2PHY_SEC_BCR>;
		reset-names = "phy_reset";
	};

};<|MERGE_RESOLUTION|>--- conflicted
+++ resolved
@@ -170,11 +170,7 @@
 
 	/* Primary USB port related QMP USB PHY */
 	usb_qmp_phy: ssphy@88e6000 {
-<<<<<<< HEAD
-		compatible = "qcom,usb-ssphy-qmp-v2";
-=======
 		compatible = "qcom,usb-ssphy-qmp-usb3-or-dp";
->>>>>>> 4719c01d
 		reg = <0x88e6000 0x1000>;
 		reg-names = "qmp_phy_base";
 
@@ -308,15 +304,9 @@
 		clock-names = "aux_clk", "pipe_clk", "ref_clk_src",
 				"ref_clk", "com_aux_clk", "cfg_ahb_clk";
 
-<<<<<<< HEAD
-		resets = <&clock_gcc GCC_USB3_DP_PHY_PRIM_SP0_BCR>,
-			<&clock_gcc GCC_USB3PHY_PHY_PRIM_SP0_BCR>;
-		reset-names = "phy_phy_reset", "phy_reset";
-=======
 		resets = <&clock_gcc GCC_USB3_PHY_PRIM_SP0_BCR>,
 			<&clock_gcc GCC_USB3PHY_PHY_PRIM_SP0_BCR>;
 		reset-names = "phy_reset", "phy_phy_reset";
->>>>>>> 4719c01d
 	};
 
 	usb_audio_qmi_dev {
