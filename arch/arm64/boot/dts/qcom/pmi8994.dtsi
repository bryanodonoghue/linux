// SPDX-License-Identifier: GPL-2.0
#include <dt-bindings/interrupt-controller/irq.h>
#include <dt-bindings/spmi/spmi.h>

&spmi_bus {

	pmic@2 {
		compatible = "qcom,pmi8994", "qcom,spmi-pmic";
		reg = <0x2 SPMI_USID>;
		#address-cells = <1>;
		#size-cells = <0>;

		pmi8994_gpios: gpios@c000 {
			compatible = "qcom,pmi8994-gpio", "qcom,spmi-gpio";
			reg = <0xc000>;
			gpio-controller;
			#gpio-cells = <2>;
			interrupts = <2 0xc0 0 IRQ_TYPE_NONE>,
				     <2 0xc1 0 IRQ_TYPE_NONE>,
				     <2 0xc2 0 IRQ_TYPE_NONE>,
				     <2 0xc3 0 IRQ_TYPE_NONE>,
				     <2 0xc4 0 IRQ_TYPE_NONE>,
				     <2 0xc5 0 IRQ_TYPE_NONE>,
				     <2 0xc6 0 IRQ_TYPE_NONE>,
				     <2 0xc7 0 IRQ_TYPE_NONE>,
				     <2 0xc8 0 IRQ_TYPE_NONE>,
				     <2 0xc9 0 IRQ_TYPE_NONE>;
		};

		pmi8994_mpps: mpps@a000 {
			compatible = "qcom,pm8994-mpp";
			reg = <0xa000>;
			gpio-controller;
			#gpio-cells = <2>;
			interrupts = <0 0xa0 0 IRQ_TYPE_NONE>,
				     <0 0xa1 0 IRQ_TYPE_NONE>,
				     <0 0xa2 0 IRQ_TYPE_NONE>,
				     <0 0xa3 0 IRQ_TYPE_NONE>;
		};
	};

	pmic@3 {
		compatible = "qcom,pmi8994", "qcom,spmi-pmic";
		reg = <0x3 SPMI_USID>;
		#address-cells = <1>;
		#size-cells = <0>;

<<<<<<< HEAD
		lpg@b100 {
			compatible = "qcom,pmi8994-lpg";

			status = "disabled";
=======
		regulators {
			compatible = "qcom,pmi8994-regulators";
			#address-cells = <1>;
			#size-cells = <1>;

			pmi8994_s2: s2@1700 {
				reg = <0x1700 0x100>;
				status = "ok";
				regulator-min-microvolt = <400000>;
				regulator-max-microvolt = <1015000>;
				regulator-always-on;
			};
>>>>>>> c34e7d7e
		};
	};
};<|MERGE_RESOLUTION|>--- conflicted
+++ resolved
@@ -45,12 +45,12 @@
 		#address-cells = <1>;
 		#size-cells = <0>;
 
-<<<<<<< HEAD
 		lpg@b100 {
 			compatible = "qcom,pmi8994-lpg";
 
 			status = "disabled";
-=======
+		};
+
 		regulators {
 			compatible = "qcom,pmi8994-regulators";
 			#address-cells = <1>;
@@ -63,7 +63,6 @@
 				regulator-max-microvolt = <1015000>;
 				regulator-always-on;
 			};
->>>>>>> c34e7d7e
 		};
 	};
 };