/*
 * Copyright (c) 2013-2015, The Linux Foundation. All rights reserved.
 *
 * This program is free software; you can redistribute it and/or modify
 * it under the terms of the GNU General Public License version 2 and
 * only version 2 as published by the Free Software Foundation.
 *
 * This program is distributed in the hope that it will be useful,
 * but WITHOUT ANY WARRANTY; without even the implied warranty of
 * MERCHANTABILITY or FITNESS FOR A PARTICULAR PURPOSE.  See the
 * GNU General Public License for more details.
 */

#include <dt-bindings/interrupt-controller/arm-gic.h>
#include <dt-bindings/clock/qcom,gcc-msm8916.h>
#include <dt-bindings/reset/qcom,gcc-msm8916.h>
#include <dt-bindings/thermal/thermal.h>
#include <dt-bindings/clock/qcom,rpmcc.h>
#include <dt-bindings/thermal/thermal.h>

/ {
	model = "Qualcomm Technologies, Inc. MSM8916";
	compatible = "qcom,msm8916";

	interrupt-parent = <&intc>;

	#address-cells = <2>;
	#size-cells = <2>;

	aliases {
		sdhc1 = &sdhc_1; /* SDC1 eMMC slot */
		sdhc2 = &sdhc_2; /* SDC2 SD card slot */
	};

	chosen { };

	memory {
		device_type = "memory";
		/* We expect the bootloader to fill in the reg */
		reg = <0 0 0 0>;
	};

	reserved-memory {
		#address-cells = <2>;
		#size-cells = <2>;
		ranges;

		tz-apps@86000000 {
			reg = <0x0 0x86000000 0x0 0x300000>;
			no-map;
		};

		smem_mem: smem_region@86300000 {
			reg = <0x0 0x86300000 0x0 0x100000>;
			no-map;
		};

		hypervisor@86400000 {
			reg = <0x0 0x86400000 0x0 0x100000>;
			no-map;
		};

		tz@86500000 {
			reg = <0x0 0x86500000 0x0 0x180000>;
			no-map;
		};

		reserved@8668000 {
			reg = <0x0 0x86680000 0x0 0x80000>;
			no-map;
		};

		rmtfs@86700000 {
			reg = <0x0 0x86700000 0x0 0xe0000>;
			no-map;
		};

		rfsa@867e00000 {
			reg = <0x0 0x867e0000 0x0 0x20000>;
			no-map;
		};

		mpss_mem: mpss@86800000 {
			reg = <0x0 0x86800000 0x0 0x2b00000>;
			no-map;
		};

		wcnss_mem: wcnss@89300000 {
			reg = <0x0 0x89300000 0x0 0x600000>;
			no-map;
		};

		mba_mem: mba@8ea00000 {
			no-map;
			reg = <0 0x8ea00000 0 0x100000>;
		};
	};

	cpus {
		#address-cells = <1>;
		#size-cells = <0>;

		CPU0: cpu@0 {
			device_type = "cpu";
			compatible = "arm,cortex-a53", "arm,armv8";
			reg = <0x0>;
			next-level-cache = <&L2_0>;
			clocks = <&apcs 0>;
			cpu-supply = <&pm8916_spmi_s2>;
			operating-points-v2 = <&cpu_opp_table>;
			/* cooling options */
			cooling-min-level = <0>;
			cooling-max-level = <7>;
			#cooling-cells = <2>;
		};

		CPU1: cpu@1 {
			device_type = "cpu";
			compatible = "arm,cortex-a53", "arm,armv8";
			reg = <0x1>;
			next-level-cache = <&L2_0>;
			enable-method = "psci";
			cpu-idle-states = <&CPU_SPC>;
			clocks = <&apcs 0>;
			cpu-supply = <&pm8916_spmi_s2>;
			operating-points-v2 = <&cpu_opp_table>;
			/* cooling options */
			cooling-min-level = <0>;
			cooling-max-level = <7>;
			#cooling-cells = <2>;
		};

		CPU2: cpu@2 {
			device_type = "cpu";
			compatible = "arm,cortex-a53", "arm,armv8";
			reg = <0x2>;
			next-level-cache = <&L2_0>;
			enable-method = "psci";
			cpu-idle-states = <&CPU_SPC>;
			clocks = <&apcs 0>;
			cpu-supply = <&pm8916_spmi_s2>;
			operating-points-v2 = <&cpu_opp_table>;
			/* cooling options */
			cooling-min-level = <0>;
			cooling-max-level = <7>;
			#cooling-cells = <2>;
		};

		CPU3: cpu@3 {
			device_type = "cpu";
			compatible = "arm,cortex-a53", "arm,armv8";
			reg = <0x3>;
			next-level-cache = <&L2_0>;
			enable-method = "psci";
			cpu-idle-states = <&CPU_SPC>;
			clocks = <&apcs 0>;
			cpu-supply = <&pm8916_spmi_s2>;
			operating-points-v2 = <&cpu_opp_table>;
			/* cooling options */
			cooling-min-level = <0>;
			cooling-max-level = <7>;
			#cooling-cells = <2>;
		};

		L2_0: l2-cache {
		      compatible = "cache";
		      cache-level = <2>;
		};

		idle-states {
			CPU_SPC: spc {
				compatible = "arm,idle-state";
				arm,psci-suspend-param = <0x40000002>;
				entry-latency-us = <130>;
				exit-latency-us = <150>;
				min-residency-us = <2000>;
				local-timer-stop;
			};
		};
	};

	psci {
		compatible = "arm,psci-1.0";
		method = "smc";
	};

	/*
	 * The CPR driver reads the initial voltage settings in efuse
	 * and populates OPPs.
	 */
	cpu_opp_table: opp_table0 {
		compatible = "operating-points-v2";
		opp-shared;

		opp00 {
			opp-hz = /bits/ 64 <200000000>;
			opp-microvolt = <1050000>;
			clock-latency-ns = <200000>;
		};
	};

	pmu {
		compatible = "arm,armv8-pmuv3";
		interrupts = <GIC_PPI 7 GIC_CPU_MASK_SIMPLE(4)>;
	};

	thermal-zones {
		cpu-thermal0 {
			polling-delay-passive = <250>;
			polling-delay = <1000>;

			thermal-sensors = <&tsens 4>;

			trips {
				cpu_alert0: trip0 {
					temperature = <75000>;
					hysteresis = <2000>;
					type = "passive";
				};
				cpu_crit0: trip1 {
					temperature = <110000>;
					hysteresis = <2000>;
					type = "critical";
				};
			};

			cooling-maps {
				map0 {
					trip = <&cpu_alert0>;
					cooling-device = <&CPU0 THERMAL_NO_LIMIT THERMAL_NO_LIMIT>;
				};
			};
		};

		cpu-thermal1 {
			polling-delay-passive = <250>;
			polling-delay = <1000>;

			thermal-sensors = <&tsens 3>;

			trips {
				cpu_alert1: trip0 {
					temperature = <75000>;
					hysteresis = <2000>;
					type = "passive";
				};
				cpu_crit1: trip1 {
					temperature = <110000>;
					hysteresis = <2000>;
					type = "critical";
				};
			};

			cooling-maps {
				map0 {
					trip = <&cpu_alert1>;
					cooling-device = <&CPU0 THERMAL_NO_LIMIT THERMAL_NO_LIMIT>;
				};
			};
		};

	};

	timer {
		compatible = "arm,armv8-timer";
		interrupts = <GIC_PPI 2 (GIC_CPU_MASK_SIMPLE(4) | IRQ_TYPE_LEVEL_LOW)>,
			     <GIC_PPI 3 (GIC_CPU_MASK_SIMPLE(4) | IRQ_TYPE_LEVEL_LOW)>,
			     <GIC_PPI 4 (GIC_CPU_MASK_SIMPLE(4) | IRQ_TYPE_LEVEL_LOW)>,
			     <GIC_PPI 1 (GIC_CPU_MASK_SIMPLE(4) | IRQ_TYPE_LEVEL_LOW)>;
	};

	clocks {
		xo_board: xo_board {
			compatible = "fixed-clock";
			#clock-cells = <0>;
			clock-frequency = <19200000>;
		};

		sleep_clk: sleep_clk {
			compatible = "fixed-clock";
			#clock-cells = <0>;
			clock-frequency = <32768>;
		};
	};

	firmware {
		scm: scm {
			compatible = "qcom,scm";
			clocks = <&gcc GCC_CRYPTO_CLK>, <&gcc GCC_CRYPTO_AXI_CLK>, <&gcc GCC_CRYPTO_AHB_CLK>;
			clock-names = "core", "bus", "iface";
			#reset-cells = <1>;
		};
	};

	soc: soc {
		#address-cells = <1>;
		#size-cells = <1>;
		ranges = <0 0 0 0xffffffff>;
		compatible = "simple-bus";

		restart@4ab000 {
			compatible = "qcom,pshold";
			reg = <0x4ab000 0x4>;
		};

		msmgpio: pinctrl@1000000 {
			compatible = "qcom,msm8916-pinctrl";
			reg = <0x1000000 0x300000>;
			interrupts = <GIC_SPI 208 IRQ_TYPE_LEVEL_HIGH>;
			gpio-controller;
			#gpio-cells = <2>;
			interrupt-controller;
			#interrupt-cells = <2>;
		};

		gcc: clock-controller@1800000 {
			compatible = "qcom,gcc-msm8916";
			#clock-cells = <1>;
			#reset-cells = <1>;
			#power-domain-cells = <1>;
			reg = <0x1800000 0x80000>;
		};

		tcsr_mutex_regs: syscon@1905000 {
			compatible = "syscon";
			reg = <0x1905000 0x20000>;
		};

		tcsr: syscon@1937000 {
			compatible = "qcom,tcsr-msm8916", "syscon";
			reg = <0x1937000 0x30000>;
		};

		tcsr_mutex: hwlock {
			compatible = "qcom,tcsr-mutex";
			syscon = <&tcsr_mutex_regs 0 0x1000>;
			#hwlock-cells = <1>;
		};

		rpm_msg_ram: memory@60000 {
			compatible = "qcom,rpm-msg-ram";
			reg = <0x60000 0x8000>;
		};

		blsp1_uart1: serial@78af000 {
			compatible = "qcom,msm-uartdm-v1.4", "qcom,msm-uartdm";
			reg = <0x78af000 0x200>;
			interrupts = <GIC_SPI 107 IRQ_TYPE_LEVEL_HIGH>;
			clocks = <&gcc GCC_BLSP1_UART1_APPS_CLK>, <&gcc GCC_BLSP1_AHB_CLK>;
			clock-names = "core", "iface";
			dmas = <&blsp_dma 1>, <&blsp_dma 0>;
			dma-names = "rx", "tx";
			status = "disabled";
		};

		a53pll: a53pll@0b016000 {
			compatible = "qcom,a53-pll";
			reg = <0x0b016000 0x40>;
		};

		apcs: syscon@b011000 {
			compatible = "qcom,a53cc", "syscon";
			reg = <0x0b011000 0x1000>;
			#clock-cells = <1>;
		};

		blsp1_uart2: serial@78b0000 {
			compatible = "qcom,msm-uartdm-v1.4", "qcom,msm-uartdm";
			reg = <0x78b0000 0x200>;
			interrupts = <GIC_SPI 108 IRQ_TYPE_LEVEL_HIGH>;
			clocks = <&gcc GCC_BLSP1_UART2_APPS_CLK>, <&gcc GCC_BLSP1_AHB_CLK>;
			clock-names = "core", "iface";
			dmas = <&blsp_dma 3>, <&blsp_dma 2>;
			dma-names = "rx", "tx";
			status = "disabled";
		};

		blsp_dma: dma@7884000 {
			compatible = "qcom,bam-v1.7.0";
			reg = <0x07884000 0x23000>;
			interrupts = <GIC_SPI 238 IRQ_TYPE_LEVEL_HIGH>;
			clocks = <&gcc GCC_BLSP1_AHB_CLK>;
			clock-names = "bam_clk";
			#dma-cells = <1>;
			qcom,ee = <0>;
			status = "disabled";
		};

		blsp_spi1: spi@78b5000 {
			compatible = "qcom,spi-qup-v2.2.1";
			reg = <0x078b5000 0x600>;
			interrupts = <GIC_SPI 95 IRQ_TYPE_LEVEL_HIGH>;
			clocks = <&gcc GCC_BLSP1_QUP1_SPI_APPS_CLK>,
				 <&gcc GCC_BLSP1_AHB_CLK>;
			clock-names = "core", "iface";
			dmas = <&blsp_dma 5>, <&blsp_dma 4>;
			dma-names = "rx", "tx";
			pinctrl-names = "default", "sleep";
			pinctrl-0 = <&spi1_default>;
			pinctrl-1 = <&spi1_sleep>;
			#address-cells = <1>;
			#size-cells = <0>;
			status = "disabled";
		};

		blsp_spi2: spi@78b6000 {
			compatible = "qcom,spi-qup-v2.2.1";
			reg = <0x078b6000 0x600>;
			interrupts = <GIC_SPI 96 IRQ_TYPE_LEVEL_HIGH>;
			clocks = <&gcc GCC_BLSP1_QUP2_SPI_APPS_CLK>,
				 <&gcc GCC_BLSP1_AHB_CLK>;
			clock-names = "core", "iface";
			dmas = <&blsp_dma 7>, <&blsp_dma 6>;
			dma-names = "rx", "tx";
			pinctrl-names = "default", "sleep";
			pinctrl-0 = <&spi2_default>;
			pinctrl-1 = <&spi2_sleep>;
			#address-cells = <1>;
			#size-cells = <0>;
			status = "disabled";
		};

		blsp_spi3: spi@78b7000 {
			compatible = "qcom,spi-qup-v2.2.1";
			reg = <0x078b7000 0x600>;
			interrupts = <GIC_SPI 97 IRQ_TYPE_LEVEL_HIGH>;
			clocks = <&gcc GCC_BLSP1_QUP3_SPI_APPS_CLK>,
				 <&gcc GCC_BLSP1_AHB_CLK>;
			clock-names = "core", "iface";
			dmas = <&blsp_dma 9>, <&blsp_dma 8>;
			dma-names = "rx", "tx";
			pinctrl-names = "default", "sleep";
			pinctrl-0 = <&spi3_default>;
			pinctrl-1 = <&spi3_sleep>;
			#address-cells = <1>;
			#size-cells = <0>;
			status = "disabled";
		};

		blsp_spi4: spi@78b8000 {
			compatible = "qcom,spi-qup-v2.2.1";
			reg = <0x078b8000 0x600>;
			interrupts = <GIC_SPI 98 IRQ_TYPE_LEVEL_HIGH>;
			clocks = <&gcc GCC_BLSP1_QUP4_SPI_APPS_CLK>,
				 <&gcc GCC_BLSP1_AHB_CLK>;
			clock-names = "core", "iface";
			dmas = <&blsp_dma 11>, <&blsp_dma 10>;
			dma-names = "rx", "tx";
			pinctrl-names = "default", "sleep";
			pinctrl-0 = <&spi4_default>;
			pinctrl-1 = <&spi4_sleep>;
			#address-cells = <1>;
			#size-cells = <0>;
			status = "disabled";
		};

		blsp_spi5: spi@78b9000 {
			compatible = "qcom,spi-qup-v2.2.1";
			reg = <0x078b9000 0x600>;
			interrupts = <GIC_SPI 99 IRQ_TYPE_LEVEL_HIGH>;
			clocks = <&gcc GCC_BLSP1_QUP5_SPI_APPS_CLK>,
				 <&gcc GCC_BLSP1_AHB_CLK>;
			clock-names = "core", "iface";
			dmas = <&blsp_dma 13>, <&blsp_dma 12>;
			dma-names = "rx", "tx";
			pinctrl-names = "default", "sleep";
			pinctrl-0 = <&spi5_default>;
			pinctrl-1 = <&spi5_sleep>;
			#address-cells = <1>;
			#size-cells = <0>;
			status = "disabled";
		};

		blsp_spi6: spi@78ba000 {
			compatible = "qcom,spi-qup-v2.2.1";
			reg = <0x078ba000 0x600>;
			interrupts = <GIC_SPI 100 IRQ_TYPE_LEVEL_HIGH>;
			clocks = <&gcc GCC_BLSP1_QUP6_SPI_APPS_CLK>,
				 <&gcc GCC_BLSP1_AHB_CLK>;
			clock-names = "core", "iface";
			dmas = <&blsp_dma 15>, <&blsp_dma 14>;
			dma-names = "rx", "tx";
			pinctrl-names = "default", "sleep";
			pinctrl-0 = <&spi6_default>;
			pinctrl-1 = <&spi6_sleep>;
			#address-cells = <1>;
			#size-cells = <0>;
			status = "disabled";
		};

		blsp_i2c2: i2c@78b6000 {
			compatible = "qcom,i2c-qup-v2.2.1";
			reg = <0x78b6000 0x1000>;
			interrupts = <GIC_SPI 96 0>;
			clocks = <&gcc GCC_BLSP1_AHB_CLK>,
				<&gcc GCC_BLSP1_QUP2_I2C_APPS_CLK>;
			clock-names = "iface", "core";
			pinctrl-names = "default", "sleep";
			pinctrl-0 = <&i2c2_default>;
			pinctrl-1 = <&i2c2_sleep>;
			#address-cells = <1>;
			#size-cells = <0>;
			status = "disabled";
		};

		blsp_i2c4: i2c@78b8000 {
			compatible = "qcom,i2c-qup-v2.2.1";
			reg = <0x78b8000 0x1000>;
			interrupts = <GIC_SPI 98 0>;
			clocks = <&gcc GCC_BLSP1_AHB_CLK>,
				<&gcc GCC_BLSP1_QUP4_I2C_APPS_CLK>;
			clock-names = "iface", "core";
			pinctrl-names = "default", "sleep";
			pinctrl-0 = <&i2c4_default>;
			pinctrl-1 = <&i2c4_sleep>;
			#address-cells = <1>;
			#size-cells = <0>;
			status = "disabled";
		};

		blsp_i2c6: i2c@78ba000 {
			compatible = "qcom,i2c-qup-v2.2.1";
			reg = <0x78ba000 0x1000>;
			interrupts = <GIC_SPI 100 0>;
			clocks = <&gcc GCC_BLSP1_AHB_CLK>,
				<&gcc GCC_BLSP1_QUP6_I2C_APPS_CLK>;
			clock-names = "iface", "core";
			pinctrl-names = "default", "sleep";
			pinctrl-0 = <&i2c6_default>;
			pinctrl-1 = <&i2c6_sleep>;
			#address-cells = <1>;
			#size-cells = <0>;
			status = "disabled";
		};

		lpass: lpass@07708000 {
			status = "disabled";
			compatible = "qcom,lpass-cpu-apq8016";
			clocks = <&gcc GCC_ULTAUDIO_AHBFABRIC_IXFABRIC_CLK>,
				 <&gcc GCC_ULTAUDIO_PCNOC_MPORT_CLK>,
				 <&gcc GCC_ULTAUDIO_PCNOC_SWAY_CLK>,
				 <&gcc GCC_ULTAUDIO_LPAIF_PRI_I2S_CLK>,
				 <&gcc GCC_ULTAUDIO_LPAIF_SEC_I2S_CLK>,
				 <&gcc GCC_ULTAUDIO_LPAIF_SEC_I2S_CLK>,
				 <&gcc GCC_ULTAUDIO_LPAIF_AUX_I2S_CLK>;

			clock-names = "ahbix-clk",
					"pcnoc-mport-clk",
					"pcnoc-sway-clk",
					"mi2s-bit-clk0",
					"mi2s-bit-clk1",
					"mi2s-bit-clk2",
					"mi2s-bit-clk3";
			#sound-dai-cells = <1>;

			interrupts = <0 160 0>;
			interrupt-names = "lpass-irq-lpaif";
			reg = <0x07708000 0x10000>;
			reg-names = "lpass-lpaif";
		};

                lpass_codec: codec{
			compatible = "qcom,msm8916-wcd-digital-codec";
			reg = <0x0771c000 0x400>;
			clocks = <&gcc GCC_ULTAUDIO_AHBFABRIC_IXFABRIC_CLK>,
				 <&gcc GCC_CODEC_DIGCODEC_CLK>;
			clock-names = "ahbix-clk", "mclk";
			#sound-dai-cells = <1>;
                };

		sdhc_1: sdhci@07824000 {
			compatible = "qcom,sdhci-msm-v4";
			reg = <0x07824900 0x11c>, <0x07824000 0x800>;
			reg-names = "hc_mem", "core_mem";

			interrupts = <0 123 0>, <0 138 0>;
			interrupt-names = "hc_irq", "pwr_irq";
			clocks = <&gcc GCC_SDCC1_APPS_CLK>,
				 <&gcc GCC_SDCC1_AHB_CLK>,
				 <&xo_board>;
			clock-names = "core", "iface", "xo";
			mmc-ddr-1_8v;
			bus-width = <8>;
			non-removable;
			status = "disabled";
		};

		sdhc_2: sdhci@07864000 {
			compatible = "qcom,sdhci-msm-v4";
			reg = <0x07864900 0x11c>, <0x07864000 0x800>;
			reg-names = "hc_mem", "core_mem";

			interrupts = <0 125 0>, <0 221 0>;
			interrupt-names = "hc_irq", "pwr_irq";
			clocks = <&gcc GCC_SDCC2_APPS_CLK>,
				 <&gcc GCC_SDCC2_AHB_CLK>,
				 <&xo_board>;
			clock-names = "core", "iface", "xo";
			bus-width = <4>;
			status = "disabled";
		};

		usb_dev: usb@78d9000 {
			compatible = "qcom,ci-hdrc";
			reg = <0x78d9000 0x400>;
			dr_mode = "peripheral";
			interrupts = <GIC_SPI 134 IRQ_TYPE_LEVEL_HIGH>;
			usb-phy = <&usb_otg>;
			status = "disabled";
		};

		usb_host: ehci@78d9000 {
			compatible = "qcom,ehci-host";
			reg = <0x78d9000 0x400>;
			interrupts = <GIC_SPI 134 IRQ_TYPE_LEVEL_HIGH>;
			usb-phy = <&usb_otg>;
			status = "disabled";
		};

		usb_otg: phy@78d9000 {
			compatible = "qcom,usb-otg-snps";
			reg = <0x78d9000 0x400>;
			interrupts = <GIC_SPI 134 IRQ_TYPE_LEVEL_HIGH>,
				     <GIC_SPI 140 IRQ_TYPE_LEVEL_HIGH>;

			qcom,vdd-levels = <500000 1000000 1320000>;
			qcom,phy-init-sequence = <0x44 0x6B 0x24 0x13>;
			dr_mode = "peripheral";
			qcom,otg-control = <2>; // PMIC
			qcom,manual-pullup;

			qcom,msm-bus,name = "usb2";
			qcom,msm-bus,num-cases = <3>;
			qcom,msm-bus,num-paths = <1>;
			qcom,msm-bus,vectors-KBps =
					<87 512 0 0>,
					<87 512 80000 0>,
					<87 512 6000  6000>;

			clocks = <&gcc GCC_USB_HS_AHB_CLK>,
				 <&gcc GCC_USB_HS_SYSTEM_CLK>,
				 <&gcc GCC_USB2A_PHY_SLEEP_CLK>;
			clock-names = "iface", "core", "sleep";

			resets = <&gcc GCC_USB2A_PHY_BCR>,
				 <&gcc GCC_USB_HS_BCR>;
			reset-names = "phy", "link";
			status = "disabled";
		};

		intc: interrupt-controller@b000000 {
			compatible = "qcom,msm-qgic2";
			interrupt-controller;
			#interrupt-cells = <3>;
			reg = <0x0b000000 0x1000>, <0x0b002000 0x1000>;
		};

		timer@b020000 {
			#address-cells = <1>;
			#size-cells = <1>;
			ranges;
			compatible = "arm,armv7-timer-mem";
			reg = <0xb020000 0x1000>;
			clock-frequency = <19200000>;

			frame@b021000 {
				frame-number = <0>;
				interrupts = <GIC_SPI 8 IRQ_TYPE_LEVEL_HIGH>,
					     <GIC_SPI 7 IRQ_TYPE_LEVEL_HIGH>;
				reg = <0xb021000 0x1000>,
				      <0xb022000 0x1000>;
			};

			frame@b023000 {
				frame-number = <1>;
				interrupts = <GIC_SPI 9 IRQ_TYPE_LEVEL_HIGH>;
				reg = <0xb023000 0x1000>;
				status = "disabled";
			};

			frame@b024000 {
				frame-number = <2>;
				interrupts = <GIC_SPI 10 IRQ_TYPE_LEVEL_HIGH>;
				reg = <0xb024000 0x1000>;
				status = "disabled";
			};

			frame@b025000 {
				frame-number = <3>;
				interrupts = <GIC_SPI 11 IRQ_TYPE_LEVEL_HIGH>;
				reg = <0xb025000 0x1000>;
				status = "disabled";
			};

			frame@b026000 {
				frame-number = <4>;
				interrupts = <GIC_SPI 12 IRQ_TYPE_LEVEL_HIGH>;
				reg = <0xb026000 0x1000>;
				status = "disabled";
			};

			frame@b027000 {
				frame-number = <5>;
				interrupts = <GIC_SPI 13 IRQ_TYPE_LEVEL_HIGH>;
				reg = <0xb027000 0x1000>;
				status = "disabled";
			};

			frame@b028000 {
				frame-number = <6>;
				interrupts = <GIC_SPI 14 IRQ_TYPE_LEVEL_HIGH>;
				reg = <0xb028000 0x1000>;
				status = "disabled";
			};
		};

		spmi_bus: spmi@200f000 {
			compatible = "qcom,spmi-pmic-arb";
			reg = <0x200f000 0x001000>,
			      <0x2400000 0x400000>,
			      <0x2c00000 0x400000>,
			      <0x3800000 0x200000>,
			      <0x200a000 0x002100>;
			reg-names = "core", "chnls", "obsrvr", "intr", "cnfg";
			interrupt-names = "periph_irq";
			interrupts = <GIC_SPI 190 IRQ_TYPE_LEVEL_HIGH>;
			qcom,ee = <0>;
			qcom,channel = <0>;
			#address-cells = <2>;
			#size-cells = <0>;
			interrupt-controller;
			#interrupt-cells = <4>;
		};

		rng@22000 {
			compatible = "qcom,prng";
			reg = <0x00022000 0x200>;
			clocks = <&gcc GCC_PRNG_AHB_CLK>;
			clock-names = "core";
		};

		qfprom: qfprom@5c000 {
			compatible = "qcom,qfprom";
			reg = <0x5c000 0x1000>;
			#address-cells = <1>;
			#size-cells = <1>;
			tsens_caldata: caldata@d0 {
				reg = <0xd0 0x8>;
			};
			tsens_calsel: calsel@ec {
				reg = <0xec 0x4>;
			};
		};

		tsens: thermal-sensor@4a8000 {
			compatible = "qcom,msm8916-tsens";
			reg = <0x4a8000 0x2000>;
			nvmem-cells = <&tsens_caldata>, <&tsens_calsel>;
			nvmem-cell-names = "calib", "calib_sel";
			#thermal-sensor-cells = <1>;
		};

		adreno-3xx@01c00000 {
			compatible = "qcom,adreno-3xx";
			#stream-id-cells = <16>;
			reg = <0x01c00000 0x20000>;
			reg-names = "kgsl_3d0_reg_memory";
			interrupts = <0 33 0>;
			interrupt-names = "kgsl_3d0_irq";
			clock-names =
			    "core_clk",
			    "iface_clk",
			    "mem_clk",
			    "mem_iface_clk",
			    "alt_mem_iface_clk",
			    "gfx3d_clk_src";
			clocks =
			    <&gcc GCC_OXILI_GFX3D_CLK>,
			    <&gcc GCC_OXILI_AHB_CLK>,
			    <&gcc GCC_OXILI_GMEM_CLK>,
			    <&gcc GCC_BIMC_GFX_CLK>,
			    <&gcc GCC_BIMC_GPU_CLK>,
			    <&gcc GFX3D_CLK_SRC>;
			power-domains = <&gcc OXILI_GDSC>;
			qcom,chipid = <0x03000600>;
			qcom,gpu-pwrlevels {
				compatible = "qcom,gpu-pwrlevels";
				qcom,gpu-pwrlevel@0 {
					qcom,gpu-freq = <400000000>;
				};
				qcom,gpu-pwrlevel@1 {
					qcom,gpu-freq = <19200000>;
				};
			};
		};

		mdss: mdss@1a00000 {
			compatible = "qcom,mdss";
			reg = <0x1a00000 0x1000>,
			      <0x1ac8000 0x3000>;
			reg-names = "mdss_phys", "vbif_phys";

			power-domains = <&gcc MDSS_GDSC>;

			clocks = <&gcc GCC_MDSS_AHB_CLK>,
				 <&gcc GCC_MDSS_AXI_CLK>,
				 <&gcc GCC_MDSS_VSYNC_CLK>;
			clock-names = "iface_clk",
				      "bus_clk",
				      "vsync_clk";

			interrupts = <0 72 0>;

			interrupt-controller;
			#interrupt-cells = <1>;

			#address-cells = <1>;
			#size-cells = <1>;
			ranges;

			mdp: mdp@1a01000 {
				compatible = "qcom,mdp5";
				reg = <0x1a01000 0x90000>;
				reg-names = "mdp_phys";

				interrupt-parent = <&mdss>;
				interrupts = <0 0>;

				qcom,msm-bus,name = "mdss_mdp";
				qcom,msm-bus,num-cases = <3>;
				qcom,msm-bus,num-paths = <1>;
				qcom,msm-bus,vectors-KBps = <22 512 0 0>,
							    <22 512 0 6400000>,
							    <22 512 0 6400000>;

				clocks = <&gcc GCC_MDSS_AHB_CLK>,
					 <&gcc GCC_MDSS_AXI_CLK>,
					 <&gcc GCC_MDSS_MDP_CLK>,
					 <&gcc GCC_MDSS_VSYNC_CLK>;
				clock-names = "iface_clk",
					      "bus_clk",
					      "core_clk",
					      "vsync_clk";

				ports {
					#address-cells = <1>;
					#size-cells = <0>;

					port@0 {
						reg = <0>;
						mdp5_intf1_out: endpoint {
							remote-endpoint = <&dsi0_in>;
						};
					};
				};
			};

			dsi0: dsi@1a98000 {
				compatible = "qcom,mdss-dsi-ctrl";
				reg = <0x1a98000 0x25c>;
				reg-names = "dsi_ctrl";

				interrupt-parent = <&mdss>;
				interrupts = <4 0>;

				assigned-clocks = <&gcc BYTE0_CLK_SRC>,
						  <&gcc PCLK0_CLK_SRC>;
				assigned-clock-parents = <&dsi_phy0 0>,
							 <&dsi_phy0 1>;

				clocks = <&gcc GCC_MDSS_MDP_CLK>,
					 <&gcc GCC_MDSS_AHB_CLK>,
					 <&gcc GCC_MDSS_AXI_CLK>,
					 <&gcc GCC_MDSS_BYTE0_CLK>,
					 <&gcc GCC_MDSS_PCLK0_CLK>,
					 <&gcc GCC_MDSS_ESC0_CLK>;
				clock-names = "mdp_core_clk",
					      "iface_clk",
					      "bus_clk",
					      "byte_clk",
					      "pixel_clk",
					      "core_clk";
				phys = <&dsi_phy0>;
				phy-names = "dsi-phy";

				ports {
					#address-cells = <1>;
					#size-cells = <0>;

					port@0 {
						reg = <0>;
						dsi0_in: endpoint {
							remote-endpoint = <&mdp5_intf1_out>;
						};
					};

					port@1 {
						reg = <1>;
						dsi0_out: endpoint {
						};
					};
				};
			};

			dsi_phy0: dsi-phy@1a98300 {
				compatible = "qcom,dsi-phy-28nm-lp";
				reg = <0x1a98300 0xd4>,
				      <0x1a98500 0x280>,
				      <0x1a98780 0x30>;
				reg-names = "dsi_pll",
					    "dsi_phy",
					    "dsi_phy_regulator";

				#clock-cells = <1>;

				clocks = <&gcc GCC_MDSS_AHB_CLK>;
				clock-names = "iface_clk";
			};
		};

<<<<<<< HEAD

=======
>>>>>>> 4100fd58
		hexagon@4080000 {
			compatible = "qcom,q6v5-pil";
			reg = <0x04080000 0x100>,
			      <0x04020000 0x040>;

			reg-names = "qdsp6", "rmb";

			interrupts-extended = <&intc 0 24 1>,
					      <&hexagon_smp2p_in 0 0>,
					      <&hexagon_smp2p_in 1 0>,
					      <&hexagon_smp2p_in 2 0>,
					      <&hexagon_smp2p_in 3 0>;
			interrupt-names = "wdog", "fatal", "ready",
					  "handover", "stop-ack";

			clocks = <&gcc GCC_MSS_CFG_AHB_CLK>,
				 <&gcc GCC_MSS_Q6_BIMC_AXI_CLK>,
<<<<<<< HEAD
				 <&gcc GCC_BOOT_ROM_AHB_CLK>;
			clock-names = "iface", "bus", "mem";
=======
				 <&gcc GCC_BOOT_ROM_AHB_CLK>,
				 <&xo_board>;
			clock-names = "iface", "bus", "mem", "xo";
>>>>>>> 4100fd58

			qcom,smem-states = <&hexagon_smp2p_out 0>;
			qcom,smem-state-names = "stop";

			resets = <&scm 0>;
			reset-names = "mss_restart";

<<<<<<< HEAD
=======
			cx-supply = <&pm8916_s1>;
>>>>>>> 4100fd58
			mx-supply = <&pm8916_l3>;
			pll-supply = <&pm8916_l7>;

			qcom,halt-regs = <&tcsr 0x18000 0x19000 0x1a000>;

			status = "disabled";

			mba {
				memory-region = <&mba_mem>;
			};

			mpss {
				memory-region = <&mpss_mem>;
			};
<<<<<<< HEAD
		};

		uqfprom: eeprom@58000 {
			compatible = "qcom,qfprom-msm8916";
			reg = <0x58000 0x7000>;
		};

		cpr@b018000 {
			compatible = "qcom,cpr";
			reg = <0xb018000 0x1000>;
			interrupts = <0 15 1>, <0 16 1>, <0 17 1>;
			vdd-mx-supply = <&pm8916_l3>;
			acc-syscon = <&tcsr>;
			eeprom = <&uqfprom>;

			qcom,cpr-ref-clk = <19200>;
			qcom,cpr-timer-delay-us = <5000>;
			qcom,cpr-timer-cons-up = <0>;
			qcom,cpr-timer-cons-down = <2>;
			qcom,cpr-up-threshold = <0>;
			qcom,cpr-down-threshold = <2>;
			qcom,cpr-idle-clocks = <15>;
			qcom,cpr-gcnt-us = <1>;
			qcom,vdd-apc-step-up-limit = <1>;
			qcom,vdd-apc-step-down-limit = <1>;
			qcom,cpr-cpus = <&CPU0 &CPU1 &CPU2 &CPU3>;
		};

		pronto: wcnss@a21b000 {
			compatible = "qcom,pronto-v2-pil", "qcom,pronto";
			reg = <0x0a204000 0x2000>, <0x0a202000 0x1000>, <0x0a21b000 0x3000>;
			reg-names = "ccu", "dxe", "pmu";

			memory-region = <&wcnss_mem>;

			interrupts-extended = <&intc 0 149 IRQ_TYPE_EDGE_RISING>,
					      <&wcnss_smp2p_in 0 IRQ_TYPE_EDGE_RISING>,
					      <&wcnss_smp2p_in 1 IRQ_TYPE_EDGE_RISING>,
					      <&wcnss_smp2p_in 2 IRQ_TYPE_EDGE_RISING>,
					      <&wcnss_smp2p_in 3 IRQ_TYPE_EDGE_RISING>;
			interrupt-names = "wdog", "fatal", "ready", "handover", "stop-ack";

			vddmx-supply = <&pm8916_l3>;
			vddpx-supply = <&pm8916_l7>;

			qcom,state = <&wcnss_smp2p_out 0>;
			qcom,state-names = "stop";

			pinctrl-names = "default";
			pinctrl-0 = <&wcnss_pin_a>;

			status = "disabled";

			iris {
				compatible = "qcom,wcn3620";

				clocks = <&rpmcc RPM_SMD_RF_CLK2>;
				clock-names = "xo";

				vddxo-supply = <&pm8916_l7>;
				vddrfa-supply = <&pm8916_s3>;
				vddpa-supply = <&pm8916_l9>;
				vdddig-supply = <&pm8916_l5>;
			};

			smd-edge {
				interrupts = <0 142 1>;

				qcom,ipc = <&apcs 8 17>;
				qcom,smd-edge = <6>;
				qcom,remote-pid = <4>;

				label = "pronto";

				wcnss {
					compatible = "qcom,wcnss";
					qcom,smd-channels = "WCNSS_CTRL";

					qcom,mmio = <&pronto>;

					bt {
						compatible = "qcom,wcnss-bt";
					};

					wifi {
						compatible = "qcom,wcnss-wlan";

						interrupts = <0 145 IRQ_TYPE_LEVEL_HIGH>,
							     <0 146 IRQ_TYPE_LEVEL_HIGH>;
						interrupt-names = "tx", "rx";

						qcom,smem-states = <&apps_smsm 10>, <&apps_smsm 9>;
						qcom,smem-state-names = "tx-enable", "tx-rings-empty";
					};
				};
			};
		};
	};

	smem {
		compatible = "qcom,smem";

		memory-region = <&smem_mem>;
		qcom,rpm-msg-ram = <&rpm_msg_ram>;

		hwlocks = <&tcsr_mutex 3>;
=======

			smd-edge {
				interrupts = <0 25 IRQ_TYPE_EDGE_RISING>;

				qcom,smd-edge = <0>;
				qcom,ipc = <&apcs 8 12>;
				qcom,remote-pid = <1>;

				label = "hexagon";
			};
		};
>>>>>>> 4100fd58
	};


	smd {
		compatible = "qcom,smd";

		rpm {
			interrupts = <GIC_SPI 168 IRQ_TYPE_EDGE_RISING>;
			qcom,ipc = <&apcs 8 0>;
			qcom,smd-edge = <15>;

			rpm_requests {
				compatible = "qcom,rpm-msm8916";
				qcom,smd-channels = "rpm_requests";

				rpmcc: qcom,rpmcc {
					//compatible = "qcom,rpmcc-msm8916", "qcom,rpmcc";
					compatible = "qcom,rpmcc-msm8916";
					#clock-cells = <1>;
				};

				msm-bus {
						compatible = "qcom,rpm-msm-bus";
				};

				smd_rpm_regulators: pm8916-regulators {
					compatible = "qcom,rpm-pm8916-regulators";

					pm8916_s1: s1 {};
					pm8916_s3: s3 {};
					pm8916_s4: s4 {};

					pm8916_l1: l1 {};
					pm8916_l2: l2 {};
					pm8916_l3: l3 {};
					pm8916_l4: l4 {};
					pm8916_l5: l5 {};
					pm8916_l6: l6 {};
					pm8916_l7: l7 {};
					pm8916_l8: l8 {};
					pm8916_l9: l9 {};
					pm8916_l10: l10 {};
					pm8916_l11: l11 {};
					pm8916_l12: l12 {};
					pm8916_l13: l13 {};
					pm8916_l14: l14 {};
					pm8916_l15: l15 {};
					pm8916_l16: l16 {};
					pm8916_l17: l17 {};
					pm8916_l18: l18 {};
				};
			};
		};

		hexagon {
			interrupts = <0 25 IRQ_TYPE_EDGE_RISING>;

			qcom,smd-edge = <0>;
			qcom,ipc = <&apcs 8 12>;
			qcom,remote-pid = <1>;
		};
	};

	hexagon-smp2p {
		compatible = "qcom,smp2p";
		qcom,smem = <435>, <428>;

		interrupts = <0 27 IRQ_TYPE_EDGE_RISING>;

		qcom,ipc = <&apcs 8 14>;

		qcom,local-pid = <0>;
		qcom,remote-pid = <1>;

		hexagon_smp2p_out: master-kernel {
			qcom,entry-name = "master-kernel";

			#qcom,smem-state-cells = <1>;
		};

		hexagon_smp2p_in: slave-kernel {
			qcom,entry-name = "slave-kernel";

			interrupt-controller;
			#interrupt-cells = <2>;
		};
	};

	wcnss-smp2p {
		compatible = "qcom,smp2p";
		qcom,smem = <451>, <431>;

		interrupts = <0 143 IRQ_TYPE_EDGE_RISING>;

		qcom,ipc = <&apcs 8 18>;

		qcom,local-pid = <0>;
		qcom,remote-pid = <4>;

		wcnss_smp2p_out: master-kernel {
			qcom,entry-name = "master-kernel";

			#qcom,smem-state-cells = <1>;
		};

		wcnss_smp2p_in: slave-kernel {
			qcom,entry-name = "slave-kernel";

			interrupt-controller;
			#interrupt-cells = <2>;
		};
	};

	smsm {
		compatible = "qcom,smsm";

		#address-cells = <1>;
		#size-cells = <0>;

		qcom,ipc-1 = <&apcs 0 13>;
		qcom,ipc-6 = <&apcs 0 19>;

		apps_smsm: apps@0 {
			reg = <0>;

			#qcom,smem-state-cells = <1>;
		};

		hexagon_smsm: hexagon@1 {
			reg = <1>;
			interrupts = <0 26 IRQ_TYPE_EDGE_RISING>;

			interrupt-controller;
			#interrupt-cells = <2>;
		};

		wcnss_smsm: wcnss@6 {
			reg = <6>;
			interrupts = <0 144 IRQ_TYPE_EDGE_RISING>;

			interrupt-controller;
			#interrupt-cells = <2>;
		};
	};
};
#include "msm8916-pins.dtsi"
#include "msm8916-coresight.dtsi"
#include "msm8916-iommu.dtsi"
#include "msm8916-bus.dtsi"<|MERGE_RESOLUTION|>--- conflicted
+++ resolved
@@ -918,10 +918,6 @@
 			};
 		};
 
-<<<<<<< HEAD
-
-=======
->>>>>>> 4100fd58
 		hexagon@4080000 {
 			compatible = "qcom,q6v5-pil";
 			reg = <0x04080000 0x100>,
@@ -939,14 +935,9 @@
 
 			clocks = <&gcc GCC_MSS_CFG_AHB_CLK>,
 				 <&gcc GCC_MSS_Q6_BIMC_AXI_CLK>,
-<<<<<<< HEAD
-				 <&gcc GCC_BOOT_ROM_AHB_CLK>;
-			clock-names = "iface", "bus", "mem";
-=======
 				 <&gcc GCC_BOOT_ROM_AHB_CLK>,
 				 <&xo_board>;
 			clock-names = "iface", "bus", "mem", "xo";
->>>>>>> 4100fd58
 
 			qcom,smem-states = <&hexagon_smp2p_out 0>;
 			qcom,smem-state-names = "stop";
@@ -954,10 +945,7 @@
 			resets = <&scm 0>;
 			reset-names = "mss_restart";
 
-<<<<<<< HEAD
-=======
 			cx-supply = <&pm8916_s1>;
->>>>>>> 4100fd58
 			mx-supply = <&pm8916_l3>;
 			pll-supply = <&pm8916_l7>;
 
@@ -972,7 +960,16 @@
 			mpss {
 				memory-region = <&mpss_mem>;
 			};
-<<<<<<< HEAD
+
+			smd-edge {
+				interrupts = <0 25 IRQ_TYPE_EDGE_RISING>;
+
+				qcom,smd-edge = <0>;
+				qcom,ipc = <&apcs 8 12>;
+				qcom,remote-pid = <1>;
+
+				label = "hexagon";
+			};
 		};
 
 		uqfprom: eeprom@58000 {
@@ -1079,19 +1076,6 @@
 		qcom,rpm-msg-ram = <&rpm_msg_ram>;
 
 		hwlocks = <&tcsr_mutex 3>;
-=======
-
-			smd-edge {
-				interrupts = <0 25 IRQ_TYPE_EDGE_RISING>;
-
-				qcom,smd-edge = <0>;
-				qcom,ipc = <&apcs 8 12>;
-				qcom,remote-pid = <1>;
-
-				label = "hexagon";
-			};
-		};
->>>>>>> 4100fd58
 	};
 
 
@@ -1145,14 +1129,6 @@
 				};
 			};
 		};
-
-		hexagon {
-			interrupts = <0 25 IRQ_TYPE_EDGE_RISING>;
-
-			qcom,smd-edge = <0>;
-			qcom,ipc = <&apcs 8 12>;
-			qcom,remote-pid = <1>;
-		};
 	};
 
 	hexagon-smp2p {
