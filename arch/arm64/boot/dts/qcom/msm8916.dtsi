--- conflicted
+++ resolved
@@ -1576,7 +1576,6 @@
 			status = "disabled";
 		};
 
-<<<<<<< HEAD
 	        tcsr: syscon@1937000 {
 			compatible = "qcom,tcsr-msm8916", "syscon";
 			reg = <0x1937000 0x30000>;
@@ -1606,7 +1605,8 @@
 			qcom,vdd-apc-step-up-limit = <1>;
 			qcom,vdd-apc-step-down-limit = <1>;
 			qcom,cpr-cpus = <&CPU0 &CPU1 &CPU2 &CPU3>;
-=======
+		};
+
 		qcom,iommu-domains {
 			compatible = "qcom,iommu-domains";
 
@@ -1731,7 +1731,6 @@
 				qcom,vidc-domain-phandle = <&venus_domain_sec_non_pixel>;
 				qcom,vidc-partition-buffer-types = <0x480>;
 			};
->>>>>>> 866fdf69
 		};
 	};
 };
