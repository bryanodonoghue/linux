/* Copyright (c) 2018, The Linux Foundation. All rights reserved.
 *
 * This program is free software; you can redistribute it and/or modify
 * it under the terms of the GNU General Public License version 2 and
 * only version 2 as published by the Free Software Foundation.
 *
 * This program is distributed in the hope that it will be useful,
 * but WITHOUT ANY WARRANTY; without even the implied warranty of
 * MERCHANTABILITY or FITNESS FOR A PARTICULAR PURPOSE.  See the
 * GNU General Public License for more details.
 */

&soc {
	pil_gpu: qcom,kgsl-hyp {
		compatible = "qcom,pil-tz-generic";
		qcom,pas-id = <13>;
		qcom,firmware-name = "a608_zap";
	};

	msm_bus: qcom,kgsl-busmon {
		label = "kgsl-busmon";
		compatible = "qcom,kgsl-busmon";
	};

	gpubw: qcom,gpubw {
		compatible = "qcom,devbw";
		governor = "bw_vbif";
		qcom,src-dst-ports = <26 512>;
		operating-points-v2 = <&suspendable_ddr_bw_opp_table>;
	};

	msm_gpu: qcom,kgsl-3d0@5000000 {
		label = "kgsl-3d0";
		compatible = "qcom,kgsl-3d0", "qcom,kgsl-3d";
		status = "ok";
<<<<<<< HEAD
		reg =   <0x5000000 0x90000>;
		reg-names = "kgsl_3d0_reg_memory";
=======
		reg =   <0x5000000 0x40000>,
			<0x780000 0x6fff>;
		reg-names = "kgsl_3d0_reg_memory",
				"qfprom_memory";
>>>>>>> d992f461
		interrupts = <0 300 0>;
		interrupt-names = "kgsl_3d0_irq";
		qcom,id = <0>;

		qcom,chipid = <0x06000800>;

		qcom,initial-pwrlevel = <5>;

		/* <HZ/12> */
		qcom,idle-timeout = <80>;
		qcom,no-nap;

		qcom,highest-bank-bit = <14>;
		qcom,ubwc-mode = <2>;
		qcom,min-access-length = <32>;

		/* size in bytes */
		qcom,snapshot-size = <1048576>;

		/* base addr, size */
		qcom,gpu-qdss-stm = <0x06900000 0x40000>;
		#cooling-cells = <2>;

		clocks = <&clock_gpucc GPU_CC_GX_GFX3D_CLK>,
			<&clock_gpucc GPU_CC_CXO_CLK>,
			<&clock_gcc GCC_DDRSS_GPU_AXI_CLK>,
			<&clock_gpucc GPU_CC_AHB_CLK>,
			<&clock_gcc GCC_GPU_MEMNOC_GFX_CLK>,
			<&clock_gcc GCC_GPU_SNOC_DVM_GFX_CLK>,
			<&clock_gpucc GPU_CC_CX_GMU_CLK>;

		clock-names = "core_clk", "rbbmtimer_clk", "mem_clk",
				"iface_clk", "mem_iface_clk",
				"alt_mem_iface_clk", "gmu_clk";

		/* Bus Scale Settings */
		qcom,gpubw-dev = <&gpubw>;
		qcom,bus-control;
		qcom,msm-bus,name = "grp3d";
		qcom,bus-width = <32>;
		qcom,msm-bus,num-cases = <12>;
		qcom,msm-bus,num-paths = <1>;
		qcom,msm-bus,vectors-KBps =
				<26 512 0 0>,
				<26 512 0 400000>,  /* 1 bus=100    (Low SVS) */
				<26 512 0 800000>,  /* 2 bus=200    (Low SVS) */
				<26 512 0 1200000>, /* 3 bus=300    (Low SVS) */
				<26 512 0 1804000>, /* 4 bus=451.2  (Low SVS) */
				<26 512 0 2188000>, /* 5 bus=547.2  (Low SVS) */
				<26 512 0 2726000>, /* 6 bus=681.6  (SVS)     */
				<26 512 0 3072000>, /* 7 bus=768    (SVS)     */
				<26 512 0 4070000>, /* 8 bus=1017.6 (SVS L1)  */
				<26 512 0 5414000>, /* 9 bus=1353.6 (NOM)     */
				<26 512 0 6220000>, /* 10 bus=1555.2 (NOM)    */
				<26 512 0 7219000>; /* 11 bus=1804.8 (TURBO)  */

		/* GDSC regulator names */
		regulator-names = "vddcx", "vdd";
		/* GDSC oxili regulators */
		vddcx-supply = <&gpu_cx_gdsc>;
		vdd-supply = <&gpu_gx_gdsc>;

		/* CPU latency parameter */
		qcom,pm-qos-active-latency = <67>;
		qcom,pm-qos-wakeup-latency = <67>;

		/* Enable context aware freq. scaling */
		qcom,enable-ca-jump;
		/* Context aware jump busy penalty in us */
		qcom,ca-busy-penalty = <12000>;
		/* Context aware jump target power level */
		qcom,ca-target-pwrlevel = <3>;

		qcom,gpu-speed-bin = <0x6004 0x1fe00000 21>;

		/* GPU Mempools */
		qcom,gpu-mempools {
			#address-cells = <1>;
			#size-cells = <0>;
			compatible = "qcom,gpu-mempools";

			/* 4K Page Pool configuration */
			qcom,gpu-mempool@0 {
				reg = <0>;
				qcom,mempool-page-size = <4096>;
				qcom,mempool-allocate;
			};
			/* 8K Page Pool configuration */
			qcom,gpu-mempool@1 {
				reg = <1>;
				qcom,mempool-page-size = <8192>;
				qcom,mempool-allocate;
			};
			/* 64K Page Pool configuration */
			qcom,gpu-mempool@2 {
				reg = <2>;
				qcom,mempool-page-size = <65536>;
				qcom,mempool-reserved = <256>;
			};
			/* 1M Page Pool configuration */
			qcom,gpu-mempool@3 {
				reg = <3>;
				qcom,mempool-page-size = <1048576>;
				qcom,mempool-reserved = <32>;
			};
		};

		/*
		 * Speed-bin zero is default speed bin.
		 * For rest of the speed bins, speed-bin value
		 * is calulated as FMAX/4.8 MHz round up to zero
		 * decimal places.
		 */
		qcom,gpu-pwrlevel-bins {
			#address-cells = <1>;
			#size-cells = <0>;

			compatible="qcom,gpu-pwrlevel-bins";

			qcom,gpu-pwrlevels-0 {
				#address-cells = <1>;
				#size-cells = <0>;

				qcom,speed-bin = <0>;

				qcom,initial-pwrlevel = <3>;
				qcom,ca-target-pwrlevel = <3>;

				/* SVS_L1 */
				qcom,gpu-pwrlevel@0 {
					reg = <0>;
					qcom,gpu-freq = <845000000>;
					qcom,bus-freq = <11>;
					qcom,bus-min = <10>;
					qcom,bus-max = <11>;
				};

				/* NOM L1 */
				qcom,gpu-pwrlevel@1 {
					reg = <1>;
					qcom,gpu-freq = <706000000>;
					qcom,bus-freq = <10>;
					qcom,bus-min = <9>;
					qcom,bus-max = <11>;
				};

				/* NOM */
				qcom,gpu-pwrlevel@2 {
					reg = <2>;
					qcom,gpu-freq = <645000000>;
					qcom,bus-freq = <9>;
					qcom,bus-min = <8>;
					qcom,bus-max = <10>;
				};

				/* SVS L1 */
				qcom,gpu-pwrlevel@3 {
					reg = <3>;
					qcom,gpu-freq = <513000000>;
					qcom,bus-freq = <8>;
					qcom,bus-min = <7>;
					qcom,bus-max = <9>;
				};

				/* SVS */
				qcom,gpu-pwrlevel@4 {
					reg = <4>;
					qcom,gpu-freq = <400000000>;
					qcom,bus-freq = <7>;
					qcom,bus-min = <5>;
					qcom,bus-max = <8>;
				};

				/* Low SVS */
				qcom,gpu-pwrlevel@5 {
					reg = <5>;
					qcom,gpu-freq = <290000000>;
					qcom,bus-freq = <4>;
					qcom,bus-min = <4>;
					qcom,bus-max = <5>;
				};

				/* XO */
				qcom,gpu-pwrlevel@6 {
					reg = <6>;
					qcom,gpu-freq = <0>;
					qcom,bus-freq = <0>;
					qcom,bus-min = <0>;
					qcom,bus-max = <0>;
				};
			};

			qcom,gpu-pwrlevels-1 {
				#address-cells = <1>;
				#size-cells = <0>;

				qcom,speed-bin = <177>;

				qcom,initial-pwrlevel = <3>;
				qcom,ca-target-pwrlevel = <3>;

				/* SVS_L1 */
				qcom,gpu-pwrlevel@0 {
					reg = <0>;
					qcom,gpu-freq = <845000000>;
					qcom,bus-freq = <11>;
					qcom,bus-min = <10>;
					qcom,bus-max = <11>;
				};

				/* NOM L1 */
				qcom,gpu-pwrlevel@1 {
					reg = <1>;
					qcom,gpu-freq = <706000000>;
					qcom,bus-freq = <10>;
					qcom,bus-min = <9>;
					qcom,bus-max = <11>;
				};

				/* NOM */
				qcom,gpu-pwrlevel@2 {
					reg = <2>;
					qcom,gpu-freq = <645000000>;
					qcom,bus-freq = <9>;
					qcom,bus-min = <8>;
					qcom,bus-max = <10>;
				};

				/* SVS L1 */
				qcom,gpu-pwrlevel@3 {
					reg = <3>;
					qcom,gpu-freq = <513000000>;
					qcom,bus-freq = <8>;
					qcom,bus-min = <7>;
					qcom,bus-max = <9>;
				};

				/* SVS */
				qcom,gpu-pwrlevel@4 {
					reg = <4>;
					qcom,gpu-freq = <400000000>;
					qcom,bus-freq = <7>;
					qcom,bus-min = <5>;
					qcom,bus-max = <8>;
				};

				/* Low SVS */
				qcom,gpu-pwrlevel@5 {
					reg = <5>;
					qcom,gpu-freq = <290000000>;
					qcom,bus-freq = <4>;
					qcom,bus-min = <4>;
					qcom,bus-max = <5>;
				};

				/* XO */
				qcom,gpu-pwrlevel@6 {
					reg = <6>;
					qcom,gpu-freq = <0>;
					qcom,bus-freq = <0>;
					qcom,bus-min = <0>;
					qcom,bus-max = <0>;
				};
			};

			qcom,gpu-pwrlevels-2 {
				#address-cells = <1>;
				#size-cells = <0>;

				qcom,speed-bin = <187>;

				qcom,initial-pwrlevel = <3>;
				qcom,ca-target-pwrlevel = <4>;

				qcom,gpu-pwrlevel@0 {
					reg = <0>;
					qcom,gpu-freq = <895000000>;
					qcom,bus-freq = <11>;
					qcom,bus-min = <10>;
					qcom,bus-max = <11>;
				};
				/* SVS_L1 */
				qcom,gpu-pwrlevel@1 {
					reg = <1>;
					qcom,gpu-freq = <845000000>;
					qcom,bus-freq = <11>;
					qcom,bus-min = <10>;
					qcom,bus-max = <11>;
				};

				/* NOM L1 */
				qcom,gpu-pwrlevel@2 {
					reg = <2>;
					qcom,gpu-freq = <706000000>;
					qcom,bus-freq = <10>;
					qcom,bus-min = <9>;
					qcom,bus-max = <11>;
				};

				/* NOM */
				qcom,gpu-pwrlevel@3 {
					reg = <3>;
					qcom,gpu-freq = <645000000>;
					qcom,bus-freq = <9>;
					qcom,bus-min = <8>;
					qcom,bus-max = <10>;
				};

				/* SVS L1 */
				qcom,gpu-pwrlevel@4 {
					reg = <4>;
					qcom,gpu-freq = <513000000>;
					qcom,bus-freq = <8>;
					qcom,bus-min = <7>;
					qcom,bus-max = <9>;
				};

				/* SVS */
				qcom,gpu-pwrlevel@5 {
					reg = <5>;
					qcom,gpu-freq = <400000000>;
					qcom,bus-freq = <7>;
					qcom,bus-min = <5>;
					qcom,bus-max = <8>;
				};

				/* Low SVS */
				qcom,gpu-pwrlevel@6 {
					reg = <6>;
					qcom,gpu-freq = <290000000>;
					qcom,bus-freq = <4>;
					qcom,bus-min = <4>;
					qcom,bus-max = <5>;
				};

				/* XO */
				qcom,gpu-pwrlevel@7 {
					reg = <7>;
					qcom,gpu-freq = <0>;
					qcom,bus-freq = <0>;
					qcom,bus-min = <0>;
					qcom,bus-max = <0>;
				};
			};
		};
	};

	kgsl_msm_iommu: qcom,kgsl-iommu@0x050a0000 {
		compatible = "qcom,kgsl-smmu-v2";

		reg = <0x050a0000 0x10000>;
		qcom,protect = <0xa0000 0x10000>;

		clocks =<&clock_gcc GCC_GPU_CFG_AHB_CLK>,
			<&clock_gcc GCC_DDRSS_GPU_AXI_CLK>,
			<&clock_gcc GCC_GPU_MEMNOC_GFX_CLK>,
			<&clock_gcc GCC_GPU_SNOC_DVM_GFX_CLK>;

		clock-names = "iface_clk", "mem_clk", "mem_iface_clk",
				"alt_mem_iface_clk";

		qcom,secure_align_mask = <0xfff>;
		qcom,retention;
		qcom,hyp_secure_alloc;

		gfx3d_user: gfx3d_user {
			compatible = "qcom,smmu-kgsl-cb";
			label = "gfx3d_user";
			iommus = <&kgsl_smmu 0x0 0x401>;
			qcom,gpu-offset = <0xa8000>;
		};
		gfx3d_secure: gfx3d_secure {
			compatible = "qcom,smmu-kgsl-cb";
			label = "gfx3d_secure";
			iommus = <&kgsl_smmu 0x2 0x400>;
		};
	};
};<|MERGE_RESOLUTION|>--- conflicted
+++ resolved
@@ -33,15 +33,10 @@
 		label = "kgsl-3d0";
 		compatible = "qcom,kgsl-3d0", "qcom,kgsl-3d";
 		status = "ok";
-<<<<<<< HEAD
-		reg =   <0x5000000 0x90000>;
-		reg-names = "kgsl_3d0_reg_memory";
-=======
-		reg =   <0x5000000 0x40000>,
+		reg =   <0x5000000 0x90000>,
 			<0x780000 0x6fff>;
 		reg-names = "kgsl_3d0_reg_memory",
 				"qfprom_memory";
->>>>>>> d992f461
 		interrupts = <0 300 0>;
 		interrupt-names = "kgsl_3d0_irq";
 		qcom,id = <0>;
