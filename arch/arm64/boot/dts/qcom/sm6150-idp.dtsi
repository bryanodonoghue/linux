--- conflicted
+++ resolved
@@ -284,8 +284,6 @@
 	qcom,mdss-dsi-bl-max-level = <4095>;
 	qcom,platform-te-gpio = <&tlmm 90 0>;
 	qcom,platform-reset-gpio = <&tlmm 91 0>;
-<<<<<<< HEAD
-=======
 };
 
 &dsi_rm69298_truly_amoled_video {
@@ -310,5 +308,4 @@
 	quiet-therm-step {
 		status = "disabled";
 	};
->>>>>>> 2e4e6c46
 };