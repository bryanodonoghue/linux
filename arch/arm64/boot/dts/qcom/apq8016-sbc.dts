/*
 * Copyright (c) 2015, The Linux Foundation. All rights reserved.
 *
 * This program is free software; you can redistribute it and/or modify
 * it under the terms of the GNU General Public License version 2 and
 * only version 2 as published by the Free Software Foundation.
 *
 * This program is distributed in the hope that it will be useful,
 * but WITHOUT ANY WARRANTY; without even the implied warranty of
 * MERCHANTABILITY or FITNESS FOR A PARTICULAR PURPOSE.  See the
 * GNU General Public License for more details.
 */

/dts-v1/;
<<<<<<< HEAD

=======
>>>>>>> 8524ab8c
#include <dt-bindings/arm/qcom-ids.h>
#include "apq8016-sbc.dtsi"

/ {
	model = "Qualcomm Technologies, Inc. APQ 8016 SBC";
	compatible = "qcom,apq8016-sbc", "qcom,apq8016", "qcom,sbc";
	qcom,board-id = <QCOM_BRD_ID(SBC, 1, 0) QCOM_BRD_SUBTYPE_DEFAULT>;
};<|MERGE_RESOLUTION|>--- conflicted
+++ resolved
@@ -12,10 +12,6 @@
  */
 
 /dts-v1/;
-<<<<<<< HEAD
-
-=======
->>>>>>> 8524ab8c
 #include <dt-bindings/arm/qcom-ids.h>
 #include "apq8016-sbc.dtsi"
 
