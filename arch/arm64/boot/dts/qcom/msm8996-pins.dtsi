/*
 * Copyright (c) 2013-2016, The Linux Foundation. All rights reserved.
 *
 * This program is free software; you can redistribute it and/or modify
 * it under the terms of the GNU General Public License version 2 and
 * only version 2 as published by the Free Software Foundation.
 *
 * This program is distributed in the hope that it will be useful,
 * but WITHOUT ANY WARRANTY; without even the implied warranty of
 * MERCHANTABILITY or FITNESS FOR A PARTICULAR PURPOSE.  See the
 * GNU General Public License for more details.
 */

&msmgpio {

	blsp1_spi0_default: blsp1_spi0_default {
		pinmux {
			function = "blsp_spi1";
			pins = "gpio0", "gpio1", "gpio3";
		};
		pinmux_cs {
			function = "gpio";
			pins = "gpio2";
		};
		pinconf {
			pins = "gpio0", "gpio1", "gpio3";
			drive-strength = <12>;
			bias-disable;
		};
		pinconf_cs {
			pins = "gpio2";
			drive-strength = <16>;
			bias-disable;
			output-high;
		};
	};

	blsp1_spi0_sleep: blsp1_spi0_sleep {
		pinmux {
			function = "gpio";
			pins = "gpio0", "gpio1", "gpio2", "gpio3";
		};
		pinconf {
			pins = "gpio0", "gpio1", "gpio2", "gpio3";
			drive-strength = <2>;
			bias-pull-down;
		};
	};

	blsp1_i2c2_default: blsp1_i2c2_default {
		pinmux {
			function = "blsp_i2c3";
			pins = "gpio47", "gpio48";
		};
		pinconf {
			pins = "gpio47", "gpio48";
			drive-strength = <16>;
			bias-disable = <0>;
		};
	};

	blsp1_i2c2_sleep: blsp1_i2c2_sleep {
		pinmux {
			function = "gpio";
			pins = "gpio47", "gpio48";
		};
		pinconf {
			pins = "gpio47", "gpio48";
			drive-strength = <2>;
			bias-disable = <0>;
		};
	};

	blsp2_i2c0_default: blsp2_i2c0 {
		pinmux {
			function = "blsp_i2c7";
			pins = "gpio55", "gpio56";
		};
		pinconf {
			pins = "gpio55", "gpio56";
			drive-strength = <16>;
			bias-disable;
		};
	};

	blsp2_i2c0_sleep: blsp2_i2c0_sleep {
		pinmux {
			function = "gpio";
			pins = "gpio55", "gpio56";
		};
		pinconf {
			pins = "gpio55", "gpio56";
			drive-strength = <2>;
			bias-disable;
		};
	};

	blsp2_uart1_2pins_default: blsp2_uart1_2pins {
		pinmux {
			function = "blsp_uart8";
			pins = "gpio4", "gpio5";
		};
		pinconf {
			pins = "gpio4", "gpio5";
			drive-strength = <16>;
			bias-disable;
		};
	};

	blsp2_uart1_2pins_sleep: blsp2_uart1_2pins_sleep {
		pinmux {
			function = "gpio";
			pins = "gpio4", "gpio5";
		};
		pinconf {
			pins = "gpio4", "gpio5";
			drive-strength = <2>;
			bias-disable;
		};
	};

	blsp2_uart1_4pins_default: blsp2_uart1_4pins {
		pinmux {
			function = "blsp_uart8";
			pins = "gpio4", "gpio5", "gpio6", "gpio7";
		};

		pinconf {
			pins = "gpio4", "gpio5", "gpio6", "gpio7";
			drive-strength = <16>;
			bias-disable;
		};
	};

	blsp2_uart1_4pins_sleep: blsp2_uart1_4pins_sleep {
		pinmux {
			function = "gpio";
			pins = "gpio4", "gpio5", "gpio6", "gpio7";
		};

		pinconf {
			pins = "gpio4", "gpiio5", "gpio6", "gpio7";
			drive-strength = <2>;
			bias-disable;
		};
	};

	blsp2_i2c1_default: blsp2_i2c1 {
		pinmux {
			function = "blsp_i2c8";
			pins = "gpio6", "gpio7";
		};
		pinconf {
			pins = "gpio6", "gpio7";
			drive-strength = <16>;
			bias-disable;
		};
	};

	blsp2_i2c1_sleep: blsp2_i2c1_sleep {
		pinmux {
			function = "gpio";
			pins = "gpio6", "gpio7";
		};
		pinconf {
			pins = "gpio6", "gpio7";
			drive-strength = <2>;
			bias-disable;
		};
	};

	blsp2_uart2_2pins_default: blsp2_uart2_2pins {
		pinmux {
			function = "blsp_uart9";
			pins = "gpio49", "gpio50";
		};
		pinconf {
			pins = "gpio49", "gpio50";
			drive-strength = <16>;
			bias-disable;
		};
	};

	blsp2_uart2_2pins_sleep: blsp2_uart2_2pins_sleep {
		pinmux {
			function = "gpio";
			pins = "gpio49", "gpio50";
		};
		pinconf {
			pins = "gpio49", "gpio50";
			drive-strength = <2>;
			bias-disable;
		};
	};

	blsp2_uart2_4pins_default: blsp2_uart2_4pins {
		pinmux {
			function = "blsp_uart9";
			pins = "gpio49", "gpio50", "gpio51", "gpio52";
		};

		pinconf {
			pins = "gpio49", "gpio50", "gpio51", "gpio52";
			drive-strength = <16>;
			bias-disable;
		};
	};

	blsp2_uart2_4pins_sleep: blsp2_uart2_4pins_sleep {
		pinmux {
			function = "gpio";
			pins = "gpio49", "gpio50", "gpio51", "gpio52";
		};

		pinconf {
			pins = "gpio49", "gpio50", "gpio51", "gpio52";
			drive-strength = <2>;
			bias-disable;
		};
	};

	blsp2_spi5_default: blsp2_spi5_default {
		pinmux {
			function = "blsp_spi12";
			pins = "gpio85", "gpio86", "gpio88";
		};
		pinmux_cs {
			function = "gpio";
			pins = "gpio87";
		};
		pinconf {
			pins = "gpio85", "gpio86", "gpio88";
			drive-strength = <12>;
			bias-disable;
		};
		pinconf_cs {
			pins = "gpio87";
			drive-strength = <16>;
			bias-disable;
			output-high;
		};
	};

	blsp2_spi5_sleep: blsp2_spi5_sleep {
		pinmux {
			function = "gpio";
			pins = "gpio85", "gpio86", "gpio87", "gpio88";
		};
		pinconf {
			pins = "gpio85", "gpio86", "gpio87", "gpio88";
			drive-strength = <2>;
			bias-pull-down;
		};
	};

	sdc2_clk_on: sdc2_clk_on {
		config {
			pins = "sdc2_clk";
			bias-disable;		/* NO pull */
			drive-strength = <16>;	/* 16 MA */
		};
	};

	sdc2_clk_off: sdc2_clk_off {
		config {
			pins = "sdc2_clk";
			bias-disable;		/* NO pull */
			drive-strength = <2>;	/* 2 MA */
		};
	};

	sdc2_cmd_on: sdc2_cmd_on {
		config {
			pins = "sdc2_cmd";
			bias-pull-up;		/* pull up */
			drive-strength = <10>;	/* 10 MA */
		};
	};

	sdc2_cmd_off: sdc2_cmd_off {
		config {
			pins = "sdc2_cmd";
			bias-pull-up;		/* pull up */
			drive-strength = <2>;	/* 2 MA */
		};
	};

	sdc2_data_on: sdc2_data_on {
		config {
			pins = "sdc2_data";
			bias-pull-up;		/* pull up */
			drive-strength = <10>;	/* 10 MA */
		};
	};

	sdc2_data_off: sdc2_data_off {
		config {
			pins = "sdc2_data";
			bias-pull-up;		/* pull up */
			drive-strength = <2>;	/* 2 MA */
		};
	};

<<<<<<< HEAD
	cci_lines {
		cci0_default: cci0_default {
			pinmux {
				function = "cci_i2c";
				pins = "gpio17", "gpio18";
			};
			pinconf {
				pins = "gpio17", "gpio18";
				drive-strength = <16>;
				bias-disable;
			};
=======
	pcie0_clkreq_default: pcie0_clkreq_default {
		mux {
			pins = "gpio36";
			function = "pci_e0";
		};

		config {
			pins = "gpio36";
			drive-strength = <2>;
			bias-pull-up;
		};
	};

	pcie0_perst_default: pcie0_perst_default {
		mux {
			pins = "gpio35";
			function = "gpio";
		};

		config {
			pins = "gpio35";
			drive-strength = <2>;
			bias-pull-down;
		};
	};

	pcie0_wake_default: pcie0_wake_default {
		mux {
			pins = "gpio37";
			function = "gpio";
		};

		config {
			pins = "gpio37";
			drive-strength = <2>;
			bias-pull-up;
		};
	};

	pcie0_clkreq_sleep: pcie0_clkreq_sleep {
		mux {
			pins = "gpio36";
			function = "gpio";
		};

		config {
			pins = "gpio36";
			drive-strength = <2>;
			bias-disable;
		};
	};

	pcie0_wake_sleep: pcie0_wake_sleep {
		mux {
			pins = "gpio37";
			function = "gpio";
		};

		config {
			pins = "gpio37";
			drive-strength = <2>;
			bias-disable;
		};
	};

	pcie1_clkreq_default: pcie1_clkreq_default {
		mux {
			pins = "gpio131";
			function = "pci_e1";
		};

		config {
			pins = "gpio131";
			drive-strength = <2>;
			bias-pull-up;
		};
	};

	pcie1_perst_default: pcie1_perst_default {
		mux {
			pins = "gpio130";
			function = "gpio";
		};

		config {
			pins = "gpio130";
			drive-strength = <2>;
			bias-pull-down;
		};
	};

	pcie1_wake_default: pcie1_wake_default {
		mux {
			pins = "gpio132";
			function = "gpio";
		};

		config {
			pins = "gpio132";
			drive-strength = <2>;
			bias-pull-down;
		};
	};

	pcie1_clkreq_sleep: pcie1_clkreq_sleep {
		mux {
			pins = "gpio131";
			function = "gpio";
		};

		config {
			pins = "gpio131";
			drive-strength = <2>;
			bias-disable;
		};
	};

	pcie1_wake_sleep: pcie1_wake_sleep {
		mux {
			pins = "gpio132";
			function = "gpio";
		};

		config {
			pins = "gpio132";
			drive-strength = <2>;
			bias-disable;
		};
	};

	pcie2_clkreq_default: pcie2_clkreq_default {
		mux {
			pins = "gpio115";
			function = "pci_e2";
		};

		config {
			pins = "gpio115";
			drive-strength = <2>;
			bias-pull-up;
		};
	};

	pcie2_perst_default: pcie2_perst_default {
		mux {
			pins = "gpio114";
			function = "gpio";
		};

		config {
			pins = "gpio114";
			drive-strength = <2>;
			bias-pull-down;
		};
	};

	pcie2_wake_default: pcie2_wake_default {
		mux {
			pins = "gpio116";
			function = "gpio";
		};

		config {
			pins = "gpio116";
			drive-strength = <2>;
			bias-pull-down;
		};
	};

	pcie2_clkreq_sleep: pcie2_clkreq_sleep {
		mux {
			pins = "gpio115";
			function = "gpio";
		};

		config {
			pins = "gpio115";
			drive-strength = <2>;
			bias-disable;
		};
	};

	pcie2_wake_sleep: pcie2_wake_sleep {
		mux {
			pins = "gpio116";
			function = "gpio";
		};

		config {
			pins = "gpio116";
			drive-strength = <2>;
			bias-disable;
>>>>>>> c34e7d7e
		};
	};
};<|MERGE_RESOLUTION|>--- conflicted
+++ resolved
@@ -301,7 +301,6 @@
 		};
 	};
 
-<<<<<<< HEAD
 	cci_lines {
 		cci0_default: cci0_default {
 			pinmux {
@@ -313,7 +312,9 @@
 				drive-strength = <16>;
 				bias-disable;
 			};
-=======
+		};
+	};
+
 	pcie0_clkreq_default: pcie0_clkreq_default {
 		mux {
 			pins = "gpio36";
@@ -506,7 +507,6 @@
 			pins = "gpio116";
 			drive-strength = <2>;
 			bias-disable;
->>>>>>> c34e7d7e
 		};
 	};
 };