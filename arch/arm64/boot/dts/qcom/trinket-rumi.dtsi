/*
 * Copyright (c) 2018, The Linux Foundation. All rights reserved.
 *
 * This program is free software; you can redistribute it and/or modify
 * it under the terms of the GNU General Public License version 2 and
 * only version 2 as published by the Free Software Foundation.
 *
 * This program is distributed in the hope that it will be useful,
 * but WITHOUT ANY WARRANTY; without even the implied warranty of
 * MERCHANTABILITY or FITNESS FOR A PARTICULAR PURPOSE.  See the
 * GNU General Public License for more details.
 */

&soc {
	usb_emu_phy: usb_emu_phy@4f20000 {
			compatible = "qcom,usb-emu-phy";
			reg = <0x04f20000 0x9500>,
				<0x04ef8800 0x100>;
			reg-names = "base", "qcratch_base";

			qcom,emu-init-seq = <0xfff0 0x4
						0xfff3 0x4
						0x40 0x4
						0xfff3 0x4
						0xfff0 0x4
						0x100000 0x20
						0x0 0x20
						0x1a0 0x20
						0x100000 0x3c
						0x0 0x3c
						0x10060 0x3c
						0x0 0x4>;
	};

	timer {
		clock-frequency = <800000>;
	};

	timer@f120000 {
		clock-frequency = <800000>;
	};

	wdog: qcom,wdt@f017000{
		status = "disabled";
	};
};

&qupv3_se4_2uart {
	status = "ok";
};

&usb0 {
	extcon = <0>;
	dwc3@4e00000 {
		usb-phy = <&usb_emu_phy>, <&usb_nop_phy>;
		maximum-speed = "high-speed";
		dr_mode = "peripheral";
	};
};

&qusb_phy0 {
	status = "disabled";
};

&usb_qmp_phy {
	status = "disabled";
};

&rpm_bus {
	rpm-standalone;
	/delete-node/ rpm-regulator-smpa3;
	/delete-node/ rpm-regulator-smpa5;
	/delete-node/ rpm-regulator-ldoa1;
	/delete-node/ rpm-regulator-ldoa2;
	/delete-node/ rpm-regulator-ldoa3;
	/delete-node/ rpm-regulator-ldoa4;
	/delete-node/ rpm-regulator-ldoa5;
	/delete-node/ rpm-regulator-ldoa6;
	/delete-node/ rpm-regulator-ldoa7;
	/delete-node/ rpm-regulator-ldoa8;
	/delete-node/ rpm-regulator-ldoa9;
	/delete-node/ rpm-regulator-ldoa10;
	/delete-node/ rpm-regulator-ldoa11;
	/delete-node/ rpm-regulator-ldoa12;
	/delete-node/ rpm-regulator-ldoa13;
	/delete-node/ rpm-regulator-ldoa14;
	/delete-node/ rpm-regulator-ldoa15;
	/delete-node/ rpm-regulator-ldoa16;
	/delete-node/ rpm-regulator-ldoa17;
	/delete-node/ rpm-regulator-ldoa18;
	/delete-node/ rpm-regulator-ldoa19;
	/delete-node/ rpm-regulator-ldoa20;
	/delete-node/ rpm-regulator-ldoa21;
	/delete-node/ rpm-regulator-ldoa22;
	/delete-node/ rpm-regulator-ldoa23;
	/delete-node/ rpm-regulator-ldoa24;
};

<<<<<<< HEAD
#include "trinket-stub-regulator.dtsi"

&sdhc_1 {
	vdd-supply = <&pm6125_l24>;
	qcom,vdd-voltage-level = <2950000 2950000>;
	qcom,vdd-current-level = <0 570000>;

	vdd-io-supply = <&pm6125_l11>;
	qcom,vdd-io-always-on;
	qcom,vdd-io-lpm-sup;
	qcom,vdd-io-voltage-level = <1800000 1800000>;
	qcom,vdd-io-current-level = <0 325000>;

	pinctrl-names = "active", "sleep";
	pinctrl-0 = <&sdc1_clk_on &sdc1_cmd_on &sdc1_data_on
					&sdc1_rclk_on>;
	pinctrl-1 = <&sdc1_clk_off &sdc1_cmd_off &sdc1_data_off
					&sdc1_rclk_off>;

	qcom,clk-rates = <400000 20000000 25000000 50000000>;
	qcom,bus-speed-mode = "DDR_1p8v";

	/delete-property/qcom,devfreq,freq-table;

	status = "ok";
};

&sdhc_2 {
	vdd-supply = <&pm6125_l22>;
	qcom,vdd-voltage-level = <2950000 2950000>;
	qcom,vdd-current-level = <0 800000>;

	vdd-io-supply = <&pm6125_l5>;
	qcom,vdd-io-voltage-level = <1800000 2950000>;
	qcom,vdd-io-current-level = <0 22000>;

	pinctrl-names = "active", "sleep";
	pinctrl-0 = <&sdc2_clk_on  &sdc2_cmd_on &sdc2_data_on>;
	pinctrl-1 = <&sdc2_clk_off &sdc2_cmd_off &sdc2_data_off>;

	qcom,clk-rates = <400000 20000000 25000000 50000000>;
	qcom,bus-speed-mode = "SDR12", "SDR25", "SDR50";

	/delete-property/qcom,devfreq,freq-table;

	status = "ok";
};
=======
&thermal_zones {
	/delete-node/ aoss0-lowf;
	/delete-node/ cdsp-lowf;
	/delete-node/ wlan-lowf;
	/delete-node/ camera-lowf;
	/delete-node/ video-lowf;
	/delete-node/ cpu-1-0-lowf;
	/delete-node/ cpu-0-0-lowf;
	/delete-node/ mdm-core-lowf;
	/delete-node/ display-lowf;
	/delete-node/ gpu-lowf;
};

#include "trinket-stub-regulator.dtsi"
>>>>>>> b702ffed
<|MERGE_RESOLUTION|>--- conflicted
+++ resolved
@@ -96,7 +96,19 @@
 	/delete-node/ rpm-regulator-ldoa24;
 };
 
-<<<<<<< HEAD
+&thermal_zones {
+	/delete-node/ aoss0-lowf;
+	/delete-node/ cdsp-lowf;
+	/delete-node/ wlan-lowf;
+	/delete-node/ camera-lowf;
+	/delete-node/ video-lowf;
+	/delete-node/ cpu-1-0-lowf;
+	/delete-node/ cpu-0-0-lowf;
+	/delete-node/ mdm-core-lowf;
+	/delete-node/ display-lowf;
+	/delete-node/ gpu-lowf;
+};
+
 #include "trinket-stub-regulator.dtsi"
 
 &sdhc_1 {
@@ -143,20 +155,4 @@
 	/delete-property/qcom,devfreq,freq-table;
 
 	status = "ok";
-};
-=======
-&thermal_zones {
-	/delete-node/ aoss0-lowf;
-	/delete-node/ cdsp-lowf;
-	/delete-node/ wlan-lowf;
-	/delete-node/ camera-lowf;
-	/delete-node/ video-lowf;
-	/delete-node/ cpu-1-0-lowf;
-	/delete-node/ cpu-0-0-lowf;
-	/delete-node/ mdm-core-lowf;
-	/delete-node/ display-lowf;
-	/delete-node/ gpu-lowf;
-};
-
-#include "trinket-stub-regulator.dtsi"
->>>>>>> b702ffed
+};