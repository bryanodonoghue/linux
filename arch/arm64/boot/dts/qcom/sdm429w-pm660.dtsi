--- conflicted
+++ resolved
@@ -691,7 +691,6 @@
 
 &usb_otg {
 	extcon = <&pm660_charger>;
-<<<<<<< HEAD
 	hsusb_vdd_dig-supply = <&L6A>;
 	HSUSB_1p8-supply = <&L12A>;
 	HSUSB_3p3-supply = <&L16A>;
@@ -708,7 +707,6 @@
 	/* device communication power supply */
 	vdd-io-supply = <&L13A>;
 	qcom,vdd-io-current-level = <0 60000>;
-=======
 };
 
 &sdhc_2 {
@@ -719,5 +717,4 @@
 	/* device communication power supply */
 	vdd-io-supply = <&vreg_sd_pad>;
 	qcom,vdd-io-current-level = <0 10000>;
->>>>>>> 6bb1a03d
 };