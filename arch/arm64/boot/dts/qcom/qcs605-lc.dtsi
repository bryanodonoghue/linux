/*
 * Copyright (c) 2018, The Linux Foundation. All rights reserved.
 *
 * This program is free software; you can redistribute it and/or modify
 * it under the terms of the GNU General Public License version 2 and
 * only version 2 as published by the Free Software Foundation.
 *
 * This program is distributed in the hope that it will be useful,
 * but WITHOUT ANY WARRANTY; without even the implied warranty of
 * MERCHANTABILITY or FITNESS FOR A PARTICULAR PURPOSE.  See the
 * GNU General Public License for more details.
 */

#include "qcs605.dtsi"
#include "pm8005.dtsi"
#include "qcs605-pm660-pm8005-regulator.dtsi"
#include "qcs605-lc-sde-display.dtsi"

/ {
	model = "Qualcomm Technologies, Inc. QCS605 SoC";
	compatible = "qcom,qcs605";

	chosen {
		bootargs = "core_ctl_disable_cpumask=0-3";
	};

	cpus {
		/delete-node/ cpu@200;
		/delete-node/ cpu@300;
		/delete-node/ cpu@400;
		/delete-node/ cpu@500;

		cpu-map {
			cluster0 {
				/delete-node/ core2;
				/delete-node/ core3;
				/delete-node/ core4;
				/delete-node/ core5;
			};
		};
	};
};

&soc {
	/delete-node/ jtagmm@7240000;
	/delete-node/ jtagmm@7340000;
	/delete-node/ jtagmm@7440000;
	/delete-node/ jtagmm@7540000;
	/delete-node/ cti@7220000;
	/delete-node/ cti@7320000;
	/delete-node/ cti@7420000;
	/delete-node/ cti@7520000;
	/delete-node/ etm@7240000;
	/delete-node/ etm@7340000;
	/delete-node/ etm@7440000;
	/delete-node/ etm@7540000;
	cpuss_dump {
		/delete-node/ qcom,l1_i_cache200;
		/delete-node/ qcom,l1_i_cache300;
		/delete-node/ qcom,l1_i_cache400;
		/delete-node/ qcom,l1_i_cache500;
		/delete-node/ qcom,l1_d_cache200;
		/delete-node/ qcom,l1_d_cache300;
		/delete-node/ qcom,l1_d_cache400;
		/delete-node/ qcom,l1_d_cache500;
		/delete-node/ qcom,l1_tlb_dump200;
		/delete-node/ qcom,l1_tlb_dump300;
		/delete-node/ qcom,l1_tlb_dump400;
		/delete-node/ qcom,l1_tlb_dump500;
	};

	devfreq_memlat_0: qcom,cpu0-memlat-mon {
		qcom,cpulist = <&CPU0 &CPU1>;
	};

	devfreq_l3lat_0: qcom,cpu0-l3lat-mon {
		qcom,cpulist = <&CPU0 &CPU1>;
	};
	devfreq_compute0: qcom,devfreq-compute0 {
		qcom,cpulist = <&CPU0 &CPU1>;
	};

	funnel_apss: funnel@7800000 {
		ports {
			/delete-node/ port@3;
			/delete-node/ port@4;
			/delete-node/ port@5;
			/delete-node/ port@6;
		};
	};

	qcom,lpm-levels {
		qcom,pm-cluster@0 {
			qcom,pm-cpu@0 {
				qcom,cpu = <&CPU0 &CPU1>;
			};
		};
	};

	qcom,chd_silver {
		compatible = "qcom,core-hang-detect";
		label = "silver";
		qcom,threshold-arr = <0x17e00058 0x17e10058>;
		qcom,config-arr = <0x17e00060 0x17e10060>;
	};
};

&pm660_temp_alarm {
	cooling-maps {
		/delete-node/ trip0_cpu2;
		/delete-node/ trip0_cpu3;
		/delete-node/ trip0_cpu4;
		/delete-node/ trip0_cpu5;
		/delete-node/ trip1_cpu2;
		/delete-node/ trip1_cpu3;
		/delete-node/ trip1_cpu4;
		/delete-node/ trip1_cpu5;
	};
};

&thermal_zones {

	xo-therm-step {
		cooling-maps {
			/delete-node/ skin_cpu2;
			/delete-node/ skin_cpu3;
			/delete-node/ skin_cpu4;
			/delete-node/ skin_cpu5;
		};
	};
};

&spmi_bus {
	/delete-node/ qcom,pm660l@2;
	/delete-node/ qcom,pm660l@3;
};

&thermal_zones {
	pm660l_tz {
		/delete-property/ thermal-sensors;
	};
};

&soc {
	qcom,turing@8300000 {
		/delete-property/ vdd_cx-supply;
	};

	qcom,lpass@62400000 {
		/delete-property/ vdd_cx-supply;
	};
};

&clock_cpucc {
	/delete-property/ vdd_l3_mx_ao-supply;
	/delete-property/ vdd_pwrcl_mx_ao-supply;
};

&clock_gcc {
	/delete-property/ vdd_cx-supply;
	/delete-property/ vdd_cx_ao-supply;
};

&clock_videocc {
	/delete-property/ vdd_cx-supply;
};

&clock_camcc {
	/delete-property/ vdd_mx-supply;
	/delete-property/ vdd_cx-supply;
};

&clock_dispcc {
	/delete-property/ vdd_cx-supply;
};

&clock_gpucc {
	/delete-property/ vdd_mx-supply;
	/delete-property/ vdd_cx-supply;
};

&pil_modem {
	/delete-property/ vdd_mx-supply;
	/delete-property/ vdd_cx-supply;
	/delete-property/ vdd_mss-supply;
};

&clock_gfx {
	/delete-property/ vdd_gfx-supply;
};

&gpu_gx_gdsc {
	/delete-property/ parent-supply;
};

&mdss_mdp {
	connectors = <&sde_rscc &sde_wb>;
	bridges = <&lt9611>;
};

&sde_dp {
	status = "disabled";
};

&tlmm {
	lt9611_vcc_eldo_default: lt9611_vcc_eldo_default {
		mux {
			pins = "gpio53";
			function = "gpio";
		};
		config {
			pins = "gpio53";
			drive-strength = <8>;
			bias-disable = <0>;
			output-low;
		};
	};
};

&soc {
	lt9611_vcc_eldo: lt9611-gpio-regulator@0 {
		compatible = "regulator-fixed";
		regulator-name = "lt9611_vcc_eldo";
		regulator-min-microvolt = <3300000>;
		regulator-max-microvolt = <3300000>;
		regulator-enable-ramp-delay = <233>;
		gpio = <&tlmm 53 0>;
		enable-active-high;
		pinctrl-names = "default";
		pintctrl-0 = <&lt9611_vcc_eldo_default>;
	};
};

&qupv3_se9_i2c {
	status = "okay";

	lt9611: lt,lt9611@3b {
		compatible = "lt,lt9611";
		reg = <0x3b>;
		interrupt-parent = <&tlmm>;
		interrupts = <96 0>;
		interrupt-names = "lt_irq";
		lt,irq-gpio = <&tlmm 96 0x0>;
		lt,reset-gpio = <&tlmm 95 0x0>;
		lt,non-pluggable;
		lt,preferred-mode = "1920x1080";

		vdd-supply = <&pm660_l12>;
		vcc-supply = <&lt9611_vcc_eldo>;
		lt,supply-entries {
			#address-cells = <1>;
			#size-cells = <0>;

			lt,supply-entry@0 {
				reg = <0>;
				lt,supply-name = "vdd";
				lt,supply-min-voltage = <1800000>;
				lt,supply-max-voltage = <1800000>;
				lt,supply-enable-load = <200000>;
				lt,supply-post-on-sleep = <50>;
			};

			lt,supply-entry@1 {
				reg = <1>;
				lt,supply-name = "vcc";
				lt,supply-min-voltage = <3300000>;
				lt,supply-max-voltage = <3300000>;
				lt,supply-post-on-sleep = <50>;
			};
		};

		lt,customize-modes {
			lt,customize-mode-id@0 {
				lt,mode-h-active = <1920>;
				lt,mode-h-front-porch = <88>;
				lt,mode-h-pulse-width = <44>;
				lt,mode-h-back-porch = <148>;
				lt,mode-h-active-high;
				lt,mode-v-active = <1080>;
				lt,mode-v-front-porch = <4>;
				lt,mode-v-pulse-width = <5>;
				lt,mode-v-back-porch = <36>;
				lt,mode-v-active-high;
				lt,mode-refresh-rate = <60>;
				lt,mode-clock-in-khz = <148500>;
			};

			lt,customize-mode-id@1 {
				lt,mode-h-active = <3840>;
				lt,mode-h-front-porch = <176>;
				lt,mode-h-pulse-width = <88>;
				lt,mode-h-back-porch = <296>;
				lt,mode-h-active-high;
				lt,mode-v-active = <2160>;
				lt,mode-v-front-porch = <8>;
				lt,mode-v-pulse-width = <10>;
				lt,mode-v-back-porch = <72>;
				lt,mode-v-active-high;
				lt,mode-refresh-rate = <30>;
				lt,mode-clock-in-khz = <297000>;
			};
		};

		ports {
			#address-cells = <1>;
			#size-cells = <0>;

			port@0 {
				lt9611_in: endpoint {
					remote-endpoint = <&ext_dsi_out>;
				};
			};
		};
	};
};

&soc {
	qcom,dsi-display@0 {
		qcom,dsi-display-active;

		ports {
			port@0 {
				endpoint {
					remote-endpoint = <&lt9611_in>;
				};
			};
		};
	};
};

&pm660_pdphy {
	/delete-property/ vdd-pdphy-supply;
};

&qusb_phy0 {
	vdd-supply = <&pm660_l6>;
	vdda33-supply = <&pm660_l17>;
};

<<<<<<< HEAD
&usb_qmp_dp_phy {
	vdd-supply = <&pm660_l6>;  /* 0.88v */
	core-supply = <&pm660_l2>; /* 1.2v */
=======
&pm660_pdphy {
	/delete-property/ vdd-pdphy-supply;
};

&int_codec {
	/delete-property/ qcom,ext-disp-audio-rx;
>>>>>>> 9dcb6fbd
};<|MERGE_RESOLUTION|>--- conflicted
+++ resolved
@@ -337,16 +337,11 @@
 	vdda33-supply = <&pm660_l17>;
 };
 
-<<<<<<< HEAD
 &usb_qmp_dp_phy {
 	vdd-supply = <&pm660_l6>;  /* 0.88v */
 	core-supply = <&pm660_l2>; /* 1.2v */
-=======
-&pm660_pdphy {
-	/delete-property/ vdd-pdphy-supply;
 };
 
 &int_codec {
 	/delete-property/ qcom,ext-disp-audio-rx;
->>>>>>> 9dcb6fbd
 };