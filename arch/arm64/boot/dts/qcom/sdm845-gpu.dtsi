/* Copyright (c) 2017, The Linux Foundation. All rights reserved.
 *
 * This program is free software; you can redistribute it and/or modify
 * it under the terms of the GNU General Public License version 2 and
 * only version 2 as published by the Free Software Foundation.
 *
 * This program is distributed in the hope that it will be useful,
 * but WITHOUT ANY WARRANTY; without even the implied warranty of
 * MERCHANTABILITY or FITNESS FOR A PARTICULAR PURPOSE.  See the
 * GNU General Public License for more details.
 */

&soc {

	pil_gpu: qcom,kgsl-hyp {
		compatible = "qcom,pil-tz-generic";
		qcom,pas-id = <13>;
		qcom,firmware-name = "a630_zap";
	};

	msm_bus: qcom,kgsl-busmon{
		label = "kgsl-busmon";
		compatible = "qcom,kgsl-busmon";
	};

	gpubw: qcom,gpubw {
		compatible = "qcom,devbw";
		governor = "bw_vbif";
		qcom,src-dst-ports = <26 512>;
		/*
		 * active-only flag is used while registering the bus
		 * governor.It helps release the bus vote when the CPU
		 * subsystem is inactiv3
		 */
		qcom,active-only;
		qcom,bw-tbl =
			<     0 /*  off     */ >,
			<   762 /*  100 MHz */ >,
			<  1144 /*  150 MHz */ >,
			<  1525 /*  200 MHz */ >,
			<  2288 /*  300 MHz */ >,
			<  3143 /*  412 MHz */ >,
			<  4173 /*  547 MHz */ >,
			<  5195 /*  681 MHz */ >,
			<  5859 /*  768 MHz */ >,
			<  7759 /*  1017 MHz */ >,
			<  9887 /*  1296 MHz */ >,
			<  11863 /*  1555 MHz */ >,
			<  13763 /*  1804 MHz */ >;
	};

	msm_gpu: qcom,kgsl-3d0@5000000 {
		label = "kgsl-3d0";
		compatible = "qcom,kgsl-3d0", "qcom,kgsl-3d";
		status = "ok";
		reg = <0x5000000 0x40000>;
		reg-names = "kgsl_3d0_reg_memory";
		interrupts = <0 300 0>;
		interrupt-names = "kgsl_3d0_irq";
		qcom,id = <0>;

		qcom,chipid = <0x06030000>;

		qcom,initial-pwrlevel = <5>;

		qcom,gpu-quirk-hfi-use-reg;

		qcom,idle-timeout = <80>; //msecs
		qcom,no-nap;

		qcom,highest-bank-bit = <15>;

		qcom,min-access-length = <32>;

		qcom,ubwc-mode = <2>;

		qcom,snapshot-size = <1048576>; //bytes

		qcom,gpu-qdss-stm = <0x161c0000 0x40000>; // base addr, size

		qcom,tsens-name = "tsens_tz_sensor12";
		#cooling-cells = <2>;

		clocks = <&clock_gfx GPU_CC_GX_GFX3D_CLK>,
			<&clock_gpucc GPU_CC_CXO_CLK>,
			<&clock_gcc GCC_DDRSS_GPU_AXI_CLK>,
			<&clock_gcc GCC_GPU_MEMNOC_GFX_CLK>,
			<&clock_gpucc GPU_CC_CX_GMU_CLK>,
			<&clock_gpucc GPU_CC_AHB_CLK>,
			<&clock_gpucc GPU_CC_GX_CXO_CLK>;

		clock-names = "core_clk", "rbbmtimer_clk", "mem_clk",
				"mem_iface_clk", "gmu_clk", "ahb_clk",
				"cxo_clk";

		qcom,isense-clk-on-level = <1>;

		/* Bus Scale Settings */
		qcom,gpubw-dev = <&gpubw>;
		qcom,bus-control;
		qcom,msm-bus,name = "grp3d";
		qcom,msm-bus,num-cases = <13>;
		qcom,msm-bus,num-paths = <1>;
		qcom,msm-bus,vectors-KBps =
				<26 512 0 0>,

				<26 512 0 400000>,      // 1 bus=100
				<26 512 0 600000>,     // 2 bus=150
				<26 512 0 800000>,     // 3 bus=200
				<26 512 0 1200000>,     // 4 bus=300
				<26 512 0 1648000>,     // 5 bus=412
				<26 512 0 2188000>,     // 6 bus=547
				<26 512 0 2724000>,     // 7 bus=681
				<26 512 0 3072000>,     // 8 bus=768
				<26 512 0 4068000>,     // 9 bus=1017
				<26 512 0 5184000>,    // 10 bus=1296
				<26 512 0 6220000>,    // 11 bus=1555
				<26 512 0 7216000>;    // 12 bus=1804

		/* GDSC regulator names */
		regulator-names = "vddcx", "vdd";
		/* GDSC oxili regulators */
		vddcx-supply = <&gpu_cx_gdsc>;
		vdd-supply = <&gpu_gx_gdsc>;

		/* GPU related llc slices */
		cache-slice-names = "gpu", "gpuhtw";
		cache-slices = <&llcc 12>, <&llcc 11>;

		/* GPU Mempools */
		qcom,gpu-mempools {
			#address-cells = <1>;
			#size-cells = <0>;
			compatible = "qcom,gpu-mempools";

			/* 4K Page Pool configuration */
			qcom,gpu-mempool@0 {
				reg = <0>;
				qcom,mempool-page-size = <4096>;
				qcom,mempool-reserved = <2048>;
				qcom,mempool-allocate;
			};
			/* 8K Page Pool configuration */
			qcom,gpu-mempool@1 {
				reg = <1>;
				qcom,mempool-page-size = <8192>;
				qcom,mempool-reserved = <1024>;
				qcom,mempool-allocate;
			};
			/* 64K Page Pool configuration */
			qcom,gpu-mempool@2 {
				reg = <2>;
				qcom,mempool-page-size = <65536>;
				qcom,mempool-reserved = <256>;
			};
			/* 1M Page Pool configuration */
			qcom,gpu-mempool@3 {
				reg = <3>;
				qcom,mempool-page-size = <1048576>;
				qcom,mempool-reserved = <32>;
			};
		};

		/* Power levels */
		qcom,gpu-pwrlevels {
			#address-cells = <1>;
			#size-cells = <0>;

			compatible = "qcom,gpu-pwrlevels";

			qcom,gpu-pwrlevel@0 {
				reg = <0>;
				qcom,gpu-freq = <600000000>;
				qcom,bus-freq = <12>;
				qcom,bus-min = <11>;
				qcom,bus-max = <12>;
			};


			qcom,gpu-pwrlevel@1 {
				reg = <1>;
				qcom,gpu-freq = <548000000>;
				qcom,bus-freq = <12>;
				qcom,bus-min = <10>;
				qcom,bus-max = <12>;
			};

			qcom,gpu-pwrlevel@2 {
				reg = <2>;
				qcom,gpu-freq = <487000000>;
				qcom,bus-freq = <10>;
				qcom,bus-min = <9>;
				qcom,bus-max = <11>;
			};


			qcom,gpu-pwrlevel@3 {
				reg = <3>;
				qcom,gpu-freq = <425000000>;
				qcom,bus-freq = <9>;
				qcom,bus-min = <8>;
				qcom,bus-max = <10>;
			};

			qcom,gpu-pwrlevel@4 {
				reg = <4>;
				qcom,gpu-freq = <338000000>;
				qcom,bus-freq = <8>;
				qcom,bus-min = <7>;
				qcom,bus-max = <9>;
			};


			qcom,gpu-pwrlevel@5 {
				reg = <5>;
				qcom,gpu-freq = <280000000>;
<<<<<<< HEAD
				qcom,bus-freq = <6>;
=======
				qcom,bus-freq = <5>;
>>>>>>> 26f7ec5b
				qcom,bus-min = <5>;
				qcom,bus-max = <7>;
			};

			qcom,gpu-pwrlevel@6 {
				reg = <6>;
				qcom,gpu-freq = <210000000>;
				qcom,bus-freq = <4>;
				qcom,bus-min = <3>;
				qcom,bus-max = <5>;
			};

			qcom,gpu-pwrlevel@7 {
				reg = <7>;
				qcom,gpu-freq = <0>;
				qcom,bus-freq = <0>;
				qcom,bus-min = <0>;
				qcom,bus-max = <0>;
			};
		};

	};

	kgsl_msm_iommu: qcom,kgsl-iommu {
		compatible = "qcom,kgsl-smmu-v2";

		reg = <0x05040000 0x10000>;
		qcom,protect = <0x40000 0x10000>;
		qcom,micro-mmu-control = <0x6000>;

		clocks =<&clock_gcc GCC_GPU_CFG_AHB_CLK>,
			<&clock_gcc GCC_DDRSS_GPU_AXI_CLK>,
			<&clock_gcc GCC_GPU_MEMNOC_GFX_CLK>;

		clock-names = "iface_clk", "mem_clk", "mem_iface_clk";

		qcom,secure_align_mask = <0xfff>;
		qcom,hyp_secure_alloc;

		gfx3d_user: gfx3d_user {
			compatible = "qcom,smmu-kgsl-cb";
			label = "gfx3d_user";
			iommus = <&kgsl_smmu 0>;
			qcom,gpu-offset = <0x48000>;
		};

		gfx3d_secure: gfx3d_secure {
			compatible = "qcom,smmu-kgsl-cb";
			iommus = <&kgsl_smmu 2>;
		};
	};

	gmu: qcom,gmu {
		label = "kgsl-gmu";
		compatible = "qcom,gpu-gmu";

		reg = <0x506a000 0x30000>, <0xb200000 0x300000>;
		reg-names = "kgsl_gmu_reg", "kgsl_gmu_pdc_reg";

		interrupts = <0 304 0>, <0 305 0>;
		interrupt-names = "kgsl_hfi_irq", "kgsl_gmu_irq";

		qcom,msm-bus,name = "cnoc";
		qcom,msm-bus,num-cases = <2>;
		qcom,msm-bus,num-paths = <1>;
		qcom,msm-bus,vectors-KBps =
			<26 10036 0 0>,		// CNOC off
			<26 10036 0 100>;	// CNOC on

		regulator-names = "vddcx", "vdd";
		vddcx-supply = <&gpu_cx_gdsc>;
		vdd-supply = <&gpu_gx_gdsc>;


		clocks = <&clock_gpucc GPU_CC_CX_GMU_CLK>,
				<&clock_gpucc GPU_CC_CXO_CLK>,
				<&clock_gcc GCC_DDRSS_GPU_AXI_CLK>,
				<&clock_gcc GCC_GPU_MEMNOC_GFX_CLK>,
				<&clock_gpucc GPU_CC_AHB_CLK>;

		clock-names = "gmu_clk", "cxo_clk", "axi_clk",
				"memnoc_clk", "ahb_clk";

		qcom,gmu-pwrlevels {
			#address-cells = <1>;
			#size-cells = <0>;

			compatible = "qcom,gmu-pwrlevels";

			qcom,gmu-pwrlevel@0 {
				reg = <0>;
				qcom,gmu-freq = <400000000>;
			};

			qcom,gmu-pwrlevel@1 {
				reg = <1>;
				qcom,gmu-freq = <200000000>;
			};

			qcom,gmu-pwrlevel@2 {
				reg = <2>;
				qcom,gmu-freq = <0>;
			};
		};

		gmu_user: gmu_user {
			compatible = "qcom,smmu-gmu-user-cb";
			iommus = <&kgsl_smmu 4>;
		};

		gmu_kernel: gmu_kernel {
			compatible = "qcom,smmu-gmu-kernel-cb";
			iommus = <&kgsl_smmu 5>;
		};
	};
};<|MERGE_RESOLUTION|>--- conflicted
+++ resolved
@@ -214,11 +214,7 @@
 			qcom,gpu-pwrlevel@5 {
 				reg = <5>;
 				qcom,gpu-freq = <280000000>;
-<<<<<<< HEAD
-				qcom,bus-freq = <6>;
-=======
 				qcom,bus-freq = <5>;
->>>>>>> 26f7ec5b
 				qcom,bus-min = <5>;
 				qcom,bus-max = <7>;
 			};
