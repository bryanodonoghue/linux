--- conflicted
+++ resolved
@@ -23,10 +23,7 @@
 	qcom,chgr-led-support;
 	qcom,vddmax-mv = <4400>;
 	qcom,vddsafe-mv = <4400>;
-<<<<<<< HEAD
-=======
 	qcom,batt-hot-percentage = <35>;
->>>>>>> c99be547
 };
 
 &pm8916_bms{
