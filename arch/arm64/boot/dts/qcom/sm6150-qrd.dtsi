/* Copyright (c) 2018, The Linux Foundation. All rights reserved.
 *
 * This program is free software; you can redistribute it and/or modify
 * it under the terms of the GNU General Public License version 2 and
 * only version 2 as published by the Free Software Foundation.
 *
 * This program is distributed in the hope that it will be useful,
 * but WITHOUT ANY WARRANTY; without even the implied warranty of
 * MERCHANTABILITY or FITNESS FOR A PARTICULAR PURPOSE.  See the
 * GNU General Public License for more details.
 */

#include "sm6150-thermal-overlay.dtsi"
#include <dt-bindings/gpio/gpio.h>
#include <dt-bindings/iio/qcom,spmi-vadc.h>
<<<<<<< HEAD
#include <dt-bindings/input/input.h>
#include "sm6150-sde-display.dtsi"
=======
#include "sm6150-sde-display.dtsi"
#include "sm6150-camera-sensor-qrd.dtsi"
>>>>>>> 8a92c94c

&qupv3_se3_i2c {
	status = "ok";
	#include "smb1390.dtsi"
	#include "smb1355.dtsi"
};

<<<<<<< HEAD
&pm6150l_gpios {
	key_vol_up {
		key_vol_up_default: key_vol_up_default {
			pins = "gpio2";
			function = "normal";
			input-enable;
			bias-pull-up;
			power-source = <0>;
		};
	};
=======
&pm6150l_wled {
	qcom,string-cfg= <3>;
	status = "ok";
};

&pm6150l_lcdb {
	status = "ok";
>>>>>>> 8a92c94c
};

&soc {
	gpio_keys {
		compatible = "gpio-keys";
		label = "gpio-keys";

		pinctrl-names = "default";
		pinctrl-0 = <&key_vol_up_default>;

		vol_up {
			label = "volume_up";
			gpios = <&pm6150l_gpios 2 GPIO_ACTIVE_LOW>;
			linux,input-type = <1>;
			linux,code = <KEY_VOLUMEUP>;
			linux,can-disable;
			debounce-interval = <15>;
			gpio-key,wakeup;
		};
	};
};

&qupv3_se7_4uart {
	status = "ok";
};

&pm6150l_wled {
	qcom,string-cfg= <3>;
	status = "ok";
};

&pm6150l_lcdb {
	status = "ok";
};

&qupv3_se0_2uart {
	status = "ok";
};

&ufsphy_mem {
	compatible = "qcom,ufs-phy-qmp-v3-660";

	vdda-phy-supply = <&pm6150_l4>; /* 0.9v */
	vdda-pll-supply = <&pm6150_l11>;
	vdda-phy-max-microamp = <30000>;
	vdda-pll-max-microamp = <12000>;

	status = "ok";
};

&ufshc_mem {
	vdd-hba-supply = <&ufs_phy_gdsc>;
	vdd-hba-fixed-regulator;
	vcc-supply = <&pm6150l_l11>;
	vcc-voltage-level = <2950000 2960000>;
	vccq2-supply = <&pm6150_l12>;
	vcc-max-microamp = <600000>;
	vccq2-max-microamp = <600000>;

	qcom,vddp-ref-clk-supply = <&pm6150l_l3>;
	qcom,vddp-ref-clk-max-microamp = <100>;
	qcom,vddp-ref-clk-min-uV = <1232000>;
	qcom,vddp-ref-clk-max-uV = <1260000>;

	status = "ok";
};

&pm6150_qg {
	qcom,battery-data = <&mtp_batterydata>;
};

&pm6150_charger {
	io-channels = <&pm6150_vadc ADC_USB_IN_V_16>,
		      <&pm6150_vadc ADC_USB_IN_I>,
		      <&pm6150_vadc ADC_CHG_TEMP>;
	io-channel-names = "usb_in_voltage",
			   "usb_in_current",
			   "chg_temp";
	qcom,battery-data = <&mtp_batterydata>;
	qcom,step-charging-enable;
	qcom,sw-jeita-enable;
<<<<<<< HEAD
	qcom,sec-charger-config = <1>;
};

&smb1390 {
	/delete-property/ interrupts;
	interrupts = <0x0 0xc2 0x0 IRQ_TYPE_LEVEL_LOW>;
	pinctrl-names = "default";
	pinctrl-0 = <&smb_stat_default>;
	status = "ok";
};

&smb1390_charger {
	io-channels = <&pm6150_vadc ADC_AMUX_THM3>;
	io-channel-names = "cp_die_temp";
	status = "ok";
=======
>>>>>>> 8a92c94c
};

&qupv3_se1_i2c {
	status = "okay";
	himax_ts@48 {
		compatible = "himax,hxcommon";
		reg = <0x48>;
		interrupt-parent = <&tlmm>;
		interrupts = <125 0x2008>;
		vdd-supply = <&pm6150_l10>;
		avdd-supply = <&pm6150l_l7>;
		pinctrl-names = "pmx_ts_active","pmx_ts_suspend",
					"pmx_ts_release";
		pinctrl-0 = <&ts_int_active &ts_reset_active>;
		pinctrl-1 = <&ts_int_suspend &ts_reset_suspend>;
		pinctrl-2 = <&ts_release>;
		himax,panel-coords = <0 1080 0 2160>;
		himax,display-coords = <0 1080 0 2160>;
		himax,irq-gpio = <&tlmm 89 0x00>;
		himax,rst-gpio = <&tlmm 88 0x00>;
		report_type = <1>;
	};
};

&dsi_hx83112a_truly_video {
	qcom,panel-supply-entries = <&dsi_panel_pwr_supply>;
	qcom,mdss-dsi-bl-pmic-control-type = "bl_ctrl_wled";
	qcom,mdss-dsi-bl-min-level = <1>;
	qcom,mdss-dsi-bl-max-level = <4095>;
	qcom,platform-te-gpio = <&tlmm 90 0>;
	qcom,platform-reset-gpio = <&tlmm 91 0>;
};

&sdhc_1 {
	vdd-supply = <&pm6150l_l11>;
	qcom,vdd-voltage-level = <2950000 2950000>;
	qcom,vdd-current-level = <0 570000>;

	vdd-io-supply = <&pm6150_l12>;
	qcom,vdd-io-always-on;
	qcom,vdd-io-lpm-sup;
	qcom,vdd-io-voltage-level = <1800000 1800000>;
	qcom,vdd-io-current-level = <0 325000>;

	pinctrl-names = "active", "sleep";
	pinctrl-0 = <&sdc1_clk_on &sdc1_cmd_on &sdc1_data_on &sdc1_rclk_on>;
	pinctrl-1 = <&sdc1_clk_off &sdc1_cmd_off &sdc1_data_off &sdc1_rclk_off>;

	status = "ok";
};

&sdhc_2 {
	vdd-supply = <&pm6150l_l9>;
	qcom,vdd-voltage-level = <2950000 2950000>;
	qcom,vdd-current-level = <0 800000>;

	vdd-io-supply = <&pm6150l_l6>;
	qcom,vdd-io-voltage-level = <1800000 3100000>;
	qcom,vdd-io-current-level = <0 22000>;

	pinctrl-names = "active", "sleep";
	pinctrl-0 = <&sdc2_clk_on  &sdc2_cmd_on &sdc2_data_on &sdc2_cd_on>;
	pinctrl-1 = <&sdc2_clk_off &sdc2_cmd_off &sdc2_data_off &sdc2_cd_off>;

	cd-gpios = <&tlmm 99 0>;

	status = "ok";
};<|MERGE_RESOLUTION|>--- conflicted
+++ resolved
@@ -13,13 +13,9 @@
 #include "sm6150-thermal-overlay.dtsi"
 #include <dt-bindings/gpio/gpio.h>
 #include <dt-bindings/iio/qcom,spmi-vadc.h>
-<<<<<<< HEAD
 #include <dt-bindings/input/input.h>
 #include "sm6150-sde-display.dtsi"
-=======
-#include "sm6150-sde-display.dtsi"
 #include "sm6150-camera-sensor-qrd.dtsi"
->>>>>>> 8a92c94c
 
 &qupv3_se3_i2c {
 	status = "ok";
@@ -27,7 +23,6 @@
 	#include "smb1355.dtsi"
 };
 
-<<<<<<< HEAD
 &pm6150l_gpios {
 	key_vol_up {
 		key_vol_up_default: key_vol_up_default {
@@ -38,15 +33,6 @@
 			power-source = <0>;
 		};
 	};
-=======
-&pm6150l_wled {
-	qcom,string-cfg= <3>;
-	status = "ok";
-};
-
-&pm6150l_lcdb {
-	status = "ok";
->>>>>>> 8a92c94c
 };
 
 &soc {
@@ -128,7 +114,6 @@
 	qcom,battery-data = <&mtp_batterydata>;
 	qcom,step-charging-enable;
 	qcom,sw-jeita-enable;
-<<<<<<< HEAD
 	qcom,sec-charger-config = <1>;
 };
 
@@ -144,8 +129,6 @@
 	io-channels = <&pm6150_vadc ADC_AMUX_THM3>;
 	io-channel-names = "cp_die_temp";
 	status = "ok";
-=======
->>>>>>> 8a92c94c
 };
 
 &qupv3_se1_i2c {
