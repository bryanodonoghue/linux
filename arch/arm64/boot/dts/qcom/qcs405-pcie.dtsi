/*
 * Copyright (c) 2019, The Linux Foundation. All rights reserved.
 *
 * This program is free software; you can redistribute it and/or modify
 * it under the terms of the GNU General Public License version 2 and
 * only version 2 as published by the Free Software Foundation.
 *
 * This program is distributed in the hope that it will be useful,
 * but WITHOUT ANY WARRANTY; without even the implied warranty of
 * MERCHANTABILITY or FITNESS FOR A PARTICULAR PURPOSE.  See the
 * GNU General Public License for more details.
 */

#include <dt-bindings/clock/qcom,gcc-qcs405.h>

&soc {
	pcie0: qcom,pcie@7780000 {
		compatible = "qcom,pci-msm";
		cell-index = <0>;

		reg = <0x7780000 0x2000>,
		      <0x7786000 0x1000>,
		      <0x10000000 0xf1d>,
		      <0x10000f20 0xa8>,
		      <0x10100000 0x100000>;

		reg-names = "parf", "phy", "dm_core", "elbi",
				"conf";

		#address-cells = <3>;
		#size-cells = <2>;
		ranges = <0x01000000 0x0 0x10200000 0x10200000 0x0 0x100000>,
			<0x02000000 0x0 0x10300000 0x10300000 0x0 0xd00000>;
		interrupt-parent = <&pcie0>;
		interrupts = <0 1 2 3 4 5 6 7 8 9 10>;
		#interrupt-cells = <1>;
		interrupt-map-mask = <0 0 0 0xffffffff>;
		interrupt-map = <0 0 0 0 &intc 0 269 0
			0 0 0 1 &intc 0 68 0
			0 0 0 2 &intc 0 224 0
			0 0 0 3 &intc 0 267 0
			0 0 0 4 &intc 0 268 0
			0 0 0 5 &intc 0 270 0
			0 0 0 6 &intc 0 271 0
			0 0 0 7 &intc 0 272 0
			0 0 0 8 &intc 0 273 0
			0 0 0 9 &intc 0 274 0
			0 0 0 10 &intc 0 275 0 >;
		interrupt-names = "int_pls_pme", "int_a", "int_b", "int_c",
				"int_d", "int_pme_legacy", "int_pls_err",
				"int_aer_legacy", "int_pls_link_up",
				"int_pls_link_down", "int_bridge_flush_n";

		qcom,phy-sequence = <0x00a0 0x0 0x0
				0x00a4 0x01  0x3E8
				0x0044 0x01  0x0
				0x0088 0x78  0x0
				0x008c 0x78  0x0
				0x0074 0x24  0x0
				0x0078 0x1a  0x0
				0x007c 0x18  0x0
				0x0084 0x04  0x0
				0x0094 0x00  0x0
				0x0080 0x00  0x0
				0x0044 0x00  0x0>;

		pinctrl-names = "default";
		pinctrl-0 = <&pcie0_perst_default>;

		perst-gpio = <&tlmm 43 0>;

		vreg-1.8-supply = <&pms405_l5>;
		vreg-0.9-supply = <&pms405_l3>;

		qcom,vreg-0.9-voltage-level = <1160000 976000 24000>;

		msi-parent = <&pcie0_msi>;

		qcom,ep-latency = <10>;

		qcom,phy-status-offset = <0x3c>;
		qcom,phy-status-bit = <0>;
		qcom,phy-power-down-offset = <0x98>;
<<<<<<< HEAD
=======
		qcom,core-preset = <0x77777777>;
>>>>>>> 84161e40
		qcom,boot-option = <0x1>;
		qcom,keep-powerdown-phy;
		qcom,no-l0s-supported;

		linux,pci-domain = <0>;

		qcom,msm-bus,name = "pcie0";
		qcom,msm-bus,num-cases = <2>;
		qcom,msm-bus,num-paths = <1>;
		qcom,msm-bus,vectors-KBps =
				<MSM_BUS_MASTER_PCIE
					MSM_BUS_SLAVE_EBI_CH0 0 0>,
				<MSM_BUS_MASTER_PCIE
					MSM_BUS_SLAVE_EBI_CH0 500 800>;

		clocks = <&clock_gcc GCC_PCIE_0_PIPE_CLK>,
			<&clock_cmn_blk_pll CMN_BLK_PLL>,
			<&clock_gcc GCC_PCIE_0_AUX_CLK>,
			<&clock_gcc GCC_PCIE_0_CFG_AHB_CLK>,
			<&clock_gcc GCC_PCIE_0_MSTR_AXI_CLK>,
			<&clock_gcc GCC_PCIE_0_SLV_AXI_CLK>,
			<&clock_rpmcc RPM_SMD_LN_BB_CLK>;

		clock-names = "pcie_0_pipe_clk", "pcie_0_ref_clk_src",
				"pcie_0_aux_clk", "pcie_0_cfg_ahb_clk",
				"pcie_0_mstr_axi_clk", "pcie_0_slv_axi_clk",
				"pcie_0_ldo";
		max-clock-frequency-hz = <250000000>, <0>, <1200000>,
						<0>, <0>, <0>, <0>;

		clock-output-names = "pcie_0_pipe_clk";
		resets = <&clock_gcc GCC_PCIEPHY_0_PHY_BCR>;
		reset-names = "pcie_0_phy_reset";

		pcie_rc0: pcie_rc0 {
			#address-cells = <5>;
			#size-cells = <0>;
			reg = <0 0 0 0 0>;
			pci-ids = "17cb:1000";
		};
	};

	pcie0_msi: qcom,pcie0_msi@a0000000 {
		compatible = "qcom,pci-msi";
		msi-controller;
		reg = <0xa0000000 0x0>;
		interrupt-parent = <&intc>;
		interrupts = <GIC_SPI 266 IRQ_TYPE_LEVEL_HIGH>;
		qcom,snps;
	};
};<|MERGE_RESOLUTION|>--- conflicted
+++ resolved
@@ -81,10 +81,7 @@
 		qcom,phy-status-offset = <0x3c>;
 		qcom,phy-status-bit = <0>;
 		qcom,phy-power-down-offset = <0x98>;
-<<<<<<< HEAD
-=======
 		qcom,core-preset = <0x77777777>;
->>>>>>> 84161e40
 		qcom,boot-option = <0x1>;
 		qcom,keep-powerdown-phy;
 		qcom,no-l0s-supported;
