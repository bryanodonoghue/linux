--- conflicted
+++ resolved
@@ -215,8 +215,6 @@
 	qcom,mdss-dsi-bl-pmic-pwm-frequency = <100>;
 	qcom,mdss-dsi-bl-pmic-bank-select = <0>;
 	qcom,mdss-dsi-pwm-gpio = <&pm8953_gpios 8 0>;
-<<<<<<< HEAD
-=======
 	qcom,esd-check-enabled;
 	qcom,mdss-dsi-panel-status-check-mode = "reg_read";
 	qcom,mdss-dsi-panel-status-command = [06 01 00 01 00 00 01 0a];
@@ -230,15 +228,12 @@
 	qcom,mdss-dsi-pan-enable-dynamic-fps;
 	qcom,mdss-dsi-pan-fps-update =
 		"dfps_immediate_porch_mode_vfp";
->>>>>>> a82a4f5c
 };
 
 
 &dsi_hx8399c_hd_vid {
 	/delete-property/ qcom,mdss-dsi-panel-timings;
 	qcom,mdss-dsi-panel-timings-phy-12nm = [08 06 0a 02 00 04 02 08];
-<<<<<<< HEAD
-=======
 	qcom,panel-supply-entries = <&dsi_panel_pwr_supply>;
 	qcom,mdss-dsi-bl-pmic-control-type = "bl_ctrl_pwm";
 	qcom,mdss-dsi-bl-pmic-pwm-frequency = <100>;
@@ -553,7 +548,6 @@
 	qcom,mdss-dsi-on-command-state = "dsi_lp_mode";
 	qcom,mdss-dsi-off-command-state = "dsi_lp_mode";
 	qcom,mdss-dsi-panel-timings-phy-12nm = [17 0a 0f 06 03 08 06 0e];
->>>>>>> a82a4f5c
 	qcom,panel-supply-entries = <&dsi_panel_pwr_supply>;
 	qcom,mdss-dsi-bl-pmic-control-type = "bl_ctrl_pwm";
 	qcom,mdss-dsi-bl-pmic-pwm-frequency = <100>;
