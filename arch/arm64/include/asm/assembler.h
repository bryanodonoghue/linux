--- conflicted
+++ resolved
@@ -422,7 +422,6 @@
 	movk	\reg, :abs_g0_nc:\val
 	.endm
 
-<<<<<<< HEAD
 /*
  * Return the current thread_info.
  */
@@ -430,9 +429,7 @@
 	mrs	\rd, sp_el0
 	.endm
 
-=======
 	.macro	pte_to_phys, phys, pte
 	and	\phys, \pte, #(((1 << (48 - PAGE_SHIFT)) - 1) << PAGE_SHIFT)
 	.endm
->>>>>>> d32da5bd
 #endif	/* __ASM_ASSEMBLER_H */