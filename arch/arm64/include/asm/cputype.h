/*
 * Copyright (C) 2012 ARM Ltd.
 *
 * This program is free software; you can redistribute it and/or modify
 * it under the terms of the GNU General Public License version 2 as
 * published by the Free Software Foundation.
 *
 * This program is distributed in the hope that it will be useful,
 * but WITHOUT ANY WARRANTY; without even the implied warranty of
 * MERCHANTABILITY or FITNESS FOR A PARTICULAR PURPOSE.  See the
 * GNU General Public License for more details.
 *
 * You should have received a copy of the GNU General Public License
 * along with this program.  If not, see <http://www.gnu.org/licenses/>.
 */
#ifndef __ASM_CPUTYPE_H
#define __ASM_CPUTYPE_H

#define INVALID_HWID		ULONG_MAX

#define MPIDR_UP_BITMASK	(0x1 << 30)
#define MPIDR_MT_BITMASK	(0x1 << 24)
#define MPIDR_HWID_BITMASK	0xff00ffffff

#define MPIDR_LEVEL_BITS_SHIFT	3
#define MPIDR_LEVEL_BITS	(1 << MPIDR_LEVEL_BITS_SHIFT)
#define MPIDR_LEVEL_MASK	((1 << MPIDR_LEVEL_BITS) - 1)

#define MPIDR_LEVEL_SHIFT(level) \
	(((1 << level) >> 1) << MPIDR_LEVEL_BITS_SHIFT)

#define MPIDR_AFFINITY_LEVEL(mpidr, level) \
	((mpidr >> MPIDR_LEVEL_SHIFT(level)) & MPIDR_LEVEL_MASK)

#define read_cpuid(reg) ({						\
	u64 __val;							\
	asm("mrs	%0, " #reg : "=r" (__val));			\
	__val;								\
})

#define MIDR_REVISION_MASK	0xf
#define MIDR_REVISION(midr)	((midr) & MIDR_REVISION_MASK)
#define MIDR_PARTNUM_SHIFT	4
#define MIDR_PARTNUM_MASK	(0xfff << MIDR_PARTNUM_SHIFT)
#define MIDR_PARTNUM(midr)	\
	(((midr) & MIDR_PARTNUM_MASK) >> MIDR_PARTNUM_SHIFT)
#define MIDR_ARCHITECTURE_SHIFT	16
#define MIDR_ARCHITECTURE_MASK	(0xf << MIDR_ARCHITECTURE_SHIFT)
#define MIDR_ARCHITECTURE(midr)	\
	(((midr) & MIDR_ARCHITECTURE_MASK) >> MIDR_ARCHITECTURE_SHIFT)
#define MIDR_VARIANT_SHIFT	20
#define MIDR_VARIANT_MASK	(0xf << MIDR_VARIANT_SHIFT)
#define MIDR_VARIANT(midr)	\
	(((midr) & MIDR_VARIANT_MASK) >> MIDR_VARIANT_SHIFT)
#define MIDR_IMPLEMENTOR_SHIFT	24
#define MIDR_IMPLEMENTOR_MASK	(0xff << MIDR_IMPLEMENTOR_SHIFT)
#define MIDR_IMPLEMENTOR(midr)	\
	(((midr) & MIDR_IMPLEMENTOR_MASK) >> MIDR_IMPLEMENTOR_SHIFT)

#define MIDR_CPU_PART(imp, partnum) \
	(((imp)			<< MIDR_IMPLEMENTOR_SHIFT) | \
	(0xf			<< MIDR_ARCHITECTURE_SHIFT) | \
	((partnum)		<< MIDR_PARTNUM_SHIFT))

#define ARM_CPU_IMP_ARM		0x41
#define ARM_CPU_IMP_APM		0x50

#define ARM_CPU_PART_AEM_V8	0xD0F
#define ARM_CPU_PART_FOUNDATION	0xD00
#define ARM_CPU_PART_CORTEX_A57	0xD07
#define ARM_CPU_PART_CORTEX_A53	0xD03

#define APM_CPU_PART_POTENZA	0x000

#define ID_AA64MMFR0_BIGENDEL0_SHIFT	16
#define ID_AA64MMFR0_BIGENDEL0_MASK	(0xf << ID_AA64MMFR0_BIGENDEL0_SHIFT)
#define ID_AA64MMFR0_BIGENDEL0(mmfr0)	\
	(((mmfr0) & ID_AA64MMFR0_BIGENDEL0_MASK) >> ID_AA64MMFR0_BIGENDEL0_SHIFT)
#define ID_AA64MMFR0_BIGEND_SHIFT	8
#define ID_AA64MMFR0_BIGEND_MASK	(0xf << ID_AA64MMFR0_BIGEND_SHIFT)
#define ID_AA64MMFR0_BIGEND(mmfr0)	\
	(((mmfr0) & ID_AA64MMFR0_BIGEND_MASK) >> ID_AA64MMFR0_BIGEND_SHIFT)

<<<<<<< HEAD
#define SCTLR_EL1_CP15BEN	(0x1 << 5)
#define SCTLR_EL1_SED		(0x1 << 8)

=======
>>>>>>> abacc500
#ifndef __ASSEMBLY__

/*
 * The CPU ID never changes at run time, so we might as well tell the
 * compiler that it's constant.  Use this function to read the CPU ID
 * rather than directly reading processor_id or read_cpuid() directly.
 */
static inline u32 __attribute_const__ read_cpuid_id(void)
{
	return read_cpuid(MIDR_EL1);
}

static inline u64 __attribute_const__ read_cpuid_mpidr(void)
{
	return read_cpuid(MPIDR_EL1);
}

static inline unsigned int __attribute_const__ read_cpuid_implementor(void)
{
	return MIDR_IMPLEMENTOR(read_cpuid_id());
}

static inline unsigned int __attribute_const__ read_cpuid_part_number(void)
{
	return MIDR_PARTNUM(read_cpuid_id());
}

static inline u32 __attribute_const__ read_cpuid_cachetype(void)
{
	return read_cpuid(CTR_EL0);
}

static inline bool id_aa64mmfr0_mixed_endian_el0(u64 mmfr0)
{
	return (ID_AA64MMFR0_BIGEND(mmfr0) == 0x1) ||
		(ID_AA64MMFR0_BIGENDEL0(mmfr0) == 0x1);
}
#endif /* __ASSEMBLY__ */

#endif<|MERGE_RESOLUTION|>--- conflicted
+++ resolved
@@ -81,12 +81,6 @@
 #define ID_AA64MMFR0_BIGEND(mmfr0)	\
 	(((mmfr0) & ID_AA64MMFR0_BIGEND_MASK) >> ID_AA64MMFR0_BIGEND_SHIFT)
 
-<<<<<<< HEAD
-#define SCTLR_EL1_CP15BEN	(0x1 << 5)
-#define SCTLR_EL1_SED		(0x1 << 8)
-
-=======
->>>>>>> abacc500
 #ifndef __ASSEMBLY__
 
 /*
