/*
 * Low-level exception handling code
 *
 * Copyright (C) 2012 ARM Ltd.
 * Authors:	Catalin Marinas <catalin.marinas@arm.com>
 *		Will Deacon <will.deacon@arm.com>
 *
 * This program is free software; you can redistribute it and/or modify
 * it under the terms of the GNU General Public License version 2 as
 * published by the Free Software Foundation.
 *
 * This program is distributed in the hope that it will be useful,
 * but WITHOUT ANY WARRANTY; without even the implied warranty of
 * MERCHANTABILITY or FITNESS FOR A PARTICULAR PURPOSE.  See the
 * GNU General Public License for more details.
 *
 * You should have received a copy of the GNU General Public License
 * along with this program.  If not, see <http://www.gnu.org/licenses/>.
 */

#include <linux/init.h>
#include <linux/linkage.h>

#include <asm/alternative.h>
#include <asm/assembler.h>
#include <asm/asm-offsets.h>
#include <asm/cpufeature.h>
#include <asm/errno.h>
#include <asm/esr.h>
#include <asm/memory.h>
#include <asm/mmu.h>
#include <asm/ptrace.h>
#include <asm/thread_info.h>
#include <asm/uaccess.h>
#include <asm/asm-uaccess.h>
#include <asm/unistd.h>

/*
 * Context tracking subsystem.  Used to instrument transitions
 * between user and kernel mode.
 */
	.macro ct_user_exit, syscall = 0
#ifdef CONFIG_CONTEXT_TRACKING
	bl	context_tracking_user_exit
	.if \syscall == 1
	/*
	 * Save/restore needed during syscalls.  Restore syscall arguments from
	 * the values already saved on stack during kernel_entry.
	 */
	ldp	x0, x1, [sp]
	ldp	x2, x3, [sp, #S_X2]
	ldp	x4, x5, [sp, #S_X4]
	ldp	x6, x7, [sp, #S_X6]
	.endif
#endif
	.endm

	.macro ct_user_enter
#ifdef CONFIG_CONTEXT_TRACKING
	bl	context_tracking_user_enter
#endif
	.endm

/*
 * Bad Abort numbers
 *-----------------
 */
#define BAD_SYNC	0
#define BAD_IRQ		1
#define BAD_FIQ		2
#define BAD_ERROR	3

	.macro kernel_ventry, el, label, regsize = 64
	.align 7
#ifdef CONFIG_UNMAP_KERNEL_AT_EL0
alternative_if ARM64_UNMAP_KERNEL_AT_EL0
	.if	\el == 0
	.if	\regsize == 64
	mrs	x30, tpidrro_el0
	msr	tpidrro_el0, xzr
	.else
	mov	x30, xzr
	.endif
	.endif
alternative_else_nop_endif
#endif

	sub	sp, sp, #S_FRAME_SIZE
	b	el\()\el\()_\label
	.endm

	.macro tramp_alias, dst, sym
	mov_q	\dst, TRAMP_VALIAS
	add	\dst, \dst, #(\sym - .entry.tramp.text)
	.endm

	.macro	kernel_entry, el, regsize = 64
	.if	\regsize == 32
	mov	w0, w0				// zero upper 32 bits of x0
	.endif
	stp	x0, x1, [sp, #16 * 0]
	stp	x2, x3, [sp, #16 * 1]
	stp	x4, x5, [sp, #16 * 2]
	stp	x6, x7, [sp, #16 * 3]
	stp	x8, x9, [sp, #16 * 4]
	stp	x10, x11, [sp, #16 * 5]
	stp	x12, x13, [sp, #16 * 6]
	stp	x14, x15, [sp, #16 * 7]
	stp	x16, x17, [sp, #16 * 8]
	stp	x18, x19, [sp, #16 * 9]
	stp	x20, x21, [sp, #16 * 10]
	stp	x22, x23, [sp, #16 * 11]
	stp	x24, x25, [sp, #16 * 12]
	stp	x26, x27, [sp, #16 * 13]
	stp	x28, x29, [sp, #16 * 14]

	.if	\el == 0
	mrs	x21, sp_el0
	mov	tsk, sp
	and	tsk, tsk, #~(THREAD_SIZE - 1)	// Ensure MDSCR_EL1.SS is clear,
	ldr	x19, [tsk, #TI_FLAGS]		// since we can unmask debug
	disable_step_tsk x19, x20		// exceptions when scheduling.
	.else
	add	x21, sp, #S_FRAME_SIZE
	get_thread_info tsk
	/* Save the task's original addr_limit and set USER_DS (TASK_SIZE_64) */
	ldr	x20, [tsk, #TI_ADDR_LIMIT]
	str	x20, [sp, #S_ORIG_ADDR_LIMIT]
	mov	x20, #TASK_SIZE_64
	str	x20, [tsk, #TI_ADDR_LIMIT]
	ALTERNATIVE(nop, SET_PSTATE_UAO(0), ARM64_HAS_UAO, CONFIG_ARM64_UAO)
	.endif /* \el == 0 */
	mrs	x22, elr_el1
	mrs	x23, spsr_el1
	stp	lr, x21, [sp, #S_LR]

#ifdef CONFIG_ARM64_SW_TTBR0_PAN
	/*
	 * Set the TTBR0 PAN bit in SPSR. When the exception is taken from
	 * EL0, there is no need to check the state of TTBR0_EL1 since
	 * accesses are always enabled.
	 * Note that the meaning of this bit differs from the ARMv8.1 PAN
	 * feature as all TTBR0_EL1 accesses are disabled, not just those to
	 * user mappings.
	 */
alternative_if ARM64_HAS_PAN
	b	1f				// skip TTBR0 PAN
alternative_else_nop_endif

	.if	\el != 0
	mrs	x21, ttbr0_el1
	tst	x21, #TTBR_ASID_MASK		// Check for the reserved ASID
	orr	x23, x23, #PSR_PAN_BIT		// Set the emulated PAN in the saved SPSR
	b.eq	1f				// TTBR0 access already disabled
	and	x23, x23, #~PSR_PAN_BIT		// Clear the emulated PAN in the saved SPSR
	.endif

	__uaccess_ttbr0_disable x21
1:
#endif

	stp	x22, x23, [sp, #S_PC]

	/*
	 * Set syscallno to -1 by default (overridden later if real syscall).
	 */
	.if	\el == 0
	mvn	x21, xzr
	str	x21, [sp, #S_SYSCALLNO]
	.endif

	/*
	 * Set sp_el0 to current thread_info.
	 */
	.if	\el == 0
	msr	sp_el0, tsk
	.endif

	/*
	 * Registers that may be useful after this macro is invoked:
	 *
	 * x21 - aborted SP
	 * x22 - aborted PC
	 * x23 - aborted PSTATE
	*/
	.endm

	.macro	kernel_exit, el
	.if	\el != 0
	/* Restore the task's original addr_limit. */
	ldr	x20, [sp, #S_ORIG_ADDR_LIMIT]
	str	x20, [tsk, #TI_ADDR_LIMIT]

	/* No need to restore UAO, it will be restored from SPSR_EL1 */
	.endif

	ldp	x21, x22, [sp, #S_PC]		// load ELR, SPSR
	.if	\el == 0
	ct_user_enter
	.endif

#ifdef CONFIG_ARM64_SW_TTBR0_PAN
	/*
	 * Restore access to TTBR0_EL1. If returning to EL0, no need for SPSR
	 * PAN bit checking.
	 */
alternative_if ARM64_HAS_PAN
	b	2f				// skip TTBR0 PAN
alternative_else_nop_endif

	.if	\el != 0
	tbnz	x22, #22, 1f			// Skip re-enabling TTBR0 access if the PSR_PAN_BIT is set
	.endif

	__uaccess_ttbr0_enable x0, x1

	.if	\el == 0
	/*
	 * Enable errata workarounds only if returning to user. The only
	 * workaround currently required for TTBR0_EL1 changes are for the
	 * Cavium erratum 27456 (broadcast TLBI instructions may cause I-cache
	 * corruption).
	 */
	bl	post_ttbr_update_workaround
	.endif
1:
	.if	\el != 0
	and	x22, x22, #~PSR_PAN_BIT		// ARMv8.0 CPUs do not understand this bit
	.endif
2:
#endif

	.if	\el == 0
	ldr	x23, [sp, #S_SP]		// load return stack pointer
	msr	sp_el0, x23
	tst	x22, #PSR_MODE32_BIT		// native task?
	b.eq	3f

#ifdef CONFIG_ARM64_ERRATUM_845719
alternative_if ARM64_WORKAROUND_845719
#ifdef CONFIG_PID_IN_CONTEXTIDR
	mrs	x29, contextidr_el1
	msr	contextidr_el1, x29
#else
	msr contextidr_el1, xzr
#endif
alternative_else_nop_endif
#endif
3:
	.endif

	msr	elr_el1, x21			// set up the return data
	msr	spsr_el1, x22
	ldp	x0, x1, [sp, #16 * 0]
	ldp	x2, x3, [sp, #16 * 1]
	ldp	x4, x5, [sp, #16 * 2]
	ldp	x6, x7, [sp, #16 * 3]
	ldp	x8, x9, [sp, #16 * 4]
	ldp	x10, x11, [sp, #16 * 5]
	ldp	x12, x13, [sp, #16 * 6]
	ldp	x14, x15, [sp, #16 * 7]
	ldp	x16, x17, [sp, #16 * 8]
	ldp	x18, x19, [sp, #16 * 9]
	ldp	x20, x21, [sp, #16 * 10]
	ldp	x22, x23, [sp, #16 * 11]
	ldp	x24, x25, [sp, #16 * 12]
	ldp	x26, x27, [sp, #16 * 13]
	ldp	x28, x29, [sp, #16 * 14]
	ldr	lr, [sp, #S_LR]
	add	sp, sp, #S_FRAME_SIZE		// restore sp

	.if	\el == 0
alternative_insn eret, nop, ARM64_UNMAP_KERNEL_AT_EL0
#ifdef CONFIG_UNMAP_KERNEL_AT_EL0
	bne	4f
	msr	far_el1, x30
	tramp_alias	x30, tramp_exit_native
	br	x30
4:
	tramp_alias	x30, tramp_exit_compat
	br	x30
#endif
	.else
	eret
	.endif
	.endm

/*
 * These are the registers used in the syscall handler, and allow us to
 * have in theory up to 7 arguments to a function - x0 to x6.
 *
 * x7 is reserved for the system call number in 32-bit mode.
 */
sc_nr	.req	x25		// number of system calls
scno	.req	x26		// syscall number
stbl	.req	x27		// syscall table pointer
tsk	.req	x28		// current thread_info

/*
 * Interrupt handling.
 */
	.macro	irq_handler
	adrp	x1, handle_arch_irq
	ldr	x1, [x1, #:lo12:handle_arch_irq]
	mov	x0, sp
	blr	x1
	.endm

	.text

/*
 * Exception vectors.
 */

	.align	11
ENTRY(vectors)
	kernel_ventry	1, sync_invalid			// Synchronous EL1t
	kernel_ventry	1, irq_invalid			// IRQ EL1t
	kernel_ventry	1, fiq_invalid			// FIQ EL1t
	kernel_ventry	1, error_invalid		// Error EL1t

	kernel_ventry	1, sync				// Synchronous EL1h
	kernel_ventry	1, irq				// IRQ EL1h
	kernel_ventry	1, fiq_invalid			// FIQ EL1h
	kernel_ventry	1, error_invalid		// Error EL1h

	kernel_ventry	0, sync				// Synchronous 64-bit EL0
	kernel_ventry	0, irq				// IRQ 64-bit EL0
	kernel_ventry	0, fiq_invalid			// FIQ 64-bit EL0
	kernel_ventry	0, error_invalid		// Error 64-bit EL0

#ifdef CONFIG_COMPAT
	kernel_ventry	0, sync_compat, 32		// Synchronous 32-bit EL0
	kernel_ventry	0, irq_compat, 32		// IRQ 32-bit EL0
	kernel_ventry	0, fiq_invalid_compat, 32	// FIQ 32-bit EL0
	kernel_ventry	0, error_invalid_compat, 32	// Error 32-bit EL0
#else
	kernel_ventry	0, sync_invalid, 32		// Synchronous 32-bit EL0
	kernel_ventry	0, irq_invalid, 32		// IRQ 32-bit EL0
	kernel_ventry	0, fiq_invalid, 32		// FIQ 32-bit EL0
	kernel_ventry	0, error_invalid, 32		// Error 32-bit EL0
#endif
END(vectors)

/*
 * Invalid mode handlers
 */
	.macro	inv_entry, el, reason, regsize = 64
	kernel_entry \el, \regsize
	mov	x0, sp
	mov	x1, #\reason
	mrs	x2, esr_el1
	b	bad_mode
	.endm

el0_sync_invalid:
	inv_entry 0, BAD_SYNC
ENDPROC(el0_sync_invalid)

el0_irq_invalid:
	inv_entry 0, BAD_IRQ
ENDPROC(el0_irq_invalid)

el0_fiq_invalid:
	inv_entry 0, BAD_FIQ
ENDPROC(el0_fiq_invalid)

el0_error_invalid:
	inv_entry 0, BAD_ERROR
ENDPROC(el0_error_invalid)

#ifdef CONFIG_COMPAT
el0_fiq_invalid_compat:
	inv_entry 0, BAD_FIQ, 32
ENDPROC(el0_fiq_invalid_compat)

el0_error_invalid_compat:
	inv_entry 0, BAD_ERROR, 32
ENDPROC(el0_error_invalid_compat)
#endif

el1_sync_invalid:
	inv_entry 1, BAD_SYNC
ENDPROC(el1_sync_invalid)

el1_irq_invalid:
	inv_entry 1, BAD_IRQ
ENDPROC(el1_irq_invalid)

el1_fiq_invalid:
	inv_entry 1, BAD_FIQ
ENDPROC(el1_fiq_invalid)

el1_error_invalid:
	inv_entry 1, BAD_ERROR
ENDPROC(el1_error_invalid)

/*
 * EL1 mode handlers.
 */
	.align	6
el1_sync:
	kernel_entry 1
	mrs	x1, esr_el1			// read the syndrome register
	lsr	x24, x1, #ESR_ELx_EC_SHIFT	// exception class
	cmp	x24, #ESR_ELx_EC_DABT_CUR	// data abort in EL1
	b.eq	el1_da
	cmp	x24, #ESR_ELx_EC_IABT_CUR	// instruction abort in EL1
	b.eq	el1_ia
	cmp	x24, #ESR_ELx_EC_SYS64		// configurable trap
	b.eq	el1_undef
	cmp	x24, #ESR_ELx_EC_SP_ALIGN	// stack alignment exception
	b.eq	el1_sp_pc
	cmp	x24, #ESR_ELx_EC_PC_ALIGN	// pc alignment exception
	b.eq	el1_sp_pc
	cmp	x24, #ESR_ELx_EC_UNKNOWN	// unknown exception in EL1
	b.eq	el1_undef
	cmp	x24, #ESR_ELx_EC_BREAKPT_CUR	// debug exception in EL1
	b.ge	el1_dbg
	b	el1_inv

el1_ia:
	/*
	 * Fall through to the Data abort case
	 */
el1_da:
	/*
	 * Data abort handling
	 */
	mrs	x3, far_el1
	enable_dbg
	// re-enable interrupts if they were enabled in the aborted context
	tbnz	x23, #7, 1f			// PSR_I_BIT
	enable_irq
1:
	clear_address_tag x0, x3
	mov	x2, sp				// struct pt_regs
	bl	do_mem_abort

	// disable interrupts before pulling preserved data off the stack
	disable_irq
	kernel_exit 1
el1_sp_pc:
	/*
	 * Stack or PC alignment exception handling
	 */
	mrs	x0, far_el1
	enable_dbg
	mov	x2, sp
	b	do_sp_pc_abort
el1_undef:
	/*
	 * Undefined instruction
	 */
	enable_dbg
	mov	x0, sp
	b	do_undefinstr
el1_dbg:
	/*
	 * Debug exception handling
	 */
	cmp	x24, #ESR_ELx_EC_BRK64		// if BRK64
	cinc	x24, x24, eq			// set bit '0'
	tbz	x24, #0, el1_inv		// EL1 only
	mrs	x0, far_el1
	mov	x2, sp				// struct pt_regs
	bl	do_debug_exception
	kernel_exit 1
el1_inv:
	// TODO: add support for undefined instructions in kernel mode
	enable_dbg
	mov	x0, sp
	mov	x1, #BAD_SYNC
	mrs	x2, esr_el1
	b	bad_mode
ENDPROC(el1_sync)

	.align	6
el1_irq:
	kernel_entry 1
	enable_dbg
#ifdef CONFIG_TRACE_IRQFLAGS
	bl	trace_hardirqs_off
#endif

	irq_handler

#ifdef CONFIG_PREEMPT
	get_thread_info tsk
	ldr	w24, [tsk, #TI_PREEMPT]		// get preempt count
	cbnz	w24, 1f				// preempt count != 0
	ldr	x0, [tsk, #TI_FLAGS]		// get flags
	tbz	x0, #TIF_NEED_RESCHED, 1f	// needs rescheduling?
	bl	el1_preempt
1:
#endif
#ifdef CONFIG_TRACE_IRQFLAGS
	bl	trace_hardirqs_on
#endif
	kernel_exit 1
ENDPROC(el1_irq)

#ifdef CONFIG_PREEMPT
el1_preempt:
	mov	x24, lr
1:	bl	preempt_schedule_irq		// irq en/disable is done inside
	ldr	x0, [tsk, #TI_FLAGS]		// get new tasks TI_FLAGS
	tbnz	x0, #TIF_NEED_RESCHED, 1b	// needs rescheduling?
	ret	x24
#endif

/*
 * EL0 mode handlers.
 */
	.align	6
el0_sync:
	kernel_entry 0
	mrs	x25, esr_el1			// read the syndrome register
	lsr	x24, x25, #ESR_ELx_EC_SHIFT	// exception class
	cmp	x24, #ESR_ELx_EC_SVC64		// SVC in 64-bit state
	b.eq	el0_svc
	cmp	x24, #ESR_ELx_EC_DABT_LOW	// data abort in EL0
	b.eq	el0_da
	cmp	x24, #ESR_ELx_EC_IABT_LOW	// instruction abort in EL0
	b.eq	el0_ia
	cmp	x24, #ESR_ELx_EC_FP_ASIMD	// FP/ASIMD access
	b.eq	el0_fpsimd_acc
	cmp	x24, #ESR_ELx_EC_FP_EXC64	// FP/ASIMD exception
	b.eq	el0_fpsimd_exc
<<<<<<< HEAD
	cmp	x24, #ESR_EL1_EC_SYS64		// configurable trap
	b.eq	el0_sys
	cmp	x24, #ESR_EL1_EC_SP_ALIGN	// stack alignment exception
=======
	cmp	x24, #ESR_ELx_EC_SYS64		// configurable trap
	b.eq	el0_sys
	cmp	x24, #ESR_ELx_EC_SP_ALIGN	// stack alignment exception
>>>>>>> e045a95c
	b.eq	el0_sp_pc
	cmp	x24, #ESR_ELx_EC_PC_ALIGN	// pc alignment exception
	b.eq	el0_sp_pc
	cmp	x24, #ESR_ELx_EC_UNKNOWN	// unknown exception in EL0
	b.eq	el0_undef
	cmp	x24, #ESR_ELx_EC_BREAKPT_LOW	// debug exception in EL0
	b.ge	el0_dbg
	b	el0_inv

#ifdef CONFIG_COMPAT
	.align	6
el0_sync_compat:
	kernel_entry 0, 32
	mrs	x25, esr_el1			// read the syndrome register
	lsr	x24, x25, #ESR_ELx_EC_SHIFT	// exception class
	cmp	x24, #ESR_ELx_EC_SVC32		// SVC in 32-bit state
	b.eq	el0_svc_compat
	cmp	x24, #ESR_ELx_EC_DABT_LOW	// data abort in EL0
	b.eq	el0_da
	cmp	x24, #ESR_ELx_EC_IABT_LOW	// instruction abort in EL0
	b.eq	el0_ia
	cmp	x24, #ESR_ELx_EC_FP_ASIMD	// FP/ASIMD access
	b.eq	el0_fpsimd_acc
	cmp	x24, #ESR_ELx_EC_FP_EXC32	// FP/ASIMD exception
	b.eq	el0_fpsimd_exc
	cmp	x24, #ESR_ELx_EC_UNKNOWN	// unknown exception in EL0
	b.eq	el0_undef
	cmp	x24, #ESR_ELx_EC_CP15_32	// CP15 MRC/MCR trap
	b.eq	el0_undef
	cmp	x24, #ESR_ELx_EC_CP15_64	// CP15 MRRC/MCRR trap
	b.eq	el0_undef
	cmp	x24, #ESR_ELx_EC_CP14_MR	// CP14 MRC/MCR trap
	b.eq	el0_undef
	cmp	x24, #ESR_ELx_EC_CP14_LS	// CP14 LDC/STC trap
	b.eq	el0_undef
	cmp	x24, #ESR_ELx_EC_CP14_64	// CP14 MRRC/MCRR trap
	b.eq	el0_undef
	cmp	x24, #ESR_ELx_EC_BREAKPT_LOW	// debug exception in EL0
	b.ge	el0_dbg
	b	el0_inv
el0_svc_compat:
	/*
	 * AArch32 syscall handling
	 */
	adr	stbl, compat_sys_call_table	// load compat syscall table pointer
	uxtw	scno, w7			// syscall number in w7 (r7)
	mov     sc_nr, #__NR_compat_syscalls
	b	el0_svc_naked

	.align	6
el0_irq_compat:
	kernel_entry 0, 32
	b	el0_irq_naked
#endif

el0_da:
	/*
	 * Data abort handling
	 */
	mrs	x26, far_el1
	// enable interrupts before calling the main handler
	enable_dbg_and_irq
	ct_user_exit
	clear_address_tag x0, x26
	mov	x1, x25
	mov	x2, sp
	bl	do_mem_abort
	b	ret_to_user
el0_ia:
	/*
	 * Instruction abort handling
	 */
	mrs	x26, far_el1
	enable_dbg
#ifdef CONFIG_TRACE_IRQFLAGS
	bl	trace_hardirqs_off
#endif
	ct_user_exit
	mov	x0, x26
	mov	x1, x25
	mov	x2, sp
	bl	do_el0_ia_bp_hardening
	b	ret_to_user
el0_fpsimd_acc:
	/*
	 * Floating Point or Advanced SIMD access
	 */
	enable_dbg
	ct_user_exit
	mov	x0, x25
	mov	x1, sp
	bl	do_fpsimd_acc
	b	ret_to_user
el0_fpsimd_acc_compat:
	/*
	 * Floating Point or Advanced SIMD access
	 */
	enable_dbg
	ct_user_exit
	mov	x0, x25
	mov	x1, sp
	bl	do_fpsimd_acc_compat
	b	ret_to_user

el0_fpsimd_exc:
	/*
	 * Floating Point or Advanced SIMD exception
	 */
	enable_dbg
	ct_user_exit
	mov	x0, x25
	mov	x1, sp
	bl	do_fpsimd_exc
	b	ret_to_user
el0_sp_pc:
	/*
	 * Stack or PC alignment exception handling
	 */
	mrs	x26, far_el1
	// enable interrupts before calling the main handler
	enable_dbg_and_irq
	ct_user_exit
	mov	x0, x26
	mov	x1, x25
	mov	x2, sp
	bl	do_sp_pc_abort
	b	ret_to_user
el0_undef:
	/*
	 * Undefined instruction
	 */
	// enable interrupts before calling the main handler
	enable_dbg_and_irq
	ct_user_exit
	mov	x0, sp
	bl	do_undefinstr
	b	ret_to_user
el0_sys:
	/*
	 * System instructions, for trapped cache maintenance instructions
	 */
	enable_dbg_and_irq
	ct_user_exit
	mov	x0, x25
	mov	x1, sp
	bl	do_sysinstr
	b	ret_to_user
el0_dbg:
	/*
	 * Debug exception handling
	 */
	tbnz	x24, #0, el0_inv		// EL0 only
	mrs	x0, far_el1
	mov	x1, x25
	mov	x2, sp
	bl	do_debug_exception
	enable_dbg
	ct_user_exit
	b	ret_to_user
el0_inv:
	enable_dbg
	ct_user_exit
	mov	x0, sp
	mov	x1, #BAD_SYNC
	mrs	x2, esr_el1
	bl	bad_el0_sync
	b	ret_to_user
ENDPROC(el0_sync)

	.align	6
el0_irq:
	kernel_entry 0
el0_irq_naked:
	enable_dbg
#ifdef CONFIG_TRACE_IRQFLAGS
	bl	trace_hardirqs_off
#endif

	ct_user_exit
	irq_handler

#ifdef CONFIG_TRACE_IRQFLAGS
	bl	trace_hardirqs_on
#endif
	b	ret_to_user
ENDPROC(el0_irq)

/*
 * Register switch for AArch64. The callee-saved registers need to be saved
 * and restored. On entry:
 *   x0 = previous task_struct (must be preserved across the switch)
 *   x1 = next task_struct
 * Previous and next are guaranteed not to be the same.
 *
 */
ENTRY(cpu_switch_to)
	add	x8, x0, #THREAD_CPU_CONTEXT
	mov	x9, sp
	stp	x19, x20, [x8], #16		// store callee-saved registers
	stp	x21, x22, [x8], #16
	stp	x23, x24, [x8], #16
	stp	x25, x26, [x8], #16
	stp	x27, x28, [x8], #16
	stp	x29, x9, [x8], #16
	str	lr, [x8]
	add	x8, x1, #THREAD_CPU_CONTEXT
	ldp	x19, x20, [x8], #16		// restore callee-saved registers
	ldp	x21, x22, [x8], #16
	ldp	x23, x24, [x8], #16
	ldp	x25, x26, [x8], #16
	ldp	x27, x28, [x8], #16
	ldp	x29, x9, [x8], #16
	ldr	lr, [x8]
#ifdef CONFIG_ARM64_REG_REBALANCE_ON_CTX_SW
	orr	x13, x13, x13
	orr	x14, x14, x14
	orr	x15, x15, x15
	orr	x16, x16, x16
	orr	x17, x17, x17
	orr	x18, x18, x18
	orr	x19, x19, x19
	orr	x20, x20, x20
	orr	x21, x21, x21
	mov	v0.16b, v0.16b
	mov	v1.16b, v1.16b
	mov	v2.16b, v2.16b
	mov	v3.16b, v3.16b
	mov	v4.16b, v4.16b
	mov	v5.16b, v5.16b
	mov	v6.16b, v6.16b
	mov	v7.16b, v7.16b
	mov	v8.16b, v8.16b
	mov	v9.16b, v9.16b
	mov	v10.16b, v10.16b
	mov	v11.16b, v11.16b
	mov	v12.16b, v12.16b
	mov	v13.16b, v13.16b
	mov	v14.16b, v14.16b
	mov	v15.16b, v15.16b
#endif
	mov	sp, x9
	and	x9, x9, #~(THREAD_SIZE - 1)
	msr	sp_el0, x9
	ret
ENDPROC(cpu_switch_to)

/*
 * This is the fast syscall return path.  We do as little as possible here,
 * and this includes saving x0 back into the kernel stack.
 */
ret_fast_syscall:
	disable_irq				// disable interrupts
	str	x0, [sp, #S_X0]			// returned x0
	ldr	x1, [tsk, #TI_FLAGS]		// re-check for syscall tracing
	and	x2, x1, #_TIF_SYSCALL_WORK
	cbnz	x2, ret_fast_syscall_trace
	and	x2, x1, #_TIF_WORK_MASK
	cbnz	x2, work_pending
	enable_step_tsk x1, x2
	kernel_exit 0
ret_fast_syscall_trace:
	enable_irq				// enable interrupts
	b	__sys_trace_return_skipped	// we already saved x0

/*
 * Ok, we need to do extra processing, enter the slow path.
 */
work_pending:
	tbnz	x1, #TIF_NEED_RESCHED, work_resched
	/* TIF_SIGPENDING, TIF_NOTIFY_RESUME or TIF_FOREIGN_FPSTATE case */
	ldr	x2, [sp, #S_PSTATE]
	mov	x0, sp				// 'regs'
	tst	x2, #PSR_MODE_MASK		// user mode regs?
	b.ne	no_work_pending			// returning to kernel
	enable_irq				// enable interrupts for do_notify_resume()
	bl	do_notify_resume
	b	ret_to_user
work_resched:
	bl	schedule

/*
 * "slow" syscall return path.
 */
ret_to_user:
	disable_irq				// disable interrupts
	ldr	x1, [tsk, #TI_FLAGS]
	and	x2, x1, #_TIF_WORK_MASK
	cbnz	x2, work_pending
	enable_step_tsk x1, x2
no_work_pending:
	kernel_exit 0
ENDPROC(ret_to_user)

/*
 * This is how we return from a fork.
 */
ENTRY(ret_from_fork)
	bl	schedule_tail
	cbz	x19, 1f				// not a kernel thread
	mov	x0, x20
	blr	x19
1:	get_thread_info tsk
	b	ret_to_user
ENDPROC(ret_from_fork)

/*
 * SVC handler.
 */
	.align	6
el0_svc:
	adrp	stbl, sys_call_table		// load syscall table pointer
	uxtw	scno, w8			// syscall number in w8
	mov	sc_nr, #__NR_syscalls
el0_svc_naked:					// compat entry point
	stp	x0, scno, [sp, #S_ORIG_X0]	// save the original x0 and syscall number
	enable_dbg_and_irq
	ct_user_exit 1

	ldr	x16, [tsk, #TI_FLAGS]		// check for syscall hooks
	tst	x16, #_TIF_SYSCALL_WORK
	b.ne	__sys_trace
	cmp     scno, sc_nr                     // check upper syscall limit
	b.hs	ni_sys
	ldr	x16, [stbl, scno, lsl #3]	// address in the syscall table
	blr	x16				// call sys_* routine
	b	ret_fast_syscall
ni_sys:
	mov	x0, sp
	bl	do_ni_syscall
	b	ret_fast_syscall
ENDPROC(el0_svc)

	/*
	 * This is the really slow path.  We're going to be doing context
	 * switches, and waiting for our parent to respond.
	 */
__sys_trace:
	mov	w0, #-1				// set default errno for
	cmp     scno, x0			// user-issued syscall(-1)
	b.ne	1f
	mov	x0, #-ENOSYS
	str	x0, [sp, #S_X0]
1:	mov	x0, sp
	bl	syscall_trace_enter
	cmp	w0, #-1				// skip the syscall?
	b.eq	__sys_trace_return_skipped
	uxtw	scno, w0			// syscall number (possibly new)
	mov	x1, sp				// pointer to regs
	cmp	scno, sc_nr			// check upper syscall limit
	b.hs	__ni_sys_trace
	ldp	x0, x1, [sp]			// restore the syscall args
	ldp	x2, x3, [sp, #S_X2]
	ldp	x4, x5, [sp, #S_X4]
	ldp	x6, x7, [sp, #S_X6]
	ldr	x16, [stbl, scno, lsl #3]	// address in the syscall table
	blr	x16				// call sys_* routine

__sys_trace_return:
	str	x0, [sp, #S_X0]			// save returned x0
__sys_trace_return_skipped:
	mov	x0, sp
	bl	syscall_trace_exit
	b	ret_to_user

__ni_sys_trace:
	mov	x0, sp
	bl	do_ni_syscall
	b	__sys_trace_return

#ifdef CONFIG_UNMAP_KERNEL_AT_EL0
/*
 * Exception vectors trampoline.
 */
	.pushsection ".entry.tramp.text", "ax"

	.macro tramp_map_kernel, tmp
	mrs	\tmp, ttbr1_el1
	sub	\tmp, \tmp, #(SWAPPER_DIR_SIZE + RESERVED_TTBR0_SIZE)
	bic	\tmp, \tmp, #USER_ASID_FLAG
	msr	ttbr1_el1, \tmp
#ifdef CONFIG_ARCH_MSM8996
	/* ASID already in \tmp[63:48] */
	movk	\tmp, #:abs_g2_nc:(TRAMP_VALIAS >> 12)
	movk	\tmp, #:abs_g1_nc:(TRAMP_VALIAS >> 12)
	/* 2MB boundary containing the vectors, so we nobble the walk cache */
	movk	\tmp, #:abs_g0_nc:((TRAMP_VALIAS & ~(SZ_2M - 1)) >> 12)
	isb
	tlbi	vae1, \tmp
	dsb	nsh
#endif /* CONFIG_ARCH_MSM8996 */
	.endm

	.macro tramp_unmap_kernel, tmp
	mrs	\tmp, ttbr1_el1
	add	\tmp, \tmp, #(SWAPPER_DIR_SIZE + RESERVED_TTBR0_SIZE)
	orr	\tmp, \tmp, #USER_ASID_FLAG
	msr	ttbr1_el1, \tmp
	/*
	 * We avoid running the post_ttbr_update_workaround here because the
	 * user and kernel ASIDs don't have conflicting mappings, so any
	 * "blessing" as described in:
	 *
	 *   http://lkml.kernel.org/r/56BB848A.6060603@caviumnetworks.com
	 *
	 * will not hurt correctness. Whilst this may partially defeat the
	 * point of using split ASIDs in the first place, it avoids
	 * the hit of invalidating the entire I-cache on every return to
	 * userspace.
	 */
	.endm

	.macro tramp_ventry, regsize = 64
	.align	7
1:
	.if	\regsize == 64
	msr	tpidrro_el0, x30	// Restored in kernel_ventry
	.endif
	bl	2f
	b	.
2:
	tramp_map_kernel	x30
#ifdef CONFIG_RANDOMIZE_BASE
	adr	x30, tramp_vectors + PAGE_SIZE
#ifndef CONFIG_ARCH_MSM8996
	isb
#endif
	ldr	x30, [x30]
#else
	ldr	x30, =vectors
#endif
	prfm	plil1strm, [x30, #(1b - tramp_vectors)]
	msr	vbar_el1, x30
	add	x30, x30, #(1b - tramp_vectors)
	isb
	ret
	.endm

	.macro tramp_exit, regsize = 64
	adr	x30, tramp_vectors
	msr	vbar_el1, x30
	tramp_unmap_kernel	x30
	.if	\regsize == 64
	mrs	x30, far_el1
	.endif
	eret
	.endm

	.align	11
ENTRY(tramp_vectors)
	.space	0x400

	tramp_ventry
	tramp_ventry
	tramp_ventry
	tramp_ventry

	tramp_ventry	32
	tramp_ventry	32
	tramp_ventry	32
	tramp_ventry	32
END(tramp_vectors)

ENTRY(tramp_exit_native)
	tramp_exit
END(tramp_exit_native)

ENTRY(tramp_exit_compat)
	tramp_exit	32
END(tramp_exit_compat)

	.ltorg
	.popsection				// .entry.tramp.text
#ifdef CONFIG_RANDOMIZE_BASE
	.pushsection ".rodata", "a"
	.align PAGE_SHIFT
	.globl	__entry_tramp_data_start
__entry_tramp_data_start:
	.quad	vectors
	.popsection				// .rodata
#endif /* CONFIG_RANDOMIZE_BASE */
#endif /* CONFIG_UNMAP_KERNEL_AT_EL0 */

/*
 * Special system call wrappers.
 */
ENTRY(sys_rt_sigreturn_wrapper)
	mov	x0, sp
	b	sys_rt_sigreturn
ENDPROC(sys_rt_sigreturn_wrapper)<|MERGE_RESOLUTION|>--- conflicted
+++ resolved
@@ -527,15 +527,9 @@
 	b.eq	el0_fpsimd_acc
 	cmp	x24, #ESR_ELx_EC_FP_EXC64	// FP/ASIMD exception
 	b.eq	el0_fpsimd_exc
-<<<<<<< HEAD
-	cmp	x24, #ESR_EL1_EC_SYS64		// configurable trap
-	b.eq	el0_sys
-	cmp	x24, #ESR_EL1_EC_SP_ALIGN	// stack alignment exception
-=======
 	cmp	x24, #ESR_ELx_EC_SYS64		// configurable trap
 	b.eq	el0_sys
 	cmp	x24, #ESR_ELx_EC_SP_ALIGN	// stack alignment exception
->>>>>>> e045a95c
 	b.eq	el0_sp_pc
 	cmp	x24, #ESR_ELx_EC_PC_ALIGN	// pc alignment exception
 	b.eq	el0_sp_pc
