config ARM64
	def_bool y
	select ACPI_CCA_REQUIRED if ACPI
	select ACPI_GENERIC_GSI if ACPI
	select ACPI_REDUCED_HARDWARE_ONLY if ACPI
	select ARCH_HAS_ATOMIC64_DEC_IF_POSITIVE
	select ARCH_HAS_ELF_RANDOMIZE
	select ARCH_HAS_GCOV_PROFILE_ALL
	select ARCH_HAS_KCOV
	select ARCH_HAS_SG_CHAIN
	select ARCH_HAS_TICK_BROADCAST if GENERIC_CLOCKEVENTS_BROADCAST
	select ARCH_USE_CMPXCHG_LOCKREF
	select ARCH_SUPPORTS_ATOMIC_RMW
	select ARCH_WANT_OPTIONAL_GPIOLIB
	select ARCH_WANT_COMPAT_IPC_PARSE_VERSION
	select ARCH_WANT_FRAME_POINTERS
	select ARCH_HAVE_CUSTOM_GPIO_H
	select ARCH_HAS_UBSAN_SANITIZE_ALL
	select ARM_AMBA
	select ARM_ARCH_TIMER
	select HAVE_KERNEL_GZIP
	select HAVE_KERNEL_LZ4
	select ARM_GIC
	select AUDIT_ARCH_COMPAT_GENERIC
	select ARM_GIC_V2M if PCI_MSI
	select ARM_GIC_V3
	select ARM_GIC_V3_ITS if PCI_MSI
	select ARM_PSCI_FW
	select BUILDTIME_EXTABLE_SORT
	select CLONE_BACKWARDS
	select COMMON_CLK if !ARCH_QCOM
	select CPU_PM if (SUSPEND || CPU_IDLE)
	select DCACHE_WORD_ACCESS
	select EDAC_SUPPORT
	select FRAME_POINTER
	select GENERIC_ALLOCATOR
	select EDAC_SUPPORT
	select GENERIC_CLOCKEVENTS
	select GENERIC_CLOCKEVENTS_BROADCAST
	select GENERIC_CPU_AUTOPROBE
	select GENERIC_EARLY_IOREMAP
	select GENERIC_IDLE_POLL_SETUP
	select GENERIC_IRQ_PROBE
	select GENERIC_IRQ_SHOW
	select GENERIC_IRQ_SHOW_LEVEL
	select GENERIC_PCI_IOMAP
	select GENERIC_SCHED_CLOCK
	select GENERIC_SMP_IDLE_THREAD
	select GENERIC_STRNCPY_FROM_USER
	select GENERIC_STRNLEN_USER
	select GENERIC_TIME_VSYSCALL
	select HANDLE_DOMAIN_IRQ
	select HARDIRQS_SW_RESEND
	select HAVE_ALIGNED_STRUCT_PAGE if SLUB
	select HAVE_ARCH_AUDITSYSCALL
	select HAVE_ARCH_BITREVERSE
	select HAVE_ARCH_HARDENED_USERCOPY
	select HAVE_ARCH_HUGE_VMAP
	select HAVE_ARCH_JUMP_LABEL
	select HAVE_ARCH_KASAN if SPARSEMEM_VMEMMAP && !(ARM64_16K_PAGES && ARM64_VA_BITS_48)
	select HAVE_ARCH_KGDB
	select HAVE_ARCH_MMAP_RND_BITS
	select HAVE_ARCH_MMAP_RND_COMPAT_BITS if COMPAT
	select HAVE_ARCH_SECCOMP_FILTER
	select HAVE_ARCH_TRACEHOOK
	select HAVE_BPF_JIT
	select HAVE_C_RECORDMCOUNT
	select HAVE_CC_STACKPROTECTOR
	select HAVE_CMPXCHG_DOUBLE
	select HAVE_CMPXCHG_LOCAL
	select HAVE_DEBUG_BUGVERBOSE
	select HAVE_DEBUG_KMEMLEAK
	select HAVE_DMA_API_DEBUG
	select HAVE_DMA_ATTRS
	select HAVE_DMA_CONTIGUOUS
	select HAVE_DYNAMIC_FTRACE
	select HAVE_EFFICIENT_UNALIGNED_ACCESS
	select HAVE_FTRACE_MCOUNT_RECORD
	select HAVE_FUNCTION_TRACER
	select HAVE_FUNCTION_GRAPH_TRACER
	select HAVE_GENERIC_DMA_COHERENT
	select HAVE_HW_BREAKPOINT if PERF_EVENTS
	select HAVE_IRQ_TIME_ACCOUNTING
	select HAVE_MEMBLOCK
	select HAVE_PATA_PLATFORM
	select HAVE_PERF_EVENTS
	select HAVE_PERF_REGS
	select HAVE_PERF_USER_STACK_DUMP
	select HAVE_REGS_AND_STACK_ACCESS_API
	select HAVE_RCU_TABLE_FREE
	select HAVE_SYSCALL_TRACEPOINTS
	select IOMMU_DMA if (IOMMU_SUPPORT && !ARCH_QCOM)
	select HAVE_KPROBES
	select HAVE_KRETPROBES if HAVE_KPROBES
	select IRQ_DOMAIN
	select IRQ_FORCED_THREADING
	select MODULES_USE_ELF_RELA
	select NO_BOOTMEM
	select OF
	select OF_EARLY_FLATTREE
	select OF_RESERVED_MEM
	select PERF_USE_VMALLOC
	select POWER_RESET
	select POWER_SUPPLY
	select RTC_LIB
	select SPARSE_IRQ
	select SYSCTL_EXCEPTION_TRACE
	select HAVE_CONTEXT_TRACKING
	select HAVE_ARM_SMCCC
	help
	  ARM 64-bit (AArch64) Linux support.

config 64BIT
	def_bool y

config ARCH_PHYS_ADDR_T_64BIT
	def_bool y

config MMU
	def_bool y

config ARCH_MMAP_RND_BITS_MIN
       default 14 if ARM64_64K_PAGES
       default 16 if ARM64_16K_PAGES
       default 18

# max bits determined by the following formula:
#  VA_BITS - PAGE_SHIFT - 3
config ARCH_MMAP_RND_BITS_MAX
       default 19 if ARM64_VA_BITS=36
       default 24 if ARM64_VA_BITS=39
       default 27 if ARM64_VA_BITS=42
       default 30 if ARM64_VA_BITS=47
       default 29 if ARM64_VA_BITS=48 && ARM64_64K_PAGES
       default 31 if ARM64_VA_BITS=48 && ARM64_16K_PAGES
       default 33 if ARM64_VA_BITS=48
       default 14 if ARM64_64K_PAGES
       default 16 if ARM64_16K_PAGES
       default 18

config ARCH_MMAP_RND_COMPAT_BITS_MIN
       default 7 if ARM64_64K_PAGES
       default 9 if ARM64_16K_PAGES
       default 11

config ARCH_MMAP_RND_COMPAT_BITS_MAX
       default 16

config NO_IOPORT_MAP
	def_bool y if !PCI

config ILLEGAL_POINTER_VALUE
	hex
	default 0xdead000000000000

config STACKTRACE_SUPPORT
	def_bool y

config ILLEGAL_POINTER_VALUE
	hex
	default 0xdead000000000000

config LOCKDEP_SUPPORT
	def_bool y

config TRACE_IRQFLAGS_SUPPORT
	def_bool y

config RWSEM_XCHGADD_ALGORITHM
	def_bool y

config GENERIC_BUG
	def_bool y
	depends on BUG

config GENERIC_BUG_RELATIVE_POINTERS
	def_bool y
	depends on GENERIC_BUG

config GENERIC_HWEIGHT
	def_bool y

config GENERIC_CSUM
        def_bool y

config GENERIC_CALIBRATE_DELAY
	def_bool y

config ZONE_DMA
	def_bool y

config HAVE_GENERIC_RCU_GUP
	def_bool y

config ARCH_DMA_ADDR_T_64BIT
	def_bool y

config NEED_DMA_MAP_STATE
	def_bool y

config NEED_SG_DMA_LENGTH
	def_bool y

config SMP
	def_bool y

config ARM64_DMA_USE_IOMMU
	bool
	select ARM_HAS_SG_CHAIN
	select NEED_SG_DMA_LENGTH

if ARM64_DMA_USE_IOMMU

config ARM64_DMA_IOMMU_ALIGNMENT
	int "Maximum PAGE_SIZE order of alignment for DMA IOMMU buffers"
	range 4 9
	default 9
	help
	  DMA mapping framework by default aligns all buffers to the smallest
	  PAGE_SIZE order which is greater than or equal to the requested buffer
	  size. This works well for buffers up to a few hundreds kilobytes, but
	  for larger buffers it just a waste of address space. Drivers which has
	  relatively small addressing window (like 64Mib) might run out of
	  virtual space with just a few allocations.

	  With this parameter you can specify the maximum PAGE_SIZE order for
	  DMA IOMMU buffers. Larger buffers will be aligned only to this
	  specified order. The order is expressed as a power of two multiplied
	  by the PAGE_SIZE.

endif

config SWIOTLB
	def_bool y

config IOMMU_HELPER
	def_bool SWIOTLB

config KERNEL_MODE_NEON
	def_bool y

config FIX_EARLYCON_MEM
	def_bool y

config PGTABLE_LEVELS
	int
	default 2 if ARM64_16K_PAGES && ARM64_VA_BITS_36
	default 2 if ARM64_64K_PAGES && ARM64_VA_BITS_42
	default 3 if ARM64_64K_PAGES && ARM64_VA_BITS_48
	default 3 if ARM64_4K_PAGES && ARM64_VA_BITS_39
	default 3 if ARM64_16K_PAGES && ARM64_VA_BITS_47
	default 4 if !ARM64_64K_PAGES && ARM64_VA_BITS_48

source "init/Kconfig"

source "kernel/Kconfig.freezer"

source "arch/arm64/Kconfig.platforms"

menu "Bus support"

config PCI
	bool "PCI support"
	help
	  This feature enables support for PCI bus system. If you say Y
	  here, the kernel will include drivers and infrastructure code
	  to support PCI bus devices.

config PCI_DOMAINS
	def_bool PCI

config PCI_DOMAINS_GENERIC
	def_bool PCI

config PCI_SYSCALL
	def_bool PCI

source "drivers/pci/Kconfig"
source "drivers/pci/pcie/Kconfig"
source "drivers/pci/hotplug/Kconfig"

endmenu

menu "Kernel Features"

menu "ARM errata workarounds via the alternatives framework"

config ARM64_ERRATUM_826319
	bool "Cortex-A53: 826319: System might deadlock if a write cannot complete until read data is accepted"
	default y
	help
	  This option adds an alternative code sequence to work around ARM
	  erratum 826319 on Cortex-A53 parts up to r0p2 with an AMBA 4 ACE or
	  AXI master interface and an L2 cache.

	  If a Cortex-A53 uses an AMBA AXI4 ACE interface to other processors
	  and is unable to accept a certain write via this interface, it will
	  not progress on read data presented on the read data channel and the
	  system can deadlock.

	  The workaround promotes data cache clean instructions to
	  data cache clean-and-invalidate.
	  Please note that this does not necessarily enable the workaround,
	  as it depends on the alternative framework, which will only patch
	  the kernel if an affected CPU is detected.

	  If unsure, say Y.

config ARM64_ERRATUM_827319
	bool "Cortex-A53: 827319: Data cache clean instructions might cause overlapping transactions to the interconnect"
	default y
	help
	  This option adds an alternative code sequence to work around ARM
	  erratum 827319 on Cortex-A53 parts up to r0p2 with an AMBA 5 CHI
	  master interface and an L2 cache.

	  Under certain conditions this erratum can cause a clean line eviction
	  to occur at the same time as another transaction to the same address
	  on the AMBA 5 CHI interface, which can cause data corruption if the
	  interconnect reorders the two transactions.

	  The workaround promotes data cache clean instructions to
	  data cache clean-and-invalidate.
	  Please note that this does not necessarily enable the workaround,
	  as it depends on the alternative framework, which will only patch
	  the kernel if an affected CPU is detected.

	  If unsure, say Y.

config ARM64_ERRATUM_824069
	bool "Cortex-A53: 824069: Cache line might not be marked as clean after a CleanShared snoop"
	default y
	help
	  This option adds an alternative code sequence to work around ARM
	  erratum 824069 on Cortex-A53 parts up to r0p2 when it is connected
	  to a coherent interconnect.

	  If a Cortex-A53 processor is executing a store or prefetch for
	  write instruction at the same time as a processor in another
	  cluster is executing a cache maintenance operation to the same
	  address, then this erratum might cause a clean cache line to be
	  incorrectly marked as dirty.

	  The workaround promotes data cache clean instructions to
	  data cache clean-and-invalidate.
	  Please note that this option does not necessarily enable the
	  workaround, as it depends on the alternative framework, which will
	  only patch the kernel if an affected CPU is detected.

	  If unsure, say Y.

config ARM64_ERRATUM_819472
	bool "Cortex-A53: 819472: Store exclusive instructions might cause data corruption"
	default y
	help
	  This option adds an alternative code sequence to work around ARM
	  erratum 819472 on Cortex-A53 parts up to r0p1 with an L2 cache
	  present when it is connected to a coherent interconnect.

	  If the processor is executing a load and store exclusive sequence at
	  the same time as a processor in another cluster is executing a cache
	  maintenance operation to the same address, then this erratum might
	  cause data corruption.

	  The workaround promotes data cache clean instructions to
	  data cache clean-and-invalidate.
	  Please note that this does not necessarily enable the workaround,
	  as it depends on the alternative framework, which will only patch
	  the kernel if an affected CPU is detected.

	  If unsure, say Y.

config ARM64_ERRATUM_832075
	bool "Cortex-A57: 832075: possible deadlock on mixing exclusive memory accesses with device loads"
	default y
	help
	  This option adds an alternative code sequence to work around ARM
	  erratum 832075 on Cortex-A57 parts up to r1p2.

	  Affected Cortex-A57 parts might deadlock when exclusive load/store
	  instructions to Write-Back memory are mixed with Device loads.

	  The workaround is to promote device loads to use Load-Acquire
	  semantics.
	  Please note that this does not necessarily enable the workaround,
	  as it depends on the alternative framework, which will only patch
	  the kernel if an affected CPU is detected.

	  If unsure, say Y.

config ARM64_ERRATUM_834220
	bool "Cortex-A57: 834220: Stage 2 translation fault might be incorrectly reported in presence of a Stage 1 fault"
	depends on KVM
	default y
	help
	  This option adds an alternative code sequence to work around ARM
	  erratum 834220 on Cortex-A57 parts up to r1p2.

	  Affected Cortex-A57 parts might report a Stage 2 translation
	  fault as the result of a Stage 1 fault for load crossing a
	  page boundary when there is a permission or device memory
	  alignment fault at Stage 1 and a translation fault at Stage 2.

	  The workaround is to verify that the Stage 1 translation
	  doesn't generate a fault before handling the Stage 2 fault.
	  Please note that this does not necessarily enable the workaround,
	  as it depends on the alternative framework, which will only patch
	  the kernel if an affected CPU is detected.

	  If unsure, say Y.

config ARM64_ERRATUM_845719
	bool "Cortex-A53: 845719: a load might read incorrect data"
	depends on COMPAT
	default y
	help
	  This option adds an alternative code sequence to work around ARM
	  erratum 845719 on Cortex-A53 parts up to r0p4.

	  When running a compat (AArch32) userspace on an affected Cortex-A53
	  part, a load at EL0 from a virtual address that matches the bottom 32
	  bits of the virtual address used by a recent load at (AArch64) EL1
	  might return incorrect data.

	  The workaround is to write the contextidr_el1 register on exception
	  return to a 32-bit task.
	  Please note that this does not necessarily enable the workaround,
	  as it depends on the alternative framework, which will only patch
	  the kernel if an affected CPU is detected.

	  If unsure, say Y.

config ARM64_ERRATUM_843419
	bool "Cortex-A53: 843419: A load or store might access an incorrect address"
	depends on MODULES
	default y
	select ARM64_MODULE_CMODEL_LARGE
	help
	  This option builds kernel modules using the large memory model in
	  order to avoid the use of the ADRP instruction, which can cause
	  a subsequent memory access to use an incorrect address on Cortex-A53
	  parts up to r0p4.

	  Note that the kernel itself must be linked with a version of ld
	  which fixes potentially affected ADRP instructions through the
	  use of veneers.

	  If unsure, say Y.

config CAVIUM_ERRATUM_22375
	bool "Cavium erratum 22375, 24313"
	default y
	help
	  Enable workaround for erratum 22375, 24313.

	  This implements two gicv3-its errata workarounds for ThunderX. Both
	  with small impact affecting only ITS table allocation.

	    erratum 22375: only alloc 8MB table size
	    erratum 24313: ignore memory access type

	  The fixes are in ITS initialization and basically ignore memory access
	  type and table size provided by the TYPER and BASER registers.

	  If unsure, say Y.

config CAVIUM_ERRATUM_23144
	bool "Cavium erratum 23144: ITS SYNC hang on dual socket system"
	depends on NUMA
	default y
	help
	  ITS SYNC command hang for cross node io and collections/cpu mapping.

	  If unsure, say Y.

config CAVIUM_ERRATUM_23154
	bool "Cavium erratum 23154: Access to ICC_IAR1_EL1 is not sync'ed"
	default y
	help
	  The gicv3 of ThunderX requires a modified version for
	  reading the IAR status to ensure data synchronization
	  (access to icc_iar1_el1 is not sync'ed before and after).

	  If unsure, say Y.

config CAVIUM_ERRATUM_27456
	bool "Cavium erratum 27456: Broadcast TLBI instructions may cause icache corruption"
	default y
	help
	  On ThunderX T88 pass 1.x through 2.1 parts, broadcast TLBI
	  instructions may cause the icache to become corrupted if it
	  contains data for a non-current ASID.  The fix is to
	  invalidate the icache when changing the mm context.

	  If unsure, say Y.

endmenu


choice
	prompt "Page size"
	default ARM64_4K_PAGES
	help
	  Page size (translation granule) configuration.

config ARM64_4K_PAGES
	bool "4KB"
	help
	  This feature enables 4KB pages support.

config ARM64_16K_PAGES
	bool "16KB"
	help
	  The system will use 16KB pages support. AArch32 emulation
	  requires applications compiled with 16K (or a multiple of 16K)
	  aligned segments.

config ARM64_DCACHE_DISABLE
	bool "Disable CPU Data Caches"
	help
	  Disable CPU data cache usage by setting the SCTLR[C] bit during
	  kernel initialization. This will result in a considerable
	  performance impact, but may be useful in certain situations.

	  If you are not sure what to do, select 'N' here.

config ARM64_ICACHE_DISABLE
	bool "Disable CPU Instruction Caches"
	help
	  Disable CPU instruction cache usage by setting the SCTLR[I]
	  bit during kernel initialization. This will result in a
	  considerable performance impact, but may be useful in certain
	  situations.

	  If you are not sure what to do, select 'N' here.

config ARM64_64K_PAGES
	bool "64KB"
	help
	  This feature enables 64KB pages support (4KB by default)
	  allowing only two levels of page tables and faster TLB
	  look-up. AArch32 emulation requires applications compiled
	  with 64K aligned segments.

endchoice

choice
	prompt "Virtual address space size"
	default ARM64_VA_BITS_39 if ARM64_4K_PAGES
	default ARM64_VA_BITS_47 if ARM64_16K_PAGES
	default ARM64_VA_BITS_42 if ARM64_64K_PAGES
	help
	  Allows choosing one of multiple possible virtual address
	  space sizes. The level of translation table is determined by
	  a combination of page size and virtual address space size.

config ARM64_VA_BITS_36
	bool "36-bit" if EXPERT
	depends on ARM64_16K_PAGES

config ARM64_VA_BITS_39
	bool "39-bit"
	depends on ARM64_4K_PAGES

config ARM64_VA_BITS_42
	bool "42-bit"
	depends on ARM64_64K_PAGES

config ARM64_VA_BITS_47
	bool "47-bit"
	depends on ARM64_16K_PAGES

config ARM64_VA_BITS_48
	bool "48-bit"

endchoice

config ARM64_VA_BITS
	int
	default 36 if ARM64_VA_BITS_36
	default 39 if ARM64_VA_BITS_39
	default 42 if ARM64_VA_BITS_42
	default 47 if ARM64_VA_BITS_47
	default 48 if ARM64_VA_BITS_48

config CPU_BIG_ENDIAN
       bool "Build big-endian kernel"
       help
         Say Y if you plan on running a kernel in big-endian mode.

config SCHED_MC
	bool "Multi-core scheduler support"
	help
	  Multi-core scheduler support improves the CPU scheduler's decision
	  making when dealing with multi-core CPU chips at a cost of slightly
	  increased overhead in some places. If unsure say N here.

config SCHED_SMT
	bool "SMT scheduler support"
	help
	  Improves the CPU scheduler's decision making when dealing with
	  MultiThreading at a cost of slightly increased overhead in some
	  places. If unsure say N here.

config NR_CPUS
	int "Maximum number of CPUs (2-4096)"
	range 2 4096
	# These have to remain sorted largest to smallest
	default "64"

config HOTPLUG_CPU
	bool "Support for hot-pluggable CPUs"
	select GENERIC_IRQ_MIGRATION
	help
	  Say Y here to experiment with turning CPUs off and on.  CPUs
	  can be controlled through /sys/devices/system/cpu.

# The GPIO number here must be sorted by descending number. In case of
# a multiplatform kernel, we just want the highest value required by the
# selected platforms.
config ARCH_NR_GPIO
        int
        default 1024 if ARCH_TEGRA
        default 1024 if ARCH_QCOM
        default 256
        help
          Maximum number of GPIOs in the system.

          If unsure, leave the default value.

config QCOM_TLB_EL2_HANDLER
	bool "Raise TLB conflict exception to EL2"
	help
	  This option enables TLB conflict to be handled
	  by EL2.

source kernel/Kconfig.preempt
source kernel/Kconfig.hz

config ARCH_SUPPORTS_DEBUG_PAGEALLOC
	def_bool y

config ARCH_HAS_HOLES_MEMORYMODEL
	def_bool y if SPARSEMEM

config ARCH_SPARSEMEM_ENABLE
	def_bool y
	select SPARSEMEM_VMEMMAP_ENABLE

config ARCH_SPARSEMEM_DEFAULT
	def_bool ARCH_SPARSEMEM_ENABLE

config ARCH_SELECT_MEMORY_MODEL
	def_bool ARCH_SPARSEMEM_ENABLE

config HAVE_ARCH_PFN_VALID
	def_bool ARCH_HAS_HOLES_MEMORYMODEL || !SPARSEMEM

config HW_PERF_EVENTS
	def_bool y
	depends on ARM_PMU

config ARM64_REG_REBALANCE_ON_CTX_SW
	bool "Rebalance registers during context switches."
	def_bool ARCH_MSM8996
	help
	 Forcefully re-balance register rename pools on context switches for
	 improved performance on some devices.

config PERF_EVENTS_USERMODE
	bool "Enable usermode access for perf events"
	depends on PERF_EVENTS
	help
	  Enable user-mode access to performance counters for perf events.
	  If enabled, the access permissions allowing CPU performance
	  counters to be accessed from user-mode are set.

	  If you want user-mode programs to access perf events, say Y

config PERF_EVENTS_RESET_PMU_DEBUGFS
	bool "Reset PMU via debugfs node"
	depends on PERF_EVENTS
	help
		Enable the debugfs node that can be used to reset PMUs and all
		state variables associated with PMUs. If enabled, PMU and internal
		state variable are cleared.
		If you want to reset PMU and PMU related internal Perf variables
		via debugfs then say Y.

config SYS_SUPPORTS_HUGETLBFS
	def_bool y

config ARCH_WANT_HUGE_PMD_SHARE
	def_bool y if ARM64_4K_PAGES || (ARM64_16K_PAGES && !ARM64_VA_BITS_36)

config HAVE_ARCH_TRANSPARENT_HUGEPAGE
	def_bool y

config ARCH_HAS_CACHE_LINE_SIZE
	def_bool y

source "mm/Kconfig"

config SECCOMP
	bool "Enable seccomp to safely compute untrusted bytecode"
	---help---
	  This kernel feature is useful for number crunching applications
	  that may need to compute untrusted bytecode during their
	  execution. By using pipes or other transports made available to
	  the process as file descriptors supporting the read/write
	  syscalls, it's possible to isolate those applications in
	  their own address space using seccomp. Once seccomp is
	  enabled via prctl(PR_SET_SECCOMP), it cannot be disabled
	  and the task is only allowed to execute a few safe syscalls
	  defined by each seccomp mode.

config XEN_DOM0
	def_bool y
	depends on XEN

config XEN
	bool "Xen guest support on ARM64"
	depends on ARM64 && OF
	select SWIOTLB_XEN
	help
	  Say Y if you want to run Linux in a Virtual Machine on Xen on ARM64.

config FORCE_MAX_ZONEORDER
	int
	default "14" if (ARM64_64K_PAGES && TRANSPARENT_HUGEPAGE)
	default "12" if (ARM64_16K_PAGES && TRANSPARENT_HUGEPAGE)
	default "11"
	help
	  The kernel memory allocator divides physically contiguous memory
	  blocks into "zones", where each zone is a power of two number of
	  pages.  This option selects the largest power of two that the kernel
	  keeps in the memory allocator.  If you need to allocate very large
	  blocks of physically contiguous memory, then you may need to
	  increase this value.

	  This config option is actually maximum order plus one. For example,
	  a value of 11 means that the largest free memory block is 2^10 pages.

	  We make sure that we can allocate upto a HugePage size for each configuration.
	  Hence we have :
		MAX_ORDER = (PMD_SHIFT - PAGE_SHIFT) + 1 => PAGE_SHIFT - 2

	  However for 4K, we choose a higher default value, 11 as opposed to 10, giving us
	  4M allocations matching the default size used by generic code.

menuconfig ARMV8_DEPRECATED
	bool "Emulate deprecated/obsolete ARMv8 instructions"
	depends on COMPAT
	help
	  Legacy software support may require certain instructions
	  that have been deprecated or obsoleted in the architecture.

	  Enable this config to enable selective emulation of these
	  features.

	  If unsure, say Y

if ARMV8_DEPRECATED

config SWP_EMULATION
	bool "Emulate SWP/SWPB instructions"
	help
	  ARMv8 obsoletes the use of A32 SWP/SWPB instructions such that
	  they are always undefined. Say Y here to enable software
	  emulation of these instructions for userspace using LDXR/STXR.

	  In some older versions of glibc [<=2.8] SWP is used during futex
	  trylock() operations with the assumption that the code will not
	  be preempted. This invalid assumption may be more likely to fail
	  with SWP emulation enabled, leading to deadlock of the user
	  application.

	  NOTE: when accessing uncached shared regions, LDXR/STXR rely
	  on an external transaction monitoring block called a global
	  monitor to maintain update atomicity. If your system does not
	  implement a global monitor, this option can cause programs that
	  perform SWP operations to uncached memory to deadlock.

	  If unsure, say Y

config CP15_BARRIER_EMULATION
	bool "Emulate CP15 Barrier instructions"
	help
	  The CP15 barrier instructions - CP15ISB, CP15DSB, and
	  CP15DMB - are deprecated in ARMv8 (and ARMv7). It is
	  strongly recommended to use the ISB, DSB, and DMB
	  instructions instead.

	  Say Y here to enable software emulation of these
	  instructions for AArch32 userspace code. When this option is
	  enabled, CP15 barrier usage is traced which can help
	  identify software that needs updating.

	  If unsure, say Y

config SETEND_EMULATION
	bool "Emulate SETEND instruction"
	help
	  The SETEND instruction alters the data-endianness of the
	  AArch32 EL0, and is deprecated in ARMv8.

	  Say Y here to enable software emulation of the instruction
	  for AArch32 userspace code.

	  Note: All the cpus on the system must have mixed endian support at EL0
	  for this feature to be enabled. If a new CPU - which doesn't support mixed
	  endian - is hotplugged in after this feature has been enabled, there could
	  be unexpected results in the applications.

	  If unsure, say Y
endif

config ARM64_SW_TTBR0_PAN
	bool "Emulate Privileged Access Never using TTBR0_EL1 switching"
	help
	  Enabling this option prevents the kernel from accessing
	  user-space memory directly by pointing TTBR0_EL1 to a reserved
	  zeroed area and reserved ASID. The user access routines
	  restore the valid TTBR0_EL1 temporarily.

menu "ARMv8.1 architectural features"

config ARM64_HW_AFDBM
	bool "Support for hardware updates of the Access and Dirty page flags"
	help
	  The ARMv8.1 architecture extensions introduce support for
	  hardware updates of the access and dirty information in page
	  table entries. When enabled in TCR_EL1 (HA and HD bits) on
	  capable processors, accesses to pages with PTE_AF cleared will
	  set this bit instead of raising an access flag fault.
	  Similarly, writes to read-only pages with the DBM bit set will
	  clear the read-only bit (AP[2]) instead of raising a
	  permission fault.

	  Kernels built with this configuration option enabled continue
	  to work on pre-ARMv8.1 hardware and the performance impact is
	  minimal. If unsure, say Y.

config ARM64_PAN
	bool "Enable support for Privileged Access Never (PAN)"
	help
	 Privileged Access Never (PAN; part of the ARMv8.1 Extensions)
	 prevents the kernel or hypervisor from accessing user-space (EL0)
	 memory directly.

	 Choosing this option will cause any unprotected (not using
	 copy_to_user et al) memory access to fail with a permission fault.

	 The feature is detected at runtime, and will remain as a 'nop'
	 instruction if the cpu does not implement the feature.

config ARM64_LSE_ATOMICS
	bool "Atomic instructions"
	help
	  As part of the Large System Extensions, ARMv8.1 introduces new
	  atomic instructions that are designed specifically to scale in
	  very large systems.

	  Say Y here to make use of these instructions for the in-kernel
	  atomic routines. This incurs a small overhead on CPUs that do
	  not support these instructions and requires the kernel to be
	  built with binutils >= 2.25.

endmenu

config ARM64_UAO
	bool "Enable support for User Access Override (UAO)"
	help
	  User Access Override (UAO; part of the ARMv8.2 Extensions)
	  causes the 'unprivileged' variant of the load/store instructions to
	  be overriden to be privileged.

	  This option changes get_user() and friends to use the 'unprivileged'
	  variant of the load/store instructions. This ensures that user-space
	  really did have access to the supplied memory. When addr_limit is
	  set to kernel memory the UAO bit will be set, allowing privileged
	  access to kernel memory.

	  Choosing this option will cause copy_to_user() et al to use user-space
	  memory permissions.

	  The feature is detected at runtime, the kernel will use the
	  regular load/store instructions if the cpu does not implement the
	  feature.

config ARM64_MODULE_CMODEL_LARGE
	bool

config ARM64_MODULE_PLTS
	bool
	select ARM64_MODULE_CMODEL_LARGE
	select HAVE_MOD_ARCH_SPECIFIC

config RELOCATABLE
	bool
	help
	  This builds the kernel as a Position Independent Executable (PIE),
	  which retains all relocation metadata required to relocate the
	  kernel binary at runtime to a different virtual address than the
	  address it was linked at.
	  Since AArch64 uses the RELA relocation format, this requires a
	  relocation pass at runtime even if the kernel is loaded at the
	  same address it was linked at.

config RANDOMIZE_BASE
	bool "Randomize the address of the kernel image"
	select ARM64_MODULE_PLTS if MODULES
	select RELOCATABLE
	help
	  Randomizes the virtual address at which the kernel image is
	  loaded, as a security feature that deters exploit attempts
	  relying on knowledge of the location of kernel internals.

	  It is the bootloader's job to provide entropy, by passing a
	  random u64 value in /chosen/kaslr-seed at kernel entry.

	  When booting via the UEFI stub, it will invoke the firmware's
	  EFI_RNG_PROTOCOL implementation (if available) to supply entropy
	  to the kernel proper. In addition, it will randomise the physical
	  location of the kernel Image as well.

	  If unsure, say N.

config RANDOMIZE_MODULE_REGION_FULL
	bool "Randomize the module region independently from the core kernel"
	depends on RANDOMIZE_BASE && !DYNAMIC_FTRACE
	default y
	help
	  Randomizes the location of the module region without considering the
	  location of the core kernel. This way, it is impossible for modules
	  to leak information about the location of core kernel data structures
	  but it does imply that function calls between modules and the core
	  kernel will need to be resolved via veneers in the module PLT.

	  When this option is not set, the module region will be randomized over
	  a limited range that contains the [_stext, _etext] interval of the
	  core kernel, so branch relocations are always in range.

endmenu

menu "Boot options"

config ARM64_ACPI_PARKING_PROTOCOL
	bool "Enable support for the ARM64 ACPI parking protocol"
	depends on ACPI
	help
	  Enable support for the ARM64 ACPI parking protocol. If disabled
	  the kernel will not allow booting through the ARM64 ACPI parking
	  protocol even if the corresponding data is present in the ACPI
	  MADT table.

config CMDLINE
	string "Default kernel command string"
	default ""
	help
	  Provide a set of default command-line options at build time by
	  entering them here. As a minimum, you should specify the the
	  root device (e.g. root=/dev/nfs).

choice
	prompt "Kernel command line type" if CMDLINE != ""
	default CMDLINE_FROM_BOOTLOADER

config CMDLINE_FROM_BOOTLOADER
	bool "Use bootloader kernel arguments if available"
	help
	  Uses the command-line options passed by the boot loader. If
	  the boot loader doesn't provide any, the default kernel command
	  string provided in CMDLINE will be used.

config CMDLINE_EXTEND
	bool "Extend bootloader kernel arguments"
	help
	  The command-line arguments provided by the boot loader will be
	  appended to the default kernel command string.

config CMDLINE_FORCE
	bool "Always use the default kernel command string"
	help
	  Always use the default kernel command string, even if the boot
	  loader passes other arguments to the kernel.
	  This is useful if you cannot or don't want to change the
	  command-line options your boot loader passes to the kernel.
endchoice

config EFI_STUB
	bool

config EFI
	bool "UEFI runtime support"
	depends on OF && !CPU_BIG_ENDIAN
	select LIBFDT
	select UCS2_STRING
	select EFI_PARAMS_FROM_FDT
	select EFI_RUNTIME_WRAPPERS
	select EFI_STUB
	select EFI_ARMSTUB
	default y
	help
	  This option provides support for runtime services provided
	  by UEFI firmware (such as non-volatile variables, realtime
          clock, and platform reset). A UEFI stub is also provided to
	  allow the kernel to be booted as an EFI application. This
	  is only useful on systems that have UEFI firmware.

config DMI
	bool "Enable support for SMBIOS (DMI) tables"
	depends on EFI
	default y
	help
	  This enables SMBIOS/DMI feature for systems.

	  This option is only useful on systems that have UEFI firmware.
	  However, even with this option, the resultant kernel should
	  continue to boot on existing non-UEFI platforms.

config BUILD_ARM64_APPENDED_DTB_IMAGE
	bool "Build a concatenated Image.gz/dtb by default"
	depends on OF
	help
	  Enabling this option will cause a concatenated Image.gz and list of
	  DTBs to be built by default (instead of a standalone Image.gz.)
	  The image will built in arch/arm64/boot/Image.gz-dtb

config BUILD_ARM64_APPENDED_DTB_IMAGE_NAMES
	string "Default dtb names"
	depends on BUILD_ARM64_APPENDED_DTB_IMAGE
	help
	  Space separated list of names of dtbs to append when
	  building a concatenated Image.gz-dtb.

<<<<<<< HEAD
config BUILD_ARM64_DTC
	string "dtc to use"

config BUILD_ARM64_DTC_FLAGS
	string "extra dtc flags"

config BUILD_ARM64_APPLY_DTBO
	bool "apply device tree overlay"

=======
config BUILD_ARM64_DT_OVERLAY
	bool "enable DT overlay compilation support"
	depends on OF
	help
	  This option enables support for DT overlay compilation.
>>>>>>> 38fbb722
endmenu

menu "Userspace binary formats"

source "fs/Kconfig.binfmt"

config COMPAT
	bool "Kernel support for 32-bit EL0"
	depends on ARM64_4K_PAGES || EXPERT
	select COMPAT_BINFMT_ELF
	select HAVE_UID16
	select OLD_SIGSUSPEND3
	select COMPAT_OLD_SIGACTION
	help
	  This option enables support for a 32-bit EL0 running under a 64-bit
	  kernel at EL1. AArch32-specific components such as system calls,
	  the user helper functions, VFP support and the ptrace interface are
	  handled appropriately by the kernel.

	  If you use a page size other than 4KB (i.e, 16KB or 64KB), please be aware
	  that you will only be able to execute AArch32 binaries that were compiled
	  with page size aligned segments.

	  If you want to execute 32-bit userspace applications, say Y.

config SYSVIPC_COMPAT
	def_bool y
	depends on COMPAT && SYSVIPC

endmenu

menu "Power management options"

source "kernel/power/Kconfig"

config ARCH_HIBERNATION_POSSIBLE
	def_bool y
	depends on CPU_PM

config ARCH_HIBERNATION_HEADER
	def_bool y
	depends on HIBERNATION

config ARCH_SUSPEND_POSSIBLE
	def_bool y

endmenu

menu "CPU Power Management"

source "drivers/cpuidle/Kconfig"

source "drivers/cpufreq/Kconfig"

endmenu

source "net/Kconfig"

source "drivers/Kconfig"

source "drivers/firmware/Kconfig"

source "drivers/acpi/Kconfig"

source "fs/Kconfig"

source "arch/arm64/kvm/Kconfig"

source "arch/arm64/Kconfig.debug"

source "security/Kconfig"

source "crypto/Kconfig"
if CRYPTO
source "arch/arm64/crypto/Kconfig"
endif

source "lib/Kconfig"<|MERGE_RESOLUTION|>--- conflicted
+++ resolved
@@ -1034,7 +1034,6 @@
 	  Space separated list of names of dtbs to append when
 	  building a concatenated Image.gz-dtb.
 
-<<<<<<< HEAD
 config BUILD_ARM64_DTC
 	string "dtc to use"
 
@@ -1044,13 +1043,11 @@
 config BUILD_ARM64_APPLY_DTBO
 	bool "apply device tree overlay"
 
-=======
 config BUILD_ARM64_DT_OVERLAY
 	bool "enable DT overlay compilation support"
 	depends on OF
 	help
 	  This option enables support for DT overlay compilation.
->>>>>>> 38fbb722
 endmenu
 
 menu "Userspace binary formats"
