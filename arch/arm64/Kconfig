--- conflicted
+++ resolved
@@ -828,7 +828,6 @@
 
 	  If unsure, say Y.
 
-<<<<<<< HEAD
 config PSCI_BP_HARDENING
 	depends on HARDEN_BRANCH_PREDICTOR
 	bool "Use PSCI get version to enable branch predictor hardening"
@@ -840,7 +839,7 @@
 	  branch prediction attacks.
 
 	  If unsure, say N.
-=======
+
 config ARM64_SSBD
 	bool "Speculative Store Bypass Disable" if EXPERT
 	default y
@@ -849,7 +848,6 @@
 	  by speculative loads.
 
 	  If unsure, say Y.
->>>>>>> 19e5f4da
 
 menuconfig ARMV8_DEPRECATED
 	bool "Emulate deprecated/obsolete ARMv8 instructions"
