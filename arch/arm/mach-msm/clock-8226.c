/* Copyright (c) 2013-2014, The Linux Foundation. All rights reserved.
 *
 * This program is free software; you can redistribute it and/or modify
 * it under the terms of the GNU General Public License version 2 and
 * only version 2 as published by the Free Software Foundation.
 *
 * This program is distributed in the hope that it will be useful,
 * but WITHOUT ANY WARRANTY; without even the implied warranty of
 * MERCHANTABILITY or FITNESS FOR A PARTICULAR PURPOSE.  See the
 * GNU General Public License for more details.
 */

#include <linux/kernel.h>
#include <linux/init.h>
#include <linux/err.h>
#include <linux/ctype.h>
#include <linux/io.h>
#include <linux/spinlock.h>
#include <linux/delay.h>
#include <linux/clk.h>
#include <linux/iopoll.h>
#include <linux/regulator/consumer.h>
#include <linux/regulator/rpm-smd-regulator.h>
#include <linux/clk/msm-clock-generic.h>
#include <soc/qcom/clock-local2.h>
#include <soc/qcom/clock-pll.h>
#include <soc/qcom/clock-rpm.h>
#include <soc/qcom/clock-voter.h>

#include <soc/qcom/socinfo.h>
#include <soc/qcom/rpm-smd.h>

#include "clock-mdss-8974.h"
#include "clock.h"

enum {
	GCC_BASE,
	MMSS_BASE,
	LPASS_BASE,
	APCS_BASE,
	APCS_PLL_BASE,
	N_BASES,
};

static void __iomem *virt_bases[N_BASES];

#define GCC_REG_BASE(x) (void __iomem *)(virt_bases[GCC_BASE] + (x))
#define MMSS_REG_BASE(x) (void __iomem *)(virt_bases[MMSS_BASE] + (x))
#define LPASS_REG_BASE(x) (void __iomem *)(virt_bases[LPASS_BASE] + (x))
#define APCS_REG_BASE(x) (void __iomem *)(virt_bases[APCS_BASE] + (x))

/* Mux source select values */
#define xo_source_val  0
#define xo_a_clk_source_val  0
#define gpll0_source_val 1
#define gpll1_source_val 2

#define xo_mm_source_val 0
#define mmpll0_pll_mm_source_val 1
#define mmpll1_pll_mm_source_val 2
#define mmpll2_pll_mm_source_val 3
#define gpll0_mm_source_val 5
#define dsipll_750_mm_source_val 1
#define dsipll_667_mm_source_val 1
#define dsipll0_byte_mm_source_val 1
#define dsipll0_pixel_mm_source_val 1

#define gpll1_hsic_source_val 4

#define xo_lpass_source_val 0
#define lpaaudio_pll_lpass_source_val 1
#define gpll0_lpass_source_val 5

/* Prevent a divider of -1 */
#define FIXDIV(div) (div ? (2 * (div) - 1) : (0))

#define F_GCC(f, s, div, m, n) \
	{ \
		.freq_hz = (f), \
		.src_clk = &s.c, \
		.m_val = (m), \
		.n_val = ~((n)-(m)) * !!(n), \
		.d_val = ~(n),\
		.div_src_val = BVAL(4, 0, (int)(FIXDIV(div))) \
			| BVAL(10, 8, s##_source_val), \
	}

#define F_MMSS(f, s, div, m, n) \
	{ \
		.freq_hz = (f), \
		.src_clk = &s.c, \
		.m_val = (m), \
		.n_val = ~((n)-(m)) * !!(n), \
		.d_val = ~(n),\
		.div_src_val = BVAL(4, 0, (int)(FIXDIV(div))) \
			| BVAL(10, 8, s##_mm_source_val), \
	}

#define F_MDSS(f, s, div, m, n) \
	{ \
		.freq_hz = (f), \
		.m_val = (m), \
		.n_val = ~((n)-(m)) * !!(n), \
		.d_val = ~(n),\
		.div_src_val = BVAL(4, 0, (int)(FIXDIV(div))) \
			| BVAL(10, 8, s##_mm_source_val), \
	}

#define F_HSIC(f, s, div, m, n) \
	{ \
		.freq_hz = (f), \
		.src_clk = &s.c, \
		.m_val = (m), \
		.n_val = ~((n)-(m)) * !!(n), \
		.d_val = ~(n),\
		.div_src_val = BVAL(4, 0, (int)(FIXDIV(div))) \
			| BVAL(10, 8, s##_hsic_source_val), \
	}

#define F_LPASS(f, s, div, m, n) \
	{ \
		.freq_hz = (f), \
		.src_clk = &s.c, \
		.m_val = (m), \
		.n_val = ~((n)-(m)) * !!(n), \
		.d_val = ~(n),\
		.div_src_val = BVAL(4, 0, (int)(FIXDIV(div))) \
			| BVAL(10, 8, s##_lpass_source_val), \
	}

#define F_APCS_PLL(f, l, m, n, pre_div, post_div, vco) \
	{ \
		.freq_hz = (f), \
		.l_val = (l), \
		.m_val = (m), \
		.n_val = (n), \
		.pre_div_val = BVAL(12, 12, (pre_div)), \
		.post_div_val = BVAL(9, 8, (post_div)), \
		.vco_val = BVAL(29, 28, (vco)), \
	}

#define VDD_DIG_FMAX_MAP1(l1, f1) \
	.vdd_class = &vdd_dig, \
	.fmax = (unsigned long[VDD_DIG_NUM]) {  \
		[VDD_DIG_##l1] = (f1),          \
	},                                      \
	.num_fmax = VDD_DIG_NUM

#define VDD_DIG_FMAX_MAP2(l1, f1, l2, f2) \
	.vdd_class = &vdd_dig, \
	.fmax = (unsigned long[VDD_DIG_NUM]) {  \
		[VDD_DIG_##l1] = (f1),          \
		[VDD_DIG_##l2] = (f2),          \
	},                                      \
	.num_fmax = VDD_DIG_NUM

#define VDD_DIG_FMAX_MAP3(l1, f1, l2, f2, l3, f3) \
	.vdd_class = &vdd_dig, \
	.fmax = (unsigned long[VDD_DIG_NUM]) {  \
		[VDD_DIG_##l1] = (f1),          \
		[VDD_DIG_##l2] = (f2),          \
		[VDD_DIG_##l3] = (f3),          \
	},                                      \
	.num_fmax = VDD_DIG_NUM

enum vdd_dig_levels {
	VDD_DIG_NONE,
	VDD_DIG_LOW,
	VDD_DIG_NOMINAL,
	VDD_DIG_HIGH,
	VDD_DIG_NUM
};

static int vdd_corner[] = {
	RPM_REGULATOR_CORNER_NONE,		/* VDD_DIG_NONE */
	RPM_REGULATOR_CORNER_SVS_SOC,		/* VDD_DIG_LOW */
	RPM_REGULATOR_CORNER_NORMAL,		/* VDD_DIG_NOMINAL */
	RPM_REGULATOR_CORNER_SUPER_TURBO,	/* VDD_DIG_HIGH */
};

static DEFINE_VDD_REGULATORS(vdd_dig, VDD_DIG_NUM, 1, vdd_corner, NULL);

#define RPM_MISC_CLK_TYPE	0x306b6c63
#define RPM_BUS_CLK_TYPE	0x316b6c63
#define RPM_MEM_CLK_TYPE	0x326b6c63

#define RPM_SMD_KEY_ENABLE	0x62616E45

#define CXO_ID			0x0
#define QDSS_ID			0x1

#define PNOC_ID		0x0
#define SNOC_ID		0x1
#define CNOC_ID		0x2
#define MMSSNOC_AHB_ID  0x3

#define BIMC_ID		0x0
#define OXILI_ID	0x1
#define OCMEM_ID	0x2

#define D0_ID		 1
#define D1_ID		 2
#define A0_ID		 4
#define A1_ID		 5
#define A2_ID		 6
#define DIFF_CLK_ID	 7
#define DIV_CLK1_ID	11
#define DIV_CLK2_ID	12

DEFINE_CLK_RPM_SMD(pnoc_clk, pnoc_a_clk, RPM_BUS_CLK_TYPE, PNOC_ID, NULL);
DEFINE_CLK_RPM_SMD(snoc_clk, snoc_a_clk, RPM_BUS_CLK_TYPE, SNOC_ID, NULL);
DEFINE_CLK_RPM_SMD(cnoc_clk, cnoc_a_clk, RPM_BUS_CLK_TYPE, CNOC_ID, NULL);
DEFINE_CLK_RPM_SMD(mmssnoc_ahb_clk, mmssnoc_ahb_a_clk, RPM_BUS_CLK_TYPE,
			MMSSNOC_AHB_ID, NULL);

DEFINE_CLK_RPM_SMD(bimc_clk, bimc_a_clk, RPM_MEM_CLK_TYPE, BIMC_ID, NULL);
DEFINE_CLK_RPM_SMD(ocmemgx_clk, ocmemgx_a_clk, RPM_MEM_CLK_TYPE, OCMEM_ID,
			NULL);
DEFINE_CLK_RPM_SMD(gfx3d_clk_src, gfx3d_a_clk_src, RPM_MEM_CLK_TYPE, OXILI_ID,
			NULL);

DEFINE_CLK_RPM_SMD_BRANCH(xo, xo_a_clk,
				RPM_MISC_CLK_TYPE, CXO_ID, 19200000);
DEFINE_CLK_RPM_SMD_QDSS(qdss_clk, qdss_a_clk, RPM_MISC_CLK_TYPE, QDSS_ID);

DEFINE_CLK_RPM_SMD_XO_BUFFER(cxo_d0, cxo_d0_a, D0_ID);
DEFINE_CLK_RPM_SMD_XO_BUFFER(cxo_d1, cxo_d1_a, D1_ID);
DEFINE_CLK_RPM_SMD_XO_BUFFER(cxo_a0, cxo_a0_a, A0_ID);
DEFINE_CLK_RPM_SMD_XO_BUFFER(cxo_a1, cxo_a1_a, A1_ID);
DEFINE_CLK_RPM_SMD_XO_BUFFER(cxo_a2, cxo_a2_a, A2_ID);
DEFINE_CLK_RPM_SMD_XO_BUFFER(div_clk1, div_a_clk1, DIV_CLK1_ID);
DEFINE_CLK_RPM_SMD_XO_BUFFER(div_clk2, div_a_clk2, DIV_CLK2_ID);
DEFINE_CLK_RPM_SMD_XO_BUFFER(diff_clk, diff_a_clk, DIFF_CLK_ID);

DEFINE_CLK_RPM_SMD_XO_BUFFER_PINCTRL(cxo_d0_pin, cxo_d0_a_pin, D0_ID);
DEFINE_CLK_RPM_SMD_XO_BUFFER_PINCTRL(cxo_d1_pin, cxo_d1_a_pin, D1_ID);
DEFINE_CLK_RPM_SMD_XO_BUFFER_PINCTRL(cxo_a0_pin, cxo_a0_a_pin, A0_ID);
DEFINE_CLK_RPM_SMD_XO_BUFFER_PINCTRL(cxo_a1_pin, cxo_a1_a_pin, A1_ID);
DEFINE_CLK_RPM_SMD_XO_BUFFER_PINCTRL(cxo_a2_pin, cxo_a2_a_pin, A2_ID);

static struct branch_clk oxilicx_axi_clk;

#define MSS_DEBUG_CLOCK_CTL  0x0078
#define LPASS_DEBUG_CLK_CTL  0x29000
#define GLB_CLK_DIAG    0x01C
#define GLB_TEST_BUS_SEL    0x020

#define MMPLL0_PLL_MODE                                    (0x0000)
#define MMPLL0_PLL_L_VAL                                   (0x0004)
#define MMPLL0_PLL_M_VAL                                   (0x0008)
#define MMPLL0_PLL_N_VAL                                   (0x000C)
#define MMPLL0_PLL_USER_CTL                                (0x0010)
#define MMPLL0_PLL_STATUS                                  (0x001C)
#define MMPLL1_PLL_MODE                                    (0x0040)
#define MMPLL1_PLL_L_VAL                                   (0x0044)
#define MMPLL1_PLL_M_VAL                                   (0x0048)
#define MMPLL1_PLL_N_VAL                                   (0x004C)
#define MMPLL1_PLL_USER_CTL                                (0x0050)
#define MMPLL1_PLL_STATUS                                  (0x005C)
#define MMSS_PLL_VOTE_APCS                                 (0x0100)
#define VCODEC0_CMD_RCGR                                   (0x1000)
#define VENUS0_BCR                                         (0x1020)
#define VENUS0_VCODEC0_CBCR                                (0x1028)
#define VENUS0_AHB_CBCR                                    (0x1030)
#define VENUS0_AXI_CBCR                                    (0x1034)
#define PCLK0_CMD_RCGR                                     (0x2000)
#define MDP_CMD_RCGR                                       (0x2040)
#define VSYNC_CMD_RCGR                                     (0x2080)
#define BYTE0_CMD_RCGR                                     (0x2120)
#define ESC0_CMD_RCGR                                      (0x2160)
#define MDSS_AHB_CBCR                                      (0x2308)
#define MDSS_BCR                                           (0x2300)
#define MDSS_AXI_CBCR                                      (0x2310)
#define MDSS_PCLK0_CBCR                                    (0x2314)
#define MDSS_MDP_CBCR                                      (0x231C)
#define MDSS_MDP_LUT_CBCR                                  (0x2320)
#define MDSS_VSYNC_CBCR                                    (0x2328)
#define MDSS_BYTE0_CBCR                                    (0x233C)
#define MDSS_ESC0_CBCR                                     (0x2344)
#define CSI0PHYTIMER_CMD_RCGR                              (0x3000)
#define CAMSS_PHY0_CSI0PHYTIMER_CBCR                       (0x3024)
#define CSI1PHYTIMER_CMD_RCGR                              (0x3030)
#define CAMSS_PHY1_CSI1PHYTIMER_CBCR                       (0x3054)
#define CSI0_CMD_RCGR                                      (0x3090)
#define CAMSS_CSI0_CBCR                                    (0x30B4)
#define CAMSS_CSI0_AHB_CBCR                                (0x30BC)
#define CAMSS_CSI0PHY_CBCR                                 (0x30C4)
#define CAMSS_CSI0RDI_CBCR                                 (0x30D4)
#define CAMSS_CSI0PIX_CBCR                                 (0x30E4)
#define CSI1_CMD_RCGR                                      (0x3100)
#define CAMSS_CSI1_CBCR                                    (0x3124)
#define CAMSS_CSI1_AHB_CBCR                                (0x3128)
#define CAMSS_CSI1PHY_CBCR                                 (0x3134)
#define CAMSS_CSI1RDI_CBCR                                 (0x3144)
#define CAMSS_CSI1PIX_CBCR                                 (0x3154)
#define CAMSS_ISPIF_AHB_CBCR                               (0x3224)
#define CCI_CMD_RCGR                                       (0x3300)
#define CAMSS_CCI_CCI_CBCR                                 (0x3344)
#define CAMSS_CCI_CCI_AHB_CBCR                             (0x3348)
#define MCLK0_CMD_RCGR                                     (0x3360)
#define CAMSS_MCLK0_CBCR                                   (0x3384)
#define MCLK1_CMD_RCGR                                     (0x3390)
#define CAMSS_MCLK1_CBCR                                   (0x33B4)
#define MMSS_GP0_CMD_RCGR                                  (0x3420)
#define CAMSS_GP0_CBCR                                     (0x3444)
#define MMSS_GP1_CMD_RCGR                                  (0x3450)
#define CAMSS_GP1_CBCR                                     (0x3474)
#define CAMSS_TOP_AHB_CBCR                                 (0x3484)
#define CAMSS_MICRO_AHB_CBCR                               (0x3494)
#define JPEG0_CMD_RCGR                                     (0x3500)
#define CAMSS_JPEG_BCR                                     (0x35A0)
#define CAMSS_JPEG_JPEG0_CBCR                              (0x35A8)
#define CAMSS_JPEG_JPEG_AHB_CBCR                           (0x35B4)
#define CAMSS_JPEG_JPEG_AXI_CBCR                           (0x35B8)
#define VFE0_CMD_RCGR                                      (0x3600)
#define CPP_CMD_RCGR                                       (0x3640)
#define CAMSS_VFE_BCR                                      (0x36A0)
#define CAMSS_VFE_VFE0_CBCR                                (0x36A8)
#define CAMSS_VFE_CPP_CBCR                                 (0x36B0)
#define CAMSS_VFE_CPP_AHB_CBCR                             (0x36B4)
#define CAMSS_VFE_VFE_AHB_CBCR                             (0x36B8)
#define CAMSS_VFE_VFE_AXI_CBCR                             (0x36BC)
#define CAMSS_CSI_VFE0_BCR                                 (0x3700)
#define CAMSS_CSI_VFE0_CBCR                                (0x3704)
#define CAMSS_MICRO_BCR                                    (0x3490)
#define OXILI_GFX3D_CBCR                                   (0x4028)
#define OXILICX_BCR                                        (0x4030)
#define OXILICX_AXI_CBCR                                   (0x4038)
#define OXILICX_AHB_CBCR                                   (0x403C)
#define MMPLL2_PLL_MODE                                    (0x4100)
#define MMPLL2_PLL_STATUS                                  (0x411C)
#define MMSS_MMSSNOC_AHB_CBCR                              (0x5024)
#define MMSS_MMSSNOC_BTO_AHB_CBCR                          (0x5028)
#define MMSS_MISC_AHB_CBCR                                 (0x502C)
#define AXI_CMD_RCGR                                       (0x5040)
#define MMSS_S0_AXI_CBCR                                   (0x5064)
#define MMSS_MMSSNOC_AXI_CBCR                              (0x506C)
#define MMSS_DEBUG_CLK_CTL                                 (0x0900)
#define GPLL0_MODE                                         (0x0000)
#define GPLL0_L_VAL                                        (0x0004)
#define GPLL0_M_VAL                                        (0x0008)
#define GPLL0_N_VAL                                        (0x000C)
#define GPLL0_USER_CTL                                     (0x0010)
#define GPLL0_STATUS                                       (0x001C)
#define GPLL1_MODE                                         (0x0040)
#define GPLL1_L_VAL                                        (0x0044)
#define GPLL1_M_VAL                                        (0x0048)
#define GPLL1_N_VAL                                        (0x004C)
#define GPLL1_USER_CTL                                     (0x0050)
#define GPLL1_STATUS                                       (0x005C)
#define NOC_CONF_XPU_AHB_CBCR                              (0x01C0)
#define MMSS_NOC_CFG_AHB_CBCR                              (0x024C)
#define MSS_CFG_AHB_CBCR                                   (0x0280)
#define MSS_Q6_BIMC_AXI_CBCR                               (0x0284)
#define USB_HS_HSIC_BCR                                    (0x0400)
#define USB_HSIC_AHB_CBCR                                  (0x0408)
#define USB_HSIC_SYSTEM_CMD_RCGR                           (0x041C)
#define USB_HSIC_SYSTEM_CBCR                               (0x040C)
#define USB_HSIC_CMD_RCGR                                  (0x0440)
#define USB_HSIC_CBCR                                      (0x0410)
#define USB_HSIC_IO_CAL_CMD_RCGR                           (0x0458)
#define USB_HSIC_IO_CAL_CBCR                               (0x0414)
#define USB_HS_BCR                                         (0x0480)
#define USB_HS_SYSTEM_CBCR                                 (0x0484)
#define USB_HS_AHB_CBCR                                    (0x0488)
#define USB_HS_SYSTEM_CMD_RCGR                             (0x0490)
#define USB2A_PHY_SLEEP_CBCR                               (0x04AC)
#define SDCC1_APPS_CMD_RCGR                                (0x04D0)
#define SDCC1_APPS_CBCR                                    (0x04C4)
#define SDCC1_AHB_CBCR                                     (0x04C8)
#define SDCC2_APPS_CMD_RCGR                                (0x0510)
#define SDCC2_APPS_CBCR                                    (0x0504)
#define SDCC2_AHB_CBCR                                     (0x0508)
#define SDCC3_APPS_CMD_RCGR                                (0x0550)
#define SDCC3_APPS_CBCR                                    (0x0544)
#define SDCC3_AHB_CBCR                                     (0x0548)
#define BLSP1_AHB_CBCR                                     (0x05C4)
#define BLSP1_QUP1_SPI_APPS_CBCR                           (0x0644)
#define BLSP1_QUP1_I2C_APPS_CBCR                           (0x0648)
#define BLSP1_QUP1_I2C_APPS_CMD_RCGR                       (0x0660)
#define BLSP1_QUP2_I2C_APPS_CMD_RCGR                       (0x06E0)
#define BLSP1_QUP3_I2C_APPS_CMD_RCGR                       (0x0760)
#define BLSP1_QUP4_I2C_APPS_CMD_RCGR                       (0x07E0)
#define BLSP1_QUP5_I2C_APPS_CMD_RCGR                       (0x0860)
#define BLSP1_QUP6_I2C_APPS_CMD_RCGR                       (0x08E0)
#define BLSP1_QUP1_SPI_APPS_CMD_RCGR                       (0x064C)
#define BLSP1_UART1_APPS_CBCR                              (0x0684)
#define BLSP1_UART1_APPS_CMD_RCGR                          (0x068C)
#define BLSP1_QUP2_SPI_APPS_CBCR                           (0x06C4)
#define BLSP1_QUP2_I2C_APPS_CBCR                           (0x06C8)
#define BLSP1_QUP2_SPI_APPS_CMD_RCGR                       (0x06CC)
#define BLSP1_UART2_APPS_CBCR                              (0x0704)
#define BLSP1_UART2_APPS_CMD_RCGR                          (0x070C)
#define BLSP1_QUP3_SPI_APPS_CBCR                           (0x0744)
#define BLSP1_QUP3_I2C_APPS_CBCR                           (0x0748)
#define BLSP1_QUP3_SPI_APPS_CMD_RCGR                       (0x074C)
#define BLSP1_UART3_APPS_CBCR                              (0x0784)
#define BLSP1_UART3_APPS_CMD_RCGR                          (0x078C)
#define BLSP1_QUP4_SPI_APPS_CBCR                           (0x07C4)
#define BLSP1_QUP4_I2C_APPS_CBCR                           (0x07C8)
#define BLSP1_QUP4_SPI_APPS_CMD_RCGR                       (0x07CC)
#define BLSP1_UART4_APPS_CBCR                              (0x0804)
#define BLSP1_UART4_APPS_CMD_RCGR                          (0x080C)
#define BLSP1_QUP5_SPI_APPS_CBCR                           (0x0844)
#define BLSP1_QUP5_I2C_APPS_CBCR                           (0x0848)
#define BLSP1_QUP5_SPI_APPS_CMD_RCGR                       (0x084C)
#define BLSP1_UART5_APPS_CBCR                              (0x0884)
#define BLSP1_UART5_APPS_CMD_RCGR                          (0x088C)
#define BLSP1_QUP6_SPI_APPS_CBCR                           (0x08C4)
#define BLSP1_QUP6_I2C_APPS_CBCR                           (0x08C8)
#define BLSP1_QUP6_SPI_APPS_CMD_RCGR                       (0x08CC)
#define BLSP1_UART6_APPS_CBCR                              (0x0904)
#define BLSP1_UART6_APPS_CMD_RCGR                          (0x090C)
#define PDM_AHB_CBCR                                       (0x0CC4)
#define PDM_XO4_CBCR                                       (0x0CC8)
#define PDM2_CBCR                                          (0x0CCC)
#define PDM2_CMD_RCGR                                      (0x0CD0)
#define PRNG_AHB_CBCR                                      (0x0D04)
#define BAM_DMA_AHB_CBCR                                   (0x0D44)
#define BOOT_ROM_AHB_CBCR                                  (0x0E04)
#define CE1_CMD_RCGR                                       (0x1050)
#define CE1_CBCR                                           (0x1044)
#define CE1_AXI_CBCR                                       (0x1048)
#define CE1_AHB_CBCR                                       (0x104C)
#define GCC_XO_DIV4_CBCR                                   (0x10C8)
#define LPASS_Q6_AXI_CBCR                                  (0x11C0)
#define APCS_GPLL_ENA_VOTE                                 (0x1480)
#define APCS_CLOCK_BRANCH_ENA_VOTE                         (0x1484)
#define APCS_CLOCK_SLEEP_ENA_VOTE                          (0x1488)
#define GCC_DEBUG_CLK_CTL                                  (0x1880)
#define CLOCK_FRQ_MEASURE_CTL                              (0x1884)
#define CLOCK_FRQ_MEASURE_STATUS                           (0x1888)
#define PLLTEST_PAD_CFG                                    (0x188C)
#define GP1_CBCR                                           (0x1900)
#define GP1_CMD_RCGR                                       (0x1904)
#define GP2_CBCR                                           (0x1940)
#define GP2_CMD_RCGR                                       (0x1944)
#define GP3_CBCR                                           (0x1980)
#define GP3_CMD_RCGR                                       (0x1984)
#define Q6SS_BCR                                           (0x6000)
#define Q6SS_AHB_LFABIF_CBCR                               (0x22000)
#define Q6SS_AHBM_CBCR                                     (0x22004)
#define Q6SS_XO_CBCR                                       (0x26000)
#define KPSS_AHB_CMD_RCGR                                  (0x120C)

static unsigned int soft_vote_gpll0;

static struct pll_vote_clk gpll0 = {
	.en_reg = (void __iomem *)APCS_GPLL_ENA_VOTE,
	.en_mask = BIT(0),
	.status_reg = (void __iomem *)GPLL0_STATUS,
	.status_mask = BIT(17),
	.soft_vote = &soft_vote_gpll0,
	.soft_vote_mask = PLL_SOFT_VOTE_PRIMARY,
	.base = &virt_bases[GCC_BASE],
	.c = {
		.rate = 600000000,
		.parent = &xo.c,
		.dbg_name = "gpll0",
		.ops = &clk_ops_pll_acpu_vote,
		CLK_INIT(gpll0.c),
	},
};

/*Don't vote for xo if using this clock to allow xo shutdown*/
static struct pll_vote_clk gpll0_ao = {
	.en_reg = (void __iomem *)APCS_GPLL_ENA_VOTE,
	.en_mask = BIT(0),
	.status_reg = (void __iomem *)GPLL0_STATUS,
	.status_mask = BIT(17),
	.soft_vote = &soft_vote_gpll0,
	.soft_vote_mask = PLL_SOFT_VOTE_ACPU,
	.base = &virt_bases[GCC_BASE],
	.c = {
		.rate = 600000000,
		.dbg_name = "gpll0_ao",
		.ops = &clk_ops_pll_acpu_vote,
		CLK_INIT(gpll0_ao.c),
	},
};

static struct pll_vote_clk gpll1 = {
	.en_reg = (void __iomem *)APCS_GPLL_ENA_VOTE,
	.en_mask = BIT(1),
	.status_reg = (void __iomem *)GPLL1_STATUS,
	.status_mask = BIT(17),
	.base = &virt_bases[GCC_BASE],
	.c = {
		.rate = 480000000,
		.parent = &xo.c,
		.dbg_name = "gpll1",
		.ops = &clk_ops_pll_vote,
		CLK_INIT(gpll1.c),
	},
};

static struct clk_freq_tbl ftbl_gcc_blsp1_qup1_6_i2c_apps_clk[] = {
	F_GCC(  19200000,         xo,   1,    0,    0),
	F_GCC(  50000000,      gpll0,  12,    0,    0),
	F_END
};

static struct rcg_clk blsp1_qup1_i2c_apps_clk_src = {
	.cmd_rcgr_reg = BLSP1_QUP1_I2C_APPS_CMD_RCGR,
	.set_rate = set_rate_hid,
	.freq_tbl = ftbl_gcc_blsp1_qup1_6_i2c_apps_clk,
	.current_freq = &rcg_dummy_freq,
	.base = &virt_bases[GCC_BASE],
	.c = {
		.dbg_name = "blsp1_qup1_i2c_apps_clk_src",
		.ops = &clk_ops_rcg,
		VDD_DIG_FMAX_MAP1(LOW, 50000000),
		CLK_INIT(blsp1_qup1_i2c_apps_clk_src.c),
	},
};

static struct clk_freq_tbl ftbl_gcc_blsp1_qup1_6_spi_apps_clk[] = {
	F_GCC(    960000,         xo,  10,    1,    2),
	F_GCC(   4800000,         xo,   4,    0,    0),
	F_GCC(   9600000,         xo,   2,    0,    0),
	F_GCC(  15000000,      gpll0,  10,    1,    4),
	F_GCC(  19200000,         xo,   1,    0,    0),
	F_GCC(  25000000,      gpll0,  12,    1,    2),
	F_GCC(  50000000,      gpll0,  12,    0,    0),
	F_END
};

static struct rcg_clk blsp1_qup1_spi_apps_clk_src = {
	.cmd_rcgr_reg = BLSP1_QUP1_SPI_APPS_CMD_RCGR,
	.set_rate = set_rate_mnd,
	.freq_tbl = ftbl_gcc_blsp1_qup1_6_spi_apps_clk,
	.current_freq = &rcg_dummy_freq,
	.base = &virt_bases[GCC_BASE],
	.c = {
		.dbg_name = "blsp1_qup1_spi_apps_clk_src",
		.ops = &clk_ops_rcg_mnd,
		VDD_DIG_FMAX_MAP2(LOW, 25000000, NOMINAL, 50000000),
		CLK_INIT(blsp1_qup1_spi_apps_clk_src.c),
	},
};

static struct rcg_clk blsp1_qup2_i2c_apps_clk_src = {
	.cmd_rcgr_reg = BLSP1_QUP2_I2C_APPS_CMD_RCGR,
	.set_rate = set_rate_hid,
	.freq_tbl = ftbl_gcc_blsp1_qup1_6_i2c_apps_clk,
	.current_freq = &rcg_dummy_freq,
	.base = &virt_bases[GCC_BASE],
	.c = {
		.dbg_name = "blsp1_qup2_i2c_apps_clk_src",
		.ops = &clk_ops_rcg,
		VDD_DIG_FMAX_MAP1(LOW, 50000000),
		CLK_INIT(blsp1_qup2_i2c_apps_clk_src.c),
	},
};

static struct rcg_clk blsp1_qup2_spi_apps_clk_src = {
	.cmd_rcgr_reg = BLSP1_QUP2_SPI_APPS_CMD_RCGR,
	.set_rate = set_rate_mnd,
	.freq_tbl = ftbl_gcc_blsp1_qup1_6_spi_apps_clk,
	.current_freq = &rcg_dummy_freq,
	.base = &virt_bases[GCC_BASE],
	.c = {
		.dbg_name = "blsp1_qup2_spi_apps_clk_src",
		.ops = &clk_ops_rcg_mnd,
		VDD_DIG_FMAX_MAP2(LOW, 25000000, NOMINAL, 50000000),
		CLK_INIT(blsp1_qup2_spi_apps_clk_src.c),
	},
};

static struct rcg_clk blsp1_qup3_i2c_apps_clk_src = {
	.cmd_rcgr_reg = BLSP1_QUP3_I2C_APPS_CMD_RCGR,
	.set_rate = set_rate_hid,
	.freq_tbl = ftbl_gcc_blsp1_qup1_6_i2c_apps_clk,
	.current_freq = &rcg_dummy_freq,
	.base = &virt_bases[GCC_BASE],
	.c = {
		.dbg_name = "blsp1_qup3_i2c_apps_clk_src",
		.ops = &clk_ops_rcg,
		VDD_DIG_FMAX_MAP1(LOW, 50000000),
		CLK_INIT(blsp1_qup3_i2c_apps_clk_src.c),
	},
};

static struct rcg_clk blsp1_qup3_spi_apps_clk_src = {
	.cmd_rcgr_reg = BLSP1_QUP3_SPI_APPS_CMD_RCGR,
	.set_rate = set_rate_mnd,
	.freq_tbl = ftbl_gcc_blsp1_qup1_6_spi_apps_clk,
	.current_freq = &rcg_dummy_freq,
	.base = &virt_bases[GCC_BASE],
	.c = {
		.dbg_name = "blsp1_qup3_spi_apps_clk_src",
		.ops = &clk_ops_rcg_mnd,
		VDD_DIG_FMAX_MAP2(LOW, 25000000, NOMINAL, 50000000),
		CLK_INIT(blsp1_qup3_spi_apps_clk_src.c),
	},
};

static struct rcg_clk blsp1_qup4_i2c_apps_clk_src = {
	.cmd_rcgr_reg = BLSP1_QUP4_I2C_APPS_CMD_RCGR,
	.set_rate = set_rate_hid,
	.freq_tbl = ftbl_gcc_blsp1_qup1_6_i2c_apps_clk,
	.current_freq = &rcg_dummy_freq,
	.base = &virt_bases[GCC_BASE],
	.c = {
		.dbg_name = "blsp1_qup4_i2c_apps_clk_src",
		.ops = &clk_ops_rcg,
		VDD_DIG_FMAX_MAP1(LOW, 50000000),
		CLK_INIT(blsp1_qup4_i2c_apps_clk_src.c),
	},
};

static struct rcg_clk blsp1_qup4_spi_apps_clk_src = {
	.cmd_rcgr_reg = BLSP1_QUP4_SPI_APPS_CMD_RCGR,
	.set_rate = set_rate_mnd,
	.freq_tbl = ftbl_gcc_blsp1_qup1_6_spi_apps_clk,
	.current_freq = &rcg_dummy_freq,
	.base = &virt_bases[GCC_BASE],
	.c = {
		.dbg_name = "blsp1_qup4_spi_apps_clk_src",
		.ops = &clk_ops_rcg_mnd,
		VDD_DIG_FMAX_MAP2(LOW, 25000000, NOMINAL, 50000000),
		CLK_INIT(blsp1_qup4_spi_apps_clk_src.c),
	},
};

static struct rcg_clk blsp1_qup5_i2c_apps_clk_src = {
	.cmd_rcgr_reg = BLSP1_QUP5_I2C_APPS_CMD_RCGR,
	.set_rate = set_rate_hid,
	.freq_tbl = ftbl_gcc_blsp1_qup1_6_i2c_apps_clk,
	.current_freq = &rcg_dummy_freq,
	.base = &virt_bases[GCC_BASE],
	.c = {
		.dbg_name = "blsp1_qup5_i2c_apps_clk_src",
		.ops = &clk_ops_rcg,
		VDD_DIG_FMAX_MAP1(LOW, 50000000),
		CLK_INIT(blsp1_qup5_i2c_apps_clk_src.c),
	},
};

static struct rcg_clk blsp1_qup5_spi_apps_clk_src = {
	.cmd_rcgr_reg = BLSP1_QUP5_SPI_APPS_CMD_RCGR,
	.set_rate = set_rate_mnd,
	.freq_tbl = ftbl_gcc_blsp1_qup1_6_spi_apps_clk,
	.current_freq = &rcg_dummy_freq,
	.base = &virt_bases[GCC_BASE],
	.c = {
		.dbg_name = "blsp1_qup5_spi_apps_clk_src",
		.ops = &clk_ops_rcg_mnd,
		VDD_DIG_FMAX_MAP2(LOW, 25000000, NOMINAL, 50000000),
		CLK_INIT(blsp1_qup5_spi_apps_clk_src.c),
	},
};

static struct rcg_clk blsp1_qup6_i2c_apps_clk_src = {
	.cmd_rcgr_reg = BLSP1_QUP6_I2C_APPS_CMD_RCGR,
	.set_rate = set_rate_hid,
	.freq_tbl = ftbl_gcc_blsp1_qup1_6_i2c_apps_clk,
	.current_freq = &rcg_dummy_freq,
	.base = &virt_bases[GCC_BASE],
	.c = {
		.dbg_name = "blsp1_qup6_i2c_apps_clk_src",
		.ops = &clk_ops_rcg,
		VDD_DIG_FMAX_MAP1(LOW, 50000000),
		CLK_INIT(blsp1_qup6_i2c_apps_clk_src.c),
	},
};

static struct rcg_clk blsp1_qup6_spi_apps_clk_src = {
	.cmd_rcgr_reg = BLSP1_QUP6_SPI_APPS_CMD_RCGR,
	.set_rate = set_rate_mnd,
	.freq_tbl = ftbl_gcc_blsp1_qup1_6_spi_apps_clk,
	.current_freq = &rcg_dummy_freq,
	.base = &virt_bases[GCC_BASE],
	.c = {
		.dbg_name = "blsp1_qup6_spi_apps_clk_src",
		.ops = &clk_ops_rcg_mnd,
		VDD_DIG_FMAX_MAP2(LOW, 25000000, NOMINAL, 50000000),
		CLK_INIT(blsp1_qup6_spi_apps_clk_src.c),
	},
};

static struct clk_freq_tbl ftbl_gcc_blsp1_uart1_6_apps_clk[] = {
	F_GCC(   3686400,      gpll0,   1,   96, 15625),
	F_GCC(   7372800,      gpll0,   1,  192, 15625),
	F_GCC(  14745600,      gpll0,   1,  384, 15625),
	F_GCC(  16000000,      gpll0,   5,    2,   15),
	F_GCC(  19200000,         xo,   1,    0,    0),
	F_GCC(  24000000,      gpll0,   5,    1,    5),
	F_GCC(  32000000,      gpll0,   1,    4,   75),
	F_GCC(  40000000,      gpll0,  15,    0,    0),
	F_GCC(  46400000,      gpll0,   1,   29,  375),
	F_GCC(  48000000,      gpll0, 12.5,    0,    0),
	F_GCC(  51200000,      gpll0,   1,   32,  375),
	F_GCC(  56000000,      gpll0,   1,    7,   75),
	F_GCC(  58982400,      gpll0,   1, 1536, 15625),
	F_GCC(  60000000,      gpll0,  10,    0,    0),
	F_GCC(  63160000,      gpll0, 9.5,    0,    0),
	F_END
};

static struct rcg_clk blsp1_uart1_apps_clk_src = {
	.cmd_rcgr_reg = BLSP1_UART1_APPS_CMD_RCGR,
	.set_rate = set_rate_mnd,
	.freq_tbl = ftbl_gcc_blsp1_uart1_6_apps_clk,
	.current_freq = &rcg_dummy_freq,
	.base = &virt_bases[GCC_BASE],
	.c = {
		.dbg_name = "blsp1_uart1_apps_clk_src",
		.ops = &clk_ops_rcg_mnd,
		VDD_DIG_FMAX_MAP2(LOW, 31580000, NOMINAL, 63160000),
		CLK_INIT(blsp1_uart1_apps_clk_src.c),
	},
};

static struct rcg_clk blsp1_uart2_apps_clk_src = {
	.cmd_rcgr_reg = BLSP1_UART2_APPS_CMD_RCGR,
	.set_rate = set_rate_mnd,
	.freq_tbl = ftbl_gcc_blsp1_uart1_6_apps_clk,
	.current_freq = &rcg_dummy_freq,
	.base = &virt_bases[GCC_BASE],
	.c = {
		.dbg_name = "blsp1_uart2_apps_clk_src",
		.ops = &clk_ops_rcg_mnd,
		VDD_DIG_FMAX_MAP2(LOW, 31580000, NOMINAL, 63160000),
		CLK_INIT(blsp1_uart2_apps_clk_src.c),
	},
};

static struct rcg_clk blsp1_uart3_apps_clk_src = {
	.cmd_rcgr_reg = BLSP1_UART3_APPS_CMD_RCGR,
	.set_rate = set_rate_mnd,
	.freq_tbl = ftbl_gcc_blsp1_uart1_6_apps_clk,
	.current_freq = &rcg_dummy_freq,
	.base = &virt_bases[GCC_BASE],
	.c = {
		.dbg_name = "blsp1_uart3_apps_clk_src",
		.ops = &clk_ops_rcg_mnd,
		VDD_DIG_FMAX_MAP2(LOW, 31580000, NOMINAL, 63160000),
		CLK_INIT(blsp1_uart3_apps_clk_src.c),
	},
};

static struct rcg_clk blsp1_uart4_apps_clk_src = {
	.cmd_rcgr_reg = BLSP1_UART4_APPS_CMD_RCGR,
	.set_rate = set_rate_mnd,
	.freq_tbl = ftbl_gcc_blsp1_uart1_6_apps_clk,
	.current_freq = &rcg_dummy_freq,
	.base = &virt_bases[GCC_BASE],
	.c = {
		.dbg_name = "blsp1_uart4_apps_clk_src",
		.ops = &clk_ops_rcg_mnd,
		VDD_DIG_FMAX_MAP2(LOW, 31580000, NOMINAL, 63160000),
		CLK_INIT(blsp1_uart4_apps_clk_src.c),
	},
};

static struct rcg_clk blsp1_uart5_apps_clk_src = {
	.cmd_rcgr_reg = BLSP1_UART5_APPS_CMD_RCGR,
	.set_rate = set_rate_mnd,
	.freq_tbl = ftbl_gcc_blsp1_uart1_6_apps_clk,
	.current_freq = &rcg_dummy_freq,
	.base = &virt_bases[GCC_BASE],
	.c = {
		.dbg_name = "blsp1_uart5_apps_clk_src",
		.ops = &clk_ops_rcg_mnd,
		VDD_DIG_FMAX_MAP2(LOW, 31580000, NOMINAL, 63160000),
		CLK_INIT(blsp1_uart5_apps_clk_src.c),
	},
};

static struct rcg_clk blsp1_uart6_apps_clk_src = {
	.cmd_rcgr_reg = BLSP1_UART6_APPS_CMD_RCGR,
	.set_rate = set_rate_mnd,
	.freq_tbl = ftbl_gcc_blsp1_uart1_6_apps_clk,
	.current_freq = &rcg_dummy_freq,
	.base = &virt_bases[GCC_BASE],
	.c = {
		.dbg_name = "blsp1_uart6_apps_clk_src",
		.ops = &clk_ops_rcg_mnd,
		VDD_DIG_FMAX_MAP2(LOW, 31580000, NOMINAL, 63160000),
		CLK_INIT(blsp1_uart6_apps_clk_src.c),
	},
};

static struct clk_freq_tbl ftbl_gcc_ce1_clk[] = {
	F_GCC(  50000000,      gpll0,  12,    0,    0),
	F_GCC( 100000000,      gpll0,   6,    0,    0),
	F_END
};

static struct rcg_clk ce1_clk_src = {
	.cmd_rcgr_reg = CE1_CMD_RCGR,
	.set_rate = set_rate_hid,
	.freq_tbl = ftbl_gcc_ce1_clk,
	.current_freq = &rcg_dummy_freq,
	.base = &virt_bases[GCC_BASE],
	.c = {
		.dbg_name = "ce1_clk_src",
		.ops = &clk_ops_rcg,
		VDD_DIG_FMAX_MAP2(LOW, 50000000, NOMINAL, 100000000),
		CLK_INIT(ce1_clk_src.c),
	},
};

static struct clk_freq_tbl ftbl_gcc_gp1_3_clk[] = {
	F_GCC(  19200000,         xo,   1,    0,    0),
	F_END
};

static struct rcg_clk gp1_clk_src = {
	.cmd_rcgr_reg = GP1_CMD_RCGR,
	.set_rate = set_rate_mnd,
	.freq_tbl = ftbl_gcc_gp1_3_clk,
	.current_freq = &rcg_dummy_freq,
	.base = &virt_bases[GCC_BASE],
	.c = {
		.dbg_name = "gp1_clk_src",
		.ops = &clk_ops_rcg_mnd,
		VDD_DIG_FMAX_MAP2(LOW, 100000000, NOMINAL, 200000000),
		CLK_INIT(gp1_clk_src.c),
	},
};

static struct rcg_clk gp2_clk_src = {
	.cmd_rcgr_reg = GP2_CMD_RCGR,
	.set_rate = set_rate_mnd,
	.freq_tbl = ftbl_gcc_gp1_3_clk,
	.current_freq = &rcg_dummy_freq,
	.base = &virt_bases[GCC_BASE],
	.c = {
		.dbg_name = "gp2_clk_src",
		.ops = &clk_ops_rcg_mnd,
		VDD_DIG_FMAX_MAP2(LOW, 100000000, NOMINAL, 200000000),
		CLK_INIT(gp2_clk_src.c),
	},
};

static struct rcg_clk gp3_clk_src = {
	.cmd_rcgr_reg = GP3_CMD_RCGR,
	.set_rate = set_rate_mnd,
	.freq_tbl = ftbl_gcc_gp1_3_clk,
	.current_freq = &rcg_dummy_freq,
	.base = &virt_bases[GCC_BASE],
	.c = {
		.dbg_name = "gp3_clk_src",
		.ops = &clk_ops_rcg_mnd,
		VDD_DIG_FMAX_MAP2(LOW, 100000000, NOMINAL, 200000000),
		CLK_INIT(gp3_clk_src.c),
	},
};

static struct clk_freq_tbl ftbl_gcc_pdm2_clk[] = {
	F_GCC(  60000000,      gpll0,  10,    0,    0),
	F_END
};

static struct rcg_clk pdm2_clk_src = {
	.cmd_rcgr_reg = PDM2_CMD_RCGR,
	.set_rate = set_rate_hid,
	.freq_tbl = ftbl_gcc_pdm2_clk,
	.current_freq = &rcg_dummy_freq,
	.base = &virt_bases[GCC_BASE],
	.c = {
		.dbg_name = "pdm2_clk_src",
		.ops = &clk_ops_rcg,
		VDD_DIG_FMAX_MAP1(LOW, 60000000),
		CLK_INIT(pdm2_clk_src.c),
	},
};

static struct clk_freq_tbl ftbl_gcc_sdcc1_3_apps_clk[] = {
	F_GCC(    144000,         xo,  16,    3,   25),
	F_GCC(    400000,         xo,  12,    1,    4),
	F_GCC(  20000000,      gpll0,  15,    1,    2),
	F_GCC(  25000000,      gpll0,  12,    1,    2),
	F_GCC(  50000000,      gpll0,  12,    0,    0),
	F_GCC( 100000000,      gpll0,   6,    0,    0),
	F_GCC( 200000000,      gpll0,   3,    0,    0),
	F_END
};

static struct rcg_clk sdcc1_apps_clk_src = {
	.cmd_rcgr_reg = SDCC1_APPS_CMD_RCGR,
	.set_rate = set_rate_mnd,
	.freq_tbl = ftbl_gcc_sdcc1_3_apps_clk,
	.current_freq = &rcg_dummy_freq,
	.base = &virt_bases[GCC_BASE],
	.c = {
		.dbg_name = "sdcc1_apps_clk_src",
		.ops = &clk_ops_rcg_mnd,
		VDD_DIG_FMAX_MAP2(LOW, 100000000, NOMINAL, 200000000),
		CLK_INIT(sdcc1_apps_clk_src.c),
	},
};

static struct rcg_clk sdcc2_apps_clk_src = {
	.cmd_rcgr_reg = SDCC2_APPS_CMD_RCGR,
	.set_rate = set_rate_mnd,
	.freq_tbl = ftbl_gcc_sdcc1_3_apps_clk,
	.current_freq = &rcg_dummy_freq,
	.base = &virt_bases[GCC_BASE],
	.c = {
		.dbg_name = "sdcc2_apps_clk_src",
		.ops = &clk_ops_rcg_mnd,
		VDD_DIG_FMAX_MAP2(LOW, 100000000, NOMINAL, 200000000),
		CLK_INIT(sdcc2_apps_clk_src.c),
	},
};

static struct rcg_clk sdcc3_apps_clk_src = {
	.cmd_rcgr_reg = SDCC3_APPS_CMD_RCGR,
	.set_rate = set_rate_mnd,
	.freq_tbl = ftbl_gcc_sdcc1_3_apps_clk,
	.current_freq = &rcg_dummy_freq,
	.base = &virt_bases[GCC_BASE],
	.c = {
		.dbg_name = "sdcc3_apps_clk_src",
		.ops = &clk_ops_rcg_mnd,
		VDD_DIG_FMAX_MAP2(LOW, 50000000, NOMINAL, 100000000),
		CLK_INIT(sdcc3_apps_clk_src.c),
	},
};

static struct clk_freq_tbl ftbl_gcc_usb_hs_system_clk[] = {
	F_GCC(  75000000,      gpll0,   8,    0,    0),
	F_END
};

static struct rcg_clk usb_hs_system_clk_src = {
	.cmd_rcgr_reg = USB_HS_SYSTEM_CMD_RCGR,
	.set_rate = set_rate_hid,
	.freq_tbl = ftbl_gcc_usb_hs_system_clk,
	.current_freq = &rcg_dummy_freq,
	.base = &virt_bases[GCC_BASE],
	.c = {
		.dbg_name = "usb_hs_system_clk_src",
		.ops = &clk_ops_rcg,
		VDD_DIG_FMAX_MAP2(LOW, 37500000, NOMINAL, 75000000),
		CLK_INIT(usb_hs_system_clk_src.c),
	},
};

static struct clk_freq_tbl ftbl_gcc_usb_hsic_clk[] = {
	F_HSIC( 480000000,      gpll1,   0,    0,    0),
	F_END
};

static struct rcg_clk usb_hsic_clk_src = {
	.cmd_rcgr_reg = USB_HSIC_CMD_RCGR,
	.set_rate = set_rate_hid,
	.freq_tbl = ftbl_gcc_usb_hsic_clk,
	.current_freq = &rcg_dummy_freq,
	.base = &virt_bases[GCC_BASE],
	.c = {
		.dbg_name = "usb_hsic_clk_src",
		.ops = &clk_ops_rcg,
		VDD_DIG_FMAX_MAP1(LOW, 480000000),
		CLK_INIT(usb_hsic_clk_src.c),
	},
};

static struct clk_freq_tbl ftbl_gcc_usb_hsic_io_cal_clk[] = {
	F_GCC(   9600000,         xo,   2,    0,    0),
	F_END
};

static struct rcg_clk usb_hsic_io_cal_clk_src = {
	.cmd_rcgr_reg = USB_HSIC_IO_CAL_CMD_RCGR,
	.set_rate = set_rate_hid,
	.freq_tbl = ftbl_gcc_usb_hsic_io_cal_clk,
	.current_freq = &rcg_dummy_freq,
	.base = &virt_bases[GCC_BASE],
	.c = {
		.dbg_name = "usb_hsic_io_cal_clk_src",
		.ops = &clk_ops_rcg,
		VDD_DIG_FMAX_MAP1(LOW, 9600000),
		CLK_INIT(usb_hsic_io_cal_clk_src.c),
	},
};

static struct clk_freq_tbl ftbl_gcc_usb_hsic_system_clk[] = {
	F_GCC(  75000000,      gpll0,   8,    0,    0),
	F_END
};

static struct rcg_clk usb_hsic_system_clk_src = {
	.cmd_rcgr_reg = USB_HSIC_SYSTEM_CMD_RCGR,
	.set_rate = set_rate_hid,
	.freq_tbl = ftbl_gcc_usb_hsic_system_clk,
	.current_freq = &rcg_dummy_freq,
	.base = &virt_bases[GCC_BASE],
	.c = {
		.dbg_name = "usb_hsic_system_clk_src",
		.ops = &clk_ops_rcg,
		VDD_DIG_FMAX_MAP2(LOW, 37500000, NOMINAL, 75000000),
		CLK_INIT(usb_hsic_system_clk_src.c),
	},
};

static struct local_vote_clk gcc_bam_dma_ahb_clk = {
	.cbcr_reg = BAM_DMA_AHB_CBCR,
	.vote_reg = APCS_CLOCK_BRANCH_ENA_VOTE,
	.en_mask = BIT(12),
	.base = &virt_bases[GCC_BASE],
	.c = {
		.dbg_name = "gcc_bam_dma_ahb_clk",
		.ops = &clk_ops_vote,
		CLK_INIT(gcc_bam_dma_ahb_clk.c),
	},
};

static struct local_vote_clk gcc_blsp1_ahb_clk = {
	.cbcr_reg = BLSP1_AHB_CBCR,
	.vote_reg = APCS_CLOCK_BRANCH_ENA_VOTE,
	.en_mask = BIT(17),
	.base = &virt_bases[GCC_BASE],
	.c = {
		.dbg_name = "gcc_blsp1_ahb_clk",
		.ops = &clk_ops_vote,
		CLK_INIT(gcc_blsp1_ahb_clk.c),
	},
};

static struct branch_clk gcc_blsp1_qup1_i2c_apps_clk = {
	.cbcr_reg = BLSP1_QUP1_I2C_APPS_CBCR,
	.has_sibling = 0,
	.base = &virt_bases[GCC_BASE],
	.c = {
		.dbg_name = "gcc_blsp1_qup1_i2c_apps_clk",
		.parent = &blsp1_qup1_i2c_apps_clk_src.c,
		.ops = &clk_ops_branch,
		CLK_INIT(gcc_blsp1_qup1_i2c_apps_clk.c),
	},
};

static struct branch_clk gcc_blsp1_qup1_spi_apps_clk = {
	.cbcr_reg = BLSP1_QUP1_SPI_APPS_CBCR,
	.has_sibling = 0,
	.base = &virt_bases[GCC_BASE],
	.c = {
		.dbg_name = "gcc_blsp1_qup1_spi_apps_clk",
		.parent = &blsp1_qup1_spi_apps_clk_src.c,
		.ops = &clk_ops_branch,
		CLK_INIT(gcc_blsp1_qup1_spi_apps_clk.c),
	},
};

static struct branch_clk gcc_blsp1_qup2_i2c_apps_clk = {
	.cbcr_reg = BLSP1_QUP2_I2C_APPS_CBCR,
	.has_sibling = 0,
	.base = &virt_bases[GCC_BASE],
	.c = {
		.dbg_name = "gcc_blsp1_qup2_i2c_apps_clk",
		.parent = &blsp1_qup2_i2c_apps_clk_src.c,
		.ops = &clk_ops_branch,
		CLK_INIT(gcc_blsp1_qup2_i2c_apps_clk.c),
	},
};

static struct branch_clk gcc_blsp1_qup2_spi_apps_clk = {
	.cbcr_reg = BLSP1_QUP2_SPI_APPS_CBCR,
	.has_sibling = 0,
	.base = &virt_bases[GCC_BASE],
	.c = {
		.dbg_name = "gcc_blsp1_qup2_spi_apps_clk",
		.parent = &blsp1_qup2_spi_apps_clk_src.c,
		.ops = &clk_ops_branch,
		CLK_INIT(gcc_blsp1_qup2_spi_apps_clk.c),
	},
};

static struct branch_clk gcc_blsp1_qup3_i2c_apps_clk = {
	.cbcr_reg = BLSP1_QUP3_I2C_APPS_CBCR,
	.has_sibling = 0,
	.base = &virt_bases[GCC_BASE],
	.c = {
		.dbg_name = "gcc_blsp1_qup3_i2c_apps_clk",
		.parent = &blsp1_qup3_i2c_apps_clk_src.c,
		.ops = &clk_ops_branch,
		CLK_INIT(gcc_blsp1_qup3_i2c_apps_clk.c),
	},
};

static struct branch_clk gcc_blsp1_qup3_spi_apps_clk = {
	.cbcr_reg = BLSP1_QUP3_SPI_APPS_CBCR,
	.has_sibling = 0,
	.base = &virt_bases[GCC_BASE],
	.c = {
		.dbg_name = "gcc_blsp1_qup3_spi_apps_clk",
		.parent = &blsp1_qup3_spi_apps_clk_src.c,
		.ops = &clk_ops_branch,
		CLK_INIT(gcc_blsp1_qup3_spi_apps_clk.c),
	},
};

static struct branch_clk gcc_blsp1_qup4_i2c_apps_clk = {
	.cbcr_reg = BLSP1_QUP4_I2C_APPS_CBCR,
	.has_sibling = 0,
	.base = &virt_bases[GCC_BASE],
	.c = {
		.dbg_name = "gcc_blsp1_qup4_i2c_apps_clk",
		.parent = &blsp1_qup4_i2c_apps_clk_src.c,
		.ops = &clk_ops_branch,
		CLK_INIT(gcc_blsp1_qup4_i2c_apps_clk.c),
	},
};

static struct branch_clk gcc_blsp1_qup4_spi_apps_clk = {
	.cbcr_reg = BLSP1_QUP4_SPI_APPS_CBCR,
	.has_sibling = 0,
	.base = &virt_bases[GCC_BASE],
	.c = {
		.dbg_name = "gcc_blsp1_qup4_spi_apps_clk",
		.parent = &blsp1_qup4_spi_apps_clk_src.c,
		.ops = &clk_ops_branch,
		CLK_INIT(gcc_blsp1_qup4_spi_apps_clk.c),
	},
};

static struct branch_clk gcc_blsp1_qup5_i2c_apps_clk = {
	.cbcr_reg = BLSP1_QUP5_I2C_APPS_CBCR,
	.has_sibling = 0,
	.base = &virt_bases[GCC_BASE],
	.c = {
		.dbg_name = "gcc_blsp1_qup5_i2c_apps_clk",
		.parent = &blsp1_qup5_i2c_apps_clk_src.c,
		.ops = &clk_ops_branch,
		CLK_INIT(gcc_blsp1_qup5_i2c_apps_clk.c),
	},
};

static struct branch_clk gcc_blsp1_qup5_spi_apps_clk = {
	.cbcr_reg = BLSP1_QUP5_SPI_APPS_CBCR,
	.has_sibling = 0,
	.base = &virt_bases[GCC_BASE],
	.c = {
		.dbg_name = "gcc_blsp1_qup5_spi_apps_clk",
		.parent = &blsp1_qup5_spi_apps_clk_src.c,
		.ops = &clk_ops_branch,
		CLK_INIT(gcc_blsp1_qup5_spi_apps_clk.c),
	},
};

static struct branch_clk gcc_blsp1_qup6_i2c_apps_clk = {
	.cbcr_reg = BLSP1_QUP6_I2C_APPS_CBCR,
	.has_sibling = 0,
	.base = &virt_bases[GCC_BASE],
	.c = {
		.dbg_name = "gcc_blsp1_qup6_i2c_apps_clk",
		.parent = &blsp1_qup6_i2c_apps_clk_src.c,
		.ops = &clk_ops_branch,
		CLK_INIT(gcc_blsp1_qup6_i2c_apps_clk.c),
	},
};

static struct branch_clk gcc_blsp1_qup6_spi_apps_clk = {
	.cbcr_reg = BLSP1_QUP6_SPI_APPS_CBCR,
	.has_sibling = 0,
	.base = &virt_bases[GCC_BASE],
	.c = {
		.dbg_name = "gcc_blsp1_qup6_spi_apps_clk",
		.parent = &blsp1_qup6_spi_apps_clk_src.c,
		.ops = &clk_ops_branch,
		CLK_INIT(gcc_blsp1_qup6_spi_apps_clk.c),
	},
};

static struct branch_clk gcc_blsp1_uart1_apps_clk = {
	.cbcr_reg = BLSP1_UART1_APPS_CBCR,
	.has_sibling = 0,
	.base = &virt_bases[GCC_BASE],
	.c = {
		.dbg_name = "gcc_blsp1_uart1_apps_clk",
		.parent = &blsp1_uart1_apps_clk_src.c,
		.ops = &clk_ops_branch,
		CLK_INIT(gcc_blsp1_uart1_apps_clk.c),
	},
};

static struct branch_clk gcc_blsp1_uart2_apps_clk = {
	.cbcr_reg = BLSP1_UART2_APPS_CBCR,
	.has_sibling = 0,
	.base = &virt_bases[GCC_BASE],
	.c = {
		.dbg_name = "gcc_blsp1_uart2_apps_clk",
		.parent = &blsp1_uart2_apps_clk_src.c,
		.ops = &clk_ops_branch,
		CLK_INIT(gcc_blsp1_uart2_apps_clk.c),
	},
};

static struct branch_clk gcc_blsp1_uart3_apps_clk = {
	.cbcr_reg = BLSP1_UART3_APPS_CBCR,
	.has_sibling = 0,
	.base = &virt_bases[GCC_BASE],
	.c = {
		.dbg_name = "gcc_blsp1_uart3_apps_clk",
		.parent = &blsp1_uart3_apps_clk_src.c,
		.ops = &clk_ops_branch,
		CLK_INIT(gcc_blsp1_uart3_apps_clk.c),
	},
};

static struct branch_clk gcc_blsp1_uart4_apps_clk = {
	.cbcr_reg = BLSP1_UART4_APPS_CBCR,
	.has_sibling = 0,
	.base = &virt_bases[GCC_BASE],
	.c = {
		.dbg_name = "gcc_blsp1_uart4_apps_clk",
		.parent = &blsp1_uart4_apps_clk_src.c,
		.ops = &clk_ops_branch,
		CLK_INIT(gcc_blsp1_uart4_apps_clk.c),
	},
};

static struct branch_clk gcc_blsp1_uart5_apps_clk = {
	.cbcr_reg = BLSP1_UART5_APPS_CBCR,
	.has_sibling = 0,
	.base = &virt_bases[GCC_BASE],
	.c = {
		.dbg_name = "gcc_blsp1_uart5_apps_clk",
		.parent = &blsp1_uart5_apps_clk_src.c,
		.ops = &clk_ops_branch,
		CLK_INIT(gcc_blsp1_uart5_apps_clk.c),
	},
};

static struct branch_clk gcc_blsp1_uart6_apps_clk = {
	.cbcr_reg = BLSP1_UART6_APPS_CBCR,
	.has_sibling = 0,
	.base = &virt_bases[GCC_BASE],
	.c = {
		.dbg_name = "gcc_blsp1_uart6_apps_clk",
		.parent = &blsp1_uart6_apps_clk_src.c,
		.ops = &clk_ops_branch,
		CLK_INIT(gcc_blsp1_uart6_apps_clk.c),
	},
};

static struct local_vote_clk gcc_boot_rom_ahb_clk = {
	.cbcr_reg = BOOT_ROM_AHB_CBCR,
	.vote_reg = APCS_CLOCK_BRANCH_ENA_VOTE,
	.en_mask = BIT(10),
	.base = &virt_bases[GCC_BASE],
	.c = {
		.dbg_name = "gcc_boot_rom_ahb_clk",
		.ops = &clk_ops_vote,
		CLK_INIT(gcc_boot_rom_ahb_clk.c),
	},
};

static struct local_vote_clk gcc_ce1_ahb_clk = {
	.cbcr_reg = CE1_AHB_CBCR,
	.vote_reg = APCS_CLOCK_BRANCH_ENA_VOTE,
	.en_mask = BIT(3),
	.base = &virt_bases[GCC_BASE],
	.c = {
		.dbg_name = "gcc_ce1_ahb_clk",
		.ops = &clk_ops_vote,
		CLK_INIT(gcc_ce1_ahb_clk.c),
	},
};

static struct local_vote_clk gcc_ce1_axi_clk = {
	.cbcr_reg = CE1_AXI_CBCR,
	.vote_reg = APCS_CLOCK_BRANCH_ENA_VOTE,
	.en_mask = BIT(4),
	.base = &virt_bases[GCC_BASE],
	.c = {
		.dbg_name = "gcc_ce1_axi_clk",
		.ops = &clk_ops_vote,
		CLK_INIT(gcc_ce1_axi_clk.c),
	},
};

static struct local_vote_clk gcc_ce1_clk = {
	.cbcr_reg = CE1_CBCR,
	.vote_reg = APCS_CLOCK_BRANCH_ENA_VOTE,
	.en_mask = BIT(5),
	.base = &virt_bases[GCC_BASE],
	.c = {
		.parent = &ce1_clk_src.c,
		.dbg_name = "gcc_ce1_clk",
		.ops = &clk_ops_vote,
		CLK_INIT(gcc_ce1_clk.c),
	},
};

static struct branch_clk gcc_gp1_clk = {
	.cbcr_reg = GP1_CBCR,
	.has_sibling = 0,
	.base = &virt_bases[GCC_BASE],
	.c = {
		.dbg_name = "gcc_gp1_clk",
		.parent = &gp1_clk_src.c,
		.ops = &clk_ops_branch,
		CLK_INIT(gcc_gp1_clk.c),
	},
};

static struct branch_clk gcc_gp2_clk = {
	.cbcr_reg = GP2_CBCR,
	.has_sibling = 0,
	.base = &virt_bases[GCC_BASE],
	.c = {
		.dbg_name = "gcc_gp2_clk",
		.parent = &gp2_clk_src.c,
		.ops = &clk_ops_branch,
		CLK_INIT(gcc_gp2_clk.c),
	},
};

static struct branch_clk gcc_gp3_clk = {
	.cbcr_reg = GP3_CBCR,
	.has_sibling = 0,
	.base = &virt_bases[GCC_BASE],
	.c = {
		.dbg_name = "gcc_gp3_clk",
		.parent = &gp3_clk_src.c,
		.ops = &clk_ops_branch,
		CLK_INIT(gcc_gp3_clk.c),
	},
};

static struct branch_clk gcc_lpass_q6_axi_clk = {
	.cbcr_reg = LPASS_Q6_AXI_CBCR,
	.has_sibling = 1,
	.base = &virt_bases[GCC_BASE],
	.c = {
		.dbg_name = "gcc_lpass_q6_axi_clk",
		.ops = &clk_ops_branch,
		CLK_INIT(gcc_lpass_q6_axi_clk.c),
	},
};

static struct branch_clk gcc_mss_cfg_ahb_clk = {
	.cbcr_reg = MSS_CFG_AHB_CBCR,
	.has_sibling = 1,
	.base = &virt_bases[GCC_BASE],
	.c = {
		.dbg_name = "gcc_mss_cfg_ahb_clk",
		.ops = &clk_ops_branch,
		CLK_INIT(gcc_mss_cfg_ahb_clk.c),
	},
};

static struct branch_clk gcc_mss_q6_bimc_axi_clk = {
	.cbcr_reg = MSS_Q6_BIMC_AXI_CBCR,
	.has_sibling = 1,
	.base = &virt_bases[GCC_BASE],
	.c = {
		.dbg_name = "gcc_mss_q6_bimc_axi_clk",
		.ops = &clk_ops_branch,
		CLK_INIT(gcc_mss_q6_bimc_axi_clk.c),
	},
};

static struct branch_clk gcc_pdm2_clk = {
	.cbcr_reg = PDM2_CBCR,
	.has_sibling = 0,
	.base = &virt_bases[GCC_BASE],
	.c = {
		.dbg_name = "gcc_pdm2_clk",
		.parent = &pdm2_clk_src.c,
		.ops = &clk_ops_branch,
		CLK_INIT(gcc_pdm2_clk.c),
	},
};

static struct branch_clk gcc_pdm_ahb_clk = {
	.cbcr_reg = PDM_AHB_CBCR,
	.has_sibling = 1,
	.base = &virt_bases[GCC_BASE],
	.c = {
		.dbg_name = "gcc_pdm_ahb_clk",
		.ops = &clk_ops_branch,
		CLK_INIT(gcc_pdm_ahb_clk.c),
	},
};

static struct branch_clk gcc_pdm_xo4_clk = {
	.cbcr_reg = PDM_XO4_CBCR,
	.has_sibling = 1,
	.base = &virt_bases[GCC_BASE],
	.c = {
		.dbg_name = "gcc_pdm_xo4_clk",
		.parent = &xo.c,
		.ops = &clk_ops_branch,
		CLK_INIT(gcc_pdm_xo4_clk.c),
	},
};

static struct local_vote_clk gcc_prng_ahb_clk = {
	.cbcr_reg = PRNG_AHB_CBCR,
	.vote_reg = APCS_CLOCK_BRANCH_ENA_VOTE,
	.en_mask = BIT(13),
	.base = &virt_bases[GCC_BASE],
	.c = {
		.dbg_name = "gcc_prng_ahb_clk",
		.ops = &clk_ops_vote,
		CLK_INIT(gcc_prng_ahb_clk.c),
	},
};

static struct branch_clk gcc_sdcc1_ahb_clk = {
	.cbcr_reg = SDCC1_AHB_CBCR,
	.has_sibling = 1,
	.base = &virt_bases[GCC_BASE],
	.c = {
		.dbg_name = "gcc_sdcc1_ahb_clk",
		.ops = &clk_ops_branch,
		CLK_INIT(gcc_sdcc1_ahb_clk.c),
	},
};

static struct branch_clk gcc_sdcc1_apps_clk = {
	.cbcr_reg = SDCC1_APPS_CBCR,
	.has_sibling = 0,
	.base = &virt_bases[GCC_BASE],
	.c = {
		.dbg_name = "gcc_sdcc1_apps_clk",
		.parent = &sdcc1_apps_clk_src.c,
		.ops = &clk_ops_branch,
		CLK_INIT(gcc_sdcc1_apps_clk.c),
	},
};

static struct branch_clk gcc_sdcc2_ahb_clk = {
	.cbcr_reg = SDCC2_AHB_CBCR,
	.has_sibling = 1,
	.base = &virt_bases[GCC_BASE],
	.c = {
		.dbg_name = "gcc_sdcc2_ahb_clk",
		.ops = &clk_ops_branch,
		CLK_INIT(gcc_sdcc2_ahb_clk.c),
	},
};

static struct branch_clk gcc_sdcc2_apps_clk = {
	.cbcr_reg = SDCC2_APPS_CBCR,
	.has_sibling = 0,
	.base = &virt_bases[GCC_BASE],
	.c = {
		.dbg_name = "gcc_sdcc2_apps_clk",
		.parent = &sdcc2_apps_clk_src.c,
		.ops = &clk_ops_branch,
		CLK_INIT(gcc_sdcc2_apps_clk.c),
	},
};

static struct branch_clk gcc_sdcc3_ahb_clk = {
	.cbcr_reg = SDCC3_AHB_CBCR,
	.has_sibling = 1,
	.base = &virt_bases[GCC_BASE],
	.c = {
		.dbg_name = "gcc_sdcc3_ahb_clk",
		.ops = &clk_ops_branch,
		CLK_INIT(gcc_sdcc3_ahb_clk.c),
	},
};

static struct branch_clk gcc_sdcc3_apps_clk = {
	.cbcr_reg = SDCC3_APPS_CBCR,
	.has_sibling = 0,
	.base = &virt_bases[GCC_BASE],
	.c = {
		.dbg_name = "gcc_sdcc3_apps_clk",
		.parent = &sdcc3_apps_clk_src.c,
		.ops = &clk_ops_branch,
		CLK_INIT(gcc_sdcc3_apps_clk.c),
	},
};

static struct branch_clk gcc_usb2a_phy_sleep_clk = {
	.cbcr_reg = USB2A_PHY_SLEEP_CBCR,
	.has_sibling = 1,
	.base = &virt_bases[GCC_BASE],
	.c = {
		.dbg_name = "gcc_usb2a_phy_sleep_clk",
		.ops = &clk_ops_branch,
		CLK_INIT(gcc_usb2a_phy_sleep_clk.c),
	},
};

static struct branch_clk gcc_usb_hs_ahb_clk = {
	.cbcr_reg = USB_HS_AHB_CBCR,
	.has_sibling = 1,
	.base = &virt_bases[GCC_BASE],
	.c = {
		.dbg_name = "gcc_usb_hs_ahb_clk",
		.ops = &clk_ops_branch,
		CLK_INIT(gcc_usb_hs_ahb_clk.c),
	},
};

static struct branch_clk gcc_usb_hs_system_clk = {
	.cbcr_reg = USB_HS_SYSTEM_CBCR,
	.has_sibling = 0,
	.bcr_reg = USB_HS_BCR,
	.base = &virt_bases[GCC_BASE],
	.c = {
		.dbg_name = "gcc_usb_hs_system_clk",
		.parent = &usb_hs_system_clk_src.c,
		.ops = &clk_ops_branch,
		CLK_INIT(gcc_usb_hs_system_clk.c),
	},
};

static struct branch_clk gcc_usb_hsic_ahb_clk = {
	.cbcr_reg = USB_HSIC_AHB_CBCR,
	.has_sibling = 1,
	.base = &virt_bases[GCC_BASE],
	.c = {
		.dbg_name = "gcc_usb_hsic_ahb_clk",
		.ops = &clk_ops_branch,
		CLK_INIT(gcc_usb_hsic_ahb_clk.c),
	},
};

static struct branch_clk gcc_usb_hsic_clk = {
	.cbcr_reg = USB_HSIC_CBCR,
	.has_sibling = 0,
	.bcr_reg = USB_HS_HSIC_BCR,
	.base = &virt_bases[GCC_BASE],
	.c = {
		.dbg_name = "gcc_usb_hsic_clk",
		.parent = &usb_hsic_clk_src.c,
		.ops = &clk_ops_branch,
		CLK_INIT(gcc_usb_hsic_clk.c),
	},
};

static struct branch_clk gcc_usb_hsic_io_cal_clk = {
	.cbcr_reg = USB_HSIC_IO_CAL_CBCR,
	.has_sibling = 0,
	.base = &virt_bases[GCC_BASE],
	.c = {
		.dbg_name = "gcc_usb_hsic_io_cal_clk",
		.parent = &usb_hsic_io_cal_clk_src.c,
		.ops = &clk_ops_branch,
		CLK_INIT(gcc_usb_hsic_io_cal_clk.c),
	},
};

static struct branch_clk gcc_usb_hsic_system_clk = {
	.cbcr_reg = USB_HSIC_SYSTEM_CBCR,
	.has_sibling = 0,
	.bcr_reg = USB_HS_HSIC_BCR,
	.base = &virt_bases[GCC_BASE],
	.c = {
		.dbg_name = "gcc_usb_hsic_system_clk",
		.parent = &usb_hsic_system_clk_src.c,
		.ops = &clk_ops_branch,
		CLK_INIT(gcc_usb_hsic_system_clk.c),
	},
};

static DEFINE_CLK_MEASURE(wcnss_m_clk);

#ifdef CONFIG_DEBUG_FS
struct measure_mux_entry {
	struct clk *c;
	int base;
	u32 debug_mux;
};

static struct measure_mux_entry measure_mux_GCC[] = {
	{ &gcc_mss_cfg_ahb_clk.c,  GCC_BASE, 0x0030 },
	{ &gcc_mss_q6_bimc_axi_clk.c,  GCC_BASE, 0x0031 },
	{ &gcc_usb_hsic_ahb_clk.c,  GCC_BASE, 0x0058 },
	{ &gcc_usb_hsic_system_clk.c,  GCC_BASE, 0x0059 },
	{ &gcc_usb_hsic_clk.c,  GCC_BASE, 0x005a },
	{ &gcc_usb_hsic_io_cal_clk.c,  GCC_BASE, 0x005b },
	{ &gcc_usb_hs_system_clk.c,  GCC_BASE, 0x0060 },
	{ &gcc_usb_hs_ahb_clk.c,  GCC_BASE, 0x0061 },
	{ &gcc_usb2a_phy_sleep_clk.c,  GCC_BASE, 0x0063 },
	{ &gcc_sdcc1_apps_clk.c,  GCC_BASE, 0x0068 },
	{ &gcc_sdcc1_ahb_clk.c,  GCC_BASE, 0x0069 },
	{ &gcc_sdcc2_apps_clk.c,  GCC_BASE, 0x0070 },
	{ &gcc_sdcc2_ahb_clk.c,  GCC_BASE, 0x0071 },
	{ &gcc_sdcc3_apps_clk.c,  GCC_BASE, 0x0078 },
	{ &gcc_sdcc3_ahb_clk.c,  GCC_BASE, 0x0079 },
	{ &gcc_blsp1_ahb_clk.c,  GCC_BASE, 0x0088 },
	{ &gcc_blsp1_qup1_spi_apps_clk.c,  GCC_BASE, 0x008a },
	{ &gcc_blsp1_qup1_i2c_apps_clk.c,  GCC_BASE, 0x008b },
	{ &gcc_blsp1_uart1_apps_clk.c,  GCC_BASE, 0x008c },
	{ &gcc_blsp1_qup2_spi_apps_clk.c,  GCC_BASE, 0x008e },
	{ &gcc_blsp1_qup2_i2c_apps_clk.c,  GCC_BASE, 0x0090 },
	{ &gcc_blsp1_uart2_apps_clk.c,  GCC_BASE, 0x0091 },
	{ &gcc_blsp1_qup3_spi_apps_clk.c,  GCC_BASE, 0x0093 },
	{ &gcc_blsp1_qup3_i2c_apps_clk.c,  GCC_BASE, 0x0094 },
	{ &gcc_blsp1_uart3_apps_clk.c,  GCC_BASE, 0x0095 },
	{ &gcc_blsp1_qup4_spi_apps_clk.c,  GCC_BASE, 0x0098 },
	{ &gcc_blsp1_qup4_i2c_apps_clk.c,  GCC_BASE, 0x0099 },
	{ &gcc_blsp1_uart4_apps_clk.c,  GCC_BASE, 0x009a },
	{ &gcc_blsp1_qup5_spi_apps_clk.c,  GCC_BASE, 0x009c },
	{ &gcc_blsp1_qup5_i2c_apps_clk.c,  GCC_BASE, 0x009d },
	{ &gcc_blsp1_uart5_apps_clk.c,  GCC_BASE, 0x009e },
	{ &gcc_blsp1_qup6_spi_apps_clk.c,  GCC_BASE, 0x00a1 },
	{ &gcc_blsp1_qup6_i2c_apps_clk.c,  GCC_BASE, 0x00a2 },
	{ &gcc_blsp1_uart6_apps_clk.c,  GCC_BASE, 0x00a3 },
	{ &gcc_pdm_ahb_clk.c,  GCC_BASE, 0x00d0 },
	{ &gcc_pdm_xo4_clk.c,  GCC_BASE, 0x00d1 },
	{ &gcc_pdm2_clk.c,  GCC_BASE, 0x00d2 },
	{ &gcc_prng_ahb_clk.c,  GCC_BASE, 0x00d8 },
	{ &gcc_bam_dma_ahb_clk.c,  GCC_BASE, 0x00e0 },
	{ &gcc_boot_rom_ahb_clk.c,  GCC_BASE, 0x00f8 },
	{ &gcc_ce1_clk.c,  GCC_BASE, 0x0138 },
	{ &gcc_ce1_axi_clk.c,  GCC_BASE, 0x0139 },
	{ &gcc_ce1_ahb_clk.c,  GCC_BASE, 0x013a },
	{ &gcc_lpass_q6_axi_clk.c,  GCC_BASE, 0x0160 },
	{ &pnoc_clk.c, GCC_BASE, 0x010},
	{ &snoc_clk.c, GCC_BASE, 0x000},
	{ &cnoc_clk.c, GCC_BASE, 0x008},
	{ &wcnss_m_clk, GCC_BASE, 0x0198},
	/*
	 * measure the gcc_bimc_kpss_axi_clk instead to account for the DDR
	 * rate being gcc_bimc_clk/2.
	 */
	{ &bimc_clk.c, GCC_BASE, 0x155},
	{ &dummy_clk, N_BASES, 0x0000},
};
#endif /* CONFIG_DEBUG_FS */

static struct pll_vote_clk mmpll0_pll = {
	.en_reg = (void __iomem *)MMSS_PLL_VOTE_APCS,
	.en_mask = BIT(0),
	.status_reg = (void __iomem *)MMPLL0_PLL_STATUS,
	.status_mask = BIT(17),
	.base = &virt_bases[MMSS_BASE],
	.c = {
		.rate = 800000000,
		.parent = &xo.c,
		.dbg_name = "mmpll0_pll",
		.ops = &clk_ops_pll_vote,
		CLK_INIT(mmpll0_pll.c),
	},
};

static struct pll_vote_clk mmpll1_pll = {
	.en_reg = (void __iomem *)MMSS_PLL_VOTE_APCS,
	.en_mask = BIT(1),
	.status_reg = (void __iomem *)MMPLL1_PLL_STATUS,
	.status_mask = BIT(17),
	.base = &virt_bases[MMSS_BASE],
	.c = {
		.rate = 1000000000,
		.parent = &xo.c,
		.dbg_name = "mmpll1_pll",
		.ops = &clk_ops_pll_vote,
		CLK_INIT(mmpll1_pll.c),
	},
};

static struct clk_freq_tbl ftbl_mmss_mmssnoc_axi_clk[] = {
	F_MMSS(  19200000,         xo,   1,    0,    0),
	F_MMSS(  37500000,      gpll0,  16,    0,    0),
	F_MMSS(  50000000,      gpll0,  12,    0,    0),
	F_MMSS(  75000000,      gpll0,   8,    0,    0),
	F_MMSS( 100000000,      gpll0,   6,    0,    0),
	F_MMSS( 150000000,      gpll0,   4,    0,    0),
	F_MMSS( 200000000, mmpll0_pll,   4,    0,    0),
	F_MMSS( 266666666, mmpll0_pll,   3,    0,    0),
	F_END
};

static struct rcg_clk axi_clk_src = {
	.cmd_rcgr_reg = AXI_CMD_RCGR,
	.set_rate = set_rate_hid,
	.freq_tbl = ftbl_mmss_mmssnoc_axi_clk,
	.current_freq = &rcg_dummy_freq,
	.base = &virt_bases[MMSS_BASE],
	.c = {
		.dbg_name = "axi_clk_src",
		.ops = &clk_ops_rcg,
		VDD_DIG_FMAX_MAP3(LOW, 100000000, NOMINAL, 200000000, HIGH,
			266670000),
		CLK_INIT(axi_clk_src.c),
	},
};

static struct clk_freq_tbl ftbl_camss_csi0_1_clk[] = {
	F_MMSS( 100000000,      gpll0,   6,    0,    0),
	F_MMSS( 200000000, mmpll0_pll,   4,    0,    0),
	F_END
};

static struct rcg_clk csi0_clk_src = {
	.cmd_rcgr_reg = CSI0_CMD_RCGR,
	.set_rate = set_rate_hid,
	.freq_tbl = ftbl_camss_csi0_1_clk,
	.current_freq = &rcg_dummy_freq,
	.base = &virt_bases[MMSS_BASE],
	.c = {
		.dbg_name = "csi0_clk_src",
		.ops = &clk_ops_rcg,
		VDD_DIG_FMAX_MAP2(LOW, 100000000, NOMINAL, 200000000),
		CLK_INIT(csi0_clk_src.c),
	},
};

static struct rcg_clk csi1_clk_src = {
	.cmd_rcgr_reg = CSI1_CMD_RCGR,
	.set_rate = set_rate_hid,
	.freq_tbl = ftbl_camss_csi0_1_clk,
	.current_freq = &rcg_dummy_freq,
	.base = &virt_bases[MMSS_BASE],
	.c = {
		.dbg_name = "csi1_clk_src",
		.ops = &clk_ops_rcg,
		VDD_DIG_FMAX_MAP2(LOW, 100000000, NOMINAL, 200000000),
		CLK_INIT(csi1_clk_src.c),
	},
};

static struct clk_freq_tbl ftbl_camss_vfe_vfe0_clk[] = {
	F_MMSS(  37500000,      gpll0,  16,    0,    0),
	F_MMSS(  50000000,      gpll0,  12,    0,    0),
	F_MMSS(  60000000,      gpll0,  10,    0,    0),
	F_MMSS(  80000000,      gpll0, 7.5,    0,    0),
	F_MMSS( 100000000,      gpll0,   6,    0,    0),
	F_MMSS( 109090000,      gpll0, 5.5,    0,    0),
	F_MMSS( 133330000,      gpll0, 4.5,    0,    0),
	F_MMSS( 150000000,      gpll0,   4,    0,    0),
	F_MMSS( 200000000,      gpll0,   3,    0,    0),
	F_MMSS( 228570000, mmpll0_pll, 3.5,    0,    0),
	F_MMSS( 266670000, mmpll0_pll,   3,    0,    0),
	F_MMSS( 320000000, mmpll0_pll, 2.5,    0,    0),
	F_MMSS( 400000000, mmpll0_pll,   2,    0,    0),
	F_END
};

static unsigned long camss_vfe_vfe0_fmax_v2[VDD_DIG_NUM] = {
	150000000, 320000000, 400000000,
};

static struct rcg_clk vfe0_clk_src = {
	.cmd_rcgr_reg = VFE0_CMD_RCGR,
	.set_rate = set_rate_hid,
	.freq_tbl = ftbl_camss_vfe_vfe0_clk,
	.current_freq = &rcg_dummy_freq,
	.base = &virt_bases[MMSS_BASE],
	.c = {
		.dbg_name = "vfe0_clk_src",
		.ops = &clk_ops_rcg,
		VDD_DIG_FMAX_MAP3(LOW, 133330000, NOMINAL, 266670000, HIGH,
			320000000),
		CLK_INIT(vfe0_clk_src.c),
	},
};

static struct clk_freq_tbl ftbl_mdss_mdp_clk[] = {
	F_MMSS(  37500000,      gpll0,  16,    0,    0),
	F_MMSS(  60000000,      gpll0,  10,    0,    0),
	F_MMSS(  75000000,      gpll0,   8,    0,    0),
	F_MMSS(  92310000,      gpll0, 6.5,    0,    0),
	F_MMSS( 100000000,      gpll0,   6,    0,    0),
	F_MMSS( 133330000, mmpll0_pll,   6,    0,    0),
	F_MMSS( 177780000, mmpll0_pll, 4.5,    0,    0),
	F_MMSS( 200000000, mmpll0_pll,   4,    0,    0),
	F_END
};

static struct rcg_clk mdp_clk_src = {
	.cmd_rcgr_reg = MDP_CMD_RCGR,
	.set_rate = set_rate_hid,
	.freq_tbl = ftbl_mdss_mdp_clk,
	.current_freq = &rcg_dummy_freq,
	.base = &virt_bases[MMSS_BASE],
	.c = {
		.dbg_name = "mdp_clk_src",
		.ops = &clk_ops_rcg,
		VDD_DIG_FMAX_MAP3(LOW, 92310000, NOMINAL, 177780000, HIGH,
			200000000),
		CLK_INIT(mdp_clk_src.c),
	},
};

static struct clk_freq_tbl ftbl_camss_jpeg_jpeg0_clk[] = {
	F_MMSS(  75000000,      gpll0,   8,    0,    0),
	F_MMSS( 133330000,      gpll0, 4.5,    0,    0),
	F_MMSS( 200000000,      gpll0,   3,    0,    0),
	F_MMSS( 228570000, mmpll0_pll, 3.5,    0,    0),
	F_MMSS( 266670000, mmpll0_pll,   3,    0,    0),
	F_MMSS( 320000000, mmpll0_pll, 2.5,    0,    0),
	F_END
};

static struct rcg_clk jpeg0_clk_src = {
	.cmd_rcgr_reg = JPEG0_CMD_RCGR,
	.set_rate = set_rate_hid,
	.freq_tbl = ftbl_camss_jpeg_jpeg0_clk,
	.current_freq = &rcg_dummy_freq,
	.base = &virt_bases[MMSS_BASE],
	.c = {
		.dbg_name = "jpeg0_clk_src",
		.ops = &clk_ops_rcg,
		VDD_DIG_FMAX_MAP3(LOW, 133330000, NOMINAL, 266670000, HIGH,
			320000000),
		CLK_INIT(jpeg0_clk_src.c),
	},
};

static struct clk_freq_tbl pixel_freq_tbl[] = {
	{
		.src_clk = &pixel_clk_src_8226.c,
		.div_src_val = BVAL(10, 8, dsipll0_pixel_mm_source_val)
				| BVAL(4, 0, 0),
	},
	F_END
};

static struct rcg_clk pclk0_clk_src = {
	.cmd_rcgr_reg = PCLK0_CMD_RCGR,
	.current_freq = pixel_freq_tbl,
	.base = &virt_bases[MMSS_BASE],
	.c = {
		.parent = &pixel_clk_src_8226.c,
		.dbg_name = "pclk0_clk_src",
		.ops = &clk_ops_pixel,
		VDD_DIG_FMAX_MAP2(LOW, 83330000, NOMINAL, 166670000),
		CLK_INIT(pclk0_clk_src.c),
	},
};

static struct clk_freq_tbl ftbl_venus0_vcodec0_clk[] = {
	F_MMSS(  66700000,      gpll0,   9,    0,    0),
	F_MMSS( 100000000,      gpll0,   6,    0,    0),
	F_MMSS( 133330000, mmpll0_pll,   6,    0,    0),
	F_MMSS( 160000000, mmpll0_pll,   5,    0,    0),
	F_END
};

static struct rcg_clk vcodec0_clk_src = {
	.cmd_rcgr_reg = VCODEC0_CMD_RCGR,
	.set_rate = set_rate_mnd,
	.freq_tbl = ftbl_venus0_vcodec0_clk,
	.current_freq = &rcg_dummy_freq,
	.base = &virt_bases[MMSS_BASE],
	.c = {
		.dbg_name = "vcodec0_clk_src",
		.ops = &clk_ops_rcg_mnd,
		VDD_DIG_FMAX_MAP3(LOW, 66700000, NOMINAL, 133330000, HIGH,
			160000000),
		CLK_INIT(vcodec0_clk_src.c),
	},
};

static struct clk_freq_tbl ftbl_camss_cci_cci_clk[] = {
	F_MMSS(  19200000,         xo,   1,    0,    0),
	F_END
};

static struct rcg_clk cci_clk_src = {
	.cmd_rcgr_reg = CCI_CMD_RCGR,
	.set_rate = set_rate_mnd,
	.freq_tbl = ftbl_camss_cci_cci_clk,
	.current_freq = &rcg_dummy_freq,
	.base = &virt_bases[MMSS_BASE],
	.c = {
		.dbg_name = "cci_clk_src",
		.ops = &clk_ops_rcg_mnd,
		VDD_DIG_FMAX_MAP2(LOW, 20000000, NOMINAL, 40000000),
		CLK_INIT(cci_clk_src.c),
	},
};

static struct clk_freq_tbl ftbl_camss_gp0_1_clk[] = {
	F_MMSS(     10000,         xo,  16,    1,  120),
	F_MMSS(     24000,         xo,  16,    1,   50),
	F_MMSS(   6000000,      gpll0,  10,    1,   10),
	F_MMSS(  12000000,      gpll0,  10,    1,    5),
	F_MMSS(  13000000,      gpll0,   4,   13,  150),
	F_MMSS(  24000000,      gpll0,   5,    1,    5),
	F_END
};

static struct rcg_clk mmss_gp0_clk_src = {
	.cmd_rcgr_reg = MMSS_GP0_CMD_RCGR,
	.set_rate = set_rate_mnd,
	.freq_tbl = ftbl_camss_gp0_1_clk,
	.current_freq = &rcg_dummy_freq,
	.base = &virt_bases[MMSS_BASE],
	.c = {
		.dbg_name = "mmss_gp0_clk_src",
		.ops = &clk_ops_rcg_mnd,
		VDD_DIG_FMAX_MAP2(LOW, 100000000, NOMINAL, 200000000),
		CLK_INIT(mmss_gp0_clk_src.c),
	},
};

static struct rcg_clk mmss_gp1_clk_src = {
	.cmd_rcgr_reg = MMSS_GP1_CMD_RCGR,
	.set_rate = set_rate_mnd,
	.freq_tbl = ftbl_camss_gp0_1_clk,
	.current_freq = &rcg_dummy_freq,
	.base = &virt_bases[MMSS_BASE],
	.c = {
		.dbg_name = "mmss_gp1_clk_src",
		.ops = &clk_ops_rcg_mnd,
		VDD_DIG_FMAX_MAP2(LOW, 100000000, NOMINAL, 200000000),
		CLK_INIT(mmss_gp1_clk_src.c),
	},
};

static struct clk_freq_tbl ftbl_camss_mclk0_1_clk[] = {
	F_MMSS(  19200000,         xo,   1,    0,    0),
	F_MMSS(  24000000,      gpll0,   5,    1,    5),
	F_MMSS(  66670000,      gpll0,   9,    0,    0),
	F_END
};

static struct rcg_clk mclk0_clk_src = {
	.cmd_rcgr_reg = MCLK0_CMD_RCGR,
	.set_rate = set_rate_mnd,
	.freq_tbl = ftbl_camss_mclk0_1_clk,
	.current_freq = &rcg_dummy_freq,
	.base = &virt_bases[MMSS_BASE],
	.c = {
		.dbg_name = "mclk0_clk_src",
		.ops = &clk_ops_rcg_mnd,
		VDD_DIG_FMAX_MAP1(LOW, 66670000),
		CLK_INIT(mclk0_clk_src.c),
	},
};

static struct rcg_clk mclk1_clk_src = {
	.cmd_rcgr_reg = MCLK1_CMD_RCGR,
	.set_rate = set_rate_mnd,
	.freq_tbl = ftbl_camss_mclk0_1_clk,
	.current_freq = &rcg_dummy_freq,
	.base = &virt_bases[MMSS_BASE],
	.c = {
		.dbg_name = "mclk1_clk_src",
		.ops = &clk_ops_rcg_mnd,
		VDD_DIG_FMAX_MAP1(LOW, 66670000),
		CLK_INIT(mclk1_clk_src.c),
	},
};

static struct clk_freq_tbl ftbl_camss_phy0_1_csi0_1phytimer_clk[] = {
	F_MMSS( 100000000,      gpll0,   6,    0,    0),
	F_MMSS( 200000000, mmpll0_pll,   4,    0,    0),
	F_END
};

static struct rcg_clk csi0phytimer_clk_src = {
	.cmd_rcgr_reg = CSI0PHYTIMER_CMD_RCGR,
	.set_rate = set_rate_hid,
	.freq_tbl = ftbl_camss_phy0_1_csi0_1phytimer_clk,
	.current_freq = &rcg_dummy_freq,
	.base = &virt_bases[MMSS_BASE],
	.c = {
		.dbg_name = "csi0phytimer_clk_src",
		.ops = &clk_ops_rcg,
		VDD_DIG_FMAX_MAP2(LOW, 100000000, NOMINAL, 200000000),
		CLK_INIT(csi0phytimer_clk_src.c),
	},
};

static struct rcg_clk csi1phytimer_clk_src = {
	.cmd_rcgr_reg = CSI1PHYTIMER_CMD_RCGR,
	.set_rate = set_rate_hid,
	.freq_tbl = ftbl_camss_phy0_1_csi0_1phytimer_clk,
	.current_freq = &rcg_dummy_freq,
	.base = &virt_bases[MMSS_BASE],
	.c = {
		.dbg_name = "csi1phytimer_clk_src",
		.ops = &clk_ops_rcg,
		VDD_DIG_FMAX_MAP2(LOW, 100000000, NOMINAL, 200000000),
		CLK_INIT(csi1phytimer_clk_src.c),
	},
};

static struct clk_freq_tbl ftbl_camss_vfe_cpp_clk[] = {
	F_MMSS( 133330000,      gpll0, 4.5,    0,    0),
	F_MMSS( 150000000,      gpll0,   4,    0,    0),
	F_MMSS( 266670000, mmpll0_pll,   3,    0,    0),
	F_MMSS( 320000000, mmpll0_pll, 2.5,    0,    0),
	F_MMSS( 400000000, mmpll0_pll,   2,    0,    0),
	F_END
};

static unsigned long camss_vfe_cpp_fmax_v2[VDD_DIG_NUM] = {
	150000000, 320000000, 400000000,
};

static struct rcg_clk cpp_clk_src = {
	.cmd_rcgr_reg = CPP_CMD_RCGR,
	.set_rate = set_rate_hid,
	.freq_tbl = ftbl_camss_vfe_cpp_clk,
	.current_freq = &rcg_dummy_freq,
	.base = &virt_bases[MMSS_BASE],
	.c = {
		.dbg_name = "cpp_clk_src",
		.ops = &clk_ops_rcg,
		VDD_DIG_FMAX_MAP3(LOW, 133330000, NOMINAL, 266670000, HIGH,
			320000000),
		CLK_INIT(cpp_clk_src.c),
	},
};

static struct clk_freq_tbl byte_freq_tbl[] = {
	{
		.src_clk = &byte_clk_src_8226.c,
		.div_src_val = BVAL(10, 8, dsipll0_byte_mm_source_val),
	},
	F_END
};

static struct rcg_clk byte0_clk_src = {
	.cmd_rcgr_reg = BYTE0_CMD_RCGR,
	.current_freq = byte_freq_tbl,
	.base = &virt_bases[MMSS_BASE],
	.c = {
		.parent = &byte_clk_src_8226.c,
		.dbg_name = "byte0_clk_src",
		.ops = &clk_ops_byte,
		VDD_DIG_FMAX_MAP2(LOW, 62500000, NOMINAL, 125000000),
		CLK_INIT(byte0_clk_src.c),
	},
};

static struct clk_freq_tbl ftbl_mdss_esc0_clk[] = {
	F_MDSS(  19200000,         xo,   1,    0,    0),
	F_END
};

static struct rcg_clk esc0_clk_src = {
	.cmd_rcgr_reg = ESC0_CMD_RCGR,
	.set_rate = set_rate_hid,
	.freq_tbl = ftbl_mdss_esc0_clk,
	.current_freq = &rcg_dummy_freq,
	.base = &virt_bases[MMSS_BASE],
	.c = {
		.dbg_name = "esc0_clk_src",
		.ops = &clk_ops_rcg,
		VDD_DIG_FMAX_MAP2(LOW, 20000000, NOMINAL, 40000000),
		CLK_INIT(esc0_clk_src.c),
	},
};

static struct clk_freq_tbl ftbl_mdss_vsync_clk[] = {
	F_MDSS(  19200000,         xo,   1,    0,    0),
	F_END
};

static struct rcg_clk vsync_clk_src = {
	.cmd_rcgr_reg = VSYNC_CMD_RCGR,
	.set_rate = set_rate_hid,
	.freq_tbl = ftbl_mdss_vsync_clk,
	.current_freq = &rcg_dummy_freq,
	.base = &virt_bases[MMSS_BASE],
	.c = {
		.dbg_name = "vsync_clk_src",
		.ops = &clk_ops_rcg,
		VDD_DIG_FMAX_MAP2(LOW, 20000000, NOMINAL, 40000000),
		CLK_INIT(vsync_clk_src.c),
	},
};

static struct branch_clk camss_cci_cci_ahb_clk = {
	.cbcr_reg = CAMSS_CCI_CCI_AHB_CBCR,
	.has_sibling = 1,
	.base = &virt_bases[MMSS_BASE],
	.c = {
		.dbg_name = "camss_cci_cci_ahb_clk",
		.ops = &clk_ops_branch,
		CLK_INIT(camss_cci_cci_ahb_clk.c),
	},
};

static struct branch_clk camss_cci_cci_clk = {
	.cbcr_reg = CAMSS_CCI_CCI_CBCR,
	.has_sibling = 0,
	.base = &virt_bases[MMSS_BASE],
	.c = {
		.dbg_name = "camss_cci_cci_clk",
		.parent = &cci_clk_src.c,
		.ops = &clk_ops_branch,
		CLK_INIT(camss_cci_cci_clk.c),
	},
};

static struct branch_clk camss_csi0_ahb_clk = {
	.cbcr_reg = CAMSS_CSI0_AHB_CBCR,
	.has_sibling = 1,
	.base = &virt_bases[MMSS_BASE],
	.c = {
		.dbg_name = "camss_csi0_ahb_clk",
		.ops = &clk_ops_branch,
		CLK_INIT(camss_csi0_ahb_clk.c),
	},
};

static struct branch_clk camss_csi0_clk = {
	.cbcr_reg = CAMSS_CSI0_CBCR,
	.has_sibling = 1,
	.base = &virt_bases[MMSS_BASE],
	.c = {
		.dbg_name = "camss_csi0_clk",
		.parent = &csi0_clk_src.c,
		.ops = &clk_ops_branch,
		CLK_INIT(camss_csi0_clk.c),
	},
};

static struct branch_clk camss_csi0phy_clk = {
	.cbcr_reg = CAMSS_CSI0PHY_CBCR,
	.has_sibling = 1,
	.base = &virt_bases[MMSS_BASE],
	.c = {
		.dbg_name = "camss_csi0phy_clk",
		.parent = &csi0_clk_src.c,
		.ops = &clk_ops_branch,
		CLK_INIT(camss_csi0phy_clk.c),
	},
};

static struct branch_clk camss_csi0pix_clk = {
	.cbcr_reg = CAMSS_CSI0PIX_CBCR,
	.has_sibling = 1,
	.base = &virt_bases[MMSS_BASE],
	.c = {
		.dbg_name = "camss_csi0pix_clk",
		.parent = &csi0_clk_src.c,
		.ops = &clk_ops_branch,
		CLK_INIT(camss_csi0pix_clk.c),
	},
};

static struct branch_clk camss_csi0rdi_clk = {
	.cbcr_reg = CAMSS_CSI0RDI_CBCR,
	.has_sibling = 1,
	.base = &virt_bases[MMSS_BASE],
	.c = {
		.dbg_name = "camss_csi0rdi_clk",
		.parent = &csi0_clk_src.c,
		.ops = &clk_ops_branch,
		CLK_INIT(camss_csi0rdi_clk.c),
	},
};

static struct branch_clk camss_csi1_ahb_clk = {
	.cbcr_reg = CAMSS_CSI1_AHB_CBCR,
	.has_sibling = 1,
	.base = &virt_bases[MMSS_BASE],
	.c = {
		.dbg_name = "camss_csi1_ahb_clk",
		.ops = &clk_ops_branch,
		CLK_INIT(camss_csi1_ahb_clk.c),
	},
};

static struct branch_clk camss_csi1_clk = {
	.cbcr_reg = CAMSS_CSI1_CBCR,
	.has_sibling = 1,
	.base = &virt_bases[MMSS_BASE],
	.c = {
		.dbg_name = "camss_csi1_clk",
		.parent = &csi1_clk_src.c,
		.ops = &clk_ops_branch,
		CLK_INIT(camss_csi1_clk.c),
	},
};

static struct branch_clk camss_csi1phy_clk = {
	.cbcr_reg = CAMSS_CSI1PHY_CBCR,
	.has_sibling = 1,
	.base = &virt_bases[MMSS_BASE],
	.c = {
		.dbg_name = "camss_csi1phy_clk",
		.parent = &csi1_clk_src.c,
		.ops = &clk_ops_branch,
		CLK_INIT(camss_csi1phy_clk.c),
	},
};

static struct branch_clk camss_csi1pix_clk = {
	.cbcr_reg = CAMSS_CSI1PIX_CBCR,
	.has_sibling = 1,
	.base = &virt_bases[MMSS_BASE],
	.c = {
		.dbg_name = "camss_csi1pix_clk",
		.parent = &csi1_clk_src.c,
		.ops = &clk_ops_branch,
		CLK_INIT(camss_csi1pix_clk.c),
	},
};

static struct branch_clk camss_csi1rdi_clk = {
	.cbcr_reg = CAMSS_CSI1RDI_CBCR,
	.has_sibling = 1,
	.base = &virt_bases[MMSS_BASE],
	.c = {
		.dbg_name = "camss_csi1rdi_clk",
		.parent = &csi1_clk_src.c,
		.ops = &clk_ops_branch,
		CLK_INIT(camss_csi1rdi_clk.c),
	},
};

static struct branch_clk camss_csi_vfe0_clk = {
	.cbcr_reg = CAMSS_CSI_VFE0_CBCR,
	.bcr_reg = CAMSS_CSI_VFE0_BCR,
	.has_sibling = 1,
	.base = &virt_bases[MMSS_BASE],
	.c = {
		.dbg_name = "camss_csi_vfe0_clk",
		.parent = &vfe0_clk_src.c,
		.ops = &clk_ops_branch,
		CLK_INIT(camss_csi_vfe0_clk.c),
	},
};

static struct branch_clk camss_gp0_clk = {
	.cbcr_reg = CAMSS_GP0_CBCR,
	.has_sibling = 0,
	.base = &virt_bases[MMSS_BASE],
	.c = {
		.dbg_name = "camss_gp0_clk",
		.parent = &mmss_gp0_clk_src.c,
		.ops = &clk_ops_branch,
		CLK_INIT(camss_gp0_clk.c),
	},
};

static struct branch_clk camss_gp1_clk = {
	.cbcr_reg = CAMSS_GP1_CBCR,
	.has_sibling = 0,
	.base = &virt_bases[MMSS_BASE],
	.c = {
		.dbg_name = "camss_gp1_clk",
		.parent = &mmss_gp1_clk_src.c,
		.ops = &clk_ops_branch,
		CLK_INIT(camss_gp1_clk.c),
	},
};

static struct branch_clk camss_ispif_ahb_clk = {
	.cbcr_reg = CAMSS_ISPIF_AHB_CBCR,
	.has_sibling = 1,
	.base = &virt_bases[MMSS_BASE],
	.c = {
		.dbg_name = "camss_ispif_ahb_clk",
		.ops = &clk_ops_branch,
		CLK_INIT(camss_ispif_ahb_clk.c),
	},
};

static struct branch_clk camss_jpeg_jpeg0_clk = {
	.cbcr_reg = CAMSS_JPEG_JPEG0_CBCR,
	.bcr_reg = CAMSS_JPEG_BCR,
	.has_sibling = 0,
	.base = &virt_bases[MMSS_BASE],
	.c = {
		.dbg_name = "camss_jpeg_jpeg0_clk",
		.parent = &jpeg0_clk_src.c,
		.ops = &clk_ops_branch,
		CLK_INIT(camss_jpeg_jpeg0_clk.c),
	},
};

static struct branch_clk camss_jpeg_jpeg_ahb_clk = {
	.cbcr_reg = CAMSS_JPEG_JPEG_AHB_CBCR,
	.has_sibling = 1,
	.base = &virt_bases[MMSS_BASE],
	.c = {
		.dbg_name = "camss_jpeg_jpeg_ahb_clk",
		.ops = &clk_ops_branch,
		CLK_INIT(camss_jpeg_jpeg_ahb_clk.c),
	},
};

static struct branch_clk camss_jpeg_jpeg_axi_clk = {
	.cbcr_reg = CAMSS_JPEG_JPEG_AXI_CBCR,
	.has_sibling = 1,
	.base = &virt_bases[MMSS_BASE],
	.c = {
		.dbg_name = "camss_jpeg_jpeg_axi_clk",
		.parent = &axi_clk_src.c,
		.ops = &clk_ops_branch,
		CLK_INIT(camss_jpeg_jpeg_axi_clk.c),
	},
};

static struct branch_clk camss_mclk0_clk = {
	.cbcr_reg = CAMSS_MCLK0_CBCR,
	.has_sibling = 0,
	.base = &virt_bases[MMSS_BASE],
	.c = {
		.dbg_name = "camss_mclk0_clk",
		.parent = &mclk0_clk_src.c,
		.ops = &clk_ops_branch,
		CLK_INIT(camss_mclk0_clk.c),
	},
};

static struct branch_clk camss_mclk1_clk = {
	.cbcr_reg = CAMSS_MCLK1_CBCR,
	.has_sibling = 0,
	.base = &virt_bases[MMSS_BASE],
	.c = {
		.dbg_name = "camss_mclk1_clk",
		.parent = &mclk1_clk_src.c,
		.ops = &clk_ops_branch,
		CLK_INIT(camss_mclk1_clk.c),
	},
};

static struct branch_clk camss_micro_ahb_clk = {
	.cbcr_reg = CAMSS_MICRO_AHB_CBCR,
	.has_sibling = 1,
	.bcr_reg = CAMSS_MICRO_BCR,
	.base = &virt_bases[MMSS_BASE],
	.c = {
		.dbg_name = "camss_micro_ahb_clk",
		.ops = &clk_ops_branch,
		CLK_INIT(camss_micro_ahb_clk.c),
	},
};

static struct branch_clk camss_phy0_csi0phytimer_clk = {
	.cbcr_reg = CAMSS_PHY0_CSI0PHYTIMER_CBCR,
	.has_sibling = 0,
	.base = &virt_bases[MMSS_BASE],
	.c = {
		.dbg_name = "camss_phy0_csi0phytimer_clk",
		.parent = &csi0phytimer_clk_src.c,
		.ops = &clk_ops_branch,
		CLK_INIT(camss_phy0_csi0phytimer_clk.c),
	},
};

static struct branch_clk camss_phy1_csi1phytimer_clk = {
	.cbcr_reg = CAMSS_PHY1_CSI1PHYTIMER_CBCR,
	.has_sibling = 0,
	.base = &virt_bases[MMSS_BASE],
	.c = {
		.dbg_name = "camss_phy1_csi1phytimer_clk",
		.parent = &csi1phytimer_clk_src.c,
		.ops = &clk_ops_branch,
		CLK_INIT(camss_phy1_csi1phytimer_clk.c),
	},
};

static struct branch_clk camss_top_ahb_clk = {
	.cbcr_reg = CAMSS_TOP_AHB_CBCR,
	.has_sibling = 1,
	.base = &virt_bases[MMSS_BASE],
	.c = {
		.dbg_name = "camss_top_ahb_clk",
		.ops = &clk_ops_branch,
		CLK_INIT(camss_top_ahb_clk.c),
	},
};

static struct branch_clk camss_vfe_cpp_ahb_clk = {
	.cbcr_reg = CAMSS_VFE_CPP_AHB_CBCR,
	.has_sibling = 1,
	.base = &virt_bases[MMSS_BASE],
	.c = {
		.dbg_name = "camss_vfe_cpp_ahb_clk",
		.ops = &clk_ops_branch,
		CLK_INIT(camss_vfe_cpp_ahb_clk.c),
	},
};

static struct branch_clk camss_vfe_cpp_clk = {
	.cbcr_reg = CAMSS_VFE_CPP_CBCR,
	.has_sibling = 0,
	.base = &virt_bases[MMSS_BASE],
	.c = {
		.dbg_name = "camss_vfe_cpp_clk",
		.parent = &cpp_clk_src.c,
		.ops = &clk_ops_branch,
		CLK_INIT(camss_vfe_cpp_clk.c),
	},
};

static struct branch_clk camss_vfe_vfe0_clk = {
	.cbcr_reg = CAMSS_VFE_VFE0_CBCR,
	.bcr_reg = CAMSS_VFE_BCR,
	.has_sibling = 1,
	.base = &virt_bases[MMSS_BASE],
	.c = {
		.dbg_name = "camss_vfe_vfe0_clk",
		.parent = &vfe0_clk_src.c,
		.ops = &clk_ops_branch,
		CLK_INIT(camss_vfe_vfe0_clk.c),
	},
};

static struct branch_clk camss_vfe_vfe_ahb_clk = {
	.cbcr_reg = CAMSS_VFE_VFE_AHB_CBCR,
	.has_sibling = 1,
	.base = &virt_bases[MMSS_BASE],
	.c = {
		.dbg_name = "camss_vfe_vfe_ahb_clk",
		.ops = &clk_ops_branch,
		CLK_INIT(camss_vfe_vfe_ahb_clk.c),
	},
};

static struct branch_clk camss_vfe_vfe_axi_clk = {
	.cbcr_reg = CAMSS_VFE_VFE_AXI_CBCR,
	.has_sibling = 1,
	.base = &virt_bases[MMSS_BASE],
	.c = {
		.dbg_name = "camss_vfe_vfe_axi_clk",
		.parent = &axi_clk_src.c,
		.ops = &clk_ops_branch,
		CLK_INIT(camss_vfe_vfe_axi_clk.c),
	},
};

static struct branch_clk mdss_ahb_clk = {
	.cbcr_reg = MDSS_AHB_CBCR,
	.has_sibling = 1,
	.base = &virt_bases[MMSS_BASE],
	.c = {
		.dbg_name = "mdss_ahb_clk",
		.ops = &clk_ops_branch,
		CLK_INIT(mdss_ahb_clk.c),
	},
};

static struct branch_clk mdss_axi_clk = {
	.cbcr_reg = MDSS_AXI_CBCR,
	.has_sibling = 1,
	.base = &virt_bases[MMSS_BASE],
	.c = {
		.dbg_name = "mdss_axi_clk",
		.parent = &axi_clk_src.c,
		.ops = &clk_ops_branch,
		CLK_INIT(mdss_axi_clk.c),
	},
};

static struct branch_clk mdss_byte0_clk = {
	.cbcr_reg = MDSS_BYTE0_CBCR,
	.has_sibling = 0,
	.base = &virt_bases[MMSS_BASE],
	.c = {
		.dbg_name = "mdss_byte0_clk",
		.parent = &byte0_clk_src.c,
		.ops = &clk_ops_branch,
		CLK_INIT(mdss_byte0_clk.c),
	},
};

static struct branch_clk mdss_esc0_clk = {
	.cbcr_reg = MDSS_ESC0_CBCR,
	.has_sibling = 0,
	.base = &virt_bases[MMSS_BASE],
	.c = {
		.dbg_name = "mdss_esc0_clk",
		.parent = &esc0_clk_src.c,
		.ops = &clk_ops_branch,
		CLK_INIT(mdss_esc0_clk.c),
	},
};

static struct branch_clk mdss_mdp_clk = {
	.cbcr_reg = MDSS_MDP_CBCR,
	.bcr_reg = MDSS_BCR,
	.has_sibling = 1,
	.base = &virt_bases[MMSS_BASE],
	.c = {
		.dbg_name = "mdss_mdp_clk",
		.parent = &mdp_clk_src.c,
		.ops = &clk_ops_branch,
		CLK_INIT(mdss_mdp_clk.c),
	},
};

static struct branch_clk mdss_mdp_lut_clk = {
	.cbcr_reg = MDSS_MDP_LUT_CBCR,
	.has_sibling = 1,
	.base = &virt_bases[MMSS_BASE],
	.c = {
		.dbg_name = "mdss_mdp_lut_clk",
		.parent = &mdp_clk_src.c,
		.ops = &clk_ops_branch,
		CLK_INIT(mdss_mdp_lut_clk.c),
	},
};

static struct branch_clk mdss_pclk0_clk = {
	.cbcr_reg = MDSS_PCLK0_CBCR,
	.has_sibling = 0,
	.base = &virt_bases[MMSS_BASE],
	.c = {
		.dbg_name = "mdss_pclk0_clk",
		.parent = &pclk0_clk_src.c,
		.ops = &clk_ops_branch,
		CLK_INIT(mdss_pclk0_clk.c),
	},
};

static struct branch_clk mdss_vsync_clk = {
	.cbcr_reg = MDSS_VSYNC_CBCR,
	.has_sibling = 0,
	.base = &virt_bases[MMSS_BASE],
	.c = {
		.dbg_name = "mdss_vsync_clk",
		.parent = &vsync_clk_src.c,
		.ops = &clk_ops_branch,
		CLK_INIT(mdss_vsync_clk.c),
	},
};

static struct branch_clk mmss_misc_ahb_clk = {
	.cbcr_reg = MMSS_MISC_AHB_CBCR,
	.has_sibling = 1,
	.base = &virt_bases[MMSS_BASE],
	.c = {
		.dbg_name = "mmss_misc_ahb_clk",
		.ops = &clk_ops_branch,
		CLK_INIT(mmss_misc_ahb_clk.c),
	},
};

static struct branch_clk mmss_mmssnoc_axi_clk = {
	.cbcr_reg = MMSS_MMSSNOC_AXI_CBCR,
	.has_sibling = 1,
	.base = &virt_bases[MMSS_BASE],
	.c = {
		.dbg_name = "mmss_mmssnoc_axi_clk",
		.parent = &axi_clk_src.c,
		.ops = &clk_ops_branch,
		CLK_INIT(mmss_mmssnoc_axi_clk.c),
	},
};

static struct branch_clk mmss_s0_axi_clk = {
	.cbcr_reg = MMSS_S0_AXI_CBCR,
	.has_sibling = 0,
	.max_div = 0,
	.base = &virt_bases[MMSS_BASE],
	.c = {
		.dbg_name = "mmss_s0_axi_clk",
		.parent = &axi_clk_src.c,
		.ops = &clk_ops_branch,
		CLK_INIT(mmss_s0_axi_clk.c),
		.depends = &mmss_mmssnoc_axi_clk.c,
	},
};

static struct branch_clk oxili_gfx3d_clk = {
	.cbcr_reg = OXILI_GFX3D_CBCR,
	.bcr_reg = OXILICX_BCR,
	.has_sibling = 0,
	.max_div = 0,
	.base = &virt_bases[MMSS_BASE],
	.c = {
		.dbg_name = "oxili_gfx3d_clk",
		.parent = &gfx3d_clk_src.c,
		.ops = &clk_ops_branch,
		CLK_INIT(oxili_gfx3d_clk.c),
	},
};

static struct branch_clk oxilicx_ahb_clk = {
	.cbcr_reg = OXILICX_AHB_CBCR,
	.has_sibling = 1,
	.base = &virt_bases[MMSS_BASE],
	.c = {
		.dbg_name = "oxilicx_ahb_clk",
		.ops = &clk_ops_branch,
		CLK_INIT(oxilicx_ahb_clk.c),
	},
};

static struct branch_clk oxilicx_axi_clk = {
	.cbcr_reg = OXILICX_AXI_CBCR,
	.has_sibling = 1,
	.base = &virt_bases[MMSS_BASE],
	.c = {
		.dbg_name = "oxilicx_axi_clk",
		.parent = &axi_clk_src.c,
		.ops = &clk_ops_branch,
		CLK_INIT(oxilicx_axi_clk.c),
	},
};

static struct branch_clk venus0_ahb_clk = {
	.cbcr_reg = VENUS0_AHB_CBCR,
	.has_sibling = 1,
	.base = &virt_bases[MMSS_BASE],
	.c = {
		.dbg_name = "venus0_ahb_clk",
		.ops = &clk_ops_branch,
		CLK_INIT(venus0_ahb_clk.c),
	},
};

static struct branch_clk venus0_axi_clk = {
	.cbcr_reg = VENUS0_AXI_CBCR,
	.has_sibling = 1,
	.base = &virt_bases[MMSS_BASE],
	.c = {
		.dbg_name = "venus0_axi_clk",
		.parent = &axi_clk_src.c,
		.ops = &clk_ops_branch,
		CLK_INIT(venus0_axi_clk.c),
	},
};

static struct branch_clk venus0_vcodec0_clk = {
	.cbcr_reg = VENUS0_VCODEC0_CBCR,
	.bcr_reg = VENUS0_BCR,
	.has_sibling = 0,
	.base = &virt_bases[MMSS_BASE],
	.c = {
		.dbg_name = "venus0_vcodec0_clk",
		.parent = &vcodec0_clk_src.c,
		.ops = &clk_ops_branch,
		CLK_INIT(venus0_vcodec0_clk.c),
	},
};

#ifdef CONFIG_DEBUG_FS
static struct measure_mux_entry measure_mux_MMSS[] = {
	{ &mmss_misc_ahb_clk.c,  MMSS_BASE, 0x0003 },
	{ &mmss_mmssnoc_axi_clk.c,  MMSS_BASE, 0x0004 },
	{ &mmss_s0_axi_clk.c,  MMSS_BASE, 0x0005 },
	{ &oxilicx_axi_clk.c,  MMSS_BASE, 0x000b },
	{ &oxilicx_ahb_clk.c,  MMSS_BASE, 0x000c },
	{ &oxili_gfx3d_clk.c,  MMSS_BASE, 0x000d },
	{ &venus0_vcodec0_clk.c,  MMSS_BASE, 0x000e },
	{ &venus0_axi_clk.c,  MMSS_BASE, 0x000f },
	{ &venus0_ahb_clk.c,  MMSS_BASE, 0x0011 },
	{ &mdss_mdp_clk.c,  MMSS_BASE, 0x0014 },
	{ &mdss_mdp_lut_clk.c,  MMSS_BASE, 0x0015 },
	{ &mdss_pclk0_clk.c,  MMSS_BASE, 0x0016 },
	{ &mdss_vsync_clk.c,  MMSS_BASE, 0x001c },
	{ &mdss_byte0_clk.c,  MMSS_BASE, 0x001e },
	{ &mdss_esc0_clk.c,  MMSS_BASE, 0x0020 },
	{ &mdss_ahb_clk.c,  MMSS_BASE, 0x0022 },
	{ &mdss_axi_clk.c,  MMSS_BASE, 0x0024 },
	{ &camss_top_ahb_clk.c,  MMSS_BASE, 0x0025 },
	{ &camss_micro_ahb_clk.c,  MMSS_BASE, 0x0026 },
	{ &camss_gp0_clk.c,  MMSS_BASE, 0x0027 },
	{ &camss_gp1_clk.c,  MMSS_BASE, 0x0028 },
	{ &camss_mclk0_clk.c,  MMSS_BASE, 0x0029 },
	{ &camss_mclk1_clk.c,  MMSS_BASE, 0x002a },
	{ &camss_cci_cci_clk.c,  MMSS_BASE, 0x002d },
	{ &camss_cci_cci_ahb_clk.c,  MMSS_BASE, 0x002e },
	{ &camss_phy0_csi0phytimer_clk.c,  MMSS_BASE, 0x002f },
	{ &camss_phy1_csi1phytimer_clk.c,  MMSS_BASE, 0x0030 },
	{ &camss_jpeg_jpeg0_clk.c,  MMSS_BASE, 0x0032 },
	{ &camss_jpeg_jpeg_ahb_clk.c,  MMSS_BASE, 0x0035 },
	{ &camss_jpeg_jpeg_axi_clk.c,  MMSS_BASE, 0x0036 },
	{ &camss_vfe_vfe0_clk.c,  MMSS_BASE, 0x0038 },
	{ &camss_vfe_cpp_clk.c,  MMSS_BASE, 0x003a },
	{ &camss_vfe_cpp_ahb_clk.c,  MMSS_BASE, 0x003b },
	{ &camss_vfe_vfe_ahb_clk.c,  MMSS_BASE, 0x003c },
	{ &camss_vfe_vfe_axi_clk.c,  MMSS_BASE, 0x003d },
	{ &camss_csi_vfe0_clk.c,  MMSS_BASE, 0x003f },
	{ &camss_csi0_clk.c,  MMSS_BASE, 0x0041 },
	{ &camss_csi0_ahb_clk.c,  MMSS_BASE, 0x0042 },
	{ &camss_csi0phy_clk.c,  MMSS_BASE, 0x0043 },
	{ &camss_csi0rdi_clk.c,  MMSS_BASE, 0x0044 },
	{ &camss_csi0pix_clk.c,  MMSS_BASE, 0x0045 },
	{ &camss_csi1_clk.c,  MMSS_BASE, 0x0046 },
	{ &camss_csi1_ahb_clk.c,  MMSS_BASE, 0x0047 },
	{ &camss_csi1phy_clk.c,  MMSS_BASE, 0x0048 },
	{ &camss_csi1rdi_clk.c,  MMSS_BASE, 0x0049 },
	{ &camss_csi1pix_clk.c,  MMSS_BASE, 0x004a },
	{ &camss_ispif_ahb_clk.c,  MMSS_BASE, 0x0055 },
	{ &mmssnoc_ahb_clk.c,  MMSS_BASE, 0x0001 },
	{&dummy_clk, N_BASES, 0x0000},
};
#endif /* CONFIG_DEBUG_FS */

static struct branch_clk q6ss_ahb_lfabif_clk = {
	.cbcr_reg = Q6SS_AHB_LFABIF_CBCR,
	.has_sibling = 1,
	.base = &virt_bases[LPASS_BASE],
	.c = {
		.dbg_name = "q6ss_ahb_lfabif_clk",
		.ops = &clk_ops_branch,
		CLK_INIT(q6ss_ahb_lfabif_clk.c),
	},
};

static struct branch_clk q6ss_ahbm_clk = {
	.cbcr_reg = Q6SS_AHBM_CBCR,
	.has_sibling = 1,
	.base = &virt_bases[LPASS_BASE],
	.c = {
		.dbg_name = "q6ss_ahbm_clk",
		.ops = &clk_ops_branch,
		CLK_INIT(q6ss_ahbm_clk.c),
	},
};

static struct branch_clk q6ss_xo_clk = {
	.cbcr_reg = Q6SS_XO_CBCR,
	.has_sibling = 1,
	.bcr_reg = Q6SS_BCR,
	.base = &virt_bases[LPASS_BASE],
	.c = {
		.dbg_name = "q6ss_xo_clk",
		.ops = &clk_ops_branch,
		CLK_INIT(q6ss_xo_clk.c),
	},
};

#ifdef CONFIG_DEBUG_FS
static struct measure_mux_entry measure_mux_LPASS[] = {
	{ &q6ss_ahbm_clk.c,  LPASS_BASE, 0x001d },
	{ &q6ss_ahb_lfabif_clk.c,  LPASS_BASE, 0x001e },
	{ &q6ss_xo_clk.c,  LPASS_BASE, 0x002b },
	{&dummy_clk, N_BASES, 0x0000},
};
#endif /* CONFIG_DEBUG_FS */


static DEFINE_CLK_MEASURE(apc0_m_clk);
static DEFINE_CLK_MEASURE(apc1_m_clk);
static DEFINE_CLK_MEASURE(apc2_m_clk);
static DEFINE_CLK_MEASURE(apc3_m_clk);
static DEFINE_CLK_MEASURE(l2_m_clk);

#ifdef CONFIG_DEBUG_FS
static struct  measure_mux_entry measure_mux_APSS[] = {
	{&apc0_m_clk,                    APCS_BASE, 0x00010},
	{&apc1_m_clk,                    APCS_BASE, 0x00114},
	{&apc2_m_clk,                    APCS_BASE, 0x00220},
	{&apc3_m_clk,                    APCS_BASE, 0x00324},
	{&l2_m_clk,                      APCS_BASE, 0x01000},
	{&dummy_clk, N_BASES, 0x0000}
};
#endif /* CONFIG_DEBUG_FS */

#define APCS_SH_PLL_MODE        (0x000)
#define APCS_SH_PLL_L_VAL       (0x004)
#define APCS_SH_PLL_M_VAL       (0x008)
#define APCS_SH_PLL_N_VAL       (0x00C)
#define APCS_SH_PLL_USER_CTL    (0x010)
#define APCS_SH_PLL_CONFIG_CTL  (0x014)
#define APCS_SH_PLL_STATUS      (0x01C)

enum vdd_sr2_pll_levels {
	VDD_SR2_PLL_OFF,
	VDD_SR2_PLL_SVS,
	VDD_SR2_PLL_NOM,
	VDD_SR2_PLL_TUR,
	VDD_SR2_PLL_NUM
};

static int vdd_sr2_levels[] = {
	0,       RPM_REGULATOR_CORNER_NONE,		/* VDD_SR2_PLL_OFF */
	1800000, RPM_REGULATOR_CORNER_SVS_SOC,		/* VDD_SR2_PLL_SVS */
	1800000, RPM_REGULATOR_CORNER_NORMAL,		/* VDD_SR2_PLL_NOM */
	1800000, RPM_REGULATOR_CORNER_SUPER_TURBO,	/* VDD_SR2_PLL_TUR */
};

static DEFINE_VDD_REGULATORS(vdd_sr2_pll, VDD_SR2_PLL_NUM, 2,
				vdd_sr2_levels, NULL);

static struct pll_freq_tbl apcs_pll_freq[] = {
	F_APCS_PLL( 768000000, 40, 0x0, 0x1, 0x0, 0x0, 0x0),
	F_APCS_PLL( 787200000, 41, 0x0, 0x1, 0x0, 0x0, 0x0),
	F_APCS_PLL( 998400000, 52, 0x0, 0x1, 0x0, 0x0, 0x0),
	F_APCS_PLL(1094400000, 57, 0x0, 0x1, 0x0, 0x0, 0x0),
	F_APCS_PLL(1190400000, 62, 0x0, 0x1, 0x0, 0x0, 0x0),
	F_APCS_PLL(1305600000, 68, 0x0, 0x1, 0x0, 0x0, 0x0),
	F_APCS_PLL(1344000000, 70, 0x0, 0x1, 0x0, 0x0, 0x0),
	F_APCS_PLL(1401600000, 73, 0x0, 0x1, 0x0, 0x0, 0x0),
	F_APCS_PLL(1497600000, 78, 0x0, 0x1, 0x0, 0x0, 0x0),
	F_APCS_PLL(1593600000, 83, 0x0, 0x1, 0x0, 0x0, 0x0),
	F_APCS_PLL(1689600000, 88, 0x0, 0x1, 0x0, 0x0, 0x0),
	F_APCS_PLL(1785600000, 93, 0x0, 0x1, 0x0, 0x0, 0x0),
	PLL_F_END
};

static struct pll_clk a7sspll = {
	.mode_reg = (void __iomem *)APCS_SH_PLL_MODE,
	.l_reg = (void __iomem *)APCS_SH_PLL_L_VAL,
	.m_reg = (void __iomem *)APCS_SH_PLL_M_VAL,
	.n_reg = (void __iomem *)APCS_SH_PLL_N_VAL,
	.config_reg = (void __iomem *)APCS_SH_PLL_USER_CTL,
	.status_reg = (void __iomem *)APCS_SH_PLL_STATUS,
	.freq_tbl = apcs_pll_freq,
	.masks = {
		.vco_mask = BM(29, 28),
		.pre_div_mask = BIT(12),
		.post_div_mask = BM(9, 8),
		.mn_en_mask = BIT(24),
		.main_output_mask = BIT(0),
	},
	.base = &virt_bases[APCS_PLL_BASE],
	.c = {
		.parent = &xo_a_clk.c,
		.dbg_name = "a7sspll",
		.ops = &clk_ops_sr2_pll,
		.vdd_class = &vdd_sr2_pll,
		.fmax = (unsigned long [VDD_SR2_PLL_NUM]) {
			[VDD_SR2_PLL_SVS] = 1000000000,
			[VDD_SR2_PLL_NOM] = 1900000000,
		},
		.num_fmax = VDD_SR2_PLL_NUM,
		CLK_INIT(a7sspll.c),
	},
};

static struct clk_freq_tbl ftbl_kpss_ahb_clk[] = {
	F_GCC(19200000, xo_a_clk, 0, 0, 0),
	F_GCC(37500000, gpll0, 16, 0, 0),
	F_END
};

static struct rcg_clk kpss_ahb_clk_src = {
	.cmd_rcgr_reg = KPSS_AHB_CMD_RCGR,
	.set_rate = set_rate_hid,
	.freq_tbl = ftbl_kpss_ahb_clk,
	.current_freq = &rcg_dummy_freq,
	.base = &virt_bases[GCC_BASE],
	.c = {
		.dbg_name = "kpss_ahb_clk_src",
		.ops = &clk_ops_rcg,
		CLK_INIT(kpss_ahb_clk_src.c),
	},
};

static DEFINE_CLK_VOTER(pnoc_msmbus_clk, &pnoc_clk.c, LONG_MAX);
static DEFINE_CLK_VOTER(snoc_msmbus_clk, &snoc_clk.c, LONG_MAX);
static DEFINE_CLK_VOTER(cnoc_msmbus_clk, &cnoc_clk.c, LONG_MAX);
static DEFINE_CLK_VOTER(pnoc_msmbus_a_clk, &pnoc_a_clk.c, LONG_MAX);
static DEFINE_CLK_VOTER(snoc_msmbus_a_clk, &snoc_a_clk.c, LONG_MAX);
static DEFINE_CLK_VOTER(cnoc_msmbus_a_clk, &cnoc_a_clk.c, LONG_MAX);

static DEFINE_CLK_VOTER(bimc_msmbus_clk, &bimc_clk.c, LONG_MAX);
static DEFINE_CLK_VOTER(bimc_msmbus_a_clk, &bimc_a_clk.c, LONG_MAX);
static DEFINE_CLK_VOTER(bimc_acpu_a_clk, &bimc_a_clk.c, LONG_MAX);
static DEFINE_CLK_VOTER(oxili_gfx3d_clk_src, &gfx3d_clk_src.c, LONG_MAX);
static DEFINE_CLK_VOTER(ocmemgx_msmbus_clk, &ocmemgx_clk.c, LONG_MAX);
static DEFINE_CLK_VOTER(ocmemgx_msmbus_a_clk, &ocmemgx_a_clk.c, LONG_MAX);
static DEFINE_CLK_VOTER(ocmemgx_core_clk, &ocmemgx_clk.c, LONG_MAX);

static DEFINE_CLK_VOTER(pnoc_sps_clk, &pnoc_clk.c, LONG_MAX);

static DEFINE_CLK_VOTER(qseecom_ce1_clk_src, &ce1_clk_src.c, 100000000);
static DEFINE_CLK_VOTER(scm_ce1_clk_src, &ce1_clk_src.c, 100000000);
static DEFINE_CLK_VOTER(gud_ce1_clk_src, &ce1_clk_src.c, 100000000);

static DEFINE_CLK_BRANCH_VOTER(cxo_otg_clk, &xo.c);
static DEFINE_CLK_BRANCH_VOTER(cxo_pil_lpass_clk, &xo.c);
static DEFINE_CLK_BRANCH_VOTER(cxo_pil_mss_clk, &xo.c);
static DEFINE_CLK_BRANCH_VOTER(cxo_wlan_clk, &xo.c);
static DEFINE_CLK_BRANCH_VOTER(cxo_pil_pronto_clk, &xo.c);
static DEFINE_CLK_BRANCH_VOTER(cxo_lpm_clk, &xo.c);


#ifdef CONFIG_DEBUG_FS
static int measure_clk_set_parent(struct clk *c, struct clk *parent)
{
	struct measure_clk *clk = to_measure_clk(c);
	unsigned long flags;
	u32 regval, clk_sel, found = 0;
	int i;
	static const struct measure_mux_entry *array[] = {
		measure_mux_GCC,
		measure_mux_MMSS,
		measure_mux_LPASS,
		measure_mux_APSS,
		NULL
	};
	const struct measure_mux_entry *mux = array[0];

	if (!parent)
		return -EINVAL;

	for (i = 0; array[i] && !found; i++) {
		for (mux = array[i]; mux->c != &dummy_clk; mux++)
			if (mux->c == parent) {
				found = 1;
				break;
			}
	}

	if (mux->c == &dummy_clk)
		return -EINVAL;

	spin_lock_irqsave(&local_clock_reg_lock, flags);
	/*
	 * Program the test vector, measurement period (sample_ticks)
	 * and scaling multiplier.
	 */
	clk->sample_ticks = 0x10000;
	clk->multiplier = 1;

	switch (mux->base) {

	case GCC_BASE:
		writel_relaxed(0, GCC_REG_BASE(GCC_DEBUG_CLK_CTL));
		clk_sel = mux->debug_mux;
		break;

	case MMSS_BASE:
		writel_relaxed(0, MMSS_REG_BASE(MMSS_DEBUG_CLK_CTL));
		clk_sel = 0x02C;
		regval = BVAL(11, 0, mux->debug_mux);
		writel_relaxed(regval, MMSS_REG_BASE(MMSS_DEBUG_CLK_CTL));

		/* Activate debug clock output */
		regval |= BIT(16);
		writel_relaxed(regval, MMSS_REG_BASE(MMSS_DEBUG_CLK_CTL));
		break;

	case LPASS_BASE:
		writel_relaxed(0, LPASS_REG_BASE(LPASS_DEBUG_CLK_CTL));
		clk_sel = 0x161;
		regval = BVAL(11, 0, mux->debug_mux);
		writel_relaxed(regval, LPASS_REG_BASE(LPASS_DEBUG_CLK_CTL));

		/* Activate debug clock output */
		regval |= BIT(20);
		writel_relaxed(regval, LPASS_REG_BASE(LPASS_DEBUG_CLK_CTL));
		break;

	case APCS_BASE:
		clk->multiplier = 4;
		clk_sel = 362;
		regval = readl_relaxed(APCS_REG_BASE(GLB_CLK_DIAG));
		regval &= ~0xC0037335;
		/* configure a divider of 4 */
		regval = BVAL(31, 30, 0x3) | mux->debug_mux;
		writel_relaxed(regval, APCS_REG_BASE(GLB_CLK_DIAG));
		break;

	default:
		return -EINVAL;
	}

	/* Set debug mux clock index */
	regval = BVAL(8, 0, clk_sel);
	writel_relaxed(regval, GCC_REG_BASE(GCC_DEBUG_CLK_CTL));

	/* Activate debug clock output */
	regval |= BIT(16);
	writel_relaxed(regval, GCC_REG_BASE(GCC_DEBUG_CLK_CTL));

	/* Make sure test vector is set before starting measurements. */
	mb();
	spin_unlock_irqrestore(&local_clock_reg_lock, flags);

	return 0;
}

/* Sample clock for 'ticks' reference clock ticks. */
static u32 run_measurement(unsigned ticks)
{
	/* Stop counters and set the XO4 counter start value. */
	writel_relaxed(ticks, GCC_REG_BASE(CLOCK_FRQ_MEASURE_CTL));

	/* Wait for timer to become ready. */
	while ((readl_relaxed(GCC_REG_BASE(CLOCK_FRQ_MEASURE_STATUS)) &
			BIT(25)) != 0)
		cpu_relax();

	/* Run measurement and wait for completion. */
	writel_relaxed(BIT(20)|ticks, GCC_REG_BASE(CLOCK_FRQ_MEASURE_CTL));
	while ((readl_relaxed(GCC_REG_BASE(CLOCK_FRQ_MEASURE_STATUS)) &
			BIT(25)) == 0)
		cpu_relax();

	/* Return measured ticks. */
	return readl_relaxed(GCC_REG_BASE(CLOCK_FRQ_MEASURE_STATUS)) &
				BM(24, 0);
}

/*
 * Perform a hardware rate measurement for a given clock.
 * FOR DEBUG USE ONLY: Measurements take ~15 ms!
 */
static unsigned long measure_clk_get_rate(struct clk *c)
{
	unsigned long flags;
	u32 gcc_xo4_reg_backup;
	u64 raw_count_short, raw_count_full;
	struct measure_clk *clk = to_measure_clk(c);
	unsigned ret;

	ret = clk_prepare_enable(&xo.c);
	if (ret) {
		pr_warn("CXO clock failed to enable. Can't measure\n");
		return 0;
	}

	spin_lock_irqsave(&local_clock_reg_lock, flags);

	/* Enable CXO/4 and RINGOSC branch. */
	gcc_xo4_reg_backup = readl_relaxed(GCC_REG_BASE(GCC_XO_DIV4_CBCR));
	writel_relaxed(0x1, GCC_REG_BASE(GCC_XO_DIV4_CBCR));

	/*
	 * The ring oscillator counter will not reset if the measured clock
	 * is not running.  To detect this, run a short measurement before
	 * the full measurement.  If the raw results of the two are the same
	 * then the clock must be off.
	 */

	/* Run a short measurement. (~1 ms) */
	raw_count_short = run_measurement(0x1000);
	/* Run a full measurement. (~14 ms) */
	raw_count_full = run_measurement(clk->sample_ticks);

	writel_relaxed(gcc_xo4_reg_backup, GCC_REG_BASE(GCC_XO_DIV4_CBCR));

	/* Return 0 if the clock is off. */
	if (raw_count_full == raw_count_short) {
		ret = 0;
	} else {
		/* Compute rate in Hz. */
		raw_count_full = ((raw_count_full * 10) + 15) * 4800000;
		do_div(raw_count_full, ((clk->sample_ticks * 10) + 35));
		ret = (raw_count_full * clk->multiplier);
	}

	/* Set pin to gcc_debug_clock, enable output mode, disable input mode */
	writel_relaxed(0x51200, GCC_REG_BASE(PLLTEST_PAD_CFG));
	spin_unlock_irqrestore(&local_clock_reg_lock, flags);

	clk_disable_unprepare(&xo.c);

	return ret;
}

#else /* !CONFIG_DEBUG_FS */
static int measure_clk_set_parent(struct clk *clk, struct clk *parent)
{
	return -EINVAL;
}

static unsigned long measure_clk_get_rate(struct clk *clk)
{
	return 0;
}
#endif /* CONFIG_DEBUG_FS */

static struct clk_ops clk_ops_measure = {
	.set_parent = measure_clk_set_parent,
	.get_rate = measure_clk_get_rate,
};

static struct measure_clk measure_clk = {
	.c = {
		.dbg_name = "measure_clk",
		.ops = &clk_ops_measure,
		CLK_INIT(measure_clk.c),
	},
	.multiplier = 1,
};

static struct clk_lookup msm_clocks_8226[] = {
	/* Debug Clocks */
	CLK_LOOKUP("measure", measure_clk.c, "debug"),
	CLK_LOOKUP("apc0_m_clk", apc0_m_clk, ""),
	CLK_LOOKUP("apc1_m_clk", apc1_m_clk, ""),
	CLK_LOOKUP("apc2_m_clk", apc2_m_clk, ""),
	CLK_LOOKUP("apc3_m_clk", apc3_m_clk, ""),
	CLK_LOOKUP("l2_m_clk", l2_m_clk, ""),

	/* Measure clocks for WCNSS */
	CLK_LOOKUP("measure",   measure_clk.c, "fb000000.qcom,wcnss-wlan"),
	CLK_LOOKUP("wcnss_debug", wcnss_m_clk, "fb000000.qcom,wcnss-wlan"),

	/* LPM Resources */
	CLK_LOOKUP("xo",          cxo_lpm_clk.c, "fc4281d0.qcom,mpm"),

	/* PIL-LPASS */
	CLK_LOOKUP("xo",          cxo_pil_lpass_clk.c, "fe200000.qcom,lpass"),
	CLK_LOOKUP("core_clk",          q6ss_xo_clk.c, "fe200000.qcom,lpass"),
	CLK_LOOKUP("bus_clk",  gcc_lpass_q6_axi_clk.c, "fe200000.qcom,lpass"),
	CLK_LOOKUP("iface_clk", q6ss_ahb_lfabif_clk.c, "fe200000.qcom,lpass"),
	CLK_LOOKUP("reg_clk",         q6ss_ahbm_clk.c, "fe200000.qcom,lpass"),

	/* PIL-MODEM */
	CLK_LOOKUP("xo",              cxo_pil_mss_clk.c, "fc880000.qcom,mss"),
	CLK_LOOKUP("bus_clk", gcc_mss_q6_bimc_axi_clk.c, "fc880000.qcom,mss"),
	CLK_LOOKUP("iface_clk",   gcc_mss_cfg_ahb_clk.c, "fc880000.qcom,mss"),
	CLK_LOOKUP("mem_clk",    gcc_boot_rom_ahb_clk.c, "fc880000.qcom,mss"),

	/* NFC */
	CLK_LOOKUP("ref_clk",            cxo_d1_pin.c, "2-000e"),
	CLK_LOOKUP("bb_clk2",            cxo_d1.c, ""),

	/* PIL-PRONTO */
	CLK_LOOKUP("xo", cxo_pil_pronto_clk.c, "fb21b000.qcom,pronto"),

	/* PIL-VENUS */
	CLK_LOOKUP("src_clk",     vcodec0_clk_src.c, "fdce0000.qcom,venus"),
	CLK_LOOKUP("core_clk", venus0_vcodec0_clk.c, "fdce0000.qcom,venus"),
	CLK_LOOKUP("iface_clk",    venus0_ahb_clk.c, "fdce0000.qcom,venus"),
	CLK_LOOKUP("bus_clk",      venus0_axi_clk.c, "fdce0000.qcom,venus"),
	CLK_LOOKUP("mem_clk",      venus0_ahb_clk.c, "fdce0000.qcom,venus"),

	/* ACPUCLOCK */
	CLK_LOOKUP("xo",     xo_a_clk.c, "f9011050.qcom,acpuclk"),
	CLK_LOOKUP("gpll0",  gpll0_ao.c, "f9011050.qcom,acpuclk"),
	CLK_LOOKUP("a7sspll", a7sspll.c, "f9011050.qcom,acpuclk"),
	CLK_LOOKUP("clk-4",  gpll0_ao.c, "f9011050.qcom,clock-a7"),
	CLK_LOOKUP("clk-5", a7sspll.c, "f9011050.qcom,clock-a7"),
	CLK_LOOKUP("kpss_ahb", kpss_ahb_clk_src.c, ""),

	/* WCNSS CLOCKS */
	CLK_LOOKUP("xo", cxo_wlan_clk.c, "fb000000.qcom,wcnss-wlan"),
	CLK_LOOKUP("rf_clk",   cxo_a1.c, "fb000000.qcom,wcnss-wlan"),

	/* BUS DRIVER */
	CLK_LOOKUP("bus_clk", cnoc_msmbus_clk.c, "msm_config_noc"),
	CLK_LOOKUP("bus_a_clk", cnoc_msmbus_a_clk.c, "msm_config_noc"),
	CLK_LOOKUP("bus_clk", snoc_msmbus_clk.c, "msm_sys_noc"),
	CLK_LOOKUP("bus_a_clk", snoc_msmbus_a_clk.c, "msm_sys_noc"),
	CLK_LOOKUP("bus_clk", pnoc_msmbus_clk.c, "msm_periph_noc"),
	CLK_LOOKUP("bus_a_clk", pnoc_msmbus_a_clk.c, "msm_periph_noc"),
	CLK_LOOKUP("mem_clk", bimc_msmbus_clk.c, "msm_bimc"),
	CLK_LOOKUP("mem_a_clk", bimc_msmbus_a_clk.c, "msm_bimc"),
	CLK_LOOKUP("mem_clk", bimc_acpu_a_clk.c, ""),
	CLK_LOOKUP("ocmem_clk",	ocmemgx_msmbus_clk.c,	  "msm_bus"),
	CLK_LOOKUP("ocmem_a_clk", ocmemgx_msmbus_a_clk.c, "msm_bus"),
	CLK_LOOKUP("bus_clk",	mmss_s0_axi_clk.c,	"msm_mmss_noc"),
	CLK_LOOKUP("bus_a_clk",	mmss_s0_axi_clk.c,	"msm_mmss_noc"),

	/* CoreSight clocks */
	CLK_LOOKUP("core_clk", qdss_clk.c, "fc322000.tmc"),
	CLK_LOOKUP("core_clk", qdss_clk.c, "fc318000.tpiu"),
	CLK_LOOKUP("core_clk", qdss_clk.c, "fc31c000.replicator"),
	CLK_LOOKUP("core_clk", qdss_clk.c, "fc307000.tmc"),
	CLK_LOOKUP("core_clk", qdss_clk.c, "fc31b000.funnel"),
	CLK_LOOKUP("core_clk", qdss_clk.c, "fc319000.funnel"),
	CLK_LOOKUP("core_clk", qdss_clk.c, "fc31a000.funnel"),
	CLK_LOOKUP("core_clk", qdss_clk.c, "fc345000.funnel"),
	CLK_LOOKUP("core_clk", qdss_clk.c, "fc364000.funnel"),
	CLK_LOOKUP("core_clk", qdss_clk.c, "fc321000.stm"),
	CLK_LOOKUP("core_clk", qdss_clk.c, "fc33c000.etm"),
	CLK_LOOKUP("core_clk", qdss_clk.c, "fc33d000.etm"),
	CLK_LOOKUP("core_clk", qdss_clk.c, "fc33e000.etm"),
	CLK_LOOKUP("core_clk", qdss_clk.c, "fc33f000.etm"),
	CLK_LOOKUP("core_clk", qdss_clk.c, "fc33c000.jtagmm"),
	CLK_LOOKUP("core_clk", qdss_clk.c, "fc33d000.jtagmm"),
	CLK_LOOKUP("core_clk", qdss_clk.c, "fc33e000.jtagmm"),
	CLK_LOOKUP("core_clk", qdss_clk.c, "fc33f000.jtagmm"),
	CLK_LOOKUP("core_clk", qdss_clk.c, "fc308000.cti"),
	CLK_LOOKUP("core_clk", qdss_clk.c, "fc309000.cti"),
	CLK_LOOKUP("core_clk", qdss_clk.c, "fc30a000.cti"),
	CLK_LOOKUP("core_clk", qdss_clk.c, "fc30b000.cti"),
	CLK_LOOKUP("core_clk", qdss_clk.c, "fc30c000.cti"),
	CLK_LOOKUP("core_clk", qdss_clk.c, "fc30d000.cti"),
	CLK_LOOKUP("core_clk", qdss_clk.c, "fc30e000.cti"),
	CLK_LOOKUP("core_clk", qdss_clk.c, "fc30f000.cti"),
	CLK_LOOKUP("core_clk", qdss_clk.c, "fc310000.cti"),
	CLK_LOOKUP("core_clk", qdss_clk.c, "fc340000.cti"),
	CLK_LOOKUP("core_clk", qdss_clk.c, "fc341000.cti"),
	CLK_LOOKUP("core_clk", qdss_clk.c, "fc342000.cti"),
	CLK_LOOKUP("core_clk", qdss_clk.c, "fc343000.cti"),
	CLK_LOOKUP("core_clk", qdss_clk.c, "fc344000.cti"),
	CLK_LOOKUP("core_clk", qdss_clk.c, "fc348000.cti"),
	CLK_LOOKUP("core_clk", qdss_clk.c, "fc34d000.cti"),
	CLK_LOOKUP("core_clk", qdss_clk.c, "fc350000.cti"),
	CLK_LOOKUP("core_clk", qdss_clk.c, "fc354000.cti"),
	CLK_LOOKUP("core_clk", qdss_clk.c, "fc358000.cti"),
	CLK_LOOKUP("core_clk", qdss_clk.c, "fd828018.hwevent"),

	CLK_LOOKUP("core_a_clk", qdss_a_clk.c, "fc322000.tmc"),
	CLK_LOOKUP("core_a_clk", qdss_a_clk.c, "fc318000.tpiu"),
	CLK_LOOKUP("core_a_clk", qdss_a_clk.c, "fc31c000.replicator"),
	CLK_LOOKUP("core_a_clk", qdss_a_clk.c, "fc307000.tmc"),
	CLK_LOOKUP("core_a_clk", qdss_a_clk.c, "fc31b000.funnel"),
	CLK_LOOKUP("core_a_clk", qdss_a_clk.c, "fc319000.funnel"),
	CLK_LOOKUP("core_a_clk", qdss_a_clk.c, "fc31a000.funnel"),
	CLK_LOOKUP("core_a_clk", qdss_a_clk.c, "fc345000.funnel"),
	CLK_LOOKUP("core_a_clk", qdss_a_clk.c, "fc364000.funnel"),
	CLK_LOOKUP("core_a_clk", qdss_a_clk.c, "fc321000.stm"),
	CLK_LOOKUP("core_a_clk", qdss_a_clk.c, "fc33c000.etm"),
	CLK_LOOKUP("core_a_clk", qdss_a_clk.c, "fc33d000.etm"),
	CLK_LOOKUP("core_a_clk", qdss_a_clk.c, "fc33e000.etm"),
	CLK_LOOKUP("core_a_clk", qdss_a_clk.c, "fc33f000.etm"),
	CLK_LOOKUP("core_a_clk", qdss_a_clk.c, "fc33c000.jtagmm"),
	CLK_LOOKUP("core_a_clk", qdss_a_clk.c, "fc33d000.jtagmm"),
	CLK_LOOKUP("core_a_clk", qdss_a_clk.c, "fc33e000.jtagmm"),
	CLK_LOOKUP("core_a_clk", qdss_a_clk.c, "fc33f000.jtagmm"),
	CLK_LOOKUP("core_a_clk", qdss_a_clk.c, "fc308000.cti"),
	CLK_LOOKUP("core_a_clk", qdss_a_clk.c, "fc309000.cti"),
	CLK_LOOKUP("core_a_clk", qdss_a_clk.c, "fc30a000.cti"),
	CLK_LOOKUP("core_a_clk", qdss_a_clk.c, "fc30b000.cti"),
	CLK_LOOKUP("core_a_clk", qdss_a_clk.c, "fc30c000.cti"),
	CLK_LOOKUP("core_a_clk", qdss_a_clk.c, "fc30d000.cti"),
	CLK_LOOKUP("core_a_clk", qdss_a_clk.c, "fc30e000.cti"),
	CLK_LOOKUP("core_a_clk", qdss_a_clk.c, "fc30f000.cti"),
	CLK_LOOKUP("core_a_clk", qdss_a_clk.c, "fc310000.cti"),
	CLK_LOOKUP("core_a_clk", qdss_a_clk.c, "fc340000.cti"),
	CLK_LOOKUP("core_a_clk", qdss_a_clk.c, "fc341000.cti"),
	CLK_LOOKUP("core_a_clk", qdss_a_clk.c, "fc342000.cti"),
	CLK_LOOKUP("core_a_clk", qdss_a_clk.c, "fc343000.cti"),
	CLK_LOOKUP("core_a_clk", qdss_a_clk.c, "fc344000.cti"),
	CLK_LOOKUP("core_a_clk", qdss_a_clk.c, "fc348000.cti"),
	CLK_LOOKUP("core_a_clk", qdss_a_clk.c, "fc34d000.cti"),
	CLK_LOOKUP("core_a_clk", qdss_a_clk.c, "fc350000.cti"),
	CLK_LOOKUP("core_a_clk", qdss_a_clk.c, "fc354000.cti"),
	CLK_LOOKUP("core_a_clk", qdss_a_clk.c, "fc358000.cti"),
	CLK_LOOKUP("core_a_clk", qdss_a_clk.c, "fd828018.hwevent"),

	CLK_LOOKUP("core_mmss_clk", mmss_misc_ahb_clk.c, "fd828018.hwevent"),

	/* HSUSB-OTG Clocks */
	CLK_LOOKUP("xo",                 cxo_otg_clk.c, "f9a55000.usb"),
	CLK_LOOKUP("iface_clk",   gcc_usb_hs_ahb_clk.c, "f9a55000.usb"),
	CLK_LOOKUP("core_clk", gcc_usb_hs_system_clk.c, "f9a55000.usb"),
	CLK_LOOKUP("sleep_clk", gcc_usb2a_phy_sleep_clk.c, "f9a55000.usb"),

	/* SPS CLOCKS */
	CLK_LOOKUP("dfab_clk",            pnoc_sps_clk.c, "f9984000.qcom,sps"),
	CLK_LOOKUP("dma_bam_pclk", gcc_bam_dma_ahb_clk.c, "f9884000.qcom,sps"),
	CLK_LOOKUP("dfab_clk",            pnoc_sps_clk.c, "msm_sps"),
	CLK_LOOKUP("dma_bam_pclk", gcc_bam_dma_ahb_clk.c, "msm_sps"),

	/* I2C Clocks */
<<<<<<< HEAD
	CLK_LOOKUP("iface_clk",          gcc_blsp1_ahb_clk.c, "f9924000.i2c"),
	CLK_LOOKUP("core_clk", gcc_blsp1_qup2_i2c_apps_clk.c, "f9924000.i2c"),		//Sensors
=======
	//ASUS_BSP +++ "Sensor bus porting"
	CLK_LOOKUP("iface_clk",          gcc_blsp1_ahb_clk.c, "f9924000.i2c"),
	CLK_LOOKUP("core_clk", gcc_blsp1_qup2_i2c_apps_clk.c, "f9924000.i2c"),
	//ASUS_BSP --- "Sensor bus porting"
>>>>>>> 50225eaa

	CLK_LOOKUP("iface_clk", gcc_blsp1_ahb_clk.c, "f9927000.i2c"),
	CLK_LOOKUP("core_clk", gcc_blsp1_qup5_i2c_apps_clk.c, "f9927000.i2c"),		//Touch

	/* I2C Clocks nfc */
	CLK_LOOKUP("iface_clk",          gcc_blsp1_ahb_clk.c, "f9925000.i2c"),
<<<<<<< HEAD
	CLK_LOOKUP("core_clk", gcc_blsp1_qup3_i2c_apps_clk.c, "f9925000.i2c"),		//NFC

	//ASUS_BSP BerylHou +++ "BT porting"  
	CLK_LOOKUP("iface_clk",       gcc_blsp1_ahb_clk.c, "f991d000.serial"),
	CLK_LOOKUP("core_clk", gcc_blsp1_uart1_apps_clk.c, "f991d000.serial"),         //BT
	//ASUS_BSP BerylHou ---
=======
	CLK_LOOKUP("core_clk", gcc_blsp1_qup3_i2c_apps_clk.c, "f9925000.i2c"),

	//ASUS_BSP +++ "BT porting"  
	CLK_LOOKUP("iface_clk",       gcc_blsp1_ahb_clk.c, "f991d000.serial"),
	CLK_LOOKUP("core_clk", gcc_blsp1_uart1_apps_clk.c, "f991d000.serial"),         //BT uart clock with sr or latter hw version
	//ASUS_BSP ---
>>>>>>> 50225eaa

	/* lsuart-v14 Clocks */
	CLK_LOOKUP("iface_clk",       gcc_blsp1_ahb_clk.c, "f991f000.serial"),
	CLK_LOOKUP("core_clk", gcc_blsp1_uart3_apps_clk.c, "f991f000.serial"),

<<<<<<< HEAD
	//ASUS_BSP BerylHou +++ "BT porting"  
	CLK_LOOKUP("iface_clk",       gcc_blsp1_ahb_clk.c, "f9920000.serial"),
	CLK_LOOKUP("core_clk", gcc_blsp1_uart4_apps_clk.c, "f9920000.serial"),         //BT
	//ASUS_BSP BerylHou ---

	//ASUS_BSP +++ Maggie_Lee "ECG Sensor porting"
	CLK_LOOKUP("iface_clk",       gcc_blsp1_ahb_clk.c, "f9922000.serial"),
	CLK_LOOKUP("core_clk", gcc_blsp1_uart6_apps_clk.c, "f9922000.serial"),		//UART for ECG sensor
	//ASUS_BSP --- Maggie_Lee "ECG Sensor porting"
=======
	//ASUS_BSP +++ "BT porting"  
	CLK_LOOKUP("iface_clk",       gcc_blsp1_ahb_clk.c, "f9920000.serial"),
	CLK_LOOKUP("core_clk", gcc_blsp1_uart4_apps_clk.c, "f9920000.serial"),         //BT uart clock with evb2
	//ASUS_BSP ---

	//ASUS_BSP +++ "ECG Sensor porting"
	CLK_LOOKUP("iface_clk",       gcc_blsp1_ahb_clk.c, "f9922000.serial"),
	CLK_LOOKUP("core_clk", gcc_blsp1_uart6_apps_clk.c, "f9922000.serial"),			//UART for ECG sensor
	//ASUS_BSP --- "ECG Sensor porting"
>>>>>>> 50225eaa

	CLK_LOOKUP("iface_clk",       gcc_blsp1_ahb_clk.c, "f995e000.serial"),
	CLK_LOOKUP("core_clk", gcc_blsp1_uart2_apps_clk.c, "f995e000.serial"),

	CLK_LOOKUP("iface_clk",          gcc_blsp1_ahb_clk.c, "f9923000.spi"),
	CLK_LOOKUP("core_clk", gcc_blsp1_qup1_spi_apps_clk.c, "f9923000.spi"),

	CLK_LOOKUP("core_clk",     gcc_ce1_clk.c,         "qseecom"),
	CLK_LOOKUP("iface_clk",    gcc_ce1_ahb_clk.c,     "qseecom"),
	CLK_LOOKUP("bus_clk",      gcc_ce1_axi_clk.c,     "qseecom"),
	CLK_LOOKUP("core_clk_src", qseecom_ce1_clk_src.c, "qseecom"),

	CLK_LOOKUP("core_clk",     gcc_ce1_clk.c,         "mcd"),
	CLK_LOOKUP("iface_clk",    gcc_ce1_ahb_clk.c,     "mcd"),
	CLK_LOOKUP("bus_clk",      gcc_ce1_axi_clk.c,     "mcd"),
	CLK_LOOKUP("core_clk_src", gud_ce1_clk_src.c,     "mcd"),

	CLK_LOOKUP("core_clk",     gcc_ce1_clk.c,         "scm"),
	CLK_LOOKUP("iface_clk",    gcc_ce1_ahb_clk.c,     "scm"),
	CLK_LOOKUP("bus_clk",      gcc_ce1_axi_clk.c,     "scm"),
	CLK_LOOKUP("core_clk_src", scm_ce1_clk_src.c,     "scm"),

	CLK_LOOKUP("core_clk_src", ce1_clk_src.c,     ""),

	/* SDCC */
	CLK_LOOKUP("iface_clk", gcc_sdcc1_ahb_clk.c, "f9824000.qcom,sdcc"),
	CLK_LOOKUP("core_clk", gcc_sdcc1_apps_clk.c, "f9824000.qcom,sdcc"),
	CLK_LOOKUP("iface_clk", gcc_sdcc1_ahb_clk.c, "msm_sdcc.1"),
	CLK_LOOKUP("core_clk", gcc_sdcc1_apps_clk.c, "msm_sdcc.1"),

	CLK_LOOKUP("iface_clk", gcc_sdcc2_ahb_clk.c, "f98a4000.qcom,sdcc"),
	CLK_LOOKUP("core_clk", gcc_sdcc2_apps_clk.c, "f98a4000.qcom,sdcc"),
	CLK_LOOKUP("iface_clk", gcc_sdcc2_ahb_clk.c, "msm_sdcc.2"),
	CLK_LOOKUP("core_clk", gcc_sdcc2_apps_clk.c, "msm_sdcc.2"),

	CLK_LOOKUP("iface_clk", gcc_sdcc3_ahb_clk.c, "msm_sdcc.3"),
	CLK_LOOKUP("core_clk", gcc_sdcc3_apps_clk.c, "msm_sdcc.3"),

	CLK_LOOKUP("bus_clk", pnoc_clk.c, ""),
	CLK_LOOKUP("bus_clk", pnoc_a_clk.c, ""),
	CLK_LOOKUP("bus_clk", snoc_clk.c, ""),
	CLK_LOOKUP("bus_clk", snoc_a_clk.c, ""),
	CLK_LOOKUP("bus_clk", cnoc_clk.c, ""),
	CLK_LOOKUP("bus_clk", cnoc_a_clk.c, ""),
	CLK_LOOKUP("bus_clk", mmssnoc_ahb_clk.c, ""),
	CLK_LOOKUP("bus_clk", mmssnoc_ahb_a_clk.c, ""),
	CLK_LOOKUP("bus_clk", bimc_clk.c, ""),
	CLK_LOOKUP("bus_clk", bimc_a_clk.c, ""),
	CLK_LOOKUP("bus_clk_src", axi_clk_src.c, ""),

	CLK_LOOKUP("gpll0", gpll0.c, ""),
	CLK_LOOKUP("gpll1", gpll1.c, ""),
	CLK_LOOKUP("mmpll0", mmpll0_pll.c, ""),
	CLK_LOOKUP("mmpll1", mmpll1_pll.c, ""),

	CLK_LOOKUP("core_clk", gcc_blsp1_qup1_i2c_apps_clk.c, ""),
	CLK_LOOKUP("core_clk", gcc_blsp1_qup2_i2c_apps_clk.c, ""),
	CLK_LOOKUP("core_clk", gcc_blsp1_qup2_spi_apps_clk.c, ""),
	CLK_LOOKUP("core_clk", gcc_blsp1_qup3_spi_apps_clk.c, ""),
	CLK_LOOKUP("core_clk", gcc_blsp1_qup4_i2c_apps_clk.c, ""),
	CLK_LOOKUP("core_clk", gcc_blsp1_qup4_spi_apps_clk.c, ""),
	CLK_LOOKUP("core_clk", gcc_blsp1_qup5_i2c_apps_clk.c, ""),
	CLK_LOOKUP("core_clk", gcc_blsp1_qup5_spi_apps_clk.c, ""),
	CLK_LOOKUP("core_clk", gcc_blsp1_qup6_i2c_apps_clk.c, ""),
	CLK_LOOKUP("core_clk", gcc_blsp1_qup6_spi_apps_clk.c, ""),
	CLK_LOOKUP("core_clk", gcc_blsp1_uart1_apps_clk.c, ""),
	CLK_LOOKUP("core_clk", gcc_blsp1_uart4_apps_clk.c, ""),
	CLK_LOOKUP("core_clk", gcc_blsp1_uart5_apps_clk.c, ""),
	CLK_LOOKUP("core_clk", gcc_blsp1_uart6_apps_clk.c, ""),
	CLK_LOOKUP("core_clk", gcc_pdm2_clk.c, ""),
	CLK_LOOKUP("iface_clk", gcc_pdm_ahb_clk.c, ""),
	CLK_LOOKUP("iface_clk", gcc_prng_ahb_clk.c, ""),
	CLK_LOOKUP("core_clk", gcc_gp1_clk.c, ""),
	CLK_LOOKUP("core_clk", gcc_gp2_clk.c, ""),
	CLK_LOOKUP("core_clk", gcc_gp3_clk.c, ""),

	CLK_LOOKUP("iface_clk", gcc_usb_hsic_ahb_clk.c,	  "msm_hsic_host"),
	CLK_LOOKUP("phy_clk", gcc_usb_hsic_clk.c,	  "msm_hsic_host"),
	CLK_LOOKUP("cal_clk", gcc_usb_hsic_io_cal_clk.c,  "msm_hsic_host"),
	CLK_LOOKUP("core_clk", gcc_usb_hsic_system_clk.c, "msm_hsic_host"),
	CLK_LOOKUP("ref_clk", div_clk2.c, "msm_smsc_hub"),
	CLK_LOOKUP("iface_clk", gcc_usb_hs_ahb_clk.c,     "msm_ehci_host"),
	CLK_LOOKUP("core_clk", gcc_usb_hs_system_clk.c,   "msm_ehci_host"),
	CLK_LOOKUP("pwm_clk", div_clk2.c, "0-0048"),

	/* Multimedia clocks */
	CLK_LOOKUP("byte_clk", mdss_byte0_clk.c, "fd922800.qcom,mdss_dsi"),
	CLK_LOOKUP("core_clk", mdss_esc0_clk.c, "fd922800.qcom,mdss_dsi"),
	CLK_LOOKUP("pixel_clk", mdss_pclk0_clk.c, "fd922800.qcom,mdss_dsi"),
	CLK_LOOKUP("iface_clk", mdss_ahb_clk.c, "fd922800.qcom,mdss_dsi"),
	CLK_LOOKUP("bus_clk", mdss_axi_clk.c, "fd922800.qcom,mdss_dsi"),
	CLK_LOOKUP("mdp_core_clk", mdss_mdp_clk.c, "fd922800.qcom,mdss_dsi"),
	CLK_LOOKUP("core_mmss_clk", mmss_misc_ahb_clk.c,
		"fd922800.qcom,mdss_dsi"),

	CLK_LOOKUP("core_clk", mdss_mdp_clk.c, "fd900000.qcom,mdss_mdp"),
	CLK_LOOKUP("lut_clk", mdss_mdp_lut_clk.c, "fd900000.qcom,mdss_mdp"),
	CLK_LOOKUP("core_clk_src", mdp_clk_src.c, "fd900000.qcom,mdss_mdp"),
	CLK_LOOKUP("vsync_clk", mdss_vsync_clk.c, "fd900000.qcom,mdss_mdp"),
	CLK_LOOKUP("iface_clk", mdss_ahb_clk.c, "fd900000.qcom,mdss_mdp"),
	CLK_LOOKUP("bus_clk", mdss_axi_clk.c, "fd900000.qcom,mdss_mdp"),

	CLK_LOOKUP("iface_clk", mdss_ahb_clk.c, "fd928000.qcom,iommu"),
	CLK_LOOKUP("core_clk", mdss_axi_clk.c, "fd928000.qcom,iommu"),

	CLK_LOOKUP("core_clk", venus0_vcodec0_clk.c, "fd8c1024.qcom,gdsc"),
	CLK_LOOKUP("core_clk", mdss_mdp_clk.c, "fd8c2304.qcom,gdsc"),
	CLK_LOOKUP("lut_clk", mdss_mdp_lut_clk.c, "fd8c2304.qcom,gdsc"),
	CLK_LOOKUP("core_clk", camss_jpeg_jpeg0_clk.c, "fd8c35a4.qcom,gdsc"),
	CLK_LOOKUP("core_clk", camss_vfe_vfe0_clk.c,	"fd8c36a4.qcom,gdsc"),
	CLK_LOOKUP("csi_clk", camss_csi_vfe0_clk.c,	"fd8c36a4.qcom,gdsc"),
	CLK_LOOKUP("cpp_clk", camss_vfe_cpp_clk.c,	"fd8c36a4.qcom,gdsc"),
	CLK_LOOKUP("core_clk", oxili_gfx3d_clk.c, "fd8c4034.qcom,gdsc"),

	/* MM sensor clocks */
	CLK_LOOKUP("cam_src_clk", mclk0_clk_src.c, "6f.qcom,camera"),
	CLK_LOOKUP("cam_src_clk", mclk1_clk_src.c, "90.qcom,camera"),
	CLK_LOOKUP("cam_src_clk", mclk0_clk_src.c, "6d.qcom,camera"),
	CLK_LOOKUP("cam_src_clk", mclk0_clk_src.c, "6a.qcom,camera"),
	CLK_LOOKUP("cam_src_clk", mclk0_clk_src.c, "6c.qcom,camera"),
	CLK_LOOKUP("cam_src_clk", mclk0_clk_src.c, "20.qcom,camera"),
	CLK_LOOKUP("cam_clk", camss_mclk0_clk.c, "6f.qcom,camera"),
	CLK_LOOKUP("cam_clk", camss_mclk1_clk.c, "90.qcom,camera"),
	CLK_LOOKUP("cam_clk", camss_mclk0_clk.c, "6d.qcom,camera"),
	CLK_LOOKUP("cam_clk", camss_mclk0_clk.c, "6a.qcom,camera"),
	CLK_LOOKUP("cam_clk", camss_mclk0_clk.c, "6c.qcom,camera"),
	CLK_LOOKUP("cam_clk", camss_mclk0_clk.c, "20.qcom,camera"),
	CLK_LOOKUP("cam_src_clk", mclk0_clk_src.c, "0.qcom,camera"),
	CLK_LOOKUP("cam_src_clk", mclk0_clk_src.c, "1.qcom,camera"),
	CLK_LOOKUP("cam_clk", camss_mclk0_clk.c, "0.qcom,camera"),
	CLK_LOOKUP("cam_clk", camss_mclk0_clk.c, "1.qcom,camera"),

	/* eeprom clocks */
	CLK_LOOKUP("cam_src_clk", mclk0_clk_src.c, "6c.qcom,eeprom"),
	CLK_LOOKUP("cam_clk", camss_mclk0_clk.c, "6c.qcom,eeprom"),
	CLK_LOOKUP("cam_src_clk", mclk0_clk_src.c, "18.qcom,eeprom"),
	CLK_LOOKUP("cam_clk", camss_mclk0_clk.c, "18.qcom,eeprom"),
	CLK_LOOKUP("cam_src_clk", mclk0_clk_src.c, "6b.qcom,eeprom"),
	CLK_LOOKUP("cam_clk", camss_mclk0_clk.c, "6b.qcom,eeprom"),

	/* CCI clocks */
	CLK_LOOKUP("camss_top_ahb_clk", camss_top_ahb_clk.c,
		"fda0c000.qcom,cci"),
	CLK_LOOKUP("cci_ahb_clk", camss_cci_cci_ahb_clk.c,
		"fda0c000.qcom,cci"),
	CLK_LOOKUP("cci_src_clk", cci_clk_src.c, "fda0c000.qcom,cci"),
	CLK_LOOKUP("cci_clk", camss_cci_cci_clk.c, "fda0c000.qcom,cci"),

	/* CSIPHY clocks */
	CLK_LOOKUP("camss_top_ahb_clk", camss_top_ahb_clk.c,
		"fda0ac00.qcom,csiphy"),
	CLK_LOOKUP("ispif_ahb_clk", camss_ispif_ahb_clk.c,
		"fda0ac00.qcom,csiphy"),
	CLK_LOOKUP("csiphy_timer_src_clk", csi0phytimer_clk_src.c,
		"fda0ac00.qcom,csiphy"),
	CLK_LOOKUP("csiphy_timer_clk", camss_phy0_csi0phytimer_clk.c,
		"fda0ac00.qcom,csiphy"),
	CLK_LOOKUP("camss_top_ahb_clk", camss_top_ahb_clk.c,
		"fda0b000.qcom,csiphy"),
	CLK_LOOKUP("ispif_ahb_clk", camss_ispif_ahb_clk.c,
		"fda0b000.qcom,csiphy"),
	CLK_LOOKUP("csiphy_timer_src_clk", csi1phytimer_clk_src.c,
		"fda0b000.qcom,csiphy"),
	CLK_LOOKUP("csiphy_timer_clk", camss_phy1_csi1phytimer_clk.c,
		"fda0b000.qcom,csiphy"),

	/* CSID clocks */
	CLK_LOOKUP("ispif_ahb_clk", camss_ispif_ahb_clk.c,
					"fda08000.qcom,csid"),
	CLK_LOOKUP("camss_top_ahb_clk", camss_top_ahb_clk.c,
					"fda08000.qcom,csid"),
	CLK_LOOKUP("csi_ahb_clk", camss_csi0_ahb_clk.c,
					"fda08000.qcom,csid"),
	CLK_LOOKUP("csi_src_clk", csi0_clk_src.c,
					"fda08000.qcom,csid"),
	CLK_LOOKUP("csi_phy_clk", camss_csi0phy_clk.c,
					"fda08000.qcom,csid"),
	CLK_LOOKUP("csi_clk", camss_csi0_clk.c,
					"fda08000.qcom,csid"),
	CLK_LOOKUP("csi_pix_clk", camss_csi0pix_clk.c,
					"fda08000.qcom,csid"),
	CLK_LOOKUP("csi_rdi_clk", camss_csi0rdi_clk.c,
					"fda08000.qcom,csid"),


	CLK_LOOKUP("ispif_ahb_clk", camss_ispif_ahb_clk.c,
					"fda08400.qcom,csid"),
	CLK_LOOKUP("camss_top_ahb_clk", camss_top_ahb_clk.c,
					"fda08400.qcom,csid"),
	CLK_LOOKUP("csi_ahb_clk", camss_csi1_ahb_clk.c,
					"fda08400.qcom,csid"),
	CLK_LOOKUP("csi_src_clk", csi1_clk_src.c,
					"fda08400.qcom,csid"),
	CLK_LOOKUP("csi_phy_clk", camss_csi1phy_clk.c,
					"fda08400.qcom,csid"),
	CLK_LOOKUP("csi_clk", camss_csi1_clk.c,
					"fda08400.qcom,csid"),
	CLK_LOOKUP("csi_pix_clk", camss_csi1pix_clk.c,
					"fda08400.qcom,csid"),
	CLK_LOOKUP("csi_rdi_clk", camss_csi1rdi_clk.c,
					"fda08400.qcom,csid"),

	/* ISPIF clocks */
	CLK_LOOKUP("ispif_ahb_clk", camss_ispif_ahb_clk.c,
		"fda0a000.qcom,ispif"),
	CLK_LOOKUP("camss_vfe_vfe_clk", camss_vfe_vfe0_clk.c,
		"fda0a000.qcom,ispif"),
	CLK_LOOKUP("camss_csi_vfe_clk", camss_csi_vfe0_clk.c,
		"fda0a000.qcom,ispif"),

	/* VFE clocks */
	CLK_LOOKUP("camss_top_ahb_clk", camss_top_ahb_clk.c,
					"fda10000.qcom,vfe"),
	CLK_LOOKUP("vfe_clk_src", vfe0_clk_src.c,	 "fda10000.qcom,vfe"),
	CLK_LOOKUP("camss_vfe_vfe_clk", camss_vfe_vfe0_clk.c,
					"fda10000.qcom,vfe"),
	CLK_LOOKUP("camss_csi_vfe_clk", camss_csi_vfe0_clk.c,
					"fda10000.qcom,vfe"),
	CLK_LOOKUP("iface_clk", camss_vfe_vfe_ahb_clk.c, "fda10000.qcom,vfe"),
	CLK_LOOKUP("bus_clk", camss_vfe_vfe_axi_clk.c,	 "fda10000.qcom,vfe"),

	CLK_LOOKUP("iface_clk", camss_vfe_vfe_ahb_clk.c,
	"fda44000.qcom,iommu"),
	CLK_LOOKUP("core_clk", camss_vfe_vfe_axi_clk.c, "fda44000.qcom,iommu"),
	CLK_LOOKUP("alt_core_clk", camss_top_ahb_clk.c, "fda44000.qcom,iommu"),

	/* Jpeg Clocks */
	CLK_LOOKUP("core_clk", camss_jpeg_jpeg0_clk.c, "fda1c000.qcom,jpeg"),
	CLK_LOOKUP("iface_clk", camss_jpeg_jpeg_ahb_clk.c,
						"fda1c000.qcom,jpeg"),
	CLK_LOOKUP("bus_clk0", camss_jpeg_jpeg_axi_clk.c,
	"fda1c000.qcom,jpeg"),
	CLK_LOOKUP("camss_top_ahb_clk", camss_top_ahb_clk.c,
						"fda1c000.qcom,jpeg"),

	CLK_LOOKUP("alt_core_clk", camss_top_ahb_clk.c, "fda64000.qcom,iommu"),
	CLK_LOOKUP("iface_clk", camss_jpeg_jpeg_ahb_clk.c,
						"fda64000.qcom,iommu"),
	CLK_LOOKUP("core_clk", camss_jpeg_jpeg_axi_clk.c,
						"fda64000.qcom,iommu"),

	CLK_LOOKUP("micro_iface_clk", camss_micro_ahb_clk.c,
		"fda04000.qcom,cpp"),
	CLK_LOOKUP("camss_top_ahb_clk", camss_top_ahb_clk.c,
		"fda04000.qcom,cpp"),
	CLK_LOOKUP("cpp_iface_clk", camss_vfe_cpp_ahb_clk.c,
		"fda04000.qcom,cpp"),
	CLK_LOOKUP("cpp_core_clk", camss_vfe_cpp_clk.c, "fda04000.qcom,cpp"),
	CLK_LOOKUP("cpp_bus_clk", camss_vfe_vfe_axi_clk.c, "fda04000.qcom,cpp"),
	CLK_LOOKUP("vfe_clk_src", vfe0_clk_src.c,	 "fda04000.qcom,cpp"),
	CLK_LOOKUP("camss_vfe_vfe_clk", camss_vfe_vfe0_clk.c,
					"fda04000.qcom,cpp"),
	CLK_LOOKUP("iface_clk", camss_vfe_vfe_ahb_clk.c, "fda04000.qcom,cpp"),

	/* KGSL Clocks */
	CLK_LOOKUP("core_clk", oxili_gfx3d_clk.c, "fdb00000.qcom,kgsl-3d0"),
	CLK_LOOKUP("iface_clk", oxilicx_ahb_clk.c, "fdb00000.qcom,kgsl-3d0"),
	CLK_LOOKUP("mem_iface_clk", oxilicx_axi_clk.c,
		"fdb00000.qcom,kgsl-3d0"),

	CLK_LOOKUP("alt_core_clk", oxili_gfx3d_clk.c, "fdb10000.qcom,iommu"),
	CLK_LOOKUP("iface_clk", oxilicx_ahb_clk.c, "fdb10000.qcom,iommu"),
	CLK_LOOKUP("core_clk", oxilicx_axi_clk.c, "fdb10000.qcom,iommu"),

	CLK_LOOKUP("core_clk", ocmemgx_core_clk.c, "fdd00000.qcom,ocmem"),

	/* Venus Clocks */
	CLK_LOOKUP("core_clk", venus0_vcodec0_clk.c, "fdc00000.qcom,vidc"),
	CLK_LOOKUP("iface_clk",  venus0_ahb_clk.c, "fdc00000.qcom,vidc"),
	CLK_LOOKUP("bus_clk",  venus0_axi_clk.c, "fdc00000.qcom,vidc"),

	CLK_LOOKUP("alt_core_clk", venus0_vcodec0_clk.c,
	"fdc84000.qcom,iommu"),
	CLK_LOOKUP("iface_clk", venus0_ahb_clk.c, "fdc84000.qcom,iommu"),
	CLK_LOOKUP("core_clk", venus0_axi_clk.c, "fdc84000.qcom,iommu"),
	CLK_LOOKUP("iface_clk", gcc_prng_ahb_clk.c, "f9bff000.qcom,msm-rng"),
	CLK_LOOKUP("cam_gp0_clk", camss_gp0_clk.c, ""),
	CLK_LOOKUP("cam_gp1_clk", camss_gp1_clk.c, ""),
	CLK_LOOKUP("iface_clk", camss_micro_ahb_clk.c, ""),

	CLK_LOOKUP("", mmss_mmssnoc_axi_clk.c, ""),
	CLK_LOOKUP("", mmss_s0_axi_clk.c, ""),

	/* Audio clocks */
	CLK_LOOKUP("osr_clk", div_clk1.c, "msm-dai-q6-dev.224"),
	CLK_LOOKUP("osr_clk", div_clk1.c, "msm-dai-q6-dev.4106"),
	CLK_LOOKUP("osr_clk", div_clk1.c, "msm-dai-q6-dev.16384"),
	CLK_LOOKUP("osr_clk", div_clk1.c, "msm-dai-q6-dev.16386"),
	CLK_LOOKUP("osr_clk", div_clk1.c, "msm-dai-q6-dev.16390"),
	CLK_LOOKUP("osr_clk", div_clk1.c, "msm-dai-q6-dev.16391"),

	/* Add QCEDEV clocks */
	CLK_LOOKUP("core_clk",     gcc_ce1_clk.c,      "fd400000.qcom,qcedev"),
	CLK_LOOKUP("iface_clk",    gcc_ce1_ahb_clk.c,  "fd400000.qcom,qcedev"),
	CLK_LOOKUP("bus_clk",      gcc_ce1_axi_clk.c,  "fd400000.qcom,qcedev"),
	CLK_LOOKUP("core_clk_src", ce1_clk_src.c,      "fd400000.qcom,qcedev"),

	/* Add QCRYPTO clocks */
	CLK_LOOKUP("core_clk",     gcc_ce1_clk.c,     "fd404000.qcom,qcrypto"),
	CLK_LOOKUP("iface_clk",    gcc_ce1_ahb_clk.c, "fd404000.qcom,qcrypto"),
	CLK_LOOKUP("bus_clk",      gcc_ce1_axi_clk.c, "fd404000.qcom,qcrypto"),
	CLK_LOOKUP("core_clk_src", ce1_clk_src.c,     "fd404000.qcom,qcrypto"),

	/* DSI PLL clocks */
	CLK_LOOKUP("",		dsi_vco_clk_8226.c,                  ""),
	CLK_LOOKUP("",		analog_postdiv_clk_8226.c,         ""),
	CLK_LOOKUP("",		indirect_path_div2_clk_8226.c,     ""),
	CLK_LOOKUP("",		pixel_clk_src_8226.c,              ""),
	CLK_LOOKUP("",		byte_mux_8226.c,                   ""),
	CLK_LOOKUP("",		byte_clk_src_8226.c,               ""),
};

static struct clk_lookup msm_clocks_8226_rumi[] = {
	CLK_DUMMY("core_clk", BLSP1_UART_CLK, "f991f000.serial", OFF),
	CLK_DUMMY("iface_clk", BLSP1_UART_CLK, "f991f000.serial", OFF),
	CLK_DUMMY("iface_clk", HSUSB_IFACE_CLK, "f9a55000.usb", OFF),
	CLK_DUMMY("core_clk", HSUSB_CORE_CLK, "f9a55000.usb", OFF),
	CLK_DUMMY("iface_clk", NULL, "msm_sdcc.1", OFF),
	CLK_DUMMY("core_clk",  NULL, "msm_sdcc.1", OFF),
	CLK_DUMMY("bus_clk",   NULL, "msm_sdcc.1", OFF),
	CLK_DUMMY("iface_clk", NULL, "msm_sdcc.2", OFF),
	CLK_DUMMY("core_clk",  NULL, "msm_sdcc.2", OFF),
	CLK_DUMMY("bus_clk",   NULL, "msm_sdcc.2", OFF),
};

struct clock_init_data msm8226_rumi_clock_init_data __initdata = {
	.table = msm_clocks_8226_rumi,
	.size = ARRAY_SIZE(msm_clocks_8226_rumi),
};

static void __init reg_init(void)
{
	u32 regval;

	/* Vote for GPLL0 to turn on. Needed by acpuclock. */
	regval = readl_relaxed(GCC_REG_BASE(APCS_GPLL_ENA_VOTE));
	regval |= BIT(0);
	writel_relaxed(regval, GCC_REG_BASE(APCS_GPLL_ENA_VOTE));

	/*
	 * No clocks need to be enabled during sleep.
	 */
	writel_relaxed(0x0, GCC_REG_BASE(APCS_CLOCK_SLEEP_ENA_VOTE));
}

static void __init msm8226_clock_post_init(void)
{
	/*
	 * Hold an active set vote for CXO; this is because CXO is expected
	 * to remain on whenever CPUs aren't power collapsed.
	 */
	clk_prepare_enable(&xo_a_clk.c);

	/*
	 * Handoff will override the prepare enable count as well as the rate
	 * Set them again.
	 */
	clk_set_rate(&mmssnoc_ahb_a_clk.c, 40000000);
	clk_prepare_enable(&mmssnoc_ahb_a_clk.c);

	/* Set an initial rate (fmax at nominal) on the MMSSNOC AXI clock */
	clk_set_rate(&axi_clk_src.c, 200000000);

	/* Set rates for single-rate clocks. */
	clk_set_rate(&usb_hs_system_clk_src.c,
			usb_hs_system_clk_src.freq_tbl[0].freq_hz);
	clk_set_rate(&usb_hsic_clk_src.c,
			usb_hsic_clk_src.freq_tbl[0].freq_hz);
	clk_set_rate(&usb_hsic_io_cal_clk_src.c,
			usb_hsic_io_cal_clk_src.freq_tbl[0].freq_hz);
	clk_set_rate(&usb_hsic_system_clk_src.c,
			usb_hsic_system_clk_src.freq_tbl[0].freq_hz);
	clk_set_rate(&pdm2_clk_src.c, pdm2_clk_src.freq_tbl[0].freq_hz);
	clk_set_rate(&cci_clk_src.c, cci_clk_src.freq_tbl[0].freq_hz);
	clk_set_rate(&mclk0_clk_src.c, mclk0_clk_src.freq_tbl[0].freq_hz);
	clk_set_rate(&mclk1_clk_src.c, mclk1_clk_src.freq_tbl[0].freq_hz);
	clk_set_rate(&esc0_clk_src.c, esc0_clk_src.freq_tbl[0].freq_hz);
	clk_set_rate(&vsync_clk_src.c, vsync_clk_src.freq_tbl[0].freq_hz);

	clk_set_rate(&kpss_ahb_clk_src.c, 19200000);
	clk_prepare_enable(&kpss_ahb_clk_src.c);
}

#define GCC_CC_PHYS		0xFC400000
#define GCC_CC_SIZE		SZ_16K

#define MMSS_CC_PHYS		0xFD8C0000
#define MMSS_CC_SIZE		SZ_256K

#define LPASS_CC_PHYS		0xFE000000
#define LPASS_CC_SIZE		SZ_256K

#define APCS_KPSS_SH_PLL_PHYS	0xF9016000
#define APCS_KPSS_SH_PLL_SIZE	SZ_64

#define APCS_KPSS_GLB_PHYS	0xF9011000
#define APCS_KPSS_GLB_SIZE	SZ_4K


static void __init msm8226_clock_pre_init(void)
{
	virt_bases[GCC_BASE] = ioremap(GCC_CC_PHYS, GCC_CC_SIZE);
	if (!virt_bases[GCC_BASE])
		panic("clock-8226: Unable to ioremap GCC memory!");

	virt_bases[MMSS_BASE] = ioremap(MMSS_CC_PHYS, MMSS_CC_SIZE);
	if (!virt_bases[MMSS_BASE])
		panic("clock-8226: Unable to ioremap MMSS_CC memory!");

	virt_bases[LPASS_BASE] = ioremap(LPASS_CC_PHYS, LPASS_CC_SIZE);
	if (!virt_bases[LPASS_BASE])
		panic("clock-8226: Unable to ioremap LPASS_CC memory!");

	virt_bases[APCS_BASE] = ioremap(APCS_KPSS_GLB_PHYS,
		APCS_KPSS_GLB_SIZE);
	if (!virt_bases[APCS_BASE])
		panic("clock-8226: Unable to ioremap APCS_GCC_CC memory!");

	virt_bases[APCS_PLL_BASE] = ioremap(APCS_KPSS_SH_PLL_PHYS,
		APCS_KPSS_SH_PLL_SIZE);
	if (!virt_bases[APCS_PLL_BASE])
		panic("clock-8226: Unable to ioremap APCS_GCC_CC memory!");

	clk_ops_local_pll.enable = sr_hpm_lp_pll_clk_enable;

	vdd_dig.regulator[0] = regulator_get(NULL, "vdd_dig");
	if (IS_ERR(vdd_dig.regulator[0]))
		panic("clock-8226: Unable to get the vdd_dig regulator!");

	vdd_sr2_pll.regulator[0] = regulator_get(NULL, "vdd_sr2_pll");
	if (IS_ERR(vdd_sr2_pll.regulator[0]))
		panic("clock-8226: Unable to get the sr2_pll regulator!");

	vdd_sr2_pll.regulator[1] = regulator_get(NULL, "vdd_sr2_dig");
	if (IS_ERR(vdd_sr2_pll.regulator[1]))
		panic("clock-8226: Unable to get the vdd_sr2_dig regulator!");


	enable_rpm_scaling();

	/*
	 * Hold an active set vote at a rate of 40MHz for the MMSS NOC AHB
	 * source. Sleep set vote is 0.
	 * RPM will also turn on gcc_mmss_noc_cfg_ahb_clk, which is needed to
	 * access mmss clock controller registers.
	 */
	clk_set_rate(&mmssnoc_ahb_a_clk.c, 40000000);
	clk_prepare_enable(&mmssnoc_ahb_a_clk.c);

	reg_init();

	/* v2 specific changes */
	if (SOCINFO_VERSION_MAJOR(socinfo_get_version()) == 2) {
		cpp_clk_src.c.fmax = camss_vfe_cpp_fmax_v2;
		vfe0_clk_src.c.fmax = camss_vfe_vfe0_fmax_v2;
	}

	/*
	 * MDSS needs the ahb clock and needs to init before we register the
	 * lookup table.
	 */
	mdss_clk_ctrl_pre_init(&mdss_ahb_clk.c);
}

struct clock_init_data msm8226_clock_init_data __initdata = {
	.table = msm_clocks_8226,
	.size = ARRAY_SIZE(msm_clocks_8226),
	.pre_init = msm8226_clock_pre_init,
	.post_init = msm8226_clock_post_init,
};<|MERGE_RESOLUTION|>--- conflicted
+++ resolved
@@ -3220,52 +3220,27 @@
 	CLK_LOOKUP("dma_bam_pclk", gcc_bam_dma_ahb_clk.c, "msm_sps"),
 
 	/* I2C Clocks */
-<<<<<<< HEAD
-	CLK_LOOKUP("iface_clk",          gcc_blsp1_ahb_clk.c, "f9924000.i2c"),
-	CLK_LOOKUP("core_clk", gcc_blsp1_qup2_i2c_apps_clk.c, "f9924000.i2c"),		//Sensors
-=======
 	//ASUS_BSP +++ "Sensor bus porting"
 	CLK_LOOKUP("iface_clk",          gcc_blsp1_ahb_clk.c, "f9924000.i2c"),
 	CLK_LOOKUP("core_clk", gcc_blsp1_qup2_i2c_apps_clk.c, "f9924000.i2c"),
 	//ASUS_BSP --- "Sensor bus porting"
->>>>>>> 50225eaa
 
 	CLK_LOOKUP("iface_clk", gcc_blsp1_ahb_clk.c, "f9927000.i2c"),
-	CLK_LOOKUP("core_clk", gcc_blsp1_qup5_i2c_apps_clk.c, "f9927000.i2c"),		//Touch
+	CLK_LOOKUP("core_clk", gcc_blsp1_qup5_i2c_apps_clk.c, "f9927000.i2c"),
 
 	/* I2C Clocks nfc */
 	CLK_LOOKUP("iface_clk",          gcc_blsp1_ahb_clk.c, "f9925000.i2c"),
-<<<<<<< HEAD
-	CLK_LOOKUP("core_clk", gcc_blsp1_qup3_i2c_apps_clk.c, "f9925000.i2c"),		//NFC
-
-	//ASUS_BSP BerylHou +++ "BT porting"  
-	CLK_LOOKUP("iface_clk",       gcc_blsp1_ahb_clk.c, "f991d000.serial"),
-	CLK_LOOKUP("core_clk", gcc_blsp1_uart1_apps_clk.c, "f991d000.serial"),         //BT
-	//ASUS_BSP BerylHou ---
-=======
 	CLK_LOOKUP("core_clk", gcc_blsp1_qup3_i2c_apps_clk.c, "f9925000.i2c"),
 
 	//ASUS_BSP +++ "BT porting"  
 	CLK_LOOKUP("iface_clk",       gcc_blsp1_ahb_clk.c, "f991d000.serial"),
 	CLK_LOOKUP("core_clk", gcc_blsp1_uart1_apps_clk.c, "f991d000.serial"),         //BT uart clock with sr or latter hw version
 	//ASUS_BSP ---
->>>>>>> 50225eaa
 
 	/* lsuart-v14 Clocks */
 	CLK_LOOKUP("iface_clk",       gcc_blsp1_ahb_clk.c, "f991f000.serial"),
 	CLK_LOOKUP("core_clk", gcc_blsp1_uart3_apps_clk.c, "f991f000.serial"),
 
-<<<<<<< HEAD
-	//ASUS_BSP BerylHou +++ "BT porting"  
-	CLK_LOOKUP("iface_clk",       gcc_blsp1_ahb_clk.c, "f9920000.serial"),
-	CLK_LOOKUP("core_clk", gcc_blsp1_uart4_apps_clk.c, "f9920000.serial"),         //BT
-	//ASUS_BSP BerylHou ---
-
-	//ASUS_BSP +++ Maggie_Lee "ECG Sensor porting"
-	CLK_LOOKUP("iface_clk",       gcc_blsp1_ahb_clk.c, "f9922000.serial"),
-	CLK_LOOKUP("core_clk", gcc_blsp1_uart6_apps_clk.c, "f9922000.serial"),		//UART for ECG sensor
-	//ASUS_BSP --- Maggie_Lee "ECG Sensor porting"
-=======
 	//ASUS_BSP +++ "BT porting"  
 	CLK_LOOKUP("iface_clk",       gcc_blsp1_ahb_clk.c, "f9920000.serial"),
 	CLK_LOOKUP("core_clk", gcc_blsp1_uart4_apps_clk.c, "f9920000.serial"),         //BT uart clock with evb2
@@ -3275,7 +3250,6 @@
 	CLK_LOOKUP("iface_clk",       gcc_blsp1_ahb_clk.c, "f9922000.serial"),
 	CLK_LOOKUP("core_clk", gcc_blsp1_uart6_apps_clk.c, "f9922000.serial"),			//UART for ECG sensor
 	//ASUS_BSP --- "ECG Sensor porting"
->>>>>>> 50225eaa
 
 	CLK_LOOKUP("iface_clk",       gcc_blsp1_ahb_clk.c, "f995e000.serial"),
 	CLK_LOOKUP("core_clk", gcc_blsp1_uart2_apps_clk.c, "f995e000.serial"),
