/* arch/arm/mach-msm/io.c
 *
 * MSM7K, QSD io support
 *
 * Copyright (C) 2007 Google, Inc.
 * Copyright (c) 2008-2012, Code Aurora Forum. All rights reserved.
 * Author: Brian Swetland <swetland@google.com>
 *
 * This software is licensed under the terms of the GNU General Public
 * License version 2, as published by the Free Software Foundation, and
 * may be copied, distributed, and modified under those terms.
 *
 * This program is distributed in the hope that it will be useful,
 * but WITHOUT ANY WARRANTY; without even the implied warranty of
 * MERCHANTABILITY or FITNESS FOR A PARTICULAR PURPOSE.  See the
 * GNU General Public License for more details.
 *
 */

#include <linux/kernel.h>
#include <linux/init.h>
#include <linux/io.h>
<<<<<<< HEAD
#include <linux/export.h>
=======
#include <linux/module.h>
>>>>>>> 3f6240f3

#include <mach/hardware.h>
#include <asm/page.h>
#include <mach/msm_iomap.h>
#include <asm/mach/map.h>

#include <mach/board.h>

#define MSM_CHIP_DEVICE(name, chip) { \
		.virtual = (unsigned long) MSM_##name##_BASE, \
		.pfn = __phys_to_pfn(chip##_##name##_PHYS), \
		.length = chip##_##name##_SIZE, \
		.type = MT_DEVICE_NONSHARED, \
	 }

#define MSM_DEVICE(name) MSM_CHIP_DEVICE(name, MSM)

/* msm_shared_ram_phys default value of 0x00100000 is the most common value
 * and should work as-is for any target without stacked memory.
 */
unsigned int msm_shared_ram_phys = 0x00100000;

static void __init msm_map_io(struct map_desc *io_desc, int size)
{
	int i;

	BUG_ON(!size);
	for (i = 0; i < size; i++)
		if (io_desc[i].virtual == (unsigned long)MSM_SHARED_RAM_BASE)
			io_desc[i].pfn = __phys_to_pfn(msm_shared_ram_phys);

	iotable_init(io_desc, size);
}

#if defined(CONFIG_ARCH_MSM7X01A) || defined(CONFIG_ARCH_MSM7X27) \
	|| defined(CONFIG_ARCH_MSM7X25)
static struct map_desc msm_io_desc[] __initdata = {
<<<<<<< HEAD
	MSM_DEVICE(VIC),
	MSM_CHIP_DEVICE(CSR, MSM7X00),
	MSM_DEVICE(DMOV),
	MSM_CHIP_DEVICE(GPIO1, MSM7X00),
	MSM_CHIP_DEVICE(GPIO2, MSM7X00),
	MSM_DEVICE(CLK_CTL),
=======
	MSM_CHIP_DEVICE(VIC, MSM7XXX),
	MSM_CHIP_DEVICE(CSR, MSM7XXX),
	MSM_CHIP_DEVICE(TMR, MSM7XXX),
	MSM_CHIP_DEVICE(GPIO1, MSM7XXX),
	MSM_CHIP_DEVICE(GPIO2, MSM7XXX),
	MSM_CHIP_DEVICE(CLK_CTL, MSM7XXX),
	MSM_CHIP_DEVICE(AD5, MSM7XXX),
	MSM_CHIP_DEVICE(MDC, MSM7XXX),
>>>>>>> 3f6240f3
#if defined(CONFIG_DEBUG_MSM_UART1) || defined(CONFIG_DEBUG_MSM_UART2) || \
	defined(CONFIG_DEBUG_MSM_UART3)
	MSM_DEVICE(DEBUG_UART),
#endif
#ifdef CONFIG_CACHE_L2X0
	{
		.virtual =  (unsigned long) MSM_L2CC_BASE,
		.pfn =      __phys_to_pfn(MSM7XXX_L2CC_PHYS),
		.length =   MSM7XXX_L2CC_SIZE,
		.type =     MT_DEVICE,
	},
#endif
	{
		.virtual =  (unsigned long) MSM_SHARED_RAM_BASE,
		.length =   MSM_SHARED_RAM_SIZE,
		.type =     MT_DEVICE,
	},
};

void __init msm_map_common_io(void)
{
	/*Peripheral port memory remap, nothing looks to be there for
	 * cortex a5.
	 */
#ifndef CONFIG_ARCH_MSM_CORTEX_A5
	/* Make sure the peripheral register window is closed, since
	 * we will use PTE flags (TEX[1]=1,B=0,C=1) to determine which
	 * pages are peripheral interface or not.
	 */
	asm("mcr p15, 0, %0, c15, c2, 4" : : "r" (0));
#endif
	msm_map_io(msm_io_desc, ARRAY_SIZE(msm_io_desc));
}
#endif

#ifdef CONFIG_ARCH_QSD8X50
static struct map_desc qsd8x50_io_desc[] __initdata = {
	MSM_DEVICE(VIC),
<<<<<<< HEAD
	MSM_CHIP_DEVICE(CSR, QSD8X50),
	MSM_DEVICE(DMOV),
	MSM_CHIP_DEVICE(GPIO1, QSD8X50),
	MSM_CHIP_DEVICE(GPIO2, QSD8X50),
=======
	MSM_DEVICE(CSR),
	MSM_DEVICE(TMR),
	MSM_DEVICE(GPIO1),
	MSM_DEVICE(GPIO2),
>>>>>>> 3f6240f3
	MSM_DEVICE(CLK_CTL),
	MSM_DEVICE(SIRC),
	MSM_DEVICE(SCPLL),
	MSM_DEVICE(AD5),
	MSM_DEVICE(MDC),
<<<<<<< HEAD
=======
	MSM_DEVICE(TCSR),
>>>>>>> 3f6240f3
#if defined(CONFIG_DEBUG_MSM_UART1) || defined(CONFIG_DEBUG_MSM_UART2) || \
	defined(CONFIG_DEBUG_MSM_UART3)
	MSM_DEVICE(DEBUG_UART),
#endif
	{
		.virtual =  (unsigned long) MSM_SHARED_RAM_BASE,
		.length =   MSM_SHARED_RAM_SIZE,
		.type =     MT_DEVICE,
	},
};

void __init msm_map_qsd8x50_io(void)
{
	msm_map_io(qsd8x50_io_desc, ARRAY_SIZE(qsd8x50_io_desc));
}
#endif /* CONFIG_ARCH_QSD8X50 */

#ifdef CONFIG_ARCH_MSM8X60
static struct map_desc msm8x60_io_desc[] __initdata = {
	MSM_DEVICE(QGIC_DIST),
	MSM_DEVICE(QGIC_CPU),
	MSM_DEVICE(TMR),
	MSM_DEVICE(TMR0),
	MSM_DEVICE(RPM_MPM),
	MSM_DEVICE(ACC),
	MSM_DEVICE(ACC0),
	MSM_DEVICE(ACC1),
	MSM_DEVICE(SAW0),
	MSM_DEVICE(SAW1),
	MSM_DEVICE(GCC),
<<<<<<< HEAD
#ifdef CONFIG_DEBUG_MSM8660_UART
	MSM_DEVICE(DEBUG_UART),
#endif
=======
	MSM_DEVICE(TLMM),
	MSM_DEVICE(SCPLL),
	MSM_DEVICE(RPM),
	MSM_DEVICE(CLK_CTL),
	MSM_DEVICE(MMSS_CLK_CTL),
	MSM_DEVICE(LPASS_CLK_CTL),
	MSM_DEVICE(TCSR),
	MSM_DEVICE(IMEM),
	MSM_DEVICE(HDMI),
#ifdef CONFIG_DEBUG_MSM8660_UART
	MSM_DEVICE(DEBUG_UART),
#endif
	MSM_DEVICE(SIC_NON_SECURE),
	{
		.virtual =  (unsigned long) MSM_SHARED_RAM_BASE,
		.length =   MSM_SHARED_RAM_SIZE,
		.type =     MT_DEVICE,
	},
	MSM_DEVICE(QFPROM),
>>>>>>> 3f6240f3
};

void __init msm_map_msm8x60_io(void)
{
	msm_map_io(msm8x60_io_desc, ARRAY_SIZE(msm8x60_io_desc));
}
#endif /* CONFIG_ARCH_MSM8X60 */

#ifdef CONFIG_ARCH_MSM8960
static struct map_desc msm8960_io_desc[] __initdata = {
	MSM_CHIP_DEVICE(QGIC_DIST, MSM8960),
	MSM_CHIP_DEVICE(QGIC_CPU, MSM8960),
	MSM_CHIP_DEVICE(ACC0, MSM8960),
	MSM_CHIP_DEVICE(ACC1, MSM8960),
	MSM_CHIP_DEVICE(TMR, MSM8960),
	MSM_CHIP_DEVICE(TMR0, MSM8960),
<<<<<<< HEAD
#ifdef CONFIG_DEBUG_MSM8960_UART
	MSM_DEVICE(DEBUG_UART),
#endif
=======
	MSM_CHIP_DEVICE(RPM_MPM, MSM8960),
	MSM_CHIP_DEVICE(CLK_CTL, MSM8960),
	MSM_CHIP_DEVICE(MMSS_CLK_CTL, MSM8960),
	MSM_CHIP_DEVICE(LPASS_CLK_CTL, MSM8960),
	MSM_CHIP_DEVICE(RPM, MSM8960),
	MSM_CHIP_DEVICE(TLMM, MSM8960),
	MSM_CHIP_DEVICE(HFPLL, MSM8960),
	MSM_CHIP_DEVICE(SAW0, MSM8960),
	MSM_CHIP_DEVICE(SAW1, MSM8960),
	MSM_CHIP_DEVICE(SAW_L2, MSM8960),
	MSM_CHIP_DEVICE(SIC_NON_SECURE, MSM8960),
	MSM_CHIP_DEVICE(APCS_GCC, MSM8960),
	MSM_CHIP_DEVICE(IMEM, MSM8960),
	MSM_CHIP_DEVICE(HDMI, MSM8960),
	{
		.virtual =  (unsigned long) MSM_SHARED_RAM_BASE,
		.length =   MSM_SHARED_RAM_SIZE,
		.type =     MT_DEVICE,
	},
#ifdef CONFIG_DEBUG_MSM8960_UART
	MSM_DEVICE(DEBUG_UART),
#endif
	MSM_CHIP_DEVICE(QFPROM, MSM8960),
>>>>>>> 3f6240f3
};

void __init msm_map_msm8960_io(void)
{
	msm_map_io(msm8960_io_desc, ARRAY_SIZE(msm8960_io_desc));
}
#endif /* CONFIG_ARCH_MSM8960 */

#ifdef CONFIG_ARCH_MSM8930
static struct map_desc msm8930_io_desc[] __initdata = {
	MSM_CHIP_DEVICE(QGIC_DIST, MSM8930),
	MSM_CHIP_DEVICE(QGIC_CPU, MSM8930),
	MSM_CHIP_DEVICE(ACC0, MSM8930),
	MSM_CHIP_DEVICE(ACC1, MSM8930),
	MSM_CHIP_DEVICE(TMR, MSM8930),
	MSM_CHIP_DEVICE(TMR0, MSM8930),
	MSM_CHIP_DEVICE(RPM_MPM, MSM8930),
	MSM_CHIP_DEVICE(CLK_CTL, MSM8930),
	MSM_CHIP_DEVICE(MMSS_CLK_CTL, MSM8930),
	MSM_CHIP_DEVICE(LPASS_CLK_CTL, MSM8930),
	MSM_CHIP_DEVICE(RPM, MSM8930),
	MSM_CHIP_DEVICE(TLMM, MSM8930),
	MSM_CHIP_DEVICE(HFPLL, MSM8930),
	MSM_CHIP_DEVICE(SAW0, MSM8930),
	MSM_CHIP_DEVICE(SAW1, MSM8930),
	MSM_CHIP_DEVICE(SAW_L2, MSM8930),
	MSM_CHIP_DEVICE(SIC_NON_SECURE, MSM8930),
	MSM_CHIP_DEVICE(APCS_GCC, MSM8930),
	MSM_CHIP_DEVICE(IMEM, MSM8930),
	MSM_CHIP_DEVICE(HDMI, MSM8930),
	{
		.virtual =  (unsigned long) MSM_SHARED_RAM_BASE,
		.length =   MSM_SHARED_RAM_SIZE,
		.type =     MT_DEVICE,
	},
#ifdef CONFIG_DEBUG_MSM8930_UART
	MSM_DEVICE(DEBUG_UART),
#endif
	MSM_CHIP_DEVICE(QFPROM, MSM8930),
};

void __init msm_map_msm8930_io(void)
{
	msm_map_io(msm8930_io_desc, ARRAY_SIZE(msm8930_io_desc));
}
#endif /* CONFIG_ARCH_MSM8930 */

#ifdef CONFIG_ARCH_APQ8064
static struct map_desc apq8064_io_desc[] __initdata = {
	MSM_CHIP_DEVICE(QGIC_DIST, APQ8064),
	MSM_CHIP_DEVICE(QGIC_CPU, APQ8064),
	MSM_CHIP_DEVICE(TMR, APQ8064),
	MSM_CHIP_DEVICE(TMR0, APQ8064),
	MSM_CHIP_DEVICE(TLMM, APQ8064),
	MSM_CHIP_DEVICE(ACC0, APQ8064),
	MSM_CHIP_DEVICE(ACC1, APQ8064),
	MSM_CHIP_DEVICE(ACC2, APQ8064),
	MSM_CHIP_DEVICE(ACC3, APQ8064),
	MSM_CHIP_DEVICE(HFPLL, APQ8064),
	MSM_CHIP_DEVICE(CLK_CTL, APQ8064),
	MSM_CHIP_DEVICE(MMSS_CLK_CTL, APQ8064),
	MSM_CHIP_DEVICE(LPASS_CLK_CTL, APQ8064),
	MSM_CHIP_DEVICE(APCS_GCC, APQ8064),
	MSM_CHIP_DEVICE(RPM, APQ8064),
	MSM_CHIP_DEVICE(RPM_MPM, APQ8064),
	MSM_CHIP_DEVICE(SAW0, APQ8064),
	MSM_CHIP_DEVICE(SAW1, APQ8064),
	MSM_CHIP_DEVICE(SAW2, APQ8064),
	MSM_CHIP_DEVICE(SAW3, APQ8064),
	MSM_CHIP_DEVICE(SAW_L2, APQ8064),
	MSM_CHIP_DEVICE(IMEM, APQ8064),
	MSM_CHIP_DEVICE(HDMI, APQ8064),
	{
		.virtual =  (unsigned long) MSM_SHARED_RAM_BASE,
		.length =   MSM_SHARED_RAM_SIZE,
		.type =     MT_DEVICE,
	},
	MSM_CHIP_DEVICE(QFPROM, APQ8064),
	MSM_CHIP_DEVICE(SIC_NON_SECURE, APQ8064),
#ifdef CONFIG_DEBUG_APQ8064_UART
	MSM_DEVICE(DEBUG_UART),
#endif
};

void __init msm_map_apq8064_io(void)
{
	msm_map_io(apq8064_io_desc, ARRAY_SIZE(apq8064_io_desc));
}
#endif /* CONFIG_ARCH_APQ8064 */

#ifdef CONFIG_ARCH_MSMCOPPER
static struct map_desc msm_copper_io_desc[] __initdata = {
	MSM_CHIP_DEVICE(QGIC_DIST, COPPER),
	MSM_CHIP_DEVICE(QGIC_CPU, COPPER),
	MSM_CHIP_DEVICE(APCS_GCC, COPPER),
	MSM_CHIP_DEVICE(TLMM, COPPER),
	{
		.virtual =  (unsigned long) MSM_SHARED_RAM_BASE,
		.length =   MSM_SHARED_RAM_SIZE,
		.type =     MT_DEVICE,
	},
#ifdef CONFIG_DEBUG_MSMCOPPER_UART
	MSM_DEVICE(DEBUG_UART),
#endif
};

void __init msm_map_copper_io(void)
{
	msm_shared_ram_phys = COPPER_MSM_SHARED_RAM_PHYS;
	msm_map_io(msm_copper_io_desc, ARRAY_SIZE(msm_copper_io_desc));
}
#endif /* CONFIG_ARCH_MSMCOPPER */

#ifdef CONFIG_ARCH_MSM7X30
static struct map_desc msm7x30_io_desc[] __initdata = {
	MSM_CHIP_DEVICE(VIC, MSM7X30),
	MSM_CHIP_DEVICE(CSR, MSM7X30),
<<<<<<< HEAD
	MSM_DEVICE(DMOV),
	MSM_CHIP_DEVICE(GPIO1, MSM7X30),
	MSM_CHIP_DEVICE(GPIO2, MSM7X30),
=======
	MSM_CHIP_DEVICE(TMR, MSM7X30),
	MSM_CHIP_DEVICE(GPIO1, MSM7X30),
	MSM_CHIP_DEVICE(GPIO2, MSM7X30),
	MSM_CHIP_DEVICE(CLK_CTL, MSM7X30),
	MSM_CHIP_DEVICE(CLK_CTL_SH2, MSM7X30),
	MSM_CHIP_DEVICE(AD5, MSM7X30),
	MSM_CHIP_DEVICE(MDC, MSM7X30),
	MSM_CHIP_DEVICE(ACC0, MSM7X30),
	MSM_CHIP_DEVICE(SAW0, MSM7X30),
	MSM_CHIP_DEVICE(APCS_GCC, MSM7X30),
	MSM_CHIP_DEVICE(TCSR, MSM7X30),
#if defined(CONFIG_DEBUG_MSM_UART1) || defined(CONFIG_DEBUG_MSM_UART2) || \
	defined(CONFIG_DEBUG_MSM_UART3)
	MSM_DEVICE(DEBUG_UART),
#endif
	{
		.virtual =  (unsigned long) MSM_SHARED_RAM_BASE,
		.length =   MSM_SHARED_RAM_SIZE,
		.type =     MT_DEVICE,
	},
};

void __init msm_map_msm7x30_io(void)
{
	msm_map_io(msm7x30_io_desc, ARRAY_SIZE(msm7x30_io_desc));
}
#endif /* CONFIG_ARCH_MSM7X30 */

#ifdef CONFIG_ARCH_FSM9XXX
static struct map_desc fsm9xxx_io_desc[] __initdata = {
	MSM_DEVICE(VIC),
	MSM_DEVICE(SIRC),
	MSM_DEVICE(CSR),
	MSM_DEVICE(TLMM),
	MSM_DEVICE(TCSR),
>>>>>>> 3f6240f3
	MSM_DEVICE(CLK_CTL),
	MSM_DEVICE(ACC),
	MSM_DEVICE(SAW),
	MSM_DEVICE(GCC),
<<<<<<< HEAD
	MSM_DEVICE(TCSR),
=======
	MSM_DEVICE(GRFC),
	MSM_DEVICE(QFP_FUSE),
	MSM_DEVICE(HH),
>>>>>>> 3f6240f3
#if defined(CONFIG_DEBUG_MSM_UART1) || defined(CONFIG_DEBUG_MSM_UART2) || \
	defined(CONFIG_DEBUG_MSM_UART3)
	MSM_DEVICE(DEBUG_UART),
#endif
	{
		.virtual =  (unsigned long) MSM_SHARED_RAM_BASE,
		.length =   MSM_SHARED_RAM_SIZE,
		.type =     MT_DEVICE,
	},
};

void __init msm_map_fsm9xxx_io(void)
{
	msm_map_io(fsm9xxx_io_desc, ARRAY_SIZE(fsm9xxx_io_desc));
}
#endif /* CONFIG_ARCH_FSM9XXX */

#ifdef CONFIG_ARCH_MSM9615
static struct map_desc msm9615_io_desc[] __initdata = {
	MSM_CHIP_DEVICE(QGIC_DIST, MSM9615),
	MSM_CHIP_DEVICE(QGIC_CPU, MSM9615),
	MSM_CHIP_DEVICE(ACC0, MSM9615),
	MSM_CHIP_DEVICE(TMR, MSM9615),
	MSM_CHIP_DEVICE(TLMM, MSM9615),
	MSM_CHIP_DEVICE(SAW0, MSM9615),
	MSM_CHIP_DEVICE(APCS_GCC, MSM9615),
	MSM_CHIP_DEVICE(TCSR, MSM9615),
	MSM_CHIP_DEVICE(L2CC, MSM9615),
	MSM_CHIP_DEVICE(CLK_CTL, MSM9615),
	MSM_CHIP_DEVICE(LPASS_CLK_CTL, MSM9615),
	MSM_CHIP_DEVICE(RPM, MSM9615),
	MSM_CHIP_DEVICE(RPM_MPM, MSM9615),
	MSM_CHIP_DEVICE(APCS_GLB, MSM9615),
	MSM_CHIP_DEVICE(IMEM, MSM9615),
	{
		.virtual =  (unsigned long) MSM_SHARED_RAM_BASE,
		.length =   MSM_SHARED_RAM_SIZE,
		.type =     MT_DEVICE,
	},
	MSM_CHIP_DEVICE(QFPROM, MSM9615),
};

void __init msm_map_msm9615_io(void)
{
	msm_map_io(msm9615_io_desc, ARRAY_SIZE(msm9615_io_desc));
}
#endif /* CONFIG_ARCH_MSM9615 */

#ifdef CONFIG_ARCH_MSM8625
static struct map_desc msm8625_io_desc[] __initdata = {
	MSM_CHIP_DEVICE(CSR, MSM7XXX),
	MSM_CHIP_DEVICE(GPIO1, MSM7XXX),
	MSM_CHIP_DEVICE(GPIO2, MSM7XXX),
	MSM_CHIP_DEVICE(QGIC_DIST, MSM8625),
	MSM_CHIP_DEVICE(QGIC_CPU, MSM8625),
	MSM_CHIP_DEVICE(TMR, MSM8625),
	MSM_CHIP_DEVICE(TMR0, MSM8625),
	MSM_CHIP_DEVICE(SCU, MSM8625),
	MSM_CHIP_DEVICE(CFG_CTL, MSM8625),
	MSM_CHIP_DEVICE(CLK_CTL, MSM8625),
	MSM_CHIP_DEVICE(SAW0, MSM8625),
	MSM_CHIP_DEVICE(SAW1, MSM8625),
	MSM_CHIP_DEVICE(AD5, MSM7XXX),
	MSM_CHIP_DEVICE(MDC, MSM7XXX),
#if defined(CONFIG_DEBUG_MSM_UART1) || defined(CONFIG_DEBUG_MSM_UART2) || \
	defined(CONFIG_DEBUG_MSM_UART3)
	MSM_DEVICE(DEBUG_UART),
#endif
#ifdef CONFIG_CACHE_L2X0
	{
		.virtual = (unsigned long) MSM_L2CC_BASE,
		.pfn	 = __phys_to_pfn(MSM7XXX_L2CC_PHYS),
		.length	 = MSM7XXX_L2CC_SIZE,
		.type	 = MT_DEVICE,
	},
#endif
	{
		.virtual = (unsigned long) MSM_SHARED_RAM_BASE,
		.length	 = MSM_SHARED_RAM_SIZE,
		.type	 = MT_DEVICE,
	},
};

void __init msm_map_msm8625_io(void)
{
	msm_map_io(msm8625_io_desc, ARRAY_SIZE(msm8625_io_desc));
}
#else
void __init msm_map_msm8625_io(void) { return; }
#endif /* CONFIG_ARCH_MSM8625 */

#ifdef CONFIG_ARCH_MSM9625
static struct map_desc msm9625_io_desc[] __initdata = {
	MSM_CHIP_DEVICE(APCS_GCC, MSM9625),
	MSM_CHIP_DEVICE(TLMM, MSM9625),
	MSM_CHIP_DEVICE(TMR, MSM9625),
	{
		.virtual =  (unsigned long) MSM_SHARED_RAM_BASE,
		.length =   MSM_SHARED_RAM_SIZE,
		.type =     MT_DEVICE,
	},
#ifdef CONFIG_DEBUG_MSM9625_UART
	MSM_DEVICE(DEBUG_UART),
#endif
};

void __init msm_map_msm9625_io(void)
{
	msm_shared_ram_phys = MSM9625_SHARED_RAM_PHYS;
	msm_map_io(msm9625_io_desc, ARRAY_SIZE(msm9625_io_desc));
}
#endif /* CONFIG_ARCH_MSM9625 */


void __iomem *__msm_ioremap_caller(unsigned long phys_addr, size_t size,
				   unsigned int mtype, void *caller)
{
	if (mtype == MT_DEVICE) {
		/* The peripherals in the 88000000 - F0000000 range
		 * are only accessable by type MT_DEVICE_NONSHARED.
		 * Adjust mtype as necessary to make this "just work."
		 */
		if ((phys_addr >= 0x88000000) && (phys_addr < 0xF0000000))
			mtype = MT_DEVICE_NONSHARED;
	}

<<<<<<< HEAD
	return __arm_ioremap_caller(phys_addr, size, mtype, caller);
}
=======
	return __arm_ioremap(phys_addr, size, mtype);
}
EXPORT_SYMBOL(__msm_ioremap);
>>>>>>> 3f6240f3
<|MERGE_RESOLUTION|>--- conflicted
+++ resolved
@@ -20,16 +20,13 @@
 #include <linux/kernel.h>
 #include <linux/init.h>
 #include <linux/io.h>
-<<<<<<< HEAD
 #include <linux/export.h>
-=======
-#include <linux/module.h>
->>>>>>> 3f6240f3
 
 #include <mach/hardware.h>
 #include <asm/page.h>
 #include <mach/msm_iomap.h>
 #include <asm/mach/map.h>
+#include <linux/dma-mapping.h>
 
 #include <mach/board.h>
 
@@ -62,14 +59,6 @@
 #if defined(CONFIG_ARCH_MSM7X01A) || defined(CONFIG_ARCH_MSM7X27) \
 	|| defined(CONFIG_ARCH_MSM7X25)
 static struct map_desc msm_io_desc[] __initdata = {
-<<<<<<< HEAD
-	MSM_DEVICE(VIC),
-	MSM_CHIP_DEVICE(CSR, MSM7X00),
-	MSM_DEVICE(DMOV),
-	MSM_CHIP_DEVICE(GPIO1, MSM7X00),
-	MSM_CHIP_DEVICE(GPIO2, MSM7X00),
-	MSM_DEVICE(CLK_CTL),
-=======
 	MSM_CHIP_DEVICE(VIC, MSM7XXX),
 	MSM_CHIP_DEVICE(CSR, MSM7XXX),
 	MSM_CHIP_DEVICE(TMR, MSM7XXX),
@@ -78,7 +67,6 @@
 	MSM_CHIP_DEVICE(CLK_CTL, MSM7XXX),
 	MSM_CHIP_DEVICE(AD5, MSM7XXX),
 	MSM_CHIP_DEVICE(MDC, MSM7XXX),
->>>>>>> 3f6240f3
 #if defined(CONFIG_DEBUG_MSM_UART1) || defined(CONFIG_DEBUG_MSM_UART2) || \
 	defined(CONFIG_DEBUG_MSM_UART3)
 	MSM_DEVICE(DEBUG_UART),
@@ -117,26 +105,16 @@
 #ifdef CONFIG_ARCH_QSD8X50
 static struct map_desc qsd8x50_io_desc[] __initdata = {
 	MSM_DEVICE(VIC),
-<<<<<<< HEAD
-	MSM_CHIP_DEVICE(CSR, QSD8X50),
-	MSM_DEVICE(DMOV),
-	MSM_CHIP_DEVICE(GPIO1, QSD8X50),
-	MSM_CHIP_DEVICE(GPIO2, QSD8X50),
-=======
 	MSM_DEVICE(CSR),
 	MSM_DEVICE(TMR),
 	MSM_DEVICE(GPIO1),
 	MSM_DEVICE(GPIO2),
->>>>>>> 3f6240f3
 	MSM_DEVICE(CLK_CTL),
 	MSM_DEVICE(SIRC),
 	MSM_DEVICE(SCPLL),
 	MSM_DEVICE(AD5),
 	MSM_DEVICE(MDC),
-<<<<<<< HEAD
-=======
 	MSM_DEVICE(TCSR),
->>>>>>> 3f6240f3
 #if defined(CONFIG_DEBUG_MSM_UART1) || defined(CONFIG_DEBUG_MSM_UART2) || \
 	defined(CONFIG_DEBUG_MSM_UART3)
 	MSM_DEVICE(DEBUG_UART),
@@ -167,11 +145,6 @@
 	MSM_DEVICE(SAW0),
 	MSM_DEVICE(SAW1),
 	MSM_DEVICE(GCC),
-<<<<<<< HEAD
-#ifdef CONFIG_DEBUG_MSM8660_UART
-	MSM_DEVICE(DEBUG_UART),
-#endif
-=======
 	MSM_DEVICE(TLMM),
 	MSM_DEVICE(SCPLL),
 	MSM_DEVICE(RPM),
@@ -191,12 +164,12 @@
 		.type =     MT_DEVICE,
 	},
 	MSM_DEVICE(QFPROM),
->>>>>>> 3f6240f3
 };
 
 void __init msm_map_msm8x60_io(void)
 {
 	msm_map_io(msm8x60_io_desc, ARRAY_SIZE(msm8x60_io_desc));
+	init_consistent_dma_size(14*SZ_1M);
 }
 #endif /* CONFIG_ARCH_MSM8X60 */
 
@@ -208,11 +181,6 @@
 	MSM_CHIP_DEVICE(ACC1, MSM8960),
 	MSM_CHIP_DEVICE(TMR, MSM8960),
 	MSM_CHIP_DEVICE(TMR0, MSM8960),
-<<<<<<< HEAD
-#ifdef CONFIG_DEBUG_MSM8960_UART
-	MSM_DEVICE(DEBUG_UART),
-#endif
-=======
 	MSM_CHIP_DEVICE(RPM_MPM, MSM8960),
 	MSM_CHIP_DEVICE(CLK_CTL, MSM8960),
 	MSM_CHIP_DEVICE(MMSS_CLK_CTL, MSM8960),
@@ -236,7 +204,6 @@
 	MSM_DEVICE(DEBUG_UART),
 #endif
 	MSM_CHIP_DEVICE(QFPROM, MSM8960),
->>>>>>> 3f6240f3
 };
 
 void __init msm_map_msm8960_io(void)
@@ -354,11 +321,6 @@
 static struct map_desc msm7x30_io_desc[] __initdata = {
 	MSM_CHIP_DEVICE(VIC, MSM7X30),
 	MSM_CHIP_DEVICE(CSR, MSM7X30),
-<<<<<<< HEAD
-	MSM_DEVICE(DMOV),
-	MSM_CHIP_DEVICE(GPIO1, MSM7X30),
-	MSM_CHIP_DEVICE(GPIO2, MSM7X30),
-=======
 	MSM_CHIP_DEVICE(TMR, MSM7X30),
 	MSM_CHIP_DEVICE(GPIO1, MSM7X30),
 	MSM_CHIP_DEVICE(GPIO2, MSM7X30),
@@ -394,18 +356,13 @@
 	MSM_DEVICE(CSR),
 	MSM_DEVICE(TLMM),
 	MSM_DEVICE(TCSR),
->>>>>>> 3f6240f3
 	MSM_DEVICE(CLK_CTL),
 	MSM_DEVICE(ACC),
 	MSM_DEVICE(SAW),
 	MSM_DEVICE(GCC),
-<<<<<<< HEAD
-	MSM_DEVICE(TCSR),
-=======
 	MSM_DEVICE(GRFC),
 	MSM_DEVICE(QFP_FUSE),
 	MSM_DEVICE(HH),
->>>>>>> 3f6240f3
 #if defined(CONFIG_DEBUG_MSM_UART1) || defined(CONFIG_DEBUG_MSM_UART2) || \
 	defined(CONFIG_DEBUG_MSM_UART3)
 	MSM_DEVICE(DEBUG_UART),
@@ -517,26 +474,4 @@
 	msm_shared_ram_phys = MSM9625_SHARED_RAM_PHYS;
 	msm_map_io(msm9625_io_desc, ARRAY_SIZE(msm9625_io_desc));
 }
-#endif /* CONFIG_ARCH_MSM9625 */
-
-
-void __iomem *__msm_ioremap_caller(unsigned long phys_addr, size_t size,
-				   unsigned int mtype, void *caller)
-{
-	if (mtype == MT_DEVICE) {
-		/* The peripherals in the 88000000 - F0000000 range
-		 * are only accessable by type MT_DEVICE_NONSHARED.
-		 * Adjust mtype as necessary to make this "just work."
-		 */
-		if ((phys_addr >= 0x88000000) && (phys_addr < 0xF0000000))
-			mtype = MT_DEVICE_NONSHARED;
-	}
-
-<<<<<<< HEAD
-	return __arm_ioremap_caller(phys_addr, size, mtype, caller);
-}
-=======
-	return __arm_ioremap(phys_addr, size, mtype);
-}
-EXPORT_SYMBOL(__msm_ioremap);
->>>>>>> 3f6240f3
+#endif /* CONFIG_ARCH_MSM9625 */