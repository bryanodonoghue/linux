/*
 * Copyright (c) 2011-2012, Code Aurora Forum. All rights reserved.
 *
 * This program is free software; you can redistribute it and/or modify
 * it under the terms of the GNU General Public License version 2 and
 * only version 2 as published by the Free Software Foundation.
 *
 * This program is distributed in the hope that it will be useful,
 * but WITHOUT ANY WARRANTY; without even the implied warranty of
 * MERCHANTABILITY or FITNESS FOR A PARTICULAR PURPOSE.  See the
 * GNU General Public License for more details.
 */

#include <linux/kernel.h>
#include <linux/module.h>
#include <linux/platform_device.h>
#include <mach/rpm-regulator.h>
#include <mach/msm_bus_board.h>
#include <mach/msm_bus.h>

#include "mach/socinfo.h"
#include "acpuclock.h"
#include "acpuclock-krait.h"

static struct hfpll_data hfpll_data __initdata = {
	.mode_offset = 0x00,
	.l_offset = 0x08,
	.m_offset = 0x0C,
	.n_offset = 0x10,
	.config_offset = 0x04,
	.config_val = 0x7845C665,
	.has_droop_ctl = true,
	.droop_offset = 0x14,
	.droop_val = 0x0108C000,
	.low_vdd_l_max = 22,
	.nom_vdd_l_max = 42,
	.vdd[HFPLL_VDD_NONE] =       0,
	.vdd[HFPLL_VDD_LOW]  =  945000,
	.vdd[HFPLL_VDD_NOM]  = 1050000,
	.vdd[HFPLL_VDD_HIGH] = 1150000,
};

static struct scalable scalable[] __initdata = {
	[CPU0] = {
		.hfpll_phys_base = 0x00903200,
		.aux_clk_sel_phys = 0x02088014,
		.aux_clk_sel = 3,
		.sec_clk_sel = 2,
		.l2cpmr_iaddr = 0x4501,
		.vreg[VREG_CORE] = { "krait0", 1300000 },
		.vreg[VREG_MEM]  = { "krait0_mem", 1150000 },
		.vreg[VREG_DIG]  = { "krait0_dig", 1150000 },
		.vreg[VREG_HFPLL_A] = { "krait0_hfpll", 1800000 },
	},
	[CPU1] = {
		.hfpll_phys_base = 0x00903240,
		.aux_clk_sel_phys = 0x02098014,
		.aux_clk_sel = 3,
		.sec_clk_sel = 2,
		.l2cpmr_iaddr = 0x5501,
		.vreg[VREG_CORE] = { "krait1", 1300000 },
		.vreg[VREG_MEM]  = { "krait1_mem", 1150000 },
		.vreg[VREG_DIG]  = { "krait1_dig", 1150000 },
		.vreg[VREG_HFPLL_A] = { "krait1_hfpll", 1800000 },
	},
	[CPU2] = {
		.hfpll_phys_base = 0x00903280,
		.aux_clk_sel_phys = 0x020A8014,
		.aux_clk_sel = 3,
		.sec_clk_sel = 2,
		.l2cpmr_iaddr = 0x6501,
		.vreg[VREG_CORE] = { "krait2", 1300000 },
		.vreg[VREG_MEM]  = { "krait2_mem", 1150000 },
		.vreg[VREG_DIG]  = { "krait2_dig", 1150000 },
		.vreg[VREG_HFPLL_A] = { "krait2_hfpll", 1800000 },
	},
	[CPU3] = {
		.hfpll_phys_base = 0x009032C0,
		.aux_clk_sel_phys = 0x020B8014,
		.aux_clk_sel = 3,
		.sec_clk_sel = 2,
		.l2cpmr_iaddr = 0x7501,
		.vreg[VREG_CORE] = { "krait3", 1300000 },
		.vreg[VREG_MEM]  = { "krait3_mem", 1150000 },
		.vreg[VREG_DIG]  = { "krait3_dig", 1150000 },
		.vreg[VREG_HFPLL_A] = { "krait3_hfpll", 1800000 },
	},
	[L2] = {
		.hfpll_phys_base = 0x00903300,
		.aux_clk_sel_phys = 0x02011028,
		.aux_clk_sel = 3,
		.sec_clk_sel = 2,
		.l2cpmr_iaddr = 0x0500,
		.vreg[VREG_HFPLL_A] = { "l2_hfpll", 1800000 },
	},
};

/*
 * The correct maximum rate for 8064ab in 600 MHZ.
 * We rely on the RPM rounding requests up here.
*/
static struct msm_bus_paths bw_level_tbl[] __initdata = {
	[0] =  BW_MBPS(640), /* At least  80 MHz on bus. */
	[1] = BW_MBPS(1064), /* At least 133 MHz on bus. */
	[2] = BW_MBPS(1600), /* At least 200 MHz on bus. */
	[3] = BW_MBPS(2128), /* At least 266 MHz on bus. */
	[4] = BW_MBPS(3200), /* At least 400 MHz on bus. */
	[5] = BW_MBPS(4264), /* At least 533 MHz on bus. */
};

static struct msm_bus_scale_pdata bus_scale_data __initdata = {
	.usecase = bw_level_tbl,
	.num_usecases = ARRAY_SIZE(bw_level_tbl),
	.active_only = 1,
	.name = "acpuclk-8064",
};

<<<<<<< HEAD
static struct l2_level l2_freq_tbl[] __initdata __initdata = {
=======
static struct l2_level l2_freq_tbl[] __initdata = {
>>>>>>> d59986b7
	[0]  = { {  384000, PLL_8, 0, 0x00 },  950000, 1050000, 1 },
	[1]  = { {  432000, HFPLL, 2, 0x20 }, 1050000, 1050000, 2 },
	[2]  = { {  486000, HFPLL, 2, 0x24 }, 1050000, 1050000, 2 },
	[3]  = { {  540000, HFPLL, 2, 0x28 }, 1050000, 1050000, 2 },
	[4]  = { {  594000, HFPLL, 1, 0x16 }, 1050000, 1050000, 2 },
	[5]  = { {  648000, HFPLL, 1, 0x18 }, 1050000, 1050000, 4 },
	[6]  = { {  702000, HFPLL, 1, 0x1A }, 1050000, 1050000, 4 },
	[7]  = { {  756000, HFPLL, 1, 0x1C }, 1150000, 1150000, 4 },
	[8]  = { {  810000, HFPLL, 1, 0x1E }, 1150000, 1150000, 4 },
	[9]  = { {  864000, HFPLL, 1, 0x20 }, 1150000, 1150000, 4 },
	[10] = { {  918000, HFPLL, 1, 0x22 }, 1150000, 1150000, 5 },
	[11] = { {  972000, HFPLL, 1, 0x24 }, 1150000, 1150000, 5 },
	[12] = { { 1026000, HFPLL, 1, 0x26 }, 1150000, 1150000, 5 },
	[13] = { { 1080000, HFPLL, 1, 0x28 }, 1150000, 1150000, 5 },
	[14] = { { 1134000, HFPLL, 1, 0x2A }, 1150000, 1150000, 5 },
	[15] = { { 1188000, HFPLL, 1, 0x2C }, 1150000, 1150000, 5 },
<<<<<<< HEAD
	/* L2 Level 16 is for 8064ab only */
	[16] = { { 1242000, HFPLL, 1, 0x2E }, 1150000, 1150000, 5 },
=======
>>>>>>> d59986b7
	{ }
};

static struct acpu_level tbl_slow[] __initdata = {
	{ 1, {   384000, PLL_8, 0, 0x00 }, L2(0),   950000 },
	{ 0, {   432000, HFPLL, 2, 0x20 }, L2(6),   975000 },
	{ 1, {   486000, HFPLL, 2, 0x24 }, L2(6),   975000 },
	{ 0, {   540000, HFPLL, 2, 0x28 }, L2(6),  1000000 },
	{ 1, {   594000, HFPLL, 1, 0x16 }, L2(6),  1000000 },
	{ 0, {   648000, HFPLL, 1, 0x18 }, L2(6),  1025000 },
	{ 1, {   702000, HFPLL, 1, 0x1A }, L2(6),  1025000 },
	{ 0, {   756000, HFPLL, 1, 0x1C }, L2(6),  1075000 },
	{ 1, {   810000, HFPLL, 1, 0x1E }, L2(6),  1075000 },
	{ 0, {   864000, HFPLL, 1, 0x20 }, L2(6),  1100000 },
	{ 1, {   918000, HFPLL, 1, 0x22 }, L2(6),  1100000 },
	{ 0, {   972000, HFPLL, 1, 0x24 }, L2(6),  1125000 },
	{ 1, {  1026000, HFPLL, 1, 0x26 }, L2(6),  1125000 },
	{ 0, {  1080000, HFPLL, 1, 0x28 }, L2(15), 1175000 },
	{ 1, {  1134000, HFPLL, 1, 0x2A }, L2(15), 1175000 },
	{ 0, {  1188000, HFPLL, 1, 0x2C }, L2(15), 1200000 },
	{ 1, {  1242000, HFPLL, 1, 0x2E }, L2(15), 1200000 },
	{ 0, {  1296000, HFPLL, 1, 0x30 }, L2(15), 1225000 },
	{ 1, {  1350000, HFPLL, 1, 0x32 }, L2(15), 1225000 },
	{ 0, {  1404000, HFPLL, 1, 0x34 }, L2(15), 1237500 },
	{ 1, {  1458000, HFPLL, 1, 0x36 }, L2(15), 1237500 },
	{ 1, {  1512000, HFPLL, 1, 0x38 }, L2(15), 1250000 },
	{ 0, { 0 } }
};

static struct acpu_level tbl_nom[] __initdata = {
	{ 1, {   384000, PLL_8, 0, 0x00 }, L2(0),   900000 },
	{ 0, {   432000, HFPLL, 2, 0x20 }, L2(6),   925000 },
	{ 1, {   486000, HFPLL, 2, 0x24 }, L2(6),   925000 },
	{ 0, {   540000, HFPLL, 2, 0x28 }, L2(6),   950000 },
	{ 1, {   594000, HFPLL, 1, 0x16 }, L2(6),   950000 },
	{ 0, {   648000, HFPLL, 1, 0x18 }, L2(6),   975000 },
	{ 1, {   702000, HFPLL, 1, 0x1A }, L2(6),   975000 },
	{ 0, {   756000, HFPLL, 1, 0x1C }, L2(6),  1025000 },
	{ 1, {   810000, HFPLL, 1, 0x1E }, L2(6),  1025000 },
	{ 0, {   864000, HFPLL, 1, 0x20 }, L2(6),  1050000 },
	{ 1, {   918000, HFPLL, 1, 0x22 }, L2(6),  1050000 },
	{ 0, {   972000, HFPLL, 1, 0x24 }, L2(6),  1075000 },
	{ 1, {  1026000, HFPLL, 1, 0x26 }, L2(6),  1075000 },
	{ 0, {  1080000, HFPLL, 1, 0x28 }, L2(15), 1125000 },
	{ 1, {  1134000, HFPLL, 1, 0x2A }, L2(15), 1125000 },
	{ 0, {  1188000, HFPLL, 1, 0x2C }, L2(15), 1150000 },
	{ 1, {  1242000, HFPLL, 1, 0x2E }, L2(15), 1150000 },
	{ 0, {  1296000, HFPLL, 1, 0x30 }, L2(15), 1175000 },
	{ 1, {  1350000, HFPLL, 1, 0x32 }, L2(15), 1175000 },
	{ 0, {  1404000, HFPLL, 1, 0x34 }, L2(15), 1187500 },
	{ 1, {  1458000, HFPLL, 1, 0x36 }, L2(15), 1187500 },
	{ 1, {  1512000, HFPLL, 1, 0x38 }, L2(15), 1200000 },
	{ 0, { 0 } }
};

static struct acpu_level tbl_fast[] __initdata = {
	{ 1, {   384000, PLL_8, 0, 0x00 }, L2(0),   850000 },
	{ 0, {   432000, HFPLL, 2, 0x20 }, L2(6),   875000 },
	{ 1, {   486000, HFPLL, 2, 0x24 }, L2(6),   875000 },
	{ 0, {   540000, HFPLL, 2, 0x28 }, L2(6),   900000 },
	{ 1, {   594000, HFPLL, 1, 0x16 }, L2(6),   900000 },
	{ 0, {   648000, HFPLL, 1, 0x18 }, L2(6),   925000 },
	{ 1, {   702000, HFPLL, 1, 0x1A }, L2(6),   925000 },
	{ 0, {   756000, HFPLL, 1, 0x1C }, L2(6),   975000 },
	{ 1, {   810000, HFPLL, 1, 0x1E }, L2(6),   975000 },
	{ 0, {   864000, HFPLL, 1, 0x20 }, L2(6),  1000000 },
	{ 1, {   918000, HFPLL, 1, 0x22 }, L2(6),  1000000 },
	{ 0, {   972000, HFPLL, 1, 0x24 }, L2(6),  1025000 },
	{ 1, {  1026000, HFPLL, 1, 0x26 }, L2(6),  1025000 },
	{ 0, {  1080000, HFPLL, 1, 0x28 }, L2(15), 1075000 },
	{ 1, {  1134000, HFPLL, 1, 0x2A }, L2(15), 1075000 },
	{ 0, {  1188000, HFPLL, 1, 0x2C }, L2(15), 1100000 },
	{ 1, {  1242000, HFPLL, 1, 0x2E }, L2(15), 1100000 },
	{ 0, {  1296000, HFPLL, 1, 0x30 }, L2(15), 1125000 },
	{ 1, {  1350000, HFPLL, 1, 0x32 }, L2(15), 1125000 },
	{ 0, {  1404000, HFPLL, 1, 0x34 }, L2(15), 1137500 },
	{ 1, {  1458000, HFPLL, 1, 0x36 }, L2(15), 1137500 },
	{ 1, {  1512000, HFPLL, 1, 0x38 }, L2(15), 1150000 },
<<<<<<< HEAD
	{ 0, { 0 } }
};

static struct acpu_level tbl_slow_1p7[] __initdata = {
	{ 1, {   384000, PLL_8, 0, 0x00 }, L2(0),   950000 },
	{ 0, {   432000, HFPLL, 2, 0x20 }, L2(6),   975000 },
	{ 1, {   486000, HFPLL, 2, 0x24 }, L2(6),   975000 },
	{ 0, {   540000, HFPLL, 2, 0x28 }, L2(6),  1000000 },
	{ 1, {   594000, HFPLL, 1, 0x16 }, L2(6),  1000000 },
	{ 0, {   648000, HFPLL, 1, 0x18 }, L2(6),  1025000 },
	{ 1, {   702000, HFPLL, 1, 0x1A }, L2(6),  1025000 },
	{ 0, {   756000, HFPLL, 1, 0x1C }, L2(6),  1075000 },
	{ 1, {   810000, HFPLL, 1, 0x1E }, L2(6),  1075000 },
	{ 0, {   864000, HFPLL, 1, 0x20 }, L2(6),  1100000 },
	{ 1, {   918000, HFPLL, 1, 0x22 }, L2(6),  1100000 },
	{ 0, {   972000, HFPLL, 1, 0x24 }, L2(6),  1125000 },
	{ 1, {  1026000, HFPLL, 1, 0x26 }, L2(6),  1125000 },
	{ 0, {  1080000, HFPLL, 1, 0x28 }, L2(15), 1175000 },
	{ 1, {  1134000, HFPLL, 1, 0x2A }, L2(15), 1175000 },
	{ 0, {  1188000, HFPLL, 1, 0x2C }, L2(15), 1200000 },
	{ 1, {  1242000, HFPLL, 1, 0x2E }, L2(15), 1200000 },
	{ 0, {  1296000, HFPLL, 1, 0x30 }, L2(15), 1225000 },
	{ 1, {  1350000, HFPLL, 1, 0x32 }, L2(15), 1225000 },
	{ 0, {  1404000, HFPLL, 1, 0x34 }, L2(15), 1237500 },
	{ 1, {  1458000, HFPLL, 1, 0x36 }, L2(15), 1237500 },
	{ 1, {  1512000, HFPLL, 1, 0x38 }, L2(15), 1250000 },
	{ 1, {  1566000, HFPLL, 1, 0x3A }, L2(15), 1250000 },
	{ 1, {  1620000, HFPLL, 1, 0x3C }, L2(15), 1250000 },
	{ 1, {  1674000, HFPLL, 1, 0x3E }, L2(15), 1250000 },
	{ 0, { 0 } }
};

static struct acpu_level tbl_slow_2p0[] __initdata = {
	{ 1, {   384000, PLL_8, 0, 0x00 }, L2(0),   950000 },
	{ 0, {   432000, HFPLL, 2, 0x20 }, L2(6),   975000 },
	{ 1, {   486000, HFPLL, 2, 0x24 }, L2(6),   975000 },
	{ 0, {   540000, HFPLL, 2, 0x28 }, L2(6),  1000000 },
	{ 1, {   594000, HFPLL, 1, 0x16 }, L2(6),  1000000 },
	{ 0, {   648000, HFPLL, 1, 0x18 }, L2(6),  1025000 },
	{ 1, {   702000, HFPLL, 1, 0x1A }, L2(6),  1025000 },
	{ 0, {   756000, HFPLL, 1, 0x1C }, L2(6),  1075000 },
	{ 1, {   810000, HFPLL, 1, 0x1E }, L2(6),  1075000 },
	{ 0, {   864000, HFPLL, 1, 0x20 }, L2(6),  1100000 },
	{ 1, {   918000, HFPLL, 1, 0x22 }, L2(6),  1100000 },
	{ 0, {   972000, HFPLL, 1, 0x24 }, L2(6),  1125000 },
	{ 1, {  1026000, HFPLL, 1, 0x26 }, L2(6),  1125000 },
	{ 0, {  1080000, HFPLL, 1, 0x28 }, L2(15), 1175000 },
	{ 1, {  1134000, HFPLL, 1, 0x2A }, L2(15), 1175000 },
	{ 0, {  1188000, HFPLL, 1, 0x2C }, L2(15), 1200000 },
	{ 1, {  1242000, HFPLL, 1, 0x2E }, L2(15), 1200000 },
	{ 0, {  1296000, HFPLL, 1, 0x30 }, L2(15), 1225000 },
	{ 1, {  1350000, HFPLL, 1, 0x32 }, L2(15), 1225000 },
	{ 0, {  1404000, HFPLL, 1, 0x34 }, L2(15), 1237500 },
	{ 1, {  1458000, HFPLL, 1, 0x36 }, L2(15), 1237500 },
	{ 1, {  1512000, HFPLL, 1, 0x38 }, L2(15), 1250000 },
	{ 1, {  1566000, HFPLL, 1, 0x3A }, L2(15), 1250000 },
	{ 1, {  1620000, HFPLL, 1, 0x3C }, L2(15), 1250000 },
	{ 1, {  1674000, HFPLL, 1, 0x3E }, L2(15), 1250000 },
	{ 1, {  1728000, HFPLL, 1, 0x40 }, L2(15), 1250000 },
	{ 1, {  1782000, HFPLL, 1, 0x42 }, L2(15), 1250000 },
	{ 1, {  1836000, HFPLL, 1, 0x44 }, L2(15), 1250000 },
	{ 1, {  1890000, HFPLL, 1, 0x46 }, L2(15), 1250000 },
	{ 1, {  1944000, HFPLL, 1, 0x48 }, L2(15), 1250000 },
	{ 1, {  1998000, HFPLL, 1, 0x4A }, L2(15), 1250000 },
	{ 0, { 0 } }
};

=======
	{ 0, { 0 } }
};

static struct acpu_level tbl_PVS0_1700MHz[] __initdata = {
	{ 1, {   384000, PLL_8, 0, 0x00 }, L2(0),   950000 },
	{ 1, {   486000, HFPLL, 2, 0x24 }, L2(6),   975000 },
	{ 1, {   594000, HFPLL, 1, 0x16 }, L2(6),  1000000 },
	{ 1, {   702000, HFPLL, 1, 0x1A }, L2(6),  1025000 },
	{ 1, {   810000, HFPLL, 1, 0x1E }, L2(6),  1075000 },
	{ 1, {   918000, HFPLL, 1, 0x22 }, L2(6),  1100000 },
	{ 1, {  1026000, HFPLL, 1, 0x26 }, L2(6),  1125000 },
	{ 1, {  1134000, HFPLL, 1, 0x2A }, L2(15), 1175000 },
	{ 1, {  1242000, HFPLL, 1, 0x2E }, L2(15), 1200000 },
	{ 1, {  1350000, HFPLL, 1, 0x32 }, L2(15), 1225000 },
	{ 1, {  1458000, HFPLL, 1, 0x36 }, L2(15), 1237500 },
	{ 1, {  1512000, HFPLL, 1, 0x38 }, L2(15), 1250000 },
	{ 1, {  1566000, HFPLL, 1, 0x3A }, L2(15), 1250000 },
	{ 1, {  1620000, HFPLL, 1, 0x3C }, L2(15), 1250000 },
	{ 1, {  1674000, HFPLL, 1, 0x3E }, L2(15), 1250000 },
	{ 0, { 0 } }
};

static struct acpu_level tbl_PVS0_2000MHz[] __initdata = {
	{ 1, {   384000, PLL_8, 0, 0x00 }, L2(0),   900000 },
	{ 1, {   486000, HFPLL, 2, 0x24 }, L2(6),   900000 },
	{ 1, {   594000, HFPLL, 1, 0x16 }, L2(6),   900000 },
	{ 1, {   702000, HFPLL, 1, 0x1A }, L2(6),   900000 },
	{ 1, {   810000, HFPLL, 1, 0x1E }, L2(6),   912500 },
	{ 1, {   918000, HFPLL, 1, 0x22 }, L2(6),   962500 },
	{ 1, {  1026000, HFPLL, 1, 0x26 }, L2(6),   987500 },
	{ 1, {  1134000, HFPLL, 1, 0x2A }, L2(15), 1012500 },
	{ 1, {  1242000, HFPLL, 1, 0x2E }, L2(15), 1025000 },
	{ 1, {  1350000, HFPLL, 1, 0x32 }, L2(15), 1075000 },
	{ 1, {  1458000, HFPLL, 1, 0x36 }, L2(15), 1112500 },
	{ 1, {  1566000, HFPLL, 1, 0x3A }, L2(15), 1150000 },
	{ 1, {  1674000, HFPLL, 1, 0x3E }, L2(15), 1200000 },
	{ 1, {  1782000, HFPLL, 1, 0x42 }, L2(15), 1262500 },
	{ 1, {  1890000, HFPLL, 1, 0x46 }, L2(15), 1300000 },
	{ 0, { 0 } }
};

static struct acpu_level tbl_PVS1_2000MHz[] __initdata = {
	{ 1, {   384000, PLL_8, 0, 0x00 }, L2(0),   900000 },
	{ 1, {   486000, HFPLL, 2, 0x24 }, L2(6),   900000 },
	{ 1, {   594000, HFPLL, 1, 0x16 }, L2(6),   900000 },
	{ 1, {   702000, HFPLL, 1, 0x1A }, L2(6),   900000 },
	{ 1, {   810000, HFPLL, 1, 0x1E }, L2(6),   900000 },
	{ 1, {   918000, HFPLL, 1, 0x22 }, L2(6),   962500 },
	{ 1, {  1026000, HFPLL, 1, 0x26 }, L2(6),   987500 },
	{ 1, {  1134000, HFPLL, 1, 0x2A }, L2(15), 1000000 },
	{ 1, {  1242000, HFPLL, 1, 0x2E }, L2(15), 1012500 },
	{ 1, {  1350000, HFPLL, 1, 0x32 }, L2(15), 1062500 },
	{ 1, {  1458000, HFPLL, 1, 0x36 }, L2(15), 1087500 },
	{ 1, {  1566000, HFPLL, 1, 0x3A }, L2(15), 1125000 },
	{ 1, {  1674000, HFPLL, 1, 0x3E }, L2(15), 1187500 },
	{ 1, {  1782000, HFPLL, 1, 0x42 }, L2(15), 1237500 },
	{ 1, {  1890000, HFPLL, 1, 0x46 }, L2(15), 1275000 },
	{ 0, { 0 } }
};

static struct acpu_level tbl_PVS2_2000MHz[] __initdata = {
	{ 1, {   384000, PLL_8, 0, 0x00 }, L2(0),   900000 },
	{ 1, {   486000, HFPLL, 2, 0x24 }, L2(6),   900000 },
	{ 1, {   594000, HFPLL, 1, 0x16 }, L2(6),   900000 },
	{ 1, {   702000, HFPLL, 1, 0x1A }, L2(6),   900000 },
	{ 1, {   810000, HFPLL, 1, 0x1E }, L2(6),   900000 },
	{ 1, {   918000, HFPLL, 1, 0x22 }, L2(6),   950000 },
	{ 1, {  1026000, HFPLL, 1, 0x26 }, L2(6),   975000 },
	{ 1, {  1134000, HFPLL, 1, 0x2A }, L2(15),  987500 },
	{ 1, {  1242000, HFPLL, 1, 0x2E }, L2(15), 1000000 },
	{ 1, {  1350000, HFPLL, 1, 0x32 }, L2(15), 1050000 },
	{ 1, {  1458000, HFPLL, 1, 0x36 }, L2(15), 1075000 },
	{ 1, {  1566000, HFPLL, 1, 0x3A }, L2(15), 1112500 },
	{ 1, {  1674000, HFPLL, 1, 0x3E }, L2(15), 1162500 },
	{ 1, {  1782000, HFPLL, 1, 0x42 }, L2(15), 1212500 },
	{ 1, {  1890000, HFPLL, 1, 0x46 }, L2(15), 1250000 },
	{ 0, { 0 } }
};

static struct acpu_level tbl_PVS3_2000MHz[] __initdata = {
	{ 1, {   384000, PLL_8, 0, 0x00 }, L2(0),   900000 },
	{ 1, {   486000, HFPLL, 2, 0x24 }, L2(6),   900000 },
	{ 1, {   594000, HFPLL, 1, 0x16 }, L2(6),   900000 },
	{ 1, {   702000, HFPLL, 1, 0x1A }, L2(6),   900000 },
	{ 1, {   810000, HFPLL, 1, 0x1E }, L2(6),   900000 },
	{ 1, {   918000, HFPLL, 1, 0x22 }, L2(6),   925000 },
	{ 1, {  1026000, HFPLL, 1, 0x26 }, L2(6),   950000 },
	{ 1, {  1134000, HFPLL, 1, 0x2A }, L2(15),  962500 },
	{ 1, {  1242000, HFPLL, 1, 0x2E }, L2(15),  975000 },
	{ 1, {  1350000, HFPLL, 1, 0x32 }, L2(15), 1012500 },
	{ 1, {  1458000, HFPLL, 1, 0x36 }, L2(15), 1037500 },
	{ 1, {  1566000, HFPLL, 1, 0x3A }, L2(15), 1075000 },
	{ 1, {  1674000, HFPLL, 1, 0x3E }, L2(15), 1112500 },
	{ 1, {  1782000, HFPLL, 1, 0x42 }, L2(15), 1162500 },
	{ 1, {  1890000, HFPLL, 1, 0x46 }, L2(15), 1200000 },
	{ 0, { 0 } }
};

static struct acpu_level tbl_PVS4_2000MHz[] __initdata = {
	{ 1, {   384000, PLL_8, 0, 0x00 }, L2(0),   900000 },
	{ 1, {   486000, HFPLL, 2, 0x24 }, L2(6),   900000 },
	{ 1, {   594000, HFPLL, 1, 0x16 }, L2(6),   900000 },
	{ 1, {   702000, HFPLL, 1, 0x1A }, L2(6),   900000 },
	{ 1, {   810000, HFPLL, 1, 0x1E }, L2(6),   900000 },
	{ 1, {   918000, HFPLL, 1, 0x22 }, L2(6),   900000 },
	{ 1, {  1026000, HFPLL, 1, 0x26 }, L2(6),   925000 },
	{ 1, {  1134000, HFPLL, 1, 0x2A }, L2(15),  937500 },
	{ 1, {  1242000, HFPLL, 1, 0x2E }, L2(15),  950000 },
	{ 1, {  1350000, HFPLL, 1, 0x32 }, L2(15),  975000 },
	{ 1, {  1458000, HFPLL, 1, 0x36 }, L2(15), 1000000 },
	{ 1, {  1566000, HFPLL, 1, 0x3A }, L2(15), 1037500 },
	{ 1, {  1674000, HFPLL, 1, 0x3E }, L2(15), 1062500 },
	{ 1, {  1782000, HFPLL, 1, 0x42 }, L2(15), 1112500 },
	{ 1, {  1890000, HFPLL, 1, 0x46 }, L2(15), 1150000 },
	{ 0, { 0 } }
};

static struct acpu_level tbl_PVS5_2000MHz[] __initdata = {
	{ 1, {   384000, PLL_8, 0, 0x00 }, L2(0),   900000 },
	{ 1, {   486000, HFPLL, 2, 0x24 }, L2(6),   900000 },
	{ 1, {   594000, HFPLL, 1, 0x16 }, L2(6),   900000 },
	{ 1, {   702000, HFPLL, 1, 0x1A }, L2(6),   900000 },
	{ 1, {   810000, HFPLL, 1, 0x1E }, L2(6),   900000 },
	{ 1, {   918000, HFPLL, 1, 0x22 }, L2(6),   900000 },
	{ 1, {  1026000, HFPLL, 1, 0x26 }, L2(6),   925000 },
	{ 1, {  1134000, HFPLL, 1, 0x2A }, L2(15),  937500 },
	{ 1, {  1242000, HFPLL, 1, 0x2E }, L2(15),  950000 },
	{ 1, {  1350000, HFPLL, 1, 0x32 }, L2(15),  962500 },
	{ 1, {  1458000, HFPLL, 1, 0x36 }, L2(15),  987500 },
	{ 1, {  1566000, HFPLL, 1, 0x3A }, L2(15), 1012500 },
	{ 1, {  1674000, HFPLL, 1, 0x3E }, L2(15), 1037500 },
	{ 1, {  1782000, HFPLL, 1, 0x42 }, L2(15), 1087500 },
	{ 1, {  1890000, HFPLL, 1, 0x46 }, L2(15), 1125000 },
	{ 0, { 0 } }
};

static struct acpu_level tbl_PVS6_2000MHz[] __initdata = {
	{ 1, {   384000, PLL_8, 0, 0x00 }, L2(0),   900000 },
	{ 1, {   486000, HFPLL, 2, 0x24 }, L2(6),   900000 },
	{ 1, {   594000, HFPLL, 1, 0x16 }, L2(6),   900000 },
	{ 1, {   702000, HFPLL, 1, 0x1A }, L2(6),   900000 },
	{ 1, {   810000, HFPLL, 1, 0x1E }, L2(6),   900000 },
	{ 1, {   918000, HFPLL, 1, 0x22 }, L2(6),   900000 },
	{ 1, {  1026000, HFPLL, 1, 0x26 }, L2(6),   925000 },
	{ 1, {  1134000, HFPLL, 1, 0x2A }, L2(15),  937500 },
	{ 1, {  1242000, HFPLL, 1, 0x2E }, L2(15),  950000 },
	{ 1, {  1350000, HFPLL, 1, 0x32 }, L2(15),  962500 },
	{ 1, {  1458000, HFPLL, 1, 0x36 }, L2(15),  975000 },
	{ 1, {  1566000, HFPLL, 1, 0x3A }, L2(15), 1000000 },
	{ 1, {  1674000, HFPLL, 1, 0x3E }, L2(15), 1025000 },
	{ 1, {  1782000, HFPLL, 1, 0x42 }, L2(15), 1062500 },
	{ 1, {  1890000, HFPLL, 1, 0x46 }, L2(15), 1100000 },
	{ 0, { 0 } }
};

>>>>>>> d59986b7
static struct pvs_table pvs_tables[NUM_SPEED_BINS][NUM_PVS] __initdata = {
	[0][PVS_SLOW]    = {tbl_slow, sizeof(tbl_slow),     0 },
	[0][PVS_NOMINAL] = {tbl_nom,  sizeof(tbl_nom),  25000 },
	[0][PVS_FAST]    = {tbl_fast, sizeof(tbl_fast), 25000 },
	[0][PVS_FASTER]  = {tbl_fast, sizeof(tbl_fast), 25000 },

<<<<<<< HEAD
	[1][0] = { tbl_slow_1p7, sizeof(tbl_slow_1p7),     0 },
	[1][1] = { tbl_slow_1p7, sizeof(tbl_slow_1p7),     0 },
	[1][2] = { tbl_slow_1p7, sizeof(tbl_slow_1p7),     0 },
	[1][3] = { tbl_slow_1p7, sizeof(tbl_slow_1p7),     0 },
	[1][4] = { tbl_slow_1p7, sizeof(tbl_slow_1p7),     0 },
	[1][5] = { tbl_slow_1p7, sizeof(tbl_slow_1p7),     0 },
	[1][6] = { tbl_slow_1p7, sizeof(tbl_slow_1p7),     0 },

	[2][0] = { tbl_slow_2p0, sizeof(tbl_slow_2p0),     0 },
	[2][1] = { tbl_slow_2p0, sizeof(tbl_slow_2p0),     0 },
	[2][2] = { tbl_slow_2p0, sizeof(tbl_slow_2p0),     0 },
	[2][3] = { tbl_slow_2p0, sizeof(tbl_slow_2p0),     0 },
	[2][4] = { tbl_slow_2p0, sizeof(tbl_slow_2p0),     0 },
	[2][5] = { tbl_slow_2p0, sizeof(tbl_slow_2p0),     0 },
	[2][6] = { tbl_slow_2p0, sizeof(tbl_slow_2p0),     0 },
=======
	[1][0] = { tbl_PVS0_1700MHz, sizeof(tbl_PVS0_1700MHz),     0 },
	[1][1] = { tbl_PVS0_1700MHz, sizeof(tbl_PVS0_1700MHz),     0 },
	[1][2] = { tbl_PVS0_1700MHz, sizeof(tbl_PVS0_1700MHz),     0 },
	[1][3] = { tbl_PVS0_1700MHz, sizeof(tbl_PVS0_1700MHz),     0 },
	[1][4] = { tbl_PVS0_1700MHz, sizeof(tbl_PVS0_1700MHz),     0 },
	[1][5] = { tbl_PVS0_1700MHz, sizeof(tbl_PVS0_1700MHz),     0 },
	[1][6] = { tbl_PVS0_1700MHz, sizeof(tbl_PVS0_1700MHz),     0 },

	[2][0] = { tbl_PVS0_2000MHz, sizeof(tbl_PVS0_2000MHz),     0 },
	[2][1] = { tbl_PVS1_2000MHz, sizeof(tbl_PVS1_2000MHz),     0 },
	[2][2] = { tbl_PVS2_2000MHz, sizeof(tbl_PVS2_2000MHz),     0 },
	[2][3] = { tbl_PVS3_2000MHz, sizeof(tbl_PVS3_2000MHz),     0 },
	[2][4] = { tbl_PVS4_2000MHz, sizeof(tbl_PVS4_2000MHz),     0 },
	[2][5] = { tbl_PVS5_2000MHz, sizeof(tbl_PVS5_2000MHz),     0 },
	[2][6] = { tbl_PVS6_2000MHz, sizeof(tbl_PVS6_2000MHz),     0 },
>>>>>>> d59986b7
};

static struct acpuclk_krait_params acpuclk_8064_params __initdata = {
	.scalable = scalable,
	.scalable_size = sizeof(scalable),
	.hfpll_data = &hfpll_data,
	.pvs_tables = pvs_tables,
	.l2_freq_tbl = l2_freq_tbl,
	.l2_freq_tbl_size = sizeof(l2_freq_tbl),
	.bus_scale = &bus_scale_data,
	.pte_efuse_phys = 0x007000C0,
	.stby_khz = 384000,
};

static int __init acpuclk_8064_probe(struct platform_device *pdev)
{
	if (cpu_is_apq8064ab() ||
		SOCINFO_VERSION_MAJOR(socinfo_get_version()) == 2) {
		acpuclk_8064_params.hfpll_data->low_vdd_l_max = 37;
		acpuclk_8064_params.hfpll_data->nom_vdd_l_max = 74;
	}

	return acpuclk_krait_init(&pdev->dev, &acpuclk_8064_params);
}

static struct platform_driver acpuclk_8064_driver = {
	.driver = {
		.name = "acpuclk-8064",
		.owner = THIS_MODULE,
	},
};

static int __init acpuclk_8064_init(void)
{
	return platform_driver_probe(&acpuclk_8064_driver,
				     acpuclk_8064_probe);
}
device_initcall(acpuclk_8064_init);<|MERGE_RESOLUTION|>--- conflicted
+++ resolved
@@ -115,11 +115,7 @@
 	.name = "acpuclk-8064",
 };
 
-<<<<<<< HEAD
-static struct l2_level l2_freq_tbl[] __initdata __initdata = {
-=======
 static struct l2_level l2_freq_tbl[] __initdata = {
->>>>>>> d59986b7
 	[0]  = { {  384000, PLL_8, 0, 0x00 },  950000, 1050000, 1 },
 	[1]  = { {  432000, HFPLL, 2, 0x20 }, 1050000, 1050000, 2 },
 	[2]  = { {  486000, HFPLL, 2, 0x24 }, 1050000, 1050000, 2 },
@@ -136,11 +132,6 @@
 	[13] = { { 1080000, HFPLL, 1, 0x28 }, 1150000, 1150000, 5 },
 	[14] = { { 1134000, HFPLL, 1, 0x2A }, 1150000, 1150000, 5 },
 	[15] = { { 1188000, HFPLL, 1, 0x2C }, 1150000, 1150000, 5 },
-<<<<<<< HEAD
-	/* L2 Level 16 is for 8064ab only */
-	[16] = { { 1242000, HFPLL, 1, 0x2E }, 1150000, 1150000, 5 },
-=======
->>>>>>> d59986b7
 	{ }
 };
 
@@ -219,75 +210,6 @@
 	{ 0, {  1404000, HFPLL, 1, 0x34 }, L2(15), 1137500 },
 	{ 1, {  1458000, HFPLL, 1, 0x36 }, L2(15), 1137500 },
 	{ 1, {  1512000, HFPLL, 1, 0x38 }, L2(15), 1150000 },
-<<<<<<< HEAD
-	{ 0, { 0 } }
-};
-
-static struct acpu_level tbl_slow_1p7[] __initdata = {
-	{ 1, {   384000, PLL_8, 0, 0x00 }, L2(0),   950000 },
-	{ 0, {   432000, HFPLL, 2, 0x20 }, L2(6),   975000 },
-	{ 1, {   486000, HFPLL, 2, 0x24 }, L2(6),   975000 },
-	{ 0, {   540000, HFPLL, 2, 0x28 }, L2(6),  1000000 },
-	{ 1, {   594000, HFPLL, 1, 0x16 }, L2(6),  1000000 },
-	{ 0, {   648000, HFPLL, 1, 0x18 }, L2(6),  1025000 },
-	{ 1, {   702000, HFPLL, 1, 0x1A }, L2(6),  1025000 },
-	{ 0, {   756000, HFPLL, 1, 0x1C }, L2(6),  1075000 },
-	{ 1, {   810000, HFPLL, 1, 0x1E }, L2(6),  1075000 },
-	{ 0, {   864000, HFPLL, 1, 0x20 }, L2(6),  1100000 },
-	{ 1, {   918000, HFPLL, 1, 0x22 }, L2(6),  1100000 },
-	{ 0, {   972000, HFPLL, 1, 0x24 }, L2(6),  1125000 },
-	{ 1, {  1026000, HFPLL, 1, 0x26 }, L2(6),  1125000 },
-	{ 0, {  1080000, HFPLL, 1, 0x28 }, L2(15), 1175000 },
-	{ 1, {  1134000, HFPLL, 1, 0x2A }, L2(15), 1175000 },
-	{ 0, {  1188000, HFPLL, 1, 0x2C }, L2(15), 1200000 },
-	{ 1, {  1242000, HFPLL, 1, 0x2E }, L2(15), 1200000 },
-	{ 0, {  1296000, HFPLL, 1, 0x30 }, L2(15), 1225000 },
-	{ 1, {  1350000, HFPLL, 1, 0x32 }, L2(15), 1225000 },
-	{ 0, {  1404000, HFPLL, 1, 0x34 }, L2(15), 1237500 },
-	{ 1, {  1458000, HFPLL, 1, 0x36 }, L2(15), 1237500 },
-	{ 1, {  1512000, HFPLL, 1, 0x38 }, L2(15), 1250000 },
-	{ 1, {  1566000, HFPLL, 1, 0x3A }, L2(15), 1250000 },
-	{ 1, {  1620000, HFPLL, 1, 0x3C }, L2(15), 1250000 },
-	{ 1, {  1674000, HFPLL, 1, 0x3E }, L2(15), 1250000 },
-	{ 0, { 0 } }
-};
-
-static struct acpu_level tbl_slow_2p0[] __initdata = {
-	{ 1, {   384000, PLL_8, 0, 0x00 }, L2(0),   950000 },
-	{ 0, {   432000, HFPLL, 2, 0x20 }, L2(6),   975000 },
-	{ 1, {   486000, HFPLL, 2, 0x24 }, L2(6),   975000 },
-	{ 0, {   540000, HFPLL, 2, 0x28 }, L2(6),  1000000 },
-	{ 1, {   594000, HFPLL, 1, 0x16 }, L2(6),  1000000 },
-	{ 0, {   648000, HFPLL, 1, 0x18 }, L2(6),  1025000 },
-	{ 1, {   702000, HFPLL, 1, 0x1A }, L2(6),  1025000 },
-	{ 0, {   756000, HFPLL, 1, 0x1C }, L2(6),  1075000 },
-	{ 1, {   810000, HFPLL, 1, 0x1E }, L2(6),  1075000 },
-	{ 0, {   864000, HFPLL, 1, 0x20 }, L2(6),  1100000 },
-	{ 1, {   918000, HFPLL, 1, 0x22 }, L2(6),  1100000 },
-	{ 0, {   972000, HFPLL, 1, 0x24 }, L2(6),  1125000 },
-	{ 1, {  1026000, HFPLL, 1, 0x26 }, L2(6),  1125000 },
-	{ 0, {  1080000, HFPLL, 1, 0x28 }, L2(15), 1175000 },
-	{ 1, {  1134000, HFPLL, 1, 0x2A }, L2(15), 1175000 },
-	{ 0, {  1188000, HFPLL, 1, 0x2C }, L2(15), 1200000 },
-	{ 1, {  1242000, HFPLL, 1, 0x2E }, L2(15), 1200000 },
-	{ 0, {  1296000, HFPLL, 1, 0x30 }, L2(15), 1225000 },
-	{ 1, {  1350000, HFPLL, 1, 0x32 }, L2(15), 1225000 },
-	{ 0, {  1404000, HFPLL, 1, 0x34 }, L2(15), 1237500 },
-	{ 1, {  1458000, HFPLL, 1, 0x36 }, L2(15), 1237500 },
-	{ 1, {  1512000, HFPLL, 1, 0x38 }, L2(15), 1250000 },
-	{ 1, {  1566000, HFPLL, 1, 0x3A }, L2(15), 1250000 },
-	{ 1, {  1620000, HFPLL, 1, 0x3C }, L2(15), 1250000 },
-	{ 1, {  1674000, HFPLL, 1, 0x3E }, L2(15), 1250000 },
-	{ 1, {  1728000, HFPLL, 1, 0x40 }, L2(15), 1250000 },
-	{ 1, {  1782000, HFPLL, 1, 0x42 }, L2(15), 1250000 },
-	{ 1, {  1836000, HFPLL, 1, 0x44 }, L2(15), 1250000 },
-	{ 1, {  1890000, HFPLL, 1, 0x46 }, L2(15), 1250000 },
-	{ 1, {  1944000, HFPLL, 1, 0x48 }, L2(15), 1250000 },
-	{ 1, {  1998000, HFPLL, 1, 0x4A }, L2(15), 1250000 },
-	{ 0, { 0 } }
-};
-
-=======
 	{ 0, { 0 } }
 };
 
@@ -443,30 +365,12 @@
 	{ 0, { 0 } }
 };
 
->>>>>>> d59986b7
 static struct pvs_table pvs_tables[NUM_SPEED_BINS][NUM_PVS] __initdata = {
 	[0][PVS_SLOW]    = {tbl_slow, sizeof(tbl_slow),     0 },
 	[0][PVS_NOMINAL] = {tbl_nom,  sizeof(tbl_nom),  25000 },
 	[0][PVS_FAST]    = {tbl_fast, sizeof(tbl_fast), 25000 },
 	[0][PVS_FASTER]  = {tbl_fast, sizeof(tbl_fast), 25000 },
 
-<<<<<<< HEAD
-	[1][0] = { tbl_slow_1p7, sizeof(tbl_slow_1p7),     0 },
-	[1][1] = { tbl_slow_1p7, sizeof(tbl_slow_1p7),     0 },
-	[1][2] = { tbl_slow_1p7, sizeof(tbl_slow_1p7),     0 },
-	[1][3] = { tbl_slow_1p7, sizeof(tbl_slow_1p7),     0 },
-	[1][4] = { tbl_slow_1p7, sizeof(tbl_slow_1p7),     0 },
-	[1][5] = { tbl_slow_1p7, sizeof(tbl_slow_1p7),     0 },
-	[1][6] = { tbl_slow_1p7, sizeof(tbl_slow_1p7),     0 },
-
-	[2][0] = { tbl_slow_2p0, sizeof(tbl_slow_2p0),     0 },
-	[2][1] = { tbl_slow_2p0, sizeof(tbl_slow_2p0),     0 },
-	[2][2] = { tbl_slow_2p0, sizeof(tbl_slow_2p0),     0 },
-	[2][3] = { tbl_slow_2p0, sizeof(tbl_slow_2p0),     0 },
-	[2][4] = { tbl_slow_2p0, sizeof(tbl_slow_2p0),     0 },
-	[2][5] = { tbl_slow_2p0, sizeof(tbl_slow_2p0),     0 },
-	[2][6] = { tbl_slow_2p0, sizeof(tbl_slow_2p0),     0 },
-=======
 	[1][0] = { tbl_PVS0_1700MHz, sizeof(tbl_PVS0_1700MHz),     0 },
 	[1][1] = { tbl_PVS0_1700MHz, sizeof(tbl_PVS0_1700MHz),     0 },
 	[1][2] = { tbl_PVS0_1700MHz, sizeof(tbl_PVS0_1700MHz),     0 },
@@ -482,7 +386,6 @@
 	[2][4] = { tbl_PVS4_2000MHz, sizeof(tbl_PVS4_2000MHz),     0 },
 	[2][5] = { tbl_PVS5_2000MHz, sizeof(tbl_PVS5_2000MHz),     0 },
 	[2][6] = { tbl_PVS6_2000MHz, sizeof(tbl_PVS6_2000MHz),     0 },
->>>>>>> d59986b7
 };
 
 static struct acpuclk_krait_params acpuclk_8064_params __initdata = {
