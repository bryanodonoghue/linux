--- conflicted
+++ resolved
@@ -17,8 +17,6 @@
 #include <linux/spinlock.h>
 
 #include <mach/msm-krait-l2-accessors.h>
-#define PMU_CODES_SIZE 64
-
 #define PMU_CODES_SIZE 64
 
 /*
@@ -445,10 +443,6 @@
 	raw_spin_lock_irqsave(&l2_pmu_constraints.lock, flags);
 
 	shift_idx = ((reg * 4) + group);
-	if (shift_idx >= PMU_CODES_SIZE) {
-		err =  -EINVAL;
-		goto out;
-	}
 
 	if (shift_idx >= PMU_CODES_SIZE) {
 		err =  -EINVAL;
@@ -502,10 +496,6 @@
 	raw_spin_lock_irqsave(&l2_pmu_constraints.lock, flags);
 
 	shift_idx = ((reg * 4) + group);
-	if (shift_idx >= PMU_CODES_SIZE) {
-		err = -EINVAL;
-		goto out;
-	}
 
 	if (shift_idx >= PMU_CODES_SIZE) {
 		err = -EINVAL;
@@ -518,10 +508,6 @@
 
 	/* Clear code. */
 	l2_pmu_constraints.codes[shift_idx] = -1;
-<<<<<<< HEAD
-
-=======
->>>>>>> bc0695d8
 out:
 	raw_spin_unlock_irqrestore(&l2_pmu_constraints.lock, flags);
 	return err;
