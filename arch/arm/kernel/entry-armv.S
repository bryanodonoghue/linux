/*
 *  linux/arch/arm/kernel/entry-armv.S
 *
 *  Copyright (C) 1996,1997,1998 Russell King.
 *  ARM700 fix by Matthew Godbolt (linux-user@willothewisp.demon.co.uk)
 *  nommu support by Hyok S. Choi (hyok.choi@samsung.com)
 *
 * This program is free software; you can redistribute it and/or modify
 * it under the terms of the GNU General Public License version 2 as
 * published by the Free Software Foundation.
 *
 *  Low-level vector interface routines
 *
 *  Note:  there is a StrongARM bug in the STMIA rn, {regs}^ instruction
 *  that causes it to save wrong values...  Be aware!
 */

#include <asm/assembler.h>
#include <asm/memory.h>
#include <asm/glue-df.h>
#include <asm/glue-pf.h>
#include <asm/vfpmacros.h>
#ifndef CONFIG_MULTI_IRQ_HANDLER
#include <mach/entry-macro.S>
#endif
#include <asm/thread_notify.h>
#include <asm/unwind.h>
#include <asm/unistd.h>
#include <asm/tls.h>
#include <asm/system_info.h>

#include "entry-header.S"
#include <asm/entry-macro-multi.S>

/*
 * Interrupt handling.
 */
	.macro	irq_handler
#ifdef CONFIG_MULTI_IRQ_HANDLER
	ldr	r1, =handle_arch_irq
	mov	r0, sp
	adr	lr, BSYM(9997f)
	ldr	pc, [r1]
#else
	arch_irq_handler_default
#endif
9997:
	.endm

	.macro	pabt_helper
	@ PABORT handler takes pt_regs in r2, fault address in r4 and psr in r5
#ifdef MULTI_PABORT
	ldr	ip, .LCprocfns
	mov	lr, pc
	ldr	pc, [ip, #PROCESSOR_PABT_FUNC]
#else
	bl	CPU_PABORT_HANDLER
#endif
	.endm

	.macro	dabt_helper

	@
	@ Call the processor-specific abort handler:
	@
	@  r2 - pt_regs
	@  r4 - aborted context pc
	@  r5 - aborted context psr
	@
	@ The abort handler must return the aborted address in r0, and
	@ the fault status register in r1.  r9 must be preserved.
	@
#ifdef MULTI_DABORT
	ldr	ip, .LCprocfns
	mov	lr, pc
	ldr	pc, [ip, #PROCESSOR_DABT_FUNC]
#else
	bl	CPU_DABORT_HANDLER
#endif
	.endm

#ifdef CONFIG_KPROBES
	.section	.kprobes.text,"ax",%progbits
#else
	.text
#endif

/*
 * Invalid mode handlers
 */
	.macro	inv_entry, reason
	sub	sp, sp, #S_FRAME_SIZE
 ARM(	stmib	sp, {r1 - lr}		)
 THUMB(	stmia	sp, {r0 - r12}		)
 THUMB(	str	sp, [sp, #S_SP]		)
 THUMB(	str	lr, [sp, #S_LR]		)
	mov	r1, #\reason
	.endm

__pabt_invalid:
	inv_entry BAD_PREFETCH
	b	common_invalid
ENDPROC(__pabt_invalid)

__dabt_invalid:
	inv_entry BAD_DATA
	b	common_invalid
ENDPROC(__dabt_invalid)

__irq_invalid:
	inv_entry BAD_IRQ
	b	common_invalid
ENDPROC(__irq_invalid)

__und_invalid:
	inv_entry BAD_UNDEFINSTR

	@
	@ XXX fall through to common_invalid
	@

@
@ common_invalid - generic code for failed exception (re-entrant version of handlers)
@
common_invalid:
	zero_fp

	ldmia	r0, {r4 - r6}
	add	r0, sp, #S_PC		@ here for interlock avoidance
	mov	r7, #-1			@  ""   ""    ""        ""
	str	r4, [sp]		@ save preserved r0
	stmia	r0, {r5 - r7}		@ lr_<exception>,
					@ cpsr_<exception>, "old_r0"

	mov	r0, sp
	b	bad_mode
ENDPROC(__und_invalid)

/*
 * SVC mode handlers
 */

#if defined(CONFIG_AEABI) && (__LINUX_ARM_ARCH__ >= 5)
#define SPFIX(code...) code
#else
#define SPFIX(code...)
#endif

	.macro	svc_entry, stack_hole=0
 UNWIND(.fnstart		)
 UNWIND(.save {r0 - pc}		)
	sub	sp, sp, #(S_FRAME_SIZE + \stack_hole - 4)
#ifdef CONFIG_THUMB2_KERNEL
 SPFIX(	str	r0, [sp]	)	@ temporarily saved
 SPFIX(	mov	r0, sp		)
 SPFIX(	tst	r0, #4		)	@ test original stack alignment
 SPFIX(	ldr	r0, [sp]	)	@ restored
#else
 SPFIX(	tst	sp, #4		)
#endif
 SPFIX(	subeq	sp, sp, #4	)
	stmia	sp, {r1 - r12}

	ldmia	r0, {r3 - r5}
	add	r7, sp, #S_SP - 4	@ here for interlock avoidance
	mov	r6, #-1			@  ""  ""      ""       ""
	add	r2, sp, #(S_FRAME_SIZE + \stack_hole - 4)
 SPFIX(	addeq	r2, r2, #4	)
	str	r3, [sp, #-4]!		@ save the "real" r0 copied
					@ from the exception stack

	mov	r3, lr

	@
	@ We are now ready to fill in the remaining blanks on the stack:
	@
	@  r2 - sp_svc
	@  r3 - lr_svc
	@  r4 - lr_<exception>, already fixed up for correct return/restart
	@  r5 - spsr_<exception>
	@  r6 - orig_r0 (see pt_regs definition in ptrace.h)
	@
	stmia	r7, {r2 - r6}

#ifdef CONFIG_TRACE_IRQFLAGS
	bl	trace_hardirqs_off
#endif
	.endm

	.align	5
__dabt_svc:
	svc_entry
	mov	r2, sp
	dabt_helper
 THUMB(	ldr	r5, [sp, #S_PSR]	)	@ potentially updated CPSR
	svc_exit r5				@ return from exception
 UNWIND(.fnend		)
ENDPROC(__dabt_svc)

	.align	5
__irq_svc:
	svc_entry
	irq_handler

#ifdef CONFIG_PREEMPT
	get_thread_info tsk
	ldr	r8, [tsk, #TI_PREEMPT]		@ get preempt count
	ldr	r0, [tsk, #TI_FLAGS]		@ get flags
	teq	r8, #0				@ if preempt count != 0
	movne	r0, #0				@ force flags to 0
	tst	r0, #_TIF_NEED_RESCHED
	blne	svc_preempt
#endif

	svc_exit r5, irq = 1			@ return from exception
 UNWIND(.fnend		)
ENDPROC(__irq_svc)

	.ltorg

#ifdef CONFIG_PREEMPT
svc_preempt:
	mov	r8, lr
1:	bl	preempt_schedule_irq		@ irq en/disable is done inside
	ldr	r0, [tsk, #TI_FLAGS]		@ get new tasks TI_FLAGS
	tst	r0, #_TIF_NEED_RESCHED
	moveq	pc, r8				@ go again
	b	1b
#endif

__und_fault:
	@ Correct the PC such that it is pointing at the instruction
	@ which caused the fault.  If the faulting instruction was ARM
	@ the PC will be pointing at the next instruction, and have to
	@ subtract 4.  Otherwise, it is Thumb, and the PC will be
	@ pointing at the second half of the Thumb instruction.  We
	@ have to subtract 2.
	ldr	r2, [r0, #S_PC]
	sub	r2, r2, r1
	str	r2, [r0, #S_PC]
	b	do_undefinstr
ENDPROC(__und_fault)

	.align	5
__und_svc:
#ifdef CONFIG_KPROBES
	@ If a kprobe is about to simulate a "stmdb sp..." instruction,
	@ it obviously needs free stack space which then will belong to
	@ the saved context.
	svc_entry 64
#else
	svc_entry
#endif
	@
	@ call emulation code, which returns using r9 if it has emulated
	@ the instruction, or the more conventional lr if we are to treat
	@ this as a real undefined instruction
	@
	@  r0 - instruction
	@
#ifndef CONFIG_THUMB2_KERNEL
	ldr	r0, [r4, #-4]
#else
	mov	r1, #2
	ldrh	r0, [r4, #-2]			@ Thumb instruction at LR - 2
	cmp	r0, #0xe800			@ 32-bit instruction if xx >= 0
	blo	__und_svc_fault
	ldrh	r9, [r4]			@ bottom 16 bits
	add	r4, r4, #2
	str	r4, [sp, #S_PC]
	orr	r0, r9, r0, lsl #16
#endif
	adr	r9, BSYM(__und_svc_finish)
	mov	r2, r4
	bl	call_fpe

	mov	r1, #4				@ PC correction to apply
__und_svc_fault:
	mov	r0, sp				@ struct pt_regs *regs
	bl	__und_fault

__und_svc_finish:
	ldr	r5, [sp, #S_PSR]		@ Get SVC cpsr
	svc_exit r5				@ return from exception
 UNWIND(.fnend		)
ENDPROC(__und_svc)

	.align	5
__pabt_svc:
	svc_entry
	mov	r2, sp				@ regs
	pabt_helper
	svc_exit r5				@ return from exception
 UNWIND(.fnend		)
ENDPROC(__pabt_svc)

	.align	5
.LCcralign:
	.word	cr_alignment
#ifdef MULTI_DABORT
.LCprocfns:
	.word	processor
#endif
.LCfp:
	.word	fp_enter

/*
 * User mode handlers
 *
 * EABI note: sp_svc is always 64-bit aligned here, so should S_FRAME_SIZE
 */

#if defined(CONFIG_AEABI) && (__LINUX_ARM_ARCH__ >= 5) && (S_FRAME_SIZE & 7)
#error "sizeof(struct pt_regs) must be a multiple of 8"
#endif

	.macro	usr_entry
 UNWIND(.fnstart	)
 UNWIND(.cantunwind	)	@ don't unwind the user space
	sub	sp, sp, #S_FRAME_SIZE
 ARM(	stmib	sp, {r1 - r12}	)
 THUMB(	stmia	sp, {r0 - r12}	)

	ldmia	r0, {r3 - r5}
	add	r0, sp, #S_PC		@ here for interlock avoidance
	mov	r6, #-1			@  ""  ""     ""        ""

	str	r3, [sp]		@ save the "real" r0 copied
					@ from the exception stack

	@
	@ We are now ready to fill in the remaining blanks on the stack:
	@
	@  r4 - lr_<exception>, already fixed up for correct return/restart
	@  r5 - spsr_<exception>
	@  r6 - orig_r0 (see pt_regs definition in ptrace.h)
	@
	@ Also, separately save sp_usr and lr_usr
	@
	stmia	r0, {r4 - r6}
 ARM(	stmdb	r0, {sp, lr}^			)
 THUMB(	store_user_sp_lr r0, r1, S_SP - S_PC	)

	@
	@ Enable the alignment trap while in kernel mode
	@
	alignment_trap r0

	@
	@ Clear FP to mark the first stack frame
	@
	zero_fp

#ifdef CONFIG_IRQSOFF_TRACER
	bl	trace_hardirqs_off
#endif
	ct_user_exit save = 0
	.endm

	.macro	kuser_cmpxchg_check
#if !defined(CONFIG_CPU_32v6K) && !defined(CONFIG_NEEDS_SYSCALL_FOR_CMPXCHG)
#ifndef CONFIG_MMU
#warning "NPTL on non MMU needs fixing"
#else
	@ Make sure our user space atomic helper is restarted
	@ if it was interrupted in a critical region.  Here we
	@ perform a quick test inline since it should be false
	@ 99.9999% of the time.  The rest is done out of line.
	cmp	r4, #TASK_SIZE
	blhs	kuser_cmpxchg64_fixup
#endif
#endif
	.endm

	.align	5
__dabt_usr:
	usr_entry
	kuser_cmpxchg_check
	mov	r2, sp
	dabt_helper
	b	ret_from_exception
 UNWIND(.fnend		)
ENDPROC(__dabt_usr)

	.align	5
__irq_usr:
	usr_entry
	kuser_cmpxchg_check
	irq_handler
	get_thread_info tsk
	mov	why, #0
	b	ret_to_user_from_irq
 UNWIND(.fnend		)
ENDPROC(__irq_usr)

	.ltorg

	.align	5
__und_usr:
	usr_entry

	mov	r2, r4
	mov	r3, r5

	@ r2 = regs->ARM_pc, which is either 2 or 4 bytes ahead of the
	@      faulting instruction depending on Thumb mode.
	@ r3 = regs->ARM_cpsr
	@
	@ The emulation code returns using r9 if it has emulated the
	@ instruction, or the more conventional lr if we are to treat
	@ this as a real undefined instruction
	@
	adr	r9, BSYM(ret_from_exception)

	tst	r3, #PSR_T_BIT			@ Thumb mode?
	bne	__und_usr_thumb
	sub	r4, r2, #4			@ ARM instr at LR - 4
1:	ldrt	r0, [r4]
#ifdef CONFIG_CPU_ENDIAN_BE8
	rev	r0, r0				@ little endian instruction
#endif
	@ r0 = 32-bit ARM instruction which caused the exception
	@ r2 = PC value for the following instruction (:= regs->ARM_pc)
	@ r4 = PC value for the faulting instruction
	@ lr = 32-bit undefined instruction function
	adr	lr, BSYM(__und_usr_fault_32)
	b	call_fpe

__und_usr_thumb:
	@ Thumb instruction
	sub	r4, r2, #2			@ First half of thumb instr at LR - 2
#if CONFIG_ARM_THUMB && __LINUX_ARM_ARCH__ >= 6 && CONFIG_CPU_V7
/*
 * Thumb-2 instruction handling.  Note that because pre-v6 and >= v6 platforms
 * can never be supported in a single kernel, this code is not applicable at
 * all when __LINUX_ARM_ARCH__ < 6.  This allows simplifying assumptions to be
 * made about .arch directives.
 */
#if __LINUX_ARM_ARCH__ < 7
/* If the target CPU may not be Thumb-2-capable, a run-time check is needed: */
#define NEED_CPU_ARCHITECTURE
	ldr	r5, .LCcpu_architecture
	ldr	r5, [r5]
	cmp	r5, #CPU_ARCH_ARMv7
	blo	__und_usr_fault_16		@ 16bit undefined instruction
/*
 * The following code won't get run unless the running CPU really is v7, so
 * coding round the lack of ldrht on older arches is pointless.  Temporarily
 * override the assembler target arch with the minimum required instead:
 */
	.arch	armv6t2
#endif
2:	ldrht	r5, [r4]
	cmp	r5, #0xe800			@ 32bit instruction if xx != 0
	blo	__und_usr_fault_16		@ 16bit undefined instruction
3:	ldrht	r0, [r2]
	add	r2, r2, #2			@ r2 is PC + 2, make it PC + 4
	str	r2, [sp, #S_PC]			@ it's a 2x16bit instr, update
	orr	r0, r0, r5, lsl #16
	adr	lr, BSYM(__und_usr_fault_32)
	@ r0 = the two 16-bit Thumb instructions which caused the exception
	@ r2 = PC value for the following Thumb instruction (:= regs->ARM_pc)
	@ r4 = PC value for the first 16-bit Thumb instruction
	@ lr = 32bit undefined instruction function

#if __LINUX_ARM_ARCH__ < 7
/* If the target arch was overridden, change it back: */
#ifdef CONFIG_CPU_32v6K
	.arch	armv6k
#else
	.arch	armv6
#endif
#endif /* __LINUX_ARM_ARCH__ < 7 */
#else /* !(CONFIG_ARM_THUMB && __LINUX_ARM_ARCH__ >= 6 && CONFIG_CPU_V7) */
	b	__und_usr_fault_16
#endif
 UNWIND(.fnend)
ENDPROC(__und_usr)

/*
 * The out of line fixup for the ldrt instructions above.
 */
	.pushsection .fixup, "ax"
	.align	2
4:	mov	pc, r9
	.popsection
	.pushsection __ex_table,"a"
	.long	1b, 4b
#if CONFIG_ARM_THUMB && __LINUX_ARM_ARCH__ >= 6 && CONFIG_CPU_V7
	.long	2b, 4b
	.long	3b, 4b
#endif
	.popsection

/*
 * Check whether the instruction is a co-processor instruction.
 * If yes, we need to call the relevant co-processor handler.
 *
 * Note that we don't do a full check here for the co-processor
 * instructions; all instructions with bit 27 set are well
 * defined.  The only instructions that should fault are the
 * co-processor instructions.  However, we have to watch out
 * for the ARM6/ARM7 SWI bug.
 *
 * NEON is a special case that has to be handled here. Not all
 * NEON instructions are co-processor instructions, so we have
 * to make a special case of checking for them. Plus, there's
 * five groups of them, so we have a table of mask/opcode pairs
 * to check against, and if any match then we branch off into the
 * NEON handler code.
 *
 * Emulators may wish to make use of the following registers:
 *  r0  = instruction opcode (32-bit ARM or two 16-bit Thumb)
 *  r2  = PC value to resume execution after successful emulation
 *  r9  = normal "successful" return address
 *  r10 = this threads thread_info structure
 *  lr  = unrecognised instruction return address
 * IRQs disabled, FIQs enabled.
 */
	@
	@ Fall-through from Thumb-2 __und_usr
	@
#ifdef CONFIG_NEON
	get_thread_info r10			@ get current thread
	adr	r6, .LCneon_thumb_opcodes
	b	2f
#endif
call_fpe:
	get_thread_info r10			@ get current thread
#ifdef CONFIG_NEON
	adr	r6, .LCneon_arm_opcodes
2:	ldr	r5, [r6], #4			@ mask value
	ldr	r7, [r6], #4			@ opcode bits matching in mask
	cmp	r5, #0				@ end mask?
	beq	1f
	and	r8, r0, r5
	cmp	r8, r7				@ NEON instruction?
	bne	2b
	mov	r7, #1
	strb	r7, [r10, #TI_USED_CP + 10]	@ mark CP#10 as used
	strb	r7, [r10, #TI_USED_CP + 11]	@ mark CP#11 as used
	b	do_vfp				@ let VFP handler handle this
1:
#endif
	tst	r0, #0x08000000			@ only CDP/CPRT/LDC/STC have bit 27
	tstne	r0, #0x04000000			@ bit 26 set on both ARM and Thumb-2
	moveq	pc, lr
	and	r8, r0, #0x00000f00		@ mask out CP number
 THUMB(	lsr	r8, r8, #8		)
	mov	r7, #1
	add	r6, r10, #TI_USED_CP
 ARM(	strb	r7, [r6, r8, lsr #8]	)	@ set appropriate used_cp[]
 THUMB(	strb	r7, [r6, r8]		)	@ set appropriate used_cp[]
#ifdef CONFIG_IWMMXT
	@ Test if we need to give access to iWMMXt coprocessors
	ldr	r5, [r10, #TI_FLAGS]
	rsbs	r7, r8, #(1 << 8)		@ CP 0 or 1 only
	movcss	r7, r5, lsr #(TIF_USING_IWMMXT + 1)
	bcs	iwmmxt_task_enable
#endif
 ARM(	add	pc, pc, r8, lsr #6	)
 THUMB(	lsl	r8, r8, #2		)
 THUMB(	add	pc, r8			)
	nop

	movw_pc	lr				@ CP#0
	W(b)	do_fpe				@ CP#1 (FPE)
	W(b)	do_fpe				@ CP#2 (FPE)
	movw_pc	lr				@ CP#3
#ifdef CONFIG_CRUNCH
	b	crunch_task_enable		@ CP#4 (MaverickCrunch)
	b	crunch_task_enable		@ CP#5 (MaverickCrunch)
	b	crunch_task_enable		@ CP#6 (MaverickCrunch)
#else
	movw_pc	lr				@ CP#4
	movw_pc	lr				@ CP#5
	movw_pc	lr				@ CP#6
#endif
	movw_pc	lr				@ CP#7
	movw_pc	lr				@ CP#8
	movw_pc	lr				@ CP#9
#ifdef CONFIG_VFP
	W(b)	do_vfp				@ CP#10 (VFP)
	W(b)	do_vfp				@ CP#11 (VFP)
#else
	movw_pc	lr				@ CP#10 (VFP)
	movw_pc	lr				@ CP#11 (VFP)
#endif
	movw_pc	lr				@ CP#12
	movw_pc	lr				@ CP#13
	movw_pc	lr				@ CP#14 (Debug)
	movw_pc	lr				@ CP#15 (Control)

#ifdef NEED_CPU_ARCHITECTURE
	.align	2
.LCcpu_architecture:
	.word	__cpu_architecture
#endif

#ifdef CONFIG_NEON
	.align	6

.LCneon_arm_opcodes:
	.word	0xfe000000			@ mask
	.word	0xf2000000			@ opcode

	.word	0xff100000			@ mask
	.word	0xf4000000			@ opcode

	.word	0x00000000			@ mask
	.word	0x00000000			@ opcode

.LCneon_thumb_opcodes:
	.word	0xef000000			@ mask
	.word	0xef000000			@ opcode

	.word	0xff100000			@ mask
	.word	0xf9000000			@ opcode

	.word	0x00000000			@ mask
	.word	0x00000000			@ opcode
#endif

do_fpe:
	enable_irq
	ldr	r4, .LCfp
	add	r10, r10, #TI_FPSTATE		@ r10 = workspace
	ldr	pc, [r4]			@ Call FP module USR entry point

/*
 * The FP module is called with these registers set:
 *  r0  = instruction
 *  r2  = PC+4
 *  r9  = normal "successful" return address
 *  r10 = FP workspace
 *  lr  = unrecognised FP instruction return address
 */

	.pushsection .data
ENTRY(fp_enter)
	.word	no_fp
	.popsection

ENTRY(no_fp)
	mov	pc, lr
ENDPROC(no_fp)

__und_usr_fault_32:
	mov	r1, #4
	b	1f
__und_usr_fault_16:
	mov	r1, #2
1:	enable_irq
	mov	r0, sp
	adr	lr, BSYM(ret_from_exception)
	b	__und_fault
ENDPROC(__und_usr_fault_32)
ENDPROC(__und_usr_fault_16)

	.align	5
__pabt_usr:
	usr_entry
	mov	r2, sp				@ regs
	pabt_helper
 UNWIND(.fnend		)
	/* fall through */
/*
 * This is the return code to user mode for abort handlers
 */
ENTRY(ret_from_exception)
 UNWIND(.fnstart	)
 UNWIND(.cantunwind	)
	get_thread_info tsk
	mov	why, #0
	b	ret_to_user
 UNWIND(.fnend		)
ENDPROC(__pabt_usr)
ENDPROC(ret_from_exception)

/*
 * Register switch for ARMv3 and ARMv4 processors
 * r0 = previous task_struct, r1 = previous thread_info, r2 = next thread_info
 * previous and next are guaranteed not to be the same.
 */
ENTRY(__switch_to)
 UNWIND(.fnstart	)
 UNWIND(.cantunwind	)
	add	ip, r1, #TI_CPU_SAVE
 ARM(	stmia	ip!, {r4 - sl, fp, sp, lr} )	@ Store most regs on stack
 THUMB(	stmia	ip!, {r4 - sl, fp}	   )	@ Store most regs on stack
 THUMB(	str	sp, [ip], #4		   )
 THUMB(	str	lr, [ip], #4		   )
	ldr	r4, [r2, #TI_TP_VALUE]
	ldr	r5, [r2, #TI_TP_VALUE + 4]
#ifdef CONFIG_CPU_USE_DOMAINS
	ldr	r6, [r2, #TI_CPU_DOMAIN]
#endif
	switch_tls r1, r4, r5, r3, r7
#if defined(CONFIG_CC_STACKPROTECTOR) && !defined(CONFIG_SMP)
	ldr	r7, [r2, #TI_TASK]
	ldr	r8, =__stack_chk_guard
	ldr	r7, [r7, #TSK_STACK_CANARY]
#endif
#ifdef CONFIG_CPU_USE_DOMAINS
	mcr	p15, 0, r6, c3, c0, 0		@ Set domain register
#endif
	mov	r5, r0
	add	r4, r2, #TI_CPU_SAVE
	ldr	r0, =thread_notify_head
	mov	r1, #THREAD_NOTIFY_SWITCH
	bl	atomic_notifier_call_chain
#if defined(CONFIG_CC_STACKPROTECTOR) && !defined(CONFIG_SMP)
	str	r7, [r8]
#endif
 THUMB(	mov	ip, r4			   )
	mov	r0, r5
 ARM(	ldmia	r4, {r4 - sl, fp, sp, pc}  )	@ Load all regs saved previously
 THUMB(	ldmia	ip!, {r4 - sl, fp}	   )	@ Load all regs saved previously
 THUMB(	ldr	sp, [ip], #4		   )
 THUMB(	ldr	pc, [ip]		   )
 UNWIND(.fnend		)
ENDPROC(__switch_to)

	__INIT

/*
 * User helpers.
 *
 * Each segment is 32-byte aligned and will be moved to the top of the high
 * vector page.  New segments (if ever needed) must be added in front of
 * existing ones.  This mechanism should be used only for things that are
 * really small and justified, and not be abused freely.
 *
 * See Documentation/arm/kernel_user_helpers.txt for formal definitions.
 */
 THUMB(	.arm	)

	.macro	usr_ret, reg
#ifdef CONFIG_ARM_THUMB
	bx	\reg
#else
	mov	pc, \reg
#endif
	.endm

	.macro	kuser_pad, sym, size
	.if	(. - \sym) & 3
	.rept	4 - (. - \sym) & 3
	.byte	0
	.endr
	.endif
	.rept	(\size - (. - \sym)) / 4
	.word	0xe7fddef1
	.endr
	.endm

#ifdef CONFIG_KUSER_HELPERS
	.align	5
	.globl	__kuser_helper_start
__kuser_helper_start:
#ifdef GENERIC_TIME_VSYSCALL
/*
 * Reference declaration:
 *
 *      extern struct timezone __kernel_helper_gtod_timezone
 *      extern unsigned int __kernel_helper_gtod_seqnum
 *
 *  Definition and user space usage example:
 *
 *      #define __kernel_helper_gtod_timezone (*(unsigned int*)0xffff0f20)
 *      #define __kernel_helper_gtod_seqnum   (*(unsigned int*)0xffff0f28)
 *
 *      unsigned int prelock, postlock ;
 *      do {
 *          prelock = __kernel_helper_gtod_seqnum;
 *          memcpy(&tz, (void*)&(__kernel_helper_gtod_timezone),
 *                     sizeof(struct timezone)) ;
 *          postlock = __kernel_helper_gtod_seqnum;
 *      } while (prelock != postlock);
 *
 * 0xffff0f20-3: tz_minuteswest
 * 0xffff0f24-7: tz_dsttime
 * 0xffff0f28-b: sequence #.
 * 0xffff0f30-3: offset into CONFIG_USER_ACCESSIBLE_TIMER_BASE to get the timer.
 * 0xffff0f34-7: Feature flag
 * 0xffff0f38-b: wall-to-mononic: tv_sec
 * 0xffff0f3c-f: wall-to-mononic: tv_nsec
 */
	.globl  __kuser_gtod_timezone
__kuser_gtod_timezone: @0xffff0f20
	.word	0
	.word	0
	.word	0
	.word	0
	.word	0
	/* This offset is where the flag to enable the
	 * user accessible timers is located.
	 */
	.word	0
	.word	0
	.word	0
	.align	5

/*
 * Reference declaration:
 *
 *      extern struct timeval __kernel_helper_gtod_timeval
 *      extern unsigned int __kernel_helper_gtod_seqnum
 *
 *  Definition and user space usage example:
 *
 *      #define __kernel_helper_gtod_timeval (*(unsigned int*)0xffff0f40)
 *      #define __kernel_helper_gtod_seqnum   (*(unsigned int*)0xffff0f48)
 *
 *      unsigned int prelock, postlock ;
 *      struct gtod {
 *          uint64_t  cycle_last;
 *          uint64_t  mask;
 *          uint32_t  mult;
 *          uint32_t  shift;
 *          uint32_t  tv_sec;
 *          uint32_t  tv_nsec;
 *      };
 *      struct gtod gdtod;
 *
 *      do {
 *          prelock = __kernel_helper_gtod_seqnum;
 *          memcpy(&gdtod, (void*)&(__kernel_helper_gtod_timeval),
 *                     sizeof(struct gtod)) ;
 *          postlock = __kernel_helper_gtod_seqnum;
 *      } while (prelock != postlock);
 *
 * 0xffff0f40-7: cycle_last
 * 0xffff0f48-f: mask
 * 0xffff0f50-3: mult
 * 0xffff0f54-7: shift
 * 0xffff0f58-b: tv_sec
 * 0xffff0f5c-f: tv_nsec
 */
	.globl  __kuser_gtod_timeval
__kuser_gtod_timeval:  @0xffff0f40
	.word	0
	.word	0
	.word	0
	.word	0
	.word	0
	.word	0
	.word	0
	.word	0
	.align	5
#endif

/*
 * Due to the length of some sequences, __kuser_cmpxchg64 spans 2 regular
 * kuser "slots", therefore 0xffff0f80 is not used as a valid entry point.
 */

__kuser_cmpxchg64:				@ 0xffff0f60

#if defined(CONFIG_NEEDS_SYSCALL_FOR_CMPXCHG)

	/*
	 * Poor you.  No fast solution possible...
	 * The kernel itself must perform the operation.
	 * A special ghost syscall is used for that (see traps.c).
	 */
	stmfd	sp!, {r7, lr}
	ldr	r7, 1f			@ it's 20 bits
	swi	__ARM_NR_cmpxchg64
	ldmfd	sp!, {r7, pc}
1:	.word	__ARM_NR_cmpxchg64

#elif defined(CONFIG_CPU_32v6K)

	stmfd	sp!, {r4, r5, r6, r7}
	ldrd	r4, r5, [r0]			@ load old val
	ldrd	r6, r7, [r1]			@ load new val
	smp_dmb	arm
1:	ldrexd	r0, r1, [r2]			@ load current val
	eors	r3, r0, r4			@ compare with oldval (1)
	eoreqs	r3, r1, r5			@ compare with oldval (2)
	strexdeq r3, r6, r7, [r2]		@ store newval if eq
	teqeq	r3, #1				@ success?
	beq	1b				@ if no then retry
	smp_dmb	arm
	rsbs	r0, r3, #0			@ set returned val and C flag
	ldmfd	sp!, {r4, r5, r6, r7}
	usr_ret	lr

#elif !defined(CONFIG_SMP)

#ifdef CONFIG_MMU

	/*
	 * The only thing that can break atomicity in this cmpxchg64
	 * implementation is either an IRQ or a data abort exception
	 * causing another process/thread to be scheduled in the middle of
	 * the critical sequence.  The same strategy as for cmpxchg is used.
	 */
	stmfd	sp!, {r4, r5, r6, lr}
	ldmia	r0, {r4, r5}			@ load old val
	ldmia	r1, {r6, lr}			@ load new val
1:	ldmia	r2, {r0, r1}			@ load current val
	eors	r3, r0, r4			@ compare with oldval (1)
	eoreqs	r3, r1, r5			@ compare with oldval (2)
2:	stmeqia	r2, {r6, lr}			@ store newval if eq
	rsbs	r0, r3, #0			@ set return val and C flag
	ldmfd	sp!, {r4, r5, r6, pc}

	.text
kuser_cmpxchg64_fixup:
	@ Called from kuser_cmpxchg_fixup.
	@ r4 = address of interrupted insn (must be preserved).
	@ sp = saved regs. r7 and r8 are clobbered.
	@ 1b = first critical insn, 2b = last critical insn.
	@ If r4 >= 1b and r4 <= 2b then saved pc_usr is set to 1b.
	mov	r7, #0xffff0fff
	sub	r7, r7, #(0xffff0fff - (0xffff0f60 + (1b - __kuser_cmpxchg64)))
	subs	r8, r4, r7
	rsbcss	r8, r8, #(2b - 1b)
	strcs	r7, [sp, #S_PC]
#if __LINUX_ARM_ARCH__ < 6
	bcc	kuser_cmpxchg32_fixup
#endif
	mov	pc, lr
	.previous

#else
#warning "NPTL on non MMU needs fixing"
	mov	r0, #-1
	adds	r0, r0, #0
	usr_ret	lr
#endif

#else
#error "incoherent kernel configuration"
#endif

	kuser_pad __kuser_cmpxchg64, 64

__kuser_memory_barrier:				@ 0xffff0fa0
	smp_dmb	arm
	usr_ret	lr

	kuser_pad __kuser_memory_barrier, 32

__kuser_cmpxchg:				@ 0xffff0fc0

#if defined(CONFIG_NEEDS_SYSCALL_FOR_CMPXCHG)

	/*
	 * Poor you.  No fast solution possible...
	 * The kernel itself must perform the operation.
	 * A special ghost syscall is used for that (see traps.c).
	 */
	stmfd	sp!, {r7, lr}
	ldr	r7, 1f			@ it's 20 bits
	swi	__ARM_NR_cmpxchg
	ldmfd	sp!, {r7, pc}
1:	.word	__ARM_NR_cmpxchg

#elif __LINUX_ARM_ARCH__ < 6

#ifdef CONFIG_MMU

	/*
	 * The only thing that can break atomicity in this cmpxchg
	 * implementation is either an IRQ or a data abort exception
	 * causing another process/thread to be scheduled in the middle
	 * of the critical sequence.  To prevent this, code is added to
	 * the IRQ and data abort exception handlers to set the pc back
	 * to the beginning of the critical section if it is found to be
	 * within that critical section (see kuser_cmpxchg_fixup).
	 */
1:	ldr	r3, [r2]			@ load current val
	subs	r3, r3, r0			@ compare with oldval
2:	streq	r1, [r2]			@ store newval if eq
	rsbs	r0, r3, #0			@ set return val and C flag
	usr_ret	lr

	.text
kuser_cmpxchg32_fixup:
	@ Called from kuser_cmpxchg_check macro.
	@ r4 = address of interrupted insn (must be preserved).
	@ sp = saved regs. r7 and r8 are clobbered.
	@ 1b = first critical insn, 2b = last critical insn.
	@ If r4 >= 1b and r4 <= 2b then saved pc_usr is set to 1b.
	mov	r7, #0xffff0fff
	sub	r7, r7, #(0xffff0fff - (0xffff0fc0 + (1b - __kuser_cmpxchg)))
	subs	r8, r4, r7
	rsbcss	r8, r8, #(2b - 1b)
	strcs	r7, [sp, #S_PC]
	mov	pc, lr
	.previous

#else
#warning "NPTL on non MMU needs fixing"
	mov	r0, #-1
	adds	r0, r0, #0
	usr_ret	lr
#endif

#else

	smp_dmb	arm
1:	ldrex	r3, [r2]
	subs	r3, r3, r0
	strexeq	r3, r1, [r2]
	teqeq	r3, #1
	beq	1b
	rsbs	r0, r3, #0
	/* beware -- each __kuser slot must be 8 instructions max */
	ALT_SMP(b	__kuser_memory_barrier)
	ALT_UP(usr_ret	lr)

#endif

	kuser_pad __kuser_cmpxchg, 32

__kuser_get_tls:				@ 0xffff0fe0
	ldr	r0, [pc, #(16 - 8)]	@ read TLS, set in kuser_get_tls_init
	usr_ret	lr
	mrc	p15, 0, r0, c13, c0, 3	@ 0xffff0fe8 hardware TLS code
	kuser_pad __kuser_get_tls, 16
	.rep	3
	.word	0			@ 0xffff0ff0 software TLS value, then
	.endr				@ pad up to __kuser_helper_version

__kuser_helper_version:				@ 0xffff0ffc
	.word	((__kuser_helper_end - __kuser_helper_start) >> 5)

	.globl	__kuser_helper_end
__kuser_helper_end:

#endif

 THUMB(	.thumb	)

/*
 * Vector stubs.
 *
 * This code is copied to 0xffff1000 so we can use branches in the
 * vectors, rather than ldr's.  Note that this code must not exceed
 * a page size.
 *
 * Common stub entry macro:
 *   Enter in IRQ mode, spsr = SVC/USR CPSR, lr = SVC/USR PC
 *
 * SP points to a minimal amount of processor-private memory, the address
 * of which is copied into r0 for the mode specific abort handler.
 */
	.macro	vector_stub, name, mode, fixup, correction=0
	.align	5

vector_\name:
	.if \correction
	sub	lr, lr, #\correction
	.endif

	@
	@ Save r0, lr_<exception> (parent PC) and spsr_<exception>
	@ (parent CPSR)
	@
	stmia	sp, {r0, lr}		@ save r0, lr
	mrs	lr, spsr
	str	lr, [sp, #8]		@ save spsr

	@
	@ Prepare for SVC32 mode.  IRQs remain disabled.
	@
	mrs	r0, cpsr
	eor	r0, r0, #(\mode ^ SVC_MODE | PSR_ISETSTATE)
	msr	spsr_cxsf, r0

	@
	@ the branch table must immediately follow this code
	@
	and	lr, lr, #0x0f
 THUMB(	adr	r0, 1f			)
 THUMB(	ldr	lr, [r0, lr, lsl #2]	)
	.if	\fixup
#ifdef CONFIG_MSM_KRAIT_WFE_FIXUP
	ldr	r0, .krait_fixup
	ldr	r0, [r0]
	cmp	r0, #0
	beq	10f
	mrc	p15, 7, r0, c15, c0, 5
	orr	r0, r0, #0x10000
	mcr	p15, 7, r0, c15, c0, 5
10:	isb
#endif
	.endif
	mov	r0, sp
 ARM(	ldr	lr, [pc, lr, lsl #2]	)
	movs	pc, lr			@ branch to handler in SVC mode
ENDPROC(vector_\name)

	.align	2
	@ handler addresses follow this label
1:
	.endm

	.section .stubs, "ax", %progbits
__stubs_start:
	@ This must be the first word
	.word	vector_swi

vector_rst:
 ARM(	swi	SYS_ERROR0	)
 THUMB(	svc	#0		)
 THUMB(	nop			)
	b	vector_und

/*
 * Interrupt dispatcher
 */
	vector_stub	irq, IRQ_MODE, 1, 4

	.long	__irq_usr			@  0  (USR_26 / USR_32)
	.long	__irq_invalid			@  1  (FIQ_26 / FIQ_32)
	.long	__irq_invalid			@  2  (IRQ_26 / IRQ_32)
	.long	__irq_svc			@  3  (SVC_26 / SVC_32)
	.long	__irq_invalid			@  4
	.long	__irq_invalid			@  5
	.long	__irq_invalid			@  6
	.long	__irq_invalid			@  7
	.long	__irq_invalid			@  8
	.long	__irq_invalid			@  9
	.long	__irq_invalid			@  a
	.long	__irq_invalid			@  b
	.long	__irq_invalid			@  c
	.long	__irq_invalid			@  d
	.long	__irq_invalid			@  e
	.long	__irq_invalid			@  f

/*
 * Data abort dispatcher
 * Enter in ABT mode, spsr = USR CPSR, lr = USR PC
 */
	vector_stub	dabt, ABT_MODE, 0, 8

	.long	__dabt_usr			@  0  (USR_26 / USR_32)
	.long	__dabt_invalid			@  1  (FIQ_26 / FIQ_32)
	.long	__dabt_invalid			@  2  (IRQ_26 / IRQ_32)
	.long	__dabt_svc			@  3  (SVC_26 / SVC_32)
	.long	__dabt_invalid			@  4
	.long	__dabt_invalid			@  5
	.long	__dabt_invalid			@  6
	.long	__dabt_invalid			@  7
	.long	__dabt_invalid			@  8
	.long	__dabt_invalid			@  9
	.long	__dabt_invalid			@  a
	.long	__dabt_invalid			@  b
	.long	__dabt_invalid			@  c
	.long	__dabt_invalid			@  d
	.long	__dabt_invalid			@  e
	.long	__dabt_invalid			@  f

/*
 * Prefetch abort dispatcher
 * Enter in ABT mode, spsr = USR CPSR, lr = USR PC
 */
	vector_stub	pabt, ABT_MODE, 0, 4

	.long	__pabt_usr			@  0 (USR_26 / USR_32)
	.long	__pabt_invalid			@  1 (FIQ_26 / FIQ_32)
	.long	__pabt_invalid			@  2 (IRQ_26 / IRQ_32)
	.long	__pabt_svc			@  3 (SVC_26 / SVC_32)
	.long	__pabt_invalid			@  4
	.long	__pabt_invalid			@  5
	.long	__pabt_invalid			@  6
	.long	__pabt_invalid			@  7
	.long	__pabt_invalid			@  8
	.long	__pabt_invalid			@  9
	.long	__pabt_invalid			@  a
	.long	__pabt_invalid			@  b
	.long	__pabt_invalid			@  c
	.long	__pabt_invalid			@  d
	.long	__pabt_invalid			@  e
	.long	__pabt_invalid			@  f

/*
 * Undef instr entry dispatcher
 * Enter in UND mode, spsr = SVC/USR CPSR, lr = SVC/USR PC
 */
	vector_stub	und, UND_MODE, 0

	.long	__und_usr			@  0 (USR_26 / USR_32)
	.long	__und_invalid			@  1 (FIQ_26 / FIQ_32)
	.long	__und_invalid			@  2 (IRQ_26 / IRQ_32)
	.long	__und_svc			@  3 (SVC_26 / SVC_32)
	.long	__und_invalid			@  4
	.long	__und_invalid			@  5
	.long	__und_invalid			@  6
	.long	__und_invalid			@  7
	.long	__und_invalid			@  8
	.long	__und_invalid			@  9
	.long	__und_invalid			@  a
	.long	__und_invalid			@  b
	.long	__und_invalid			@  c
	.long	__und_invalid			@  d
	.long	__und_invalid			@  e
	.long	__und_invalid			@  f

	.align	5

/*=============================================================================
 * Address exception handler
 *-----------------------------------------------------------------------------
 * These aren't too critical.
 * (they're not supposed to happen, and won't happen in 32-bit data mode).
 */

vector_addrexcptn:
	b	vector_addrexcptn

/*=============================================================================
 * Undefined FIQs
 *-----------------------------------------------------------------------------
 * Enter in FIQ mode, spsr = ANY CPSR, lr = ANY PC
 * MUST PRESERVE SVC SPSR, but need to switch to SVC mode to show our msg.
 * Basically to switch modes, we *HAVE* to clobber one register...  brain
 * damage alert!  I don't think that we can execute any code in here in any
 * other mode than FIQ...  Ok you can switch to another mode, but you can't
 * get out of that mode without clobbering one register.
 */
vector_fiq:
	subs	pc, lr, #4

<<<<<<< HEAD
.krait_fixup:
	.word	msm_krait_need_wfe_fixup

=======
>>>>>>> 020abbc9
	.globl	vector_fiq_offset
	.equ	vector_fiq_offset, vector_fiq

	.section .vectors, "ax", %progbits
__vectors_start:
	W(b)	vector_rst
	W(b)	vector_und
	W(ldr)	pc, __vectors_start + 0x1000
	W(b)	vector_pabt
	W(b)	vector_dabt
	W(b)	vector_addrexcptn
	W(b)	vector_irq
	W(b)	vector_fiq

	.data

	.globl	cr_alignment
	.globl	cr_no_alignment
cr_alignment:
	.space	4
cr_no_alignment:
	.space	4

#ifdef CONFIG_MULTI_IRQ_HANDLER
	.globl	handle_arch_irq
handle_arch_irq:
	.space	4
#endif<|MERGE_RESOLUTION|>--- conflicted
+++ resolved
@@ -1227,12 +1227,9 @@
 vector_fiq:
 	subs	pc, lr, #4
 
-<<<<<<< HEAD
 .krait_fixup:
 	.word	msm_krait_need_wfe_fixup
 
-=======
->>>>>>> 020abbc9
 	.globl	vector_fiq_offset
 	.equ	vector_fiq_offset, vector_fiq
 
