/* Copyright (c) 2012-2014, The Linux Foundation. All rights reserved.
 *
 * This program is free software; you can redistribute it and/or modify
 * it under the terms of the GNU General Public License version 2 and
 * only version 2 as published by the Free Software Foundation.
 *
 * This program is distributed in the hope that it will be useful,
 * but WITHOUT ANY WARRANTY; without even the implied warranty of
 * MERCHANTABILITY or FITNESS FOR A PARTICULAR PURPOSE.  See the
 * GNU General Public License for more details.
 */

#include "skeleton.dtsi"

/ {
	model = "Qualcomm Technologies, Inc. MSM 8226";
	compatible = "qcom,msm8226";
	interrupt-parent = <&intc>;

	aliases {
		spi0 = &spi_0;
		sdhc1 = &sdhc_1; /* SDC1 eMMC slot */
		sdhc2 = &sdhc_2; /* SDC2 SD card slot */
		sdhc3 = &sdhc_3; /* SDC3 SDIO slot */
	};

<<<<<<< HEAD
=======
	cpus {
		#size-cells = <0>;
		#address-cells = <1>;

		CPU0: cpu@0 {
			device_type = "cpu";
			compatible = "arm,cortex-a7";
			reg = <0x0>;
		};

		CPU1: cpu@1 {
			device_type = "cpu";
			compatible = "arm,cortex-a7";
			reg = <0x1>;
		};

		CPU2: cpu@2 {
			device_type = "cpu";
			compatible = "arm,cortex-a7";
			reg = <0x2>;
		};

		CPU3: cpu@3 {
			device_type = "cpu";
			compatible = "arm,cortex-a7";
			reg = <0x3>;
		};
	};

>>>>>>> 6b6cff37
	soc: soc { };
};

#include "msm8226-camera.dtsi"
#include "msm-gdsc.dtsi"
#include "msm8226-iommu.dtsi"
#include "msm8226-smp2p.dtsi"
#include "msm8226-gpu.dtsi"
#include "msm8226-bus.dtsi"
#include "msm8226-mdss.dtsi"
#include "msm8226-coresight.dtsi"
#include "msm8226-iommu-domains.dtsi"
#include "msm8226-pinctrl.dtsi"
#include "msm-rdbg.dtsi"

&soc {
	#address-cells = <1>;
	#size-cells = <1>;
	ranges;

	intc: interrupt-controller@f9000000 {
		compatible = "qcom,msm-qgic2";
		interrupt-controller;
		#interrupt-cells = <3>;
		reg = <0xF9000000 0x1000>,
		      <0xF9002000 0x1000>;
	};

	msmgpio: gpio@fd510000 {
		compatible = "qcom,msm-gpio";
		interrupt-controller;
		#interrupt-cells = <2>;
		reg = <0xfd510000 0x4000>;
		gpio-controller;
		#gpio-cells = <2>;
		ngpio = <117>;
		interrupts = <0 208 0>;
		qcom,direct-connect-irqs = <8>;
	};

	qcom,mpm2-sleep-counter@fc4a3000 {
		compatible = "qcom,mpm2-sleep-counter";
		reg = <0xfc4a3000 0x1000>;
		clock-frequency = <32768>;
	};

	restart@fc4ab000 {
		compatible = "qcom,pshold";
		reg = <0xfc4ab000 0x4>;
	};

	timer {
		compatible = "arm,armv7-timer";
		interrupts = <1 2 0xf08>,
			     <1 3 0xf08>,
			     <1 4 0xf08>,
			     <1 1 0xf08>;
		clock-frequency = <19200000>;
	};

	timer@f9020000 {
		#address-cells = <1>;
		#size-cells = <1>;
		ranges;
		compatible = "arm,armv7-timer-mem";
		reg = <0xf9020000 0x1000>;
		clock-frequency = <19200000>;

		frame@f9021000 {
			frame-number = <0>;
			interrupts = <0 8 0x4>,
				     <0 7 0x4>;
			reg = <0xf9021000 0x1000>,
			      <0xf9022000 0x1000>;
		};

		frame@f9023000 {
			frame-number = <1>;
			interrupts = <0 9 0x4>;
			reg = <0xf9023000 0x1000>;
			status = "disabled";
		};

		frame@f9024000 {
			frame-number = <2>;
			interrupts = <0 10 0x4>;
			reg = <0xf9024000 0x1000>;
			status = "disabled";
		};

		frame@f9025000 {
			frame-number = <3>;
			interrupts = <0 11 0x4>;
			reg = <0xf9025000 0x1000>;
			status = "disabled";
		};

		frame@f9026000 {
			frame-number = <4>;
			interrupts = <0 12 0x4>;
			reg = <0xf9026000 0x1000>;
			status = "disabled";
		};

		frame@f9027000 {
			frame-number = <5>;
			interrupts = <0 13 0x4>;
			reg = <0xf9027000 0x1000>;
			status = "disabled";
		};

		frame@f9028000 {
			frame-number = <6>;
			interrupts = <0 14 0x4>;
			reg = <0xf9028000 0x1000>;
			status = "disabled";
		};
	};

	qcom,vidc@fdc00000 {
		compatible = "qcom,msm-vidc";
		reg = <0xfdc00000 0xff000>;
		interrupts = <0 44 0>;
		venus-supply = <&gdsc_venus>;
		qcom,clock-names = "core_clk", "iface_clk", "bus_clk";
		qcom,clock-configs = <0x3 0x0 0x0>;
		qcom,sw-power-collapse;
		qcom,load-freq-tbl = <352800 160000000 0xffffffff>,
			<244800 133330000 0xffffffff>,
			<108000  66700000 0xffffffff>;
		qcom,hfi = "venus";
		qcom,reg-presets = <0xE0024 0x0>,
			<0x80124 0x3>,
			<0xE0020 0x5555556>,
			<0x800B0 0x10101001>,
			<0x800B4 0x00101010>,
			<0x800C0 0x1010100f>,
			<0x800C4 0x00101010>,
			<0x800D0 0x00000010>,
			<0x800D4 0x00000010>,
			<0x800D8 0x00000707>;
		qcom,buffer-type-tz-usage-table = <0x1 0x1>,
			<0x6 0x2>,
			<0x7C0 0x3>;
		qcom,max-hw-load = <352800>; /* 720p @ 30 + 1080p @ 30 */
		qcom,vidc-iommu-domains {
			qcom,domain-ns {
				qcom,vidc-domain-phandle = <&venus_domain_ns>;
				qcom,vidc-partition-buffer-types = <0x7ff>,
							<0x800>;
			};

			qcom,domain-cp {
				qcom,vidc-domain-phandle = <&venus_domain_cp>;
				qcom,vidc-partition-buffer-types = <0x6>,
							<0x7c1>;
			};
		};
		qcom,msm-bus-clients {
			qcom,msm-bus-client@0 {
				qcom,msm-bus,name = "venc-ddr";
				qcom,msm-bus,num-cases = <4>;
				qcom,msm-bus,num-paths = <1>;
				qcom,msm-bus,vectors-KBps =
					<63 512 0 0>,
					<63 512 129000 142000>,
					<63 512 384000 422000>,
					<63 512 866000 953000>;
				qcom,bus-configs = <0x1000414>;
			};

			qcom,msm-bus-client@1 {
				qcom,msm-bus,name = "vdec-ddr";
				qcom,msm-bus,num-cases = <4>;
				qcom,msm-bus,num-paths = <1>;
				qcom,msm-bus,vectors-KBps =
					<63 512 0 0>,
					<63 512 103000 134000>,
					<63 512 268000 348000>,
					<63 512 505000 657000>;
				qcom,bus-configs = <0x30fcfff>;
			};
		};
	};

	qcom,vidc {
		compatible = "qcom,msm-vidc";
		qcom,hfi = "q6";
		qcom,max-hw-load = <108000>; /* 720p @ 30 * 1  */
	};

	qcom,wfd {
		compatible = "qcom,msm-wfd";
	};

	serial@f991f000 {
		compatible = "qcom,msm-lsuart-v14";
		reg = <0xf991f000 0x1000>;
		interrupts = <0 109 0>;
		status = "disabled";
	};

	qcom,msm-imem@fe805000 {
		compatible = "qcom,msm-imem";
		reg = <0xfe805000 0x1000>; /* Address and size of IMEM */
		ranges = <0x0 0xfe805000 0x1000>;
		#address-cells = <1>;
		#size-cells = <1>;

		download_mode@0 {
			compatible = "qcom,msm-imem-download_mode";
			reg = <0x0 8>;
		};

		mem_dump_table@14 {
			compatible = "qcom,msm-imem-mem_dump_table";
			reg = <0x14 4>;
		};

		restart_reason@65c {
			compatible = "qcom,msm-imem-restart_reason";
			reg = <0x65c 4>;
		};

		boot_stats@6b0 {
			compatible = "qcom,msm-imem-boot_stats";
			reg = <0x6b0 32>;
		};

		pil@94c {
			compatible = "qcom,msm-imem-pil";
			reg = <0x94c 200>;
		};

		emergency_download_mode@fe0 {
			compatible = "qcom,msm-imem-emergency_download_mode";
			reg = <0xfe0 12>;
		};
	};

	qcom,sps@f9984000 {
		compatible = "qcom,msm_sps";
		reg = <0xf9984000 0x15000>,
		      <0xf9999000 0xb000>;
		interrupts = <0 94 0>;
	};

	qcom,usbbam@f9a44000 {
		compatible = "qcom,usb-bam-msm";
		reg = <0xf9a44000 0x11000>;
		reg-names = "hsusb";
		interrupts = <0 135 0>;
		interrupt-names = "hsusb";
		qcom,usb-bam-num-pipes = <16>;
		qcom,usb-bam-fifo-baseaddr = <0xfe803000>;
		qcom,ignore-core-reset-ack;
		qcom,disable-clk-gating;

		qcom,pipe0 {
			label = "hsusb-qdss-in-0";
			qcom,usb-bam-mem-type = <3>;
			qcom,bam-type = <1>;
			qcom,dir = <1>;
			qcom,pipe-num = <0>;
			qcom,peer-bam = <1>;
			qcom,src-bam-physical-address = <0xfc37c000>;
			qcom,src-bam-pipe-index = <0>;
			qcom,dst-bam-physical-address = <0xf9a44000>;
			qcom,dst-bam-pipe-index = <2>;
			qcom,data-fifo-offset = <0x0>;
			qcom,data-fifo-size = <0x600>;
			qcom,descriptor-fifo-offset = <0x600>;
			qcom,descriptor-fifo-size = <0x200>;
		};
	};

        usb_otg: usb@f9a55000 {
		compatible = "qcom,hsusb-otg";
		reg = <0xf9a55000 0x400>;
		interrupts = <0 134 0>, <0 140 0>;
		interrupt-names = "core_irq", "async_irq";
		hsusb_vdd_dig-supply = <&pm8226_s1_corner>;
		HSUSB_1p8-supply = <&pm8226_l10>;
		HSUSB_3p3-supply = <&pm8226_l20>;
		qcom,vdd-voltage-level = <1 5 7>;

		qcom,hsusb-otg-phy-init-seq =
			<0x44 0x80 0x68 0x81 0x24 0x82 0x13 0x83 0xffffffff>;
		qcom,hsusb-otg-phy-type = <2>;
		qcom,hsusb-otg-mode = <1>;
		qcom,hsusb-otg-otg-control = <2>;
		qcom,hsusb-otg-disable-reset;
		qcom,dp-manual-pullup;
		qcom,usbin-vadc = <&pm8226_vadc>;

		qcom,msm-bus,name = "usb";
		qcom,msm-bus,num-cases = <3>;
		qcom,msm-bus,num-paths = <1>;
		qcom,msm-bus,vectors-KBps =
				<87 512 0 0>,
				<87 512 60000 960000>,
				<87 512 6000  6000>;
	};

	android_usb: android_usb@fe8050c8 {
		compatible = "qcom,android-usb";
		reg = <0xfe8050c8 0xc8>;
		qcom,pm-qos-latency = <2 1001 12701>;
		qcom,streaming-func = "rndis";
		qcom,android-usb-uicc-nluns = /bits/ 8 <1>;
	};

	smsc_hub: hsic_hub {
		status = "disabled";
		compatible = "qcom,hsic-smsc-hub";
		smsc,model-id = <0>;
		#address-cells = <1>;
		#size-cells = <1>;
		ranges;

		hsic_host: hsic@f9a00000 {
			compatible = "qcom,hsic-host";
			reg = <0xf9a00000 0x400>;
			#address-cells = <0>;
			interrupt-parent = <&hsic_host>;
			interrupts = <0 1 2>;
			#interrupt-cells = <1>;
			interrupt-map-mask = <0xffffffff>;
			interrupt-map = <0 &intc 0 136 0
				1 &intc 0 148 0
				2 &msmgpio 115 0x8>;
			interrupt-names = "core_irq", "async_irq", "wakeup";
			hsic_vdd_dig-supply = <&pm8226_s1_corner>;
			HSIC_GDSC-supply = <&gdsc_usb_hsic>;
			hsic,strobe-gpio = <&msmgpio 115 0x00>;
			hsic,data-gpio = <&msmgpio 116 0x00>;
			hsic,ignore-cal-pad-config;
			hsic,strobe-pad-offset = <0x2050>;
			hsic,data-pad-offset = <0x2054>;
			qcom,phy-susp-sof-workaround;
			hsic,vdd-voltage-level = <1 5 7>;
			qcom,disable-internal-clk-gating;

			qcom,msm-bus,name = "hsic";
			qcom,msm-bus,num-cases = <2>;
			qcom,msm-bus,num-paths = <1>;
			qcom,msm-bus,vectors-KBps =
				<85 512 0 0>,
				<85 512 40000 160000>;
		};
	};

	wcd9xxx_intc: wcd9xxx-irq {
		compatible = "qcom,wcd9xxx-irq";
		interrupt-controller;
		#interrupt-cells = <1>;
		interrupt-parent = <&msmgpio>;
		interrupts = <68 0>;
		interrupt-names = "cdc-int";
	};

	slim_msm: slim@fe12f000 {
		cell-index = <1>;
		compatible = "qcom,slim-ngd";
		reg = <0xfe12f000 0x35000>,
			  <0xfe104000 0x20000>;
		reg-names = "slimbus_physical", "slimbus_bam_physical";
		interrupts = <0 163 0>, <0 164 0>;
		interrupt-names = "slimbus_irq", "slimbus_bam_irq";

		tapan_codec {
			compatible = "qcom,tapan-slim-pgd";
			elemental-addr = [00 01 E0 00 17 02];

			interrupt-parent = <&wcd9xxx_intc>;
			interrupts = <0 1 2 3 4 5 6 7 8 9 10 11 12 13 14 15 16
					17 18 19 20 21 22 23 24 25 26 27 28>;
			qcom,cdc-reset-gpio = <&msmgpio 72 0>;

			cdc-vdd-buck-supply = <&pm8226_s4>;
			qcom,cdc-vdd-buck-voltage = <1800000 2150000>;
			qcom,cdc-vdd-buck-current = <650000>;

			cdc-vdd-h-supply = <&pm8226_l6>;
			qcom,cdc-vdd-h-voltage = <1800000 1800000>;
			qcom,cdc-vdd-h-current = <25000>;

			cdc-vdd-px-supply = <&pm8226_l6>;
			qcom,cdc-vdd-px-voltage = <1800000 1800000>;
			qcom,cdc-vdd-px-current = <25000>;

			cdc-vdd-cx-supply = <&pm8226_l4>;
			qcom,cdc-vdd-cx-voltage = <1200000 1200000>;
			qcom,cdc-vdd-cx-current = <2000>;

			cdc-vdd-buckhelper-supply = <&pm8226_l25>;
			qcom,cdc-vdd-buckhelper-voltage = <1775000 2125000>;
			qcom,cdc-vdd-buckhelper-current = <10000>;

			qcom,cdc-static-supplies = "cdc-vdd-h",
						   "cdc-vdd-px",
						   "cdc-vdd-cx";

			qcom,cdc-cp-supplies = "cdc-vdd-buck",
						"cdc-vdd-buckhelper";

			qcom,cdc-micbias-ldoh-v = <0x3>;
			qcom,cdc-micbias-cfilt1-mv = <1800>;
			qcom,cdc-micbias-cfilt2-mv = <2700>;
			qcom,cdc-micbias-cfilt3-mv = <1800>;

			qcom,cdc-micbias1-cfilt-sel = <0x0>;
			qcom,cdc-micbias2-cfilt-sel = <0x1>;
			qcom,cdc-micbias3-cfilt-sel = <0x2>;

			qcom,cdc-mclk-clk-rate = <9600000>;
			qcom,cdc-slim-ifd = "tapan-slim-ifd";
			qcom,cdc-slim-ifd-elemental-addr = [00 00 E0 00 17 02];
		};
	};

	qcom,msm-adsp-loader {
		compatible = "qcom,adsp-loader";
		qcom,adsp-state = <0>;
	};

	sound {
		compatible = "qcom,msm8226-audio-tapan";
		qcom,model = "msm8226-tapan-snd-card";
		qcom,tapan-mclk-clk-freq = <9600000>;
		qcom,prim-auxpcm-gpio-clk  = <&msmgpio 63 0>;
		qcom,prim-auxpcm-gpio-sync = <&msmgpio 64 0>;
		qcom,prim-auxpcm-gpio-din  = <&msmgpio 65 0>;
		qcom,prim-auxpcm-gpio-dout = <&msmgpio 66 0>;
		qcom,prim-auxpcm-gpio-set = "prim-gpio-prim";
	};

	sound-9302 {
		compatible = "qcom,msm8226-audio-tapan";
		qcom,model = "msm8226-tapan9302-snd-card";
		qcom,tapan-mclk-clk-freq = <9600000>;
		qcom,prim-auxpcm-gpio-clk  = <&msmgpio 63 0>;
		qcom,prim-auxpcm-gpio-sync = <&msmgpio 64 0>;
		qcom,prim-auxpcm-gpio-din  = <&msmgpio 65 0>;
		qcom,prim-auxpcm-gpio-dout = <&msmgpio 66 0>;
		qcom,prim-auxpcm-gpio-set = "prim-gpio-prim";
		qcom,tapan-codec-9302;
	};

	qcom,msm-pcm {
		compatible = "qcom,msm-pcm-dsp";
		qcom,msm-pcm-dsp-id = <0>;
	};

	qcom,msm-pcm-routing {
		compatible = "qcom,msm-pcm-routing";
	};

	qcom,msm-pcm-low-latency {
		compatible = "qcom,msm-pcm-dsp";
		qcom,msm-pcm-dsp-id = <1>;
		qcom,msm-pcm-low-latency;
		qcom,latency-level = "regular";
	};

	qcom,msm-pcm-lpa {
		compatible = "qcom,msm-pcm-lpa";
	};

	qcom,msm-compr-dsp {
		compatible = "qcom,msm-compr-dsp";
	};

	qcom,msm-compress-dsp {
		compatible = "qcom,msm-compress-dsp";
	};

	qcom,msm-voip-dsp {
		compatible = "qcom,msm-voip-dsp";
	};

	qcom,msm-pcm-voice {
		compatible = "qcom,msm-pcm-voice";
	};

	qcom,msm-stub-codec {
		compatible = "qcom,msm-stub-codec";
	};

	qcom,msm-dai-fe {
		compatible = "qcom,msm-dai-fe";
	};

	qcom,msm-pcm-afe {
		compatible = "qcom,msm-pcm-afe";
	};

	qcom,msm-dai-q6-hdmi {
		compatible = "qcom,msm-dai-q6-hdmi";
		qcom,msm-dai-q6-dev-id = <8>;
	};

	qcom,msm-lsm-client {
		compatible = "qcom,msm-lsm-client";
	};

	qcom,msm-pcm-loopback {
		compatible = "qcom,msm-pcm-loopback";
	};

	qcom,msm-dai-q6 {
		compatible = "qcom,msm-dai-q6";
		qcom,msm-dai-q6-sb-0-rx {
			compatible = "qcom,msm-dai-q6-dev";
			qcom,msm-dai-q6-dev-id = <16384>;
		};

		qcom,msm-dai-q6-sb-0-tx {
			compatible = "qcom,msm-dai-q6-dev";
			qcom,msm-dai-q6-dev-id = <16385>;
		};

		qcom,msm-dai-q6-sb-1-rx {
			compatible = "qcom,msm-dai-q6-dev";
			qcom,msm-dai-q6-dev-id = <16386>;
		};

		qcom,msm-dai-q6-sb-1-tx {
			compatible = "qcom,msm-dai-q6-dev";
			qcom,msm-dai-q6-dev-id = <16387>;
		};

		qcom,msm-dai-q6-sb-3-rx {
			compatible = "qcom,msm-dai-q6-dev";
			qcom,msm-dai-q6-dev-id = <16390>;
		};

		qcom,msm-dai-q6-sb-3-tx {
			compatible = "qcom,msm-dai-q6-dev";
			qcom,msm-dai-q6-dev-id = <16391>;
		};

		qcom,msm-dai-q6-sb-4-rx {
			compatible = "qcom,msm-dai-q6-dev";
			qcom,msm-dai-q6-dev-id = <16392>;
		};

		qcom,msm-dai-q6-sb-4-tx {
			compatible = "qcom,msm-dai-q6-dev";
			qcom,msm-dai-q6-dev-id = <16393>;
		};

		qcom,msm-dai-q6-sb-5-tx {
			compatible = "qcom,msm-dai-q6-dev";
			qcom,msm-dai-q6-dev-id = <16395>;
		};

		qcom,msm-dai-q6-bt-sco-rx {
			compatible = "qcom,msm-dai-q6-dev";
			qcom,msm-dai-q6-dev-id = <12288>;
		};

		qcom,msm-dai-q6-bt-sco-tx {
			compatible = "qcom,msm-dai-q6-dev";
			qcom,msm-dai-q6-dev-id = <12289>;
		};

		qcom,msm-dai-q6-int-fm-rx {
			compatible = "qcom,msm-dai-q6-dev";
			qcom,msm-dai-q6-dev-id = <12292>;
		};

		qcom,msm-dai-q6-int-fm-tx {
			compatible = "qcom,msm-dai-q6-dev";
			qcom,msm-dai-q6-dev-id = <12293>;
		};

		qcom,msm-dai-q6-be-afe-pcm-rx {
			compatible = "qcom,msm-dai-q6-dev";
			qcom,msm-dai-q6-dev-id = <224>;
		};

		qcom,msm-dai-q6-be-afe-pcm-tx {
			compatible = "qcom,msm-dai-q6-dev";
			qcom,msm-dai-q6-dev-id = <225>;
		};

		qcom,msm-dai-q6-afe-proxy-rx {
			compatible = "qcom,msm-dai-q6-dev";
			qcom,msm-dai-q6-dev-id = <241>;
		};

		qcom,msm-dai-q6-afe-proxy-tx {
			compatible = "qcom,msm-dai-q6-dev";
			qcom,msm-dai-q6-dev-id = <240>;
		};

                qcom,msm-dai-q6-incall-record-rx {
                        compatible = "qcom,msm-dai-q6-dev";
                        qcom,msm-dai-q6-dev-id = <32771>;
                };

                qcom,msm-dai-q6-incall-record-tx {
                        compatible = "qcom,msm-dai-q6-dev";
                        qcom,msm-dai-q6-dev-id = <32772>;
                };

                qcom,msm-dai-q6-incall-music-rx {
                        compatible = "qcom,msm-dai-q6-dev";
                        qcom,msm-dai-q6-dev-id = <32773>;
                };

                qcom,msm-dai-q6-incall-music-2-rx {
                        compatible = "qcom,msm-dai-q6-dev";
                        qcom,msm-dai-q6-dev-id = <32770>;
                };
	};

	qcom,msm-dai-mi2s {
		compatible = "qcom,msm-dai-mi2s";
		qcom,msm-dai-q6-mi2s-prim {
			compatible = "qcom,msm-dai-q6-mi2s";
			qcom,msm-dai-q6-mi2s-dev-id = <0>;
			qcom,msm-mi2s-rx-lines = <2>;
			qcom,msm-mi2s-tx-lines = <1>;
		};
	};

	qcom,msm-pcm-hostless {
		compatible = "qcom,msm-pcm-hostless";
	};

	qcom,msm-pri-auxpcm {
		compatible = "qcom,msm-auxpcm-dev";
		qcom,msm-cpudai-auxpcm-mode = <0>, <0>;
		qcom,msm-cpudai-auxpcm-sync = <1>, <1>;
		qcom,msm-cpudai-auxpcm-frame = <5>, <4>;
		qcom,msm-cpudai-auxpcm-quant = <2>, <2>;
		qcom,msm-cpudai-auxpcm-num-slots = <1>, <1>;
		qcom,msm-cpudai-auxpcm-slot-mapping = <1>, <1>;
		qcom,msm-cpudai-auxpcm-data = <0>, <0>;
		qcom,msm-cpudai-auxpcm-pcm-clk-rate = <2048000>, <2048000>;
		qcom,msm-auxpcm-interface = "primary";
	};

	qcom,wcnss-wlan@fb000000 {
		compatible = "qcom,wcnss_wlan";
		reg = <0xfb000000 0x280000>,
			<0xf9011008 0x04>,
			<0xfb21b000 0x3000>,
			<0x03204000 0x00000100>,
			<0x03200800 0x00000200>,
			<0xfb100400 0x00000200>,
			<0xfb205050 0x00000200>,
			<0xfb219000 0x00000020>,
			<0xfb080488 0x00000008>,
			<0xfb080fb0 0x00000008>,
			<0xfb08040c 0x00000008>,
			<0xfb0120a8 0x00000008>,
			<0xfb012448 0x00000008>,
			<0xfb080c00 0x00000001>;

		reg-names = "wcnss_mmio", "wcnss_fiq",
			    "pronto_phy_base", "riva_phy_base",
			    "riva_ccu_base", "pronto_a2xb_base",
			    "pronto_ccpu_base", "pronto_saw2_base",
			    "wlan_tx_phy_aborts","wlan_brdg_err_source",
			    "wlan_tx_status", "alarms_txctl",
			    "alarms_tactl", "pronto_mcu_base";

		interrupts = <0 145 0 0 146 0>;
		interrupt-names = "wcnss_wlantx_irq", "wcnss_wlanrx_irq";

		qcom,pronto-vddmx-supply = <&pm8226_l3>;
		qcom,pronto-vddcx-supply = <&pm8226_s1_corner>;
		qcom,pronto-vddpx-supply = <&pm8226_l6>;
		qcom,iris-vddxo-supply = <&pm8226_l10>;
		qcom,iris-vddrfa-supply = <&pm8226_l24>;
		qcom,iris-vddpa-supply = <&pm8226_l16>;
		qcom,iris-vdddig-supply = <&pm8226_l24>;

		gpios = <&msmgpio 40 0>, <&msmgpio 41 0>, <&msmgpio 42 0>, <&msmgpio 43 0>, <&msmgpio 44 0>;
		qcom,has-pronto-hw;
		qcom,has-autodetect-xo;
		qcom,wcnss-adc_tm = <&pm8226_adc_tm>;
	};

	qcom,msm-ssc-sensors {
		compatible = "qcom,msm-ssc-sensors";
	};

	qcom,wdt@f9017000 {
		compatible = "qcom,msm-watchdog";
		reg = <0xf9017000 0x1000>;
		reg-names = "wdt-base";
		interrupts = <0 3 0>, <0 4 0>;
		qcom,bark-time = <11000>;
		qcom,pet-time = <10000>;
		qcom,ipi-ping;
	};

	qcom,smem@fa00000 {
		compatible = "qcom,smem";
		reg = <0xfa00000 0x100000>,
			<0xf9011000 0x1000>,
			<0xfc428000 0x4000>,
			<0xfe802ff0 0x8>;
		reg-names = "smem", "irq-reg-base", "aux-mem1", "smem_targ_info_imem";
		qcom,mpu-enabled;

		qcom,smd-modem {
			compatible = "qcom,smd";
			qcom,smd-edge = <0>;
			qcom,smd-irq-offset = <0x8>;
			qcom,smd-irq-bitmask = <0x1000>;
			interrupts = <0 25 1>;
			label = "modem";
		};

		qcom,smsm-modem {
			compatible = "qcom,smsm";
			qcom,smsm-edge = <0>;
			qcom,smsm-irq-offset = <0x8>;
			qcom,smsm-irq-bitmask = <0x2000>;
			interrupts = <0 26 1>;
		};

		qcom,smd-adsp {
			compatible = "qcom,smd";
			qcom,smd-edge = <1>;
			qcom,smd-irq-offset = <0x8>;
			qcom,smd-irq-bitmask = <0x100>;
			interrupts = <0 156 1>;
			label = "adsp";
		};

		qcom,smsm-adsp {
			compatible = "qcom,smsm";
			qcom,smsm-edge = <1>;
			qcom,smsm-irq-offset = <0x8>;
			qcom,smsm-irq-bitmask = <0x200>;
			interrupts = <0 157 1>;
		};

		qcom,smd-wcnss {
			compatible = "qcom,smd";
			qcom,smd-edge = <6>;
			qcom,smd-irq-offset = <0x8>;
			qcom,smd-irq-bitmask = <0x20000>;
			interrupts = <0 142 1>;
			label = "wcnss";
		};

		qcom,smsm-wcnss {
			compatible = "qcom,smsm";
			qcom,smsm-edge = <6>;
			qcom,smsm-irq-offset = <0x8>;
			qcom,smsm-irq-bitmask = <0x80000>;
			interrupts = <0 144 1>;
		};

		qcom,smd-rpm {
			compatible = "qcom,smd";
			qcom,smd-edge = <15>;
			qcom,smd-irq-offset = <0x8>;
			qcom,smd-irq-bitmask = <0x1>;
			interrupts = <0 168 1>;
			label = "rpm";
			qcom,irq-no-suspend;
			qcom,not-loadable;
		};
	};

	rpm_bus: qcom,rpm-smd {
		compatible = "qcom,rpm-smd";
		rpm-channel-name = "rpm_requests";
		rpm-channel-type = <15>; /* SMD_APPS_RPM */
	};

	qcom,bcl {
		compatible = "qcom,bcl";
	};

	rmtfs_smem: qcom,rmtfs_sharedmem@0fd80000 {
		compatible = "qcom,sharedmem-uio";
		reg = <0x0fd80000 0x00180000>;
		reg-names = "rmtfs";
		qcom,client-id = <0x00000001>;
	};

	dsp_smem: qcom,dsp_sharedmem@0fd60000 {
		compatible = "qcom,sharedmem-uio";
		reg = <0x0fd60000 0x00020000>;
		reg-names = "rfsa_dsp";
		qcom,client-id = <0x011013ec>;
	};

	mdm_smem: qcom,mdm_sharedmem@0fd60000 {
		compatible = "qcom,sharedmem-uio";
		reg = <0x0fd60000 0x00020000>;
		reg-names = "rfsa_mdm";
		qcom,client-id = <0x011013ed>;
	};

	sdhc_1: sdhci@f9824900 {
		compatible = "qcom,sdhci-msm";
		reg = <0xf9824900 0x11c>, <0xf9824000 0x800>;
		reg-names = "hc_mem", "core_mem";

		interrupts = <0 123 0>, <0 138 0>;
		interrupt-names = "hc_irq", "pwr_irq";

		qcom,bus-width = <8>;

		qcom,cpu-dma-latency-us = <701>;
		qcom,msm-bus,name = "sdhc1";
		qcom,msm-bus,num-cases = <8>;
		qcom,msm-bus,num-paths = <1>;
		qcom,msm-bus,vectors-KBps = <78 512 0 0>, /* No vote */
				<78 512 1600 3200>,    /* 400 KB/s*/
				<78 512 80000 160000>, /* 20 MB/s */
				<78 512 100000 200000>, /* 25 MB/s */
				<78 512 200000 400000>, /* 50 MB/s */
				<78 512 400000 800000>, /* 100 MB/s */
				<78 512 400000 800000>, /* 200 MB/s */
				<78 512 2048000 4096000>; /* Max. bandwidth */
		qcom,bus-bw-vectors-bps = <0 400000 20000000 25000000 50000000
						100000000 200000000 4294967295>;

		pinctrl-names = "active", "sleep";
		pinctrl-0 = <&sdc1_clk_on &sdc1_cmd_on &sdc1_data_on>;
		pinctrl-1 = <&sdc1_clk_off &sdc1_cmd_off &sdc1_data_off>;

		status = "disabled";
	};

	sdhc_2: sdhci@f98a4900 {
		compatible = "qcom,sdhci-msm";
		reg = <0xf98a4900 0x11c>, <0xf98a4000 0x800>;
		reg-names = "hc_mem", "core_mem";

		interrupts = <0 125 0>, <0 221 0>;
		interrupt-names = "hc_irq", "pwr_irq";

		qcom,bus-width = <4>;

		qcom,cpu-dma-latency-us = <701>;
		qcom,msm-bus,name = "sdhc2";
		qcom,msm-bus,num-cases = <8>;
		qcom,msm-bus,num-paths = <1>;
		qcom,msm-bus,vectors-KBps = <81 512 0 0>, /* No vote */
				<81 512 1600 3200>,    /* 400 KB/s*/
				<81 512 80000 160000>, /* 20 MB/s */
				<81 512 100000 200000>, /* 25 MB/s */
				<81 512 200000 400000>, /* 50 MB/s */
				<81 512 400000 800000>, /* 100 MB/s */
				<81 512 400000 800000>, /* 200 MB/s */
				<81 512 2048000 4096000>; /* Max. bandwidth */
		qcom,bus-bw-vectors-bps = <0 400000 20000000 25000000 50000000
						100000000 200000000 4294967295>;

		pinctrl-names = "active", "sleep";
		pinctrl-0 = <&sdc2_clk_on &sdc2_cmd_on &sdc2_data_on &sdhc2_cd_on>;
		pinctrl-1 = <&sdc2_clk_off &sdc2_cmd_off &sdc2_data_off &sdhc2_cd_off>;

		status = "disabled";
	};

	sdhc_3: sdhci@f9864900 {
		compatible = "qcom,sdhci-msm";
		reg = <0xf9864900 0x11c>, <0xf9864000 0x800>;
		reg-names = "hc_mem", "core_mem";

		qcom,cpu-dma-latency-us = <701>;
		qcom,bus-width = <4>;
		gpios = <&msmgpio 44 0>, /* CLK */
			<&msmgpio 43 0>, /* CMD */
			<&msmgpio 42 0>, /* DATA0 */
			<&msmgpio 41 0>, /* DATA1 */
			<&msmgpio 40 0>, /* DATA2 */
			<&msmgpio 39 0>; /* DATA3 */
		qcom,gpio-names = "CLK", "CMD", "DAT0", "DAT1", "DAT2", "DAT3";

		qcom,clk-rates = <400000 20000000 25000000 50000000 100000000>;

		qcom,msm-bus,name = "sdhc3";
		qcom,msm-bus,num-cases = <8>;
		qcom,msm-bus,num-paths = <1>;
		qcom,msm-bus,vectors-KBps = <79 512 0 0>, /* No vote */
				<79 512 1600 3200>,    /* 400 KB/s*/
				<79 512 80000 160000>, /* 20 MB/s */
				<79 512 100000 200000>, /* 25 MB/s */
				<79 512 200000 400000>, /* 50 MB/s */
				<79 512 400000 800000>, /* 100 MB/s */
				<79 512 400000 800000>, /* 200 MB/s */
				<79 512 2048000 4096000>; /* Max. bandwidth */
		qcom,bus-bw-vectors-bps = <0 400000 20000000 25000000 50000000
						100000000 200000000 4294967295>;

		#address-cells = <0>;
		interrupt-parent = <&sdhc_3>;
		interrupts = <0 1 2>;
		#interrupt-cells = <1>;
		interrupt-map-mask = <0xffffffff>;
		interrupt-map = <0 &intc 0 127 0
			      1 &intc 0 224 0
			      2 &msmgpio 41 0x8>;
		interrupt-names = "hc_irq", "pwr_irq", "sdiowakeup_irq";

		status = "disabled";
	};

	spmi_bus: qcom,spmi@fc4c0000 {
		cell-index = <0>;
		compatible = "qcom,spmi-pmic-arb";
		reg-names = "core", "intr", "cnfg";
		reg = <0xfc4cf000 0x1000>,
		      <0Xfc4cb000 0x1000>,
		      <0Xfc4ca000 0x1000>;
		/* 190,ee0_krait_hlos_spmi_periph_irq */
		/* 187,channel_0_krait_hlos_trans_done_irq */
		interrupts = <0 190 0>, <0 187 0>;
		qcom,pmic-arb-ee = <0>;
		qcom,pmic-arb-channel = <0>;
	};

	i2c@f9925000 { /* BLSP-1 QUP-3 */
		cell-index = <2>;
		compatible = "qcom,i2c-qup";
		reg = <0xf9925000 0x1000>;
		#address-cells = <1>;
		#size-cells = <0>;
		reg-names = "qup_phys_addr";
		interrupts = <0 97 0>;
		interrupt-names = "qup_err_intr";
		qcom,i2c-bus-freq = <400000>;
		qcom,i2c-src-freq = <19200000>;
	};
	i2c_0: i2c@f9926000 { /* BLSP-1 QUP-4 */
		cell-index = <0>;
		compatible = "qcom,i2c-qup";
		reg = <0xf9926000 0x1000>;
		#address-cells = <1>;
		#size-cells = <0>;
		reg-names = "qup_phys_addr";
		interrupts = <0 98 0>;
		interrupt-names = "qup_err_intr";
		qcom,i2c-bus-freq = <100000>;
		qcom,i2c-src-freq = <19200000>;
		qcom,master-id = <86>;
	};

	i2c@f9927000 { /* BLSP1 QUP5 */
		cell-index = <5>;
		compatible = "qcom,i2c-qup";
		#address-cells = <1>;
		#size-cells = <0>;
		reg-names = "qup_phys_addr";
		reg = <0xf9927000 0x1000>;
		interrupt-names = "qup_err_intr";
		interrupts = <0 99 0>;
		qcom,i2c-bus-freq = <384000>;
		qcom,i2c-src-freq = <19200000>;
		qcom,sda-gpio = <&msmgpio 18 0>;
		qcom,scl-gpio = <&msmgpio 19 0>;
	};

	clock_gcc: qcom,gcc@fc400000 {
		compatible = "qcom,gcc-8226";
		reg = <0xfc400000 0x4000>,
			<0xfd8c0000 0x40000>,
			<0xfe000000 0x40000>,
			<0xf9011000 0x1000>,
			<0xf9016000 0x40>;
		reg-names = "cc_base", "mmss_base", "lpass_base",
				"meas", "apcs_base";
		vdd_dig-supply = <&pm8226_s1_corner>;
		vdd_sr2_pll-supply = <&pm8226_l8_ao>;
		vdd_sr2_dig-supply = <&pm8226_s1_corner_ao>;
	};

	qcom,clock-a7@f9011050 {
		compatible = "qcom,clock-a7-8226";
		reg = <0xf9011050 0x8>;
		reg-names = "rcg-base";
		clock-names = "clk-4", "clk-5";
		qcom,speed0-bin-v0 =
			<         0 0>,
			< 384000000 1>,
			< 787200000 2>,
			<1190400000 3>;

		cpu-vdd-supply = <&apc_vreg_corner>;
	};

	cpubw: qcom,cpubw {
		compatible = "qcom,devbw";
		governor = "cpufreq";
		qcom,src-dst-ports = <1 512>;
		qcom,active-only;
		qcom,bw-tbl =
			< 1525 /* 200 MHz */ >,
			< 2441 /* 320 MHz */ >,
			< 3051 /* 400 MHz */ >,
			< 4066 /* 533 MHz */ >;
	};

	devfreq-cpufreq {
		cpubw-cpufreq {
			target-dev = <&cpubw>;
			cpu-to-dev-map =
				<  787200 1525 >,
				< 1785600 4066 >;
		};
	};

	qcom,msm-cpufreq@0 {
		reg = <0 4>;
		compatible = "qcom,msm-cpufreq";
		qcom,cpufreq-table =
<<<<<<< HEAD
			<  300000 1525 >,
			<  384000 1525 >,
			<  600000 1525 >,
			<  787200 1525 >,
			<  998400 4066 >,
			< 1094400 4066 >,
			< 1190400 4066 >,
			< 1305600 4066 >,
			< 1344000 4066 >,
			< 1401600 4066 >,
			< 1497600 4066 >,
			< 1593600 4066 >,
			< 1689600 4066 >,
			< 1785600 4066 >;
=======
			<  300000 >,
			<  384000 >,
			<  600000 >,
			<  787200 >,
			<  998400 >,
			< 1094400 >,
			< 1190400 >,
			< 1305600 >,
			< 1344000 >,
			< 1401600 >,
			< 1497600 >,
			< 1593600 >,
			< 1689600 >,
			< 1785600 >;
>>>>>>> 6b6cff37
	};

	qcom,ocmem@fdd00000 {
		compatible = "qcom,msm-ocmem";
		reg = <0xfdd00000 0x2000>,
		      <0xfdd02000 0x2000>,
		      <0xfe039000 0x400>,
		      <0xfec00000 0x20000>;
		reg-names = "ocmem_ctrl_physical", "dm_ctrl_physical", "br_ctrl_physical", "ocmem_physical";
		interrupts = <0 76 0 0 77 0>;
		interrupt-names = "ocmem_irq", "dm_irq";
		qcom,ocmem-num-regions = <0x1>;
		qcom,ocmem-num-macros = <0x2>;
		qcom,resource-type = <0x706d636f>;
		#address-cells = <1>;
		#size-cells = <1>;
		ranges = <0x0 0xfec00000 0x20000>;

		partition@0 {
			reg = <0x0 0x20000>;
			qcom,ocmem-part-name = "graphics";
			qcom,ocmem-part-min = <0x20000>;
		};
	};

	venus_pil: qcom,venus@fdce0000 {
		compatible = "qcom,pil-tz-generic";
		reg = <0xfdce0000 0x4000>;

		vdd-supply = <&gdsc_venus>;
		qcom,proxy-reg-names = "vdd";
		clock-names = "core_clk", "iface_clk", "bus_clk", "mem_clk",
				"scm_core_clk", "scm_iface_clk", "scm_bus_clk",
				"scm_core_clk_src";
		qcom,proxy-clock-names = "core_clk", "iface_clk", "bus_clk",
					"mem_clk", "scm_core_clk",
					"scm_iface_clk", "scm_bus_clk",
					"scm_core_clk_src";
		qcom,scm_core_clk_src-freq = <50000000>;

		qcom,msm-bus,name = "pil-venus";
		qcom,msm-bus,num-cases = <2>;
		qcom,msm-bus,num-paths = <1>;
		qcom,msm-bus,vectors-KBps =
				<63 512 0 0>,
				<63 512 0 304000>;

		qcom,pas-id = <9>;
		qcom,proxy-timeout-ms = <5000>;
		qcom,firmware-name = "venus";
		linux,contiguous-region = <&adsp_venus_mem>;
	};

	pronto_pil: qcom,pronto@fb21b000 {
		compatible = "qcom,pil-tz-generic";
		reg = <0xfb21b000 0x3000>;
		interrupts = <0 149 1>;

		vdd_pronto_pll-supply = <&pm8226_l8>;
		qcom,proxy-reg-names = "vdd_pronto_pll";
		qcom,vdd_pronto_pll-uV-uA = <1800000 18000>;
		clock-names = "xo", "scm_core_clk", "scm_iface_clk",
					"scm_bus_clk", "scm_core_clk_src";
		qcom,proxy-clock-names = "xo", "scm_core_clk", "scm_iface_clk",
					"scm_bus_clk", "scm_core_clk_src";
		qcom,scm_core_clk_src-freq = <50000000>;

		qcom,pas-id = <6>;
		qcom,proxy-timeout-ms = <10000>;
		qcom,smem-id = <422>;
		qcom,sysmon-id = <6>;
		qcom,firmware-name = "wcnss";

		/* GPIO inputs from wcnss */
		qcom,gpio-err-fatal = <&smp2pgpio_ssr_smp2p_4_in 0 0>;
		qcom,gpio-err-ready = <&smp2pgpio_ssr_smp2p_4_in 1 0>;
		qcom,gpio-proxy-unvote = <&smp2pgpio_ssr_smp2p_4_in 2 0>;
		qcom,gpio-stop-ack = <&smp2pgpio_ssr_smp2p_4_in 3 0>;

		/* GPIO output to wcnss */
		qcom,gpio-force-stop = <&smp2pgpio_ssr_smp2p_4_out 0 0>;
		linux,contiguous-region = <&peripheral_mem>;
	};

	qcom,iris-fm {
		compatible = "qcom,iris_fm";
	};

	lpass_pil: qcom,lpass@fe200000 {
		compatible = "qcom,pil-tz-generic";
		reg = <0xfe200000 0x00100>;
		interrupts = <0 162 1>;

		vdd_cx-supply = <&pm8226_s1_corner>;
		qcom,proxy-reg-names = "vdd_cx";
		qcom,vdd_cx-uV-uA = <7 100000>;

		clock-names = "bus_clk", "xo", "scm_core_clk", "scm_iface_clk",
				"scm_bus_clk", "scm_core_clk_src";
		qcom,active-clock-names = "bus_clk";
		qcom,proxy-clock-names = "xo", "scm_core_clk", "scm_iface_clk",
					"scm_bus_clk", "scm_core_clk_src";
		qcom,scm_core_clk_src-freq = <50000000>;

		qcom,pas-id = <1>;
		qcom,proxy-timeout-ms = <10000>;
		qcom,smem-id = <423>;
		qcom,sysmon-id = <1>;
		qcom,firmware-name = "adsp";

		/* GPIO inputs from lpass */
		qcom,gpio-err-fatal = <&smp2pgpio_ssr_smp2p_2_in 0 0>;
		qcom,gpio-proxy-unvote = <&smp2pgpio_ssr_smp2p_2_in 2 0>;
		qcom,gpio-err-ready = <&smp2pgpio_ssr_smp2p_2_in 1 0>;
		qcom,gpio-stop-ack = <&smp2pgpio_ssr_smp2p_2_in 3 0>;

		/* GPIO output to lpass */
		qcom,gpio-force-stop = <&smp2pgpio_ssr_smp2p_2_out 0 0>;
		linux,contiguous-region = <&adsp_venus_mem>;
	};

	modem_pil: qcom,mss@fc880000 {
		compatible = "qcom,pil-q6v5-mss";
		reg = <0xfc880000 0x100>,
		      <0xfd485000 0x400>,
		      <0xfc820000 0x020>,
		      <0xfc401680 0x004>,
		      <0xfd485194 0x4>;
		reg-names = "qdsp6_base", "halt_base", "rmb_base",
			    "restart_reg", "cxrail_bhs_reg";

		interrupts = <0 24 1>;
		vdd_cx-supply = <&pm8226_s1_corner>;
		vdd_mx-supply = <&pm8226_l3>;
		vdd_mx-uV = <1050000>;
		vdd_pll-supply = <&pm8226_l8>;
		qcom,vdd_pll = <1800000>;

		qcom,firmware-name = "modem";
		qcom,pil-self-auth;
		qcom,mba-image-is-not-elf;
		qcom,sysmon-id = <0>;

		/* GPIO inputs from mss */
		qcom,gpio-err-fatal = <&smp2pgpio_ssr_smp2p_1_in 0 0>;
		qcom,gpio-err-ready = <&smp2pgpio_ssr_smp2p_1_in 1 0>;
		qcom,gpio-proxy-unvote = <&smp2pgpio_ssr_smp2p_1_in 2 0>;
		qcom,gpio-stop-ack = <&smp2pgpio_ssr_smp2p_1_in 3 0>;

		/* GPIO output to mss */
		qcom,gpio-force-stop = <&smp2pgpio_ssr_smp2p_1_out 0 0>;
		linux,contiguous-region = <&modem_mem>;
	};

	tsens: tsens@fc4a8000 {
		compatible = "qcom,msm8x26-tsens";
		reg = <0xfc4a8000 0x2000>,
		      <0xfc4bc000 0x1000>;
		reg-names = "tsens_physical", "tsens_eeprom_physical";
		interrupts = <0 184 0>;
		qcom,sensors = <4>;
		qcom,slope = <2901 2846 3038 2955>;
	};

	qcom,msm-thermal {
		compatible = "qcom,msm-thermal";
		qcom,sensor-id = <0>;
		qcom,poll-ms = <250>;
		qcom,limit-temp = <60>;
		qcom,temp-hysteresis = <10>;
		qcom,freq-step = <2>;
		qcom,freq-control-mask = <0xf>;
		qcom,core-limit-temp = <80>;
		qcom,core-temp-hysteresis = <10>;
		qcom,core-control-mask = <0xe>;
		qcom,hotplug-temp = <110>;
		qcom,hotplug-temp-hysteresis = <20>;
		qcom,cpu-sensors = "tsens_tz_sensor5", "tsens_tz_sensor5",
				"tsens_tz_sensor2", "tsens_tz_sensor2";
		qcom,vdd-restriction-temp = <5>;
		qcom,vdd-restriction-temp-hysteresis = <10>;
		vdd-dig-supply = <&pm8226_s1_floor_corner>;

		qcom,vdd-dig-rstr{
			qcom,vdd-rstr-reg = "vdd-dig";
			qcom,levels = <5 7 7>; /* Nominal, Super Turbo, Super Turbo */
			qcom,min-level = <1>; /* No Request */
		};

		qcom,vdd-apps-rstr{
			qcom,vdd-rstr-reg = "vdd-apps";
			qcom,levels = <600000 787200 998400>;
			qcom,freq-req;
		};
	};

	spi_0: spi@f9923000 { /* BLSP1 QUP1 */
		compatible = "qcom,spi-qup-v2";
		#address-cells = <1>;
		#size-cells = <0>;
		reg-names = "spi_physical", "spi_bam_physical";
		reg = <0xf9923000 0x1000>,
		      <0xf9904000 0xF000>;
		interrupt-names = "spi_irq", "spi_bam_irq";
		interrupts = <0 95 0>, <0 238 0>;
		spi-max-frequency = <19200000>;

		qcom,gpio-mosi = <&msmgpio 0 0>;
		qcom,gpio-miso = <&msmgpio 1 0>;
		qcom,gpio-clk  = <&msmgpio 3 0>;
		qcom,gpio-cs0  = <&msmgpio 22 0>;

		qcom,infinite-mode = <0>;
		qcom,use-bam;
		qcom,ver-reg-exists;
		qcom,bam-consumer-pipe-index = <12>;
		qcom,bam-producer-pipe-index = <13>;
		qcom,master-id = <86>;
	};

	qcom,bam_dmux@fc834000 {
		compatible = "qcom,bam_dmux";
		reg = <0xfc834000 0x7000>;
		interrupts = <0 29 1>;
	};

	qcom,msm-rtb {
		compatible = "qcom,msm-rtb";
		qcom,rtb-size = <0x100000>; /* 1M EBI1 buffer */
	};

	qcom,msm-rng@f9bff000 {
                compatible = "qcom,msm-rng";
                reg = <0xf9bff000 0x200>;
                qcom,msm-rng-iface-clk;
                qcom,msm-bus,name = "msm-rng-noc";
                qcom,msm-bus,num-cases = <2>;
                qcom,msm-bus,num-paths = <1>;
                qcom,msm-bus,vectors-KBps =
                                <54 618 0 0>,
                                <54 618 0 800>;
	};

	qcom,tz-log@fe805720 {
		compatible = "qcom,tz-log";
		reg = <0x0fe805720 0x1000>;
	};

	jtag_fuse: jtagfuse@fc4be024 {
		compatible = "qcom,jtag-fuse";
		reg = <0xfc4be024 0x8>;
		reg-names = "fuse-base";
	};

	jtag_mm0: jtagmm@fc33c000 {
		compatible = "qcom,jtag-mm";
		reg = <0xfc33c000 0x1000>,
		      <0xfc330000 0x1000>;
		reg-names = "etm-base","debug-base";

		qcom,coresight-jtagmm-cpu = <&CPU0>;
	};

	jtag_mm1: jtagmm@fc33d000 {
		compatible = "qcom,jtag-mm";
		reg = <0xfc33d000 0x1000>,
		      <0xfc332000 0x1000>;
		reg-names = "etm-base","debug-base";

		qcom,coresight-jtagmm-cpu = <&CPU1>;
	};

	jtag_mm2: jtagmm@fc33e000 {
		compatible = "qcom,jtag-mm";
		reg = <0xfc33e000 0x1000>,
		      <0xfc334000 0x1000>;
		reg-names = "etm-base","debug-base";

		qcom,coresight-jtagmm-cpu = <&CPU2>;
	};

	jtag_mm3: jtagmm@fc33f000 {
		compatible = "qcom,jtag-mm";
		reg = <0xfc33f000 0x1000>,
		      <0xfc336000 0x1000>;
		reg-names = "etm-base","debug-base";

		qcom,coresight-jtagmm-cpu = <&CPU3>;
	};

	qcom,ipc-spinlock@fd484000 {
		compatible = "qcom,ipc-spinlock-sfpb";
		reg = <0xfd484000 0x400>;
		qcom,num-locks = <8>;
	};

	qcom,qcrypto@fd404000 {
		compatible = "qcom,qcrypto";
                reg  =  <0xfd400000 0x20000>,
                        <0xfd404000 0x8000>;
		reg-names = "crypto-base","crypto-bam-base";
		interrupts = <0 207 0>;
		qcom,bam-pipe-pair = <2>;
		qcom,ce-hw-instance = <0>;
		qcom,ce-device = <0>;
		qcom,ce-hw-shared;
		qcom,msm-bus,name = "qcrypto-noc";
		qcom,msm-bus,num-cases = <2>;
		qcom,msm-bus,active-only = <0>;
		qcom,msm-bus,num-paths = <1>;
		qcom,msm-bus,vectors-KBps =
				<55 512 0 0>,
				<55 512 3936000 393600>;
	};

        qcom,qcedev@fd400000 {
		compatible = "qcom,qcedev";
		reg  =  <0xfd400000 0x20000>,
			<0xfd404000 0x8000>;
		reg-names = "crypto-base","crypto-bam-base";
		interrupts = <0 207 0>;
		qcom,bam-pipe-pair = <1>;
		qcom,ce-hw-instance = <0>;
		qcom,ce-device = <0>;
		qcom,ce-hw-shared;
		qcom,msm-bus,name = "qcedev-noc";
		qcom,msm-bus,num-cases = <2>;
		qcom,msm-bus,active-only = <0>;
		qcom,msm-bus,num-paths = <1>;
		qcom,msm-bus,vectors-KBps =
				<55 512 0 0>,
				<55 512 3936000 393600>;
	};

	cpu-pmu {
		compatible = "arm,cortex-a7-pmu";
		qcom,irq-is-percpu;
		interrupts = <1 7 0xf00>;
	};

	bimc_sharedmem {
		compatible = "qcom,sharedmem-uio";
		reg = <0xfc380000 0x00100000>;
		reg-names = "bimc";
	};
};

&gdsc_venus {
	clock-names = "core_clk";
	status = "ok";
};

&gdsc_mdss {
	clock-names = "core_clk", "lut_clk";
	status = "ok";
};

&gdsc_jpeg {
	clock-names = "core_clk";
	status = "ok";
};

&gdsc_vfe {
	clock-names = "core_clk", "csi_clk", "cpp_clk";
	status = "ok";
};

&gdsc_oxili_cx {
	clock-names = "core_clk";
	status = "ok";
};

&gdsc_usb_hsic {
	status = "ok";
};

#include "msm-pm8226-rpm-regulator.dtsi"
#include "msm-pm8226.dtsi"
#include "msm8226-regulator.dtsi"

&pm8226_vadc {
	chan@0 {
		label = "usb_in";
		reg = <0>;
		qcom,decimation = <0>;
		qcom,pre-div-channel-scaling = <4>;
		qcom,calibration-type = "absolute";
		qcom,scale-function = <0>;
		qcom,hw-settle-time = <0>;
		qcom,fast-avg-setup = <0>;
	};

	chan@2 {
		label = "vchg_sns";
		reg = <2>;
		qcom,decimation = <0>;
		qcom,pre-div-channel-scaling = <3>;
		qcom,calibration-type = "absolute";
		qcom,scale-function = <0>;
		qcom,hw-settle-time = <0>;
		qcom,fast-avg-setup = <0>;
	};

	chan@5 {
		label = "vcoin";
		reg = <5>;
		qcom,decimation = <0>;
		qcom,pre-div-channel-scaling = <1>;
		qcom,calibration-type = "absolute";
		qcom,scale-function = <0>;
		qcom,hw-settle-time = <0>;
		qcom,fast-avg-setup = <0>;
	};

	chan@6 {
		label = "vbat_sns";
		reg = <6>;
		qcom,decimation = <0>;
		qcom,pre-div-channel-scaling = <1>;
		qcom,calibration-type = "absolute";
		qcom,scale-function = <0>;
		qcom,hw-settle-time = <0>;
		qcom,fast-avg-setup = <0>;
	};

	chan@7 {
		label = "vph_pwr";
		reg = <7>;
		qcom,decimation = <0>;
		qcom,pre-div-channel-scaling = <1>;
		qcom,calibration-type = "absolute";
		qcom,scale-function = <0>;
		qcom,hw-settle-time = <0>;
		qcom,fast-avg-setup = <0>;
	};

	chan@30 {
		label = "batt_therm";
		reg = <0x30>;
		qcom,decimation = <0>;
		qcom,pre-div-channel-scaling = <0>;
		qcom,calibration-type = "ratiometric";
		qcom,scale-function = <1>;
		qcom,hw-settle-time = <2>;
		qcom,fast-avg-setup = <0>;
	};

	chan@31 {
		label = "batt_id";
		reg = <0x31>;
		qcom,decimation = <0>;
		qcom,pre-div-channel-scaling = <0>;
		qcom,calibration-type = "ratiometric";
		qcom,scale-function = <0>;
		qcom,hw-settle-time = <2>;
		qcom,fast-avg-setup = <0>;
	};

	chan@b2 {
		label = "xo_therm_pu2";
		reg = <0xb2>;
		qcom,decimation = <0>;
		qcom,pre-div-channel-scaling = <0>;
		qcom,calibration-type = "ratiometric";
		qcom,scale-function = <4>;
		qcom,hw-settle-time = <2>;
		qcom,fast-avg-setup = <0>;
	};

	chan@39 {
		label = "usb_id_nopull";
		reg = <0x39>;
		qcom,decimation = <0>;
		qcom,pre-div-channel-scaling = <0>;
		qcom,calibration-type = "ratiometric";
		qcom,scale-function = <0>;
		qcom,hw-settle-time = <2>;
		qcom,fast-avg-setup = <0>;
	};
};

&pm8226_adc_tm {
	/* Channel Node */
	chan@30 {
		label = "batt_therm";
		reg = <0x30>;
		qcom,decimation = <0>;
		qcom,pre-div-channel-scaling = <0>;
		qcom,calibration-type = "ratiometric";
		qcom,scale-function = <1>;
		qcom,hw-settle-time = <2>;
		qcom,fast-avg-setup = <3>;
		qcom,btm-channel-number = <0x48>;
		qcom,meas-interval-timer-idx = <2>;
	};

	chan@8 {
		label = "die_temp";
		reg = <8>;
		qcom,decimation = <0>;
		qcom,pre-div-channel-scaling = <0>;
		qcom,calibration-type = "absolute";
		qcom,scale-function = <3>;
		qcom,hw-settle-time = <0>;
		qcom,fast-avg-setup = <3>;
		qcom,btm-channel-number = <0x68>;
	};

	chan@6 {
		label = "vbat_sns";
		reg = <6>;
		qcom,decimation = <0>;
		qcom,pre-div-channel-scaling = <1>;
		qcom,calibration-type = "absolute";
		qcom,scale-function = <0>;
		qcom,hw-settle-time = <0>;
		qcom,fast-avg-setup = <3>;
		qcom,btm-channel-number = <0x70>;
	};

	chan@14 {
		label = "pa_therm0";
		reg = <0x14>;
		qcom,decimation = <0>;
		qcom,pre-div-channel-scaling = <0>;
		qcom,calibration-type = "ratiometric";
		qcom,scale-function = <2>;
		qcom,hw-settle-time = <2>;
		qcom,fast-avg-setup = <0>;
		qcom,btm-channel-number = <0x78>;
		qcom,thermal-node;
	};

	chan@17 {
		label = "pa_therm1";
		reg = <0x17>;
		qcom,decimation = <0>;
		qcom,pre-div-channel-scaling = <0>;
		qcom,calibration-type = "ratiometric";
		qcom,scale-function = <2>;
		qcom,hw-settle-time = <2>;
		qcom,fast-avg-setup = <0>;
		qcom,btm-channel-number = <0x80>;
		qcom,thermal-node;
	};
};

&pm8226_chg {
	status = "ok";

	qcom,chgr@1000 {
		status = "ok";
	};

	qcom,buck@1100 {
		status = "ok";
	};

	qcom,bat-if@1200 {
		status = "ok";
	};

	qcom,usb-chgpth@1300 {
		status = "ok";
	};

	qcom,boost@1500 {
		status = "ok";
	};

	qcom,chg-misc@1600 {
		status = "ok";
	};
};<|MERGE_RESOLUTION|>--- conflicted
+++ resolved
@@ -24,8 +24,6 @@
 		sdhc3 = &sdhc_3; /* SDC3 SDIO slot */
 	};
 
-<<<<<<< HEAD
-=======
 	cpus {
 		#size-cells = <0>;
 		#address-cells = <1>;
@@ -55,7 +53,6 @@
 		};
 	};
 
->>>>>>> 6b6cff37
 	soc: soc { };
 };
 
@@ -681,7 +678,7 @@
 			qcom,msm-dai-q6-mi2s-dev-id = <0>;
 			qcom,msm-mi2s-rx-lines = <2>;
 			qcom,msm-mi2s-tx-lines = <1>;
-		};
+                };
 	};
 
 	qcom,msm-pcm-hostless {
@@ -1076,22 +1073,6 @@
 		reg = <0 4>;
 		compatible = "qcom,msm-cpufreq";
 		qcom,cpufreq-table =
-<<<<<<< HEAD
-			<  300000 1525 >,
-			<  384000 1525 >,
-			<  600000 1525 >,
-			<  787200 1525 >,
-			<  998400 4066 >,
-			< 1094400 4066 >,
-			< 1190400 4066 >,
-			< 1305600 4066 >,
-			< 1344000 4066 >,
-			< 1401600 4066 >,
-			< 1497600 4066 >,
-			< 1593600 4066 >,
-			< 1689600 4066 >,
-			< 1785600 4066 >;
-=======
 			<  300000 >,
 			<  384000 >,
 			<  600000 >,
@@ -1106,7 +1087,6 @@
 			< 1593600 >,
 			< 1689600 >,
 			< 1785600 >;
->>>>>>> 6b6cff37
 	};
 
 	qcom,ocmem@fdd00000 {
