--- conflicted
+++ resolved
@@ -125,14 +125,8 @@
 
 &soc {
 	i2c@78b6000 {
-<<<<<<< HEAD
-			nq@28 {
-			qcom,nq-clkreq = <&pm8909_gpios 2 0>;
-			};
-=======
 		nq@28 {
 			qcom,nq-clkreq = <&pm8909_gpios 2 0>;
 		};
->>>>>>> e045a95c
 	};
 };