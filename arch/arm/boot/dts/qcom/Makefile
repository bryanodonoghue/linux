--- conflicted
+++ resolved
@@ -292,58 +292,8 @@
        msm8952-ext-codec-cdp.dtb \
        msm8952-mtp.dtb
 
-<<<<<<< HEAD
 dtb-$(CONFIG_ARCH_MSM8909) += catfish.dtb \
 	catshark.dtb
-=======
-dtb-$(CONFIG_ARCH_MSM8909) += msm8909-pm8916-mtp.dtb \
-	msm8909-cdp.dtb \
-        msm8909-1gb-qrd-skuc.dtb \
-        msm8909-1gb-qrd-skue.dtb \
-        msm8909-qrd-skue.dtb \
-	sdw2100-msm8909w-wtp.dtb \
-	sdw2100-apq8009w-wtp.dtb \
-	apq8009w-cdp.dtb \
-	sdw2100-msm8909w-swoctp.dtb \
-	msm8909w-swoctp-circpanel.dtb \
-	apq8009w-swoctp-circpanel.dtb \
-	apq8009w-nowgr-swoctp.dtb \
-	sdw2100-apq8009w-nowgr-swoctp-circpanel.dtb \
-	msm8909-pm8916-cdp.dtb \
-	msm8909w-cdp.dtb \
-	sdw2100-msm8909w-1gb-swoctp-circpanel.dtb \
-	sdw3100-msm8909w-wtp.dtb \
-	sdw2500-msm8909w-wtp.dtb \
-	sdw3100-apq8009w-wtp.dtb \
-	sdw3100-apq8009w-alpha.dtb \
-	sdw2500-apq8009w-wtp.dtb \
-	apq8009-mtp-wcd9326.dtb \
-	msm8909-mtp-wcd9326.dtb \
-	msm8909-mtp-wcd9326-refboard.dtb \
-	msm8909-512mb-mtp-wcd9326-refboard.dtb \
-	msm8909-512mb-cdp-wcd9326-refboard.dtb \
-	msm8909-512mb-rcm-wcd9326-refboard.dtb \
-	msm8909-cdp-wcd9326-refboard.dtb \
-	msm8909-rcm-wcd9326-refboard.dtb \
-	apq8009-mtp-wcd9326-refboard.dtb \
-	apq8009-512mb-mtp-wcd9326-refboard.dtb \
-	apq8009-512mb-cdp-wcd9326-refboard.dtb \
-	apq8009-512mb-rcm-wcd9326-refboard.dtb \
-	apq8009-cdp-wcd9326-refboard.dtb \
-	apq8009-rcm-wcd9326-refboard.dtb \
-	apq8009-robot-refboard.dtb \
-	apq8009-robot-som-refboard.dtb \
-	apq8009-robot-rome.dtb \
-	apq8009-mtp-drone.dtb \
-	apq8009-mtp-wcd9326-excelpoint-refboard.dtb \
-	msm8909-mtp.dtb \
-	msm8909-1gb-mtp.dtb \
-	msm8909-1gb-rcm.dtb \
-	msm8909-pm8916-1gb-rcm.dtb \
-	msm8909-1gb-cdp.dtb \
-	apq8009-ext-codec-dragon.dtb \
-	apq8009-dragon.dtb
->>>>>>> e045a95c
 
 ifeq ($(CONFIG_ARM64),y)
 always          := $(dtb-y)
