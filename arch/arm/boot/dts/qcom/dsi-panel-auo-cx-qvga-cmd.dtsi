/* Copyright (c) 2015-2017, The Linux Foundation. All rights reserved.
 *
 * This program is free software; you can redistribute it and/or modify
 * it under the terms of the GNU General Public License version 2 and
 * only version 2 as published by the Free Software Foundation.
 *
 * This program is distributed in the hope that it will be useful,
 * but WITHOUT ANY WARRANTY; without even the implied warranty of
 * MERCHANTABILITY or FITNESS FOR A PARTICULAR PURPOSE.  See the
 * GNU General Public License for more details.
 */

&mdss_mdp {
	dsi_auo_cx_qvga_cmd: qcom,mdss_dsi_auo_cx_qvga_cmd {
		qcom,mdss-dsi-panel-name = "AUO qvga cx command mode dsi panel";
		qcom,mdss-dsi-panel-controller = <&mdss_dsi0>;
		qcom,ulps-enabled;
		qcom,mdss-dsi-panel-type = "dsi_cmd_mode";
		qcom,mdss-dsi-panel-destination = "display_1";
		qcom,mdss-dsi-panel-framerate = <60>;
		qcom,mdss-dsi-virtual-channel-id = <0>;
		qcom,mdss-dsi-stream = <0>;
		qcom,mdss-dsi-panel-width = <320>;
		qcom,mdss-dsi-panel-height = <320>;
		qcom,mdss-pan-physical-height-dimension = <29>;
		qcom,mdss-pan-physical-width-dimension = <29>;
		qcom,mdss-dsi-h-front-porch = <4>;
		qcom,mdss-dsi-h-back-porch = <4>;
		qcom,mdss-dsi-h-pulse-width = <4>;
		qcom,mdss-dsi-h-sync-skew = <0>;
		qcom,mdss-dsi-v-back-porch = <8>;
		qcom,mdss-dsi-v-front-porch = <8>;
		qcom,mdss-dsi-v-pulse-width = <8>;
		qcom,mdss-dsi-h-left-border = <0>;
		qcom,mdss-dsi-h-right-border = <0>;
		qcom,mdss-dsi-v-top-border = <0>;
		qcom,mdss-dsi-v-bottom-border = <0>;
		qcom,mdss-dsi-bpp = <24>;
		qcom,mdss-dsi-color-order = "rgb_swap_rgb";
		qcom,mdss-dsi-underflow-color = <0xff>;
		qcom,mdss-dsi-border-color = <0>;
		qcom,mdss-dsi-panel-status-check-mode ="te_signal_check";
		qcom,esd-check-enabled;
		qcom,mdss-dsi-on-command = [
			39 01 00 00 00 00 06 F0 55 AA 52 08 00
			39 01 00 00 00 00 06 BD 03 20 14 4B 00
			39 01 00 00 00 00 06 BE 03 20 14 4B 01
			39 01 00 00 00 00 06 BF 03 20 14 4B 00
			39 01 00 00 00 00 04 BB 07 07 07
			39 01 00 00 00 00 02 C7 40
			39 01 00 00 00 00 06 F0 55 AA 52 08 02
			15 01 00 00 00 00 02 EB 02
			39 01 00 00 00 00 03 FE 08 50
			39 01 00 00 00 00 04 C3 F2 95 04
			39 01 00 00 00 00 04 E9 00 36 38
			15 01 00 00 00 00 02 CA 04
			39 01 00 00 00 00 06 F0 55 AA 52 08 01
			39 01 00 00 00 00 04 B0 03 03 03
			39 01 00 00 00 00 04 B1 05 05 05
			39 01 00 00 00 00 04 B2 01 01 01
			39 01 00 00 00 00 04 B4 07 07 07
			39 01 00 00 00 00 04 B5 03 03 03
			39 01 00 00 00 00 04 B6 55 55 55
			39 01 00 00 00 00 04 B7 36 36 36
			39 01 00 00 00 00 04 B8 23 23 23
			39 01 00 00 00 00 04 B9 03 03 03
			39 01 00 00 00 00 04 BA 03 03 03
			39 01 00 00 00 00 04 BE 32 30 70
			39 01 00 00 00 00 08 CF FF D4 95 E8 4F 00 04
			15 01 00 00 00 00 02 35 00
			15 01 00 00 00 00 02 36 00
			15 01 00 00 00 00 02 C0 20
			39 01 00 00 00 00 07 C2 17 17 17 17 17 0B
			32 01 00 00 00 00 02 00 00
			39 01 00 00 00 00 06 F0 55 AA 52 08 02
			39 01 00 00 14 00 09 ED 48 00 FF 13 08 30 0C 00
			05 01 00 00 20 00 02 11 00
			39 01 00 00 00 00 06 F0 55 AA 52 08 02
			39 01 00 00 14 00 09 ED 48 00 FE 13 08 30 0C 00
			39 01 00 00 14 00 09 ED 48 00 E6 13 08 30 0C 00
			39 01 00 00 14 00 09 ED 48 00 E2 13 08 30 0C 00
			39 01 00 00 14 00 09 ED 48 00 E0 13 08 30 0C 00
			39 01 00 00 14 00 09 ED 48 00 E0 13 08 00 0C 00
			];
		qcom,mdss-dsi-post-panel-on-command = [05 01 00 00 00 00 02 29 00
			39 01 00 00 00 00 06 F0 55 AA 52 08 00
			];
		qcom,mdss-dsi-off-command = [
					05 01 00 00 32 00 02 28 00
					05 01 00 00 78 00 02 10 00
					];
		qcom,mdss-dsi-on-command-state = "dsi_lp_mode";
		qcom,mdss-dsi-off-command-state = "dsi_hs_mode";
		qcom,mdss-dsi-idle-on-command = [
			05 01 00 00 00 00 01 39 /* Idle-Mode On */
			];
		qcom,mdss-dsi-idle-on-command-state = "dsi_hs_mode";
		qcom,mdss-dsi-idle-off-command = [
			05 01 00 00 00 00 01 38 /* Idle-Mode Off  */
			];
		qcom,mdss-dsi-idle-off-command-state = "dsi_hs_mode";
		qcom,mdss-dsi-idle-fps = <30>;
		qcom,mdss-dsi-traffic-mode = "burst_mode";
		qcom,mdss-dsi-lane-map = "lane_map_0123";
		qcom,mdss-dsi-bllp-eof-power-mode;
		qcom,mdss-dsi-bllp-power-mode;
		qcom,mdss-dsi-lane-0-state;
		qcom,mdss-dsi-te-pin-select = <1>;
		qcom,mdss-dsi-te-dcs-command = <1>;
		qcom,mdss-dsi-te-using-te-pin;
<<<<<<< HEAD
		/* qcom,mdss-dsi-te-check-enable; */
=======
>>>>>>> 4ace475a
		qcom,mdss-dsi-panel-timings = [5F 12 0A 00 32 34 10 16 0F 03 04 00];
		qcom,mdss-dsi-t-clk-post = <0x05>;
		qcom,mdss-dsi-t-clk-pre = <0x11>;
		qcom,mdss-dsi-bl-min-level = <1>;
		qcom,mdss-dsi-bl-max-level = <255>;
		qcom,mdss-dsi-dma-trigger = "trigger_sw";
		qcom,mdss-dsi-mdp-trigger = "none";
		qcom,mdss-dsi-bl-pmic-control-type = "bl_ctrl_dcs";
		qcom,mdss-dsi-reset-sequence = <1 20>, <0 20>, <1 20>;
<<<<<<< HEAD
		/* clk = totlaH * totalV * bpp* 84fps */
		qcom,mdss-dsi-panel-clockrate = <230243328>;
=======
		/* clk = totlaH * totalV * bpp* 66fps */
		qcom,mdss-dsi-panel-clockrate = <180905472>;
>>>>>>> 4ace475a
	};
};<|MERGE_RESOLUTION|>--- conflicted
+++ resolved
@@ -39,8 +39,6 @@
 		qcom,mdss-dsi-color-order = "rgb_swap_rgb";
 		qcom,mdss-dsi-underflow-color = <0xff>;
 		qcom,mdss-dsi-border-color = <0>;
-		qcom,mdss-dsi-panel-status-check-mode ="te_signal_check";
-		qcom,esd-check-enabled;
 		qcom,mdss-dsi-on-command = [
 			39 01 00 00 00 00 06 F0 55 AA 52 08 00
 			39 01 00 00 00 00 06 BD 03 20 14 4B 00
@@ -91,15 +89,6 @@
 					];
 		qcom,mdss-dsi-on-command-state = "dsi_lp_mode";
 		qcom,mdss-dsi-off-command-state = "dsi_hs_mode";
-		qcom,mdss-dsi-idle-on-command = [
-			05 01 00 00 00 00 01 39 /* Idle-Mode On */
-			];
-		qcom,mdss-dsi-idle-on-command-state = "dsi_hs_mode";
-		qcom,mdss-dsi-idle-off-command = [
-			05 01 00 00 00 00 01 38 /* Idle-Mode Off  */
-			];
-		qcom,mdss-dsi-idle-off-command-state = "dsi_hs_mode";
-		qcom,mdss-dsi-idle-fps = <30>;
 		qcom,mdss-dsi-traffic-mode = "burst_mode";
 		qcom,mdss-dsi-lane-map = "lane_map_0123";
 		qcom,mdss-dsi-bllp-eof-power-mode;
@@ -108,10 +97,6 @@
 		qcom,mdss-dsi-te-pin-select = <1>;
 		qcom,mdss-dsi-te-dcs-command = <1>;
 		qcom,mdss-dsi-te-using-te-pin;
-<<<<<<< HEAD
-		/* qcom,mdss-dsi-te-check-enable; */
-=======
->>>>>>> 4ace475a
 		qcom,mdss-dsi-panel-timings = [5F 12 0A 00 32 34 10 16 0F 03 04 00];
 		qcom,mdss-dsi-t-clk-post = <0x05>;
 		qcom,mdss-dsi-t-clk-pre = <0x11>;
@@ -121,12 +106,7 @@
 		qcom,mdss-dsi-mdp-trigger = "none";
 		qcom,mdss-dsi-bl-pmic-control-type = "bl_ctrl_dcs";
 		qcom,mdss-dsi-reset-sequence = <1 20>, <0 20>, <1 20>;
-<<<<<<< HEAD
-		/* clk = totlaH * totalV * bpp* 84fps */
-		qcom,mdss-dsi-panel-clockrate = <230243328>;
-=======
 		/* clk = totlaH * totalV * bpp* 66fps */
 		qcom,mdss-dsi-panel-clockrate = <180905472>;
->>>>>>> 4ace475a
 	};
 };