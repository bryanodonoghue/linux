/* Copyright (c) 2017-2018 The Linux Foundation. All rights reserved.
 *
 * This program is free software; you can redistribute it and/or modify
 * it under the terms of the GNU General Public License version 2 and
 * only version 2 as published by the Free Software Foundation.
 *
 * This program is distributed in the hope that it will be useful,
 * but WITHOUT ANY WARRANTY; without even the implied warranty of
 * MERCHANTABILITY or FITNESS FOR A PARTICULAR PURPOSE.  See the
 * GNU General Public License for more details.
 */

&soc {
	audio_codec_bg: sound {
		status = "disabled";
		compatible = "qcom,msm-bg-audio-codec";
		qcom,model = "msm-bg-snd-card";
		reg = <0x7702000 0x4>,
		      <0x7702004 0x4>,
		      <0x7702008 0x4>,
		      <0x770200c 0x4>;
		reg-names = "csr_gp_io_mux_mic_ctl",
			    "csr_gp_io_mux_spkr_ctl",
			    "csr_gp_io_lpaif_pri_pcm_pri_mode_muxsel",
			    "csr_gp_io_lpaif_sec_pcm_sec_mode_muxsel";

		qcom,msm-snd-card-id = <0>;
		qcom,msm-ext-pa = "primary";
		qcom,tdm-audio-intf;
		qcom,msm-afe-clk-ver = <1>;
		asoc-platform = <&pcm0>, <&pcm1>, <&pcm2>, <&voip>, <&voice>,
				<&loopback>, <&compress>, <&hostless>,
				<&afe>, <&lsm>, <&routing>, <&lpa>,
				<&voice_svc>;
		asoc-platform-names = "msm-pcm-dsp.0", "msm-pcm-dsp.1",
				"msm-pcm-dsp.2", "msm-voip-dsp",
				"msm-pcm-voice", "msm-pcm-loopback",
				"msm-compress-dsp", "msm-pcm-hostless",
				"msm-pcm-afe", "msm-lsm-client",
				"msm-pcm-routing", "msm-pcm-lpa",
				"msm-voice-svc";
		asoc-cpu = <&dai_pri_auxpcm>,
				<&dai_mi2s0>, <&dai_mi2s1>, <&dai_mi2s2>,
				<&dai_mi2s3>, <&dai_mi2s5>, <&dai_mi2s6>,
				<&bt_sco_rx>, <&bt_sco_tx>, <&bt_a2dp_rx>,
				<&int_fm_rx>, <&int_fm_tx>, <&afe_pcm_rx>,
				<&afe_pcm_tx>, <&afe_proxy_rx>, <&afe_proxy_tx>,
				<&incall_record_rx>, <&incall_record_tx>,
				<&incall_music_rx>, <&incall_music_2_rx>,
				<&dai_pri_tdm_rx_0>, <&dai_pri_tdm_tx_0>,
				<&dai_pri_tdm_rx_1>, <&dai_pri_tdm_tx_1>,
				<&dai_pri_tdm_rx_2>, <&dai_pri_tdm_tx_2>,
				<&dai_pri_tdm_rx_3>, <&dai_pri_tdm_tx_3>;
		asoc-cpu-names = "msm-dai-q6-auxpcm.1",
				"msm-dai-q6-mi2s.0", "msm-dai-q6-mi2s.1",
				"msm-dai-q6-mi2s.2", "msm-dai-q6-mi2s.3",
				"msm-dai-q6-mi2s.5", "msm-dai-q6-mi2s.6",
				"msm-dai-q6-dev.12288", "msm-dai-q6-dev.12289",
				"msm-dai-q6-dev.12290", "msm-dai-q6-dev.12292",
				"msm-dai-q6-dev.12293", "msm-dai-q6-dev.224",
				"msm-dai-q6-dev.225", "msm-dai-q6-dev.241",
				"msm-dai-q6-dev.240", "msm-dai-q6-dev.32771",
				"msm-dai-q6-dev.32772", "msm-dai-q6-dev.32773",
				"msm-dai-q6-dev.32770", "msm-dai-q6-tdm.36864",
				"msm-dai-q6-tdm.36865", "msm-dai-q6-tdm.36866",
				"msm-dai-q6-tdm.36867", "msm-dai-q6-tdm.36868",
				"msm-dai-q6-tdm.36869", "msm-dai-q6-tdm.36870",
				"msm-dai-q6-tdm.36871";
		asoc-codec = <&stub_codec>;
		asoc-codec-names = "msm-stub-codec.1";
	};

	pri_tdm_rx: qcom,msm-dai-tdm-pri-rx {
		compatible = "qcom,msm-dai-tdm";
		qcom,msm-cpudai-tdm-group-id = <37120>;
		qcom,msm-cpudai-tdm-group-num-ports = <4>;
		qcom,msm-cpudai-tdm-group-port-id = <36864 36866 36868 36870>;
		qcom,msm-cpudai-tdm-clk-rate = <0>;
		qcom,msm-cpudai-tdm-afe-ebit-unsupported;
		qcom,msm-cpudai-tdm-sec-port-enable;
		qcom,msm-cpudai-tdm-clk-attribute = /bits/ 16 <1>;
		pinctrl-names = "default", "sleep";
		pinctrl-0 = <&quat_mi2s_active &quat_mi2s_din_active>;
		pinctrl-1 = <&quat_mi2s_sleep &quat_mi2s_din_sleep>;
		dai_pri_tdm_rx_0: qcom,msm-dai-q6-tdm-pri-rx-0 {
			compatible = "qcom,msm-dai-q6-tdm";
			qcom,msm-cpudai-tdm-dev-id = <36864>;
			qcom,msm-cpudai-tdm-sync-mode = <0>;
			qcom,msm-cpudai-tdm-sync-src = <0>;
			qcom,msm-cpudai-tdm-data-out = <0>;
			qcom,msm-cpudai-tdm-invert-sync = <0>;
			qcom,msm-cpudai-tdm-data-delay = <0>;
			qcom,msm-cpudai-tdm-data-align = <0>;
		};
		dai_pri_tdm_rx_1: qcom,msm-dai-q6-tdm-pri-rx-1 {
			compatible = "qcom,msm-dai-q6-tdm";
			qcom,msm-cpudai-tdm-dev-id = <36866>;
			qcom,msm-cpudai-tdm-sync-mode = <0>;
			qcom,msm-cpudai-tdm-sync-src = <0>;
			qcom,msm-cpudai-tdm-data-out = <0>;
			qcom,msm-cpudai-tdm-invert-sync = <0>;
			qcom,msm-cpudai-tdm-data-delay = <0>;
			qcom,msm-cpudai-tdm-data-align = <0>;
		};
		dai_pri_tdm_rx_2: qcom,msm-dai-q6-tdm-pri-rx-2 {
			compatible = "qcom,msm-dai-q6-tdm";
			qcom,msm-cpudai-tdm-dev-id = <36868>;
			qcom,msm-cpudai-tdm-sync-mode = <0>;
			qcom,msm-cpudai-tdm-sync-src = <0>;
			qcom,msm-cpudai-tdm-data-out = <0>;
			qcom,msm-cpudai-tdm-invert-sync = <0>;
			qcom,msm-cpudai-tdm-data-delay = <0>;
			qcom,msm-cpudai-tdm-data-align = <0>;
		};
		dai_pri_tdm_rx_3: qcom,msm-dai-q6-tdm-pri-rx-3 {
			compatible = "qcom,msm-dai-q6-tdm";
			qcom,msm-cpudai-tdm-dev-id = <36870>;
			qcom,msm-cpudai-tdm-sync-mode = <0>;
			qcom,msm-cpudai-tdm-sync-src = <0>;
			qcom,msm-cpudai-tdm-data-out = <0>;
			qcom,msm-cpudai-tdm-invert-sync = <0>;
			qcom,msm-cpudai-tdm-data-delay = <0>;
			qcom,msm-cpudai-tdm-data-align = <0>;
		};
	};

	pri_tdm_tx: qcom,msm-dai-tdm-pri-tx {
		compatible = "qcom,msm-dai-tdm";
		qcom,msm-cpudai-tdm-group-id = <37121>;
		qcom,msm-cpudai-tdm-group-num-ports = <4>;
		qcom,msm-cpudai-tdm-group-port-id = <36865 36867 36869 36871>;
		qcom,msm-cpudai-tdm-clk-rate = <0>;
		qcom,msm-cpudai-tdm-afe-ebit-unsupported;
		qcom,msm-cpudai-tdm-sec-port-enable;
		qcom,msm-cpudai-tdm-clk-attribute = /bits/ 16 <1>;
		pinctrl-names = "default", "sleep";
		pinctrl-0 = <&quat_mi2s_active &quat_mi2s_din_active>;
		pinctrl-1 = <&quat_mi2s_sleep &quat_mi2s_din_sleep>;
		dai_pri_tdm_tx_0: qcom,msm-dai-q6-tdm-pri-tx-0 {
			compatible = "qcom,msm-dai-q6-tdm";
			qcom,msm-cpudai-tdm-dev-id = <36865>;
			qcom,msm-cpudai-tdm-sync-mode = <0>;
			qcom,msm-cpudai-tdm-sync-src = <0>;
			qcom,msm-cpudai-tdm-data-out = <0>;
			qcom,msm-cpudai-tdm-invert-sync = <0>;
			qcom,msm-cpudai-tdm-data-delay = <0>;
			qcom,msm-cpudai-tdm-data-align = <0>;
		};
		dai_pri_tdm_tx_1: qcom,msm-dai-q6-tdm-pri-tx-1 {
			compatible = "qcom,msm-dai-q6-tdm";
			qcom,msm-cpudai-tdm-dev-id = <36867>;
			qcom,msm-cpudai-tdm-sync-mode = <0>;
			qcom,msm-cpudai-tdm-sync-src = <0>;
			qcom,msm-cpudai-tdm-data-out = <0>;
			qcom,msm-cpudai-tdm-invert-sync = <0>;
			qcom,msm-cpudai-tdm-data-delay = <0>;
			qcom,msm-cpudai-tdm-data-align = <0>;
		};
		dai_pri_tdm_tx_2: qcom,msm-dai-q6-tdm-pri-tx-2 {
			compatible = "qcom,msm-dai-q6-tdm";
			qcom,msm-cpudai-tdm-dev-id = <36869>;
			qcom,msm-cpudai-tdm-sync-mode = <0>;
			qcom,msm-cpudai-tdm-sync-src = <0>;
			qcom,msm-cpudai-tdm-data-out = <0>;
			qcom,msm-cpudai-tdm-invert-sync = <0>;
			qcom,msm-cpudai-tdm-data-delay = <0>;
			qcom,msm-cpudai-tdm-data-align = <0>;
		};
		dai_pri_tdm_tx_3: qcom,msm-dai-q6-tdm-pri-tx-3 {
			compatible = "qcom,msm-dai-q6-tdm";
			qcom,msm-cpudai-tdm-dev-id = <36871>;
			qcom,msm-cpudai-tdm-sync-mode = <0>;
			qcom,msm-cpudai-tdm-sync-src = <0>;
			qcom,msm-cpudai-tdm-data-out = <0>;
			qcom,msm-cpudai-tdm-invert-sync = <0>;
			qcom,msm-cpudai-tdm-data-delay = <0>;
			qcom,msm-cpudai-tdm-data-align = <0>;
		};
	};

	wdsp_glink: qcom,wcd-dsp-glink {
		compatible = "qcom,wcd-dsp-glink";
		qcom,msm-codec-glink-edge = "bg";
	};

	bg_cdc: bg_codec {
		status = "disabled";
		compatible = "qcom,bg-codec";
<<<<<<< HEAD
=======
		qcom,subsys-name = "modem";
>>>>>>> def96e02
		qcom,bg-glink {
			compatible = "qcom,bg-cdc-glink";
			qcom,msm-glink-channels = <4>;
		};
	};
};<|MERGE_RESOLUTION|>--- conflicted
+++ resolved
@@ -186,10 +186,7 @@
 	bg_cdc: bg_codec {
 		status = "disabled";
 		compatible = "qcom,bg-codec";
-<<<<<<< HEAD
-=======
 		qcom,subsys-name = "modem";
->>>>>>> def96e02
 		qcom,bg-glink {
 			compatible = "qcom,bg-cdc-glink";
 			qcom,msm-glink-channels = <4>;
