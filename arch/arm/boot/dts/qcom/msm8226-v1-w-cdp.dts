/* Copyright (c) 2014, The Linux Foundation. All rights reserved.
 *
 * This program is free software; you can redistribute it and/or modify
 * it under the terms of the GNU General Public License version 2 and
 * only version 2 as published by the Free Software Foundation.
 *
 * This program is distributed in the hope that it will be useful,
 * but WITHOUT ANY WARRANTY; without even the implied warranty of
 * MERCHANTABILITY or FITNESS FOR A PARTICULAR PURPOSE.  See the
 * GNU General Public License for more details.
 */

/dts-v1/;
#include "msm8226-v1.dtsi"
#include "msm8226-w-memory.dtsi"
#include "msm8226-w-qseecom.dtsi"
#include "msm8226-720p-cdp.dtsi"
#include "msm8x26w-gpu.dtsi"

/ {
	model = "Qualcomm Technologies, Inc. MSM 8226W CDP";
	compatible = "qcom,msm8226-cdp", "qcom,msm8226", "qcom,cdp";
	qcom,board-id = <1 4>;
};

<<<<<<< HEAD
=======
&mdss_fb0 {
	/* cont_splash memory*/
	qcom,memblock-reserve = <0x07e9c000 0x64000>;
};

>>>>>>> 6b6cff37
&mdss_dsi0 {
	qcom,dsi-pref-prim-pan = <&dsi_nt35590_qvga_cmd>;
};

&dsi_nt35590_qvga_cmd {
	qcom,cont-splash-enabled;
};

<<<<<<< HEAD
&mdss_fb0 {
	/* cont_splash memory*/
	qcom,memblock-reserve = <0x04200000 0x64000>;
=======
&pm8x26_rtc {
	qcom,qpnp-rtc-write = <1>;
>>>>>>> 6b6cff37
};<|MERGE_RESOLUTION|>--- conflicted
+++ resolved
@@ -23,14 +23,11 @@
 	qcom,board-id = <1 4>;
 };
 
-<<<<<<< HEAD
-=======
 &mdss_fb0 {
 	/* cont_splash memory*/
 	qcom,memblock-reserve = <0x07e9c000 0x64000>;
 };
 
->>>>>>> 6b6cff37
 &mdss_dsi0 {
 	qcom,dsi-pref-prim-pan = <&dsi_nt35590_qvga_cmd>;
 };
@@ -39,12 +36,6 @@
 	qcom,cont-splash-enabled;
 };
 
-<<<<<<< HEAD
-&mdss_fb0 {
-	/* cont_splash memory*/
-	qcom,memblock-reserve = <0x04200000 0x64000>;
-=======
 &pm8x26_rtc {
 	qcom,qpnp-rtc-write = <1>;
->>>>>>> 6b6cff37
 };