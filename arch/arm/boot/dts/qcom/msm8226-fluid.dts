--- conflicted
+++ resolved
@@ -11,13 +11,9 @@
  */
 
 /dts-v1/;
-<<<<<<< HEAD
-/include/ "msm8226.dtsi"
-=======
 #include "msm8226.dtsi"
 #include "msm8226-qseecom.dtsi"
 #include "msm8226-memory.dtsi"
->>>>>>> 52153363
 
 / {
 	model = "Qualcomm MSM 8226 FLUID";
