--- conflicted
+++ resolved
@@ -695,11 +695,7 @@
 		reg = <0xc300000 0x400>,
 			<0x17811008 0x4>;
 		reg-names = "msgram", "irq-reg-base";
-<<<<<<< HEAD
-		qcom,irq-mask = <0x1>;
-=======
 		qcom,irq-mask = <0x2>;
->>>>>>> 4ea03715
 		interrupts = <GIC_SPI 221 IRQ_TYPE_EDGE_RISING>;
 		priority = <0>;
 		mbox-desc-offset = <0x0>;
