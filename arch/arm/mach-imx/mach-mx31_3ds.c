--- conflicted
+++ resolved
@@ -686,11 +686,8 @@
 {
 	int ret;
 
-<<<<<<< HEAD
-=======
 	imx31_soc_init();
 
->>>>>>> 4d09a938
 	/* Configure SPI1 IOMUX */
 	mxc_iomux_set_gpr(MUX_PGP_CSPI_BB, true);
 
