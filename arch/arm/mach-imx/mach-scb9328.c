/*
 * linux/arch/arm/mach-mx1/mach-scb9328.c
 *
 * Copyright (c) 2004 Sascha Hauer <saschahauer@web.de>
 * Copyright (c) 2006-2008 Juergen Beisert <jbeisert@netscape.net>
 *
 * This program is free software; you can redistribute it and/or modify
 * it under the terms of the GNU General Public License version 2 as
 * published by the Free Software Foundation.
 *
 */

#include <linux/platform_device.h>
#include <linux/mtd/physmap.h>
#include <linux/interrupt.h>
#include <linux/dm9000.h>

#include <asm/mach-types.h>
#include <asm/mach/arch.h>
#include <asm/mach/time.h>

#include <mach/common.h>
#include <mach/hardware.h>
#include <mach/irqs.h>
#include <mach/iomux-mx1.h>

#include "devices-imx1.h"

/*
 * This scb9328 has a 32MiB flash
 */
static struct resource flash_resource = {
	.start	= MX1_CS0_PHYS,
	.end	= MX1_CS0_PHYS + (32 * 1024 * 1024) - 1,
	.flags	= IORESOURCE_MEM,
};

static struct physmap_flash_data scb_flash_data = {
	.width  = 2,
};

static struct platform_device scb_flash_device = {
	.name		= "physmap-flash",
	.id		= 0,
	.dev = {
		.platform_data = &scb_flash_data,
	},
	.resource = &flash_resource,
	.num_resources = 1,
};

/*
 * scb9328 has a DM9000 network controller
 * connected to CS5, with 16 bit data path
 * and interrupt connected to GPIO 3
 */

/*
 * internal datapath is fixed 16 bit
 */
static struct dm9000_plat_data dm9000_platdata = {
	.flags	= DM9000_PLATF_16BITONLY,
};

/*
 * the DM9000 drivers wants two defined address spaces
 * to gain access to address latch registers and the data path.
 */
static struct resource dm9000x_resources[] = {
	{
		.name	= "address area",
		.start	= MX1_CS5_PHYS,
		.end	= MX1_CS5_PHYS + 1,
		.flags	= IORESOURCE_MEM,	/* address access */
	}, {
		.name	= "data area",
		.start	= MX1_CS5_PHYS + 4,
		.end	= MX1_CS5_PHYS + 5,
		.flags	= IORESOURCE_MEM,	/* data access */
	}, {
		.start	= IRQ_GPIOC(3),
		.end	= IRQ_GPIOC(3),
		.flags	= IORESOURCE_IRQ | IORESOURCE_IRQ_LOWLEVEL,
	},
};

static struct platform_device dm9000x_device = {
	.name		= "dm9000",
	.id		= 0,
	.num_resources	= ARRAY_SIZE(dm9000x_resources),
	.resource	= dm9000x_resources,
	.dev		= {
		.platform_data = &dm9000_platdata,
	}
};

static const int mxc_uart1_pins[] = {
	PC9_PF_UART1_CTS,
	PC10_PF_UART1_RTS,
	PC11_PF_UART1_TXD,
	PC12_PF_UART1_RXD,
};

static const struct imxuart_platform_data uart_pdata __initconst = {
	.flags = IMXUART_HAVE_RTSCTS,
};

static struct platform_device *devices[] __initdata = {
	&scb_flash_device,
	&dm9000x_device,
};

/*
 * scb9328_init - Init the CPU card itself
 */
static void __init scb9328_init(void)
{
<<<<<<< HEAD
=======
	imx1_soc_init();

>>>>>>> 4d09a938
	mxc_gpio_setup_multiple_pins(mxc_uart1_pins,
			ARRAY_SIZE(mxc_uart1_pins), "UART1");

	imx1_add_imx_uart0(&uart_pdata);

	printk(KERN_INFO"Scb9328: Adding devices\n");
	platform_add_devices(devices, ARRAY_SIZE(devices));
}

static void __init scb9328_timer_init(void)
{
	mx1_clocks_init(32000);
}

static struct sys_timer scb9328_timer = {
	.init	= scb9328_timer_init,
};

MACHINE_START(SCB9328, "Synertronixx scb9328")
	/* Sascha Hauer */
	.boot_params = 0x08000100,
	.map_io = mx1_map_io,
	.init_early = imx1_init_early,
	.init_irq = mx1_init_irq,
	.timer = &scb9328_timer,
	.init_machine = scb9328_init,
MACHINE_END<|MERGE_RESOLUTION|>--- conflicted
+++ resolved
@@ -115,11 +115,8 @@
  */
 static void __init scb9328_init(void)
 {
-<<<<<<< HEAD
-=======
 	imx1_soc_init();
 
->>>>>>> 4d09a938
 	mxc_gpio_setup_multiple_pins(mxc_uart1_pins,
 			ARRAY_SIZE(mxc_uart1_pins), "UART1");
 
