config 64BIT
	bool "64-bit kernel" if ARCH = "sparc"
	default ARCH = "sparc64"
	help
	  SPARC is a family of RISC microprocessors designed and marketed by
	  Sun Microsystems, incorporated.  They are very widely found in Sun
	  workstations and clones.

	  Say yes to build a 64-bit kernel - formerly known as sparc64
	  Say no to build a 32-bit kernel - formerly known as sparc

config SPARC
	bool
	default y
	select OF
	select OF_PROMTREE
	select HAVE_IDE
	select HAVE_OPROFILE
	select HAVE_ARCH_KGDB if !SMP || SPARC64
	select HAVE_ARCH_TRACEHOOK
	select SYSCTL_EXCEPTION_TRACE
	select ARCH_WANT_OPTIONAL_GPIOLIB
	select ARCH_HAS_ATOMIC64_DEC_IF_POSITIVE
	select RTC_CLASS
	select RTC_DRV_M48T59
	select HAVE_DMA_ATTRS
	select HAVE_DMA_API_DEBUG
<<<<<<< HEAD
	select HAVE_ARCH_JUMP_LABEL
=======
	select HAVE_ARCH_JUMP_LABEL if SPARC64
	select HAVE_GENERIC_HARDIRQS
>>>>>>> be67db10
	select GENERIC_IRQ_SHOW
	select ARCH_WANT_IPC_PARSE_VERSION
	select GENERIC_PCI_IOMAP
	select HAVE_NMI_WATCHDOG if SPARC64
	select HAVE_BPF_JIT
	select HAVE_DEBUG_BUGVERBOSE
	select GENERIC_SMP_IDLE_THREAD
	select GENERIC_CMOS_UPDATE
	select GENERIC_CLOCKEVENTS
	select GENERIC_STRNCPY_FROM_USER
	select GENERIC_STRNLEN_USER
	select MODULES_USE_ELF_RELA
	select ODD_RT_SIGACTION
	select OLD_SIGSUSPEND

config SPARC32
	def_bool !64BIT
	select GENERIC_ATOMIC64
	select CLZ_TAB
	select HAVE_UID16
	select OLD_SIGACTION

config SPARC64
	def_bool 64BIT
	select ARCH_SUPPORTS_MSI
	select HAVE_FUNCTION_TRACER
	select HAVE_FUNCTION_GRAPH_TRACER
	select HAVE_FUNCTION_GRAPH_FP_TEST
	select HAVE_FUNCTION_TRACE_MCOUNT_TEST
	select HAVE_KRETPROBES
	select HAVE_KPROBES
	select HAVE_RCU_TABLE_FREE if SMP
	select HAVE_MEMBLOCK
	select HAVE_MEMBLOCK_NODE_MAP
	select HAVE_ARCH_TRANSPARENT_HUGEPAGE
	select HAVE_DYNAMIC_FTRACE
	select HAVE_FTRACE_MCOUNT_RECORD
	select HAVE_SYSCALL_TRACEPOINTS
	select HAVE_DEBUG_KMEMLEAK
	select RTC_DRV_CMOS
	select RTC_DRV_BQ4802
	select RTC_DRV_SUN4V
	select RTC_DRV_STARFIRE
	select HAVE_PERF_EVENTS
	select PERF_USE_VMALLOC
	select IRQ_PREFLOW_FASTEOI
	select ARCH_HAVE_NMI_SAFE_CMPXCHG
	select HAVE_C_RECORDMCOUNT
	select NO_BOOTMEM

config ARCH_DEFCONFIG
	string
	default "arch/sparc/configs/sparc32_defconfig" if SPARC32
	default "arch/sparc/configs/sparc64_defconfig" if SPARC64

config IOMMU_HELPER
	bool
	default y if SPARC64

config STACKTRACE_SUPPORT
	bool
	default y if SPARC64

config LOCKDEP_SUPPORT
	bool
	default y if SPARC64

config HAVE_LATENCYTOP_SUPPORT
	bool
	default y if SPARC64

config ARCH_HIBERNATION_POSSIBLE
	def_bool y if SPARC64

config AUDIT_ARCH
	bool
	default y

config HAVE_SETUP_PER_CPU_AREA
	def_bool y if SPARC64

config NEED_PER_CPU_EMBED_FIRST_CHUNK
	def_bool y if SPARC64

config NEED_PER_CPU_PAGE_FIRST_CHUNK
	def_bool y if SPARC64

config MMU
	bool
	default y

config HIGHMEM
	bool
	default y if SPARC32

config ZONE_DMA
	bool
	default y if SPARC32

config NEED_DMA_MAP_STATE
	def_bool y

config NEED_SG_DMA_LENGTH
	def_bool y

config GENERIC_ISA_DMA
	bool
	default y if SPARC32

config ARCH_SUPPORTS_DEBUG_PAGEALLOC
	def_bool y if SPARC64

source "init/Kconfig"

source "kernel/Kconfig.freezer"

menu "Processor type and features"

config SMP
	bool "Symmetric multi-processing support"
	---help---
	  This enables support for systems with more than one CPU. If you have
	  a system with only one CPU, say N. If you have a system with more
	  than one CPU, say Y.

	  If you say N here, the kernel will run on single and multiprocessor
	  machines, but will use only one CPU of a multiprocessor machine. If
	  you say Y here, the kernel will run on many, but not all,
	  singleprocessor machines. On a singleprocessor machine, the kernel
	  will run faster if you say N here.

	  People using multiprocessor machines who say Y here should also say
	  Y to "Enhanced Real Time Clock Support", below. The "Advanced Power
	  Management" code will be disabled if you say Y here.

	  See also <file:Documentation/nmi_watchdog.txt> and the SMP-HOWTO
	  available at <http://www.tldp.org/docs.html#howto>.

	  If you don't know what to do here, say N.

config NR_CPUS
	int "Maximum number of CPUs"
	depends on SMP
	range 2 32 if SPARC32
	range 2 1024 if SPARC64
	default 32 if SPARC32
	default 64 if SPARC64

source kernel/Kconfig.hz

config RWSEM_GENERIC_SPINLOCK
	bool
	default y if SPARC32

config RWSEM_XCHGADD_ALGORITHM
	bool
	default y if SPARC64

config GENERIC_HWEIGHT
	bool
	default y

config GENERIC_CALIBRATE_DELAY
	bool
	default y

config ARCH_MAY_HAVE_PC_FDC
	bool
	default y

config EMULATED_CMPXCHG
	bool
	default y if SPARC32
	help
	  Sparc32 does not have a CAS instruction like sparc64. cmpxchg()
	  is emulated, and therefore it is not completely atomic.

# Makefile helpers
config SPARC32_SMP
	bool
	default y
	depends on SPARC32 && SMP

config SPARC64_SMP
	bool
	default y
	depends on SPARC64 && SMP

config EARLYFB
	bool "Support for early boot text console"
	default y
	depends on SPARC64
	help
	  Say Y here to enable a faster early framebuffer boot console.

config SECCOMP
	bool "Enable seccomp to safely compute untrusted bytecode"
	depends on SPARC64 && PROC_FS
	default y
	help
	  This kernel feature is useful for number crunching applications
	  that may need to compute untrusted bytecode during their
	  execution. By using pipes or other transports made available to
	  the process as file descriptors supporting the read/write
	  syscalls, it's possible to isolate those applications in
	  their own address space using seccomp. Once seccomp is
	  enabled via /proc/<pid>/seccomp, it cannot be disabled
	  and the task is only allowed to execute a few safe syscalls
	  defined by each seccomp mode.

	  If unsure, say Y. Only embedded should say N here.

config HOTPLUG_CPU
	bool "Support for hot-pluggable CPUs"
	depends on SPARC64 && SMP
	select HOTPLUG
	help
	  Say Y here to experiment with turning CPUs off and on.  CPUs
	  can be controlled through /sys/devices/system/cpu/cpu#.
	  Say N if you want to disable CPU hotplug.

if SPARC64
source "drivers/cpufreq/Kconfig"
endif

config US3_MC
	tristate "UltraSPARC-III Memory Controller driver"
	depends on SPARC64
	default y
	help
	  This adds a driver for the UltraSPARC-III memory controller.
	  Loading this driver allows exact mnemonic strings to be
	  printed in the event of a memory error, so that the faulty DIMM
	  on the motherboard can be matched to the error.

	  If in doubt, say Y, as this information can be very useful.

# Global things across all Sun machines.
config GENERIC_LOCKBREAK
	bool
	default y
	depends on SPARC64 && SMP && PREEMPT

config NUMA
	bool "NUMA support"
	depends on SPARC64 && SMP

config NODES_SHIFT
	int
	default "4"
	depends on NEED_MULTIPLE_NODES

# Some NUMA nodes have memory ranges that span
# other nodes.  Even though a pfn is valid and
# between a node's start and end pfns, it may not
# reside on that node.  See memmap_init_zone()
# for details.
config NODES_SPAN_OTHER_NODES
	def_bool y
	depends on NEED_MULTIPLE_NODES

config ARCH_SELECT_MEMORY_MODEL
	def_bool y if SPARC64

config ARCH_SPARSEMEM_ENABLE
	def_bool y if SPARC64
	select SPARSEMEM_VMEMMAP_ENABLE

config ARCH_SPARSEMEM_DEFAULT
	def_bool y if SPARC64

source "mm/Kconfig"

if SPARC64
source "kernel/power/Kconfig"
endif

config SCHED_SMT
	bool "SMT (Hyperthreading) scheduler support"
	depends on SPARC64 && SMP
	default y
	help
	  SMT scheduler support improves the CPU scheduler's decision making
	  when dealing with SPARC cpus at a cost of slightly increased overhead
	  in some places. If unsure say N here.

config SCHED_MC
	bool "Multi-core scheduler support"
	depends on SPARC64 && SMP
	default y
	help
	  Multi-core scheduler support improves the CPU scheduler's decision
	  making when dealing with multi-core CPU chips at a cost of slightly
	  increased overhead in some places. If unsure say N here.

source "kernel/Kconfig.preempt"

config CMDLINE_BOOL
	bool "Default bootloader kernel arguments"
	depends on SPARC64

config CMDLINE
	string "Initial kernel command string"
	depends on CMDLINE_BOOL
	default "console=ttyS0,9600 root=/dev/sda1"
	help
	  Say Y here if you want to be able to pass default arguments to
	  the kernel. This will be overridden by the bootloader, if you
	  use one (such as SILO). This is most useful if you want to boot
	  a kernel from TFTP, and want default options to be available
	  with having them passed on the command line.

	  NOTE: This option WILL override the PROM bootargs setting!

config SUN_PM
	bool
	default y if SPARC32
	help
	  Enable power management and CPU standby features on supported
	  SPARC platforms.

config SPARC_LED
	tristate "Sun4m LED driver"
	depends on SPARC32
	help
	  This driver toggles the front-panel LED on sun4m systems
	  in a user-specifiable manner.  Its state can be probed
	  by reading /proc/led and its blinking mode can be changed
	  via writes to /proc/led

config SERIAL_CONSOLE
	bool
	depends on SPARC32
	default y
	---help---
	  If you say Y here, it will be possible to use a serial port as the
	  system console (the system console is the device which receives all
	  kernel messages and warnings and which allows logins in single user
	  mode). This could be useful if some terminal or printer is connected
	  to that serial port.

	  Even if you say Y here, the currently visible virtual console
	  (/dev/tty0) will still be used as the system console by default, but
	  you can alter that using a kernel command line option such as
	  "console=ttyS1". (Try "man bootparam" or see the documentation of
	  your boot loader (silo) about how to pass options to the kernel at
	  boot time.)

	  If you don't have a graphics card installed and you say Y here, the
	  kernel will automatically use the first serial line, /dev/ttyS0, as
	  system console.

	  If unsure, say N.

config SPARC_LEON
	bool "Sparc Leon processor family"
	depends on SPARC32
	select USB_EHCI_BIG_ENDIAN_MMIO
	select USB_EHCI_BIG_ENDIAN_DESC
	---help---
	  If you say Y here if you are running on a SPARC-LEON processor.
	  The LEON processor is a synthesizable VHDL model of the
	  SPARC-v8 standard. LEON is  part of the GRLIB collection of
	  IP cores that are distributed under GPL. GRLIB can be downloaded
	  from www.gaisler.com. You can download a sparc-linux cross-compilation
	  toolchain at www.gaisler.com.

if SPARC_LEON
menu "U-Boot options"

config UBOOT_LOAD_ADDR
	hex "uImage Load Address"
	default 0x40004000
	---help---
	 U-Boot kernel load address, the address in physical address space
	 where u-boot will place the Linux kernel before booting it.
	 This address is normally the base address of main memory + 0x4000.

config UBOOT_FLASH_ADDR
	hex "uImage.o Load Address"
	default 0x00080000
	---help---
	 Optional setting only affecting the uImage.o ELF-image used to
	 download the uImage file to the target using a ELF-loader other than
	 U-Boot. It may for example be used to download an uImage to FLASH with
	 the GRMON utility before even starting u-boot.

config UBOOT_ENTRY_ADDR
	hex "uImage Entry Address"
	default 0xf0004000
	---help---
	 Do not change this unless you know what you're doing. This is
	 hardcoded by the SPARC32 and LEON port.

	 This is the virtual address u-boot jumps to when booting the Linux
	 Kernel.

endmenu
endif

endmenu

menu "Bus options (PCI etc.)"
config SBUS
	bool
	default y

config SBUSCHAR
	bool
	default y

config SUN_LDOMS
	bool "Sun Logical Domains support"
	depends on SPARC64
	help
	  Say Y here is you want to support virtual devices via
	  Logical Domains.

config PCI
	bool "Support for PCI and PS/2 keyboard/mouse"
	help
	  Find out whether your system includes a PCI bus. PCI is the name of
	  a bus system, i.e. the way the CPU talks to the other stuff inside
	  your box.  If you say Y here, the kernel will include drivers and
	  infrastructure code to support PCI bus devices.

	  CONFIG_PCI is needed for all JavaStation's (including MrCoffee),
	  CP-1200, JavaEngine-1, Corona, Red October, and Serengeti SGSC.
	  All of these platforms are extremely obscure, so say N if unsure.

config PCI_DOMAINS
	def_bool PCI if SPARC64

config PCI_SYSCALL
	def_bool PCI

config PCIC_PCI
	bool
	depends on PCI && SPARC32 && !SPARC_LEON
	default y

config LEON_PCI
	bool
	depends on PCI && SPARC_LEON
	default y

config SPARC_GRPCI1
	bool "GRPCI Host Bridge Support"
	depends on LEON_PCI
	default y
	help
	  Say Y here to include the GRPCI Host Bridge Driver. The GRPCI
	  PCI host controller is typically found in GRLIB SPARC32/LEON
	  systems. The driver has one property (all_pci_errors) controlled
	  from the bootloader that makes the GRPCI to generate interrupts
	  on detected PCI Parity and System errors.

config SPARC_GRPCI2
	bool "GRPCI2 Host Bridge Support"
	depends on LEON_PCI
	default y
	help
	  Say Y here to include the GRPCI2 Host Bridge Driver.

source "drivers/pci/Kconfig"

source "drivers/pcmcia/Kconfig"

config SUN_OPENPROMFS
	tristate "Openprom tree appears in /proc/openprom"
	help
	  If you say Y, the OpenPROM device tree will be available as a
	  virtual file system, which you can mount to /proc/openprom by "mount
	  -t openpromfs none /proc/openprom".

	  To compile the /proc/openprom support as a module, choose M here: the
	  module will be called openpromfs.

	  Only choose N if you know in advance that you will not need to modify
	  OpenPROM settings on the running system.

# Makefile helper
config SPARC64_PCI
	bool
	default y
	depends on SPARC64 && PCI

endmenu

menu "Executable file formats"

source "fs/Kconfig.binfmt"

config COMPAT
	bool
	depends on SPARC64
	default y
	select COMPAT_BINFMT_ELF
	select HAVE_UID16
	select ARCH_WANT_OLD_COMPAT_IPC
	select COMPAT_OLD_SIGACTION

config SYSVIPC_COMPAT
	bool
	depends on COMPAT && SYSVIPC
	default y

config KEYS_COMPAT
	def_bool y if COMPAT && KEYS

endmenu

source "net/Kconfig"

source "drivers/Kconfig"

source "drivers/sbus/char/Kconfig"

source "fs/Kconfig"

source "arch/sparc/Kconfig.debug"

source "security/Kconfig"

source "crypto/Kconfig"

source "lib/Kconfig"<|MERGE_RESOLUTION|>--- conflicted
+++ resolved
@@ -25,12 +25,7 @@
 	select RTC_DRV_M48T59
 	select HAVE_DMA_ATTRS
 	select HAVE_DMA_API_DEBUG
-<<<<<<< HEAD
-	select HAVE_ARCH_JUMP_LABEL
-=======
 	select HAVE_ARCH_JUMP_LABEL if SPARC64
-	select HAVE_GENERIC_HARDIRQS
->>>>>>> be67db10
 	select GENERIC_IRQ_SHOW
 	select ARCH_WANT_IPC_PARSE_VERSION
 	select GENERIC_PCI_IOMAP
