--- conflicted
+++ resolved
@@ -222,73 +222,9 @@
 	.popsection
 	.endm
 
-<<<<<<< HEAD
-#ifdef CONFIG_EXPOLINE
-
-	.macro GEN_BR_THUNK name,reg,tmp
-	.section .text.\name,"axG",@progbits,\name,comdat
-	.globl \name
-	.hidden \name
-	.type \name,@function
-\name:
-	.cfi_startproc
-#ifdef CONFIG_HAVE_MARCH_Z10_FEATURES
-	exrl	0,0f
-#else
-	larl	\tmp,0f
-	ex	0,0(\tmp)
-#endif
-	j	.
-0:	br	\reg
-	.cfi_endproc
-	.endm
-
-	GEN_BR_THUNK __s390x_indirect_jump_r1use_r9,%r9,%r1
-	GEN_BR_THUNK __s390x_indirect_jump_r1use_r14,%r14,%r1
-	GEN_BR_THUNK __s390x_indirect_jump_r11use_r14,%r14,%r11
-
-	.macro BASR_R14_R9
-0:	brasl	%r14,__s390x_indirect_jump_r1use_r9
-	.pushsection .s390_indirect_branches,"a",@progbits
-	.long	0b-.
-	.popsection
-	.endm
-
-	.macro BR_R1USE_R14
-0:	jg	__s390x_indirect_jump_r1use_r14
-	.pushsection .s390_indirect_branches,"a",@progbits
-	.long	0b-.
-	.popsection
-	.endm
-
-	.macro BR_R11USE_R14
-0:	jg	__s390x_indirect_jump_r11use_r14
-	.pushsection .s390_indirect_branches,"a",@progbits
-	.long	0b-.
-	.popsection
-	.endm
-
-#else	/* CONFIG_EXPOLINE */
-
-	.macro BASR_R14_R9
-	basr	%r14,%r9
-	.endm
-
-	.macro BR_R1USE_R14
-	br	%r14
-	.endm
-
-	.macro BR_R11USE_R14
-	br	%r14
-	.endm
-
-#endif /* CONFIG_EXPOLINE */
-
-=======
 	GEN_BR_THUNK %r9
 	GEN_BR_THUNK %r14
 	GEN_BR_THUNK %r14,%r11
->>>>>>> d8914c3a
 
 	.section .kprobes.text, "ax"
 .Ldummy:
@@ -305,11 +241,7 @@
 ENTRY(__bpon)
 	.globl __bpon
 	BPON
-<<<<<<< HEAD
-	BR_R1USE_R14
-=======
 	BR_EX	%r14
->>>>>>> d8914c3a
 
 /*
  * Scheduler resume function, called by switch_to
@@ -336,11 +268,7 @@
 	TSTMSK	__LC_MACHINE_FLAGS,MACHINE_FLAG_LPP
 	jz	0f
 	.insn	s,0xb2800000,__LC_LPP		# set program parameter
-<<<<<<< HEAD
-0:	BR_R1USE_R14
-=======
 0:	BR_EX	%r14
->>>>>>> d8914c3a
 
 .L__critical_start:
 
@@ -407,11 +335,7 @@
 	xgr	%r5,%r5
 	lmg	%r6,%r14,__SF_GPRS(%r15)	# restore kernel registers
 	lg	%r2,__SF_EMPTY+16(%r15)		# return exit reason code
-<<<<<<< HEAD
-	BR_R1USE_R14
-=======
 	BR_EX	%r14
->>>>>>> d8914c3a
 .Lsie_fault:
 	lghi	%r14,-EFAULT
 	stg	%r14,__SF_EMPTY+16(%r15)	# set exit reason code
@@ -470,11 +394,7 @@
 	lgf	%r9,0(%r8,%r10)			# get system call add.
 	TSTMSK	__TI_flags(%r12),_TIF_TRACE
 	jnz	.Lsysc_tracesys
-<<<<<<< HEAD
-	BASR_R14_R9				# call sys_xxxx
-=======
 	BASR_EX	%r14,%r9			# call sys_xxxx
->>>>>>> d8914c3a
 	stg	%r2,__PT_R2(%r11)		# store return value
 
 .Lsysc_return:
@@ -651,11 +571,7 @@
 	lmg	%r3,%r7,__PT_R3(%r11)
 	stg	%r7,STACK_FRAME_OVERHEAD(%r15)
 	lg	%r2,__PT_ORIG_GPR2(%r11)
-<<<<<<< HEAD
-	BASR_R14_R9			# call sys_xxx
-=======
 	BASR_EX	%r14,%r9		# call sys_xxx
->>>>>>> d8914c3a
 	stg	%r2,__PT_R2(%r11)	# store return value
 .Lsysc_tracenogo:
 	TSTMSK	__TI_flags(%r12),_TIF_TRACE
@@ -679,11 +595,7 @@
 	lmg	%r9,%r10,__PT_R9(%r11)	# load gprs
 ENTRY(kernel_thread_starter)
 	la	%r2,0(%r10)
-<<<<<<< HEAD
-	BASR_R14_R9
-=======
 	BASR_EX	%r14,%r9
->>>>>>> d8914c3a
 	j	.Lsysc_tracenogo
 
 /*
@@ -762,11 +674,7 @@
 	je	.Lpgm_return
 	lgf	%r9,0(%r10,%r1)		# load address of handler routine
 	lgr	%r2,%r11		# pass pointer to pt_regs
-<<<<<<< HEAD
-	BASR_R14_R9			# branch to interrupt-handler
-=======
 	BASR_EX	%r14,%r9		# branch to interrupt-handler
->>>>>>> d8914c3a
 .Lpgm_return:
 	LOCKDEP_SYS_EXIT
 	tm	__PT_PSW+1(%r11),0x01	# returning to user ?
@@ -1076,11 +984,7 @@
 	stpt	__TIMER_IDLE_ENTER(%r2)
 .Lpsw_idle_lpsw:
 	lpswe	__SF_EMPTY(%r15)
-<<<<<<< HEAD
-	BR_R1USE_R14
-=======
 	BR_EX	%r14
->>>>>>> d8914c3a
 .Lpsw_idle_end:
 
 /*
@@ -1122,11 +1026,7 @@
 .Lsave_fpu_regs_done:
 	oi	__LC_CPU_FLAGS+7,_CIF_FPU
 .Lsave_fpu_regs_exit:
-<<<<<<< HEAD
-	BR_R1USE_R14
-=======
 	BR_EX	%r14
->>>>>>> d8914c3a
 .Lsave_fpu_regs_end:
 EXPORT_SYMBOL(save_fpu_regs)
 
@@ -1172,11 +1072,7 @@
 .Lload_fpu_regs_done:
 	ni	__LC_CPU_FLAGS+7,255-_CIF_FPU
 .Lload_fpu_regs_exit:
-<<<<<<< HEAD
-	BR_R1USE_R14
-=======
 	BR_EX	%r14
->>>>>>> d8914c3a
 .Lload_fpu_regs_end:
 
 .L__critical_end:
@@ -1348,11 +1244,7 @@
 	jl	0f
 	clg	%r9,BASED(.Lcleanup_table+104)	# .Lload_fpu_regs_end
 	jl	.Lcleanup_load_fpu_regs
-<<<<<<< HEAD
-0:	BR_R11USE_R14
-=======
 0:	BR_EX	%r14
->>>>>>> d8914c3a
 
 	.align	8
 .Lcleanup_table:
@@ -1388,11 +1280,7 @@
 	ni	__SIE_PROG0C+3(%r9),0xfe	# no longer in SIE
 	lctlg	%c1,%c1,__LC_USER_ASCE		# load primary asce
 	larl	%r9,sie_exit			# skip forward to sie_exit
-<<<<<<< HEAD
-	BR_R11USE_R14
-=======
 	BR_EX	%r14
->>>>>>> d8914c3a
 #endif
 
 .Lcleanup_system_call:
@@ -1446,11 +1334,7 @@
 	stg	%r15,56(%r11)		# r15 stack pointer
 	# set new psw address and exit
 	larl	%r9,.Lsysc_do_svc
-<<<<<<< HEAD
-	BR_R11USE_R14
-=======
 	BR_EX	%r14,%r11
->>>>>>> d8914c3a
 .Lcleanup_system_call_insn:
 	.quad	system_call
 	.quad	.Lsysc_stmg
@@ -1462,11 +1346,7 @@
 
 .Lcleanup_sysc_tif:
 	larl	%r9,.Lsysc_tif
-<<<<<<< HEAD
-	BR_R11USE_R14
-=======
 	BR_EX	%r14,%r11
->>>>>>> d8914c3a
 
 .Lcleanup_sysc_restore:
 	# check if stpt has been executed
@@ -1483,22 +1363,14 @@
 	mvc	0(64,%r11),__PT_R8(%r9)
 	lmg	%r0,%r7,__PT_R0(%r9)
 1:	lmg	%r8,%r9,__LC_RETURN_PSW
-<<<<<<< HEAD
-	BR_R11USE_R14
-=======
 	BR_EX	%r14,%r11
->>>>>>> d8914c3a
 .Lcleanup_sysc_restore_insn:
 	.quad	.Lsysc_exit_timer
 	.quad	.Lsysc_done - 4
 
 .Lcleanup_io_tif:
 	larl	%r9,.Lio_tif
-<<<<<<< HEAD
-	BR_R11USE_R14
-=======
 	BR_EX	%r14,%r11
->>>>>>> d8914c3a
 
 .Lcleanup_io_restore:
 	# check if stpt has been executed
@@ -1512,11 +1384,7 @@
 	mvc	0(64,%r11),__PT_R8(%r9)
 	lmg	%r0,%r7,__PT_R0(%r9)
 1:	lmg	%r8,%r9,__LC_RETURN_PSW
-<<<<<<< HEAD
-	BR_R11USE_R14
-=======
 	BR_EX	%r14,%r11
->>>>>>> d8914c3a
 .Lcleanup_io_restore_insn:
 	.quad	.Lio_exit_timer
 	.quad	.Lio_done - 4
@@ -1569,29 +1437,17 @@
 	# prepare return psw
 	nihh	%r8,0xfcfd		# clear irq & wait state bits
 	lg	%r9,48(%r11)		# return from psw_idle
-<<<<<<< HEAD
-	BR_R11USE_R14
-=======
 	BR_EX	%r14,%r11
->>>>>>> d8914c3a
 .Lcleanup_idle_insn:
 	.quad	.Lpsw_idle_lpsw
 
 .Lcleanup_save_fpu_regs:
 	larl	%r9,save_fpu_regs
-<<<<<<< HEAD
-	BR_R11USE_R14
-
-.Lcleanup_load_fpu_regs:
-	larl	%r9,load_fpu_regs
-	BR_R11USE_R14
-=======
 	BR_EX	%r14,%r11
 
 .Lcleanup_load_fpu_regs:
 	larl	%r9,load_fpu_regs
 	BR_EX	%r14,%r11
->>>>>>> d8914c3a
 
 /*
  * Integer constants
