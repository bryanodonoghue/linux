// SPDX-License-Identifier: GPL-2.0
/*
 * Performance event support - Processor Activity Instrumentation Facility
 *
 *  Copyright IBM Corp. 2022
 *  Author(s): Thomas Richter <tmricht@linux.ibm.com>
 */
#define KMSG_COMPONENT	"pai_crypto"
#define pr_fmt(fmt)	KMSG_COMPONENT ": " fmt

#include <linux/kernel.h>
#include <linux/kernel_stat.h>
#include <linux/percpu.h>
#include <linux/notifier.h>
#include <linux/init.h>
#include <linux/export.h>
#include <linux/io.h>
#include <linux/perf_event.h>
#include <asm/ctlreg.h>
#include <asm/pai.h>
#include <asm/debug.h>

static debug_info_t *cfm_dbg;
static unsigned int paicrypt_cnt;	/* Size of the mapped counter sets */
					/* extracted with QPACI instruction */

DEFINE_STATIC_KEY_FALSE(pai_key);

struct pai_userdata {
	u16 num;
	u64 value;
} __packed;

struct paicrypt_map {
	unsigned long *page;		/* Page for CPU to store counters */
	struct pai_userdata *save;	/* Page to store no-zero counters */
	unsigned int active_events;	/* # of PAI crypto users */
	refcount_t refcnt;		/* Reference count mapped buffers */
	enum paievt_mode mode;		/* Type of event */
	struct perf_event *event;	/* Perf event for sampling */
};

struct paicrypt_mapptr {
	struct paicrypt_map *mapptr;
};

static struct paicrypt_root {		/* Anchor to per CPU data */
	refcount_t refcnt;		/* Overall active events */
	struct paicrypt_mapptr __percpu *mapptr;
} paicrypt_root;

/* Free per CPU data when the last event is removed. */
static void paicrypt_root_free(void)
{
	if (refcount_dec_and_test(&paicrypt_root.refcnt)) {
		free_percpu(paicrypt_root.mapptr);
		paicrypt_root.mapptr = NULL;
	}
	debug_sprintf_event(cfm_dbg, 5, "%s root.refcount %d\n", __func__,
			    refcount_read(&paicrypt_root.refcnt));
}

/*
 * On initialization of first event also allocate per CPU data dynamically.
 * Start with an array of pointers, the array size is the maximum number of
 * CPUs possible, which might be larger than the number of CPUs currently
 * online.
 */
static int paicrypt_root_alloc(void)
{
	if (!refcount_inc_not_zero(&paicrypt_root.refcnt)) {
		/* The memory is already zeroed. */
		paicrypt_root.mapptr = alloc_percpu(struct paicrypt_mapptr);
		if (!paicrypt_root.mapptr)
			return -ENOMEM;
		refcount_set(&paicrypt_root.refcnt, 1);
	}
	return 0;
}

/* Release the PMU if event is the last perf event */
static DEFINE_MUTEX(pai_reserve_mutex);

/* Adjust usage counters and remove allocated memory when all users are
 * gone.
 */
static void paicrypt_event_destroy(struct perf_event *event)
{
	struct paicrypt_mapptr *mp = per_cpu_ptr(paicrypt_root.mapptr,
						 event->cpu);
	struct paicrypt_map *cpump = mp->mapptr;

	cpump->event = NULL;
	static_branch_dec(&pai_key);
	mutex_lock(&pai_reserve_mutex);
	debug_sprintf_event(cfm_dbg, 5, "%s event %#llx cpu %d users %d"
			    " mode %d refcnt %u\n", __func__,
			    event->attr.config, event->cpu,
			    cpump->active_events, cpump->mode,
			    refcount_read(&cpump->refcnt));
	if (refcount_dec_and_test(&cpump->refcnt)) {
		debug_sprintf_event(cfm_dbg, 4, "%s page %#lx save %p\n",
				    __func__, (unsigned long)cpump->page,
				    cpump->save);
		free_page((unsigned long)cpump->page);
		kvfree(cpump->save);
		kfree(cpump);
		mp->mapptr = NULL;
	}
	paicrypt_root_free();
	mutex_unlock(&pai_reserve_mutex);
}

static u64 paicrypt_getctr(struct paicrypt_map *cpump, int nr, bool kernel)
{
	if (kernel)
		nr += PAI_CRYPTO_MAXCTR;
	return cpump->page[nr];
}

/* Read the counter values. Return value from location in CMP. For event
 * CRYPTO_ALL sum up all events.
 */
static u64 paicrypt_getdata(struct perf_event *event, bool kernel)
{
	struct paicrypt_mapptr *mp = this_cpu_ptr(paicrypt_root.mapptr);
	struct paicrypt_map *cpump = mp->mapptr;
	u64 sum = 0;
	int i;

	if (event->attr.config != PAI_CRYPTO_BASE) {
		return paicrypt_getctr(cpump,
				       event->attr.config - PAI_CRYPTO_BASE,
				       kernel);
	}

	for (i = 1; i <= paicrypt_cnt; i++) {
		u64 val = paicrypt_getctr(cpump, i, kernel);

		if (!val)
			continue;
		sum += val;
	}
	return sum;
}

static u64 paicrypt_getall(struct perf_event *event)
{
	u64 sum = 0;

	if (!event->attr.exclude_kernel)
		sum += paicrypt_getdata(event, true);
	if (!event->attr.exclude_user)
		sum += paicrypt_getdata(event, false);

	return sum;
}

/* Used to avoid races in checking concurrent access of counting and
 * sampling for crypto events
 *
 * Only one instance of event pai_crypto/CRYPTO_ALL/ for sampling is
 * allowed and when this event is running, no counting event is allowed.
 * Several counting events are allowed in parallel, but no sampling event
 * is allowed while one (or more) counting events are running.
 *
 * This function is called in process context and it is save to block.
 * When the event initialization functions fails, no other call back will
 * be invoked.
 *
 * Allocate the memory for the event.
 */
static struct paicrypt_map *paicrypt_busy(struct perf_event *event)
{
	struct perf_event_attr *a = &event->attr;
	struct paicrypt_map *cpump = NULL;
	struct paicrypt_mapptr *mp;
	int rc;

	mutex_lock(&pai_reserve_mutex);

	/* Allocate root node */
	rc = paicrypt_root_alloc();
	if (rc)
		goto unlock;

	/* Allocate node for this event */
	mp = per_cpu_ptr(paicrypt_root.mapptr, event->cpu);
	cpump = mp->mapptr;
	if (!cpump) {			/* Paicrypt_map allocated? */
		cpump = kzalloc(sizeof(*cpump), GFP_KERNEL);
		if (!cpump) {
			rc = -ENOMEM;
			goto free_root;
		}
	}

	if (a->sample_period) {		/* Sampling requested */
		if (cpump->mode != PAI_MODE_NONE)
			rc = -EBUSY;	/* ... sampling/counting active */
	} else {			/* Counting requested */
		if (cpump->mode == PAI_MODE_SAMPLING)
			rc = -EBUSY;	/* ... and sampling active */
	}
	/*
	 * This error case triggers when there is a conflict:
	 * Either sampling requested and counting already active, or visa
	 * versa. Therefore the struct paicrypto_map for this CPU is
	 * needed or the error could not have occurred. Only adjust root
	 * node refcount.
	 */
	if (rc)
		goto free_root;

	/* Allocate memory for counter page and counter extraction.
	 * Only the first counting event has to allocate a page.
	 */
	if (cpump->page) {
		refcount_inc(&cpump->refcnt);
		goto unlock;
	}

	rc = -ENOMEM;
	cpump->page = (unsigned long *)get_zeroed_page(GFP_KERNEL);
	if (!cpump->page)
		goto free_paicrypt_map;
	cpump->save = kvmalloc_array(paicrypt_cnt + 1,
				     sizeof(struct pai_userdata), GFP_KERNEL);
	if (!cpump->save) {
		free_page((unsigned long)cpump->page);
		cpump->page = NULL;
		goto free_paicrypt_map;
	}

	/* Set mode and reference count */
	rc = 0;
	refcount_set(&cpump->refcnt, 1);
	cpump->mode = a->sample_period ? PAI_MODE_SAMPLING : PAI_MODE_COUNTING;
	mp->mapptr = cpump;
	debug_sprintf_event(cfm_dbg, 5, "%s sample_period %#llx users %d"
			    " mode %d refcnt %u page %#lx save %p rc %d\n",
			    __func__, a->sample_period, cpump->active_events,
			    cpump->mode, refcount_read(&cpump->refcnt),
			    (unsigned long)cpump->page, cpump->save, rc);
	goto unlock;

free_paicrypt_map:
	kfree(cpump);
	mp->mapptr = NULL;
free_root:
	paicrypt_root_free();

unlock:
	mutex_unlock(&pai_reserve_mutex);
	return rc ? ERR_PTR(rc) : cpump;
}

/* Might be called on different CPU than the one the event is intended for. */
static int paicrypt_event_init(struct perf_event *event)
{
	struct perf_event_attr *a = &event->attr;
	struct paicrypt_map *cpump;

	/* PAI crypto PMU registered as PERF_TYPE_RAW, check event type */
	if (a->type != PERF_TYPE_RAW && event->pmu->type != a->type)
		return -ENOENT;
	/* PAI crypto event must be in valid range */
	if (a->config < PAI_CRYPTO_BASE ||
	    a->config > PAI_CRYPTO_BASE + paicrypt_cnt)
		return -EINVAL;
	/* Allow only CPU wide operation, no process context for now. */
	if ((event->attach_state & PERF_ATTACH_TASK) || event->cpu == -1)
		return -ENOENT;
	/* Allow only CRYPTO_ALL for sampling. */
	if (a->sample_period && a->config != PAI_CRYPTO_BASE)
		return -EINVAL;

	cpump = paicrypt_busy(event);
	if (IS_ERR(cpump))
		return PTR_ERR(cpump);

<<<<<<< HEAD
	/* Event initialization sets last_tag to 0. When later on the events
	 * are deleted and re-added, do not reset the event count value to zero.
	 * Events are added, deleted and re-added when 2 or more events
	 * are active at the same time.
	 */
	event->hw.last_tag = 0;
=======
>>>>>>> 8e2f79f4
	event->destroy = paicrypt_event_destroy;

	if (a->sample_period) {
		a->sample_period = 1;
		a->freq = 0;
		/* Register for paicrypt_sched_task() to be called */
		event->attach_state |= PERF_ATTACH_SCHED_CB;
		/* Add raw data which contain the memory mapped counters */
		a->sample_type |= PERF_SAMPLE_RAW;
		/* Turn off inheritance */
		a->inherit = 0;
	}

	static_branch_inc(&pai_key);
	return 0;
}

static void paicrypt_read(struct perf_event *event)
{
	u64 prev, new, delta;

	prev = local64_read(&event->hw.prev_count);
	new = paicrypt_getall(event);
	local64_set(&event->hw.prev_count, new);
	delta = (prev <= new) ? new - prev
			      : (-1ULL - prev) + new + 1;	 /* overflow */
	local64_add(delta, &event->count);
}

static void paicrypt_start(struct perf_event *event, int flags)
{
	u64 sum;

	/* Event initialization sets last_tag to 0. When later on the events
	 * are deleted and re-added, do not reset the event count value to zero.
	 * Events are added, deleted and re-added when 2 or more events
	 * are active at the same time.
	 */
	if (!event->hw.last_tag) {
		event->hw.last_tag = 1;
		sum = paicrypt_getall(event);		/* Get current value */
		local64_set(&event->hw.prev_count, sum);
	}
}

static int paicrypt_add(struct perf_event *event, int flags)
{
	struct paicrypt_mapptr *mp = this_cpu_ptr(paicrypt_root.mapptr);
	struct paicrypt_map *cpump = mp->mapptr;
	unsigned long ccd;

	if (++cpump->active_events == 1) {
		ccd = virt_to_phys(cpump->page) | PAI_CRYPTO_KERNEL_OFFSET;
		WRITE_ONCE(S390_lowcore.ccd, ccd);
		local_ctl_set_bit(0, CR0_CRYPTOGRAPHY_COUNTER_BIT);
	}
	cpump->event = event;
	if (flags & PERF_EF_START && !event->attr.sample_period) {
		/* Only counting needs initial counter value */
		paicrypt_start(event, PERF_EF_RELOAD);
	}
	event->hw.state = 0;
	if (event->attr.sample_period)
		perf_sched_cb_inc(event->pmu);
	return 0;
}

static void paicrypt_stop(struct perf_event *event, int flags)
{
	paicrypt_read(event);
	event->hw.state = PERF_HES_STOPPED;
}

static void paicrypt_del(struct perf_event *event, int flags)
{
	struct paicrypt_mapptr *mp = this_cpu_ptr(paicrypt_root.mapptr);
	struct paicrypt_map *cpump = mp->mapptr;

	if (event->attr.sample_period)
		perf_sched_cb_dec(event->pmu);
	if (!event->attr.sample_period)
		/* Only counting needs to read counter */
		paicrypt_stop(event, PERF_EF_UPDATE);
	if (--cpump->active_events == 0) {
		local_ctl_clear_bit(0, CR0_CRYPTOGRAPHY_COUNTER_BIT);
		WRITE_ONCE(S390_lowcore.ccd, 0);
	}
}

/* Create raw data and save it in buffer. Returns number of bytes copied.
 * Saves only positive counter entries of the form
 * 2 bytes: Number of counter
 * 8 bytes: Value of counter
 */
static size_t paicrypt_copy(struct pai_userdata *userdata,
			    struct paicrypt_map *cpump,
			    bool exclude_user, bool exclude_kernel)
{
	int i, outidx = 0;

	for (i = 1; i <= paicrypt_cnt; i++) {
		u64 val = 0;

		if (!exclude_kernel)
			val += paicrypt_getctr(cpump, i, true);
		if (!exclude_user)
			val += paicrypt_getctr(cpump, i, false);
		if (val) {
			userdata[outidx].num = i;
			userdata[outidx].value = val;
			outidx++;
		}
	}
	return outidx * sizeof(struct pai_userdata);
}

static int paicrypt_push_sample(void)
{
	struct paicrypt_mapptr *mp = this_cpu_ptr(paicrypt_root.mapptr);
	struct paicrypt_map *cpump = mp->mapptr;
	struct perf_event *event = cpump->event;
	struct perf_sample_data data;
	struct perf_raw_record raw;
	struct pt_regs regs;
	size_t rawsize;
	int overflow;

	if (!cpump->event)		/* No event active */
		return 0;
	rawsize = paicrypt_copy(cpump->save, cpump,
				cpump->event->attr.exclude_user,
				cpump->event->attr.exclude_kernel);
	if (!rawsize)			/* No incremented counters */
		return 0;

	/* Setup perf sample */
	memset(&regs, 0, sizeof(regs));
	memset(&raw, 0, sizeof(raw));
	memset(&data, 0, sizeof(data));
	perf_sample_data_init(&data, 0, event->hw.last_period);
	if (event->attr.sample_type & PERF_SAMPLE_TID) {
		data.tid_entry.pid = task_tgid_nr(current);
		data.tid_entry.tid = task_pid_nr(current);
	}
	if (event->attr.sample_type & PERF_SAMPLE_TIME)
		data.time = event->clock();
	if (event->attr.sample_type & (PERF_SAMPLE_ID | PERF_SAMPLE_IDENTIFIER))
		data.id = event->id;
	if (event->attr.sample_type & PERF_SAMPLE_CPU) {
		data.cpu_entry.cpu = smp_processor_id();
		data.cpu_entry.reserved = 0;
	}
	if (event->attr.sample_type & PERF_SAMPLE_RAW) {
		raw.frag.size = rawsize;
		raw.frag.data = cpump->save;
		perf_sample_save_raw_data(&data, &raw);
	}

	overflow = perf_event_overflow(event, &data, &regs);
	perf_event_update_userpage(event);
	/* Clear lowcore page after read */
	memset(cpump->page, 0, PAGE_SIZE);
	return overflow;
}

/* Called on schedule-in and schedule-out. No access to event structure,
 * but for sampling only event CRYPTO_ALL is allowed.
 */
static void paicrypt_sched_task(struct perf_event_pmu_context *pmu_ctx, bool sched_in)
{
	/* We started with a clean page on event installation. So read out
	 * results on schedule_out and if page was dirty, clear values.
	 */
	if (!sched_in)
		paicrypt_push_sample();
}

/* Attribute definitions for paicrypt interface. As with other CPU
 * Measurement Facilities, there is one attribute per mapped counter.
 * The number of mapped counters may vary per machine generation. Use
 * the QUERY PROCESSOR ACTIVITY COUNTER INFORMATION (QPACI) instruction
 * to determine the number of mapped counters. The instructions returns
 * a positive number, which is the highest number of supported counters.
 * All counters less than this number are also supported, there are no
 * holes. A returned number of zero means no support for mapped counters.
 *
 * The identification of the counter is a unique number. The chosen range
 * is 0x1000 + offset in mapped kernel page.
 * All CPU Measurement Facility counters identifiers must be unique and
 * the numbers from 0 to 496 are already used for the CPU Measurement
 * Counter facility. Numbers 0xb0000, 0xbc000 and 0xbd000 are already
 * used for the CPU Measurement Sampling facility.
 */
PMU_FORMAT_ATTR(event, "config:0-63");

static struct attribute *paicrypt_format_attr[] = {
	&format_attr_event.attr,
	NULL,
};

static struct attribute_group paicrypt_events_group = {
	.name = "events",
	.attrs = NULL			/* Filled in attr_event_init() */
};

static struct attribute_group paicrypt_format_group = {
	.name = "format",
	.attrs = paicrypt_format_attr,
};

static const struct attribute_group *paicrypt_attr_groups[] = {
	&paicrypt_events_group,
	&paicrypt_format_group,
	NULL,
};

/* Performance monitoring unit for mapped counters */
static struct pmu paicrypt = {
	.task_ctx_nr  = perf_invalid_context,
	.event_init   = paicrypt_event_init,
	.add	      = paicrypt_add,
	.del	      = paicrypt_del,
	.start	      = paicrypt_start,
	.stop	      = paicrypt_stop,
	.read	      = paicrypt_read,
	.sched_task   = paicrypt_sched_task,
	.attr_groups  = paicrypt_attr_groups
};

/* List of symbolic PAI counter names. */
static const char * const paicrypt_ctrnames[] = {
	[0] = "CRYPTO_ALL",
	[1] = "KM_DEA",
	[2] = "KM_TDEA_128",
	[3] = "KM_TDEA_192",
	[4] = "KM_ENCRYPTED_DEA",
	[5] = "KM_ENCRYPTED_TDEA_128",
	[6] = "KM_ENCRYPTED_TDEA_192",
	[7] = "KM_AES_128",
	[8] = "KM_AES_192",
	[9] = "KM_AES_256",
	[10] = "KM_ENCRYPTED_AES_128",
	[11] = "KM_ENCRYPTED_AES_192",
	[12] = "KM_ENCRYPTED_AES_256",
	[13] = "KM_XTS_AES_128",
	[14] = "KM_XTS_AES_256",
	[15] = "KM_XTS_ENCRYPTED_AES_128",
	[16] = "KM_XTS_ENCRYPTED_AES_256",
	[17] = "KMC_DEA",
	[18] = "KMC_TDEA_128",
	[19] = "KMC_TDEA_192",
	[20] = "KMC_ENCRYPTED_DEA",
	[21] = "KMC_ENCRYPTED_TDEA_128",
	[22] = "KMC_ENCRYPTED_TDEA_192",
	[23] = "KMC_AES_128",
	[24] = "KMC_AES_192",
	[25] = "KMC_AES_256",
	[26] = "KMC_ENCRYPTED_AES_128",
	[27] = "KMC_ENCRYPTED_AES_192",
	[28] = "KMC_ENCRYPTED_AES_256",
	[29] = "KMC_PRNG",
	[30] = "KMA_GCM_AES_128",
	[31] = "KMA_GCM_AES_192",
	[32] = "KMA_GCM_AES_256",
	[33] = "KMA_GCM_ENCRYPTED_AES_128",
	[34] = "KMA_GCM_ENCRYPTED_AES_192",
	[35] = "KMA_GCM_ENCRYPTED_AES_256",
	[36] = "KMF_DEA",
	[37] = "KMF_TDEA_128",
	[38] = "KMF_TDEA_192",
	[39] = "KMF_ENCRYPTED_DEA",
	[40] = "KMF_ENCRYPTED_TDEA_128",
	[41] = "KMF_ENCRYPTED_TDEA_192",
	[42] = "KMF_AES_128",
	[43] = "KMF_AES_192",
	[44] = "KMF_AES_256",
	[45] = "KMF_ENCRYPTED_AES_128",
	[46] = "KMF_ENCRYPTED_AES_192",
	[47] = "KMF_ENCRYPTED_AES_256",
	[48] = "KMCTR_DEA",
	[49] = "KMCTR_TDEA_128",
	[50] = "KMCTR_TDEA_192",
	[51] = "KMCTR_ENCRYPTED_DEA",
	[52] = "KMCTR_ENCRYPTED_TDEA_128",
	[53] = "KMCTR_ENCRYPTED_TDEA_192",
	[54] = "KMCTR_AES_128",
	[55] = "KMCTR_AES_192",
	[56] = "KMCTR_AES_256",
	[57] = "KMCTR_ENCRYPTED_AES_128",
	[58] = "KMCTR_ENCRYPTED_AES_192",
	[59] = "KMCTR_ENCRYPTED_AES_256",
	[60] = "KMO_DEA",
	[61] = "KMO_TDEA_128",
	[62] = "KMO_TDEA_192",
	[63] = "KMO_ENCRYPTED_DEA",
	[64] = "KMO_ENCRYPTED_TDEA_128",
	[65] = "KMO_ENCRYPTED_TDEA_192",
	[66] = "KMO_AES_128",
	[67] = "KMO_AES_192",
	[68] = "KMO_AES_256",
	[69] = "KMO_ENCRYPTED_AES_128",
	[70] = "KMO_ENCRYPTED_AES_192",
	[71] = "KMO_ENCRYPTED_AES_256",
	[72] = "KIMD_SHA_1",
	[73] = "KIMD_SHA_256",
	[74] = "KIMD_SHA_512",
	[75] = "KIMD_SHA3_224",
	[76] = "KIMD_SHA3_256",
	[77] = "KIMD_SHA3_384",
	[78] = "KIMD_SHA3_512",
	[79] = "KIMD_SHAKE_128",
	[80] = "KIMD_SHAKE_256",
	[81] = "KIMD_GHASH",
	[82] = "KLMD_SHA_1",
	[83] = "KLMD_SHA_256",
	[84] = "KLMD_SHA_512",
	[85] = "KLMD_SHA3_224",
	[86] = "KLMD_SHA3_256",
	[87] = "KLMD_SHA3_384",
	[88] = "KLMD_SHA3_512",
	[89] = "KLMD_SHAKE_128",
	[90] = "KLMD_SHAKE_256",
	[91] = "KMAC_DEA",
	[92] = "KMAC_TDEA_128",
	[93] = "KMAC_TDEA_192",
	[94] = "KMAC_ENCRYPTED_DEA",
	[95] = "KMAC_ENCRYPTED_TDEA_128",
	[96] = "KMAC_ENCRYPTED_TDEA_192",
	[97] = "KMAC_AES_128",
	[98] = "KMAC_AES_192",
	[99] = "KMAC_AES_256",
	[100] = "KMAC_ENCRYPTED_AES_128",
	[101] = "KMAC_ENCRYPTED_AES_192",
	[102] = "KMAC_ENCRYPTED_AES_256",
	[103] = "PCC_COMPUTE_LAST_BLOCK_CMAC_USING_DEA",
	[104] = "PCC_COMPUTE_LAST_BLOCK_CMAC_USING_TDEA_128",
	[105] = "PCC_COMPUTE_LAST_BLOCK_CMAC_USING_TDEA_192",
	[106] = "PCC_COMPUTE_LAST_BLOCK_CMAC_USING_ENCRYPTED_DEA",
	[107] = "PCC_COMPUTE_LAST_BLOCK_CMAC_USING_ENCRYPTED_TDEA_128",
	[108] = "PCC_COMPUTE_LAST_BLOCK_CMAC_USING_ENCRYPTED_TDEA_192",
	[109] = "PCC_COMPUTE_LAST_BLOCK_CMAC_USING_AES_128",
	[110] = "PCC_COMPUTE_LAST_BLOCK_CMAC_USING_AES_192",
	[111] = "PCC_COMPUTE_LAST_BLOCK_CMAC_USING_AES_256",
	[112] = "PCC_COMPUTE_LAST_BLOCK_CMAC_USING_ENCRYPTED_AES_128",
	[113] = "PCC_COMPUTE_LAST_BLOCK_CMAC_USING_ENCRYPTED_AES_192",
	[114] = "PCC_COMPUTE_LAST_BLOCK_CMAC_USING_ENCRYPTED_AES_256A",
	[115] = "PCC_COMPUTE_XTS_PARAMETER_USING_AES_128",
	[116] = "PCC_COMPUTE_XTS_PARAMETER_USING_AES_256",
	[117] = "PCC_COMPUTE_XTS_PARAMETER_USING_ENCRYPTED_AES_128",
	[118] = "PCC_COMPUTE_XTS_PARAMETER_USING_ENCRYPTED_AES_256",
	[119] = "PCC_SCALAR_MULTIPLY_P256",
	[120] = "PCC_SCALAR_MULTIPLY_P384",
	[121] = "PCC_SCALAR_MULTIPLY_P521",
	[122] = "PCC_SCALAR_MULTIPLY_ED25519",
	[123] = "PCC_SCALAR_MULTIPLY_ED448",
	[124] = "PCC_SCALAR_MULTIPLY_X25519",
	[125] = "PCC_SCALAR_MULTIPLY_X448",
	[126] = "PRNO_SHA_512_DRNG",
	[127] = "PRNO_TRNG_QUERY_RAW_TO_CONDITIONED_RATIO",
	[128] = "PRNO_TRNG",
	[129] = "KDSA_ECDSA_VERIFY_P256",
	[130] = "KDSA_ECDSA_VERIFY_P384",
	[131] = "KDSA_ECDSA_VERIFY_P521",
	[132] = "KDSA_ECDSA_SIGN_P256",
	[133] = "KDSA_ECDSA_SIGN_P384",
	[134] = "KDSA_ECDSA_SIGN_P521",
	[135] = "KDSA_ENCRYPTED_ECDSA_SIGN_P256",
	[136] = "KDSA_ENCRYPTED_ECDSA_SIGN_P384",
	[137] = "KDSA_ENCRYPTED_ECDSA_SIGN_P521",
	[138] = "KDSA_EDDSA_VERIFY_ED25519",
	[139] = "KDSA_EDDSA_VERIFY_ED448",
	[140] = "KDSA_EDDSA_SIGN_ED25519",
	[141] = "KDSA_EDDSA_SIGN_ED448",
	[142] = "KDSA_ENCRYPTED_EDDSA_SIGN_ED25519",
	[143] = "KDSA_ENCRYPTED_EDDSA_SIGN_ED448",
	[144] = "PCKMO_ENCRYPT_DEA_KEY",
	[145] = "PCKMO_ENCRYPT_TDEA_128_KEY",
	[146] = "PCKMO_ENCRYPT_TDEA_192_KEY",
	[147] = "PCKMO_ENCRYPT_AES_128_KEY",
	[148] = "PCKMO_ENCRYPT_AES_192_KEY",
	[149] = "PCKMO_ENCRYPT_AES_256_KEY",
	[150] = "PCKMO_ENCRYPT_ECC_P256_KEY",
	[151] = "PCKMO_ENCRYPT_ECC_P384_KEY",
	[152] = "PCKMO_ENCRYPT_ECC_P521_KEY",
	[153] = "PCKMO_ENCRYPT_ECC_ED25519_KEY",
	[154] = "PCKMO_ENCRYPT_ECC_ED448_KEY",
	[155] = "IBM_RESERVED_155",
	[156] = "IBM_RESERVED_156",
};

static void __init attr_event_free(struct attribute **attrs, int num)
{
	struct perf_pmu_events_attr *pa;
	int i;

	for (i = 0; i < num; i++) {
		struct device_attribute *dap;

		dap = container_of(attrs[i], struct device_attribute, attr);
		pa = container_of(dap, struct perf_pmu_events_attr, attr);
		kfree(pa);
	}
	kfree(attrs);
}

static int __init attr_event_init_one(struct attribute **attrs, int num)
{
	struct perf_pmu_events_attr *pa;

	pa = kzalloc(sizeof(*pa), GFP_KERNEL);
	if (!pa)
		return -ENOMEM;

	sysfs_attr_init(&pa->attr.attr);
	pa->id = PAI_CRYPTO_BASE + num;
	pa->attr.attr.name = paicrypt_ctrnames[num];
	pa->attr.attr.mode = 0444;
	pa->attr.show = cpumf_events_sysfs_show;
	pa->attr.store = NULL;
	attrs[num] = &pa->attr.attr;
	return 0;
}

/* Create PMU sysfs event attributes on the fly. */
static int __init attr_event_init(void)
{
	struct attribute **attrs;
	int ret, i;

	attrs = kmalloc_array(ARRAY_SIZE(paicrypt_ctrnames) + 1, sizeof(*attrs),
			      GFP_KERNEL);
	if (!attrs)
		return -ENOMEM;
	for (i = 0; i < ARRAY_SIZE(paicrypt_ctrnames); i++) {
		ret = attr_event_init_one(attrs, i);
		if (ret) {
			attr_event_free(attrs, i - 1);
			return ret;
		}
	}
	attrs[i] = NULL;
	paicrypt_events_group.attrs = attrs;
	return 0;
}

static int __init paicrypt_init(void)
{
	struct qpaci_info_block ib;
	int rc;

	if (!test_facility(196))
		return 0;

	qpaci(&ib);
	paicrypt_cnt = ib.num_cc;
	if (paicrypt_cnt == 0)
		return 0;
	if (paicrypt_cnt >= PAI_CRYPTO_MAXCTR)
		paicrypt_cnt = PAI_CRYPTO_MAXCTR - 1;

	rc = attr_event_init();		/* Export known PAI crypto events */
	if (rc) {
		pr_err("Creation of PMU pai_crypto /sysfs failed\n");
		return rc;
	}

	/* Setup s390dbf facility */
	cfm_dbg = debug_register(KMSG_COMPONENT, 2, 256, 128);
	if (!cfm_dbg) {
		pr_err("Registration of s390dbf pai_crypto failed\n");
		return -ENOMEM;
	}
	debug_register_view(cfm_dbg, &debug_sprintf_view);

	rc = perf_pmu_register(&paicrypt, "pai_crypto", -1);
	if (rc) {
		pr_err("Registering the pai_crypto PMU failed with rc=%i\n",
		       rc);
		debug_unregister_view(cfm_dbg, &debug_sprintf_view);
		debug_unregister(cfm_dbg);
		return rc;
	}
	return 0;
}

device_initcall(paicrypt_init);<|MERGE_RESOLUTION|>--- conflicted
+++ resolved
@@ -279,15 +279,6 @@
 	if (IS_ERR(cpump))
 		return PTR_ERR(cpump);
 
-<<<<<<< HEAD
-	/* Event initialization sets last_tag to 0. When later on the events
-	 * are deleted and re-added, do not reset the event count value to zero.
-	 * Events are added, deleted and re-added when 2 or more events
-	 * are active at the same time.
-	 */
-	event->hw.last_tag = 0;
-=======
->>>>>>> 8e2f79f4
 	event->destroy = paicrypt_event_destroy;
 
 	if (a->sample_period) {
