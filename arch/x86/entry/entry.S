--- conflicted
+++ resolved
@@ -26,9 +26,8 @@
 
 .popsection
 
-<<<<<<< HEAD
 THUNK warn_thunk_thunk, __warn_thunk
-=======
+
 /*
  * Define the VERW operand that is disguised as entry code so that
  * it can be referenced with KPTI enabled. This ensure VERW can be
@@ -47,4 +46,3 @@
 EXPORT_SYMBOL_GPL(mds_verw_sel);
 
 .popsection
->>>>>>> 43fb862d
