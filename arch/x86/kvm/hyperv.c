--- conflicted
+++ resolved
@@ -1956,11 +1956,7 @@
 		valid_bank_mask = send_ipi_ex.vp_set.valid_bank_mask;
 		all_cpus = send_ipi_ex.vp_set.format == HV_GENERIC_SET_ALL;
 
-<<<<<<< HEAD
-		if (hc->var_cnt != bitmap_weight((unsigned long *)&valid_bank_mask, 64))
-=======
 		if (hc->var_cnt != hweight64(valid_bank_mask))
->>>>>>> 0dfe5407
 			return HV_STATUS_INVALID_HYPERCALL_INPUT;
 
 		if (all_cpus)
