--- conflicted
+++ resolved
@@ -16,15 +16,10 @@
 CFLAGS_REMOVE_mem_encrypt_identity.o	= -pg
 endif
 
-<<<<<<< HEAD
-obj-y	:=  init.o init_$(BITS).o fault.o ioremap.o extable.o pageattr.o mmap.o \
-	    pat.o pgtable.o physaddr.o setup_nx.o tlb.o cpu_entry_area.o maccess.o
-=======
 obj-y				:=  init.o init_$(BITS).o fault.o ioremap.o extable.o mmap.o \
-				    pgtable.o physaddr.o setup_nx.o tlb.o cpu_entry_area.o
+				    pgtable.o physaddr.o setup_nx.o tlb.o cpu_entry_area.o maccess.o
 
 obj-y				+= pat/
->>>>>>> a7401955
 
 # Make sure __phys_addr has no stackprotector
 nostackp := $(call cc-option, -fno-stack-protector)
