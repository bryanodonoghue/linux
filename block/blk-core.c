/*
 * Copyright (C) 1991, 1992 Linus Torvalds
 * Copyright (C) 1994,      Karl Keyte: Added support for disk statistics
 * Elevator latency, (C) 2000  Andrea Arcangeli <andrea@suse.de> SuSE
 * Queue request tables / lock, selectable elevator, Jens Axboe <axboe@suse.de>
 * kernel-doc documentation started by NeilBrown <neilb@cse.unsw.edu.au>
 *	-  July2000
 * bio rewrite, highmem i/o, etc, Jens Axboe <axboe@suse.de> - may 2001
 */

/*
 * This handles all read/write requests to block devices
 */
#include <linux/kernel.h>
#include <linux/module.h>
#include <linux/backing-dev.h>
#include <linux/bio.h>
#include <linux/blkdev.h>
#include <linux/blk-mq.h>
#include <linux/highmem.h>
#include <linux/mm.h>
#include <linux/kernel_stat.h>
#include <linux/string.h>
#include <linux/init.h>
#include <linux/completion.h>
#include <linux/slab.h>
#include <linux/swap.h>
#include <linux/writeback.h>
#include <linux/task_io_accounting_ops.h>
#include <linux/fault-inject.h>
#include <linux/list_sort.h>
#include <linux/delay.h>
#include <linux/ratelimit.h>
#include <linux/pm_runtime.h>
#include <linux/blk-cgroup.h>
#include <linux/debugfs.h>
#include <linux/bpf.h>

#define CREATE_TRACE_POINTS
#include <trace/events/block.h>

#include "blk.h"
#include "blk-mq.h"
#include "blk-mq-sched.h"
#include "blk-pm.h"
#include "blk-rq-qos.h"

#ifdef CONFIG_DEBUG_FS
struct dentry *blk_debugfs_root;
#endif

EXPORT_TRACEPOINT_SYMBOL_GPL(block_bio_remap);
EXPORT_TRACEPOINT_SYMBOL_GPL(block_rq_remap);
EXPORT_TRACEPOINT_SYMBOL_GPL(block_bio_complete);
EXPORT_TRACEPOINT_SYMBOL_GPL(block_split);
EXPORT_TRACEPOINT_SYMBOL_GPL(block_unplug);

DEFINE_IDA(blk_queue_ida);

/*
 * For queue allocation
 */
struct kmem_cache *blk_requestq_cachep;

/*
 * Controlling structure to kblockd
 */
static struct workqueue_struct *kblockd_workqueue;

/**
 * blk_queue_flag_set - atomically set a queue flag
 * @flag: flag to be set
 * @q: request queue
 */
void blk_queue_flag_set(unsigned int flag, struct request_queue *q)
{
	set_bit(flag, &q->queue_flags);
}
EXPORT_SYMBOL(blk_queue_flag_set);

/**
 * blk_queue_flag_clear - atomically clear a queue flag
 * @flag: flag to be cleared
 * @q: request queue
 */
void blk_queue_flag_clear(unsigned int flag, struct request_queue *q)
{
	clear_bit(flag, &q->queue_flags);
}
EXPORT_SYMBOL(blk_queue_flag_clear);

/**
 * blk_queue_flag_test_and_set - atomically test and set a queue flag
 * @flag: flag to be set
 * @q: request queue
 *
 * Returns the previous value of @flag - 0 if the flag was not set and 1 if
 * the flag was already set.
 */
bool blk_queue_flag_test_and_set(unsigned int flag, struct request_queue *q)
{
	return test_and_set_bit(flag, &q->queue_flags);
}
EXPORT_SYMBOL_GPL(blk_queue_flag_test_and_set);

void blk_rq_init(struct request_queue *q, struct request *rq)
{
	memset(rq, 0, sizeof(*rq));

	INIT_LIST_HEAD(&rq->queuelist);
	rq->q = q;
	rq->__sector = (sector_t) -1;
	INIT_HLIST_NODE(&rq->hash);
	RB_CLEAR_NODE(&rq->rb_node);
	rq->tag = -1;
	rq->internal_tag = -1;
	rq->start_time_ns = ktime_get_ns();
	rq->part = NULL;
}
EXPORT_SYMBOL(blk_rq_init);

static const struct {
	int		errno;
	const char	*name;
} blk_errors[] = {
	[BLK_STS_OK]		= { 0,		"" },
	[BLK_STS_NOTSUPP]	= { -EOPNOTSUPP, "operation not supported" },
	[BLK_STS_TIMEOUT]	= { -ETIMEDOUT,	"timeout" },
	[BLK_STS_NOSPC]		= { -ENOSPC,	"critical space allocation" },
	[BLK_STS_TRANSPORT]	= { -ENOLINK,	"recoverable transport" },
	[BLK_STS_TARGET]	= { -EREMOTEIO,	"critical target" },
	[BLK_STS_NEXUS]		= { -EBADE,	"critical nexus" },
	[BLK_STS_MEDIUM]	= { -ENODATA,	"critical medium" },
	[BLK_STS_PROTECTION]	= { -EILSEQ,	"protection" },
	[BLK_STS_RESOURCE]	= { -ENOMEM,	"kernel resource" },
	[BLK_STS_DEV_RESOURCE]	= { -EBUSY,	"device resource" },
	[BLK_STS_AGAIN]		= { -EAGAIN,	"nonblocking retry" },

	/* device mapper special case, should not leak out: */
	[BLK_STS_DM_REQUEUE]	= { -EREMCHG, "dm internal retry" },

	/* everything else not covered above: */
	[BLK_STS_IOERR]		= { -EIO,	"I/O" },
};

blk_status_t errno_to_blk_status(int errno)
{
	int i;

	for (i = 0; i < ARRAY_SIZE(blk_errors); i++) {
		if (blk_errors[i].errno == errno)
			return (__force blk_status_t)i;
	}

	return BLK_STS_IOERR;
}
EXPORT_SYMBOL_GPL(errno_to_blk_status);

int blk_status_to_errno(blk_status_t status)
{
	int idx = (__force int)status;

	if (WARN_ON_ONCE(idx >= ARRAY_SIZE(blk_errors)))
		return -EIO;
	return blk_errors[idx].errno;
}
EXPORT_SYMBOL_GPL(blk_status_to_errno);

static void print_req_error(struct request *req, blk_status_t status)
{
	int idx = (__force int)status;

	if (WARN_ON_ONCE(idx >= ARRAY_SIZE(blk_errors)))
		return;

	printk_ratelimited(KERN_ERR "%s: %s error, dev %s, sector %llu flags %x\n",
				__func__, blk_errors[idx].name,
				req->rq_disk ?  req->rq_disk->disk_name : "?",
				(unsigned long long)blk_rq_pos(req),
				req->cmd_flags);
}

static void req_bio_endio(struct request *rq, struct bio *bio,
			  unsigned int nbytes, blk_status_t error)
{
	if (error)
		bio->bi_status = error;

	if (unlikely(rq->rq_flags & RQF_QUIET))
		bio_set_flag(bio, BIO_QUIET);

	bio_advance(bio, nbytes);

	/* don't actually finish bio if it's part of flush sequence */
	if (bio->bi_iter.bi_size == 0 && !(rq->rq_flags & RQF_FLUSH_SEQ))
		bio_endio(bio);
}

void blk_dump_rq_flags(struct request *rq, char *msg)
{
	printk(KERN_INFO "%s: dev %s: flags=%llx\n", msg,
		rq->rq_disk ? rq->rq_disk->disk_name : "?",
		(unsigned long long) rq->cmd_flags);

	printk(KERN_INFO "  sector %llu, nr/cnr %u/%u\n",
	       (unsigned long long)blk_rq_pos(rq),
	       blk_rq_sectors(rq), blk_rq_cur_sectors(rq));
	printk(KERN_INFO "  bio %p, biotail %p, len %u\n",
	       rq->bio, rq->biotail, blk_rq_bytes(rq));
}
EXPORT_SYMBOL(blk_dump_rq_flags);

/**
 * blk_sync_queue - cancel any pending callbacks on a queue
 * @q: the queue
 *
 * Description:
 *     The block layer may perform asynchronous callback activity
 *     on a queue, such as calling the unplug function after a timeout.
 *     A block device may call blk_sync_queue to ensure that any
 *     such activity is cancelled, thus allowing it to release resources
 *     that the callbacks might use. The caller must already have made sure
 *     that its ->make_request_fn will not re-add plugging prior to calling
 *     this function.
 *
 *     This function does not cancel any asynchronous activity arising
 *     out of elevator or throttling code. That would require elevator_exit()
 *     and blkcg_exit_queue() to be called with queue lock initialized.
 *
 */
void blk_sync_queue(struct request_queue *q)
{
	del_timer_sync(&q->timeout);
	cancel_work_sync(&q->timeout_work);

	if (queue_is_mq(q)) {
		struct blk_mq_hw_ctx *hctx;
		int i;

		cancel_delayed_work_sync(&q->requeue_work);
		queue_for_each_hw_ctx(q, hctx, i)
			cancel_delayed_work_sync(&hctx->run_work);
	}
}
EXPORT_SYMBOL(blk_sync_queue);

/**
 * blk_set_pm_only - increment pm_only counter
 * @q: request queue pointer
 */
void blk_set_pm_only(struct request_queue *q)
{
	atomic_inc(&q->pm_only);
}
EXPORT_SYMBOL_GPL(blk_set_pm_only);

void blk_clear_pm_only(struct request_queue *q)
{
	int pm_only;

	pm_only = atomic_dec_return(&q->pm_only);
	WARN_ON_ONCE(pm_only < 0);
	if (pm_only == 0)
		wake_up_all(&q->mq_freeze_wq);
}
EXPORT_SYMBOL_GPL(blk_clear_pm_only);

void blk_put_queue(struct request_queue *q)
{
	kobject_put(&q->kobj);
}
EXPORT_SYMBOL(blk_put_queue);

void blk_set_queue_dying(struct request_queue *q)
{
	blk_queue_flag_set(QUEUE_FLAG_DYING, q);

	/*
	 * When queue DYING flag is set, we need to block new req
	 * entering queue, so we call blk_freeze_queue_start() to
	 * prevent I/O from crossing blk_queue_enter().
	 */
	blk_freeze_queue_start(q);

	if (queue_is_mq(q))
		blk_mq_wake_waiters(q);

	/* Make blk_queue_enter() reexamine the DYING flag. */
	wake_up_all(&q->mq_freeze_wq);
}
EXPORT_SYMBOL_GPL(blk_set_queue_dying);

/* Unconfigure the I/O scheduler and dissociate from the cgroup controller. */
void blk_exit_queue(struct request_queue *q)
{
	/*
	 * Since the I/O scheduler exit code may access cgroup information,
	 * perform I/O scheduler exit before disassociating from the block
	 * cgroup controller.
	 */
	if (q->elevator) {
		ioc_clear_queue(q);
		elevator_exit(q, q->elevator);
		q->elevator = NULL;
	}

	/*
	 * Remove all references to @q from the block cgroup controller before
	 * restoring @q->queue_lock to avoid that restoring this pointer causes
	 * e.g. blkcg_print_blkgs() to crash.
	 */
	blkcg_exit_queue(q);

	/*
	 * Since the cgroup code may dereference the @q->backing_dev_info
	 * pointer, only decrease its reference count after having removed the
	 * association with the block cgroup controller.
	 */
	bdi_put(q->backing_dev_info);
}

/**
 * blk_cleanup_queue - shutdown a request queue
 * @q: request queue to shutdown
 *
 * Mark @q DYING, drain all pending requests, mark @q DEAD, destroy and
 * put it.  All future requests will be failed immediately with -ENODEV.
 */
void blk_cleanup_queue(struct request_queue *q)
{
	/* mark @q DYING, no new request or merges will be allowed afterwards */
	mutex_lock(&q->sysfs_lock);
	blk_set_queue_dying(q);

	blk_queue_flag_set(QUEUE_FLAG_NOMERGES, q);
	blk_queue_flag_set(QUEUE_FLAG_NOXMERGES, q);
	blk_queue_flag_set(QUEUE_FLAG_DYING, q);
	mutex_unlock(&q->sysfs_lock);

	/*
	 * Drain all requests queued before DYING marking. Set DEAD flag to
	 * prevent that q->request_fn() gets invoked after draining finished.
	 */
	blk_freeze_queue(q);

	rq_qos_exit(q);

<<<<<<< HEAD
	spin_lock_irq(lock);
	queue_flag_set(QUEUE_FLAG_DEAD, q);
	spin_unlock_irq(lock);
=======
	blk_queue_flag_set(QUEUE_FLAG_DEAD, q);
>>>>>>> cf26057a

	/*
	 * make sure all in-progress dispatch are completed because
	 * blk_freeze_queue() can only complete all requests, and
	 * dispatch may still be in-progress since we dispatch requests
	 * from more than one contexts.
	 *
	 * We rely on driver to deal with the race in case that queue
	 * initialization isn't done.
	 */
	if (queue_is_mq(q) && blk_queue_init_done(q))
		blk_mq_quiesce_queue(q);

	/* for synchronous bio-based driver finish in-flight integrity i/o */
	blk_flush_integrity();

	/* @q won't process any more request, flush async actions */
	del_timer_sync(&q->backing_dev_info->laptop_mode_wb_timer);
	blk_sync_queue(q);

	/*
	 * I/O scheduler exit is only safe after the sysfs scheduler attribute
	 * has been removed.
	 */
	WARN_ON_ONCE(q->kobj.state_in_sysfs);

	blk_exit_queue(q);

	if (queue_is_mq(q))
		blk_mq_free_queue(q);

	percpu_ref_exit(&q->q_usage_counter);

	/* @q is and will stay empty, shutdown and put */
	blk_put_queue(q);
}
EXPORT_SYMBOL(blk_cleanup_queue);

struct request_queue *blk_alloc_queue(gfp_t gfp_mask)
{
	return blk_alloc_queue_node(gfp_mask, NUMA_NO_NODE);
}
EXPORT_SYMBOL(blk_alloc_queue);

/**
 * blk_queue_enter() - try to increase q->q_usage_counter
 * @q: request queue pointer
 * @flags: BLK_MQ_REQ_NOWAIT and/or BLK_MQ_REQ_PREEMPT
 */
int blk_queue_enter(struct request_queue *q, blk_mq_req_flags_t flags)
{
	const bool pm = flags & BLK_MQ_REQ_PREEMPT;

	while (true) {
		bool success = false;

		rcu_read_lock();
		if (percpu_ref_tryget_live(&q->q_usage_counter)) {
			/*
			 * The code that increments the pm_only counter is
			 * responsible for ensuring that that counter is
			 * globally visible before the queue is unfrozen.
			 */
			if (pm || !blk_queue_pm_only(q)) {
				success = true;
			} else {
				percpu_ref_put(&q->q_usage_counter);
			}
		}
		rcu_read_unlock();

		if (success)
			return 0;

		if (flags & BLK_MQ_REQ_NOWAIT)
			return -EBUSY;

		/*
		 * read pair of barrier in blk_freeze_queue_start(),
		 * we need to order reading __PERCPU_REF_DEAD flag of
		 * .q_usage_counter and reading .mq_freeze_depth or
		 * queue dying flag, otherwise the following wait may
		 * never return if the two reads are reordered.
		 */
		smp_rmb();

		wait_event(q->mq_freeze_wq,
			   (atomic_read(&q->mq_freeze_depth) == 0 &&
			    (pm || (blk_pm_request_resume(q),
				    !blk_queue_pm_only(q)))) ||
			   blk_queue_dying(q));
		if (blk_queue_dying(q))
			return -ENODEV;
	}
}

void blk_queue_exit(struct request_queue *q)
{
	percpu_ref_put(&q->q_usage_counter);
}

static void blk_queue_usage_counter_release(struct percpu_ref *ref)
{
	struct request_queue *q =
		container_of(ref, struct request_queue, q_usage_counter);

	wake_up_all(&q->mq_freeze_wq);
}

static void blk_rq_timed_out_timer(struct timer_list *t)
{
	struct request_queue *q = from_timer(q, t, timeout);

	kblockd_schedule_work(&q->timeout_work);
}

/**
 * blk_alloc_queue_node - allocate a request queue
 * @gfp_mask: memory allocation flags
 * @node_id: NUMA node to allocate memory from
 */
struct request_queue *blk_alloc_queue_node(gfp_t gfp_mask, int node_id)
{
	struct request_queue *q;
	int ret;

	q = kmem_cache_alloc_node(blk_requestq_cachep,
				gfp_mask | __GFP_ZERO, node_id);
	if (!q)
		return NULL;

	INIT_LIST_HEAD(&q->queue_head);
	q->last_merge = NULL;

	q->id = ida_simple_get(&blk_queue_ida, 0, 0, gfp_mask);
	if (q->id < 0)
		goto fail_q;

	ret = bioset_init(&q->bio_split, BIO_POOL_SIZE, 0, BIOSET_NEED_BVECS);
	if (ret)
		goto fail_id;

	q->backing_dev_info = bdi_alloc_node(gfp_mask, node_id);
	if (!q->backing_dev_info)
		goto fail_split;

	q->stats = blk_alloc_queue_stats();
	if (!q->stats)
		goto fail_stats;

	q->backing_dev_info->ra_pages =
			(VM_MAX_READAHEAD * 1024) / PAGE_SIZE;
	q->backing_dev_info->capabilities = BDI_CAP_CGROUP_WRITEBACK;
	q->backing_dev_info->name = "block";
	q->node = node_id;

	timer_setup(&q->backing_dev_info->laptop_mode_wb_timer,
		    laptop_mode_timer_fn, 0);
	timer_setup(&q->timeout, blk_rq_timed_out_timer, 0);
	INIT_WORK(&q->timeout_work, NULL);
	INIT_LIST_HEAD(&q->icq_list);
#ifdef CONFIG_BLK_CGROUP
	INIT_LIST_HEAD(&q->blkg_list);
#endif

	kobject_init(&q->kobj, &blk_queue_ktype);

#ifdef CONFIG_BLK_DEV_IO_TRACE
	mutex_init(&q->blk_trace_mutex);
#endif
	mutex_init(&q->sysfs_lock);
	spin_lock_init(&q->queue_lock);

	init_waitqueue_head(&q->mq_freeze_wq);

	/*
	 * Init percpu_ref in atomic mode so that it's faster to shutdown.
	 * See blk_register_queue() for details.
	 */
	if (percpu_ref_init(&q->q_usage_counter,
				blk_queue_usage_counter_release,
				PERCPU_REF_INIT_ATOMIC, GFP_KERNEL))
		goto fail_bdi;

	if (blkcg_init_queue(q))
		goto fail_ref;

	return q;

fail_ref:
	percpu_ref_exit(&q->q_usage_counter);
fail_bdi:
	blk_free_queue_stats(q->stats);
fail_stats:
	bdi_put(q->backing_dev_info);
fail_split:
	bioset_exit(&q->bio_split);
fail_id:
	ida_simple_remove(&blk_queue_ida, q->id);
fail_q:
	kmem_cache_free(blk_requestq_cachep, q);
	return NULL;
}
EXPORT_SYMBOL(blk_alloc_queue_node);

bool blk_get_queue(struct request_queue *q)
{
	if (likely(!blk_queue_dying(q))) {
		__blk_get_queue(q);
		return true;
	}

	return false;
}
EXPORT_SYMBOL(blk_get_queue);

/**
 * blk_get_request - allocate a request
 * @q: request queue to allocate a request for
 * @op: operation (REQ_OP_*) and REQ_* flags, e.g. REQ_SYNC.
 * @flags: BLK_MQ_REQ_* flags, e.g. BLK_MQ_REQ_NOWAIT.
 */
struct request *blk_get_request(struct request_queue *q, unsigned int op,
				blk_mq_req_flags_t flags)
{
	struct request *req;

	WARN_ON_ONCE(op & REQ_NOWAIT);
	WARN_ON_ONCE(flags & ~(BLK_MQ_REQ_NOWAIT | BLK_MQ_REQ_PREEMPT));

	req = blk_mq_alloc_request(q, op, flags);
	if (!IS_ERR(req) && q->mq_ops->initialize_rq_fn)
		q->mq_ops->initialize_rq_fn(req);

	return req;
}
EXPORT_SYMBOL(blk_get_request);

void blk_put_request(struct request *req)
{
	blk_mq_free_request(req);
}
EXPORT_SYMBOL(blk_put_request);

bool bio_attempt_back_merge(struct request_queue *q, struct request *req,
			    struct bio *bio)
{
	const int ff = bio->bi_opf & REQ_FAILFAST_MASK;

	if (!ll_back_merge_fn(q, req, bio))
		return false;

	trace_block_bio_backmerge(q, req, bio);

	if ((req->cmd_flags & REQ_FAILFAST_MASK) != ff)
		blk_rq_set_mixed_merge(req);

	req->biotail->bi_next = bio;
	req->biotail = bio;
	req->__data_len += bio->bi_iter.bi_size;

	blk_account_io_start(req, false);
	return true;
}

bool bio_attempt_front_merge(struct request_queue *q, struct request *req,
			     struct bio *bio)
{
	const int ff = bio->bi_opf & REQ_FAILFAST_MASK;

	if (!ll_front_merge_fn(q, req, bio))
		return false;

	trace_block_bio_frontmerge(q, req, bio);

	if ((req->cmd_flags & REQ_FAILFAST_MASK) != ff)
		blk_rq_set_mixed_merge(req);

	bio->bi_next = req->bio;
	req->bio = bio;

	req->__sector = bio->bi_iter.bi_sector;
	req->__data_len += bio->bi_iter.bi_size;

	blk_account_io_start(req, false);
	return true;
}

bool bio_attempt_discard_merge(struct request_queue *q, struct request *req,
		struct bio *bio)
{
	unsigned short segments = blk_rq_nr_discard_segments(req);

	if (segments >= queue_max_discard_segments(q))
		goto no_merge;
	if (blk_rq_sectors(req) + bio_sectors(bio) >
	    blk_rq_get_max_sectors(req, blk_rq_pos(req)))
		goto no_merge;

	req->biotail->bi_next = bio;
	req->biotail = bio;
	req->__data_len += bio->bi_iter.bi_size;
	req->nr_phys_segments = segments + 1;

	blk_account_io_start(req, false);
	return true;
no_merge:
	req_set_nomerge(q, req);
	return false;
}

/**
 * blk_attempt_plug_merge - try to merge with %current's plugged list
 * @q: request_queue new bio is being queued at
 * @bio: new bio being queued
 * @request_count: out parameter for number of traversed plugged requests
 * @same_queue_rq: pointer to &struct request that gets filled in when
 * another request associated with @q is found on the plug list
 * (optional, may be %NULL)
 *
 * Determine whether @bio being queued on @q can be merged with a request
 * on %current's plugged list.  Returns %true if merge was successful,
 * otherwise %false.
 *
 * Plugging coalesces IOs from the same issuer for the same purpose without
 * going through @q->queue_lock.  As such it's more of an issuing mechanism
 * than scheduling, and the request, while may have elvpriv data, is not
 * added on the elevator at this point.  In addition, we don't have
 * reliable access to the elevator outside queue lock.  Only check basic
 * merging parameters without querying the elevator.
 *
 * Caller must ensure !blk_queue_nomerges(q) beforehand.
 */
bool blk_attempt_plug_merge(struct request_queue *q, struct bio *bio,
			    struct request **same_queue_rq)
{
	struct blk_plug *plug;
	struct request *rq;
	struct list_head *plug_list;

	plug = current->plug;
	if (!plug)
		return false;

	plug_list = &plug->mq_list;

	list_for_each_entry_reverse(rq, plug_list, queuelist) {
		bool merged = false;

		if (rq->q == q && same_queue_rq) {
			/*
			 * Only blk-mq multiple hardware queues case checks the
			 * rq in the same queue, there should be only one such
			 * rq in a queue
			 **/
			*same_queue_rq = rq;
		}

		if (rq->q != q || !blk_rq_merge_ok(rq, bio))
			continue;

		switch (blk_try_merge(rq, bio)) {
		case ELEVATOR_BACK_MERGE:
			merged = bio_attempt_back_merge(q, rq, bio);
			break;
		case ELEVATOR_FRONT_MERGE:
			merged = bio_attempt_front_merge(q, rq, bio);
			break;
		case ELEVATOR_DISCARD_MERGE:
			merged = bio_attempt_discard_merge(q, rq, bio);
			break;
		default:
			break;
		}

		if (merged)
			return true;
	}

	return false;
}

void blk_init_request_from_bio(struct request *req, struct bio *bio)
{
	if (bio->bi_opf & REQ_RAHEAD)
		req->cmd_flags |= REQ_FAILFAST_MASK;

	req->__sector = bio->bi_iter.bi_sector;
	req->ioprio = bio_prio(bio);
	req->write_hint = bio->bi_write_hint;
	blk_rq_bio_prep(req->q, req, bio);
}
EXPORT_SYMBOL_GPL(blk_init_request_from_bio);

static void handle_bad_sector(struct bio *bio, sector_t maxsector)
{
	char b[BDEVNAME_SIZE];

	printk(KERN_INFO "attempt to access beyond end of device\n");
	printk(KERN_INFO "%s: rw=%d, want=%Lu, limit=%Lu\n",
			bio_devname(bio, b), bio->bi_opf,
			(unsigned long long)bio_end_sector(bio),
			(long long)maxsector);
}

#ifdef CONFIG_FAIL_MAKE_REQUEST

static DECLARE_FAULT_ATTR(fail_make_request);

static int __init setup_fail_make_request(char *str)
{
	return setup_fault_attr(&fail_make_request, str);
}
__setup("fail_make_request=", setup_fail_make_request);

static bool should_fail_request(struct hd_struct *part, unsigned int bytes)
{
	return part->make_it_fail && should_fail(&fail_make_request, bytes);
}

static int __init fail_make_request_debugfs(void)
{
	struct dentry *dir = fault_create_debugfs_attr("fail_make_request",
						NULL, &fail_make_request);

	return PTR_ERR_OR_ZERO(dir);
}

late_initcall(fail_make_request_debugfs);

#else /* CONFIG_FAIL_MAKE_REQUEST */

static inline bool should_fail_request(struct hd_struct *part,
					unsigned int bytes)
{
	return false;
}

#endif /* CONFIG_FAIL_MAKE_REQUEST */

static inline bool bio_check_ro(struct bio *bio, struct hd_struct *part)
{
	const int op = bio_op(bio);

	if (part->policy && op_is_write(op)) {
		char b[BDEVNAME_SIZE];

		if (op_is_flush(bio->bi_opf) && !bio_sectors(bio))
			return false;

		WARN_ONCE(1,
		       "generic_make_request: Trying to write "
			"to read-only block-device %s (partno %d)\n",
			bio_devname(bio, b), part->partno);
		/* Older lvm-tools actually trigger this */
		return false;
	}

	return false;
}

static noinline int should_fail_bio(struct bio *bio)
{
	if (should_fail_request(&bio->bi_disk->part0, bio->bi_iter.bi_size))
		return -EIO;
	return 0;
}
ALLOW_ERROR_INJECTION(should_fail_bio, ERRNO);

/*
 * Check whether this bio extends beyond the end of the device or partition.
 * This may well happen - the kernel calls bread() without checking the size of
 * the device, e.g., when mounting a file system.
 */
static inline int bio_check_eod(struct bio *bio, sector_t maxsector)
{
	unsigned int nr_sectors = bio_sectors(bio);

	if (nr_sectors && maxsector &&
	    (nr_sectors > maxsector ||
	     bio->bi_iter.bi_sector > maxsector - nr_sectors)) {
		handle_bad_sector(bio, maxsector);
		return -EIO;
	}
	return 0;
}

/*
 * Remap block n of partition p to block n+start(p) of the disk.
 */
static inline int blk_partition_remap(struct bio *bio)
{
	struct hd_struct *p;
	int ret = -EIO;

	rcu_read_lock();
	p = __disk_get_part(bio->bi_disk, bio->bi_partno);
	if (unlikely(!p))
		goto out;
	if (unlikely(should_fail_request(p, bio->bi_iter.bi_size)))
		goto out;
	if (unlikely(bio_check_ro(bio, p)))
		goto out;

	/*
	 * Zone reset does not include bi_size so bio_sectors() is always 0.
	 * Include a test for the reset op code and perform the remap if needed.
	 */
	if (bio_sectors(bio) || bio_op(bio) == REQ_OP_ZONE_RESET) {
		if (bio_check_eod(bio, part_nr_sects_read(p)))
			goto out;
		bio->bi_iter.bi_sector += p->start_sect;
		trace_block_bio_remap(bio->bi_disk->queue, bio, part_devt(p),
				      bio->bi_iter.bi_sector - p->start_sect);
	}
	bio->bi_partno = 0;
	ret = 0;
out:
	rcu_read_unlock();
	return ret;
}

static noinline_for_stack bool
generic_make_request_checks(struct bio *bio)
{
	struct request_queue *q;
	int nr_sectors = bio_sectors(bio);
	blk_status_t status = BLK_STS_IOERR;
	char b[BDEVNAME_SIZE];

	might_sleep();

	q = bio->bi_disk->queue;
	if (unlikely(!q)) {
		printk(KERN_ERR
		       "generic_make_request: Trying to access "
			"nonexistent block-device %s (%Lu)\n",
			bio_devname(bio, b), (long long)bio->bi_iter.bi_sector);
		goto end_io;
	}

	/*
	 * For a REQ_NOWAIT based request, return -EOPNOTSUPP
	 * if queue is not a request based queue.
	 */
	if ((bio->bi_opf & REQ_NOWAIT) && !queue_is_mq(q))
		goto not_supported;

	if (should_fail_bio(bio))
		goto end_io;

	if (bio->bi_partno) {
		if (unlikely(blk_partition_remap(bio)))
			goto end_io;
	} else {
		if (unlikely(bio_check_ro(bio, &bio->bi_disk->part0)))
			goto end_io;
		if (unlikely(bio_check_eod(bio, get_capacity(bio->bi_disk))))
			goto end_io;
	}

	/*
	 * Filter flush bio's early so that make_request based
	 * drivers without flush support don't have to worry
	 * about them.
	 */
	if (op_is_flush(bio->bi_opf) &&
	    !test_bit(QUEUE_FLAG_WC, &q->queue_flags)) {
		bio->bi_opf &= ~(REQ_PREFLUSH | REQ_FUA);
		if (!nr_sectors) {
			status = BLK_STS_OK;
			goto end_io;
		}
	}

	if (!test_bit(QUEUE_FLAG_POLL, &q->queue_flags))
		bio->bi_opf &= ~REQ_HIPRI;

	switch (bio_op(bio)) {
	case REQ_OP_DISCARD:
		if (!blk_queue_discard(q))
			goto not_supported;
		break;
	case REQ_OP_SECURE_ERASE:
		if (!blk_queue_secure_erase(q))
			goto not_supported;
		break;
	case REQ_OP_WRITE_SAME:
		if (!q->limits.max_write_same_sectors)
			goto not_supported;
		break;
	case REQ_OP_ZONE_RESET:
		if (!blk_queue_is_zoned(q))
			goto not_supported;
		break;
	case REQ_OP_WRITE_ZEROES:
		if (!q->limits.max_write_zeroes_sectors)
			goto not_supported;
		break;
	default:
		break;
	}

	/*
	 * Various block parts want %current->io_context and lazy ioc
	 * allocation ends up trading a lot of pain for a small amount of
	 * memory.  Just allocate it upfront.  This may fail and block
	 * layer knows how to live with it.
	 */
	create_io_context(GFP_ATOMIC, q->node);

	if (!blkcg_bio_issue_check(q, bio))
		return false;

	if (!bio_flagged(bio, BIO_TRACE_COMPLETION)) {
		trace_block_bio_queue(q, bio);
		/* Now that enqueuing has been traced, we need to trace
		 * completion as well.
		 */
		bio_set_flag(bio, BIO_TRACE_COMPLETION);
	}
	return true;

not_supported:
	status = BLK_STS_NOTSUPP;
end_io:
	bio->bi_status = status;
	bio_endio(bio);
	return false;
}

/**
 * generic_make_request - hand a buffer to its device driver for I/O
 * @bio:  The bio describing the location in memory and on the device.
 *
 * generic_make_request() is used to make I/O requests of block
 * devices. It is passed a &struct bio, which describes the I/O that needs
 * to be done.
 *
 * generic_make_request() does not return any status.  The
 * success/failure status of the request, along with notification of
 * completion, is delivered asynchronously through the bio->bi_end_io
 * function described (one day) else where.
 *
 * The caller of generic_make_request must make sure that bi_io_vec
 * are set to describe the memory buffer, and that bi_dev and bi_sector are
 * set to describe the device address, and the
 * bi_end_io and optionally bi_private are set to describe how
 * completion notification should be signaled.
 *
 * generic_make_request and the drivers it calls may use bi_next if this
 * bio happens to be merged with someone else, and may resubmit the bio to
 * a lower device by calling into generic_make_request recursively, which
 * means the bio should NOT be touched after the call to ->make_request_fn.
 */
blk_qc_t generic_make_request(struct bio *bio)
{
	/*
	 * bio_list_on_stack[0] contains bios submitted by the current
	 * make_request_fn.
	 * bio_list_on_stack[1] contains bios that were submitted before
	 * the current make_request_fn, but that haven't been processed
	 * yet.
	 */
	struct bio_list bio_list_on_stack[2];
	blk_mq_req_flags_t flags = 0;
	struct request_queue *q = bio->bi_disk->queue;
	blk_qc_t ret = BLK_QC_T_NONE;

	if (bio->bi_opf & REQ_NOWAIT)
		flags = BLK_MQ_REQ_NOWAIT;
	if (bio_flagged(bio, BIO_QUEUE_ENTERED))
		blk_queue_enter_live(q);
	else if (blk_queue_enter(q, flags) < 0) {
		if (!blk_queue_dying(q) && (bio->bi_opf & REQ_NOWAIT))
			bio_wouldblock_error(bio);
		else
			bio_io_error(bio);
		return ret;
	}

	if (!generic_make_request_checks(bio))
		goto out;

	/*
	 * We only want one ->make_request_fn to be active at a time, else
	 * stack usage with stacked devices could be a problem.  So use
	 * current->bio_list to keep a list of requests submited by a
	 * make_request_fn function.  current->bio_list is also used as a
	 * flag to say if generic_make_request is currently active in this
	 * task or not.  If it is NULL, then no make_request is active.  If
	 * it is non-NULL, then a make_request is active, and new requests
	 * should be added at the tail
	 */
	if (current->bio_list) {
		bio_list_add(&current->bio_list[0], bio);
		goto out;
	}

	/* following loop may be a bit non-obvious, and so deserves some
	 * explanation.
	 * Before entering the loop, bio->bi_next is NULL (as all callers
	 * ensure that) so we have a list with a single bio.
	 * We pretend that we have just taken it off a longer list, so
	 * we assign bio_list to a pointer to the bio_list_on_stack,
	 * thus initialising the bio_list of new bios to be
	 * added.  ->make_request() may indeed add some more bios
	 * through a recursive call to generic_make_request.  If it
	 * did, we find a non-NULL value in bio_list and re-enter the loop
	 * from the top.  In this case we really did just take the bio
	 * of the top of the list (no pretending) and so remove it from
	 * bio_list, and call into ->make_request() again.
	 */
	BUG_ON(bio->bi_next);
	bio_list_init(&bio_list_on_stack[0]);
	current->bio_list = bio_list_on_stack;
	do {
		bool enter_succeeded = true;

		if (unlikely(q != bio->bi_disk->queue)) {
			if (q)
				blk_queue_exit(q);
			q = bio->bi_disk->queue;
			flags = 0;
			if (bio->bi_opf & REQ_NOWAIT)
				flags = BLK_MQ_REQ_NOWAIT;
			if (blk_queue_enter(q, flags) < 0) {
				enter_succeeded = false;
				q = NULL;
			}
		}

		if (enter_succeeded) {
			struct bio_list lower, same;

			/* Create a fresh bio_list for all subordinate requests */
			bio_list_on_stack[1] = bio_list_on_stack[0];
			bio_list_init(&bio_list_on_stack[0]);
			ret = q->make_request_fn(q, bio);

			/* sort new bios into those for a lower level
			 * and those for the same level
			 */
			bio_list_init(&lower);
			bio_list_init(&same);
			while ((bio = bio_list_pop(&bio_list_on_stack[0])) != NULL)
				if (q == bio->bi_disk->queue)
					bio_list_add(&same, bio);
				else
					bio_list_add(&lower, bio);
			/* now assemble so we handle the lowest level first */
			bio_list_merge(&bio_list_on_stack[0], &lower);
			bio_list_merge(&bio_list_on_stack[0], &same);
			bio_list_merge(&bio_list_on_stack[0], &bio_list_on_stack[1]);
		} else {
			if (unlikely(!blk_queue_dying(q) &&
					(bio->bi_opf & REQ_NOWAIT)))
				bio_wouldblock_error(bio);
			else
				bio_io_error(bio);
		}
		bio = bio_list_pop(&bio_list_on_stack[0]);
	} while (bio);
	current->bio_list = NULL; /* deactivate */

out:
	if (q)
		blk_queue_exit(q);
	return ret;
}
EXPORT_SYMBOL(generic_make_request);

/**
 * direct_make_request - hand a buffer directly to its device driver for I/O
 * @bio:  The bio describing the location in memory and on the device.
 *
 * This function behaves like generic_make_request(), but does not protect
 * against recursion.  Must only be used if the called driver is known
 * to not call generic_make_request (or direct_make_request) again from
 * its make_request function.  (Calling direct_make_request again from
 * a workqueue is perfectly fine as that doesn't recurse).
 */
blk_qc_t direct_make_request(struct bio *bio)
{
	struct request_queue *q = bio->bi_disk->queue;
	bool nowait = bio->bi_opf & REQ_NOWAIT;
	blk_qc_t ret;

	if (!generic_make_request_checks(bio))
		return BLK_QC_T_NONE;

	if (unlikely(blk_queue_enter(q, nowait ? BLK_MQ_REQ_NOWAIT : 0))) {
		if (nowait && !blk_queue_dying(q))
			bio->bi_status = BLK_STS_AGAIN;
		else
			bio->bi_status = BLK_STS_IOERR;
		bio_endio(bio);
		return BLK_QC_T_NONE;
	}

	ret = q->make_request_fn(q, bio);
	blk_queue_exit(q);
	return ret;
}
EXPORT_SYMBOL_GPL(direct_make_request);

/**
 * submit_bio - submit a bio to the block device layer for I/O
 * @bio: The &struct bio which describes the I/O
 *
 * submit_bio() is very similar in purpose to generic_make_request(), and
 * uses that function to do most of the work. Both are fairly rough
 * interfaces; @bio must be presetup and ready for I/O.
 *
 */
blk_qc_t submit_bio(struct bio *bio)
{
	/*
	 * If it's a regular read/write or a barrier with data attached,
	 * go through the normal accounting stuff before submission.
	 */
	if (bio_has_data(bio)) {
		unsigned int count;

		if (unlikely(bio_op(bio) == REQ_OP_WRITE_SAME))
			count = queue_logical_block_size(bio->bi_disk->queue) >> 9;
		else
			count = bio_sectors(bio);

		if (op_is_write(bio_op(bio))) {
			count_vm_events(PGPGOUT, count);
		} else {
			task_io_account_read(bio->bi_iter.bi_size);
			count_vm_events(PGPGIN, count);
		}

		if (unlikely(block_dump)) {
			char b[BDEVNAME_SIZE];
			printk(KERN_DEBUG "%s(%d): %s block %Lu on %s (%u sectors)\n",
			current->comm, task_pid_nr(current),
				op_is_write(bio_op(bio)) ? "WRITE" : "READ",
				(unsigned long long)bio->bi_iter.bi_sector,
				bio_devname(bio, b), count);
		}
	}

	return generic_make_request(bio);
}
EXPORT_SYMBOL(submit_bio);

/**
 * blk_cloned_rq_check_limits - Helper function to check a cloned request
 *                              for new the queue limits
 * @q:  the queue
 * @rq: the request being checked
 *
 * Description:
 *    @rq may have been made based on weaker limitations of upper-level queues
 *    in request stacking drivers, and it may violate the limitation of @q.
 *    Since the block layer and the underlying device driver trust @rq
 *    after it is inserted to @q, it should be checked against @q before
 *    the insertion using this generic function.
 *
 *    Request stacking drivers like request-based dm may change the queue
 *    limits when retrying requests on other queues. Those requests need
 *    to be checked against the new queue limits again during dispatch.
 */
static int blk_cloned_rq_check_limits(struct request_queue *q,
				      struct request *rq)
{
	if (blk_rq_sectors(rq) > blk_queue_get_max_sectors(q, req_op(rq))) {
		printk(KERN_ERR "%s: over max size limit.\n", __func__);
		return -EIO;
	}

	/*
	 * queue's settings related to segment counting like q->bounce_pfn
	 * may differ from that of other stacking queues.
	 * Recalculate it to check the request correctly on this queue's
	 * limitation.
	 */
	blk_recalc_rq_segments(rq);
	if (rq->nr_phys_segments > queue_max_segments(q)) {
		printk(KERN_ERR "%s: over max segments limit.\n", __func__);
		return -EIO;
	}

	return 0;
}

/**
 * blk_insert_cloned_request - Helper for stacking drivers to submit a request
 * @q:  the queue to submit the request
 * @rq: the request being queued
 */
blk_status_t blk_insert_cloned_request(struct request_queue *q, struct request *rq)
{
	blk_qc_t unused;

	if (blk_cloned_rq_check_limits(q, rq))
		return BLK_STS_IOERR;

	if (rq->rq_disk &&
	    should_fail_request(&rq->rq_disk->part0, blk_rq_bytes(rq)))
		return BLK_STS_IOERR;

	if (blk_queue_io_stat(q))
		blk_account_io_start(rq, true);

	/*
	 * Since we have a scheduler attached on the top device,
	 * bypass a potential scheduler on the bottom device for
	 * insert.
	 */
	return blk_mq_try_issue_directly(rq->mq_hctx, rq, &unused, true, true);
}
EXPORT_SYMBOL_GPL(blk_insert_cloned_request);

/**
 * blk_rq_err_bytes - determine number of bytes till the next failure boundary
 * @rq: request to examine
 *
 * Description:
 *     A request could be merge of IOs which require different failure
 *     handling.  This function determines the number of bytes which
 *     can be failed from the beginning of the request without
 *     crossing into area which need to be retried further.
 *
 * Return:
 *     The number of bytes to fail.
 */
unsigned int blk_rq_err_bytes(const struct request *rq)
{
	unsigned int ff = rq->cmd_flags & REQ_FAILFAST_MASK;
	unsigned int bytes = 0;
	struct bio *bio;

	if (!(rq->rq_flags & RQF_MIXED_MERGE))
		return blk_rq_bytes(rq);

	/*
	 * Currently the only 'mixing' which can happen is between
	 * different fastfail types.  We can safely fail portions
	 * which have all the failfast bits that the first one has -
	 * the ones which are at least as eager to fail as the first
	 * one.
	 */
	for (bio = rq->bio; bio; bio = bio->bi_next) {
		if ((bio->bi_opf & ff) != ff)
			break;
		bytes += bio->bi_iter.bi_size;
	}

	/* this could lead to infinite loop */
	BUG_ON(blk_rq_bytes(rq) && !bytes);
	return bytes;
}
EXPORT_SYMBOL_GPL(blk_rq_err_bytes);

void blk_account_io_completion(struct request *req, unsigned int bytes)
{
	if (blk_do_io_stat(req)) {
		const int sgrp = op_stat_group(req_op(req));
		struct hd_struct *part;

		part_stat_lock();
		part = req->part;
		part_stat_add(part, sectors[sgrp], bytes >> 9);
		part_stat_unlock();
	}
}

void blk_account_io_done(struct request *req, u64 now)
{
	/*
	 * Account IO completion.  flush_rq isn't accounted as a
	 * normal IO on queueing nor completion.  Accounting the
	 * containing request is enough.
	 */
	if (blk_do_io_stat(req) && !(req->rq_flags & RQF_FLUSH_SEQ)) {
		const int sgrp = op_stat_group(req_op(req));
		struct hd_struct *part;

		part_stat_lock();
		part = req->part;

		update_io_ticks(part, jiffies);
		part_stat_inc(part, ios[sgrp]);
		part_stat_add(part, nsecs[sgrp], now - req->start_time_ns);
		part_stat_add(part, time_in_queue, nsecs_to_jiffies64(now - req->start_time_ns));
		part_dec_in_flight(req->q, part, rq_data_dir(req));

		hd_struct_put(part);
		part_stat_unlock();
	}
}

void blk_account_io_start(struct request *rq, bool new_io)
{
	struct hd_struct *part;
	int rw = rq_data_dir(rq);

	if (!blk_do_io_stat(rq))
		return;

	part_stat_lock();

	if (!new_io) {
		part = rq->part;
		part_stat_inc(part, merges[rw]);
	} else {
		part = disk_map_sector_rcu(rq->rq_disk, blk_rq_pos(rq));
		if (!hd_struct_try_get(part)) {
			/*
			 * The partition is already being removed,
			 * the request will be accounted on the disk only
			 *
			 * We take a reference on disk->part0 although that
			 * partition will never be deleted, so we can treat
			 * it as any other partition.
			 */
			part = &rq->rq_disk->part0;
			hd_struct_get(part);
		}
		part_inc_in_flight(rq->q, part, rw);
		rq->part = part;
	}

	update_io_ticks(part, jiffies);

	part_stat_unlock();
}

/*
 * Steal bios from a request and add them to a bio list.
 * The request must not have been partially completed before.
 */
void blk_steal_bios(struct bio_list *list, struct request *rq)
{
	if (rq->bio) {
		if (list->tail)
			list->tail->bi_next = rq->bio;
		else
			list->head = rq->bio;
		list->tail = rq->biotail;

		rq->bio = NULL;
		rq->biotail = NULL;
	}

	rq->__data_len = 0;
}
EXPORT_SYMBOL_GPL(blk_steal_bios);

/**
 * blk_update_request - Special helper function for request stacking drivers
 * @req:      the request being processed
 * @error:    block status code
 * @nr_bytes: number of bytes to complete @req
 *
 * Description:
 *     Ends I/O on a number of bytes attached to @req, but doesn't complete
 *     the request structure even if @req doesn't have leftover.
 *     If @req has leftover, sets it up for the next range of segments.
 *
 *     This special helper function is only for request stacking drivers
 *     (e.g. request-based dm) so that they can handle partial completion.
 *     Actual device drivers should use blk_end_request instead.
 *
 *     Passing the result of blk_rq_bytes() as @nr_bytes guarantees
 *     %false return from this function.
 *
 * Note:
 *	The RQF_SPECIAL_PAYLOAD flag is ignored on purpose in both
 *	blk_rq_bytes() and in blk_update_request().
 *
 * Return:
 *     %false - this request doesn't have any more data
 *     %true  - this request has more data
 **/
bool blk_update_request(struct request *req, blk_status_t error,
		unsigned int nr_bytes)
{
	int total_bytes;

	trace_block_rq_complete(req, blk_status_to_errno(error), nr_bytes);

	if (!req->bio)
		return false;

	if (unlikely(error && !blk_rq_is_passthrough(req) &&
		     !(req->rq_flags & RQF_QUIET)))
		print_req_error(req, error);

	blk_account_io_completion(req, nr_bytes);

	total_bytes = 0;
	while (req->bio) {
		struct bio *bio = req->bio;
		unsigned bio_bytes = min(bio->bi_iter.bi_size, nr_bytes);

		if (bio_bytes == bio->bi_iter.bi_size)
			req->bio = bio->bi_next;

		/* Completion has already been traced */
		bio_clear_flag(bio, BIO_TRACE_COMPLETION);
		req_bio_endio(req, bio, bio_bytes, error);

		total_bytes += bio_bytes;
		nr_bytes -= bio_bytes;

		if (!nr_bytes)
			break;
	}

	/*
	 * completely done
	 */
	if (!req->bio) {
		/*
		 * Reset counters so that the request stacking driver
		 * can find how many bytes remain in the request
		 * later.
		 */
		req->__data_len = 0;
		return false;
	}

	req->__data_len -= total_bytes;

	/* update sector only for requests with clear definition of sector */
	if (!blk_rq_is_passthrough(req))
		req->__sector += total_bytes >> 9;

	/* mixed attributes always follow the first bio */
	if (req->rq_flags & RQF_MIXED_MERGE) {
		req->cmd_flags &= ~REQ_FAILFAST_MASK;
		req->cmd_flags |= req->bio->bi_opf & REQ_FAILFAST_MASK;
	}

	if (!(req->rq_flags & RQF_SPECIAL_PAYLOAD)) {
		/*
		 * If total number of sectors is less than the first segment
		 * size, something has gone terribly wrong.
		 */
		if (blk_rq_bytes(req) < blk_rq_cur_bytes(req)) {
			blk_dump_rq_flags(req, "request botched");
			req->__data_len = blk_rq_cur_bytes(req);
		}

		/* recalculate the number of segments */
		blk_recalc_rq_segments(req);
	}

	return true;
}
EXPORT_SYMBOL_GPL(blk_update_request);

void blk_rq_bio_prep(struct request_queue *q, struct request *rq,
		     struct bio *bio)
{
	if (bio_has_data(bio))
		rq->nr_phys_segments = bio_phys_segments(q, bio);
	else if (bio_op(bio) == REQ_OP_DISCARD)
		rq->nr_phys_segments = 1;

	rq->__data_len = bio->bi_iter.bi_size;
	rq->bio = rq->biotail = bio;

	if (bio->bi_disk)
		rq->rq_disk = bio->bi_disk;
}

#if ARCH_IMPLEMENTS_FLUSH_DCACHE_PAGE
/**
 * rq_flush_dcache_pages - Helper function to flush all pages in a request
 * @rq: the request to be flushed
 *
 * Description:
 *     Flush all pages in @rq.
 */
void rq_flush_dcache_pages(struct request *rq)
{
	struct req_iterator iter;
	struct bio_vec bvec;

	rq_for_each_segment(bvec, rq, iter)
		flush_dcache_page(bvec.bv_page);
}
EXPORT_SYMBOL_GPL(rq_flush_dcache_pages);
#endif

/**
 * blk_lld_busy - Check if underlying low-level drivers of a device are busy
 * @q : the queue of the device being checked
 *
 * Description:
 *    Check if underlying low-level drivers of a device are busy.
 *    If the drivers want to export their busy state, they must set own
 *    exporting function using blk_queue_lld_busy() first.
 *
 *    Basically, this function is used only by request stacking drivers
 *    to stop dispatching requests to underlying devices when underlying
 *    devices are busy.  This behavior helps more I/O merging on the queue
 *    of the request stacking driver and prevents I/O throughput regression
 *    on burst I/O load.
 *
 * Return:
 *    0 - Not busy (The request stacking driver should dispatch request)
 *    1 - Busy (The request stacking driver should stop dispatching request)
 */
int blk_lld_busy(struct request_queue *q)
{
	if (queue_is_mq(q) && q->mq_ops->busy)
		return q->mq_ops->busy(q);

	return 0;
}
EXPORT_SYMBOL_GPL(blk_lld_busy);

/**
 * blk_rq_unprep_clone - Helper function to free all bios in a cloned request
 * @rq: the clone request to be cleaned up
 *
 * Description:
 *     Free all bios in @rq for a cloned request.
 */
void blk_rq_unprep_clone(struct request *rq)
{
	struct bio *bio;

	while ((bio = rq->bio) != NULL) {
		rq->bio = bio->bi_next;

		bio_put(bio);
	}
}
EXPORT_SYMBOL_GPL(blk_rq_unprep_clone);

/*
 * Copy attributes of the original request to the clone request.
 * The actual data parts (e.g. ->cmd, ->sense) are not copied.
 */
static void __blk_rq_prep_clone(struct request *dst, struct request *src)
{
	dst->__sector = blk_rq_pos(src);
	dst->__data_len = blk_rq_bytes(src);
	if (src->rq_flags & RQF_SPECIAL_PAYLOAD) {
		dst->rq_flags |= RQF_SPECIAL_PAYLOAD;
		dst->special_vec = src->special_vec;
	}
	dst->nr_phys_segments = src->nr_phys_segments;
	dst->ioprio = src->ioprio;
	dst->extra_len = src->extra_len;
}

/**
 * blk_rq_prep_clone - Helper function to setup clone request
 * @rq: the request to be setup
 * @rq_src: original request to be cloned
 * @bs: bio_set that bios for clone are allocated from
 * @gfp_mask: memory allocation mask for bio
 * @bio_ctr: setup function to be called for each clone bio.
 *           Returns %0 for success, non %0 for failure.
 * @data: private data to be passed to @bio_ctr
 *
 * Description:
 *     Clones bios in @rq_src to @rq, and copies attributes of @rq_src to @rq.
 *     The actual data parts of @rq_src (e.g. ->cmd, ->sense)
 *     are not copied, and copying such parts is the caller's responsibility.
 *     Also, pages which the original bios are pointing to are not copied
 *     and the cloned bios just point same pages.
 *     So cloned bios must be completed before original bios, which means
 *     the caller must complete @rq before @rq_src.
 */
int blk_rq_prep_clone(struct request *rq, struct request *rq_src,
		      struct bio_set *bs, gfp_t gfp_mask,
		      int (*bio_ctr)(struct bio *, struct bio *, void *),
		      void *data)
{
	struct bio *bio, *bio_src;

	if (!bs)
		bs = &fs_bio_set;

	__rq_for_each_bio(bio_src, rq_src) {
		bio = bio_clone_fast(bio_src, gfp_mask, bs);
		if (!bio)
			goto free_and_out;

		if (bio_ctr && bio_ctr(bio, bio_src, data))
			goto free_and_out;

		if (rq->bio) {
			rq->biotail->bi_next = bio;
			rq->biotail = bio;
		} else
			rq->bio = rq->biotail = bio;
	}

	__blk_rq_prep_clone(rq, rq_src);

	return 0;

free_and_out:
	if (bio)
		bio_put(bio);
	blk_rq_unprep_clone(rq);

	return -ENOMEM;
}
EXPORT_SYMBOL_GPL(blk_rq_prep_clone);

int kblockd_schedule_work(struct work_struct *work)
{
	return queue_work(kblockd_workqueue, work);
}
EXPORT_SYMBOL(kblockd_schedule_work);

int kblockd_schedule_work_on(int cpu, struct work_struct *work)
{
	return queue_work_on(cpu, kblockd_workqueue, work);
}
EXPORT_SYMBOL(kblockd_schedule_work_on);

int kblockd_mod_delayed_work_on(int cpu, struct delayed_work *dwork,
				unsigned long delay)
{
	return mod_delayed_work_on(cpu, kblockd_workqueue, dwork, delay);
}
EXPORT_SYMBOL(kblockd_mod_delayed_work_on);

/**
 * blk_start_plug - initialize blk_plug and track it inside the task_struct
 * @plug:	The &struct blk_plug that needs to be initialized
 *
 * Description:
 *   Tracking blk_plug inside the task_struct will help with auto-flushing the
 *   pending I/O should the task end up blocking between blk_start_plug() and
 *   blk_finish_plug(). This is important from a performance perspective, but
 *   also ensures that we don't deadlock. For instance, if the task is blocking
 *   for a memory allocation, memory reclaim could end up wanting to free a
 *   page belonging to that request that is currently residing in our private
 *   plug. By flushing the pending I/O when the process goes to sleep, we avoid
 *   this kind of deadlock.
 */
void blk_start_plug(struct blk_plug *plug)
{
	struct task_struct *tsk = current;

	/*
	 * If this is a nested plug, don't actually assign it.
	 */
	if (tsk->plug)
		return;

	INIT_LIST_HEAD(&plug->mq_list);
	INIT_LIST_HEAD(&plug->cb_list);
	plug->rq_count = 0;
	plug->multiple_queues = false;

	/*
	 * Store ordering should not be needed here, since a potential
	 * preempt will imply a full memory barrier
	 */
	tsk->plug = plug;
}
EXPORT_SYMBOL(blk_start_plug);

static void flush_plug_callbacks(struct blk_plug *plug, bool from_schedule)
{
	LIST_HEAD(callbacks);

	while (!list_empty(&plug->cb_list)) {
		list_splice_init(&plug->cb_list, &callbacks);

		while (!list_empty(&callbacks)) {
			struct blk_plug_cb *cb = list_first_entry(&callbacks,
							  struct blk_plug_cb,
							  list);
			list_del(&cb->list);
			cb->callback(cb, from_schedule);
		}
	}
}

struct blk_plug_cb *blk_check_plugged(blk_plug_cb_fn unplug, void *data,
				      int size)
{
	struct blk_plug *plug = current->plug;
	struct blk_plug_cb *cb;

	if (!plug)
		return NULL;

	list_for_each_entry(cb, &plug->cb_list, list)
		if (cb->callback == unplug && cb->data == data)
			return cb;

	/* Not currently on the callback list */
	BUG_ON(size < sizeof(*cb));
	cb = kzalloc(size, GFP_ATOMIC);
	if (cb) {
		cb->data = data;
		cb->callback = unplug;
		list_add(&cb->list, &plug->cb_list);
	}
	return cb;
}
EXPORT_SYMBOL(blk_check_plugged);

void blk_flush_plug_list(struct blk_plug *plug, bool from_schedule)
{
	flush_plug_callbacks(plug, from_schedule);

	if (!list_empty(&plug->mq_list))
		blk_mq_flush_plug_list(plug, from_schedule);
}

void blk_finish_plug(struct blk_plug *plug)
{
	if (plug != current->plug)
		return;
	blk_flush_plug_list(plug, false);

	current->plug = NULL;
}
EXPORT_SYMBOL(blk_finish_plug);

int __init blk_dev_init(void)
{
	BUILD_BUG_ON(REQ_OP_LAST >= (1 << REQ_OP_BITS));
	BUILD_BUG_ON(REQ_OP_BITS + REQ_FLAG_BITS > 8 *
			FIELD_SIZEOF(struct request, cmd_flags));
	BUILD_BUG_ON(REQ_OP_BITS + REQ_FLAG_BITS > 8 *
			FIELD_SIZEOF(struct bio, bi_opf));

	/* used for unplugging and affects IO latency/throughput - HIGHPRI */
	kblockd_workqueue = alloc_workqueue("kblockd",
					    WQ_MEM_RECLAIM | WQ_HIGHPRI, 0);
	if (!kblockd_workqueue)
		panic("Failed to create kblockd\n");

	blk_requestq_cachep = kmem_cache_create("request_queue",
			sizeof(struct request_queue), 0, SLAB_PANIC, NULL);

#ifdef CONFIG_DEBUG_FS
	blk_debugfs_root = debugfs_create_dir("block", NULL);
#endif

	return 0;
}<|MERGE_RESOLUTION|>--- conflicted
+++ resolved
@@ -345,13 +345,7 @@
 
 	rq_qos_exit(q);
 
-<<<<<<< HEAD
-	spin_lock_irq(lock);
-	queue_flag_set(QUEUE_FLAG_DEAD, q);
-	spin_unlock_irq(lock);
-=======
 	blk_queue_flag_set(QUEUE_FLAG_DEAD, q);
->>>>>>> cf26057a
 
 	/*
 	 * make sure all in-progress dispatch are completed because
