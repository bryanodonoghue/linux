// SPDX-License-Identifier: GPL-2.0
/*
 *  gendisk handling
 *
 * Portions Copyright (C) 2020 Christoph Hellwig
 */

#include <linux/module.h>
#include <linux/ctype.h>
#include <linux/fs.h>
#include <linux/kdev_t.h>
#include <linux/kernel.h>
#include <linux/blkdev.h>
#include <linux/backing-dev.h>
#include <linux/init.h>
#include <linux/spinlock.h>
#include <linux/proc_fs.h>
#include <linux/seq_file.h>
#include <linux/slab.h>
#include <linux/kmod.h>
#include <linux/major.h>
#include <linux/mutex.h>
#include <linux/idr.h>
#include <linux/log2.h>
#include <linux/pm_runtime.h>
#include <linux/badblocks.h>
#include <linux/part_stat.h>
#include "blk-throttle.h"

#include "blk.h"
#include "blk-mq-sched.h"
#include "blk-rq-qos.h"
#include "blk-cgroup.h"

static struct kobject *block_depr;

/*
 * Unique, monotonically increasing sequential number associated with block
 * devices instances (i.e. incremented each time a device is attached).
 * Associating uevents with block devices in userspace is difficult and racy:
 * the uevent netlink socket is lossy, and on slow and overloaded systems has
 * a very high latency.
 * Block devices do not have exclusive owners in userspace, any process can set
 * one up (e.g. loop devices). Moreover, device names can be reused (e.g. loop0
 * can be reused again and again).
 * A userspace process setting up a block device and watching for its events
 * cannot thus reliably tell whether an event relates to the device it just set
 * up or another earlier instance with the same name.
 * This sequential number allows userspace processes to solve this problem, and
 * uniquely associate an uevent to the lifetime to a device.
 */
static atomic64_t diskseq;

/* for extended dynamic devt allocation, currently only one major is used */
#define NR_EXT_DEVT		(1 << MINORBITS)
static DEFINE_IDA(ext_devt_ida);

void set_capacity(struct gendisk *disk, sector_t sectors)
{
	struct block_device *bdev = disk->part0;

	spin_lock(&bdev->bd_size_lock);
	i_size_write(bdev->bd_inode, (loff_t)sectors << SECTOR_SHIFT);
	bdev->bd_nr_sectors = sectors;
	spin_unlock(&bdev->bd_size_lock);
}
EXPORT_SYMBOL(set_capacity);

/*
 * Set disk capacity and notify if the size is not currently zero and will not
 * be set to zero.  Returns true if a uevent was sent, otherwise false.
 */
bool set_capacity_and_notify(struct gendisk *disk, sector_t size)
{
	sector_t capacity = get_capacity(disk);
	char *envp[] = { "RESIZE=1", NULL };

	set_capacity(disk, size);

	/*
	 * Only print a message and send a uevent if the gendisk is user visible
	 * and alive.  This avoids spamming the log and udev when setting the
	 * initial capacity during probing.
	 */
	if (size == capacity ||
	    !disk_live(disk) ||
	    (disk->flags & GENHD_FL_HIDDEN))
		return false;

	pr_info("%s: detected capacity change from %lld to %lld\n",
		disk->disk_name, capacity, size);

	/*
	 * Historically we did not send a uevent for changes to/from an empty
	 * device.
	 */
	if (!capacity || !size)
		return false;
	kobject_uevent_env(&disk_to_dev(disk)->kobj, KOBJ_CHANGE, envp);
	return true;
}
EXPORT_SYMBOL_GPL(set_capacity_and_notify);

static void part_stat_read_all(struct block_device *part,
		struct disk_stats *stat)
{
	int cpu;

	memset(stat, 0, sizeof(struct disk_stats));
	for_each_possible_cpu(cpu) {
		struct disk_stats *ptr = per_cpu_ptr(part->bd_stats, cpu);
		int group;

		for (group = 0; group < NR_STAT_GROUPS; group++) {
			stat->nsecs[group] += ptr->nsecs[group];
			stat->sectors[group] += ptr->sectors[group];
			stat->ios[group] += ptr->ios[group];
			stat->merges[group] += ptr->merges[group];
		}

		stat->io_ticks += ptr->io_ticks;
	}
}

static unsigned int part_in_flight(struct block_device *part)
{
	unsigned int inflight = 0;
	int cpu;

	for_each_possible_cpu(cpu) {
		inflight += part_stat_local_read_cpu(part, in_flight[0], cpu) +
			    part_stat_local_read_cpu(part, in_flight[1], cpu);
	}
	if ((int)inflight < 0)
		inflight = 0;

	return inflight;
}

static void part_in_flight_rw(struct block_device *part,
		unsigned int inflight[2])
{
	int cpu;

	inflight[0] = 0;
	inflight[1] = 0;
	for_each_possible_cpu(cpu) {
		inflight[0] += part_stat_local_read_cpu(part, in_flight[0], cpu);
		inflight[1] += part_stat_local_read_cpu(part, in_flight[1], cpu);
	}
	if ((int)inflight[0] < 0)
		inflight[0] = 0;
	if ((int)inflight[1] < 0)
		inflight[1] = 0;
}

/*
 * Can be deleted altogether. Later.
 *
 */
#define BLKDEV_MAJOR_HASH_SIZE 255
static struct blk_major_name {
	struct blk_major_name *next;
	int major;
	char name[16];
#ifdef CONFIG_BLOCK_LEGACY_AUTOLOAD
	void (*probe)(dev_t devt);
#endif
} *major_names[BLKDEV_MAJOR_HASH_SIZE];
static DEFINE_MUTEX(major_names_lock);
static DEFINE_SPINLOCK(major_names_spinlock);

/* index in the above - for now: assume no multimajor ranges */
static inline int major_to_index(unsigned major)
{
	return major % BLKDEV_MAJOR_HASH_SIZE;
}

#ifdef CONFIG_PROC_FS
void blkdev_show(struct seq_file *seqf, off_t offset)
{
	struct blk_major_name *dp;

	spin_lock(&major_names_spinlock);
	for (dp = major_names[major_to_index(offset)]; dp; dp = dp->next)
		if (dp->major == offset)
			seq_printf(seqf, "%3d %s\n", dp->major, dp->name);
	spin_unlock(&major_names_spinlock);
}
#endif /* CONFIG_PROC_FS */

/**
 * __register_blkdev - register a new block device
 *
 * @major: the requested major device number [1..BLKDEV_MAJOR_MAX-1]. If
 *         @major = 0, try to allocate any unused major number.
 * @name: the name of the new block device as a zero terminated string
 * @probe: pre-devtmpfs / pre-udev callback used to create disks when their
 *	   pre-created device node is accessed. When a probe call uses
 *	   add_disk() and it fails the driver must cleanup resources. This
 *	   interface may soon be removed.
 *
 * The @name must be unique within the system.
 *
 * The return value depends on the @major input parameter:
 *
 *  - if a major device number was requested in range [1..BLKDEV_MAJOR_MAX-1]
 *    then the function returns zero on success, or a negative error code
 *  - if any unused major number was requested with @major = 0 parameter
 *    then the return value is the allocated major number in range
 *    [1..BLKDEV_MAJOR_MAX-1] or a negative error code otherwise
 *
 * See Documentation/admin-guide/devices.txt for the list of allocated
 * major numbers.
 *
 * Use register_blkdev instead for any new code.
 */
int __register_blkdev(unsigned int major, const char *name,
		void (*probe)(dev_t devt))
{
	struct blk_major_name **n, *p;
	int index, ret = 0;

	mutex_lock(&major_names_lock);

	/* temporary */
	if (major == 0) {
		for (index = ARRAY_SIZE(major_names)-1; index > 0; index--) {
			if (major_names[index] == NULL)
				break;
		}

		if (index == 0) {
			printk("%s: failed to get major for %s\n",
			       __func__, name);
			ret = -EBUSY;
			goto out;
		}
		major = index;
		ret = major;
	}

	if (major >= BLKDEV_MAJOR_MAX) {
		pr_err("%s: major requested (%u) is greater than the maximum (%u) for %s\n",
		       __func__, major, BLKDEV_MAJOR_MAX-1, name);

		ret = -EINVAL;
		goto out;
	}

	p = kmalloc(sizeof(struct blk_major_name), GFP_KERNEL);
	if (p == NULL) {
		ret = -ENOMEM;
		goto out;
	}

	p->major = major;
#ifdef CONFIG_BLOCK_LEGACY_AUTOLOAD
	p->probe = probe;
#endif
	strlcpy(p->name, name, sizeof(p->name));
	p->next = NULL;
	index = major_to_index(major);

	spin_lock(&major_names_spinlock);
	for (n = &major_names[index]; *n; n = &(*n)->next) {
		if ((*n)->major == major)
			break;
	}
	if (!*n)
		*n = p;
	else
		ret = -EBUSY;
	spin_unlock(&major_names_spinlock);

	if (ret < 0) {
		printk("register_blkdev: cannot get major %u for %s\n",
		       major, name);
		kfree(p);
	}
out:
	mutex_unlock(&major_names_lock);
	return ret;
}
EXPORT_SYMBOL(__register_blkdev);

void unregister_blkdev(unsigned int major, const char *name)
{
	struct blk_major_name **n;
	struct blk_major_name *p = NULL;
	int index = major_to_index(major);

	mutex_lock(&major_names_lock);
	spin_lock(&major_names_spinlock);
	for (n = &major_names[index]; *n; n = &(*n)->next)
		if ((*n)->major == major)
			break;
	if (!*n || strcmp((*n)->name, name)) {
		WARN_ON(1);
	} else {
		p = *n;
		*n = p->next;
	}
	spin_unlock(&major_names_spinlock);
	mutex_unlock(&major_names_lock);
	kfree(p);
}

EXPORT_SYMBOL(unregister_blkdev);

int blk_alloc_ext_minor(void)
{
	int idx;

	idx = ida_alloc_range(&ext_devt_ida, 0, NR_EXT_DEVT - 1, GFP_KERNEL);
	if (idx == -ENOSPC)
		return -EBUSY;
	return idx;
}

void blk_free_ext_minor(unsigned int minor)
{
	ida_free(&ext_devt_ida, minor);
}

static char *bdevt_str(dev_t devt, char *buf)
{
	if (MAJOR(devt) <= 0xff && MINOR(devt) <= 0xff) {
		char tbuf[BDEVT_SIZE];
		snprintf(tbuf, BDEVT_SIZE, "%02x%02x", MAJOR(devt), MINOR(devt));
		snprintf(buf, BDEVT_SIZE, "%-9s", tbuf);
	} else
		snprintf(buf, BDEVT_SIZE, "%03x:%05x", MAJOR(devt), MINOR(devt));

	return buf;
}

void disk_uevent(struct gendisk *disk, enum kobject_action action)
{
	struct block_device *part;
	unsigned long idx;

	rcu_read_lock();
	xa_for_each(&disk->part_tbl, idx, part) {
		if (bdev_is_partition(part) && !bdev_nr_sectors(part))
			continue;
		if (!kobject_get_unless_zero(&part->bd_device.kobj))
			continue;

		rcu_read_unlock();
		kobject_uevent(bdev_kobj(part), action);
		put_device(&part->bd_device);
		rcu_read_lock();
	}
	rcu_read_unlock();
}
EXPORT_SYMBOL_GPL(disk_uevent);

int disk_scan_partitions(struct gendisk *disk, fmode_t mode)
{
	struct block_device *bdev;

	if (disk->flags & (GENHD_FL_NO_PART | GENHD_FL_HIDDEN))
		return -EINVAL;
	if (test_bit(GD_SUPPRESS_PART_SCAN, &disk->state))
		return -EINVAL;
	if (disk->open_partitions)
		return -EBUSY;

	set_bit(GD_NEED_PART_SCAN, &disk->state);
	bdev = blkdev_get_by_dev(disk_devt(disk), mode, NULL);
	if (IS_ERR(bdev))
		return PTR_ERR(bdev);
	blkdev_put(bdev, mode);
	return 0;
}

/**
 * device_add_disk - add disk information to kernel list
 * @parent: parent device for the disk
 * @disk: per-device partitioning information
 * @groups: Additional per-device sysfs groups
 *
 * This function registers the partitioning information in @disk
 * with the kernel.
 */
int __must_check device_add_disk(struct device *parent, struct gendisk *disk,
				 const struct attribute_group **groups)

{
	struct device *ddev = disk_to_dev(disk);
	int ret;

	/* Only makes sense for bio-based to set ->poll_bio */
	if (queue_is_mq(disk->queue) && disk->fops->poll_bio)
		return -EINVAL;

	/*
	 * The disk queue should now be all set with enough information about
	 * the device for the elevator code to pick an adequate default
	 * elevator if one is needed, that is, for devices requesting queue
	 * registration.
	 */
	elevator_init_mq(disk->queue);

	/*
	 * If the driver provides an explicit major number it also must provide
	 * the number of minors numbers supported, and those will be used to
	 * setup the gendisk.
	 * Otherwise just allocate the device numbers for both the whole device
	 * and all partitions from the extended dev_t space.
	 */
	if (disk->major) {
		if (WARN_ON(!disk->minors))
			return -EINVAL;

		if (disk->minors > DISK_MAX_PARTS) {
			pr_err("block: can't allocate more than %d partitions\n",
				DISK_MAX_PARTS);
			disk->minors = DISK_MAX_PARTS;
		}
		if (disk->first_minor + disk->minors > MINORMASK + 1)
			return -EINVAL;
	} else {
		if (WARN_ON(disk->minors))
			return -EINVAL;

		ret = blk_alloc_ext_minor();
		if (ret < 0)
			return ret;
		disk->major = BLOCK_EXT_MAJOR;
		disk->first_minor = ret;
	}

	/* delay uevents, until we scanned partition table */
	dev_set_uevent_suppress(ddev, 1);

	ddev->parent = parent;
	ddev->groups = groups;
	dev_set_name(ddev, "%s", disk->disk_name);
	if (!(disk->flags & GENHD_FL_HIDDEN))
		ddev->devt = MKDEV(disk->major, disk->first_minor);
	ret = device_add(ddev);
	if (ret)
		goto out_free_ext_minor;

	ret = disk_alloc_events(disk);
	if (ret)
		goto out_device_del;

	if (!sysfs_deprecated) {
		ret = sysfs_create_link(block_depr, &ddev->kobj,
					kobject_name(&ddev->kobj));
		if (ret)
			goto out_device_del;
	}

	/*
	 * avoid probable deadlock caused by allocating memory with
	 * GFP_KERNEL in runtime_resume callback of its all ancestor
	 * devices
	 */
	pm_runtime_set_memalloc_noio(ddev, true);

	ret = blk_integrity_add(disk);
	if (ret)
		goto out_del_block_link;

	disk->part0->bd_holder_dir =
		kobject_create_and_add("holders", &ddev->kobj);
	if (!disk->part0->bd_holder_dir) {
		ret = -ENOMEM;
		goto out_del_integrity;
	}
	disk->slave_dir = kobject_create_and_add("slaves", &ddev->kobj);
	if (!disk->slave_dir) {
		ret = -ENOMEM;
		goto out_put_holder_dir;
	}

	ret = bd_register_pending_holders(disk);
	if (ret < 0)
		goto out_put_slave_dir;

	ret = blk_register_queue(disk);
	if (ret)
		goto out_put_slave_dir;

	if (!(disk->flags & GENHD_FL_HIDDEN)) {
		ret = bdi_register(disk->bdi, "%u:%u",
				   disk->major, disk->first_minor);
		if (ret)
			goto out_unregister_queue;
		bdi_set_owner(disk->bdi, ddev);
		ret = sysfs_create_link(&ddev->kobj,
					&disk->bdi->dev->kobj, "bdi");
		if (ret)
			goto out_unregister_bdi;

		bdev_add(disk->part0, ddev->devt);
		if (get_capacity(disk))
			disk_scan_partitions(disk, FMODE_READ);

		/*
		 * Announce the disk and partitions after all partitions are
		 * created. (for hidden disks uevents remain suppressed forever)
		 */
		dev_set_uevent_suppress(ddev, 0);
		disk_uevent(disk, KOBJ_ADD);
	}

	disk_update_readahead(disk);
	disk_add_events(disk);
	set_bit(GD_ADDED, &disk->state);
	return 0;

out_unregister_bdi:
	if (!(disk->flags & GENHD_FL_HIDDEN))
		bdi_unregister(disk->bdi);
out_unregister_queue:
	blk_unregister_queue(disk);
out_put_slave_dir:
	kobject_put(disk->slave_dir);
out_put_holder_dir:
	kobject_put(disk->part0->bd_holder_dir);
out_del_integrity:
	blk_integrity_del(disk);
out_del_block_link:
	if (!sysfs_deprecated)
		sysfs_remove_link(block_depr, dev_name(ddev));
out_device_del:
	device_del(ddev);
out_free_ext_minor:
	if (disk->major == BLOCK_EXT_MAJOR)
		blk_free_ext_minor(disk->first_minor);
	return ret;
}
EXPORT_SYMBOL(device_add_disk);

/**
 * blk_mark_disk_dead - mark a disk as dead
 * @disk: disk to mark as dead
 *
 * Mark as disk as dead (e.g. surprise removed) and don't accept any new I/O
 * to this disk.
 */
void blk_mark_disk_dead(struct gendisk *disk)
{
	set_bit(GD_DEAD, &disk->state);
	blk_queue_start_drain(disk->queue);
}
EXPORT_SYMBOL_GPL(blk_mark_disk_dead);

/**
 * del_gendisk - remove the gendisk
 * @disk: the struct gendisk to remove
 *
 * Removes the gendisk and all its associated resources. This deletes the
 * partitions associated with the gendisk, and unregisters the associated
 * request_queue.
 *
 * This is the counter to the respective __device_add_disk() call.
 *
 * The final removal of the struct gendisk happens when its refcount reaches 0
 * with put_disk(), which should be called after del_gendisk(), if
 * __device_add_disk() was used.
 *
 * Drivers exist which depend on the release of the gendisk to be synchronous,
 * it should not be deferred.
 *
 * Context: can sleep
 */
void del_gendisk(struct gendisk *disk)
{
	struct request_queue *q = disk->queue;

	might_sleep();

	if (WARN_ON_ONCE(!disk_live(disk) && !(disk->flags & GENHD_FL_HIDDEN)))
		return;

	blk_integrity_del(disk);
	disk_del_events(disk);

	mutex_lock(&disk->open_mutex);
	remove_inode_hash(disk->part0->bd_inode);
	blk_drop_partitions(disk);
	mutex_unlock(&disk->open_mutex);

	fsync_bdev(disk->part0);
	__invalidate_device(disk->part0, true);

	/*
	 * Fail any new I/O.
	 */
	set_bit(GD_DEAD, &disk->state);
	if (test_bit(GD_OWNS_QUEUE, &disk->state))
		blk_queue_flag_set(QUEUE_FLAG_DYING, q);
	set_capacity(disk, 0);

	/*
	 * Prevent new I/O from crossing bio_queue_enter().
	 */
	blk_queue_start_drain(q);
	blk_mq_freeze_queue_wait(q);

	if (!(disk->flags & GENHD_FL_HIDDEN)) {
		sysfs_remove_link(&disk_to_dev(disk)->kobj, "bdi");

		/*
		 * Unregister bdi before releasing device numbers (as they can
		 * get reused and we'd get clashes in sysfs).
		 */
		bdi_unregister(disk->bdi);
	}

	blk_unregister_queue(disk);

	kobject_put(disk->part0->bd_holder_dir);
	kobject_put(disk->slave_dir);

	part_stat_set_all(disk->part0, 0);
	disk->part0->bd_stamp = 0;
	if (!sysfs_deprecated)
		sysfs_remove_link(block_depr, dev_name(disk_to_dev(disk)));
	pm_runtime_set_memalloc_noio(disk_to_dev(disk), false);
	device_del(disk_to_dev(disk));

<<<<<<< HEAD
	blk_throtl_cancel_bios(disk->queue);
=======
	blk_mq_freeze_queue_wait(q);

	blk_throtl_cancel_bios(disk);
>>>>>>> 7365df19

	blk_sync_queue(q);
	blk_flush_integrity();
	blk_mq_cancel_work_sync(q);

	blk_mq_quiesce_queue(q);
	if (q->elevator) {
		mutex_lock(&q->sysfs_lock);
		elevator_exit(q);
		mutex_unlock(&q->sysfs_lock);
	}
	rq_qos_exit(q);
	blk_mq_unquiesce_queue(q);

	/*
	 * If the disk does not own the queue, allow using passthrough requests
	 * again.  Else leave the queue frozen to fail all I/O.
	 */
	if (!test_bit(GD_OWNS_QUEUE, &disk->state)) {
		blk_queue_flag_clear(QUEUE_FLAG_INIT_DONE, q);
		__blk_mq_unfreeze_queue(q, true);
	} else {
		if (queue_is_mq(q))
			blk_mq_exit_queue(q);
	}
}
EXPORT_SYMBOL(del_gendisk);

/**
 * invalidate_disk - invalidate the disk
 * @disk: the struct gendisk to invalidate
 *
 * A helper to invalidates the disk. It will clean the disk's associated
 * buffer/page caches and reset its internal states so that the disk
 * can be reused by the drivers.
 *
 * Context: can sleep
 */
void invalidate_disk(struct gendisk *disk)
{
	struct block_device *bdev = disk->part0;

	invalidate_bdev(bdev);
	bdev->bd_inode->i_mapping->wb_err = 0;
	set_capacity(disk, 0);
}
EXPORT_SYMBOL(invalidate_disk);

/* sysfs access to bad-blocks list. */
static ssize_t disk_badblocks_show(struct device *dev,
					struct device_attribute *attr,
					char *page)
{
	struct gendisk *disk = dev_to_disk(dev);

	if (!disk->bb)
		return sprintf(page, "\n");

	return badblocks_show(disk->bb, page, 0);
}

static ssize_t disk_badblocks_store(struct device *dev,
					struct device_attribute *attr,
					const char *page, size_t len)
{
	struct gendisk *disk = dev_to_disk(dev);

	if (!disk->bb)
		return -ENXIO;

	return badblocks_store(disk->bb, page, len, 0);
}

#ifdef CONFIG_BLOCK_LEGACY_AUTOLOAD
void blk_request_module(dev_t devt)
{
	unsigned int major = MAJOR(devt);
	struct blk_major_name **n;

	mutex_lock(&major_names_lock);
	for (n = &major_names[major_to_index(major)]; *n; n = &(*n)->next) {
		if ((*n)->major == major && (*n)->probe) {
			(*n)->probe(devt);
			mutex_unlock(&major_names_lock);
			return;
		}
	}
	mutex_unlock(&major_names_lock);

	if (request_module("block-major-%d-%d", MAJOR(devt), MINOR(devt)) > 0)
		/* Make old-style 2.4 aliases work */
		request_module("block-major-%d", MAJOR(devt));
}
#endif /* CONFIG_BLOCK_LEGACY_AUTOLOAD */

/*
 * print a full list of all partitions - intended for places where the root
 * filesystem can't be mounted and thus to give the victim some idea of what
 * went wrong
 */
void __init printk_all_partitions(void)
{
	struct class_dev_iter iter;
	struct device *dev;

	class_dev_iter_init(&iter, &block_class, NULL, &disk_type);
	while ((dev = class_dev_iter_next(&iter))) {
		struct gendisk *disk = dev_to_disk(dev);
		struct block_device *part;
		char devt_buf[BDEVT_SIZE];
		unsigned long idx;

		/*
		 * Don't show empty devices or things that have been
		 * suppressed
		 */
		if (get_capacity(disk) == 0 || (disk->flags & GENHD_FL_HIDDEN))
			continue;

		/*
		 * Note, unlike /proc/partitions, I am showing the numbers in
		 * hex - the same format as the root= option takes.
		 */
		rcu_read_lock();
		xa_for_each(&disk->part_tbl, idx, part) {
			if (!bdev_nr_sectors(part))
				continue;
			printk("%s%s %10llu %pg %s",
			       bdev_is_partition(part) ? "  " : "",
			       bdevt_str(part->bd_dev, devt_buf),
			       bdev_nr_sectors(part) >> 1, part,
			       part->bd_meta_info ?
					part->bd_meta_info->uuid : "");
			if (bdev_is_partition(part))
				printk("\n");
			else if (dev->parent && dev->parent->driver)
				printk(" driver: %s\n",
					dev->parent->driver->name);
			else
				printk(" (driver?)\n");
		}
		rcu_read_unlock();
	}
	class_dev_iter_exit(&iter);
}

#ifdef CONFIG_PROC_FS
/* iterator */
static void *disk_seqf_start(struct seq_file *seqf, loff_t *pos)
{
	loff_t skip = *pos;
	struct class_dev_iter *iter;
	struct device *dev;

	iter = kmalloc(sizeof(*iter), GFP_KERNEL);
	if (!iter)
		return ERR_PTR(-ENOMEM);

	seqf->private = iter;
	class_dev_iter_init(iter, &block_class, NULL, &disk_type);
	do {
		dev = class_dev_iter_next(iter);
		if (!dev)
			return NULL;
	} while (skip--);

	return dev_to_disk(dev);
}

static void *disk_seqf_next(struct seq_file *seqf, void *v, loff_t *pos)
{
	struct device *dev;

	(*pos)++;
	dev = class_dev_iter_next(seqf->private);
	if (dev)
		return dev_to_disk(dev);

	return NULL;
}

static void disk_seqf_stop(struct seq_file *seqf, void *v)
{
	struct class_dev_iter *iter = seqf->private;

	/* stop is called even after start failed :-( */
	if (iter) {
		class_dev_iter_exit(iter);
		kfree(iter);
		seqf->private = NULL;
	}
}

static void *show_partition_start(struct seq_file *seqf, loff_t *pos)
{
	void *p;

	p = disk_seqf_start(seqf, pos);
	if (!IS_ERR_OR_NULL(p) && !*pos)
		seq_puts(seqf, "major minor  #blocks  name\n\n");
	return p;
}

static int show_partition(struct seq_file *seqf, void *v)
{
	struct gendisk *sgp = v;
	struct block_device *part;
	unsigned long idx;

	if (!get_capacity(sgp) || (sgp->flags & GENHD_FL_HIDDEN))
		return 0;

	rcu_read_lock();
	xa_for_each(&sgp->part_tbl, idx, part) {
		if (!bdev_nr_sectors(part))
			continue;
		seq_printf(seqf, "%4d  %7d %10llu %pg\n",
			   MAJOR(part->bd_dev), MINOR(part->bd_dev),
			   bdev_nr_sectors(part) >> 1, part);
	}
	rcu_read_unlock();
	return 0;
}

static const struct seq_operations partitions_op = {
	.start	= show_partition_start,
	.next	= disk_seqf_next,
	.stop	= disk_seqf_stop,
	.show	= show_partition
};
#endif

static int __init genhd_device_init(void)
{
	int error;

	block_class.dev_kobj = sysfs_dev_block_kobj;
	error = class_register(&block_class);
	if (unlikely(error))
		return error;
	blk_dev_init();

	register_blkdev(BLOCK_EXT_MAJOR, "blkext");

	/* create top-level block dir */
	if (!sysfs_deprecated)
		block_depr = kobject_create_and_add("block", NULL);
	return 0;
}

subsys_initcall(genhd_device_init);

static ssize_t disk_range_show(struct device *dev,
			       struct device_attribute *attr, char *buf)
{
	struct gendisk *disk = dev_to_disk(dev);

	return sprintf(buf, "%d\n", disk->minors);
}

static ssize_t disk_ext_range_show(struct device *dev,
				   struct device_attribute *attr, char *buf)
{
	struct gendisk *disk = dev_to_disk(dev);

	return sprintf(buf, "%d\n",
		(disk->flags & GENHD_FL_NO_PART) ? 1 : DISK_MAX_PARTS);
}

static ssize_t disk_removable_show(struct device *dev,
				   struct device_attribute *attr, char *buf)
{
	struct gendisk *disk = dev_to_disk(dev);

	return sprintf(buf, "%d\n",
		       (disk->flags & GENHD_FL_REMOVABLE ? 1 : 0));
}

static ssize_t disk_hidden_show(struct device *dev,
				   struct device_attribute *attr, char *buf)
{
	struct gendisk *disk = dev_to_disk(dev);

	return sprintf(buf, "%d\n",
		       (disk->flags & GENHD_FL_HIDDEN ? 1 : 0));
}

static ssize_t disk_ro_show(struct device *dev,
				   struct device_attribute *attr, char *buf)
{
	struct gendisk *disk = dev_to_disk(dev);

	return sprintf(buf, "%d\n", get_disk_ro(disk) ? 1 : 0);
}

ssize_t part_size_show(struct device *dev,
		       struct device_attribute *attr, char *buf)
{
	return sprintf(buf, "%llu\n", bdev_nr_sectors(dev_to_bdev(dev)));
}

ssize_t part_stat_show(struct device *dev,
		       struct device_attribute *attr, char *buf)
{
	struct block_device *bdev = dev_to_bdev(dev);
	struct request_queue *q = bdev_get_queue(bdev);
	struct disk_stats stat;
	unsigned int inflight;

	if (queue_is_mq(q))
		inflight = blk_mq_in_flight(q, bdev);
	else
		inflight = part_in_flight(bdev);

	if (inflight) {
		part_stat_lock();
		update_io_ticks(bdev, jiffies, true);
		part_stat_unlock();
	}
	part_stat_read_all(bdev, &stat);
	return sprintf(buf,
		"%8lu %8lu %8llu %8u "
		"%8lu %8lu %8llu %8u "
		"%8u %8u %8u "
		"%8lu %8lu %8llu %8u "
		"%8lu %8u"
		"\n",
		stat.ios[STAT_READ],
		stat.merges[STAT_READ],
		(unsigned long long)stat.sectors[STAT_READ],
		(unsigned int)div_u64(stat.nsecs[STAT_READ], NSEC_PER_MSEC),
		stat.ios[STAT_WRITE],
		stat.merges[STAT_WRITE],
		(unsigned long long)stat.sectors[STAT_WRITE],
		(unsigned int)div_u64(stat.nsecs[STAT_WRITE], NSEC_PER_MSEC),
		inflight,
		jiffies_to_msecs(stat.io_ticks),
		(unsigned int)div_u64(stat.nsecs[STAT_READ] +
				      stat.nsecs[STAT_WRITE] +
				      stat.nsecs[STAT_DISCARD] +
				      stat.nsecs[STAT_FLUSH],
						NSEC_PER_MSEC),
		stat.ios[STAT_DISCARD],
		stat.merges[STAT_DISCARD],
		(unsigned long long)stat.sectors[STAT_DISCARD],
		(unsigned int)div_u64(stat.nsecs[STAT_DISCARD], NSEC_PER_MSEC),
		stat.ios[STAT_FLUSH],
		(unsigned int)div_u64(stat.nsecs[STAT_FLUSH], NSEC_PER_MSEC));
}

ssize_t part_inflight_show(struct device *dev, struct device_attribute *attr,
			   char *buf)
{
	struct block_device *bdev = dev_to_bdev(dev);
	struct request_queue *q = bdev_get_queue(bdev);
	unsigned int inflight[2];

	if (queue_is_mq(q))
		blk_mq_in_flight_rw(q, bdev, inflight);
	else
		part_in_flight_rw(bdev, inflight);

	return sprintf(buf, "%8u %8u\n", inflight[0], inflight[1]);
}

static ssize_t disk_capability_show(struct device *dev,
				    struct device_attribute *attr, char *buf)
{
	struct gendisk *disk = dev_to_disk(dev);

	return sprintf(buf, "%x\n", disk->flags);
}

static ssize_t disk_alignment_offset_show(struct device *dev,
					  struct device_attribute *attr,
					  char *buf)
{
	struct gendisk *disk = dev_to_disk(dev);

	return sprintf(buf, "%d\n", bdev_alignment_offset(disk->part0));
}

static ssize_t disk_discard_alignment_show(struct device *dev,
					   struct device_attribute *attr,
					   char *buf)
{
	struct gendisk *disk = dev_to_disk(dev);

	return sprintf(buf, "%d\n", bdev_alignment_offset(disk->part0));
}

static ssize_t diskseq_show(struct device *dev,
			    struct device_attribute *attr, char *buf)
{
	struct gendisk *disk = dev_to_disk(dev);

	return sprintf(buf, "%llu\n", disk->diskseq);
}

static DEVICE_ATTR(range, 0444, disk_range_show, NULL);
static DEVICE_ATTR(ext_range, 0444, disk_ext_range_show, NULL);
static DEVICE_ATTR(removable, 0444, disk_removable_show, NULL);
static DEVICE_ATTR(hidden, 0444, disk_hidden_show, NULL);
static DEVICE_ATTR(ro, 0444, disk_ro_show, NULL);
static DEVICE_ATTR(size, 0444, part_size_show, NULL);
static DEVICE_ATTR(alignment_offset, 0444, disk_alignment_offset_show, NULL);
static DEVICE_ATTR(discard_alignment, 0444, disk_discard_alignment_show, NULL);
static DEVICE_ATTR(capability, 0444, disk_capability_show, NULL);
static DEVICE_ATTR(stat, 0444, part_stat_show, NULL);
static DEVICE_ATTR(inflight, 0444, part_inflight_show, NULL);
static DEVICE_ATTR(badblocks, 0644, disk_badblocks_show, disk_badblocks_store);
static DEVICE_ATTR(diskseq, 0444, diskseq_show, NULL);

#ifdef CONFIG_FAIL_MAKE_REQUEST
ssize_t part_fail_show(struct device *dev,
		       struct device_attribute *attr, char *buf)
{
	return sprintf(buf, "%d\n", dev_to_bdev(dev)->bd_make_it_fail);
}

ssize_t part_fail_store(struct device *dev,
			struct device_attribute *attr,
			const char *buf, size_t count)
{
	int i;

	if (count > 0 && sscanf(buf, "%d", &i) > 0)
		dev_to_bdev(dev)->bd_make_it_fail = i;

	return count;
}

static struct device_attribute dev_attr_fail =
	__ATTR(make-it-fail, 0644, part_fail_show, part_fail_store);
#endif /* CONFIG_FAIL_MAKE_REQUEST */

#ifdef CONFIG_FAIL_IO_TIMEOUT
static struct device_attribute dev_attr_fail_timeout =
	__ATTR(io-timeout-fail, 0644, part_timeout_show, part_timeout_store);
#endif

static struct attribute *disk_attrs[] = {
	&dev_attr_range.attr,
	&dev_attr_ext_range.attr,
	&dev_attr_removable.attr,
	&dev_attr_hidden.attr,
	&dev_attr_ro.attr,
	&dev_attr_size.attr,
	&dev_attr_alignment_offset.attr,
	&dev_attr_discard_alignment.attr,
	&dev_attr_capability.attr,
	&dev_attr_stat.attr,
	&dev_attr_inflight.attr,
	&dev_attr_badblocks.attr,
	&dev_attr_events.attr,
	&dev_attr_events_async.attr,
	&dev_attr_events_poll_msecs.attr,
	&dev_attr_diskseq.attr,
#ifdef CONFIG_FAIL_MAKE_REQUEST
	&dev_attr_fail.attr,
#endif
#ifdef CONFIG_FAIL_IO_TIMEOUT
	&dev_attr_fail_timeout.attr,
#endif
	NULL
};

static umode_t disk_visible(struct kobject *kobj, struct attribute *a, int n)
{
	struct device *dev = container_of(kobj, typeof(*dev), kobj);
	struct gendisk *disk = dev_to_disk(dev);

	if (a == &dev_attr_badblocks.attr && !disk->bb)
		return 0;
	return a->mode;
}

static struct attribute_group disk_attr_group = {
	.attrs = disk_attrs,
	.is_visible = disk_visible,
};

static const struct attribute_group *disk_attr_groups[] = {
	&disk_attr_group,
#ifdef CONFIG_BLK_DEV_IO_TRACE
	&blk_trace_attr_group,
#endif
	NULL
};

/**
 * disk_release - releases all allocated resources of the gendisk
 * @dev: the device representing this disk
 *
 * This function releases all allocated resources of the gendisk.
 *
 * Drivers which used __device_add_disk() have a gendisk with a request_queue
 * assigned. Since the request_queue sits on top of the gendisk for these
 * drivers we also call blk_put_queue() for them, and we expect the
 * request_queue refcount to reach 0 at this point, and so the request_queue
 * will also be freed prior to the disk.
 *
 * Context: can sleep
 */
static void disk_release(struct device *dev)
{
	struct gendisk *disk = dev_to_disk(dev);

	might_sleep();
	WARN_ON_ONCE(disk_live(disk));

	/*
	 * To undo the all initialization from blk_mq_init_allocated_queue in
	 * case of a probe failure where add_disk is never called we have to
	 * call blk_mq_exit_queue here. We can't do this for the more common
	 * teardown case (yet) as the tagset can be gone by the time the disk
	 * is released once it was added.
	 */
	if (queue_is_mq(disk->queue) &&
	    test_bit(GD_OWNS_QUEUE, &disk->state) &&
	    !test_bit(GD_ADDED, &disk->state))
		blk_mq_exit_queue(disk->queue);
<<<<<<< HEAD

	blkcg_exit_queue(disk->queue);
=======

	blkcg_exit_disk(disk);

>>>>>>> 7365df19
	bioset_exit(&disk->bio_split);

	disk_release_events(disk);
	kfree(disk->random);
	disk_free_zone_bitmaps(disk);
	xa_destroy(&disk->part_tbl);

	disk->queue->disk = NULL;
	blk_put_queue(disk->queue);

	if (test_bit(GD_ADDED, &disk->state) && disk->fops->free_disk)
		disk->fops->free_disk(disk);

	iput(disk->part0->bd_inode);	/* frees the disk */
}

static int block_uevent(struct device *dev, struct kobj_uevent_env *env)
{
	struct gendisk *disk = dev_to_disk(dev);

	return add_uevent_var(env, "DISKSEQ=%llu", disk->diskseq);
}

struct class block_class = {
	.name		= "block",
	.dev_uevent	= block_uevent,
};

static char *block_devnode(struct device *dev, umode_t *mode,
			   kuid_t *uid, kgid_t *gid)
{
	struct gendisk *disk = dev_to_disk(dev);

	if (disk->fops->devnode)
		return disk->fops->devnode(disk, mode);
	return NULL;
}

const struct device_type disk_type = {
	.name		= "disk",
	.groups		= disk_attr_groups,
	.release	= disk_release,
	.devnode	= block_devnode,
};

#ifdef CONFIG_PROC_FS
/*
 * aggregate disk stat collector.  Uses the same stats that the sysfs
 * entries do, above, but makes them available through one seq_file.
 *
 * The output looks suspiciously like /proc/partitions with a bunch of
 * extra fields.
 */
static int diskstats_show(struct seq_file *seqf, void *v)
{
	struct gendisk *gp = v;
	struct block_device *hd;
	unsigned int inflight;
	struct disk_stats stat;
	unsigned long idx;

	/*
	if (&disk_to_dev(gp)->kobj.entry == block_class.devices.next)
		seq_puts(seqf,	"major minor name"
				"     rio rmerge rsect ruse wio wmerge "
				"wsect wuse running use aveq"
				"\n\n");
	*/

	rcu_read_lock();
	xa_for_each(&gp->part_tbl, idx, hd) {
		if (bdev_is_partition(hd) && !bdev_nr_sectors(hd))
			continue;
		if (queue_is_mq(gp->queue))
			inflight = blk_mq_in_flight(gp->queue, hd);
		else
			inflight = part_in_flight(hd);

		if (inflight) {
			part_stat_lock();
			update_io_ticks(hd, jiffies, true);
			part_stat_unlock();
		}
		part_stat_read_all(hd, &stat);
		seq_printf(seqf, "%4d %7d %pg "
			   "%lu %lu %lu %u "
			   "%lu %lu %lu %u "
			   "%u %u %u "
			   "%lu %lu %lu %u "
			   "%lu %u"
			   "\n",
			   MAJOR(hd->bd_dev), MINOR(hd->bd_dev), hd,
			   stat.ios[STAT_READ],
			   stat.merges[STAT_READ],
			   stat.sectors[STAT_READ],
			   (unsigned int)div_u64(stat.nsecs[STAT_READ],
							NSEC_PER_MSEC),
			   stat.ios[STAT_WRITE],
			   stat.merges[STAT_WRITE],
			   stat.sectors[STAT_WRITE],
			   (unsigned int)div_u64(stat.nsecs[STAT_WRITE],
							NSEC_PER_MSEC),
			   inflight,
			   jiffies_to_msecs(stat.io_ticks),
			   (unsigned int)div_u64(stat.nsecs[STAT_READ] +
						 stat.nsecs[STAT_WRITE] +
						 stat.nsecs[STAT_DISCARD] +
						 stat.nsecs[STAT_FLUSH],
							NSEC_PER_MSEC),
			   stat.ios[STAT_DISCARD],
			   stat.merges[STAT_DISCARD],
			   stat.sectors[STAT_DISCARD],
			   (unsigned int)div_u64(stat.nsecs[STAT_DISCARD],
						 NSEC_PER_MSEC),
			   stat.ios[STAT_FLUSH],
			   (unsigned int)div_u64(stat.nsecs[STAT_FLUSH],
						 NSEC_PER_MSEC)
			);
	}
	rcu_read_unlock();

	return 0;
}

static const struct seq_operations diskstats_op = {
	.start	= disk_seqf_start,
	.next	= disk_seqf_next,
	.stop	= disk_seqf_stop,
	.show	= diskstats_show
};

static int __init proc_genhd_init(void)
{
	proc_create_seq("diskstats", 0, NULL, &diskstats_op);
	proc_create_seq("partitions", 0, NULL, &partitions_op);
	return 0;
}
module_init(proc_genhd_init);
#endif /* CONFIG_PROC_FS */

dev_t part_devt(struct gendisk *disk, u8 partno)
{
	struct block_device *part;
	dev_t devt = 0;

	rcu_read_lock();
	part = xa_load(&disk->part_tbl, partno);
	if (part)
		devt = part->bd_dev;
	rcu_read_unlock();

	return devt;
}

dev_t blk_lookup_devt(const char *name, int partno)
{
	dev_t devt = MKDEV(0, 0);
	struct class_dev_iter iter;
	struct device *dev;

	class_dev_iter_init(&iter, &block_class, NULL, &disk_type);
	while ((dev = class_dev_iter_next(&iter))) {
		struct gendisk *disk = dev_to_disk(dev);

		if (strcmp(dev_name(dev), name))
			continue;

		if (partno < disk->minors) {
			/* We need to return the right devno, even
			 * if the partition doesn't exist yet.
			 */
			devt = MKDEV(MAJOR(dev->devt),
				     MINOR(dev->devt) + partno);
		} else {
			devt = part_devt(disk, partno);
			if (devt)
				break;
		}
	}
	class_dev_iter_exit(&iter);
	return devt;
}

struct gendisk *__alloc_disk_node(struct request_queue *q, int node_id,
		struct lock_class_key *lkclass)
{
	struct gendisk *disk;

	disk = kzalloc_node(sizeof(struct gendisk), GFP_KERNEL, node_id);
	if (!disk)
		return NULL;

	if (bioset_init(&disk->bio_split, BIO_POOL_SIZE, 0, 0))
		goto out_free_disk;

	if (bioset_init(&disk->bio_split, BIO_POOL_SIZE, 0, 0))
		goto out_free_disk;

	disk->bdi = bdi_alloc(node_id);
	if (!disk->bdi)
		goto out_free_bioset;

	/* bdev_alloc() might need the queue, set before the first call */
	disk->queue = q;

	disk->part0 = bdev_alloc(disk, 0);
	if (!disk->part0)
		goto out_free_bdi;

	disk->node_id = node_id;
	mutex_init(&disk->open_mutex);
	xa_init(&disk->part_tbl);
	if (xa_insert(&disk->part_tbl, 0, disk->part0, GFP_KERNEL))
		goto out_destroy_part_tbl;

	if (blkcg_init_disk(disk))
		goto out_erase_part0;

	rand_initialize_disk(disk);
	disk_to_dev(disk)->class = &block_class;
	disk_to_dev(disk)->type = &disk_type;
	device_initialize(disk_to_dev(disk));
	inc_diskseq(disk);
	q->disk = disk;
	lockdep_init_map(&disk->lockdep_map, "(bio completion)", lkclass, 0);
#ifdef CONFIG_BLOCK_HOLDER_DEPRECATED
	INIT_LIST_HEAD(&disk->slave_bdevs);
#endif
	return disk;

out_erase_part0:
	xa_erase(&disk->part_tbl, 0);
out_destroy_part_tbl:
	xa_destroy(&disk->part_tbl);
	disk->part0->bd_disk = NULL;
	iput(disk->part0->bd_inode);
out_free_bdi:
	bdi_put(disk->bdi);
out_free_bioset:
	bioset_exit(&disk->bio_split);
out_free_disk:
	kfree(disk);
	return NULL;
}

struct gendisk *__blk_alloc_disk(int node, struct lock_class_key *lkclass)
{
	struct request_queue *q;
	struct gendisk *disk;

	q = blk_alloc_queue(node, false);
	if (!q)
		return NULL;

	disk = __alloc_disk_node(q, node, lkclass);
	if (!disk) {
		blk_put_queue(q);
		return NULL;
	}
	set_bit(GD_OWNS_QUEUE, &disk->state);
	return disk;
}
EXPORT_SYMBOL(__blk_alloc_disk);

/**
 * put_disk - decrements the gendisk refcount
 * @disk: the struct gendisk to decrement the refcount for
 *
 * This decrements the refcount for the struct gendisk. When this reaches 0
 * we'll have disk_release() called.
 *
 * Note: for blk-mq disk put_disk must be called before freeing the tag_set
 * when handling probe errors (that is before add_disk() is called).
 *
 * Context: Any context, but the last reference must not be dropped from
 *          atomic context.
 */
void put_disk(struct gendisk *disk)
{
	if (disk)
		put_device(disk_to_dev(disk));
}
EXPORT_SYMBOL(put_disk);

static void set_disk_ro_uevent(struct gendisk *gd, int ro)
{
	char event[] = "DISK_RO=1";
	char *envp[] = { event, NULL };

	if (!ro)
		event[8] = '0';
	kobject_uevent_env(&disk_to_dev(gd)->kobj, KOBJ_CHANGE, envp);
}

/**
 * set_disk_ro - set a gendisk read-only
 * @disk:	gendisk to operate on
 * @read_only:	%true to set the disk read-only, %false set the disk read/write
 *
 * This function is used to indicate whether a given disk device should have its
 * read-only flag set. set_disk_ro() is typically used by device drivers to
 * indicate whether the underlying physical device is write-protected.
 */
void set_disk_ro(struct gendisk *disk, bool read_only)
{
	if (read_only) {
		if (test_and_set_bit(GD_READ_ONLY, &disk->state))
			return;
	} else {
		if (!test_and_clear_bit(GD_READ_ONLY, &disk->state))
			return;
	}
	set_disk_ro_uevent(disk, read_only);
}
EXPORT_SYMBOL(set_disk_ro);

void inc_diskseq(struct gendisk *disk)
{
	disk->diskseq = atomic64_inc_return(&diskseq);
}<|MERGE_RESOLUTION|>--- conflicted
+++ resolved
@@ -602,7 +602,6 @@
 	 * Prevent new I/O from crossing bio_queue_enter().
 	 */
 	blk_queue_start_drain(q);
-	blk_mq_freeze_queue_wait(q);
 
 	if (!(disk->flags & GENHD_FL_HIDDEN)) {
 		sysfs_remove_link(&disk_to_dev(disk)->kobj, "bdi");
@@ -626,13 +625,9 @@
 	pm_runtime_set_memalloc_noio(disk_to_dev(disk), false);
 	device_del(disk_to_dev(disk));
 
-<<<<<<< HEAD
-	blk_throtl_cancel_bios(disk->queue);
-=======
 	blk_mq_freeze_queue_wait(q);
 
 	blk_throtl_cancel_bios(disk);
->>>>>>> 7365df19
 
 	blk_sync_queue(q);
 	blk_flush_integrity();
@@ -1155,14 +1150,9 @@
 	    test_bit(GD_OWNS_QUEUE, &disk->state) &&
 	    !test_bit(GD_ADDED, &disk->state))
 		blk_mq_exit_queue(disk->queue);
-<<<<<<< HEAD
-
-	blkcg_exit_queue(disk->queue);
-=======
 
 	blkcg_exit_disk(disk);
 
->>>>>>> 7365df19
 	bioset_exit(&disk->bio_split);
 
 	disk_release_events(disk);
@@ -1358,9 +1348,6 @@
 	if (bioset_init(&disk->bio_split, BIO_POOL_SIZE, 0, 0))
 		goto out_free_disk;
 
-	if (bioset_init(&disk->bio_split, BIO_POOL_SIZE, 0, 0))
-		goto out_free_disk;
-
 	disk->bdi = bdi_alloc(node_id);
 	if (!disk->bdi)
 		goto out_free_bioset;
