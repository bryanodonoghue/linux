--- conflicted
+++ resolved
@@ -306,14 +306,11 @@
 HOSTCFLAGS   := -Wall -Wmissing-prototypes -Wstrict-prototypes -O2 -fomit-frame-pointer -std=gnu89
 HOSTCXXFLAGS = -O2
 
-<<<<<<< HEAD
 ifeq ($(shell $(HOSTCC) -v 2>&1 | grep -c "clang version"), 1)
 HOSTCFLAGS  += -Wno-unused-value -Wno-unused-parameter \
 		-Wno-missing-field-initializers
 endif
 
-=======
->>>>>>> 2757e11b
 # Decide whether to build built-in, modular, or both.
 # Normally, just do built-in.
 
@@ -673,10 +670,6 @@
 
 ifdef CONFIG_CC_OPTIMIZE_FOR_SIZE
 KBUILD_CFLAGS	+= $(call cc-option,-Oz,-Os)
-<<<<<<< HEAD
-KBUILD_CFLAGS	+= $(call cc-disable-warning,maybe-uninitialized,)
-=======
->>>>>>> 2757e11b
 else
 ifdef CONFIG_PROFILE_ALL_BRANCHES
 KBUILD_CFLAGS	+= -O2
@@ -759,7 +752,6 @@
 
 ifeq ($(cc-name),clang)
 KBUILD_CPPFLAGS += $(call cc-option,-Qunused-arguments,)
-<<<<<<< HEAD
 KBUILD_CFLAGS += $(call cc-disable-warning, unused-variable)
 KBUILD_CFLAGS += $(call cc-disable-warning, format-invalid-specifier)
 KBUILD_CFLAGS += $(call cc-disable-warning, gnu)
@@ -769,11 +761,6 @@
 KBUILD_CFLAGS += -Wno-initializer-overrides
 KBUILD_CFLAGS += -fno-builtin
 
-=======
-KBUILD_CFLAGS += $(call cc-disable-warning, format-invalid-specifier)
-KBUILD_CFLAGS += $(call cc-disable-warning, gnu)
-KBUILD_CFLAGS += $(call cc-disable-warning, address-of-packed-member)
->>>>>>> 2757e11b
 # Quiet clang warning: comparison of unsigned expression < 0 is always false
 
 KBUILD_CFLAGS += $(call cc-disable-warning, tautological-compare)
@@ -781,7 +768,6 @@
 # source of a reference will be _MergedGlobals and not on of the whitelisted names.
 # See modpost pattern 2
 KBUILD_CFLAGS += $(call cc-option, -mno-global-merge,)
-
 else
 
 KBUILD_CFLAGS += $(call cc-option,-fno-delete-null-pointer-checks,)
@@ -1572,15 +1558,11 @@
 		-o -name '.*.d' -o -name '.*.tmp' -o -name '*.mod.c' \
 		-o -name '*.symtypes' -o -name 'modules.order' \
 		-o -name modules.builtin -o -name '.tmp_*.o.*' \
-<<<<<<< HEAD
+		-o -name '*.ll' \
 		-o -name '*.gcno' \
 		-o -name '*.[oa].objects' \
 		-o -name '*.o.symversions' \
 		-o -name '*.modversions' \) -type f -print | xargs rm -f
-=======
-		-o -name '*.ll' \
-		-o -name '*.gcno' \) -type f -print | xargs rm -f
->>>>>>> 2757e11b
 
 # Generate tags for editors
 # ---------------------------------------------------------------------------
