# SPDX-License-Identifier: GPL-2.0
VERSION = 6
PATCHLEVEL = 8
SUBLEVEL = 0
<<<<<<< HEAD
EXTRAVERSION = -rc2
=======
EXTRAVERSION = -rc4
>>>>>>> 6296562f
NAME = Hurr durr I'ma ninja sloth

# *DOCUMENTATION*
# To see a list of typical targets execute "make help"
# More info can be located in ./README
# Comments in this file are targeted only to the developer, do not
# expect to learn how to build the kernel reading this file.

ifeq ($(filter undefine,$(.FEATURES)),)
$(error GNU Make >= 3.82 is required. Your Make version is $(MAKE_VERSION))
endif

$(if $(filter __%, $(MAKECMDGOALS)), \
	$(error targets prefixed with '__' are only for internal use))

# That's our default target when none is given on the command line
PHONY := __all
__all:

# We are using a recursive build, so we need to do a little thinking
# to get the ordering right.
#
# Most importantly: sub-Makefiles should only ever modify files in
# their own directory. If in some directory we have a dependency on
# a file in another dir (which doesn't happen often, but it's often
# unavoidable when linking the built-in.a targets which finally
# turn into vmlinux), we will call a sub make in that other dir, and
# after that we are sure that everything which is in that other dir
# is now up to date.
#
# The only cases where we need to modify files which have global
# effects are thus separated out and done before the recursive
# descending is started. They are now explicitly listed as the
# prepare rule.

this-makefile := $(lastword $(MAKEFILE_LIST))
export abs_srctree := $(realpath $(dir $(this-makefile)))
export abs_objtree := $(CURDIR)

ifneq ($(sub_make_done),1)

# Do not use make's built-in rules and variables
# (this increases performance and avoids hard-to-debug behaviour)
MAKEFLAGS += -rR

# Avoid funny character set dependencies
unexport LC_ALL
LC_COLLATE=C
LC_NUMERIC=C
export LC_COLLATE LC_NUMERIC

# Avoid interference with shell env settings
unexport GREP_OPTIONS

# Beautify output
# ---------------------------------------------------------------------------
#
# Most of build commands in Kbuild start with "cmd_". You can optionally define
# "quiet_cmd_*". If defined, the short log is printed. Otherwise, no log from
# that command is printed by default.
#
# e.g.)
#    quiet_cmd_depmod = DEPMOD  $(MODLIB)
#          cmd_depmod = $(srctree)/scripts/depmod.sh $(DEPMOD) $(KERNELRELEASE)
#
# A simple variant is to prefix commands with $(Q) - that's useful
# for commands that shall be hidden in non-verbose mode.
#
#    $(Q)$(MAKE) $(build)=scripts/basic
#
# If KBUILD_VERBOSE contains 1, the whole command is echoed.
# If KBUILD_VERBOSE contains 2, the reason for rebuilding is printed.
#
# To put more focus on warnings, be less verbose as default
# Use 'make V=1' to see the full commands

ifeq ("$(origin V)", "command line")
  KBUILD_VERBOSE = $(V)
endif

quiet = quiet_
Q = @

ifneq ($(findstring 1, $(KBUILD_VERBOSE)),)
  quiet =
  Q =
endif

# If the user is running make -s (silent mode), suppress echoing of
# commands
# make-4.0 (and later) keep single letter options in the 1st word of MAKEFLAGS.

ifeq ($(filter 3.%,$(MAKE_VERSION)),)
short-opts := $(firstword -$(MAKEFLAGS))
else
short-opts := $(filter-out --%,$(MAKEFLAGS))
endif

ifneq ($(findstring s,$(short-opts)),)
quiet=silent_
override KBUILD_VERBOSE :=
endif

export quiet Q KBUILD_VERBOSE

# Call a source code checker (by default, "sparse") as part of the
# C compilation.
#
# Use 'make C=1' to enable checking of only re-compiled files.
# Use 'make C=2' to enable checking of *all* source files, regardless
# of whether they are re-compiled or not.
#
# See the file "Documentation/dev-tools/sparse.rst" for more details,
# including where to get the "sparse" utility.

ifeq ("$(origin C)", "command line")
  KBUILD_CHECKSRC = $(C)
endif
ifndef KBUILD_CHECKSRC
  KBUILD_CHECKSRC = 0
endif

export KBUILD_CHECKSRC

# Enable "clippy" (a linter) as part of the Rust compilation.
#
# Use 'make CLIPPY=1' to enable it.
ifeq ("$(origin CLIPPY)", "command line")
  KBUILD_CLIPPY := $(CLIPPY)
endif

export KBUILD_CLIPPY

# Use make M=dir or set the environment variable KBUILD_EXTMOD to specify the
# directory of external module to build. Setting M= takes precedence.
ifeq ("$(origin M)", "command line")
  KBUILD_EXTMOD := $(M)
endif

$(if $(word 2, $(KBUILD_EXTMOD)), \
	$(error building multiple external modules is not supported))

$(foreach x, % :, $(if $(findstring $x, $(KBUILD_EXTMOD)), \
	$(error module directory path cannot contain '$x')))

# Remove trailing slashes
ifneq ($(filter %/, $(KBUILD_EXTMOD)),)
KBUILD_EXTMOD := $(shell dirname $(KBUILD_EXTMOD).)
endif

export KBUILD_EXTMOD

# backward compatibility
KBUILD_EXTRA_WARN ?= $(KBUILD_ENABLE_EXTRA_GCC_CHECKS)

ifeq ("$(origin W)", "command line")
  KBUILD_EXTRA_WARN := $(W)
endif

export KBUILD_EXTRA_WARN

# Kbuild will save output files in the current working directory.
# This does not need to match to the root of the kernel source tree.
#
# For example, you can do this:
#
#  cd /dir/to/store/output/files; make -f /dir/to/kernel/source/Makefile
#
# If you want to save output files in a different location, there are
# two syntaxes to specify it.
#
# 1) O=
# Use "make O=dir/to/store/output/files/"
#
# 2) Set KBUILD_OUTPUT
# Set the environment variable KBUILD_OUTPUT to point to the output directory.
# export KBUILD_OUTPUT=dir/to/store/output/files/; make
#
# The O= assignment takes precedence over the KBUILD_OUTPUT environment
# variable.

# Do we want to change the working directory?
ifeq ("$(origin O)", "command line")
  KBUILD_OUTPUT := $(O)
endif

ifneq ($(KBUILD_OUTPUT),)
# $(realpath ...) gets empty if the path does not exist. Run 'mkdir -p' first.
$(shell mkdir -p "$(KBUILD_OUTPUT)")
# $(realpath ...) resolves symlinks
abs_objtree := $(realpath $(KBUILD_OUTPUT))
$(if $(abs_objtree),,$(error failed to create output directory "$(KBUILD_OUTPUT)"))
endif # ifneq ($(KBUILD_OUTPUT),)

ifneq ($(words $(subst :, ,$(abs_srctree))), 1)
$(error source directory cannot contain spaces or colons)
endif

ifneq ($(filter 3.%,$(MAKE_VERSION)),)
# 'MAKEFLAGS += -rR' does not immediately become effective for GNU Make 3.x
# We need to invoke sub-make to avoid implicit rules in the top Makefile.
need-sub-make := 1
# Cancel implicit rules for this Makefile.
$(this-makefile): ;
endif

export sub_make_done := 1

endif # sub_make_done

ifeq ($(abs_objtree),$(CURDIR))
# Suppress "Entering directory ..." if we are at the final work directory.
no-print-directory := --no-print-directory
else
# Recursion to show "Entering directory ..."
need-sub-make := 1
endif

ifeq ($(filter --no-print-directory, $(MAKEFLAGS)),)
# If --no-print-directory is unset, recurse once again to set it.
# You may end up recursing into __sub-make twice. This is needed due to the
# behavior change in GNU Make 4.4.1.
need-sub-make := 1
endif

ifeq ($(need-sub-make),1)

PHONY += $(MAKECMDGOALS) __sub-make

$(filter-out $(this-makefile), $(MAKECMDGOALS)) __all: __sub-make
	@:

# Invoke a second make in the output directory, passing relevant variables
__sub-make:
	$(Q)$(MAKE) $(no-print-directory) -C $(abs_objtree) \
	-f $(abs_srctree)/Makefile $(MAKECMDGOALS)

else # need-sub-make

# We process the rest of the Makefile if this is the final invocation of make

ifeq ($(abs_srctree),$(abs_objtree))
        # building in the source tree
        srctree := .
	building_out_of_srctree :=
else
        ifeq ($(abs_srctree)/,$(dir $(abs_objtree)))
                # building in a subdirectory of the source tree
                srctree := ..
        else
                srctree := $(abs_srctree)
        endif
	building_out_of_srctree := 1
endif

ifneq ($(KBUILD_ABS_SRCTREE),)
srctree := $(abs_srctree)
endif

objtree		:= .
VPATH		:= $(srctree)

export building_out_of_srctree srctree objtree VPATH

# To make sure we do not include .config for any of the *config targets
# catch them early, and hand them over to scripts/kconfig/Makefile
# It is allowed to specify more targets when calling make, including
# mixing *config targets and build targets.
# For example 'make oldconfig all'.
# Detect when mixed targets is specified, and make a second invocation
# of make so .config is not included in this case either (for *config).

version_h := include/generated/uapi/linux/version.h

clean-targets := %clean mrproper cleandocs
no-dot-config-targets := $(clean-targets) \
			 cscope gtags TAGS tags help% %docs check% coccicheck \
			 $(version_h) headers headers_% archheaders archscripts \
			 %asm-generic kernelversion %src-pkg dt_binding_check \
			 outputmakefile rustavailable rustfmt rustfmtcheck
no-sync-config-targets := $(no-dot-config-targets) %install modules_sign kernelrelease \
			  image_name
single-targets := %.a %.i %.ko %.lds %.ll %.lst %.mod %.o %.rsi %.s %.symtypes %/

config-build	:=
mixed-build	:=
need-config	:= 1
may-sync-config	:= 1
single-build	:=

ifneq ($(filter $(no-dot-config-targets), $(MAKECMDGOALS)),)
        ifeq ($(filter-out $(no-dot-config-targets), $(MAKECMDGOALS)),)
		need-config :=
        endif
endif

ifneq ($(filter $(no-sync-config-targets), $(MAKECMDGOALS)),)
        ifeq ($(filter-out $(no-sync-config-targets), $(MAKECMDGOALS)),)
		may-sync-config :=
        endif
endif

need-compiler := $(may-sync-config)

ifneq ($(KBUILD_EXTMOD),)
	may-sync-config :=
endif

ifeq ($(KBUILD_EXTMOD),)
        ifneq ($(filter %config,$(MAKECMDGOALS)),)
		config-build := 1
                ifneq ($(words $(MAKECMDGOALS)),1)
			mixed-build := 1
                endif
        endif
endif

# We cannot build single targets and the others at the same time
ifneq ($(filter $(single-targets), $(MAKECMDGOALS)),)
	single-build := 1
        ifneq ($(filter-out $(single-targets), $(MAKECMDGOALS)),)
		mixed-build := 1
        endif
endif

# For "make -j clean all", "make -j mrproper defconfig all", etc.
ifneq ($(filter $(clean-targets),$(MAKECMDGOALS)),)
        ifneq ($(filter-out $(clean-targets),$(MAKECMDGOALS)),)
		mixed-build := 1
        endif
endif

# install and modules_install need also be processed one by one
ifneq ($(filter install,$(MAKECMDGOALS)),)
        ifneq ($(filter modules_install,$(MAKECMDGOALS)),)
		mixed-build := 1
        endif
endif

ifdef mixed-build
# ===========================================================================
# We're called with mixed targets (*config and build targets).
# Handle them one by one.

PHONY += $(MAKECMDGOALS) __build_one_by_one

$(MAKECMDGOALS): __build_one_by_one
	@:

__build_one_by_one:
	$(Q)set -e; \
	for i in $(MAKECMDGOALS); do \
		$(MAKE) -f $(srctree)/Makefile $$i; \
	done

else # !mixed-build

include $(srctree)/scripts/Kbuild.include

# Read KERNELRELEASE from include/config/kernel.release (if it exists)
KERNELRELEASE = $(call read-file, include/config/kernel.release)
KERNELVERSION = $(VERSION)$(if $(PATCHLEVEL),.$(PATCHLEVEL)$(if $(SUBLEVEL),.$(SUBLEVEL)))$(EXTRAVERSION)
export VERSION PATCHLEVEL SUBLEVEL KERNELRELEASE KERNELVERSION

include $(srctree)/scripts/subarch.include

# Cross compiling and selecting different set of gcc/bin-utils
# ---------------------------------------------------------------------------
#
# When performing cross compilation for other architectures ARCH shall be set
# to the target architecture. (See arch/* for the possibilities).
# ARCH can be set during invocation of make:
# make ARCH=arm64
# Another way is to have ARCH set in the environment.
# The default ARCH is the host where make is executed.

# CROSS_COMPILE specify the prefix used for all executables used
# during compilation. Only gcc and related bin-utils executables
# are prefixed with $(CROSS_COMPILE).
# CROSS_COMPILE can be set on the command line
# make CROSS_COMPILE=aarch64-linux-gnu-
# Alternatively CROSS_COMPILE can be set in the environment.
# Default value for CROSS_COMPILE is not to prefix executables
# Note: Some architectures assign CROSS_COMPILE in their arch/*/Makefile
ARCH		?= $(SUBARCH)

# Architecture as present in compile.h
UTS_MACHINE 	:= $(ARCH)
SRCARCH 	:= $(ARCH)

# Additional ARCH settings for x86
ifeq ($(ARCH),i386)
        SRCARCH := x86
endif
ifeq ($(ARCH),x86_64)
        SRCARCH := x86
endif

# Additional ARCH settings for sparc
ifeq ($(ARCH),sparc32)
       SRCARCH := sparc
endif
ifeq ($(ARCH),sparc64)
       SRCARCH := sparc
endif

# Additional ARCH settings for parisc
ifeq ($(ARCH),parisc64)
       SRCARCH := parisc
endif

export cross_compiling :=
ifneq ($(SRCARCH),$(SUBARCH))
cross_compiling := 1
endif

KCONFIG_CONFIG	?= .config
export KCONFIG_CONFIG

# SHELL used by kbuild
CONFIG_SHELL := sh

HOST_LFS_CFLAGS := $(shell getconf LFS_CFLAGS 2>/dev/null)
HOST_LFS_LDFLAGS := $(shell getconf LFS_LDFLAGS 2>/dev/null)
HOST_LFS_LIBS := $(shell getconf LFS_LIBS 2>/dev/null)

ifneq ($(LLVM),)
ifneq ($(filter %/,$(LLVM)),)
LLVM_PREFIX := $(LLVM)
else ifneq ($(filter -%,$(LLVM)),)
LLVM_SUFFIX := $(LLVM)
endif

HOSTCC	= $(LLVM_PREFIX)clang$(LLVM_SUFFIX)
HOSTCXX	= $(LLVM_PREFIX)clang++$(LLVM_SUFFIX)
else
HOSTCC	= gcc
HOSTCXX	= g++
endif
HOSTRUSTC = rustc
HOSTPKG_CONFIG	= pkg-config

KBUILD_USERHOSTCFLAGS := -Wall -Wmissing-prototypes -Wstrict-prototypes \
			 -O2 -fomit-frame-pointer -std=gnu11
KBUILD_USERCFLAGS  := $(KBUILD_USERHOSTCFLAGS) $(USERCFLAGS)
KBUILD_USERLDFLAGS := $(USERLDFLAGS)

# These flags apply to all Rust code in the tree, including the kernel and
# host programs.
export rust_common_flags := --edition=2021 \
			    -Zbinary_dep_depinfo=y \
			    -Dunsafe_op_in_unsafe_fn -Drust_2018_idioms \
			    -Dunreachable_pub -Dnon_ascii_idents \
			    -Wmissing_docs \
			    -Drustdoc::missing_crate_level_docs \
			    -Dclippy::correctness -Dclippy::style \
			    -Dclippy::suspicious -Dclippy::complexity \
			    -Dclippy::perf \
			    -Dclippy::let_unit_value -Dclippy::mut_mut \
			    -Dclippy::needless_bitwise_bool \
			    -Dclippy::needless_continue \
			    -Dclippy::no_mangle_with_rust_abi \
			    -Wclippy::dbg_macro

KBUILD_HOSTCFLAGS   := $(KBUILD_USERHOSTCFLAGS) $(HOST_LFS_CFLAGS) $(HOSTCFLAGS)
KBUILD_HOSTCXXFLAGS := -Wall -O2 $(HOST_LFS_CFLAGS) $(HOSTCXXFLAGS)
KBUILD_HOSTRUSTFLAGS := $(rust_common_flags) -O -Cstrip=debuginfo \
			-Zallow-features= $(HOSTRUSTFLAGS)
KBUILD_HOSTLDFLAGS  := $(HOST_LFS_LDFLAGS) $(HOSTLDFLAGS)
KBUILD_HOSTLDLIBS   := $(HOST_LFS_LIBS) $(HOSTLDLIBS)

# Make variables (CC, etc...)
CPP		= $(CC) -E
ifneq ($(LLVM),)
CC		= $(LLVM_PREFIX)clang$(LLVM_SUFFIX)
LD		= $(LLVM_PREFIX)ld.lld$(LLVM_SUFFIX)
AR		= $(LLVM_PREFIX)llvm-ar$(LLVM_SUFFIX)
NM		= $(LLVM_PREFIX)llvm-nm$(LLVM_SUFFIX)
OBJCOPY		= $(LLVM_PREFIX)llvm-objcopy$(LLVM_SUFFIX)
OBJDUMP		= $(LLVM_PREFIX)llvm-objdump$(LLVM_SUFFIX)
READELF		= $(LLVM_PREFIX)llvm-readelf$(LLVM_SUFFIX)
STRIP		= $(LLVM_PREFIX)llvm-strip$(LLVM_SUFFIX)
else
CC		= $(CROSS_COMPILE)gcc
LD		= $(CROSS_COMPILE)ld
AR		= $(CROSS_COMPILE)ar
NM		= $(CROSS_COMPILE)nm
OBJCOPY		= $(CROSS_COMPILE)objcopy
OBJDUMP		= $(CROSS_COMPILE)objdump
READELF		= $(CROSS_COMPILE)readelf
STRIP		= $(CROSS_COMPILE)strip
endif
RUSTC		= rustc
RUSTDOC		= rustdoc
RUSTFMT		= rustfmt
CLIPPY_DRIVER	= clippy-driver
BINDGEN		= bindgen
CARGO		= cargo
PAHOLE		= pahole
RESOLVE_BTFIDS	= $(objtree)/tools/bpf/resolve_btfids/resolve_btfids
LEX		= flex
YACC		= bison
AWK		= awk
INSTALLKERNEL  := installkernel
PERL		= perl
PYTHON3		= python3
CHECK		= sparse
BASH		= bash
KGZIP		= gzip
KBZIP2		= bzip2
KLZOP		= lzop
LZMA		= lzma
LZ4		= lz4c
XZ		= xz
ZSTD		= zstd

CHECKFLAGS     := -D__linux__ -Dlinux -D__STDC__ -Dunix -D__unix__ \
		  -Wbitwise -Wno-return-void -Wno-unknown-attribute $(CF)
NOSTDINC_FLAGS :=
CFLAGS_MODULE   =
RUSTFLAGS_MODULE =
AFLAGS_MODULE   =
LDFLAGS_MODULE  =
CFLAGS_KERNEL	=
RUSTFLAGS_KERNEL =
AFLAGS_KERNEL	=
LDFLAGS_vmlinux =

# Use USERINCLUDE when you must reference the UAPI directories only.
USERINCLUDE    := \
		-I$(srctree)/arch/$(SRCARCH)/include/uapi \
		-I$(objtree)/arch/$(SRCARCH)/include/generated/uapi \
		-I$(srctree)/include/uapi \
		-I$(objtree)/include/generated/uapi \
                -include $(srctree)/include/linux/compiler-version.h \
                -include $(srctree)/include/linux/kconfig.h

# Use LINUXINCLUDE when you must reference the include/ directory.
# Needed to be compatible with the O= option
LINUXINCLUDE    := \
		-I$(srctree)/arch/$(SRCARCH)/include \
		-I$(objtree)/arch/$(SRCARCH)/include/generated \
		$(if $(building_out_of_srctree),-I$(srctree)/include) \
		-I$(objtree)/include \
		$(USERINCLUDE)

KBUILD_AFLAGS   := -D__ASSEMBLY__ -fno-PIE

KBUILD_CFLAGS :=
KBUILD_CFLAGS += -std=gnu11
KBUILD_CFLAGS += -fshort-wchar
KBUILD_CFLAGS += -funsigned-char
KBUILD_CFLAGS += -fno-common
KBUILD_CFLAGS += -fno-PIE
KBUILD_CFLAGS += -fno-strict-aliasing

KBUILD_CPPFLAGS := -D__KERNEL__
KBUILD_RUSTFLAGS := $(rust_common_flags) \
		    --target=$(objtree)/scripts/target.json \
		    -Cpanic=abort -Cembed-bitcode=n -Clto=n \
		    -Cforce-unwind-tables=n -Ccodegen-units=1 \
		    -Csymbol-mangling-version=v0 \
		    -Crelocation-model=static \
		    -Zfunction-sections=n \
		    -Dclippy::float_arithmetic

KBUILD_AFLAGS_KERNEL :=
KBUILD_CFLAGS_KERNEL :=
KBUILD_RUSTFLAGS_KERNEL :=
KBUILD_AFLAGS_MODULE  := -DMODULE
KBUILD_CFLAGS_MODULE  := -DMODULE
KBUILD_RUSTFLAGS_MODULE := --cfg MODULE
KBUILD_LDFLAGS_MODULE :=
KBUILD_LDFLAGS :=
CLANG_FLAGS :=

ifeq ($(KBUILD_CLIPPY),1)
	RUSTC_OR_CLIPPY_QUIET := CLIPPY
	RUSTC_OR_CLIPPY = $(CLIPPY_DRIVER)
else
	RUSTC_OR_CLIPPY_QUIET := RUSTC
	RUSTC_OR_CLIPPY = $(RUSTC)
endif

ifdef RUST_LIB_SRC
	export RUST_LIB_SRC
endif

# Allows the usage of unstable features in stable compilers.
export RUSTC_BOOTSTRAP := 1

export ARCH SRCARCH CONFIG_SHELL BASH HOSTCC KBUILD_HOSTCFLAGS CROSS_COMPILE LD CC HOSTPKG_CONFIG
export RUSTC RUSTDOC RUSTFMT RUSTC_OR_CLIPPY_QUIET RUSTC_OR_CLIPPY BINDGEN CARGO
export HOSTRUSTC KBUILD_HOSTRUSTFLAGS
export CPP AR NM STRIP OBJCOPY OBJDUMP READELF PAHOLE RESOLVE_BTFIDS LEX YACC AWK INSTALLKERNEL
export PERL PYTHON3 CHECK CHECKFLAGS MAKE UTS_MACHINE HOSTCXX
export KGZIP KBZIP2 KLZOP LZMA LZ4 XZ ZSTD
export KBUILD_HOSTCXXFLAGS KBUILD_HOSTLDFLAGS KBUILD_HOSTLDLIBS LDFLAGS_MODULE
export KBUILD_USERCFLAGS KBUILD_USERLDFLAGS

export KBUILD_CPPFLAGS NOSTDINC_FLAGS LINUXINCLUDE OBJCOPYFLAGS KBUILD_LDFLAGS
export KBUILD_CFLAGS CFLAGS_KERNEL CFLAGS_MODULE
export KBUILD_RUSTFLAGS RUSTFLAGS_KERNEL RUSTFLAGS_MODULE
export KBUILD_AFLAGS AFLAGS_KERNEL AFLAGS_MODULE
export KBUILD_AFLAGS_MODULE KBUILD_CFLAGS_MODULE KBUILD_RUSTFLAGS_MODULE KBUILD_LDFLAGS_MODULE
export KBUILD_AFLAGS_KERNEL KBUILD_CFLAGS_KERNEL KBUILD_RUSTFLAGS_KERNEL

# Files to ignore in find ... statements

export RCS_FIND_IGNORE := \( -name SCCS -o -name BitKeeper -o -name .svn -o    \
			  -name CVS -o -name .pc -o -name .hg -o -name .git \) \
			  -prune -o

# ===========================================================================
# Rules shared between *config targets and build targets

# Basic helpers built in scripts/basic/
PHONY += scripts_basic
scripts_basic:
	$(Q)$(MAKE) $(build)=scripts/basic

PHONY += outputmakefile
ifdef building_out_of_srctree
# Before starting out-of-tree build, make sure the source tree is clean.
# outputmakefile generates a Makefile in the output directory, if using a
# separate output directory. This allows convenient use of make in the
# output directory.
# At the same time when output Makefile generated, generate .gitignore to
# ignore whole output directory

quiet_cmd_makefile = GEN     Makefile
      cmd_makefile = { \
	echo "\# Automatically generated by $(srctree)/Makefile: don't edit"; \
	echo "include $(srctree)/Makefile"; \
	} > Makefile

outputmakefile:
	@if [ -f $(srctree)/.config -o \
		 -d $(srctree)/include/config -o \
		 -d $(srctree)/arch/$(SRCARCH)/include/generated ]; then \
		echo >&2 "***"; \
		echo >&2 "*** The source tree is not clean, please run 'make$(if $(findstring command line, $(origin ARCH)), ARCH=$(ARCH)) mrproper'"; \
		echo >&2 "*** in $(abs_srctree)";\
		echo >&2 "***"; \
		false; \
	fi
	$(Q)ln -fsn $(srctree) source
	$(call cmd,makefile)
	$(Q)test -e .gitignore || \
	{ echo "# this is build directory, ignore it"; echo "*"; } > .gitignore
endif

# The expansion should be delayed until arch/$(SRCARCH)/Makefile is included.
# Some architectures define CROSS_COMPILE in arch/$(SRCARCH)/Makefile.
# CC_VERSION_TEXT is referenced from Kconfig (so it needs export),
# and from include/config/auto.conf.cmd to detect the compiler upgrade.
CC_VERSION_TEXT = $(subst $(pound),,$(shell LC_ALL=C $(CC) --version 2>/dev/null | head -n 1))

ifneq ($(findstring clang,$(CC_VERSION_TEXT)),)
include $(srctree)/scripts/Makefile.clang
endif

# Include this also for config targets because some architectures need
# cc-cross-prefix to determine CROSS_COMPILE.
ifdef need-compiler
include $(srctree)/scripts/Makefile.compiler
endif

ifdef config-build
# ===========================================================================
# *config targets only - make sure prerequisites are updated, and descend
# in scripts/kconfig to make the *config target

# Read arch-specific Makefile to set KBUILD_DEFCONFIG as needed.
# KBUILD_DEFCONFIG may point out an alternative default configuration
# used for 'make defconfig'
include $(srctree)/arch/$(SRCARCH)/Makefile
export KBUILD_DEFCONFIG KBUILD_KCONFIG CC_VERSION_TEXT

config: outputmakefile scripts_basic FORCE
	$(Q)$(MAKE) $(build)=scripts/kconfig $@

%config: outputmakefile scripts_basic FORCE
	$(Q)$(MAKE) $(build)=scripts/kconfig $@

else #!config-build
# ===========================================================================
# Build targets only - this includes vmlinux, arch-specific targets, clean
# targets and others. In general all targets except *config targets.

# If building an external module we do not care about the all: rule
# but instead __all depend on modules
PHONY += all
ifeq ($(KBUILD_EXTMOD),)
__all: all
else
__all: modules
endif

targets :=

# Decide whether to build built-in, modular, or both.
# Normally, just do built-in.

KBUILD_MODULES :=
KBUILD_BUILTIN := 1

# If we have only "make modules", don't compile built-in objects.
ifeq ($(MAKECMDGOALS),modules)
  KBUILD_BUILTIN :=
endif

# If we have "make <whatever> modules", compile modules
# in addition to whatever we do anyway.
# Just "make" or "make all" shall build modules as well

ifneq ($(filter all modules nsdeps %compile_commands.json clang-%,$(MAKECMDGOALS)),)
  KBUILD_MODULES := 1
endif

ifeq ($(MAKECMDGOALS),)
  KBUILD_MODULES := 1
endif

export KBUILD_MODULES KBUILD_BUILTIN

ifdef need-config
include include/config/auto.conf
endif

ifeq ($(KBUILD_EXTMOD),)
# Objects we will link into vmlinux / subdirs we need to visit
core-y		:=
drivers-y	:=
libs-y		:= lib/
endif # KBUILD_EXTMOD

# The all: target is the default when no target is given on the
# command line.
# This allow a user to issue only 'make' to build a kernel including modules
# Defaults to vmlinux, but the arch makefile usually adds further targets
all: vmlinux

CFLAGS_GCOV	:= -fprofile-arcs -ftest-coverage
ifdef CONFIG_CC_IS_GCC
CFLAGS_GCOV	+= -fno-tree-loop-im
endif
export CFLAGS_GCOV

# The arch Makefiles can override CC_FLAGS_FTRACE. We may also append it later.
ifdef CONFIG_FUNCTION_TRACER
  CC_FLAGS_FTRACE := -pg
endif

include $(srctree)/arch/$(SRCARCH)/Makefile

ifdef need-config
ifdef may-sync-config
# Read in dependencies to all Kconfig* files, make sure to run syncconfig if
# changes are detected. This should be included after arch/$(SRCARCH)/Makefile
# because some architectures define CROSS_COMPILE there.
include include/config/auto.conf.cmd

$(KCONFIG_CONFIG):
	@echo >&2 '***'
	@echo >&2 '*** Configuration file "$@" not found!'
	@echo >&2 '***'
	@echo >&2 '*** Please run some configurator (e.g. "make oldconfig" or'
	@echo >&2 '*** "make menuconfig" or "make xconfig").'
	@echo >&2 '***'
	@/bin/false

# The actual configuration files used during the build are stored in
# include/generated/ and include/config/. Update them if .config is newer than
# include/config/auto.conf (which mirrors .config).
#
# This exploits the 'multi-target pattern rule' trick.
# The syncconfig should be executed only once to make all the targets.
# (Note: use the grouped target '&:' when we bump to GNU Make 4.3)
#
# Do not use $(call cmd,...) here. That would suppress prompts from syncconfig,
# so you cannot notice that Kconfig is waiting for the user input.
%/config/auto.conf %/config/auto.conf.cmd %/generated/autoconf.h %/generated/rustc_cfg: $(KCONFIG_CONFIG)
	$(Q)$(kecho) "  SYNC    $@"
	$(Q)$(MAKE) -f $(srctree)/Makefile syncconfig
else # !may-sync-config
# External modules and some install targets need include/generated/autoconf.h
# and include/config/auto.conf but do not care if they are up-to-date.
# Use auto.conf to trigger the test
PHONY += include/config/auto.conf

include/config/auto.conf:
	@test -e include/generated/autoconf.h -a -e $@ || (		\
	echo >&2;							\
	echo >&2 "  ERROR: Kernel configuration is invalid.";		\
	echo >&2 "         include/generated/autoconf.h or $@ are missing.";\
	echo >&2 "         Run 'make oldconfig && make prepare' on kernel src to fix it.";	\
	echo >&2 ;							\
	/bin/false)

endif # may-sync-config
endif # need-config

KBUILD_CFLAGS	+= -fno-delete-null-pointer-checks

ifdef CONFIG_CC_OPTIMIZE_FOR_PERFORMANCE
KBUILD_CFLAGS += -O2
KBUILD_RUSTFLAGS += -Copt-level=2
else ifdef CONFIG_CC_OPTIMIZE_FOR_SIZE
KBUILD_CFLAGS += -Os
KBUILD_RUSTFLAGS += -Copt-level=s
endif

# Always set `debug-assertions` and `overflow-checks` because their default
# depends on `opt-level` and `debug-assertions`, respectively.
KBUILD_RUSTFLAGS += -Cdebug-assertions=$(if $(CONFIG_RUST_DEBUG_ASSERTIONS),y,n)
KBUILD_RUSTFLAGS += -Coverflow-checks=$(if $(CONFIG_RUST_OVERFLOW_CHECKS),y,n)

# Tell gcc to never replace conditional load with a non-conditional one
ifdef CONFIG_CC_IS_GCC
# gcc-10 renamed --param=allow-store-data-races=0 to
# -fno-allow-store-data-races.
KBUILD_CFLAGS	+= $(call cc-option,--param=allow-store-data-races=0)
KBUILD_CFLAGS	+= $(call cc-option,-fno-allow-store-data-races)
endif

ifdef CONFIG_READABLE_ASM
# Disable optimizations that make assembler listings hard to read.
# reorder blocks reorders the control in the function
# ipa clone creates specialized cloned functions
# partial inlining inlines only parts of functions
KBUILD_CFLAGS += -fno-reorder-blocks -fno-ipa-cp-clone -fno-partial-inlining
endif

stackp-flags-y                                    := -fno-stack-protector
stackp-flags-$(CONFIG_STACKPROTECTOR)             := -fstack-protector
stackp-flags-$(CONFIG_STACKPROTECTOR_STRONG)      := -fstack-protector-strong

KBUILD_CFLAGS += $(stackp-flags-y)

KBUILD_RUSTFLAGS-$(CONFIG_WERROR) += -Dwarnings
KBUILD_RUSTFLAGS += $(KBUILD_RUSTFLAGS-y)

ifdef CONFIG_FRAME_POINTER
KBUILD_CFLAGS	+= -fno-omit-frame-pointer -fno-optimize-sibling-calls
KBUILD_RUSTFLAGS += -Cforce-frame-pointers=y
else
# Some targets (ARM with Thumb2, for example), can't be built with frame
# pointers.  For those, we don't have FUNCTION_TRACER automatically
# select FRAME_POINTER.  However, FUNCTION_TRACER adds -pg, and this is
# incompatible with -fomit-frame-pointer with current GCC, so we don't use
# -fomit-frame-pointer with FUNCTION_TRACER.
# In the Rust target specification, "frame-pointer" is set explicitly
# to "may-omit".
ifndef CONFIG_FUNCTION_TRACER
KBUILD_CFLAGS	+= -fomit-frame-pointer
endif
endif

# Initialize all stack variables with a 0xAA pattern.
ifdef CONFIG_INIT_STACK_ALL_PATTERN
KBUILD_CFLAGS	+= -ftrivial-auto-var-init=pattern
endif

# Initialize all stack variables with a zero value.
ifdef CONFIG_INIT_STACK_ALL_ZERO
KBUILD_CFLAGS	+= -ftrivial-auto-var-init=zero
ifdef CONFIG_CC_HAS_AUTO_VAR_INIT_ZERO_ENABLER
# https://github.com/llvm/llvm-project/issues/44842
CC_AUTO_VAR_INIT_ZERO_ENABLER := -enable-trivial-auto-var-init-zero-knowing-it-will-be-removed-from-clang
export CC_AUTO_VAR_INIT_ZERO_ENABLER
KBUILD_CFLAGS	+= $(CC_AUTO_VAR_INIT_ZERO_ENABLER)
endif
endif

# While VLAs have been removed, GCC produces unreachable stack probes
# for the randomize_kstack_offset feature. Disable it for all compilers.
KBUILD_CFLAGS	+= $(call cc-option, -fno-stack-clash-protection)

# Clear used registers at func exit (to reduce data lifetime and ROP gadgets).
ifdef CONFIG_ZERO_CALL_USED_REGS
KBUILD_CFLAGS	+= -fzero-call-used-regs=used-gpr
endif

ifdef CONFIG_FUNCTION_TRACER
ifdef CONFIG_FTRACE_MCOUNT_USE_CC
  CC_FLAGS_FTRACE	+= -mrecord-mcount
  ifdef CONFIG_HAVE_NOP_MCOUNT
    ifeq ($(call cc-option-yn, -mnop-mcount),y)
      CC_FLAGS_FTRACE	+= -mnop-mcount
      CC_FLAGS_USING	+= -DCC_USING_NOP_MCOUNT
    endif
  endif
endif
ifdef CONFIG_FTRACE_MCOUNT_USE_OBJTOOL
  ifdef CONFIG_HAVE_OBJTOOL_NOP_MCOUNT
    CC_FLAGS_USING	+= -DCC_USING_NOP_MCOUNT
  endif
endif
ifdef CONFIG_FTRACE_MCOUNT_USE_RECORDMCOUNT
  ifdef CONFIG_HAVE_C_RECORDMCOUNT
    BUILD_C_RECORDMCOUNT := y
    export BUILD_C_RECORDMCOUNT
  endif
endif
ifdef CONFIG_HAVE_FENTRY
  # s390-linux-gnu-gcc did not support -mfentry until gcc-9.
  ifeq ($(call cc-option-yn, -mfentry),y)
    CC_FLAGS_FTRACE	+= -mfentry
    CC_FLAGS_USING	+= -DCC_USING_FENTRY
  endif
endif
export CC_FLAGS_FTRACE
KBUILD_CFLAGS	+= $(CC_FLAGS_FTRACE) $(CC_FLAGS_USING)
KBUILD_AFLAGS	+= $(CC_FLAGS_USING)
endif

# We trigger additional mismatches with less inlining
ifdef CONFIG_DEBUG_SECTION_MISMATCH
KBUILD_CFLAGS += -fno-inline-functions-called-once
endif

# `rustc`'s `-Zfunction-sections` applies to data too (as of 1.59.0).
ifdef CONFIG_LD_DEAD_CODE_DATA_ELIMINATION
KBUILD_CFLAGS_KERNEL += -ffunction-sections -fdata-sections
KBUILD_RUSTFLAGS_KERNEL += -Zfunction-sections=y
LDFLAGS_vmlinux += --gc-sections
endif

ifdef CONFIG_SHADOW_CALL_STACK
ifndef CONFIG_DYNAMIC_SCS
CC_FLAGS_SCS	:= -fsanitize=shadow-call-stack
KBUILD_CFLAGS	+= $(CC_FLAGS_SCS)
endif
export CC_FLAGS_SCS
endif

ifdef CONFIG_LTO_CLANG
ifdef CONFIG_LTO_CLANG_THIN
CC_FLAGS_LTO	:= -flto=thin -fsplit-lto-unit
KBUILD_LDFLAGS	+= --thinlto-cache-dir=$(extmod_prefix).thinlto-cache
else
CC_FLAGS_LTO	:= -flto
endif
CC_FLAGS_LTO	+= -fvisibility=hidden

# Limit inlining across translation units to reduce binary size
KBUILD_LDFLAGS += -mllvm -import-instr-limit=5

# Check for frame size exceeding threshold during prolog/epilog insertion
# when using lld < 13.0.0.
ifneq ($(CONFIG_FRAME_WARN),0)
ifeq ($(call test-lt, $(CONFIG_LLD_VERSION), 130000),y)
KBUILD_LDFLAGS	+= -plugin-opt=-warn-stack-size=$(CONFIG_FRAME_WARN)
endif
endif
endif

ifdef CONFIG_LTO
KBUILD_CFLAGS	+= -fno-lto $(CC_FLAGS_LTO)
KBUILD_AFLAGS	+= -fno-lto
export CC_FLAGS_LTO
endif

ifdef CONFIG_CFI_CLANG
CC_FLAGS_CFI	:= -fsanitize=kcfi
KBUILD_CFLAGS	+= $(CC_FLAGS_CFI)
export CC_FLAGS_CFI
endif

ifneq ($(CONFIG_FUNCTION_ALIGNMENT),0)
KBUILD_CFLAGS += -falign-functions=$(CONFIG_FUNCTION_ALIGNMENT)
endif

# arch Makefile may override CC so keep this after arch Makefile is included
NOSTDINC_FLAGS += -nostdinc

# To gain proper coverage for CONFIG_UBSAN_BOUNDS and CONFIG_FORTIFY_SOURCE,
# the kernel uses only C99 flexible arrays for dynamically sized trailing
# arrays. Enforce this for everything that may examine structure sizes and
# perform bounds checking.
KBUILD_CFLAGS += $(call cc-option, -fstrict-flex-arrays=3)

#Currently, disable -Wstringop-overflow for GCC 11, globally.
KBUILD_CFLAGS-$(CONFIG_CC_NO_STRINGOP_OVERFLOW) += $(call cc-option, -Wno-stringop-overflow)
KBUILD_CFLAGS-$(CONFIG_CC_STRINGOP_OVERFLOW) += $(call cc-option, -Wstringop-overflow)

# disable invalid "can't wrap" optimizations for signed / pointers
KBUILD_CFLAGS	+= -fno-strict-overflow

# Make sure -fstack-check isn't enabled (like gentoo apparently did)
KBUILD_CFLAGS  += -fno-stack-check

# conserve stack if available
ifdef CONFIG_CC_IS_GCC
KBUILD_CFLAGS   += -fconserve-stack
endif

# change __FILE__ to the relative path from the srctree
KBUILD_CPPFLAGS += $(call cc-option,-fmacro-prefix-map=$(srctree)/=)

# include additional Makefiles when needed
include-y			:= scripts/Makefile.extrawarn
include-$(CONFIG_DEBUG_INFO)	+= scripts/Makefile.debug
include-$(CONFIG_DEBUG_INFO_BTF)+= scripts/Makefile.btf
include-$(CONFIG_KASAN)		+= scripts/Makefile.kasan
include-$(CONFIG_KCSAN)		+= scripts/Makefile.kcsan
include-$(CONFIG_KMSAN)		+= scripts/Makefile.kmsan
include-$(CONFIG_UBSAN)		+= scripts/Makefile.ubsan
include-$(CONFIG_KCOV)		+= scripts/Makefile.kcov
include-$(CONFIG_RANDSTRUCT)	+= scripts/Makefile.randstruct
include-$(CONFIG_GCC_PLUGINS)	+= scripts/Makefile.gcc-plugins

include $(addprefix $(srctree)/, $(include-y))

# scripts/Makefile.gcc-plugins is intentionally included last.
# Do not add $(call cc-option,...) below this line. When you build the kernel
# from the clean source tree, the GCC plugins do not exist at this point.

# Add user supplied CPPFLAGS, AFLAGS, CFLAGS and RUSTFLAGS as the last assignments
KBUILD_CPPFLAGS += $(KCPPFLAGS)
KBUILD_AFLAGS   += $(KAFLAGS)
KBUILD_CFLAGS   += $(KCFLAGS)
KBUILD_RUSTFLAGS += $(KRUSTFLAGS)

KBUILD_LDFLAGS_MODULE += --build-id=sha1
LDFLAGS_vmlinux += --build-id=sha1

KBUILD_LDFLAGS	+= -z noexecstack
ifeq ($(CONFIG_LD_IS_BFD),y)
KBUILD_LDFLAGS	+= $(call ld-option,--no-warn-rwx-segments)
endif

ifeq ($(CONFIG_STRIP_ASM_SYMS),y)
LDFLAGS_vmlinux	+= -X
endif

ifeq ($(CONFIG_RELR),y)
# ld.lld before 15 did not support -z pack-relative-relocs.
LDFLAGS_vmlinux	+= $(call ld-option,--pack-dyn-relocs=relr,-z pack-relative-relocs)
endif

# We never want expected sections to be placed heuristically by the
# linker. All sections should be explicitly named in the linker script.
ifdef CONFIG_LD_ORPHAN_WARN
LDFLAGS_vmlinux += --orphan-handling=$(CONFIG_LD_ORPHAN_WARN_LEVEL)
endif

# Align the bit size of userspace programs with the kernel
KBUILD_USERCFLAGS  += $(filter -m32 -m64 --target=%, $(KBUILD_CFLAGS))
KBUILD_USERLDFLAGS += $(filter -m32 -m64 --target=%, $(KBUILD_CFLAGS))

# make the checker run with the right architecture
CHECKFLAGS += --arch=$(ARCH)

# insure the checker run with the right endianness
CHECKFLAGS += $(if $(CONFIG_CPU_BIG_ENDIAN),-mbig-endian,-mlittle-endian)

# the checker needs the correct machine size
CHECKFLAGS += $(if $(CONFIG_64BIT),-m64,-m32)

# Default kernel image to build when no specific target is given.
# KBUILD_IMAGE may be overruled on the command line or
# set in the environment
# Also any assignments in arch/$(ARCH)/Makefile take precedence over
# this default value
export KBUILD_IMAGE ?= vmlinux

#
# INSTALL_PATH specifies where to place the updated kernel and system map
# images. Default is /boot, but you can set it to other values
export	INSTALL_PATH ?= /boot

#
# INSTALL_DTBS_PATH specifies a prefix for relocations required by build roots.
# Like INSTALL_MOD_PATH, it isn't defined in the Makefile, but can be passed as
# an argument if needed. Otherwise it defaults to the kernel install path
#
export INSTALL_DTBS_PATH ?= $(INSTALL_PATH)/dtbs/$(KERNELRELEASE)

#
# INSTALL_MOD_PATH specifies a prefix to MODLIB for module directory
# relocations required by build roots.  This is not defined in the
# makefile but the argument can be passed to make if needed.
#

MODLIB	= $(INSTALL_MOD_PATH)/lib/modules/$(KERNELRELEASE)
export MODLIB

PHONY += prepare0

export extmod_prefix = $(if $(KBUILD_EXTMOD),$(KBUILD_EXTMOD)/)
export MODORDER := $(extmod_prefix)modules.order
export MODULES_NSDEPS := $(extmod_prefix)modules.nsdeps

ifeq ($(KBUILD_EXTMOD),)

build-dir	:= .
clean-dirs	:= $(sort . Documentation \
		     $(patsubst %/,%,$(filter %/, $(core-) \
			$(drivers-) $(libs-))))

export ARCH_CORE	:= $(core-y)
export ARCH_LIB		:= $(filter %/, $(libs-y))
export ARCH_DRIVERS	:= $(drivers-y) $(drivers-m)
# Externally visible symbols (used by link-vmlinux.sh)

KBUILD_VMLINUX_OBJS := ./built-in.a
ifdef CONFIG_MODULES
KBUILD_VMLINUX_OBJS += $(patsubst %/, %/lib.a, $(filter %/, $(libs-y)))
KBUILD_VMLINUX_LIBS := $(filter-out %/, $(libs-y))
else
KBUILD_VMLINUX_LIBS := $(patsubst %/,%/lib.a, $(libs-y))
endif

export KBUILD_VMLINUX_LIBS
export KBUILD_LDS          := arch/$(SRCARCH)/kernel/vmlinux.lds

ifdef CONFIG_TRIM_UNUSED_KSYMS
# For the kernel to actually contain only the needed exported symbols,
# we have to build modules as well to determine what those symbols are.
KBUILD_MODULES := 1
endif

# '$(AR) mPi' needs 'T' to workaround the bug of llvm-ar <= 14
quiet_cmd_ar_vmlinux.a = AR      $@
      cmd_ar_vmlinux.a = \
	rm -f $@; \
	$(AR) cDPrST $@ $(KBUILD_VMLINUX_OBJS); \
	$(AR) mPiT $$($(AR) t $@ | sed -n 1p) $@ $$($(AR) t $@ | grep -F -f $(srctree)/scripts/head-object-list.txt)

targets += vmlinux.a
vmlinux.a: $(KBUILD_VMLINUX_OBJS) scripts/head-object-list.txt FORCE
	$(call if_changed,ar_vmlinux.a)

PHONY += vmlinux_o
vmlinux_o: vmlinux.a $(KBUILD_VMLINUX_LIBS)
	$(Q)$(MAKE) -f $(srctree)/scripts/Makefile.vmlinux_o

vmlinux.o modules.builtin.modinfo modules.builtin: vmlinux_o
	@:

PHONY += vmlinux
# LDFLAGS_vmlinux in the top Makefile defines linker flags for the top vmlinux,
# not for decompressors. LDFLAGS_vmlinux in arch/*/boot/compressed/Makefile is
# unrelated; the decompressors just happen to have the same base name,
# arch/*/boot/compressed/vmlinux.
# Export LDFLAGS_vmlinux only to scripts/Makefile.vmlinux.
#
# _LDFLAGS_vmlinux is a workaround for the 'private export' bug:
#   https://savannah.gnu.org/bugs/?61463
# For Make > 4.4, the following simple code will work:
#  vmlinux: private export LDFLAGS_vmlinux := $(LDFLAGS_vmlinux)
vmlinux: private _LDFLAGS_vmlinux := $(LDFLAGS_vmlinux)
vmlinux: export LDFLAGS_vmlinux = $(_LDFLAGS_vmlinux)
vmlinux: vmlinux.o $(KBUILD_LDS) modpost
	$(Q)$(MAKE) -f $(srctree)/scripts/Makefile.vmlinux

# The actual objects are generated when descending,
# make sure no implicit rule kicks in
$(sort $(KBUILD_LDS) $(KBUILD_VMLINUX_OBJS) $(KBUILD_VMLINUX_LIBS)): . ;

ifeq ($(origin KERNELRELEASE),file)
filechk_kernel.release = $(srctree)/scripts/setlocalversion $(srctree)
else
filechk_kernel.release = echo $(KERNELRELEASE)
endif

# Store (new) KERNELRELEASE string in include/config/kernel.release
include/config/kernel.release: FORCE
	$(call filechk,kernel.release)

# Additional helpers built in scripts/
# Carefully list dependencies so we do not try to build scripts twice
# in parallel
PHONY += scripts
scripts: scripts_basic scripts_dtc
	$(Q)$(MAKE) $(build)=$(@)

# Things we need to do before we recursively start building the kernel
# or the modules are listed in "prepare".
# A multi level approach is used. prepareN is processed before prepareN-1.
# archprepare is used in arch Makefiles and when processed asm symlink,
# version.h and scripts_basic is processed / created.

PHONY += prepare archprepare

archprepare: outputmakefile archheaders archscripts scripts include/config/kernel.release \
	asm-generic $(version_h) include/generated/utsrelease.h \
	include/generated/compile.h include/generated/autoconf.h remove-stale-files

prepare0: archprepare
	$(Q)$(MAKE) $(build)=scripts/mod
	$(Q)$(MAKE) $(build)=. prepare

# All the preparing..
prepare: prepare0
ifdef CONFIG_RUST
	$(Q)$(CONFIG_SHELL) $(srctree)/scripts/rust_is_available.sh
	$(Q)$(MAKE) $(build)=rust
endif

PHONY += remove-stale-files
remove-stale-files:
	$(Q)$(srctree)/scripts/remove-stale-files

# Support for using generic headers in asm-generic
asm-generic := -f $(srctree)/scripts/Makefile.asm-generic obj

PHONY += asm-generic uapi-asm-generic
asm-generic: uapi-asm-generic
	$(Q)$(MAKE) $(asm-generic)=arch/$(SRCARCH)/include/generated/asm \
	generic=include/asm-generic
uapi-asm-generic:
	$(Q)$(MAKE) $(asm-generic)=arch/$(SRCARCH)/include/generated/uapi/asm \
	generic=include/uapi/asm-generic

# Generate some files
# ---------------------------------------------------------------------------

# KERNELRELEASE can change from a few different places, meaning version.h
# needs to be updated, so this check is forced on all builds

uts_len := 64
define filechk_utsrelease.h
	if [ `echo -n "$(KERNELRELEASE)" | wc -c ` -gt $(uts_len) ]; then \
	  echo '"$(KERNELRELEASE)" exceeds $(uts_len) characters' >&2;    \
	  exit 1;                                                         \
	fi;                                                               \
	echo \#define UTS_RELEASE \"$(KERNELRELEASE)\"
endef

define filechk_version.h
	if [ $(SUBLEVEL) -gt 255 ]; then                                 \
		echo \#define LINUX_VERSION_CODE $(shell                 \
		expr $(VERSION) \* 65536 + $(PATCHLEVEL) \* 256 + 255); \
	else                                                             \
		echo \#define LINUX_VERSION_CODE $(shell                 \
		expr $(VERSION) \* 65536 + $(PATCHLEVEL) \* 256 + $(SUBLEVEL)); \
	fi;                                                              \
	echo '#define KERNEL_VERSION(a,b,c) (((a) << 16) + ((b) << 8) +  \
	((c) > 255 ? 255 : (c)))';                                       \
	echo \#define LINUX_VERSION_MAJOR $(VERSION);                    \
	echo \#define LINUX_VERSION_PATCHLEVEL $(PATCHLEVEL);            \
	echo \#define LINUX_VERSION_SUBLEVEL $(SUBLEVEL)
endef

$(version_h): PATCHLEVEL := $(or $(PATCHLEVEL), 0)
$(version_h): SUBLEVEL := $(or $(SUBLEVEL), 0)
$(version_h): FORCE
	$(call filechk,version.h)

include/generated/utsrelease.h: include/config/kernel.release FORCE
	$(call filechk,utsrelease.h)

filechk_compile.h = $(srctree)/scripts/mkcompile_h \
	"$(UTS_MACHINE)" "$(CONFIG_CC_VERSION_TEXT)" "$(LD)"

include/generated/compile.h: FORCE
	$(call filechk,compile.h)

PHONY += headerdep
headerdep:
	$(Q)find $(srctree)/include/ -name '*.h' | xargs --max-args 1 \
	$(srctree)/scripts/headerdep.pl -I$(srctree)/include

# ---------------------------------------------------------------------------
# Kernel headers

#Default location for installed headers
export INSTALL_HDR_PATH = $(objtree)/usr

quiet_cmd_headers_install = INSTALL $(INSTALL_HDR_PATH)/include
      cmd_headers_install = \
	mkdir -p $(INSTALL_HDR_PATH); \
	rsync -mrl --include='*/' --include='*\.h' --exclude='*' \
	usr/include $(INSTALL_HDR_PATH)

PHONY += headers_install
headers_install: headers
	$(call cmd,headers_install)

PHONY += archheaders archscripts

hdr-inst := -f $(srctree)/scripts/Makefile.headersinst obj

PHONY += headers
headers: $(version_h) scripts_unifdef uapi-asm-generic archheaders archscripts
	$(if $(filter um, $(SRCARCH)), $(error Headers not exportable for UML))
	$(Q)$(MAKE) $(hdr-inst)=include/uapi
	$(Q)$(MAKE) $(hdr-inst)=arch/$(SRCARCH)/include/uapi

ifdef CONFIG_HEADERS_INSTALL
prepare: headers
endif

PHONY += scripts_unifdef
scripts_unifdef: scripts_basic
	$(Q)$(MAKE) $(build)=scripts scripts/unifdef

# ---------------------------------------------------------------------------
# Install

# Many distributions have the custom install script, /sbin/installkernel.
# If DKMS is installed, 'make install' will eventually recurse back
# to this Makefile to build and install external modules.
# Cancel sub_make_done so that options such as M=, V=, etc. are parsed.

quiet_cmd_install = INSTALL $(INSTALL_PATH)
      cmd_install = unset sub_make_done; $(srctree)/scripts/install.sh

# ---------------------------------------------------------------------------
# vDSO install

PHONY += vdso_install
vdso_install: export INSTALL_FILES = $(vdso-install-y)
vdso_install:
	$(Q)$(MAKE) -f $(srctree)/scripts/Makefile.vdsoinst

# ---------------------------------------------------------------------------
# Tools

ifdef CONFIG_OBJTOOL
prepare: tools/objtool
endif

ifdef CONFIG_BPF
ifdef CONFIG_DEBUG_INFO_BTF
prepare: tools/bpf/resolve_btfids
endif
endif

PHONY += resolve_btfids_clean

resolve_btfids_O = $(abspath $(objtree))/tools/bpf/resolve_btfids

# tools/bpf/resolve_btfids directory might not exist
# in output directory, skip its clean in that case
resolve_btfids_clean:
ifneq ($(wildcard $(resolve_btfids_O)),)
	$(Q)$(MAKE) -sC $(srctree)/tools/bpf/resolve_btfids O=$(resolve_btfids_O) clean
endif

# Clear a bunch of variables before executing the submake
ifeq ($(quiet),silent_)
tools_silent=s
endif

tools/: FORCE
	$(Q)mkdir -p $(objtree)/tools
	$(Q)$(MAKE) LDFLAGS= MAKEFLAGS="$(tools_silent) $(filter --j% -j,$(MAKEFLAGS))" O=$(abspath $(objtree)) subdir=tools -C $(srctree)/tools/

tools/%: FORCE
	$(Q)mkdir -p $(objtree)/tools
	$(Q)$(MAKE) LDFLAGS= MAKEFLAGS="$(tools_silent) $(filter --j% -j,$(MAKEFLAGS))" O=$(abspath $(objtree)) subdir=tools -C $(srctree)/tools/ $*

# ---------------------------------------------------------------------------
# Kernel selftest

PHONY += kselftest
kselftest: headers
	$(Q)$(MAKE) -C $(srctree)/tools/testing/selftests run_tests

kselftest-%: headers FORCE
	$(Q)$(MAKE) -C $(srctree)/tools/testing/selftests $*

PHONY += kselftest-merge
kselftest-merge:
	$(if $(wildcard $(objtree)/.config),, $(error No .config exists, config your kernel first!))
	$(Q)find $(srctree)/tools/testing/selftests -name config -o -name config.$(UTS_MACHINE) | \
		xargs $(srctree)/scripts/kconfig/merge_config.sh -y -m $(objtree)/.config
	$(Q)$(MAKE) -f $(srctree)/Makefile olddefconfig

# ---------------------------------------------------------------------------
# Devicetree files

ifneq ($(wildcard $(srctree)/arch/$(SRCARCH)/boot/dts/),)
dtstree := arch/$(SRCARCH)/boot/dts
endif

ifneq ($(dtstree),)

%.dtb: dtbs_prepare
	$(Q)$(MAKE) $(build)=$(dtstree) $(dtstree)/$@

%.dtbo: dtbs_prepare
	$(Q)$(MAKE) $(build)=$(dtstree) $(dtstree)/$@

PHONY += dtbs dtbs_prepare dtbs_install dtbs_check
dtbs: dtbs_prepare
	$(Q)$(MAKE) $(build)=$(dtstree)

# include/config/kernel.release is actually needed when installing DTBs because
# INSTALL_DTBS_PATH contains $(KERNELRELEASE). However, we do not want to make
# dtbs_install depend on it as dtbs_install may run as root.
dtbs_prepare: include/config/kernel.release scripts_dtc

ifneq ($(filter dtbs_check, $(MAKECMDGOALS)),)
export CHECK_DTBS=y
endif

ifneq ($(CHECK_DTBS),)
dtbs_prepare: dt_binding_check
endif

dtbs_check: dtbs

dtbs_install:
	$(Q)$(MAKE) $(dtbinst)=$(dtstree) dst=$(INSTALL_DTBS_PATH)

ifdef CONFIG_OF_EARLY_FLATTREE
all: dtbs
endif

endif

PHONY += scripts_dtc
scripts_dtc: scripts_basic
	$(Q)$(MAKE) $(build)=scripts/dtc

ifneq ($(filter dt_binding_check, $(MAKECMDGOALS)),)
export CHECK_DT_BINDING=y
endif

PHONY += dt_binding_check
dt_binding_check: scripts_dtc
	$(Q)$(MAKE) $(build)=Documentation/devicetree/bindings

PHONY += dt_compatible_check
dt_compatible_check: dt_binding_check
	$(Q)$(MAKE) $(build)=Documentation/devicetree/bindings $@

# ---------------------------------------------------------------------------
# Modules

ifdef CONFIG_MODULES

# By default, build modules as well

all: modules

# When we're building modules with modversions, we need to consider
# the built-in objects during the descend as well, in order to
# make sure the checksums are up to date before we record them.
ifdef CONFIG_MODVERSIONS
  KBUILD_BUILTIN := 1
endif

# Build modules
#

# *.ko are usually independent of vmlinux, but CONFIG_DEBUG_INFO_BTF_MODULES
# is an exception.
ifdef CONFIG_DEBUG_INFO_BTF_MODULES
KBUILD_BUILTIN := 1
modules: vmlinux
endif

modules: modules_prepare

# Target to prepare building external modules
modules_prepare: prepare
	$(Q)$(MAKE) $(build)=scripts scripts/module.lds

endif # CONFIG_MODULES

###
# Cleaning is done on three levels.
# make clean     Delete most generated files
#                Leave enough to build external modules
# make mrproper  Delete the current configuration, and all generated files
# make distclean Remove editor backup files, patch leftover files and the like

# Directories & files removed with 'make clean'
CLEAN_FILES += vmlinux.symvers modules-only.symvers \
	       modules.builtin modules.builtin.modinfo modules.nsdeps \
	       compile_commands.json .thinlto-cache rust/test \
	       rust-project.json .vmlinux.objs .vmlinux.export.c

# Directories & files removed with 'make mrproper'
MRPROPER_FILES += include/config include/generated          \
		  arch/$(SRCARCH)/include/generated .objdiff \
		  debian snap tar-install \
		  .config .config.old .version \
		  Module.symvers \
		  certs/signing_key.pem \
		  certs/x509.genkey \
		  vmlinux-gdb.py \
		  rpmbuild \
		  rust/libmacros.so

# clean - Delete most, but leave enough to build external modules
#
clean: rm-files := $(CLEAN_FILES)

PHONY += archclean vmlinuxclean

vmlinuxclean:
	$(Q)$(CONFIG_SHELL) $(srctree)/scripts/link-vmlinux.sh clean
	$(Q)$(if $(ARCH_POSTLINK), $(MAKE) -f $(ARCH_POSTLINK) clean)

clean: archclean vmlinuxclean resolve_btfids_clean

# mrproper - Delete all generated files, including .config
#
mrproper: rm-files := $(wildcard $(MRPROPER_FILES))
mrproper-dirs      := $(addprefix _mrproper_,scripts)

PHONY += $(mrproper-dirs) mrproper
$(mrproper-dirs):
	$(Q)$(MAKE) $(clean)=$(patsubst _mrproper_%,%,$@)

mrproper: clean $(mrproper-dirs)
	$(call cmd,rmfiles)
	@find . $(RCS_FIND_IGNORE) \
		\( -name '*.rmeta' \) \
		-type f -print | xargs rm -f

# distclean
#
PHONY += distclean

distclean: mrproper
	@find . $(RCS_FIND_IGNORE) \
		\( -name '*.orig' -o -name '*.rej' -o -name '*~' \
		-o -name '*.bak' -o -name '#*#' -o -name '*%' \
		-o -name 'core' -o -name tags -o -name TAGS -o -name 'cscope*' \
		-o -name GPATH -o -name GRTAGS -o -name GSYMS -o -name GTAGS \) \
		-type f -print | xargs rm -f


# Packaging of the kernel to various formats
# ---------------------------------------------------------------------------

%src-pkg: FORCE
	$(Q)$(MAKE) -f $(srctree)/scripts/Makefile.package $@
%pkg: include/config/kernel.release FORCE
	$(Q)$(MAKE) -f $(srctree)/scripts/Makefile.package $@

# Brief documentation of the typical targets used
# ---------------------------------------------------------------------------

boards := $(wildcard $(srctree)/arch/$(SRCARCH)/configs/*_defconfig)
boards := $(sort $(notdir $(boards)))
board-dirs := $(dir $(wildcard $(srctree)/arch/$(SRCARCH)/configs/*/*_defconfig))
board-dirs := $(sort $(notdir $(board-dirs:/=)))

PHONY += help
help:
	@echo  'Cleaning targets:'
	@echo  '  clean		  - Remove most generated files but keep the config and'
	@echo  '                    enough build support to build external modules'
	@echo  '  mrproper	  - Remove all generated files + config + various backup files'
	@echo  '  distclean	  - mrproper + remove editor backup and patch files'
	@echo  ''
	@$(MAKE) -f $(srctree)/scripts/kconfig/Makefile help
	@echo  ''
	@echo  'Other generic targets:'
	@echo  '  all		  - Build all targets marked with [*]'
	@echo  '* vmlinux	  - Build the bare kernel'
	@echo  '* modules	  - Build all modules'
	@echo  '  modules_install - Install all modules to INSTALL_MOD_PATH (default: /)'
	@echo  '  vdso_install    - Install unstripped vdso to INSTALL_MOD_PATH (default: /)'
	@echo  '  dir/            - Build all files in dir and below'
	@echo  '  dir/file.[ois]  - Build specified target only'
	@echo  '  dir/file.ll     - Build the LLVM assembly file'
	@echo  '                    (requires compiler support for LLVM assembly generation)'
	@echo  '  dir/file.lst    - Build specified mixed source/assembly target only'
	@echo  '                    (requires a recent binutils and recent build (System.map))'
	@echo  '  dir/file.ko     - Build module including final link'
	@echo  '  modules_prepare - Set up for building external modules'
	@echo  '  tags/TAGS	  - Generate tags file for editors'
	@echo  '  cscope	  - Generate cscope index'
	@echo  '  gtags           - Generate GNU GLOBAL index'
	@echo  '  kernelrelease	  - Output the release version string (use with make -s)'
	@echo  '  kernelversion	  - Output the version stored in Makefile (use with make -s)'
	@echo  '  image_name	  - Output the image name (use with make -s)'
	@echo  '  headers_install - Install sanitised kernel headers to INSTALL_HDR_PATH'; \
	 echo  '                    (default: $(INSTALL_HDR_PATH))'; \
	 echo  ''
	@echo  'Static analysers:'
	@echo  '  checkstack      - Generate a list of stack hogs and consider all functions'
	@echo  '                    with a stack size larger than MINSTACKSIZE (default: 100)'
	@echo  '  versioncheck    - Sanity check on version.h usage'
	@echo  '  includecheck    - Check for duplicate included header files'
	@echo  '  export_report   - List the usages of all exported symbols'
	@echo  '  headerdep       - Detect inclusion cycles in headers'
	@echo  '  coccicheck      - Check with Coccinelle'
	@echo  '  clang-analyzer  - Check with clang static analyzer'
	@echo  '  clang-tidy      - Check with clang-tidy'
	@echo  ''
	@echo  'Tools:'
	@echo  '  nsdeps          - Generate missing symbol namespace dependencies'
	@echo  ''
	@echo  'Kernel selftest:'
	@echo  '  kselftest         - Build and run kernel selftest'
	@echo  '                      Build, install, and boot kernel before'
	@echo  '                      running kselftest on it'
	@echo  '                      Run as root for full coverage'
	@echo  '  kselftest-all     - Build kernel selftest'
	@echo  '  kselftest-install - Build and install kernel selftest'
	@echo  '  kselftest-clean   - Remove all generated kselftest files'
	@echo  '  kselftest-merge   - Merge all the config dependencies of'
	@echo  '		      kselftest to existing .config.'
	@echo  ''
	@echo  'Rust targets:'
	@echo  '  rustavailable   - Checks whether the Rust toolchain is'
	@echo  '		    available and, if not, explains why.'
	@echo  '  rustfmt	  - Reformat all the Rust code in the kernel'
	@echo  '  rustfmtcheck	  - Checks if all the Rust code in the kernel'
	@echo  '		    is formatted, printing a diff otherwise.'
	@echo  '  rustdoc	  - Generate Rust documentation'
	@echo  '		    (requires kernel .config)'
	@echo  '  rusttest        - Runs the Rust tests'
	@echo  '                    (requires kernel .config; downloads external repos)'
	@echo  '  rust-analyzer	  - Generate rust-project.json rust-analyzer support file'
	@echo  '		    (requires kernel .config)'
	@echo  '  dir/file.[os]   - Build specified target only'
	@echo  '  dir/file.rsi    - Build macro expanded source, similar to C preprocessing.'
	@echo  '                    Run with RUSTFMT=n to skip reformatting if needed.'
	@echo  '                    The output is not intended to be compilable.'
	@echo  '  dir/file.ll     - Build the LLVM assembly file'
	@echo  ''
	@$(if $(dtstree), \
		echo 'Devicetree:'; \
		echo '* dtbs             - Build device tree blobs for enabled boards'; \
		echo '  dtbs_install     - Install dtbs to $(INSTALL_DTBS_PATH)'; \
		echo '  dt_binding_check - Validate device tree binding documents'; \
		echo '  dtbs_check       - Validate device tree source files';\
		echo '')

	@echo 'Userspace tools targets:'
	@echo '  use "make tools/help"'
	@echo '  or  "cd tools; make help"'
	@echo  ''
	@echo  'Kernel packaging:'
	@$(MAKE) -f $(srctree)/scripts/Makefile.package help
	@echo  ''
	@echo  'Documentation targets:'
	@$(MAKE) -f $(srctree)/Documentation/Makefile dochelp
	@echo  ''
	@echo  'Architecture-specific targets ($(SRCARCH)):'
	@$(or $(archhelp),\
		echo '  No architecture-specific help defined for $(SRCARCH)')
	@echo  ''
	@$(if $(boards), \
		$(foreach b, $(boards), \
		printf "  %-27s - Build for %s\\n" $(b) $(subst _defconfig,,$(b));) \
		echo '')
	@$(if $(board-dirs), \
		$(foreach b, $(board-dirs), \
		printf "  %-16s - Show %s-specific targets\\n" help-$(b) $(b);) \
		printf "  %-16s - Show all of the above\\n" help-boards; \
		echo '')

	@echo  '  make V=n   [targets] 1: verbose build'
	@echo  '                       2: give reason for rebuild of target'
	@echo  '                       V=1 and V=2 can be combined with V=12'
	@echo  '  make O=dir [targets] Locate all output files in "dir", including .config'
	@echo  '  make C=1   [targets] Check re-compiled c source with $$CHECK'
	@echo  '                       (sparse by default)'
	@echo  '  make C=2   [targets] Force check of all c source with $$CHECK'
	@echo  '  make RECORDMCOUNT_WARN=1 [targets] Warn about ignored mcount sections'
	@echo  '  make W=n   [targets] Enable extra build checks, n=1,2,3,c,e where'
	@echo  '		1: warnings which may be relevant and do not occur too often'
	@echo  '		2: warnings which occur quite often but may still be relevant'
	@echo  '		3: more obscure warnings, can most likely be ignored'
	@echo  '		c: extra checks in the configuration stage (Kconfig)'
	@echo  '		e: warnings are being treated as errors'
	@echo  '		Multiple levels can be combined with W=12 or W=123'
	@$(if $(dtstree), \
		echo '  make CHECK_DTBS=1 [targets] Check all generated dtb files against schema'; \
		echo '         This can be applied both to "dtbs" and to individual "foo.dtb" targets' ; \
		)
	@echo  ''
	@echo  'Execute "make" or "make all" to build all targets marked with [*] '
	@echo  'For further info see the ./README file'


help-board-dirs := $(addprefix help-,$(board-dirs))

help-boards: $(help-board-dirs)

boards-per-dir = $(sort $(notdir $(wildcard $(srctree)/arch/$(SRCARCH)/configs/$*/*_defconfig)))

$(help-board-dirs): help-%:
	@echo  'Architecture-specific targets ($(SRCARCH) $*):'
	@$(if $(boards-per-dir), \
		$(foreach b, $(boards-per-dir), \
		printf "  %-24s - Build for %s\\n" $*/$(b) $(subst _defconfig,,$(b));) \
		echo '')


# Documentation targets
# ---------------------------------------------------------------------------
DOC_TARGETS := xmldocs latexdocs pdfdocs htmldocs epubdocs cleandocs \
	       linkcheckdocs dochelp refcheckdocs texinfodocs infodocs
PHONY += $(DOC_TARGETS)
$(DOC_TARGETS):
	$(Q)$(MAKE) $(build)=Documentation $@


# Rust targets
# ---------------------------------------------------------------------------

# "Is Rust available?" target
PHONY += rustavailable
rustavailable:
	$(Q)$(CONFIG_SHELL) $(srctree)/scripts/rust_is_available.sh && echo "Rust is available!"

# Documentation target
#
# Using the singular to avoid running afoul of `no-dot-config-targets`.
PHONY += rustdoc
rustdoc: prepare
	$(Q)$(MAKE) $(build)=rust $@

# Testing target
PHONY += rusttest
rusttest: prepare
	$(Q)$(MAKE) $(build)=rust $@

# Formatting targets
PHONY += rustfmt rustfmtcheck

# We skip `rust/alloc` since we want to minimize the diff w.r.t. upstream.
#
# We match using absolute paths since `find` does not resolve them
# when matching, which is a problem when e.g. `srctree` is `..`.
# We `grep` afterwards in order to remove the directory entry itself.
rustfmt:
	$(Q)find $(abs_srctree) -type f -name '*.rs' \
		-o -path $(abs_srctree)/rust/alloc -prune \
		-o -path $(abs_objtree)/rust/test -prune \
		| grep -Fv $(abs_srctree)/rust/alloc \
		| grep -Fv $(abs_objtree)/rust/test \
		| grep -Fv generated \
		| xargs $(RUSTFMT) $(rustfmt_flags)

rustfmtcheck: rustfmt_flags = --check
rustfmtcheck: rustfmt

# Misc
# ---------------------------------------------------------------------------

PHONY += misc-check
misc-check:
	$(Q)$(srctree)/scripts/misc-check

all: misc-check

PHONY += scripts_gdb
scripts_gdb: prepare0
	$(Q)$(MAKE) $(build)=scripts/gdb
	$(Q)ln -fsn $(abspath $(srctree)/scripts/gdb/vmlinux-gdb.py)

ifdef CONFIG_GDB_SCRIPTS
all: scripts_gdb
endif

else # KBUILD_EXTMOD

filechk_kernel.release = echo $(KERNELRELEASE)

###
# External module support.
# When building external modules the kernel used as basis is considered
# read-only, and no consistency checks are made and the make
# system is not used on the basis kernel. If updates are required
# in the basis kernel ordinary make commands (without M=...) must be used.

# We are always building only modules.
KBUILD_BUILTIN :=
KBUILD_MODULES := 1

build-dir := $(KBUILD_EXTMOD)

compile_commands.json: $(extmod_prefix)compile_commands.json
PHONY += compile_commands.json

clean-dirs := $(KBUILD_EXTMOD)
clean: rm-files := $(KBUILD_EXTMOD)/Module.symvers $(KBUILD_EXTMOD)/modules.nsdeps \
	$(KBUILD_EXTMOD)/compile_commands.json $(KBUILD_EXTMOD)/.thinlto-cache

PHONY += prepare
# now expand this into a simple variable to reduce the cost of shell evaluations
prepare: CC_VERSION_TEXT := $(CC_VERSION_TEXT)
prepare:
	@if [ "$(CC_VERSION_TEXT)" != "$(CONFIG_CC_VERSION_TEXT)" ]; then \
		echo >&2 "warning: the compiler differs from the one used to build the kernel"; \
		echo >&2 "  The kernel was built by: $(CONFIG_CC_VERSION_TEXT)"; \
		echo >&2 "  You are using:           $(CC_VERSION_TEXT)"; \
	fi

PHONY += help
help:
	@echo  '  Building external modules.'
	@echo  '  Syntax: make -C path/to/kernel/src M=$$PWD target'
	@echo  ''
	@echo  '  modules         - default target, build the module(s)'
	@echo  '  modules_install - install the module'
	@echo  '  clean           - remove generated files in module directory only'
	@echo  '  rust-analyzer	  - generate rust-project.json rust-analyzer support file'
	@echo  ''

ifndef CONFIG_MODULES
modules modules_install: __external_modules_error
__external_modules_error:
	@echo >&2 '***'
	@echo >&2 '*** The present kernel disabled CONFIG_MODULES.'
	@echo >&2 '*** You cannot build or install external modules.'
	@echo >&2 '***'
	@false
endif

endif # KBUILD_EXTMOD

# ---------------------------------------------------------------------------
# Modules

PHONY += modules modules_install modules_sign modules_prepare

modules_install:
	$(Q)$(MAKE) -f $(srctree)/scripts/Makefile.modinst \
	sign-only=$(if $(filter modules_install,$(MAKECMDGOALS)),,y)

ifeq ($(CONFIG_MODULE_SIG),y)
# modules_sign is a subset of modules_install.
# 'make modules_install modules_sign' is equivalent to 'make modules_install'.
modules_sign: modules_install
	@:
else
modules_sign:
	@echo >&2 '***'
	@echo >&2 '*** CONFIG_MODULE_SIG is disabled. You cannot sign modules.'
	@echo >&2 '***'
	@false
endif

ifdef CONFIG_MODULES

$(MODORDER): $(build-dir)
	@:

# KBUILD_MODPOST_NOFINAL can be set to skip the final link of modules.
# This is solely useful to speed up test compiles.
modules: modpost
ifneq ($(KBUILD_MODPOST_NOFINAL),1)
	$(Q)$(MAKE) -f $(srctree)/scripts/Makefile.modfinal
endif

PHONY += modules_check
modules_check: $(MODORDER)
	$(Q)$(CONFIG_SHELL) $(srctree)/scripts/modules-check.sh $<

else # CONFIG_MODULES

modules:
	@:

KBUILD_MODULES :=

endif # CONFIG_MODULES

PHONY += modpost
modpost: $(if $(single-build),, $(if $(KBUILD_BUILTIN), vmlinux.o)) \
	 $(if $(KBUILD_MODULES), modules_check)
	$(Q)$(MAKE) -f $(srctree)/scripts/Makefile.modpost

# Single targets
# ---------------------------------------------------------------------------
# To build individual files in subdirectories, you can do like this:
#
#   make foo/bar/baz.s
#
# The supported suffixes for single-target are listed in 'single-targets'
#
# To build only under specific subdirectories, you can do like this:
#
#   make foo/bar/baz/

ifdef single-build

# .ko is special because modpost is needed
single-ko := $(sort $(filter %.ko, $(MAKECMDGOALS)))
single-no-ko := $(filter-out $(single-ko), $(MAKECMDGOALS)) \
		$(foreach x, o mod, $(patsubst %.ko, %.$x, $(single-ko)))

$(single-ko): single_modules
	@:
$(single-no-ko): $(build-dir)
	@:

# Remove MODORDER when done because it is not the real one.
PHONY += single_modules
single_modules: $(single-no-ko) modules_prepare
	$(Q){ $(foreach m, $(single-ko), echo $(extmod_prefix)$(m:%.ko=%.o);) } > $(MODORDER)
	$(Q)$(MAKE) -f $(srctree)/scripts/Makefile.modpost
ifneq ($(KBUILD_MODPOST_NOFINAL),1)
	$(Q)$(MAKE) -f $(srctree)/scripts/Makefile.modfinal
endif
	$(Q)rm -f $(MODORDER)

single-goals := $(addprefix $(build-dir)/, $(single-no-ko))

KBUILD_MODULES := 1

endif

# Preset locale variables to speed up the build process. Limit locale
# tweaks to this spot to avoid wrong language settings when running
# make menuconfig etc.
# Error messages still appears in the original language
PHONY += $(build-dir)
$(build-dir): prepare
	$(Q)$(MAKE) $(build)=$@ need-builtin=1 need-modorder=1 $(single-goals)

clean-dirs := $(addprefix _clean_, $(clean-dirs))
PHONY += $(clean-dirs) clean
$(clean-dirs):
	$(Q)$(MAKE) $(clean)=$(patsubst _clean_%,%,$@)

clean: $(clean-dirs)
	$(call cmd,rmfiles)
	@find $(or $(KBUILD_EXTMOD), .) $(RCS_FIND_IGNORE) \
		\( -name '*.[aios]' -o -name '*.rsi' -o -name '*.ko' -o -name '.*.cmd' \
		-o -name '*.ko.*' \
		-o -name '*.dtb' -o -name '*.dtbo' \
		-o -name '*.dtb.S' -o -name '*.dtbo.S' \
		-o -name '*.dt.yaml' \
		-o -name '*.dwo' -o -name '*.lst' \
		-o -name '*.su' -o -name '*.mod' \
		-o -name '.*.d' -o -name '.*.tmp' -o -name '*.mod.c' \
		-o -name '*.lex.c' -o -name '*.tab.[ch]' \
		-o -name '*.asn1.[ch]' \
		-o -name '*.symtypes' -o -name 'modules.order' \
		-o -name '*.c.[012]*.*' \
		-o -name '*.ll' \
		-o -name '*.gcno' \
		-o -name '*.*.symversions' \) -type f -print \
		-o -name '.tmp_*' -print \
		| xargs rm -rf

# Generate tags for editors
# ---------------------------------------------------------------------------
quiet_cmd_tags = GEN     $@
      cmd_tags = $(BASH) $(srctree)/scripts/tags.sh $@

tags TAGS cscope gtags: FORCE
	$(call cmd,tags)

# IDE support targets
PHONY += rust-analyzer
rust-analyzer:
	$(Q)$(MAKE) $(build)=rust $@

# Script to generate missing namespace dependencies
# ---------------------------------------------------------------------------

PHONY += nsdeps
nsdeps: export KBUILD_NSDEPS=1
nsdeps: modules
	$(Q)$(CONFIG_SHELL) $(srctree)/scripts/nsdeps

# Clang Tooling
# ---------------------------------------------------------------------------

quiet_cmd_gen_compile_commands = GEN     $@
      cmd_gen_compile_commands = $(PYTHON3) $< -a $(AR) -o $@ $(filter-out $<, $(real-prereqs))

$(extmod_prefix)compile_commands.json: scripts/clang-tools/gen_compile_commands.py \
	$(if $(KBUILD_EXTMOD),, vmlinux.a $(KBUILD_VMLINUX_LIBS)) \
	$(if $(CONFIG_MODULES), $(MODORDER)) FORCE
	$(call if_changed,gen_compile_commands)

targets += $(extmod_prefix)compile_commands.json

PHONY += clang-tidy clang-analyzer

ifdef CONFIG_CC_IS_CLANG
quiet_cmd_clang_tools = CHECK   $<
      cmd_clang_tools = $(PYTHON3) $(srctree)/scripts/clang-tools/run-clang-tools.py $@ $<

clang-tidy clang-analyzer: $(extmod_prefix)compile_commands.json
	$(call cmd,clang_tools)
else
clang-tidy clang-analyzer:
	@echo "$@ requires CC=clang" >&2
	@false
endif

# Scripts to check various things for consistency
# ---------------------------------------------------------------------------

PHONY += includecheck versioncheck coccicheck export_report

includecheck:
	find $(srctree)/* $(RCS_FIND_IGNORE) \
		-name '*.[hcS]' -type f -print | sort \
		| xargs $(PERL) -w $(srctree)/scripts/checkincludes.pl

versioncheck:
	find $(srctree)/* $(RCS_FIND_IGNORE) \
		-name '*.[hcS]' -type f -print | sort \
		| xargs $(PERL) -w $(srctree)/scripts/checkversion.pl

coccicheck:
	$(Q)$(BASH) $(srctree)/scripts/$@

export_report:
	$(PERL) $(srctree)/scripts/export_report.pl

PHONY += checkstack kernelrelease kernelversion image_name

# UML needs a little special treatment here.  It wants to use the host
# toolchain, so needs $(SUBARCH) passed to checkstack.pl.  Everyone
# else wants $(ARCH), including people doing cross-builds, which means
# that $(SUBARCH) doesn't work here.
ifeq ($(ARCH), um)
CHECKSTACK_ARCH := $(SUBARCH)
else
CHECKSTACK_ARCH := $(ARCH)
endif
MINSTACKSIZE	?= 100
checkstack:
	$(OBJDUMP) -d vmlinux $$(find . -name '*.ko') | \
	$(PERL) $(srctree)/scripts/checkstack.pl $(CHECKSTACK_ARCH) $(MINSTACKSIZE)

kernelrelease:
	@$(filechk_kernel.release)

kernelversion:
	@echo $(KERNELVERSION)

image_name:
	@echo $(KBUILD_IMAGE)

PHONY += run-command
run-command:
	$(Q)$(KBUILD_RUN_COMMAND)

quiet_cmd_rmfiles = $(if $(wildcard $(rm-files)),CLEAN   $(wildcard $(rm-files)))
      cmd_rmfiles = rm -rf $(rm-files)

# read saved command lines for existing targets
existing-targets := $(wildcard $(sort $(targets)))

-include $(foreach f,$(existing-targets),$(dir $(f)).$(notdir $(f)).cmd)

endif # config-build
endif # mixed-build
endif # need-sub-make

PHONY += FORCE
FORCE:

# Declare the contents of the PHONY variable as phony.  We keep that
# information in a variable so we can use it in if_changed and friends.
.PHONY: $(PHONY)<|MERGE_RESOLUTION|>--- conflicted
+++ resolved
@@ -2,11 +2,7 @@
 VERSION = 6
 PATCHLEVEL = 8
 SUBLEVEL = 0
-<<<<<<< HEAD
-EXTRAVERSION = -rc2
-=======
 EXTRAVERSION = -rc4
->>>>>>> 6296562f
 NAME = Hurr durr I'ma ninja sloth
 
 # *DOCUMENTATION*
