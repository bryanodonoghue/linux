VERSION = 4
PATCHLEVEL = 4
SUBLEVEL = 167
EXTRAVERSION =
NAME = Blurry Fish Butt

# *DOCUMENTATION*
# To see a list of typical targets execute "make help"
# More info can be located in ./README
# Comments in this file are targeted only to the developer, do not
# expect to learn how to build the kernel reading this file.

# o Do not use make's built-in rules and variables
#   (this increases performance and avoids hard-to-debug behaviour);
# o Look for make include files relative to root of kernel src
MAKEFLAGS += -rR --include-dir=$(CURDIR)

# Avoid funny character set dependencies
unexport LC_ALL
LC_COLLATE=C
LC_NUMERIC=C
export LC_COLLATE LC_NUMERIC

# Avoid interference with shell env settings
unexport GREP_OPTIONS

# We are using a recursive build, so we need to do a little thinking
# to get the ordering right.
#
# Most importantly: sub-Makefiles should only ever modify files in
# their own directory. If in some directory we have a dependency on
# a file in another dir (which doesn't happen often, but it's often
# unavoidable when linking the built-in.o targets which finally
# turn into vmlinux), we will call a sub make in that other dir, and
# after that we are sure that everything which is in that other dir
# is now up to date.
#
# The only cases where we need to modify files which have global
# effects are thus separated out and done before the recursive
# descending is started. They are now explicitly listed as the
# prepare rule.

# Beautify output
# ---------------------------------------------------------------------------
#
# Normally, we echo the whole command before executing it. By making
# that echo $($(quiet)$(cmd)), we now have the possibility to set
# $(quiet) to choose other forms of output instead, e.g.
#
#         quiet_cmd_cc_o_c = Compiling $(RELDIR)/$@
#         cmd_cc_o_c       = $(CC) $(c_flags) -c -o $@ $<
#
# If $(quiet) is empty, the whole command will be printed.
# If it is set to "quiet_", only the short version will be printed.
# If it is set to "silent_", nothing will be printed at all, since
# the variable $(silent_cmd_cc_o_c) doesn't exist.
#
# A simple variant is to prefix commands with $(Q) - that's useful
# for commands that shall be hidden in non-verbose mode.
#
#	$(Q)ln $@ :<
#
# If KBUILD_VERBOSE equals 0 then the above command will be hidden.
# If KBUILD_VERBOSE equals 1 then the above command is displayed.
#
# To put more focus on warnings, be less verbose as default
# Use 'make V=1' to see the full commands

ifeq ("$(origin V)", "command line")
  KBUILD_VERBOSE = $(V)
endif
ifndef KBUILD_VERBOSE
  KBUILD_VERBOSE = 0
endif

ifeq ($(KBUILD_VERBOSE),1)
  quiet =
  Q =
else
  quiet=quiet_
  Q = @
endif

# If the user is running make -s (silent mode), suppress echoing of
# commands

ifneq ($(filter 4.%,$(MAKE_VERSION)),)	# make-4
ifneq ($(filter %s ,$(firstword x$(MAKEFLAGS))),)
  quiet=silent_
  tools_silent=s
endif
else					# make-3.8x
ifneq ($(filter s% -s%,$(MAKEFLAGS)),)
  quiet=silent_
  tools_silent=-s
endif
endif

export quiet Q KBUILD_VERBOSE

# kbuild supports saving output files in a separate directory.
# To locate output files in a separate directory two syntaxes are supported.
# In both cases the working directory must be the root of the kernel src.
# 1) O=
# Use "make O=dir/to/store/output/files/"
#
# 2) Set KBUILD_OUTPUT
# Set the environment variable KBUILD_OUTPUT to point to the directory
# where the output files shall be placed.
# export KBUILD_OUTPUT=dir/to/store/output/files/
# make
#
# The O= assignment takes precedence over the KBUILD_OUTPUT environment
# variable.

# KBUILD_SRC is set on invocation of make in OBJ directory
# KBUILD_SRC is not intended to be used by the regular user (for now)
ifeq ($(KBUILD_SRC),)

# OK, Make called in directory where kernel src resides
# Do we want to locate output files in a separate directory?
ifeq ("$(origin O)", "command line")
  KBUILD_OUTPUT := $(O)
endif

# That's our default target when none is given on the command line
PHONY := _all
_all:

# Cancel implicit rules on top Makefile
$(CURDIR)/Makefile Makefile: ;

ifneq ($(words $(subst :, ,$(CURDIR))), 1)
  $(error main directory cannot contain spaces nor colons)
endif

ifneq ($(KBUILD_OUTPUT),)
# Invoke a second make in the output directory, passing relevant variables
# check that the output directory actually exists
saved-output := $(KBUILD_OUTPUT)
KBUILD_OUTPUT := $(shell mkdir -p $(KBUILD_OUTPUT) && cd $(KBUILD_OUTPUT) \
								&& /bin/pwd)
$(if $(KBUILD_OUTPUT),, \
     $(error failed to create output directory "$(saved-output)"))

PHONY += $(MAKECMDGOALS) sub-make

$(filter-out _all sub-make $(CURDIR)/Makefile, $(MAKECMDGOALS)) _all: sub-make
	@:

sub-make:
	$(Q)$(MAKE) -C $(KBUILD_OUTPUT) KBUILD_SRC=$(CURDIR) \
	-f $(CURDIR)/Makefile $(filter-out _all sub-make,$(MAKECMDGOALS))

# Leave processing to above invocation of make
skip-makefile := 1
endif # ifneq ($(KBUILD_OUTPUT),)
endif # ifeq ($(KBUILD_SRC),)

# We process the rest of the Makefile if this is the final invocation of make
ifeq ($(skip-makefile),)

# Do not print "Entering directory ...",
# but we want to display it when entering to the output directory
# so that IDEs/editors are able to understand relative filenames.
MAKEFLAGS += --no-print-directory

# Call a source code checker (by default, "sparse") as part of the
# C compilation.
#
# Use 'make C=1' to enable checking of only re-compiled files.
# Use 'make C=2' to enable checking of *all* source files, regardless
# of whether they are re-compiled or not.
#
# See the file "Documentation/sparse.txt" for more details, including
# where to get the "sparse" utility.

ifeq ("$(origin C)", "command line")
  KBUILD_CHECKSRC = $(C)
endif
ifndef KBUILD_CHECKSRC
  KBUILD_CHECKSRC = 0
endif

# Use make M=dir to specify directory of external module to build
# Old syntax make ... SUBDIRS=$PWD is still supported
# Setting the environment variable KBUILD_EXTMOD take precedence
ifdef SUBDIRS
  KBUILD_EXTMOD ?= $(SUBDIRS)
endif

ifeq ("$(origin M)", "command line")
  KBUILD_EXTMOD := $(M)
endif

# If building an external module we do not care about the all: rule
# but instead _all depend on modules
PHONY += all
ifeq ($(KBUILD_EXTMOD),)
_all: all
else
_all: modules
endif

ifeq ($(KBUILD_SRC),)
        # building in the source tree
        srctree := .
else
        ifeq ($(KBUILD_SRC)/,$(dir $(CURDIR)))
                # building in a subdirectory of the source tree
                srctree := ..
        else
                srctree := $(KBUILD_SRC)
        endif
endif
objtree		:= .
src		:= $(srctree)
obj		:= $(objtree)

VPATH		:= $(srctree)$(if $(KBUILD_EXTMOD),:$(KBUILD_EXTMOD))

export srctree objtree VPATH

# SUBARCH tells the usermode build what the underlying arch is.  That is set
# first, and if a usermode build is happening, the "ARCH=um" on the command
# line overrides the setting of ARCH below.  If a native build is happening,
# then ARCH is assigned, getting whatever value it gets normally, and
# SUBARCH is subsequently ignored.

SUBARCH := $(shell uname -m | sed -e s/i.86/x86/ -e s/x86_64/x86/ \
				  -e s/sun4u/sparc64/ \
				  -e s/arm.*/arm/ -e s/sa110/arm/ \
				  -e s/s390x/s390/ -e s/parisc64/parisc/ \
				  -e s/ppc.*/powerpc/ -e s/mips.*/mips/ \
				  -e s/sh[234].*/sh/ -e s/aarch64.*/arm64/ )

# Cross compiling and selecting different set of gcc/bin-utils
# ---------------------------------------------------------------------------
#
# When performing cross compilation for other architectures ARCH shall be set
# to the target architecture. (See arch/* for the possibilities).
# ARCH can be set during invocation of make:
# make ARCH=ia64
# Another way is to have ARCH set in the environment.
# The default ARCH is the host where make is executed.

# CROSS_COMPILE specify the prefix used for all executables used
# during compilation. Only gcc and related bin-utils executables
# are prefixed with $(CROSS_COMPILE).
# CROSS_COMPILE can be set on the command line
# make CROSS_COMPILE=ia64-linux-
# Alternatively CROSS_COMPILE can be set in the environment.
# A third alternative is to store a setting in .config so that plain
# "make" in the configured kernel build directory always uses that.
# Default value for CROSS_COMPILE is not to prefix executables
# Note: Some architectures assign CROSS_COMPILE in their arch/*/Makefile
ARCH		?= $(SUBARCH)
CROSS_COMPILE	?= $(CONFIG_CROSS_COMPILE:"%"=%)

# Architecture as present in compile.h
UTS_MACHINE 	:= $(ARCH)
SRCARCH 	:= $(ARCH)

# Additional ARCH settings for x86
ifeq ($(ARCH),i386)
        SRCARCH := x86
endif
ifeq ($(ARCH),x86_64)
        SRCARCH := x86
endif

# Additional ARCH settings for sparc
ifeq ($(ARCH),sparc32)
       SRCARCH := sparc
endif
ifeq ($(ARCH),sparc64)
       SRCARCH := sparc
endif

# Additional ARCH settings for sh
ifeq ($(ARCH),sh64)
       SRCARCH := sh
endif

# Additional ARCH settings for tile
ifeq ($(ARCH),tilepro)
       SRCARCH := tile
endif
ifeq ($(ARCH),tilegx)
       SRCARCH := tile
endif

# Where to locate arch specific headers
hdr-arch  := $(SRCARCH)

KCONFIG_CONFIG	?= .config
export KCONFIG_CONFIG

# SHELL used by kbuild
CONFIG_SHELL := $(shell if [ -x "$$BASH" ]; then echo $$BASH; \
	  else if [ -x /bin/bash ]; then echo /bin/bash; \
	  else echo sh; fi ; fi)

HOSTCC       = gcc
HOSTCXX      = g++
HOSTCFLAGS   := -Wall -Wmissing-prototypes -Wstrict-prototypes -O2 -fomit-frame-pointer -std=gnu89
HOSTCXXFLAGS = -O2

ifeq ($(shell $(HOSTCC) -v 2>&1 | grep -c "clang version"), 1)
HOSTCFLAGS  += -Wno-unused-value -Wno-unused-parameter \
		-Wno-missing-field-initializers
endif

# Decide whether to build built-in, modular, or both.
# Normally, just do built-in.

KBUILD_MODULES :=
KBUILD_BUILTIN := 1

# If we have only "make modules", don't compile built-in objects.
# When we're building modules with modversions, we need to consider
# the built-in objects during the descend as well, in order to
# make sure the checksums are up to date before we record them.

ifeq ($(MAKECMDGOALS),modules)
  KBUILD_BUILTIN := $(if $(CONFIG_MODVERSIONS),1)
endif

# If we have "make <whatever> modules", compile modules
# in addition to whatever we do anyway.
# Just "make" or "make all" shall build modules as well

ifneq ($(filter all _all modules,$(MAKECMDGOALS)),)
  KBUILD_MODULES := 1
endif

ifeq ($(MAKECMDGOALS),)
  KBUILD_MODULES := 1
endif

export KBUILD_MODULES KBUILD_BUILTIN
export KBUILD_CHECKSRC KBUILD_SRC KBUILD_EXTMOD

# We need some generic definitions (do not try to remake the file).
scripts/Kbuild.include: ;
include scripts/Kbuild.include

# Make variables (CC, etc...)
AS		= $(CROSS_COMPILE)as
LD		= $(CROSS_COMPILE)ld
CC		= $(CROSS_COMPILE)gcc
CPP		= $(CC) -E
AR		= $(CROSS_COMPILE)ar
NM		= $(CROSS_COMPILE)nm
STRIP		= $(CROSS_COMPILE)strip
OBJCOPY		= $(CROSS_COMPILE)objcopy
OBJDUMP		= $(CROSS_COMPILE)objdump
DTC		= scripts/dtc/dtc
AWK		= awk
GENKSYMS	= scripts/genksyms/genksyms
INSTALLKERNEL  := installkernel
DEPMOD		= /sbin/depmod
PERL		= perl
PYTHON		= python
CHECK		= sparse

CHECKFLAGS     := -D__linux__ -Dlinux -D__STDC__ -Dunix -D__unix__ \
		  -Wbitwise -Wno-return-void $(CF)
CFLAGS_MODULE   =
AFLAGS_MODULE   =
LDFLAGS_MODULE  =
CFLAGS_KERNEL	=
AFLAGS_KERNEL	=
CFLAGS_GCOV	= -fprofile-arcs -ftest-coverage -fno-tree-loop-im
CFLAGS_KCOV	= -fsanitize-coverage=trace-pc


<<<<<<< HEAD
ifeq ($(cc-name),clang)
ifneq ($(CROSS_COMPILE),)
CLANG_TRIPLE	?= $(CROSS_COMPILE)
CLANG_TARGET	:= --target=$(notdir $(CLANG_TRIPLE:%-=%))
GCC_TOOLCHAIN	:= $(realpath $(dir $(shell which $(LD)))/..)
endif
ifneq ($(GCC_TOOLCHAIN),)
CLANG_GCC_TC	:= -gcc-toolchain $(GCC_TOOLCHAIN)
endif
ifneq ($(CLANG_ENABLE_IA),1)
CLANG_IA_FLAG	= -no-integrated-as
endif
CLANG_FLAGS	:= $(CLANG_TARGET) $(CLANG_GCC_TC) $(CLANG_IA_FLAG)
endif

=======
>>>>>>> 7346bdd4
# Use USERINCLUDE when you must reference the UAPI directories only.
USERINCLUDE    := \
		-I$(srctree)/arch/$(hdr-arch)/include/uapi \
		-Iarch/$(hdr-arch)/include/generated/uapi \
		-I$(srctree)/include/uapi \
		-Iinclude/generated/uapi \
                -include $(srctree)/include/linux/kconfig.h

# Use LINUXINCLUDE when you must reference the include/ directory.
# Needed to be compatible with the O= option
LINUXINCLUDE    := \
		-I$(srctree)/arch/$(hdr-arch)/include \
		-Iarch/$(hdr-arch)/include/generated/uapi \
		-Iarch/$(hdr-arch)/include/generated \
		$(if $(KBUILD_SRC), -I$(srctree)/include) \
		-Iinclude \
		$(USERINCLUDE)

KBUILD_CPPFLAGS := -D__KERNEL__

KBUILD_CFLAGS   := -Wall -Wundef -Wstrict-prototypes -Wno-trigraphs \
		   -fno-strict-aliasing -fno-common \
		   -Werror-implicit-function-declaration \
		   -Wno-format-security \
		   -std=gnu89 $(call cc-option,-fno-PIE)


KBUILD_AFLAGS_KERNEL :=
KBUILD_CFLAGS_KERNEL :=
KBUILD_AFLAGS   := -D__ASSEMBLY__ $(call cc-option,-fno-PIE)
KBUILD_AFLAGS_MODULE  := -DMODULE
KBUILD_CFLAGS_MODULE  := -DMODULE
KBUILD_LDFLAGS_MODULE := -T $(srctree)/scripts/module-common.lds

# Read KERNELRELEASE from include/config/kernel.release (if it exists)
KERNELRELEASE = $(shell cat include/config/kernel.release 2> /dev/null)
KERNELVERSION = $(VERSION)$(if $(PATCHLEVEL),.$(PATCHLEVEL)$(if $(SUBLEVEL),.$(SUBLEVEL)))$(EXTRAVERSION)

export VERSION PATCHLEVEL SUBLEVEL KERNELRELEASE KERNELVERSION
export ARCH SRCARCH CONFIG_SHELL HOSTCC HOSTCFLAGS CROSS_COMPILE AS LD CC
export CPP AR NM STRIP OBJCOPY OBJDUMP DTC
export MAKE AWK GENKSYMS INSTALLKERNEL PERL PYTHON UTS_MACHINE
export HOSTCXX HOSTCXXFLAGS LDFLAGS_MODULE CHECK CHECKFLAGS

export KBUILD_CPPFLAGS NOSTDINC_FLAGS LINUXINCLUDE OBJCOPYFLAGS LDFLAGS
export KBUILD_CFLAGS CFLAGS_KERNEL CFLAGS_MODULE CFLAGS_GCOV
export CFLAGS_KASAN CFLAGS_KASAN_NOSANITIZE
export DTC_FLAGS
export CFLAGS_KCOV CFLAGS_UBSAN
export KBUILD_AFLAGS AFLAGS_KERNEL AFLAGS_MODULE
export KBUILD_AFLAGS_MODULE KBUILD_CFLAGS_MODULE KBUILD_LDFLAGS_MODULE
export KBUILD_AFLAGS_KERNEL KBUILD_CFLAGS_KERNEL
export KBUILD_ARFLAGS

# When compiling out-of-tree modules, put MODVERDIR in the module
# tree rather than in the kernel tree. The kernel tree might
# even be read-only.
export MODVERDIR := $(if $(KBUILD_EXTMOD),$(firstword $(KBUILD_EXTMOD))/).tmp_versions

# Files to ignore in find ... statements

export RCS_FIND_IGNORE := \( -name SCCS -o -name BitKeeper -o -name .svn -o    \
			  -name CVS -o -name .pc -o -name .hg -o -name .git \) \
			  -prune -o
export RCS_TAR_IGNORE := --exclude SCCS --exclude BitKeeper --exclude .svn \
			 --exclude CVS --exclude .pc --exclude .hg --exclude .git

# ===========================================================================
# Rules shared between *config targets and build targets

# Basic helpers built in scripts/
PHONY += scripts_basic
scripts_basic:
	$(Q)$(MAKE) $(build)=scripts/basic
	$(Q)rm -f .tmp_quiet_recordmcount

# To avoid any implicit rule to kick in, define an empty command.
scripts/basic/%: scripts_basic ;

PHONY += outputmakefile
# outputmakefile generates a Makefile in the output directory, if using a
# separate output directory. This allows convenient use of make in the
# output directory.
outputmakefile:
ifneq ($(KBUILD_SRC),)
	$(Q)ln -fsn $(srctree) source
	$(Q)$(CONFIG_SHELL) $(srctree)/scripts/mkmakefile \
	    $(srctree) $(objtree) $(VERSION) $(PATCHLEVEL)
endif

# Support for using generic headers in asm-generic
PHONY += asm-generic
asm-generic:
	$(Q)$(MAKE) -f $(srctree)/scripts/Makefile.asm-generic \
	            src=asm obj=arch/$(SRCARCH)/include/generated/asm
	$(Q)$(MAKE) -f $(srctree)/scripts/Makefile.asm-generic \
	            src=uapi/asm obj=arch/$(SRCARCH)/include/generated/uapi/asm

# To make sure we do not include .config for any of the *config targets
# catch them early, and hand them over to scripts/kconfig/Makefile
# It is allowed to specify more targets when calling make, including
# mixing *config targets and build targets.
# For example 'make oldconfig all'.
# Detect when mixed targets is specified, and make a second invocation
# of make so .config is not included in this case either (for *config).

version_h := include/generated/uapi/linux/version.h
old_version_h := include/linux/version.h

no-dot-config-targets := clean mrproper distclean \
			 cscope gtags TAGS tags help% %docs check% coccicheck \
			 $(version_h) headers_% archheaders archscripts \
			 kernelversion %src-pkg

config-targets := 0
mixed-targets  := 0
dot-config     := 1

ifneq ($(filter $(no-dot-config-targets), $(MAKECMDGOALS)),)
	ifeq ($(filter-out $(no-dot-config-targets), $(MAKECMDGOALS)),)
		dot-config := 0
	endif
endif

ifeq ($(KBUILD_EXTMOD),)
        ifneq ($(filter config %config,$(MAKECMDGOALS)),)
                config-targets := 1
                ifneq ($(words $(MAKECMDGOALS)),1)
                        mixed-targets := 1
                endif
        endif
endif
# install and module_install need also be processed one by one
ifneq ($(filter install,$(MAKECMDGOALS)),)
        ifneq ($(filter modules_install,$(MAKECMDGOALS)),)
	        mixed-targets := 1
        endif
endif

ifeq ($(mixed-targets),1)
# ===========================================================================
# We're called with mixed targets (*config and build targets).
# Handle them one by one.

PHONY += $(MAKECMDGOALS) __build_one_by_one

$(filter-out __build_one_by_one, $(MAKECMDGOALS)): __build_one_by_one
	@:

__build_one_by_one:
	$(Q)set -e; \
	for i in $(MAKECMDGOALS); do \
		$(MAKE) -f $(srctree)/Makefile $$i; \
	done

else
ifeq ($(config-targets),1)
# ===========================================================================
# *config targets only - make sure prerequisites are updated, and descend
# in scripts/kconfig to make the *config target

# Read arch specific Makefile to set KBUILD_DEFCONFIG as needed.
# KBUILD_DEFCONFIG may point out an alternative default configuration
# used for 'make defconfig'
include arch/$(SRCARCH)/Makefile
export KBUILD_DEFCONFIG KBUILD_KCONFIG

config: scripts_basic outputmakefile FORCE
	$(Q)$(MAKE) $(build)=scripts/kconfig $@

%config: scripts_basic outputmakefile FORCE
	$(Q)$(MAKE) $(build)=scripts/kconfig $@

else
# ===========================================================================
# Build targets only - this includes vmlinux, arch specific targets, clean
# targets and others. In general all targets except *config targets.

ifeq ($(KBUILD_EXTMOD),)
# Additional helpers built in scripts/
# Carefully list dependencies so we do not try to build scripts twice
# in parallel
PHONY += scripts
scripts: scripts_basic include/config/auto.conf include/config/tristate.conf \
	 asm-generic
	$(Q)$(MAKE) $(build)=$(@)

# Objects we will link into vmlinux / subdirs we need to visit
init-y		:= init/
drivers-y	:= drivers/ sound/ firmware/
net-y		:= net/
libs-y		:= lib/
core-y		:= usr/
virt-y		:= virt/
endif # KBUILD_EXTMOD

ifeq ($(dot-config),1)
# Read in config
-include include/config/auto.conf

ifeq ($(KBUILD_EXTMOD),)
# Read in dependencies to all Kconfig* files, make sure to run
# oldconfig if changes are detected.
-include include/config/auto.conf.cmd

# To avoid any implicit rule to kick in, define an empty command
$(KCONFIG_CONFIG) include/config/auto.conf.cmd: ;

# If .config is newer than include/config/auto.conf, someone tinkered
# with it and forgot to run make oldconfig.
# if auto.conf.cmd is missing then we are probably in a cleaned tree so
# we execute the config step to be sure to catch updated Kconfig files
include/config/%.conf: $(KCONFIG_CONFIG) include/config/auto.conf.cmd
	$(Q)$(MAKE) -f $(srctree)/Makefile silentoldconfig
else
# external modules needs include/generated/autoconf.h and include/config/auto.conf
# but do not care if they are up-to-date. Use auto.conf to trigger the test
PHONY += include/config/auto.conf

include/config/auto.conf:
	$(Q)test -e include/generated/autoconf.h -a -e $@ || (		\
	echo >&2;							\
	echo >&2 "  ERROR: Kernel configuration is invalid.";		\
	echo >&2 "         include/generated/autoconf.h or $@ are missing.";\
	echo >&2 "         Run 'make oldconfig && make prepare' on kernel src to fix it.";	\
	echo >&2 ;							\
	/bin/false)

endif # KBUILD_EXTMOD

else
# Dummy target needed, because used as prerequisite
include/config/auto.conf: ;
endif # $(dot-config)

# The all: target is the default when no target is given on the
# command line.
# This allow a user to issue only 'make' to build a kernel including modules
# Defaults to vmlinux, but the arch makefile usually adds further targets
all: vmlinux

ifeq ($(cc-name),clang)
ifneq ($(CROSS_COMPILE),)
CLANG_TRIPLE	?= $(CROSS_COMPILE)
CLANG_TARGET	:= --target=$(notdir $(CLANG_TRIPLE:%-=%))
GCC_TOOLCHAIN_DIR := $(dir $(shell which $(LD)))
CLANG_PREFIX	:= --prefix=$(GCC_TOOLCHAIN_DIR)
GCC_TOOLCHAIN	:= $(realpath $(GCC_TOOLCHAIN_DIR)/..)
endif
ifneq ($(GCC_TOOLCHAIN),)
CLANG_GCC_TC	:= --gcc-toolchain=$(GCC_TOOLCHAIN)
endif
KBUILD_CFLAGS += $(CLANG_TARGET) $(CLANG_GCC_TC) $(CLANG_PREFIX)
KBUILD_AFLAGS += $(CLANG_TARGET) $(CLANG_GCC_TC) $(CLANG_PREFIX)
KBUILD_CFLAGS += $(call cc-option, -no-integrated-as)
KBUILD_AFLAGS += $(call cc-option, -no-integrated-as)
endif

# The arch Makefile can set ARCH_{CPP,A,C}FLAGS to override the default
# values of the respective KBUILD_* variables
ARCH_CPPFLAGS :=
ARCH_AFLAGS :=
ARCH_CFLAGS :=
include arch/$(SRCARCH)/Makefile

KBUILD_CFLAGS	+= $(call cc-option,-fno-delete-null-pointer-checks,)
KBUILD_CFLAGS	+= $(call cc-disable-warning,maybe-uninitialized,)
KBUILD_CFLAGS	+= $(call cc-disable-warning,frame-address,)
KBUILD_CFLAGS	+= $(call cc-disable-warning, format-truncation)
KBUILD_CFLAGS	+= $(call cc-disable-warning, format-overflow)
KBUILD_CFLAGS	+= $(call cc-disable-warning, int-in-bool-context)
KBUILD_CFLAGS	+= $(call cc-disable-warning, attribute-alias)

ifdef CONFIG_CC_OPTIMIZE_FOR_SIZE
KBUILD_CFLAGS	+= $(call cc-option,-Oz,-Os)
else
ifdef CONFIG_PROFILE_ALL_BRANCHES
KBUILD_CFLAGS	+= -O2
else
KBUILD_CFLAGS   += -O2
endif
endif

ifdef CONFIG_CC_WERROR
KBUILD_CFLAGS	+= -Werror
endif

# Tell gcc to never replace conditional load with a non-conditional one
KBUILD_CFLAGS	+= $(call cc-option,--param=allow-store-data-races=0)

# check for 'asm goto'
ifeq ($(shell $(CONFIG_SHELL) $(srctree)/scripts/gcc-goto.sh $(CC) $(KBUILD_CFLAGS)), y)
	KBUILD_CFLAGS += -DCC_HAVE_ASM_GOTO
	KBUILD_AFLAGS += -DCC_HAVE_ASM_GOTO
endif

ifdef CONFIG_READABLE_ASM
# Disable optimizations that make assembler listings hard to read.
# reorder blocks reorders the control in the function
# ipa clone creates specialized cloned functions
# partial inlining inlines only parts of functions
KBUILD_CFLAGS += $(call cc-option,-fno-reorder-blocks,) \
                 $(call cc-option,-fno-ipa-cp-clone,) \
                 $(call cc-option,-fno-partial-inlining)
endif

ifneq ($(CONFIG_FRAME_WARN),0)
KBUILD_CFLAGS += $(call cc-option,-Wframe-larger-than=${CONFIG_FRAME_WARN})
endif

# Handle stack protector mode.
#
# Since kbuild can potentially perform two passes (first with the old
# .config values and then with updated .config values), we cannot error out
# if a desired compiler option is unsupported. If we were to error, kbuild
# could never get to the second pass and actually notice that we changed
# the option to something that was supported.
#
# Additionally, we don't want to fallback and/or silently change which compiler
# flags will be used, since that leads to producing kernels with different
# security feature characteristics depending on the compiler used. ("But I
# selected CC_STACKPROTECTOR_STRONG! Why did it build with _REGULAR?!")
#
# The middle ground is to warn here so that the failed option is obvious, but
# to let the build fail with bad compiler flags so that we can't produce a
# kernel when there is a CONFIG and compiler mismatch.
#
ifdef CONFIG_CC_STACKPROTECTOR_REGULAR
  stackp-flag := -fstack-protector
  ifeq ($(call cc-option, $(stackp-flag)),)
    $(warning Cannot use CONFIG_CC_STACKPROTECTOR_REGULAR: \
             -fstack-protector not supported by compiler)
  endif
else
ifdef CONFIG_CC_STACKPROTECTOR_STRONG
  stackp-flag := -fstack-protector-strong
  ifeq ($(call cc-option, $(stackp-flag)),)
    $(warning Cannot use CONFIG_CC_STACKPROTECTOR_STRONG: \
	      -fstack-protector-strong not supported by compiler)
  endif
else
  # Force off for distro compilers that enable stack protector by default.
  stackp-flag := $(call cc-option, -fno-stack-protector)
endif
endif
KBUILD_CFLAGS += $(stackp-flag)

ifdef CONFIG_KCOV
  ifeq ($(call cc-option, $(CFLAGS_KCOV)),)
    $(warning Cannot use CONFIG_KCOV: \
             -fsanitize-coverage=trace-pc is not supported by compiler)
    CFLAGS_KCOV =
  endif
endif

ifeq ($(cc-name),clang)
KBUILD_CPPFLAGS += $(call cc-option,-Qunused-arguments,)
KBUILD_CFLAGS += $(call cc-disable-warning, unused-variable)
KBUILD_CFLAGS += $(call cc-disable-warning, format-invalid-specifier)
KBUILD_CFLAGS += $(call cc-disable-warning, gnu)
KBUILD_CFLAGS += $(call cc-disable-warning, pointer-bool-conversion)
KBUILD_CFLAGS += $(call cc-disable-warning, address-of-packed-member)
KBUILD_CFLAGS += -Wno-asm-operand-widths
KBUILD_CFLAGS += -Wno-initializer-overrides
KBUILD_CFLAGS += -fno-builtin

# Quiet clang warning: comparison of unsigned expression < 0 is always false

KBUILD_CFLAGS += $(call cc-disable-warning, tautological-compare)
# CLANG uses a _MergedGlobals as optimization, but this breaks modpost, as the
# source of a reference will be _MergedGlobals and not on of the whitelisted names.
# See modpost pattern 2
KBUILD_CFLAGS += $(call cc-option, -mno-global-merge,)
else

KBUILD_CFLAGS += $(call cc-option,-fno-delete-null-pointer-checks,)
# These warnings generated too much noise in a regular build.
# Use make W=1 to enable them (see scripts/Makefile.extrawarn)
KBUILD_CFLAGS += $(call cc-disable-warning, unused-but-set-variable)
endif

KBUILD_CFLAGS += $(call cc-disable-warning, unused-const-variable)
ifdef CONFIG_FRAME_POINTER
KBUILD_CFLAGS	+= -fno-omit-frame-pointer -fno-optimize-sibling-calls
else
# Some targets (ARM with Thumb2, for example), can't be built with frame
# pointers.  For those, we don't have FUNCTION_TRACER automatically
# select FRAME_POINTER.  However, FUNCTION_TRACER adds -pg, and this is
# incompatible with -fomit-frame-pointer with current GCC, so we don't use
# -fomit-frame-pointer with FUNCTION_TRACER.
ifndef CONFIG_FUNCTION_TRACER
KBUILD_CFLAGS	+= -fomit-frame-pointer
endif
endif

KBUILD_CFLAGS   += $(call cc-option, -fno-var-tracking-assignments)

ifdef CONFIG_DEBUG_INFO
ifdef CONFIG_DEBUG_INFO_SPLIT
KBUILD_CFLAGS   += $(call cc-option, -gsplit-dwarf, -g)
else
KBUILD_CFLAGS	+= -g
endif
KBUILD_AFLAGS	+= -Wa,-gdwarf-2
endif
ifdef CONFIG_DEBUG_INFO_DWARF4
KBUILD_CFLAGS	+= $(call cc-option, -gdwarf-4,)
endif

ifdef CONFIG_DEBUG_INFO_REDUCED
KBUILD_CFLAGS 	+= $(call cc-option, -femit-struct-debug-baseonly) \
		   $(call cc-option,-fno-var-tracking)
endif

ifdef CONFIG_FUNCTION_TRACER
ifndef CC_FLAGS_FTRACE
CC_FLAGS_FTRACE := -pg
endif
export CC_FLAGS_FTRACE
ifdef CONFIG_HAVE_FENTRY
CC_USING_FENTRY	:= $(call cc-option, -mfentry -DCC_USING_FENTRY)
endif
KBUILD_CFLAGS	+= $(CC_FLAGS_FTRACE) $(CC_USING_FENTRY)
KBUILD_AFLAGS	+= $(CC_USING_FENTRY)
ifdef CONFIG_DYNAMIC_FTRACE
	ifdef CONFIG_HAVE_C_RECORDMCOUNT
		BUILD_C_RECORDMCOUNT := y
		export BUILD_C_RECORDMCOUNT
	endif
endif
endif

# We trigger additional mismatches with less inlining
ifdef CONFIG_DEBUG_SECTION_MISMATCH
KBUILD_CFLAGS += $(call cc-option, -fno-inline-functions-called-once)
endif

# arch Makefile may override CC so keep this after arch Makefile is included
NOSTDINC_FLAGS += -nostdinc -isystem $(shell $(CC) -print-file-name=include)
CHECKFLAGS     += $(NOSTDINC_FLAGS)

# warn about C99 declaration after statement
KBUILD_CFLAGS += $(call cc-option,-Wdeclaration-after-statement,)

# disable pointer signed / unsigned warnings in gcc 4.0
KBUILD_CFLAGS += $(call cc-disable-warning, pointer-sign)

# disable stringop warnings in gcc 8+
KBUILD_CFLAGS += $(call cc-disable-warning, stringop-truncation)

# disable invalid "can't wrap" optimizations for signed / pointers
KBUILD_CFLAGS	+= $(call cc-option,-fno-strict-overflow)

# clang sets -fmerge-all-constants by default as optimization, but this
# is non-conforming behavior for C and in fact breaks the kernel, so we
# need to disable it here generally.
KBUILD_CFLAGS	+= $(call cc-option,-fno-merge-all-constants)

# for gcc -fno-merge-all-constants disables everything, but it is fine
# to have actual conforming behavior enabled.
KBUILD_CFLAGS	+= $(call cc-option,-fmerge-constants)

# Make sure -fstack-check isn't enabled (like gentoo apparently did)
KBUILD_CFLAGS  += $(call cc-option,-fno-stack-check,)

# conserve stack if available
KBUILD_CFLAGS   += $(call cc-option,-fconserve-stack)

# disallow errors like 'EXPORT_GPL(foo);' with missing header
KBUILD_CFLAGS   += $(call cc-option,-Werror=implicit-int)

# require functions to have arguments in prototypes, not empty 'int foo()'
KBUILD_CFLAGS   += $(call cc-option,-Werror=strict-prototypes)

# Prohibit date/time macros, which would make the build non-deterministic
KBUILD_CFLAGS   += $(call cc-option,-Werror=date-time)

# use the deterministic mode of AR if available
KBUILD_ARFLAGS := $(call ar-option,D)

include scripts/Makefile.kasan
include scripts/Makefile.extrawarn
include scripts/Makefile.ubsan

# Add any arch overrides and user supplied CPPFLAGS, AFLAGS and CFLAGS as the
# last assignments
KBUILD_CPPFLAGS += $(ARCH_CPPFLAGS) $(KCPPFLAGS)
KBUILD_AFLAGS   += $(ARCH_AFLAGS)   $(KAFLAGS)
KBUILD_CFLAGS   += $(ARCH_CFLAGS)   $(KCFLAGS)

# Use --build-id when available.
LDFLAGS_BUILD_ID = $(patsubst -Wl$(comma)%,%,\
			      $(call cc-ldoption, -Wl$(comma)--build-id,))
KBUILD_LDFLAGS_MODULE += $(LDFLAGS_BUILD_ID)
LDFLAGS_vmlinux += $(LDFLAGS_BUILD_ID)

ifeq ($(CONFIG_STRIP_ASM_SYMS),y)
LDFLAGS_vmlinux	+= $(call ld-option, -X,)
endif

# Default kernel image to build when no specific target is given.
# KBUILD_IMAGE may be overruled on the command line or
# set in the environment
# Also any assignments in arch/$(ARCH)/Makefile take precedence over
# this default value
export KBUILD_IMAGE ?= vmlinux

#
# INSTALL_PATH specifies where to place the updated kernel and system map
# images. Default is /boot, but you can set it to other values
export	INSTALL_PATH ?= /boot

#
# INSTALL_DTBS_PATH specifies a prefix for relocations required by build roots.
# Like INSTALL_MOD_PATH, it isn't defined in the Makefile, but can be passed as
# an argument if needed. Otherwise it defaults to the kernel install path
#
export INSTALL_DTBS_PATH ?= $(INSTALL_PATH)/dtbs/$(KERNELRELEASE)

#
# INSTALL_MOD_PATH specifies a prefix to MODLIB for module directory
# relocations required by build roots.  This is not defined in the
# makefile but the argument can be passed to make if needed.
#

MODLIB	= $(INSTALL_MOD_PATH)/lib/modules/$(KERNELRELEASE)
export MODLIB

#
# INSTALL_MOD_STRIP, if defined, will cause modules to be
# stripped after they are installed.  If INSTALL_MOD_STRIP is '1', then
# the default option --strip-debug will be used.  Otherwise,
# INSTALL_MOD_STRIP value will be used as the options to the strip command.

ifdef INSTALL_MOD_STRIP
ifeq ($(INSTALL_MOD_STRIP),1)
mod_strip_cmd = $(STRIP) --strip-debug
else
mod_strip_cmd = $(STRIP) $(INSTALL_MOD_STRIP)
endif # INSTALL_MOD_STRIP=1
else
mod_strip_cmd = true
endif # INSTALL_MOD_STRIP
export mod_strip_cmd

# CONFIG_MODULE_COMPRESS, if defined, will cause module to be compressed
# after they are installed in agreement with CONFIG_MODULE_COMPRESS_GZIP
# or CONFIG_MODULE_COMPRESS_XZ.

mod_compress_cmd = true
ifdef CONFIG_MODULE_COMPRESS
  ifdef CONFIG_MODULE_COMPRESS_GZIP
    mod_compress_cmd = gzip -n -f
  endif # CONFIG_MODULE_COMPRESS_GZIP
  ifdef CONFIG_MODULE_COMPRESS_XZ
    mod_compress_cmd = xz -f
  endif # CONFIG_MODULE_COMPRESS_XZ
endif # CONFIG_MODULE_COMPRESS
export mod_compress_cmd

# Select initial ramdisk compression format, default is gzip(1).
# This shall be used by the dracut(8) tool while creating an initramfs image.
#
INITRD_COMPRESS-y                  := gzip
INITRD_COMPRESS-$(CONFIG_RD_BZIP2) := bzip2
INITRD_COMPRESS-$(CONFIG_RD_LZMA)  := lzma
INITRD_COMPRESS-$(CONFIG_RD_XZ)    := xz
INITRD_COMPRESS-$(CONFIG_RD_LZO)   := lzo
INITRD_COMPRESS-$(CONFIG_RD_LZ4)   := lz4
# do not export INITRD_COMPRESS, since we didn't actually
# choose a sane default compression above.
# export INITRD_COMPRESS := $(INITRD_COMPRESS-y)

ifdef CONFIG_MODULE_SIG_ALL
$(eval $(call config_filename,MODULE_SIG_KEY))

mod_sign_cmd = scripts/sign-file $(CONFIG_MODULE_SIG_HASH) $(MODULE_SIG_KEY_SRCPREFIX)$(CONFIG_MODULE_SIG_KEY) certs/signing_key.x509
else
mod_sign_cmd = true
endif
export mod_sign_cmd


ifeq ($(KBUILD_EXTMOD),)
core-y		+= kernel/ certs/ mm/ fs/ ipc/ security/ crypto/ block/

vmlinux-dirs	:= $(patsubst %/,%,$(filter %/, $(init-y) $(init-m) \
		     $(core-y) $(core-m) $(drivers-y) $(drivers-m) \
		     $(net-y) $(net-m) $(libs-y) $(libs-m) $(virt-y)))

vmlinux-alldirs	:= $(sort $(vmlinux-dirs) $(patsubst %/,%,$(filter %/, \
		     $(init-) $(core-) $(drivers-) $(net-) $(libs-) $(virt-))))

init-y		:= $(patsubst %/, %/built-in.o, $(init-y))
core-y		:= $(patsubst %/, %/built-in.o, $(core-y))
drivers-y	:= $(patsubst %/, %/built-in.o, $(drivers-y))
net-y		:= $(patsubst %/, %/built-in.o, $(net-y))
libs-y1		:= $(patsubst %/, %/lib.a, $(libs-y))
libs-y2		:= $(patsubst %/, %/built-in.o, $(libs-y))
libs-y		:= $(libs-y1) $(libs-y2)
virt-y		:= $(patsubst %/, %/built-in.o, $(virt-y))

# Externally visible symbols (used by link-vmlinux.sh)
export KBUILD_VMLINUX_INIT := $(head-y) $(init-y)
export KBUILD_VMLINUX_MAIN := $(core-y) $(libs-y) $(drivers-y) $(net-y) $(virt-y)
export KBUILD_LDS          := arch/$(SRCARCH)/kernel/vmlinux.lds
export LDFLAGS_vmlinux
# used by scripts/pacmage/Makefile
export KBUILD_ALLDIRS := $(sort $(filter-out arch/%,$(vmlinux-alldirs)) arch Documentation include samples scripts tools)

vmlinux-deps := $(KBUILD_LDS) $(KBUILD_VMLINUX_INIT) $(KBUILD_VMLINUX_MAIN)

# Final link of vmlinux
      cmd_link-vmlinux = $(CONFIG_SHELL) $< $(LD) $(LDFLAGS) $(LDFLAGS_vmlinux)
quiet_cmd_link-vmlinux = LINK    $@

# Include targets which we want to
# execute if the rest of the kernel build went well.
vmlinux: scripts/link-vmlinux.sh $(vmlinux-deps) FORCE
ifdef CONFIG_HEADERS_CHECK
	$(Q)$(MAKE) -f $(srctree)/Makefile headers_check
endif
ifdef CONFIG_SAMPLES
	$(Q)$(MAKE) $(build)=samples
endif
ifdef CONFIG_BUILD_DOCSRC
	$(Q)$(MAKE) $(build)=Documentation
endif
ifdef CONFIG_GDB_SCRIPTS
	$(Q)ln -fsn `cd $(srctree) && /bin/pwd`/scripts/gdb/vmlinux-gdb.py
endif
	+$(call if_changed,link-vmlinux)

# The actual objects are generated when descending,
# make sure no implicit rule kicks in
$(sort $(vmlinux-deps)): $(vmlinux-dirs) ;

# Handle descending into subdirectories listed in $(vmlinux-dirs)
# Preset locale variables to speed up the build process. Limit locale
# tweaks to this spot to avoid wrong language settings when running
# make menuconfig etc.
# Error messages still appears in the original language

PHONY += $(vmlinux-dirs)
$(vmlinux-dirs): prepare scripts
	$(Q)$(MAKE) $(build)=$@

define filechk_kernel.release
	echo "$(KERNELVERSION)$$($(CONFIG_SHELL) $(srctree)/scripts/setlocalversion $(srctree))"
endef

# Store (new) KERNELRELEASE string in include/config/kernel.release
include/config/kernel.release: include/config/auto.conf FORCE
	$(call filechk,kernel.release)


# Things we need to do before we recursively start building the kernel
# or the modules are listed in "prepare".
# A multi level approach is used. prepareN is processed before prepareN-1.
# archprepare is used in arch Makefiles and when processed asm symlink,
# version.h and scripts_basic is processed / created.

# Listed in dependency order
PHONY += prepare archprepare prepare0 prepare1 prepare2 prepare3

# prepare3 is used to check if we are building in a separate output directory,
# and if so do:
# 1) Check that make has not been executed in the kernel src $(srctree)
prepare3: include/config/kernel.release
ifneq ($(KBUILD_SRC),)
	@$(kecho) '  Using $(srctree) as source for kernel'
	$(Q)if [ -f $(srctree)/.config -o -d $(srctree)/include/config ]; then \
		echo >&2 "  $(srctree) is not clean, please run 'make mrproper'"; \
		echo >&2 "  in the '$(srctree)' directory.";\
		/bin/false; \
	fi;
endif

# prepare2 creates a makefile if using a separate output directory
prepare2: prepare3 outputmakefile asm-generic

prepare1: prepare2 $(version_h) include/generated/utsrelease.h \
                   include/config/auto.conf
	$(cmd_crmodverdir)

archprepare: archheaders archscripts prepare1 scripts_basic

prepare0: archprepare
	$(Q)$(MAKE) $(build)=.

# All the preparing..
prepare: prepare0

# Generate some files
# ---------------------------------------------------------------------------

# KERNELRELEASE can change from a few different places, meaning version.h
# needs to be updated, so this check is forced on all builds

uts_len := 64
define filechk_utsrelease.h
	if [ `echo -n "$(KERNELRELEASE)" | wc -c ` -gt $(uts_len) ]; then \
	  echo '"$(KERNELRELEASE)" exceeds $(uts_len) characters' >&2;    \
	  exit 1;                                                         \
	fi;                                                               \
	(echo \#define UTS_RELEASE \"$(KERNELRELEASE)\";)
endef

define filechk_version.h
	(echo \#define LINUX_VERSION_CODE $(shell                         \
	expr $(VERSION) \* 65536 + 0$(PATCHLEVEL) \* 256 + 0$(SUBLEVEL)); \
	echo '#define KERNEL_VERSION(a,b,c) (((a) << 16) + ((b) << 8) + (c))';)
endef

$(version_h): $(srctree)/Makefile FORCE
	$(call filechk,version.h)
	$(Q)rm -f $(old_version_h)

include/generated/utsrelease.h: include/config/kernel.release FORCE
	$(call filechk,utsrelease.h)

PHONY += headerdep
headerdep:
	$(Q)find $(srctree)/include/ -name '*.h' | xargs --max-args 1 \
	$(srctree)/scripts/headerdep.pl -I$(srctree)/include

# ---------------------------------------------------------------------------
# Firmware install
INSTALL_FW_PATH=$(INSTALL_MOD_PATH)/lib/firmware
export INSTALL_FW_PATH

PHONY += firmware_install
firmware_install:
	@mkdir -p $(objtree)/firmware
	$(Q)$(MAKE) -f $(srctree)/scripts/Makefile.fwinst obj=firmware __fw_install

# ---------------------------------------------------------------------------
# Kernel headers

#Default location for installed headers
export INSTALL_HDR_PATH = $(objtree)/usr

# If we do an all arch process set dst to asm-$(hdr-arch)
hdr-dst = $(if $(KBUILD_HEADERS), dst=include/asm-$(hdr-arch), dst=include/asm)

PHONY += archheaders
archheaders:

PHONY += archscripts
archscripts:

PHONY += __headers
__headers: $(version_h) scripts_basic asm-generic archheaders archscripts
	$(Q)$(MAKE) $(build)=scripts build_unifdef

PHONY += headers_install_all
headers_install_all:
	$(Q)$(CONFIG_SHELL) $(srctree)/scripts/headers.sh install

PHONY += headers_install
headers_install: __headers
	$(if $(wildcard $(srctree)/arch/$(hdr-arch)/include/uapi/asm/Kbuild),, \
	  $(error Headers not exportable for the $(SRCARCH) architecture))
	$(Q)$(MAKE) $(hdr-inst)=include/uapi
	$(Q)$(MAKE) $(hdr-inst)=arch/$(hdr-arch)/include/uapi/asm $(hdr-dst)

PHONY += headers_check_all
headers_check_all: headers_install_all
	$(Q)$(CONFIG_SHELL) $(srctree)/scripts/headers.sh check

PHONY += headers_check
headers_check: headers_install
	$(Q)$(MAKE) $(hdr-inst)=include/uapi HDRCHECK=1
	$(Q)$(MAKE) $(hdr-inst)=arch/$(hdr-arch)/include/uapi/asm $(hdr-dst) HDRCHECK=1

# ---------------------------------------------------------------------------
# Kernel selftest

PHONY += kselftest
kselftest:
	$(Q)$(MAKE) -C tools/testing/selftests run_tests

kselftest-clean:
	$(Q)$(MAKE) -C tools/testing/selftests clean

# ---------------------------------------------------------------------------
# Modules

ifdef CONFIG_MODULES

# By default, build modules as well

all: modules

# Build modules
#
# A module can be listed more than once in obj-m resulting in
# duplicate lines in modules.order files.  Those are removed
# using awk while concatenating to the final file.

PHONY += modules
modules: $(vmlinux-dirs) $(if $(KBUILD_BUILTIN),vmlinux) modules.builtin
	$(Q)$(AWK) '!x[$$0]++' $(vmlinux-dirs:%=$(objtree)/%/modules.order) > $(objtree)/modules.order
	@$(kecho) '  Building modules, stage 2.';
	$(Q)$(MAKE) -f $(srctree)/scripts/Makefile.modpost
	$(Q)$(MAKE) -f $(srctree)/scripts/Makefile.fwinst obj=firmware __fw_modbuild

modules.builtin: $(vmlinux-dirs:%=%/modules.builtin)
	$(Q)$(AWK) '!x[$$0]++' $^ > $(objtree)/modules.builtin

%/modules.builtin: include/config/auto.conf
	$(Q)$(MAKE) $(modbuiltin)=$*


# Target to prepare building external modules
PHONY += modules_prepare
modules_prepare: prepare scripts

# Target to install modules
PHONY += modules_install
modules_install: _modinst_ _modinst_post

PHONY += _modinst_
_modinst_:
	@rm -rf $(MODLIB)/kernel
	@rm -f $(MODLIB)/source
	@mkdir -p $(MODLIB)/kernel
	@ln -s `cd $(srctree) && /bin/pwd` $(MODLIB)/source
	@if [ ! $(objtree) -ef  $(MODLIB)/build ]; then \
		rm -f $(MODLIB)/build ; \
		ln -s $(CURDIR) $(MODLIB)/build ; \
	fi
	@cp -f $(objtree)/modules.order $(MODLIB)/
	@cp -f $(objtree)/modules.builtin $(MODLIB)/
	$(Q)$(MAKE) -f $(srctree)/scripts/Makefile.modinst

# This depmod is only for convenience to give the initial
# boot a modules.dep even before / is mounted read-write.  However the
# boot script depmod is the master version.
PHONY += _modinst_post
_modinst_post: _modinst_
	$(Q)$(MAKE) -f $(srctree)/scripts/Makefile.fwinst obj=firmware __fw_modinst
	$(call cmd,depmod)

ifeq ($(CONFIG_MODULE_SIG), y)
PHONY += modules_sign
modules_sign:
	$(Q)$(MAKE) -f $(srctree)/scripts/Makefile.modsign
endif

else # CONFIG_MODULES

# Modules not configured
# ---------------------------------------------------------------------------

modules modules_install: FORCE
	@echo >&2
	@echo >&2 "The present kernel configuration has modules disabled."
	@echo >&2 "Type 'make config' and enable loadable module support."
	@echo >&2 "Then build a kernel with module support enabled."
	@echo >&2
	@exit 1

endif # CONFIG_MODULES

###
# Cleaning is done on three levels.
# make clean     Delete most generated files
#                Leave enough to build external modules
# make mrproper  Delete the current configuration, and all generated files
# make distclean Remove editor backup files, patch leftover files and the like

# Directories & files removed with 'make clean'
CLEAN_DIRS  += $(MODVERDIR)

# Directories & files removed with 'make mrproper'
MRPROPER_DIRS  += include/config usr/include include/generated          \
		  arch/*/include/generated .tmp_objdiff
MRPROPER_FILES += .config .config.old .version .old_version \
		  Module.symvers tags TAGS cscope* GPATH GTAGS GRTAGS GSYMS \
		  signing_key.pem signing_key.priv signing_key.x509	\
		  x509.genkey extra_certificates signing_key.x509.keyid	\
		  signing_key.x509.signer vmlinux-gdb.py

# clean - Delete most, but leave enough to build external modules
#
clean: rm-dirs  := $(CLEAN_DIRS)
clean: rm-files := $(CLEAN_FILES)
clean-dirs      := $(addprefix _clean_, . $(vmlinux-alldirs) Documentation samples)

PHONY += $(clean-dirs) clean archclean vmlinuxclean
$(clean-dirs):
	$(Q)$(MAKE) $(clean)=$(patsubst _clean_%,%,$@)

vmlinuxclean:
	$(Q)$(CONFIG_SHELL) $(srctree)/scripts/link-vmlinux.sh clean

clean: archclean vmlinuxclean

# mrproper - Delete all generated files, including .config
#
mrproper: rm-dirs  := $(wildcard $(MRPROPER_DIRS))
mrproper: rm-files := $(wildcard $(MRPROPER_FILES))
mrproper-dirs      := $(addprefix _mrproper_,Documentation/DocBook scripts)

PHONY += $(mrproper-dirs) mrproper archmrproper
$(mrproper-dirs):
	$(Q)$(MAKE) $(clean)=$(patsubst _mrproper_%,%,$@)

mrproper: clean archmrproper $(mrproper-dirs)
	$(call cmd,rmdirs)
	$(call cmd,rmfiles)

# distclean
#
PHONY += distclean

distclean: mrproper
	@find $(srctree) $(RCS_FIND_IGNORE) \
		\( -name '*.orig' -o -name '*.rej' -o -name '*~' \
		-o -name '*.bak' -o -name '#*#' -o -name '.*.orig' \
		-o -name '.*.rej' -o -name '*%'  -o -name 'core' \) \
		-type f -print | xargs rm -f


# Packaging of the kernel to various formats
# ---------------------------------------------------------------------------
# rpm target kept for backward compatibility
package-dir	:= scripts/package

%src-pkg: FORCE
	$(Q)$(MAKE) $(build)=$(package-dir) $@
%pkg: include/config/kernel.release FORCE
	$(Q)$(MAKE) $(build)=$(package-dir) $@
rpm: include/config/kernel.release FORCE
	$(Q)$(MAKE) $(build)=$(package-dir) $@


# Brief documentation of the typical targets used
# ---------------------------------------------------------------------------

boards := $(wildcard $(srctree)/arch/$(SRCARCH)/configs/*_defconfig)
boards := $(sort $(notdir $(boards)))
board-dirs := $(dir $(wildcard $(srctree)/arch/$(SRCARCH)/configs/*/*_defconfig))
board-dirs := $(sort $(notdir $(board-dirs:/=)))

help:
	@echo  'Cleaning targets:'
	@echo  '  clean		  - Remove most generated files but keep the config and'
	@echo  '                    enough build support to build external modules'
	@echo  '  mrproper	  - Remove all generated files + config + various backup files'
	@echo  '  distclean	  - mrproper + remove editor backup and patch files'
	@echo  ''
	@echo  'Configuration targets:'
	@$(MAKE) -f $(srctree)/scripts/kconfig/Makefile help
	@echo  ''
	@echo  'Other generic targets:'
	@echo  '  all		  - Build all targets marked with [*]'
	@echo  '* vmlinux	  - Build the bare kernel'
	@echo  '* modules	  - Build all modules'
	@echo  '  modules_install - Install all modules to INSTALL_MOD_PATH (default: /)'
	@echo  '  firmware_install- Install all firmware to INSTALL_FW_PATH'
	@echo  '                    (default: $$(INSTALL_MOD_PATH)/lib/firmware)'
	@echo  '  dir/            - Build all files in dir and below'
	@echo  '  dir/file.[ois]  - Build specified target only'
	@echo  '  dir/file.ll     - Build the LLVM assembly file'
	@echo  '                    (requires compiler support for LLVM assembly generation)'
	@echo  '  dir/file.lst    - Build specified mixed source/assembly target only'
	@echo  '                    (requires a recent binutils and recent build (System.map))'
	@echo  '  dir/file.ko     - Build module including final link'
	@echo  '  modules_prepare - Set up for building external modules'
	@echo  '  tags/TAGS	  - Generate tags file for editors'
	@echo  '  cscope	  - Generate cscope index'
	@echo  '  gtags           - Generate GNU GLOBAL index'
	@echo  '  kernelrelease	  - Output the release version string (use with make -s)'
	@echo  '  kernelversion	  - Output the version stored in Makefile (use with make -s)'
	@echo  '  image_name	  - Output the image name (use with make -s)'
	@echo  '  headers_install - Install sanitised kernel headers to INSTALL_HDR_PATH'; \
	 echo  '                    (default: $(INSTALL_HDR_PATH))'; \
	 echo  ''
	@echo  'Static analysers'
	@echo  '  checkstack      - Generate a list of stack hogs'
	@echo  '  namespacecheck  - Name space analysis on compiled kernel'
	@echo  '  versioncheck    - Sanity check on version.h usage'
	@echo  '  includecheck    - Check for duplicate included header files'
	@echo  '  export_report   - List the usages of all exported symbols'
	@echo  '  headers_check   - Sanity check on exported headers'
	@echo  '  headerdep       - Detect inclusion cycles in headers'
	@$(MAKE) -f $(srctree)/scripts/Makefile.help checker-help
	@echo  ''
	@echo  'Kernel selftest'
	@echo  '  kselftest       - Build and run kernel selftest (run as root)'
	@echo  '                    Build, install, and boot kernel before'
	@echo  '                    running kselftest on it'
	@echo  '  kselftest-clean - Remove all generated kselftest files'
	@echo  ''
	@echo  'Kernel packaging:'
	@$(MAKE) $(build)=$(package-dir) help
	@echo  ''
	@echo  'Documentation targets:'
	@$(MAKE) -f $(srctree)/Documentation/DocBook/Makefile dochelp
	@echo  ''
	@echo  'Architecture specific targets ($(SRCARCH)):'
	@$(if $(archhelp),$(archhelp),\
		echo '  No architecture specific help defined for $(SRCARCH)')
	@echo  ''
	@$(if $(boards), \
		$(foreach b, $(boards), \
		printf "  %-24s - Build for %s\\n" $(b) $(subst _defconfig,,$(b));) \
		echo '')
	@$(if $(board-dirs), \
		$(foreach b, $(board-dirs), \
		printf "  %-16s - Show %s-specific targets\\n" help-$(b) $(b);) \
		printf "  %-16s - Show all of the above\\n" help-boards; \
		echo '')

	@echo  '  make V=0|1 [targets] 0 => quiet build (default), 1 => verbose build'
	@echo  '  make V=2   [targets] 2 => give reason for rebuild of target'
	@echo  '  make O=dir [targets] Locate all output files in "dir", including .config'
	@echo  '  make C=1   [targets] Check all c source with $$CHECK (sparse by default)'
	@echo  '  make C=2   [targets] Force check of all c source with $$CHECK'
	@echo  '  make RECORDMCOUNT_WARN=1 [targets] Warn about ignored mcount sections'
	@echo  '  make W=n   [targets] Enable extra gcc checks, n=1,2,3 where'
	@echo  '		1: warnings which may be relevant and do not occur too often'
	@echo  '		2: warnings which occur quite often but may still be relevant'
	@echo  '		3: more obscure warnings, can most likely be ignored'
	@echo  '		Multiple levels can be combined with W=12 or W=123'
	@echo  ''
	@echo  'Execute "make" or "make all" to build all targets marked with [*] '
	@echo  'For further info see the ./README file'


help-board-dirs := $(addprefix help-,$(board-dirs))

help-boards: $(help-board-dirs)

boards-per-dir = $(sort $(notdir $(wildcard $(srctree)/arch/$(SRCARCH)/configs/$*/*_defconfig)))

$(help-board-dirs): help-%:
	@echo  'Architecture specific targets ($(SRCARCH) $*):'
	@$(if $(boards-per-dir), \
		$(foreach b, $(boards-per-dir), \
		printf "  %-24s - Build for %s\\n" $*/$(b) $(subst _defconfig,,$(b));) \
		echo '')


# Documentation targets
# ---------------------------------------------------------------------------
%docs: scripts_basic FORCE
	$(Q)$(MAKE) $(build)=scripts build_docproc build_check-lc_ctype
	$(Q)$(MAKE) $(build)=Documentation/DocBook $@

else # KBUILD_EXTMOD

###
# External module support.
# When building external modules the kernel used as basis is considered
# read-only, and no consistency checks are made and the make
# system is not used on the basis kernel. If updates are required
# in the basis kernel ordinary make commands (without M=...) must
# be used.
#
# The following are the only valid targets when building external
# modules.
# make M=dir clean     Delete all automatically generated files
# make M=dir modules   Make all modules in specified dir
# make M=dir	       Same as 'make M=dir modules'
# make M=dir modules_install
#                      Install the modules built in the module directory
#                      Assumes install directory is already created

# We are always building modules
KBUILD_MODULES := 1
PHONY += crmodverdir
crmodverdir:
	$(cmd_crmodverdir)

PHONY += $(objtree)/Module.symvers
$(objtree)/Module.symvers:
	@test -e $(objtree)/Module.symvers || ( \
	echo; \
	echo "  WARNING: Symbol version dump $(objtree)/Module.symvers"; \
	echo "           is missing; modules will have no dependencies and modversions."; \
	echo )

module-dirs := $(addprefix _module_,$(KBUILD_EXTMOD))
PHONY += $(module-dirs) modules
$(module-dirs): crmodverdir $(objtree)/Module.symvers
	$(Q)$(MAKE) $(build)=$(patsubst _module_%,%,$@)

modules: $(module-dirs)
	@$(kecho) '  Building modules, stage 2.';
	$(Q)$(MAKE) -f $(srctree)/scripts/Makefile.modpost

PHONY += modules_install
modules_install: _emodinst_ _emodinst_post

install-dir := $(if $(INSTALL_MOD_DIR),$(INSTALL_MOD_DIR),extra)
PHONY += _emodinst_
_emodinst_:
	$(Q)mkdir -p $(MODLIB)/$(install-dir)
	$(Q)$(MAKE) -f $(srctree)/scripts/Makefile.modinst

PHONY += _emodinst_post
_emodinst_post: _emodinst_
	$(call cmd,depmod)

clean-dirs := $(addprefix _clean_,$(KBUILD_EXTMOD))

PHONY += $(clean-dirs) clean
$(clean-dirs):
	$(Q)$(MAKE) $(clean)=$(patsubst _clean_%,%,$@)

clean:	rm-dirs := $(MODVERDIR)
clean: rm-files := $(KBUILD_EXTMOD)/Module.symvers

help:
	@echo  '  Building external modules.'
	@echo  '  Syntax: make -C path/to/kernel/src M=$$PWD target'
	@echo  ''
	@echo  '  modules         - default target, build the module(s)'
	@echo  '  modules_install - install the module'
	@echo  '  clean           - remove generated files in module directory only'
	@echo  ''

# Dummies...
PHONY += prepare scripts
prepare: ;
scripts: ;
endif # KBUILD_EXTMOD

clean: $(clean-dirs)
	$(call cmd,rmdirs)
	$(call cmd,rmfiles)
	@find $(if $(KBUILD_EXTMOD), $(KBUILD_EXTMOD), .) $(RCS_FIND_IGNORE) \
		\( -name '*.[oas]' -o -name '*.ko' -o -name '.*.cmd' \
		-o -name '*.ko.*' \
		-o -name '*.dwo'  \
		-o -name '*.su'  \
		-o -name '.*.d' -o -name '.*.tmp' -o -name '*.mod.c' \
		-o -name '*.symtypes' -o -name 'modules.order' \
		-o -name modules.builtin -o -name '.tmp_*.o.*' \
<<<<<<< HEAD
		-o -name '*.gcno' \) -type f -print | xargs rm -f
=======
		-o -name '*.ll' \
		-o -name '*.gcno' \
		-o -name '*.[oa].objects' \
		-o -name '*.o.symversions' \
		-o -name '*.modversions' \) -type f -print | xargs rm -f
>>>>>>> 7346bdd4

# Generate tags for editors
# ---------------------------------------------------------------------------
quiet_cmd_tags = GEN     $@
      cmd_tags = $(CONFIG_SHELL) $(srctree)/scripts/tags.sh $@

tags TAGS cscope gtags: FORCE
	$(call cmd,tags)

# Scripts to check various things for consistency
# ---------------------------------------------------------------------------

PHONY += includecheck versioncheck coccicheck namespacecheck export_report

includecheck:
	find $(srctree)/* $(RCS_FIND_IGNORE) \
		-name '*.[hcS]' -type f -print | sort \
		| xargs $(PERL) -w $(srctree)/scripts/checkincludes.pl

versioncheck:
	find $(srctree)/* $(RCS_FIND_IGNORE) \
		-name '*.[hcS]' -type f -print | sort \
		| xargs $(PERL) -w $(srctree)/scripts/checkversion.pl

coccicheck:
	$(Q)$(CONFIG_SHELL) $(srctree)/scripts/$@

namespacecheck:
	$(PERL) $(srctree)/scripts/namespace.pl

export_report:
	$(PERL) $(srctree)/scripts/export_report.pl

endif #ifeq ($(config-targets),1)
endif #ifeq ($(mixed-targets),1)

PHONY += checkstack kernelrelease kernelversion image_name

# UML needs a little special treatment here.  It wants to use the host
# toolchain, so needs $(SUBARCH) passed to checkstack.pl.  Everyone
# else wants $(ARCH), including people doing cross-builds, which means
# that $(SUBARCH) doesn't work here.
ifeq ($(ARCH), um)
CHECKSTACK_ARCH := $(SUBARCH)
else
CHECKSTACK_ARCH := $(ARCH)
endif
checkstack:
	$(OBJDUMP) -d vmlinux $$(find . -name '*.ko') | \
	$(PERL) $(src)/scripts/checkstack.pl $(CHECKSTACK_ARCH)

kernelrelease:
	@echo "$(KERNELVERSION)$$($(CONFIG_SHELL) $(srctree)/scripts/setlocalversion $(srctree))"

kernelversion:
	@echo $(KERNELVERSION)

image_name:
	@echo $(KBUILD_IMAGE)

# Clear a bunch of variables before executing the submake
tools/: FORCE
	$(Q)mkdir -p $(objtree)/tools
	$(Q)$(MAKE) LDFLAGS= MAKEFLAGS="$(tools_silent) $(filter --j% -j,$(MAKEFLAGS))" O=$(shell cd $(objtree) && /bin/pwd) subdir=tools -C $(src)/tools/

tools/%: FORCE
	$(Q)mkdir -p $(objtree)/tools
	$(Q)$(MAKE) LDFLAGS= MAKEFLAGS="$(tools_silent) $(filter --j% -j,$(MAKEFLAGS))" O=$(shell cd $(objtree) && /bin/pwd) subdir=tools -C $(src)/tools/ $*

# Single targets
# ---------------------------------------------------------------------------
# Single targets are compatible with:
# - build with mixed source and output
# - build with separate output dir 'make O=...'
# - external modules
#
#  target-dir => where to store outputfile
#  build-dir  => directory in kernel source tree to use

ifeq ($(KBUILD_EXTMOD),)
        build-dir  = $(patsubst %/,%,$(dir $@))
        target-dir = $(dir $@)
else
        zap-slash=$(filter-out .,$(patsubst %/,%,$(dir $@)))
        build-dir  = $(KBUILD_EXTMOD)$(if $(zap-slash),/$(zap-slash))
        target-dir = $(if $(KBUILD_EXTMOD),$(dir $<),$(dir $@))
endif

%.s: %.c prepare scripts FORCE
	$(Q)$(MAKE) $(build)=$(build-dir) $(target-dir)$(notdir $@)
%.i: %.c prepare scripts FORCE
	$(Q)$(MAKE) $(build)=$(build-dir) $(target-dir)$(notdir $@)
%.o: %.c prepare scripts FORCE
	$(Q)$(MAKE) $(build)=$(build-dir) $(target-dir)$(notdir $@)
%.lst: %.c prepare scripts FORCE
	$(Q)$(MAKE) $(build)=$(build-dir) $(target-dir)$(notdir $@)
%.s: %.S prepare scripts FORCE
	$(Q)$(MAKE) $(build)=$(build-dir) $(target-dir)$(notdir $@)
%.o: %.S prepare scripts FORCE
	$(Q)$(MAKE) $(build)=$(build-dir) $(target-dir)$(notdir $@)
%.symtypes: %.c prepare scripts FORCE
	$(Q)$(MAKE) $(build)=$(build-dir) $(target-dir)$(notdir $@)
%.ll: %.c prepare scripts FORCE
	$(Q)$(MAKE) $(build)=$(build-dir) $(target-dir)$(notdir $@)

# Modules
/: prepare scripts FORCE
	$(cmd_crmodverdir)
	$(Q)$(MAKE) KBUILD_MODULES=$(if $(CONFIG_MODULES),1) \
	$(build)=$(build-dir)
# Make sure the latest headers are built for Documentation
Documentation/: headers_install
%/: prepare scripts FORCE
	$(cmd_crmodverdir)
	$(Q)$(MAKE) KBUILD_MODULES=$(if $(CONFIG_MODULES),1) \
	$(build)=$(build-dir)
%.ko: prepare scripts FORCE
	$(cmd_crmodverdir)
	$(Q)$(MAKE) KBUILD_MODULES=$(if $(CONFIG_MODULES),1)   \
	$(build)=$(build-dir) $(@:.ko=.o)
	$(Q)$(MAKE) -f $(srctree)/scripts/Makefile.modpost

# FIXME Should go into a make.lib or something
# ===========================================================================

quiet_cmd_rmdirs = $(if $(wildcard $(rm-dirs)),CLEAN   $(wildcard $(rm-dirs)))
      cmd_rmdirs = rm -rf $(rm-dirs)

quiet_cmd_rmfiles = $(if $(wildcard $(rm-files)),CLEAN   $(wildcard $(rm-files)))
      cmd_rmfiles = rm -f $(rm-files)

# Run depmod only if we have System.map and depmod is executable
quiet_cmd_depmod = DEPMOD  $(KERNELRELEASE)
      cmd_depmod = $(CONFIG_SHELL) $(srctree)/scripts/depmod.sh $(DEPMOD) \
                   $(KERNELRELEASE) "$(patsubst y,_,$(CONFIG_HAVE_UNDERSCORE_SYMBOL_PREFIX))"

# Create temporary dir for module support files
# clean it up only when building all modules
cmd_crmodverdir = $(Q)mkdir -p $(MODVERDIR) \
                  $(if $(KBUILD_MODULES),; rm -f $(MODVERDIR)/*)

# read all saved command lines

targets := $(wildcard $(sort $(targets)))
cmd_files := $(wildcard .*.cmd $(foreach f,$(targets),$(dir $(f)).$(notdir $(f)).cmd))

ifneq ($(cmd_files),)
  $(cmd_files): ;	# Do not try to update included dependency files
  include $(cmd_files)
endif

endif	# skip-makefile

PHONY += FORCE
FORCE:

# Declare the contents of the .PHONY variable as phony.  We keep that
# information in a variable so we can use it in if_changed and friends.
.PHONY: $(PHONY)<|MERGE_RESOLUTION|>--- conflicted
+++ resolved
@@ -375,24 +375,6 @@
 CFLAGS_KCOV	= -fsanitize-coverage=trace-pc
 
 
-<<<<<<< HEAD
-ifeq ($(cc-name),clang)
-ifneq ($(CROSS_COMPILE),)
-CLANG_TRIPLE	?= $(CROSS_COMPILE)
-CLANG_TARGET	:= --target=$(notdir $(CLANG_TRIPLE:%-=%))
-GCC_TOOLCHAIN	:= $(realpath $(dir $(shell which $(LD)))/..)
-endif
-ifneq ($(GCC_TOOLCHAIN),)
-CLANG_GCC_TC	:= -gcc-toolchain $(GCC_TOOLCHAIN)
-endif
-ifneq ($(CLANG_ENABLE_IA),1)
-CLANG_IA_FLAG	= -no-integrated-as
-endif
-CLANG_FLAGS	:= $(CLANG_TARGET) $(CLANG_GCC_TC) $(CLANG_IA_FLAG)
-endif
-
-=======
->>>>>>> 7346bdd4
 # Use USERINCLUDE when you must reference the UAPI directories only.
 USERINCLUDE    := \
 		-I$(srctree)/arch/$(hdr-arch)/include/uapi \
@@ -1535,15 +1517,7 @@
 		-o -name '.*.d' -o -name '.*.tmp' -o -name '*.mod.c' \
 		-o -name '*.symtypes' -o -name 'modules.order' \
 		-o -name modules.builtin -o -name '.tmp_*.o.*' \
-<<<<<<< HEAD
 		-o -name '*.gcno' \) -type f -print | xargs rm -f
-=======
-		-o -name '*.ll' \
-		-o -name '*.gcno' \
-		-o -name '*.[oa].objects' \
-		-o -name '*.o.symversions' \
-		-o -name '*.modversions' \) -type f -print | xargs rm -f
->>>>>>> 7346bdd4
 
 # Generate tags for editors
 # ---------------------------------------------------------------------------
