--- conflicted
+++ resolved
@@ -162,7 +162,6 @@
 	struct list_head rq_list; /* head of request list */
 	struct fasync_struct *async_qp;	/* used by asynchronous notification */
 	Sg_request req_arr[SG_MAX_QUEUE];	/* used as singly-linked list */
-	char low_dma;           /* as in parent but possibly overridden to 1 */
 	char force_packid;	/* 1 -> pack_id input to read(), 0 -> ignored */
 	char cmd_q;		/* 1 -> allow command queuing, 0 -> don't */
 	unsigned char next_cmd_len; /* 0: automatic, >0: use on next write() */
@@ -435,10 +434,6 @@
 	struct sg_header *old_hdr = NULL;
 	int retval = 0;
 
-<<<<<<< HEAD
-	if (unlikely(segment_eq(get_fs(), KERNEL_DS)))
-		return -EINVAL;
-=======
 	/*
 	 * This could cause a response to be stranded. Close the associated
 	 * file descriptor to free up any resources being held.
@@ -446,7 +441,6 @@
 	retval = sg_check_file_access(filp, __func__);
 	if (retval)
 		return retval;
->>>>>>> ac35b668
 
 	if ((!(sfp = (Sg_fd *) filp->private_data)) || (!(sdp = sfp->parentdp)))
 		return -ENXIO;
@@ -996,23 +990,6 @@
 				/* strange ..., for backward compatibility */
 		return sfp->timeout_user;
 	case SG_SET_FORCE_LOW_DMA:
-		result = get_user(val, ip);
-		if (result)
-			return result;
-		if (val) {
-			sfp->low_dma = 1;
-			if ((0 == sfp->low_dma) && !sfp->res_in_use) {
-				val = (int) sfp->reserve.bufflen;
-				mutex_lock(&sfp->parentdp->open_rel_lock);
-				sg_remove_scat(sfp, &sfp->reserve);
-				sg_build_reserve(sfp, val);
-				mutex_unlock(&sfp->parentdp->open_rel_lock);
-			}
-		} else {
-			if (atomic_read(&sdp->detaching))
-				return -ENODEV;
-			sfp->low_dma = sdp->device->host->unchecked_isa_dma;
-		}
 		/*
 		 * N.B. This ioctl never worked properly, but failed to
 		 * return an error value. So returning '0' to keep compability
