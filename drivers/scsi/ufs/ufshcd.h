/*
 * Universal Flash Storage Host controller driver
 *
 * This code is based on drivers/scsi/ufs/ufshcd.h
 * Copyright (C) 2011-2013 Samsung India Software Operations
 * Copyright (c) 2013-2018, The Linux Foundation. All rights reserved.
 * Copyright (c) 2017-2018 Samsung Electronics Co., Ltd.
 * Copyright (C) 2018, Google, Inc.
 *
 * Authors:
 *	Santosh Yaraganavi <santosh.sy@samsung.com>
 *	Vinayak Holikatti <h.vinayak@samsung.com>
 *
 * This program is free software; you can redistribute it and/or
 * modify it under the terms of the GNU General Public License
 * as published by the Free Software Foundation; either version 2
 * of the License, or (at your option) any later version.
 * See the COPYING file in the top-level directory or visit
 * <http://www.gnu.org/licenses/gpl-2.0.html>
 *
 * This program is distributed in the hope that it will be useful,
 * but WITHOUT ANY WARRANTY; without even the implied warranty of
 * MERCHANTABILITY or FITNESS FOR A PARTICULAR PURPOSE.  See the
 * GNU General Public License for more details.
 *
 * This program is provided "AS IS" and "WITH ALL FAULTS" and
 * without warranty of any kind. You are solely responsible for
 * determining the appropriateness of using and distributing
 * the program and assume all risks associated with your exercise
 * of rights with respect to the program, including but not limited
 * to infringement of third party rights, the risks and costs of
 * program errors, damage to or loss of data, programs or equipment,
 * and unavailability or interruption of operations. Under no
 * circumstances will the contributor of this Program be liable for
 * any damages of any kind arising from your use or distribution of
 * this program.
 */

#ifndef _UFSHCD_H
#define _UFSHCD_H

#include <linux/module.h>
#include <linux/kernel.h>
#include <linux/hrtimer.h>
#include <linux/init.h>
#include <linux/interrupt.h>
#include <linux/io.h>
#include <linux/delay.h>
#include <linux/slab.h>
#include <linux/spinlock.h>
#include <linux/rwsem.h>
#include <linux/workqueue.h>
#include <linux/errno.h>
#include <linux/types.h>
#include <linux/wait.h>
#include <linux/bitops.h>
#include <linux/pm_runtime.h>
#include <linux/clk.h>
#include <linux/completion.h>
#include <linux/regulator/consumer.h>
#include <linux/reset.h>
#include <linux/extcon.h>
#include "unipro.h"

#include <asm/irq.h>
#include <asm/byteorder.h>
#include <scsi/scsi.h>
#include <scsi/scsi_cmnd.h>
#include <scsi/scsi_host.h>
#include <scsi/scsi_tcq.h>
#include <scsi/scsi_dbg.h>
#include <scsi/scsi_eh.h>

#include <linux/fault-inject.h>

#include "ufs.h"
#include "ufshci.h"
#include "ufshpb.h"

#define UFSHCD "ufshcd"
#define UFSHCD_DRIVER_VERSION "0.3"

#define UFS_BIT(x)	BIT(x)
#define UFS_MASK(x, y)	(x << ((y) % BITS_PER_LONG))

struct ufs_hba;

enum dev_cmd_type {
	DEV_CMD_TYPE_NOP		= 0x0,
	DEV_CMD_TYPE_QUERY		= 0x1,
};

/**
 * struct uic_command - UIC command structure
 * @command: UIC command
 * @argument1: UIC command argument 1
 * @argument2: UIC command argument 2
 * @argument3: UIC command argument 3
 * @cmd_active: Indicate if UIC command is outstanding
 * @result: UIC command result
 * @done: UIC command completion
 */
struct uic_command {
	u32 command;
	u32 argument1;
	u32 argument2;
	u32 argument3;
	int cmd_active;
	int result;
	struct completion done;
};

/* Used to differentiate the power management options */
enum ufs_pm_op {
	UFS_RUNTIME_PM,
	UFS_SYSTEM_PM,
	UFS_SHUTDOWN_PM,
};

#define ufshcd_is_runtime_pm(op) ((op) == UFS_RUNTIME_PM)
#define ufshcd_is_system_pm(op) ((op) == UFS_SYSTEM_PM)
#define ufshcd_is_shutdown_pm(op) ((op) == UFS_SHUTDOWN_PM)

/* Host <-> Device UniPro Link state */
enum uic_link_state {
	UIC_LINK_OFF_STATE	= 0, /* Link powered down or disabled */
	UIC_LINK_ACTIVE_STATE	= 1, /* Link is in Fast/Slow/Sleep state */
	UIC_LINK_HIBERN8_STATE	= 2, /* Link is in Hibernate state */
};

#define ufshcd_is_link_off(hba) ((hba)->uic_link_state == UIC_LINK_OFF_STATE)
#define ufshcd_is_link_active(hba) ((hba)->uic_link_state == \
				    UIC_LINK_ACTIVE_STATE)
#define ufshcd_is_link_hibern8(hba) ((hba)->uic_link_state == \
				    UIC_LINK_HIBERN8_STATE)
#define ufshcd_set_link_off(hba) ((hba)->uic_link_state = UIC_LINK_OFF_STATE)
#define ufshcd_set_link_active(hba) ((hba)->uic_link_state = \
				    UIC_LINK_ACTIVE_STATE)
#define ufshcd_set_link_hibern8(hba) ((hba)->uic_link_state = \
				    UIC_LINK_HIBERN8_STATE)

enum {
	/* errors which require the host controller reset for recovery */
	UFS_ERR_HIBERN8_EXIT,
	UFS_ERR_VOPS_SUSPEND,
	UFS_ERR_EH,
	UFS_ERR_CLEAR_PEND_XFER_TM,
	UFS_ERR_INT_FATAL_ERRORS,
	UFS_ERR_INT_UIC_ERROR,
	UFS_ERR_CRYPTO_ENGINE,

	/* other errors */
	UFS_ERR_HIBERN8_ENTER,
	UFS_ERR_RESUME,
	UFS_ERR_SUSPEND,
	UFS_ERR_LINKSTARTUP,
	UFS_ERR_POWER_MODE_CHANGE,
	UFS_ERR_TASK_ABORT,
	UFS_ERR_MAX,
};

/*
 * UFS Power management levels.
 * Each level is in increasing order of power savings.
 */
enum ufs_pm_level {
	UFS_PM_LVL_0, /* UFS_ACTIVE_PWR_MODE, UIC_LINK_ACTIVE_STATE */
	UFS_PM_LVL_1, /* UFS_ACTIVE_PWR_MODE, UIC_LINK_HIBERN8_STATE */
	UFS_PM_LVL_2, /* UFS_SLEEP_PWR_MODE, UIC_LINK_ACTIVE_STATE */
	UFS_PM_LVL_3, /* UFS_SLEEP_PWR_MODE, UIC_LINK_HIBERN8_STATE */
	UFS_PM_LVL_4, /* UFS_POWERDOWN_PWR_MODE, UIC_LINK_HIBERN8_STATE */
	UFS_PM_LVL_5, /* UFS_POWERDOWN_PWR_MODE, UIC_LINK_OFF_STATE */
	UFS_PM_LVL_MAX
};

struct ufs_pm_lvl_states {
	enum ufs_dev_pwr_mode dev_state;
	enum uic_link_state link_state;
};

/**
 * struct ufshcd_lrb - local reference block
 * @utr_descriptor_ptr: UTRD address of the command
 * @ucd_req_ptr: UCD address of the command
 * @ucd_rsp_ptr: Response UPIU address for this command
 * @ucd_prdt_ptr: PRDT address of the command
 * @utrd_dma_addr: UTRD dma address for debug
 * @ucd_prdt_dma_addr: PRDT dma address for debug
 * @ucd_rsp_dma_addr: UPIU response dma address for debug
 * @ucd_req_dma_addr: UPIU request dma address for debug
 * @cmd: pointer to SCSI command
 * @sense_buffer: pointer to sense buffer address of the SCSI command
 * @sense_bufflen: Length of the sense buffer
 * @scsi_status: SCSI status of the command
 * @command_type: SCSI, UFS, Query.
 * @task_tag: Task tag of the command
 * @lun: LUN of the command
 * @intr_cmd: Interrupt command (doesn't participate in interrupt aggregation)
 * @issue_time_stamp: time stamp for debug purposes
 * @complete_time_stamp: time stamp for statistics
 * @req_abort_skip: skip request abort task flag
 */
struct ufshcd_lrb {
	struct utp_transfer_req_desc *utr_descriptor_ptr;
	struct utp_upiu_req *ucd_req_ptr;
	struct utp_upiu_rsp *ucd_rsp_ptr;
	struct ufshcd_sg_entry *ucd_prdt_ptr;

	dma_addr_t utrd_dma_addr;
	dma_addr_t ucd_req_dma_addr;
	dma_addr_t ucd_rsp_dma_addr;
	dma_addr_t ucd_prdt_dma_addr;

	struct scsi_cmnd *cmd;
	u8 *sense_buffer;
	unsigned int sense_bufflen;
	int scsi_status;

	int command_type;
	int task_tag;
	u8 lun; /* UPIU LUN id field is only 8-bit wide */
	bool intr_cmd;
	ktime_t issue_time_stamp;
	ktime_t complete_time_stamp;

	bool req_abort_skip;
};

/**
 * struct ufs_query - holds relevant data structures for query request
 * @request: request upiu and function
 * @descriptor: buffer for sending/receiving descriptor
 * @response: response upiu and response
 */
struct ufs_query {
	struct ufs_query_req request;
	u8 *descriptor;
	struct ufs_query_res response;
};

/**
 * struct ufs_dev_cmd - all assosiated fields with device management commands
 * @type: device management command type - Query, NOP OUT
 * @lock: lock to allow one command at a time
 * @complete: internal commands completion
 * @tag_wq: wait queue until free command slot is available
 */
struct ufs_dev_cmd {
	enum dev_cmd_type type;
	struct mutex lock;
	struct completion *complete;
	wait_queue_head_t tag_wq;
	struct ufs_query query;
};

struct ufs_desc_size {
	int dev_desc;
	int pwr_desc;
	int geom_desc;
	int interc_desc;
	int unit_desc;
	int conf_desc;
	int health_desc;
};

/**
 * struct ufs_clk_info - UFS clock related info
 * @list: list headed by hba->clk_list_head
 * @clk: clock node
 * @name: clock name
 * @max_freq: maximum frequency supported by the clock
 * @min_freq: min frequency that can be used for clock scaling
 * @curr_freq: indicates the current frequency that it is set to
 * @enabled: variable to check against multiple enable/disable
 */
struct ufs_clk_info {
	struct list_head list;
	struct clk *clk;
	const char *name;
	u32 max_freq;
	u32 min_freq;
	u32 curr_freq;
	bool enabled;
};

enum ufs_notify_change_status {
	PRE_CHANGE,
	POST_CHANGE,
};

struct ufs_pa_layer_attr {
	u32 gear_rx;
	u32 gear_tx;
	u32 lane_rx;
	u32 lane_tx;
	u32 pwr_rx;
	u32 pwr_tx;
	u32 hs_rate;
};

struct ufs_pwr_mode_info {
	bool is_valid;
	struct ufs_pa_layer_attr info;
};

/**
 * struct ufs_hba_variant_ops - variant specific callbacks
 * @init: called when the driver is initialized
 * @exit: called to cleanup everything done in init
 * @get_ufs_hci_version: called to get UFS HCI version
 * @clk_scale_notify: notifies that clks are scaled up/down
 * @setup_clocks: called before touching any of the controller registers
 * @setup_regulators: called before accessing the host controller
 * @hce_enable_notify: called before and after HCE enable bit is set to allow
 *                     variant specific Uni-Pro initialization.
 * @link_startup_notify: called before and after Link startup is carried out
 *                       to allow variant specific Uni-Pro initialization.
 * @pwr_change_notify: called before and after a power mode change
 *			is carried out to allow vendor spesific capabilities
 *			to be set.
 * @setup_xfer_req: called before any transfer request is issued
 *                  to set some things
 * @setup_task_mgmt: called before any task management request is issued
 *                  to set some things
 * @hibern8_notify: called around hibern8 enter/exit
 * @apply_dev_quirks: called to apply device specific quirks
 * @suspend: called during host controller PM callback
 * @resume: called during host controller PM callback
 * @full_reset:  called during link recovery for handling variant specific
 *		 implementations of resetting the hci
 * @update_sec_cfg: called to restore host controller secure configuration
 * @get_scale_down_gear: called to get the minimum supported gear to
 *			 scale down
 * @set_bus_vote: called to vote for the required bus bandwidth
 * @phy_initialization: used to initialize phys
 */
struct ufs_hba_variant_ops {
	int	(*init)(struct ufs_hba *);
	void    (*exit)(struct ufs_hba *);
	u32	(*get_ufs_hci_version)(struct ufs_hba *);
	int	(*clk_scale_notify)(struct ufs_hba *, bool,
				    enum ufs_notify_change_status);
	int	(*setup_clocks)(struct ufs_hba *, bool,
				enum ufs_notify_change_status);
	int     (*setup_regulators)(struct ufs_hba *, bool);
	int	(*hce_enable_notify)(struct ufs_hba *,
				     enum ufs_notify_change_status);
	int	(*link_startup_notify)(struct ufs_hba *,
				       enum ufs_notify_change_status);
	int	(*pwr_change_notify)(struct ufs_hba *,
					enum ufs_notify_change_status status,
					struct ufs_pa_layer_attr *,
					struct ufs_pa_layer_attr *);
	void	(*setup_xfer_req)(struct ufs_hba *, int, bool);
	void	(*setup_task_mgmt)(struct ufs_hba *, int, u8);
	void    (*hibern8_notify)(struct ufs_hba *, enum uic_cmd_dme,
					enum ufs_notify_change_status);
	int	(*apply_dev_quirks)(struct ufs_hba *);
	int     (*suspend)(struct ufs_hba *, enum ufs_pm_op);
	int     (*resume)(struct ufs_hba *, enum ufs_pm_op);
	int	(*full_reset)(struct ufs_hba *);
	void	(*dbg_register_dump)(struct ufs_hba *hba, bool no_sleep);
	int	(*update_sec_cfg)(struct ufs_hba *hba, bool restore_sec_cfg);
	u32	(*get_scale_down_gear)(struct ufs_hba *);
	int	(*set_bus_vote)(struct ufs_hba *, bool);
	int	(*phy_initialization)(struct ufs_hba *);
#ifdef CONFIG_DEBUG_FS
	void	(*add_debugfs)(struct ufs_hba *hba, struct dentry *root);
	void	(*remove_debugfs)(struct ufs_hba *hba);
#endif
};

/**
 * struct ufs_hba_crypto_variant_ops - variant specific crypto callbacks
 * @crypto_req_setup:	retreieve the necessary cryptographic arguments to setup
			a requests's transfer descriptor.
 * @crypto_engine_cfg_start: start configuring cryptographic engine
 *							 according to tag
 *							 parameter
 * @crypto_engine_cfg_end: end configuring cryptographic engine
 *						   according to tag parameter
 * @crypto_engine_reset: perform reset to the cryptographic engine
 * @crypto_engine_get_status: get errors status of the cryptographic engine
 */
struct ufs_hba_crypto_variant_ops {
	int	(*crypto_req_setup)(struct ufs_hba *, struct ufshcd_lrb *lrbp,
				    u8 *cc_index, bool *enable, u64 *dun);
	int	(*crypto_engine_cfg_start)(struct ufs_hba *, unsigned int);
	int	(*crypto_engine_cfg_end)(struct ufs_hba *, struct ufshcd_lrb *,
			struct request *);
	int	(*crypto_engine_reset)(struct ufs_hba *);
	int	(*crypto_engine_get_status)(struct ufs_hba *, u32 *);
};

/**
* struct ufs_hba_pm_qos_variant_ops - variant specific PM QoS callbacks
*/
struct ufs_hba_pm_qos_variant_ops {
	void		(*req_start)(struct ufs_hba *, struct request *);
	void		(*req_end)(struct ufs_hba *, struct request *, bool);
};

/**
 * struct ufs_hba_variant - variant specific parameters
 * @name: variant name
 */
struct ufs_hba_variant {
	struct device				*dev;
	const char				*name;
	struct ufs_hba_variant_ops		*vops;
	struct ufs_hba_crypto_variant_ops	*crypto_vops;
	struct ufs_hba_pm_qos_variant_ops	*pm_qos_vops;
};

/* for manual gc */
struct ufs_manual_gc {
	int state;
	bool hagc_support;
	struct hrtimer hrtimer;
	unsigned long delay_ms;
	struct work_struct hibern8_work;
	struct workqueue_struct *mgc_workq;
};

/* clock gating state  */
enum clk_gating_state {
	CLKS_OFF,
	CLKS_ON,
	REQ_CLKS_OFF,
	REQ_CLKS_ON,
};

/**
 * struct ufs_clk_gating - UFS clock gating related info
 * @gate_hrtimer: hrtimer to invoke @gate_work after some delay as
 * specified in @delay_ms
 * @gate_work: worker to turn off clocks
 * @ungate_work: worker to turn on clocks that will be used in case of
 * interrupt context
 * @state: the current clocks state
 * @delay_ms: current gating delay in ms
 * @delay_ms_pwr_save: gating delay (in ms) in power save mode
 * @delay_ms_perf: gating delay (in ms) in performance mode
 * @is_suspended: clk gating is suspended when set to 1 which can be used
 * during suspend/resume
 * @delay_attr: sysfs attribute to control delay_ms if clock scaling is disabled
 * @delay_pwr_save_attr: sysfs attribute to control delay_ms_pwr_save
 * @delay_perf_attr: sysfs attribute to control delay_ms_perf
 * @enable_attr: sysfs attribute to enable/disable clock gating
 * @is_enabled: Indicates the current status of clock gating
 * @active_reqs: number of requests that are pending and should be waited for
 * completion before gating clocks.
 */
struct ufs_clk_gating {
	struct hrtimer gate_hrtimer;
	struct work_struct gate_work;
	struct work_struct ungate_work;
	enum clk_gating_state state;
	unsigned long delay_ms;
	unsigned long delay_ms_pwr_save;
	unsigned long delay_ms_perf;
	bool is_suspended;
	struct device_attribute delay_attr;
	struct device_attribute delay_pwr_save_attr;
	struct device_attribute delay_perf_attr;
	struct device_attribute enable_attr;
	bool is_enabled;
	int active_reqs;
	struct workqueue_struct *clk_gating_workq;
};

struct ufs_saved_pwr_info {
	struct ufs_pa_layer_attr info;
	bool is_valid;
};

/* Hibern8 state  */
enum ufshcd_hibern8_on_idle_state {
	HIBERN8_ENTERED,
	HIBERN8_EXITED,
	REQ_HIBERN8_ENTER,
	REQ_HIBERN8_EXIT,
	AUTO_HIBERN8,
};

/**
 * struct ufs_hibern8_on_idle - UFS Hibern8 on idle related data
 * @enter_work: worker to put UFS link in hibern8 after some delay as
 * specified in delay_ms
 * @exit_work: worker to bring UFS link out of hibern8
 * @state: the current hibern8 state
 * @delay_ms: hibern8 enter delay in ms
 * @is_suspended: hibern8 enter is suspended when set to 1 which can be used
 * during suspend/resume
 * @active_reqs: number of requests that are pending and should be waited for
 * completion before scheduling delayed "enter_work".
 * @delay_attr: sysfs attribute to control delay_attr
 * @enable_attr: sysfs attribute to enable/disable hibern8 on idle
 * @is_enabled: Indicates the current status of hibern8
 */
struct ufs_hibern8_on_idle {
	struct delayed_work enter_work;
	struct work_struct exit_work;
	enum ufshcd_hibern8_on_idle_state state;
	unsigned long delay_ms;
	bool is_suspended;
	int active_reqs;
	struct device_attribute delay_attr;
	struct device_attribute enable_attr;
	bool is_enabled;
};

/**
 * struct ufs_clk_scaling - UFS clock scaling related data
 * @active_reqs: number of requests that are pending. If this is zero when
 * devfreq ->target() function is called then schedule "suspend_work" to
 * suspend devfreq.
 * @tot_busy_t: Total busy time in current polling window
 * @window_start_t: Start time (in jiffies) of the current polling window
 * @busy_start_t: Start time of current busy period
 * @enable_attr: sysfs attribute to enable/disable clock scaling
 * @saved_pwr_info: UFS power mode may also be changed during scaling and this
 * one keeps track of previous power mode.
 * @workq: workqueue to schedule devfreq suspend/resume work
 * @suspend_work: worker to suspend devfreq
 * @resume_work: worker to resume devfreq
 * @is_allowed: tracks if scaling is currently allowed or not
 * @is_busy_started: tracks if busy period has started or not
 * @is_suspended: tracks if devfreq is suspended or not
 * @is_scaled_up: tracks if we are currently scaled up or scaled down
 */
struct ufs_clk_scaling {
	int active_reqs;
	unsigned long tot_busy_t;
	unsigned long window_start_t;
	ktime_t busy_start_t;
	struct device_attribute enable_attr;
	struct ufs_saved_pwr_info saved_pwr_info;
	struct workqueue_struct *workq;
	struct work_struct suspend_work;
	struct work_struct resume_work;
	bool is_allowed;
	bool is_busy_started;
	bool is_suspended;
	bool is_scaled_up;
};

#define UIC_ERR_REG_HIST_LENGTH 20
/**
 * struct ufs_uic_err_reg_hist - keeps history of uic errors
 * @pos: index to indicate cyclic buffer position
 * @reg: cyclic buffer for registers value
 * @tstamp: cyclic buffer for time stamp
 */
struct ufs_uic_err_reg_hist {
	int pos;
	u32 reg[UIC_ERR_REG_HIST_LENGTH];
	ktime_t tstamp[UIC_ERR_REG_HIST_LENGTH];
};

#ifdef CONFIG_DEBUG_FS
struct debugfs_files {
	struct dentry *debugfs_root;
	struct dentry *stats_folder;
	struct dentry *tag_stats;
	struct dentry *err_stats;
	struct dentry *show_hba;
	struct dentry *host_regs;
	struct dentry *dump_dev_desc;
	struct dentry *power_mode;
	struct dentry *dme_local_read;
	struct dentry *dme_peer_read;
	struct dentry *dbg_print_en;
	struct dentry *req_stats;
	struct dentry *query_stats;
	struct dentry *io_stats;
	u32 dme_local_attr_id;
	u32 dme_peer_attr_id;
	struct dentry *reset_controller;
	struct dentry *err_state;
	bool err_occurred;
#ifdef CONFIG_UFS_FAULT_INJECTION
	struct dentry *err_inj_scenario;
	struct dentry *err_inj_stats;
	u32 err_inj_scenario_mask;
	struct fault_attr fail_attr;
#endif
};

/* tag stats statistics types */
enum ts_types {
	TS_NOT_SUPPORTED	= -1,
	TS_TAG			= 0,
	TS_READ			= 1,
	TS_WRITE		= 2,
	TS_URGENT_READ		= 3,
	TS_URGENT_WRITE		= 4,
	TS_FLUSH		= 5,
	TS_DISCARD		= 6,
	TS_NUM_STATS		= 7,
};

/**
 * struct ufshcd_req_stat - statistics for request handling times (in usec)
 * @min: shortest time measured
 * @max: longest time measured
 * @sum: sum of all the handling times measured (used for average calculation)
 * @count: number of measurements taken
 */
struct ufshcd_req_stat {
	u64 min;
	u64 max;
	u64 sum;
	u64 count;
};

/**
 * struct ufshcd_io_stat - statistics for I/O amount.
 * @req_count_started: total number of I/O requests, which were started.
 * @total_bytes_started: total I/O amount in bytes, which were started.
 * @req_count_completed: total number of I/O request, which were completed.
 * @total_bytes_completed: total I/O amount in bytes, which were completed.
 * @max_diff_req_count: MAX of 'req_count_started - req_count_completed'.
 * @max_diff_total_bytes: MAX of 'total_bytes_started - total_bytes_completed'.
 */
struct ufshcd_io_stat {
	u64 req_count_started;
	u64 total_bytes_started;
	u64 req_count_completed;
	u64 total_bytes_completed;
	u64 max_diff_req_count;
	u64 max_diff_total_bytes;
};
#endif

enum ufshcd_ctx {
	QUEUE_CMD,
	ERR_HNDLR_WORK,
	H8_EXIT_WORK,
	UIC_CMD_SEND,
	PWRCTL_CMD_SEND,
	TM_CMD_SEND,
	XFR_REQ_COMPL,
	CLK_SCALE_WORK,
	DBGFS_CFG_PWR_MODE,
};

struct ufshcd_clk_ctx {
	ktime_t ts;
	enum ufshcd_ctx ctx;
};

/**
 * struct ufs_stats - keeps usage/err statistics
 * @enabled: enable tag stats for debugfs
 * @tag_stats: pointer to tag statistic counters
 * @q_depth: current amount of busy slots
 * @err_stats: counters to keep track of various errors
 * @req_stats: request handling time statistics per request type
 * @query_stats_arr: array that holds query statistics
 * @hibern8_exit_cnt: Counter to keep track of number of exits,
 *		reset this after link-startup.
 * @last_hibern8_exit_tstamp: Set time after the hibern8 exit.
 *		Clear after the first successful command completion.
 * @pa_err: tracks pa-uic errors
 * @dl_err: tracks dl-uic errors
 * @nl_err: tracks nl-uic errors
 * @tl_err: tracks tl-uic errors
 * @dme_err: tracks dme errors
 */
struct ufs_stats {
#ifdef CONFIG_DEBUG_FS
	bool enabled;
	u64 **tag_stats;
	int q_depth;
	int err_stats[UFS_ERR_MAX];
	struct ufshcd_req_stat req_stats[TS_NUM_STATS];
	int query_stats_arr[UPIU_QUERY_OPCODE_MAX][MAX_QUERY_IDN];
	struct ufshcd_io_stat io_read;
	struct ufshcd_io_stat io_write;
	struct ufshcd_io_stat io_readwrite;

#endif
	u32 last_intr_status;
	ktime_t last_intr_ts;
	struct ufshcd_clk_ctx clk_hold;
	struct ufshcd_clk_ctx clk_rel;
	u32 hibern8_exit_cnt;
	ktime_t last_hibern8_exit_tstamp;
	u32 power_mode_change_cnt;
	struct ufs_uic_err_reg_hist pa_err;
	struct ufs_uic_err_reg_hist dl_err;
	struct ufs_uic_err_reg_hist nl_err;
	struct ufs_uic_err_reg_hist tl_err;
	struct ufs_uic_err_reg_hist dme_err;
	u32 pa_err_cnt_total;
	u32 pa_err_cnt[UFS_EC_PA_MAX];
	u32 dl_err_cnt_total;
	u32 dl_err_cnt[UFS_EC_DL_MAX];
	u32 dme_err_cnt;
};

static inline bool is_read_opcode(u8 opcode)
{
	return opcode == READ_10 || opcode == READ_16;
}

static inline bool is_write_opcode(u8 opcode)
{
	return opcode == WRITE_10 || opcode == WRITE_16;
}

static inline bool is_unmap_opcode(u8 opcode)
{
	return opcode == UNMAP;
}

static inline char *parse_opcode(u8 opcode)
{
	/* string should be less than 12 byte-long */
	switch (opcode) {
	case READ_10:
		return "READ_10";
	case READ_16:
		return "READ_16";
	case WRITE_10:
		return "WRITE_10";
	case WRITE_16:
		return "WRITE_16";
	case UNMAP:
		return "UNMAP";
	case SYNCHRONIZE_CACHE:
		return "SYNC_CACHE";
	}
	return NULL;
}

/* UFS Host Controller debug print bitmask */
#define UFSHCD_DBG_PRINT_CLK_FREQ_EN		UFS_BIT(0)
#define UFSHCD_DBG_PRINT_UIC_ERR_HIST_EN	UFS_BIT(1)
#define UFSHCD_DBG_PRINT_HOST_REGS_EN		UFS_BIT(2)
#define UFSHCD_DBG_PRINT_TRS_EN			UFS_BIT(3)
#define UFSHCD_DBG_PRINT_TMRS_EN		UFS_BIT(4)
#define UFSHCD_DBG_PRINT_PWR_EN			UFS_BIT(5)
#define UFSHCD_DBG_PRINT_HOST_STATE_EN		UFS_BIT(6)

#define UFSHCD_DBG_PRINT_ALL						   \
		(UFSHCD_DBG_PRINT_CLK_FREQ_EN		|		   \
		 UFSHCD_DBG_PRINT_UIC_ERR_HIST_EN	|		   \
		 UFSHCD_DBG_PRINT_HOST_REGS_EN | UFSHCD_DBG_PRINT_TRS_EN | \
		 UFSHCD_DBG_PRINT_TMRS_EN | UFSHCD_DBG_PRINT_PWR_EN |	   \
		 UFSHCD_DBG_PRINT_HOST_STATE_EN)

struct ufshcd_cmd_log_entry {
	char *str;	/* context like "send", "complete" */
	char *cmd_type;	/* "scsi", "query", "nop", "dme" */
	u8 lun;
	u8 cmd_id;
	sector_t lba;
	u32 transfer_len;
	u8 idn;		/* used only for query idn */
	u32 doorbell;
	u32 outstanding_reqs;
	u32 seq_num;
	unsigned int tag;
	ktime_t tstamp;
};

struct ufshcd_cmd_log {
	struct ufshcd_cmd_log_entry *entries;
	int pos;
	u32 seq_num;
};

/* UFS card state - hotplug state */
enum ufshcd_card_state {
	UFS_CARD_STATE_UNKNOWN	= 0,
	UFS_CARD_STATE_ONLINE	= 1,
	UFS_CARD_STATE_OFFLINE	= 2,
};

/* UFS Slow I/O operation types */
enum ufshcd_slowio_optype {
	UFSHCD_SLOWIO_READ = 0,
	UFSHCD_SLOWIO_WRITE = 1,
	UFSHCD_SLOWIO_UNMAP = 2,
	UFSHCD_SLOWIO_SYNC = 3,
	UFSHCD_SLOWIO_OP_MAX = 4,
};

/* UFS Slow I/O sysfs entry types */
enum ufshcd_slowio_systype {
	UFSHCD_SLOWIO_US = 0,
	UFSHCD_SLOWIO_CNT = 1,
	UFSHCD_SLOWIO_SYS_MAX = 2,
};

/**
 * struct ufs_hba - per adapter private structure
 * @mmio_base: UFSHCI base register address
 * @ucdl_base_addr: UFS Command Descriptor base address
 * @utrdl_base_addr: UTP Transfer Request Descriptor base address
 * @utmrdl_base_addr: UTP Task Management Descriptor base address
 * @ucdl_dma_addr: UFS Command Descriptor DMA address
 * @utrdl_dma_addr: UTRDL DMA address
 * @utmrdl_dma_addr: UTMRDL DMA address
 * @host: Scsi_Host instance of the driver
 * @dev: device handle
 * @lrb: local reference block
 * @lrb_in_use: lrb in use
 * @outstanding_tasks: Bits representing outstanding task requests
 * @outstanding_reqs: Bits representing outstanding transfer requests
 * @capabilities: UFS Controller Capabilities
 * @nutrs: Transfer Request Queue depth supported by controller
 * @nutmrs: Task Management Queue depth supported by controller
 * @ufs_version: UFS Version to which controller complies
 * @var: pointer to variant specific data
 * @priv: pointer to variant specific private data
 * @irq: Irq number of the controller
 * @active_uic_cmd: handle of active UIC command
 * @uic_cmd_mutex: mutex for uic command
 * @tm_wq: wait queue for task management
 * @tm_tag_wq: wait queue for free task management slots
 * @tm_slots_in_use: bit map of task management request slots in use
 * @pwr_done: completion for power mode change
 * @tm_condition: condition variable for task management
 * @ufshcd_state: UFSHCD states
 * @eh_flags: Error handling flags
 * @intr_mask: Interrupt Mask Bits
 * @ee_ctrl_mask: Exception event control mask
 * @is_powered: flag to check if HBA is powered
 * @eh_work: Worker to handle UFS errors that require s/w attention
 * @eeh_work: Worker to handle exception events
 * @errors: HBA errors
 * @uic_error: UFS interconnect layer error status
 * @saved_err: sticky error mask
 * @saved_uic_err: sticky UIC error mask
 * @dev_cmd: ufs device management command information
 * @last_dme_cmd_tstamp: time stamp of the last completed DME command
 * @auto_bkops_enabled: to track whether bkops is enabled in device
 * @ufs_stats: ufshcd statistics to be used via debugfs
 * @debugfs_files: debugfs files associated with the ufs stats
 * @ufshcd_dbg_print: Bitmask for enabling debug prints
 * @extcon: pointer to external connector device
 * @card_detect_nb: card detector notifier registered with @extcon
 * @card_detect_work: work to exectute the card detect function
 * @card_state: card state event, enum ufshcd_card_state defines possible states
 * @vreg_info: UFS device voltage regulator information
 * @clk_list_head: UFS host controller clocks list node head
 * @pwr_info: holds current power mode
 * @max_pwr_info: keeps the device max valid pwm
 * @hibern8_on_idle: UFS Hibern8 on idle related data
 * @desc_size: descriptor sizes reported by device
 * @urgent_bkops_lvl: keeps track of urgent bkops level for device
 * @is_urgent_bkops_lvl_checked: keeps track if the urgent bkops level for
 *  device is known or not.
 * @scsi_block_reqs_cnt: reference counting for scsi block requests
 */
struct ufs_hba {
	void __iomem *mmio_base;

	/* Virtual memory reference */
	struct utp_transfer_cmd_desc *ucdl_base_addr;
	struct utp_transfer_req_desc *utrdl_base_addr;
	struct utp_task_req_desc *utmrdl_base_addr;

	/* DMA memory reference */
	dma_addr_t ucdl_dma_addr;
	dma_addr_t utrdl_dma_addr;
	dma_addr_t utmrdl_dma_addr;

	struct Scsi_Host *host;
	struct device *dev;
	/*
	 * This field is to keep a reference to "scsi_device" corresponding to
	 * "UFS device" W-LU.
	 */
	struct scsi_device *sdev_ufs_device;

	enum ufs_dev_pwr_mode curr_dev_pwr_mode;
	enum uic_link_state uic_link_state;
	/* Desired UFS power management level during runtime PM */
	int rpm_lvl;
	/* Desired UFS power management level during system PM */
	int spm_lvl;
	int pm_op_in_progress;

	struct ufshcd_lrb *lrb;
	unsigned long lrb_in_use;

	unsigned long outstanding_tasks;
	unsigned long outstanding_reqs;

	u32 capabilities;
	int nutrs;
	int nutmrs;
	u32 ufs_version;
	struct ufs_hba_variant *var;
	void *priv;
	unsigned int irq;
	bool is_irq_enabled;
	bool crash_on_err;

	u32 dev_ref_clk_gating_wait;
	u32 dev_ref_clk_freq;

	/* Interrupt aggregation support is broken */
	#define UFSHCD_QUIRK_BROKEN_INTR_AGGR			UFS_BIT(0)

	/*
	 * delay before each dme command is required as the unipro
	 * layer has shown instabilities
	 */
	#define UFSHCD_QUIRK_DELAY_BEFORE_DME_CMDS		UFS_BIT(1)

	/*
	 * If UFS host controller is having issue in processing LCC (Line
	 * Control Command) coming from device then enable this quirk.
	 * When this quirk is enabled, host controller driver should disable
	 * the LCC transmission on UFS device (by clearing TX_LCC_ENABLE
	 * attribute of device to 0).
	 */
	#define UFSHCD_QUIRK_BROKEN_LCC				UFS_BIT(2)

	/*
	 * The attribute PA_RXHSUNTERMCAP specifies whether or not the
	 * inbound Link supports unterminated line in HS mode. Setting this
	 * attribute to 1 fixes moving to HS gear.
	 */
	#define UFSHCD_QUIRK_BROKEN_PA_RXHSUNTERMCAP		UFS_BIT(3)

	/*
	 * This quirk needs to be enabled if the host contoller only allows
	 * accessing the peer dme attributes in AUTO mode (FAST AUTO or
	 * SLOW AUTO).
	 */
	#define UFSHCD_QUIRK_DME_PEER_ACCESS_AUTO_MODE		UFS_BIT(4)

	/*
	 * This quirk needs to be enabled if the host contoller doesn't
	 * advertise the correct version in UFS_VER register. If this quirk
	 * is enabled, standard UFS host driver will call the vendor specific
	 * ops (get_ufs_hci_version) to get the correct version.
	 */
	#define UFSHCD_QUIRK_BROKEN_UFS_HCI_VERSION		UFS_BIT(5)

	/*
	 * This quirk needs to be enabled if the host contoller regards
	 * resolution of the values of PRDTO and PRDTL in UTRD as byte.
	 */
	#define UFSHCD_QUIRK_PRDT_BYTE_GRAN			UFS_BIT(7)

	/* HIBERN8 support is broken */
	#define UFSHCD_QUIRK_BROKEN_HIBERN8			UFS_BIT(8)

	/*
	 * UFS controller version register (VER) wrongly advertise the version
	 * as v1.0 though controller implementation is as per UFSHCI v1.1
	 * specification.
	 */
	#define UFSHCD_QUIRK_BROKEN_VER_REG_1_1			UFS_BIT(9)

	/* UFSHC advertises 64-bit not supported even though it supports */
	#define UFSHCD_QUIRK_BROKEN_CAP_64_BIT_0		UFS_BIT(10)

	/*
	 * If LCC (Line Control Command) are having issue on the host
	 * controller then enable this quirk. Note that connected UFS device
	 * should also have workaround to not expect LCC commands from host.
	 */
	#define UFSHCD_BROKEN_LCC				UFS_BIT(11)

	/*
	 * If UFS device is having issue in processing LCC (Line Control
	 * Command) coming from UFS host controller then enable this quirk.
	 * When this quirk is enabled, host controller driver should disable
	 * the LCC transmission on UFS host controller (by clearing
	 * TX_LCC_ENABLE attribute of host to 0).
	 */
	#define UFSHCD_BROKEN_LCC_PROCESSING_ON_DEVICE		UFS_BIT(12)

	#define UFSHCD_BROKEN_LCC_PROCESSING_ON_HOST		UFS_BIT(13)

	#define UFSHCD_QUIRK_DME_PEER_GET_FAST_MODE		UFS_BIT(14)

	/* Auto hibern8 support is broken */
	#define UFSHCD_QUIRK_BROKEN_AUTO_HIBERN8		UFS_BIT(15)

	unsigned int quirks;	/* Deviations from standard UFSHCI spec. */

	wait_queue_head_t tm_wq;
	wait_queue_head_t tm_tag_wq;
	unsigned long tm_condition;
	unsigned long tm_slots_in_use;

	struct uic_command *active_uic_cmd;
	struct mutex uic_cmd_mutex;
	struct completion *uic_async_done;

	u32 ufshcd_state;
	u32 eh_flags;
	u32 intr_mask;
	u16 ee_ctrl_mask;
	bool is_powered;

	/* Work Queues */
	struct work_struct eh_work;
	struct work_struct eeh_work;
	struct work_struct rls_work;

	/* HBA Errors */
	u32 errors;
	u32 uic_error;
	u32 ce_error;	/* crypto engine errors */
	u32 saved_err;
	u32 saved_uic_err;
	u32 saved_ce_err;
	bool silence_err_logs;
	bool force_host_reset;
	bool auto_h8_err;
	struct ufs_stats ufs_stats;

	/* Device management request data */
	struct ufs_dev_cmd dev_cmd;
	ktime_t last_dme_cmd_tstamp;

	/* Keeps information of the UFS device connected to this host */
	struct ufs_dev_info dev_info;
	bool auto_bkops_enabled;

#ifdef CONFIG_DEBUG_FS
	struct debugfs_files debugfs_files;
#endif

	struct ufs_vreg_info vreg_info;
	struct list_head clk_list_head;

	bool wlun_dev_clr_ua;

	/* Number of requests aborts */
	int req_abort_count;

	u32 security_in;

	/* Number of lanes available (1 or 2) for Rx/Tx */
	u32 lanes_per_direction;

	/* Gear limits */
	u32 limit_tx_hs_gear;
	u32 limit_rx_hs_gear;
	u32 limit_tx_pwm_gear;
	u32 limit_rx_pwm_gear;

	u32 scsi_cmd_timeout;

	/* Bitmask for enabling debug prints */
	u32 ufshcd_dbg_print;

	struct extcon_dev *extcon;
	struct notifier_block card_detect_nb;
	struct work_struct card_detect_work;
	atomic_t card_state;

	struct ufs_pa_layer_attr pwr_info;
	struct ufs_pwr_mode_info max_pwr_info;

	struct ufs_clk_gating clk_gating;
	struct ufs_hibern8_on_idle hibern8_on_idle;
	struct ufshcd_cmd_log cmd_log;

	/* Control to enable/disable host capabilities */
	u32 caps;
	/* Allow dynamic clk gating */
#define UFSHCD_CAP_CLK_GATING	(1 << 0)
	/* Allow hiberb8 with clk gating */
#define UFSHCD_CAP_HIBERN8_WITH_CLK_GATING (1 << 1)
	/* Allow dynamic clk scaling */
#define UFSHCD_CAP_CLK_SCALING	(1 << 2)
	/* Allow auto bkops to enabled during runtime suspend */
#define UFSHCD_CAP_AUTO_BKOPS_SUSPEND (1 << 3)
	/*
	 * This capability allows host controller driver to use the UFS HCI's
	 * interrupt aggregation capability.
	 * CAUTION: Enabling this might reduce overall UFS throughput.
	 */
#define UFSHCD_CAP_INTR_AGGR (1 << 4)
	/* Allow standalone Hibern8 enter on idle */
#define UFSHCD_CAP_HIBERN8_ENTER_ON_IDLE (1 << 5)

	/*
	 * This capability allows the device auto-bkops to be always enabled
	 * except during suspend (both runtime and suspend).
	 * Enabling this capability means that device will always be allowed
	 * to do background operation when it's active but it might degrade
	 * the performance of ongoing read/write operations.
	 */
#define UFSHCD_CAP_KEEP_AUTO_BKOPS_ENABLED_EXCEPT_SUSPEND (1 << 6)
	/*
	 * If host controller hardware can be power collapsed when UFS link is
	 * in hibern8 then enable this cap.
	 */
#define UFSHCD_CAP_POWER_COLLAPSE_DURING_HIBERN8 (1 << 7)

	struct devfreq *devfreq;
	struct ufs_clk_scaling clk_scaling;
	bool is_sys_suspended;

	enum bkops_status urgent_bkops_lvl;
	bool is_urgent_bkops_lvl_checked;

	/* sync b/w diff contexts */
	struct rw_semaphore lock;
	struct rw_semaphore query_lock;
	unsigned long shutdown_in_prog;

	/* If set, don't gate device ref_clk during clock gating */
	bool no_ref_clk_gating;

	int scsi_block_reqs_cnt;

	bool full_init_linereset;
	struct pinctrl *pctrl;

	struct reset_control *core_reset;

	int latency_hist_enabled;
	struct io_latency_state io_lat_read;
	struct io_latency_state io_lat_write;
	struct ufs_desc_size desc_size;
	bool restore_needed;

<<<<<<< HEAD
	/* To monitor slow UFS I/O requests. */
	u64 slowio_min_us;
	u64 slowio[UFSHCD_SLOWIO_OP_MAX][UFSHCD_SLOWIO_SYS_MAX];

	/* HPB support */
	u32 ufshpb_feat;
	int ufshpb_state;
	int ufshpb_max_regions;
	struct delayed_work ufshpb_init_work;
	bool issue_ioctl;
	struct ufshpb_lu *ufshpb_lup[UFS_UPIU_MAX_GENERAL_LUN];
	struct scsi_device *sdev_ufs_lu[UFS_UPIU_MAX_GENERAL_LUN];
	struct work_struct ufshpb_eh_work;

	struct ufs_manual_gc manual_gc;
=======
	int latency_hist_enabled;
	struct io_latency_state io_lat_s;

	bool reinit_g4_rate_A;
	bool force_g4;
>>>>>>> eb707175
};

static inline void ufshcd_mark_shutdown_ongoing(struct ufs_hba *hba)
{
	set_bit(0, &hba->shutdown_in_prog);
}

static inline bool ufshcd_is_shutdown_ongoing(struct ufs_hba *hba)
{
	return !!(test_bit(0, &hba->shutdown_in_prog));
}

/* Returns true if clocks can be gated. Otherwise false */
static inline bool ufshcd_is_clkgating_allowed(struct ufs_hba *hba)
{
	return hba->caps & UFSHCD_CAP_CLK_GATING;
}
static inline bool ufshcd_can_hibern8_during_gating(struct ufs_hba *hba)
{
	return hba->caps & UFSHCD_CAP_HIBERN8_WITH_CLK_GATING;
}
static inline int ufshcd_is_clkscaling_supported(struct ufs_hba *hba)
{
	return hba->caps & UFSHCD_CAP_CLK_SCALING;
}
static inline bool ufshcd_can_autobkops_during_suspend(struct ufs_hba *hba)
{
	return hba->caps & UFSHCD_CAP_AUTO_BKOPS_SUSPEND;
}
static inline bool ufshcd_is_hibern8_on_idle_allowed(struct ufs_hba *hba)
{
	return hba->caps & UFSHCD_CAP_HIBERN8_ENTER_ON_IDLE;
}

static inline bool ufshcd_is_power_collapse_during_hibern8_allowed(
						struct ufs_hba *hba)
{
	return !!(hba->caps & UFSHCD_CAP_POWER_COLLAPSE_DURING_HIBERN8);
}

static inline bool ufshcd_is_intr_aggr_allowed(struct ufs_hba *hba)
{
/* DWC UFS Core has the Interrupt aggregation feature but is not detectable*/
#ifndef CONFIG_SCSI_UFS_DWC
	if ((hba->caps & UFSHCD_CAP_INTR_AGGR) &&
	    !(hba->quirks & UFSHCD_QUIRK_BROKEN_INTR_AGGR))
		return true;
	else
		return false;
#else
return true;
#endif
}

static inline bool ufshcd_is_auto_hibern8_supported(struct ufs_hba *hba)
{
	return !!((hba->capabilities & MASK_AUTO_HIBERN8_SUPPORT) &&
		!(hba->quirks & UFSHCD_QUIRK_BROKEN_AUTO_HIBERN8));
}

static inline bool ufshcd_is_crypto_supported(struct ufs_hba *hba)
{
	return !!(hba->capabilities & MASK_CRYPTO_SUPPORT);
}

#define ufshcd_writel(hba, val, reg)	\
	writel((val), (hba)->mmio_base + (reg))
#define ufshcd_readl(hba, reg)	\
	readl((hba)->mmio_base + (reg))

/**
 * ufshcd_rmwl - read modify write into a register
 * @hba - per adapter instance
 * @mask - mask to apply on read value
 * @val - actual value to write
 * @reg - register address
 */
static inline void ufshcd_rmwl(struct ufs_hba *hba, u32 mask, u32 val, u32 reg)
{
	u32 tmp;

	tmp = ufshcd_readl(hba, reg);
	tmp &= ~mask;
	tmp |= (val & mask);
	ufshcd_writel(hba, tmp, reg);
}

int ufshcd_alloc_host(struct device *, struct ufs_hba **);
void ufshcd_dealloc_host(struct ufs_hba *);
int ufshcd_init(struct ufs_hba * , void __iomem * , unsigned int);
void ufshcd_remove(struct ufs_hba *);
int ufshcd_wait_for_register(struct ufs_hba *hba, u32 reg, u32 mask,
				u32 val, unsigned long interval_us,
				unsigned long timeout_ms, bool can_sleep);
int ufshcd_uic_hibern8_enter(struct ufs_hba *hba);
int ufshcd_uic_hibern8_exit(struct ufs_hba *hba);

static inline void check_upiu_size(void)
{
	BUILD_BUG_ON(ALIGNED_UPIU_SIZE <
		GENERAL_UPIU_REQUEST_SIZE + QUERY_DESC_MAX_SIZE);
}

/**
 * ufshcd_set_variant - set variant specific data to the hba
 * @hba - per adapter instance
 * @variant - pointer to variant specific data
 */
static inline void ufshcd_set_variant(struct ufs_hba *hba, void *variant)
{
	BUG_ON(!hba);
	hba->priv = variant;
}

/**
 * ufshcd_get_variant - get variant specific data from the hba
 * @hba - per adapter instance
 */
static inline void *ufshcd_get_variant(struct ufs_hba *hba)
{
	BUG_ON(!hba);
	return hba->priv;
}
static inline bool ufshcd_keep_autobkops_enabled_except_suspend(
							struct ufs_hba *hba)
{
	return hba->caps & UFSHCD_CAP_KEEP_AUTO_BKOPS_ENABLED_EXCEPT_SUSPEND;
}

extern int ufshcd_runtime_suspend(struct ufs_hba *hba);
extern int ufshcd_runtime_resume(struct ufs_hba *hba);
extern int ufshcd_runtime_idle(struct ufs_hba *hba);
extern int ufshcd_system_suspend(struct ufs_hba *hba);
extern int ufshcd_system_resume(struct ufs_hba *hba);
extern int ufshcd_shutdown(struct ufs_hba *hba);
extern int ufshcd_dme_set_attr(struct ufs_hba *hba, u32 attr_sel,
			       u8 attr_set, u32 mib_val, u8 peer);
extern int ufshcd_dme_get_attr(struct ufs_hba *hba, u32 attr_sel,
			       u32 *mib_val, u8 peer);
extern int ufshcd_scale_clks(struct ufs_hba *hba, bool scale_up);

/* UIC command interfaces for DME primitives */
#define DME_LOCAL	0
#define DME_PEER	1
#define ATTR_SET_NOR	0	/* NORMAL */
#define ATTR_SET_ST	1	/* STATIC */

static inline int ufshcd_dme_set(struct ufs_hba *hba, u32 attr_sel,
				 u32 mib_val)
{
	return ufshcd_dme_set_attr(hba, attr_sel, ATTR_SET_NOR,
				   mib_val, DME_LOCAL);
}

static inline int ufshcd_dme_st_set(struct ufs_hba *hba, u32 attr_sel,
				    u32 mib_val)
{
	return ufshcd_dme_set_attr(hba, attr_sel, ATTR_SET_ST,
				   mib_val, DME_LOCAL);
}

static inline int ufshcd_dme_peer_set(struct ufs_hba *hba, u32 attr_sel,
				      u32 mib_val)
{
	return ufshcd_dme_set_attr(hba, attr_sel, ATTR_SET_NOR,
				   mib_val, DME_PEER);
}

static inline int ufshcd_dme_peer_st_set(struct ufs_hba *hba, u32 attr_sel,
					 u32 mib_val)
{
	return ufshcd_dme_set_attr(hba, attr_sel, ATTR_SET_ST,
				   mib_val, DME_PEER);
}

static inline int ufshcd_dme_get(struct ufs_hba *hba,
				 u32 attr_sel, u32 *mib_val)
{
	return ufshcd_dme_get_attr(hba, attr_sel, mib_val, DME_LOCAL);
}

static inline int ufshcd_dme_peer_get(struct ufs_hba *hba,
				      u32 attr_sel, u32 *mib_val)
{
	return ufshcd_dme_get_attr(hba, attr_sel, mib_val, DME_PEER);
}

/**
 * ufshcd_dme_rmw - get modify set a dme attribute
 * @hba - per adapter instance
 * @mask - mask to apply on read value
 * @val - actual value to write
 * @attr - dme attribute
 */
static inline int ufshcd_dme_rmw(struct ufs_hba *hba, u32 mask,
				 u32 val, u32 attr)
{
	u32 cfg = 0;
	int err = 0;

	err = ufshcd_dme_get(hba, UIC_ARG_MIB(attr), &cfg);
	if (err)
		goto out;

	cfg &= ~mask;
	cfg |= (val & mask);

	err = ufshcd_dme_set(hba, UIC_ARG_MIB(attr), cfg);

out:
	return err;
}

int ufshcd_read_device_desc(struct ufs_hba *hba, u8 *buf, u32 size);

static inline bool ufshcd_is_hs_mode(struct ufs_pa_layer_attr *pwr_info)
{
	return (pwr_info->pwr_rx == FAST_MODE ||
		pwr_info->pwr_rx == FASTAUTO_MODE) &&
		(pwr_info->pwr_tx == FAST_MODE ||
		pwr_info->pwr_tx == FASTAUTO_MODE);
}

static inline bool ufshcd_is_embedded_dev(struct ufs_hba *hba)
{
	if ((hba->dev_info.b_device_sub_class == UFS_DEV_EMBEDDED_BOOTABLE) ||
	    (hba->dev_info.b_device_sub_class == UFS_DEV_EMBEDDED_NON_BOOTABLE))
		return true;
	return false;
}

#ifdef CONFIG_DEBUG_FS
static inline void ufshcd_init_req_stats(struct ufs_hba *hba)
{
	memset(hba->ufs_stats.req_stats, 0, sizeof(hba->ufs_stats.req_stats));
}
#else
static inline void ufshcd_init_req_stats(struct ufs_hba *hba) {}
#endif

/* Expose Query-Request API */
int ufshcd_query_flag(struct ufs_hba *hba, enum query_opcode opcode,
	enum flag_idn idn, bool *flag_res);
int ufshcd_query_attr(struct ufs_hba *hba, enum query_opcode opcode,
	enum attr_idn idn, u8 index, u8 selector, u32 *attr_val);
int ufshcd_query_descriptor_retry(struct ufs_hba *hba, enum query_opcode opcode,
	enum desc_idn idn, u8 index, u8 selector, u8 *desc_buf, int *buf_len);

int ufshcd_hold(struct ufs_hba *hba, bool async);
void ufshcd_release(struct ufs_hba *hba, bool no_sched);
int ufshcd_wait_for_doorbell_clr(struct ufs_hba *hba, u64 wait_timeout_us);
int ufshcd_change_power_mode(struct ufs_hba *hba,
			     struct ufs_pa_layer_attr *pwr_mode);
void ufshcd_abort_outstanding_transfer_requests(struct ufs_hba *hba,
		int result);

int ufshcd_map_desc_id_to_length(struct ufs_hba *hba, enum desc_idn desc_id,
	int *desc_length);

u32 ufshcd_get_local_unipro_ver(struct ufs_hba *hba);

void ufshcd_scsi_block_requests(struct ufs_hba *hba);
void ufshcd_scsi_unblock_requests(struct ufs_hba *hba);

/* Wrapper functions for safely calling variant operations */
static inline const char *ufshcd_get_var_name(struct ufs_hba *hba)
{
	if (hba->var && hba->var->name)
		return hba->var->name;
	return "";
}

static inline int ufshcd_vops_init(struct ufs_hba *hba)
{
	if (hba->var && hba->var->vops && hba->var->vops->init)
		return hba->var->vops->init(hba);
	return 0;
}

static inline void ufshcd_vops_exit(struct ufs_hba *hba)
{
	if (hba->var && hba->var->vops && hba->var->vops->exit)
		hba->var->vops->exit(hba);
}

static inline u32 ufshcd_vops_get_ufs_hci_version(struct ufs_hba *hba)
{
	if (hba->var && hba->var->vops && hba->var->vops->get_ufs_hci_version)
		return hba->var->vops->get_ufs_hci_version(hba);
	return ufshcd_readl(hba, REG_UFS_VERSION);
}

static inline int ufshcd_vops_clk_scale_notify(struct ufs_hba *hba,
			bool up, enum ufs_notify_change_status status)
{
	if (hba->var && hba->var->vops && hba->var->vops->clk_scale_notify)
		return hba->var->vops->clk_scale_notify(hba, up, status);
	return 0;
}

static inline int ufshcd_vops_setup_clocks(struct ufs_hba *hba, bool on,
					enum ufs_notify_change_status status)
{
	if (hba->var && hba->var->vops && hba->var->vops->setup_clocks)
		return hba->var->vops->setup_clocks(hba, on, status);
	return 0;
}

static inline int ufshcd_vops_setup_regulators(struct ufs_hba *hba, bool status)
{
	if (hba->var && hba->var->vops && hba->var->vops->setup_regulators)
		return hba->var->vops->setup_regulators(hba, status);
	return 0;
}

static inline int ufshcd_vops_hce_enable_notify(struct ufs_hba *hba,
						bool status)
{
	if (hba->var && hba->var->vops && hba->var->vops->hce_enable_notify)
		hba->var->vops->hce_enable_notify(hba, status);
	return 0;
}
static inline int ufshcd_vops_link_startup_notify(struct ufs_hba *hba,
						bool status)
{
	if (hba->var && hba->var->vops && hba->var->vops->link_startup_notify)
		return hba->var->vops->link_startup_notify(hba, status);
	return 0;
}

static inline int ufshcd_vops_pwr_change_notify(struct ufs_hba *hba,
				  bool status,
				  struct ufs_pa_layer_attr *dev_max_params,
				  struct ufs_pa_layer_attr *dev_req_params)
{
	if (hba->var && hba->var->vops && hba->var->vops->pwr_change_notify)
		return hba->var->vops->pwr_change_notify(hba, status,
					dev_max_params, dev_req_params);

	return -ENOTSUPP;
}

static inline void ufshcd_vops_setup_xfer_req(struct ufs_hba *hba, int tag,
					bool is_scsi_cmd)
{
	if (hba->var && hba->var->vops && hba->var->vops->setup_xfer_req)
		return hba->var->vops->setup_xfer_req(hba, tag, is_scsi_cmd);
}

static inline void ufshcd_vops_setup_task_mgmt(struct ufs_hba *hba,
					int tag, u8 tm_function)
{
	if (hba->var->vops && hba->var->vops->setup_task_mgmt)
		return hba->var->vops->setup_task_mgmt(hba, tag, tm_function);
}

static inline void ufshcd_vops_hibern8_notify(struct ufs_hba *hba,
					enum uic_cmd_dme cmd,
					enum ufs_notify_change_status status)
{
	if (hba->var->vops && hba->var->vops->hibern8_notify)
		return hba->var->vops->hibern8_notify(hba, cmd, status);
}

static inline int ufshcd_vops_apply_dev_quirks(struct ufs_hba *hba)
{
	if (hba->var->vops && hba->var->vops->apply_dev_quirks)
		return hba->var->vops->apply_dev_quirks(hba);
	return 0;
}

static inline int ufshcd_vops_suspend(struct ufs_hba *hba, enum ufs_pm_op op)
{
	if (hba->var && hba->var->vops && hba->var->vops->suspend)
		return hba->var->vops->suspend(hba, op);
	return 0;
}

static inline int ufshcd_vops_resume(struct ufs_hba *hba, enum ufs_pm_op op)
{
	if (hba->var && hba->var->vops && hba->var->vops->resume)
		return hba->var->vops->resume(hba, op);
	return 0;
}

static inline int ufshcd_vops_full_reset(struct ufs_hba *hba)
{
	if (hba->var && hba->var->vops && hba->var->vops->full_reset)
		return hba->var->vops->full_reset(hba);
	return 0;
}

static inline void ufshcd_vops_dbg_register_dump(struct ufs_hba *hba,
						 bool no_sleep)
{
	if (hba->var && hba->var->vops && hba->var->vops->dbg_register_dump)
		hba->var->vops->dbg_register_dump(hba, no_sleep);
}

static inline int ufshcd_vops_update_sec_cfg(struct ufs_hba *hba,
						bool restore_sec_cfg)
{
	if (hba->var && hba->var->vops && hba->var->vops->update_sec_cfg)
		return hba->var->vops->update_sec_cfg(hba, restore_sec_cfg);
	return 0;
}

static inline u32 ufshcd_vops_get_scale_down_gear(struct ufs_hba *hba)
{
	if (hba->var && hba->var->vops && hba->var->vops->get_scale_down_gear)
		return hba->var->vops->get_scale_down_gear(hba);
	/* Default to lowest high speed gear */
	return UFS_HS_G1;
}

static inline int ufshcd_vops_set_bus_vote(struct ufs_hba *hba, bool on)
{
	if (hba->var && hba->var->vops && hba->var->vops->set_bus_vote)
		return hba->var->vops->set_bus_vote(hba, on);
	return 0;
}

#ifdef CONFIG_DEBUG_FS
static inline void ufshcd_vops_add_debugfs(struct ufs_hba *hba,
						struct dentry *root)
{
	if (hba->var && hba->var->vops && hba->var->vops->add_debugfs)
		hba->var->vops->add_debugfs(hba, root);
}

static inline void ufshcd_vops_remove_debugfs(struct ufs_hba *hba)
{
	if (hba->var && hba->var->vops && hba->var->vops->remove_debugfs)
		hba->var->vops->remove_debugfs(hba);
}
#else
static inline void ufshcd_vops_add_debugfs(struct ufs_hba *hba, struct dentry *)
{
}

static inline void ufshcd_vops_remove_debugfs(struct ufs_hba *hba)
{
}
#endif

static inline int ufshcd_vops_crypto_req_setup(struct ufs_hba *hba,
	struct ufshcd_lrb *lrbp, u8 *cc_index, bool *enable, u64 *dun)
{
	if (hba->var && hba->var->crypto_vops &&
		hba->var->crypto_vops->crypto_req_setup)
		return hba->var->crypto_vops->crypto_req_setup(hba, lrbp,
			cc_index, enable, dun);
	return 0;
}

static inline int ufshcd_vops_crypto_engine_cfg_start(struct ufs_hba *hba,
						unsigned int task_tag)
{
	if (hba->var && hba->var->crypto_vops &&
	    hba->var->crypto_vops->crypto_engine_cfg_start)
		return hba->var->crypto_vops->crypto_engine_cfg_start
				(hba, task_tag);
	return 0;
}

static inline int ufshcd_vops_crypto_engine_cfg_end(struct ufs_hba *hba,
						struct ufshcd_lrb *lrbp,
						struct request *req)
{
	if (hba->var && hba->var->crypto_vops &&
	    hba->var->crypto_vops->crypto_engine_cfg_end)
		return hba->var->crypto_vops->crypto_engine_cfg_end
				(hba, lrbp, req);
	return 0;
}

static inline int ufshcd_vops_crypto_engine_reset(struct ufs_hba *hba)
{
	if (hba->var && hba->var->crypto_vops &&
	    hba->var->crypto_vops->crypto_engine_reset)
		return hba->var->crypto_vops->crypto_engine_reset(hba);
	return 0;
}

static inline int ufshcd_vops_crypto_engine_get_status(struct ufs_hba *hba,
		u32 *status)

{
	if (hba->var && hba->var->crypto_vops &&
	    hba->var->crypto_vops->crypto_engine_get_status)
		return hba->var->crypto_vops->crypto_engine_get_status(hba,
			status);
	return 0;
}

static inline void ufshcd_vops_pm_qos_req_start(struct ufs_hba *hba,
		struct request *req)
{
	if (hba->var && hba->var->pm_qos_vops &&
		hba->var->pm_qos_vops->req_start)
		hba->var->pm_qos_vops->req_start(hba, req);
}

static inline void ufshcd_vops_pm_qos_req_end(struct ufs_hba *hba,
		struct request *req, bool lock)
{
	if (hba->var && hba->var->pm_qos_vops && hba->var->pm_qos_vops->req_end)
		hba->var->pm_qos_vops->req_end(hba, req, lock);
}

#define UFSHCD_MIN_SLOWIO_US		(1000)     /*  1 ms      */
#define UFSHCD_DEFAULT_SLOWIO_READ_US	(5000000)  /*  5 seconds */
#define UFSHCD_DEFAULT_SLOWIO_WRITE_US	(10000000) /* 10 seconds */
#define UFSHCD_DEFAULT_SLOWIO_UNMAP_US	(30000000) /* 30 seconds */
#define UFSHCD_DEFAULT_SLOWIO_SYNC_US	(10000000) /* 10 seconds */

#endif /* End of Header */<|MERGE_RESOLUTION|>--- conflicted
+++ resolved
@@ -1129,7 +1129,6 @@
 	struct ufs_desc_size desc_size;
 	bool restore_needed;
 
-<<<<<<< HEAD
 	/* To monitor slow UFS I/O requests. */
 	u64 slowio_min_us;
 	u64 slowio[UFSHCD_SLOWIO_OP_MAX][UFSHCD_SLOWIO_SYS_MAX];
@@ -1145,13 +1144,9 @@
 	struct work_struct ufshpb_eh_work;
 
 	struct ufs_manual_gc manual_gc;
-=======
-	int latency_hist_enabled;
-	struct io_latency_state io_lat_s;
 
 	bool reinit_g4_rate_A;
 	bool force_g4;
->>>>>>> eb707175
 };
 
 static inline void ufshcd_mark_shutdown_ongoing(struct ufs_hba *hba)
