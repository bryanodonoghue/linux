--- conflicted
+++ resolved
@@ -2629,11 +2629,7 @@
 			"iscsi_q_%d", shost->host_no);
 		ihost->workq = alloc_workqueue("%s",
 			WQ_SYSFS | __WQ_LEGACY | WQ_MEM_RECLAIM | WQ_UNBOUND,
-<<<<<<< HEAD
-			2, ihost->workq_name);
-=======
 			1, ihost->workq_name);
->>>>>>> 84569f32
 		if (!ihost->workq)
 			goto free_host;
 	}
