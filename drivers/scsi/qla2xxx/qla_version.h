/* SPDX-License-Identifier: GPL-2.0-only */
/*
 * QLogic Fibre Channel HBA Driver
 * Copyright (c)  2003-2014 QLogic Corporation
 */
/*
 * Driver version
 */
<<<<<<< HEAD
#define QLA2XXX_VERSION      "10.02.07.800-k"
=======
#define QLA2XXX_VERSION      "10.02.07.900-k"
>>>>>>> 7365df19

#define QLA_DRIVER_MAJOR_VER	10
#define QLA_DRIVER_MINOR_VER	2
#define QLA_DRIVER_PATCH_VER	7
<<<<<<< HEAD
#define QLA_DRIVER_BETA_VER	800
=======
#define QLA_DRIVER_BETA_VER	900
>>>>>>> 7365df19
<|MERGE_RESOLUTION|>--- conflicted
+++ resolved
@@ -6,17 +6,9 @@
 /*
  * Driver version
  */
-<<<<<<< HEAD
-#define QLA2XXX_VERSION      "10.02.07.800-k"
-=======
 #define QLA2XXX_VERSION      "10.02.07.900-k"
->>>>>>> 7365df19
 
 #define QLA_DRIVER_MAJOR_VER	10
 #define QLA_DRIVER_MINOR_VER	2
 #define QLA_DRIVER_PATCH_VER	7
-<<<<<<< HEAD
-#define QLA_DRIVER_BETA_VER	800
-=======
-#define QLA_DRIVER_BETA_VER	900
->>>>>>> 7365df19
+#define QLA_DRIVER_BETA_VER	900