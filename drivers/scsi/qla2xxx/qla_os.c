--- conflicted
+++ resolved
@@ -1749,7 +1749,7 @@
 static void
 __qla2x00_abort_all_cmds(struct qla_qpair *qp, int res)
 {
-	int cnt;
+	int cnt, status;
 	unsigned long flags;
 	srb_t *sp;
 	scsi_qla_host_t *vha = qp->vha;
@@ -1799,11 +1799,7 @@
 					if (!sp_get(sp)) {
 						spin_unlock_irqrestore
 							(qp->qp_lock_ptr, flags);
-<<<<<<< HEAD
-						qla2xxx_eh_abort(
-=======
 						status = qla2xxx_eh_abort(
->>>>>>> 2340bad5
 							GET_CMD_SP(sp));
 						spin_lock_irqsave
 							(qp->qp_lock_ptr, flags);
