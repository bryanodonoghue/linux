// SPDX-License-Identifier: GPL-2.0-only
/*
 * Copyright (C) 2007-2008 Advanced Micro Devices, Inc.
 * Author: Joerg Roedel <jroedel@suse.de>
 */

#define pr_fmt(fmt)    "iommu: " fmt

#include <linux/amba/bus.h>
#include <linux/device.h>
#include <linux/kernel.h>
#include <linux/bits.h>
#include <linux/bug.h>
#include <linux/types.h>
#include <linux/init.h>
#include <linux/export.h>
#include <linux/slab.h>
#include <linux/errno.h>
#include <linux/host1x_context_bus.h>
#include <linux/iommu.h>
#include <linux/idr.h>
#include <linux/err.h>
#include <linux/pci.h>
#include <linux/pci-ats.h>
#include <linux/bitops.h>
#include <linux/platform_device.h>
#include <linux/property.h>
#include <linux/fsl/mc.h>
#include <linux/module.h>
#include <linux/cc_platform.h>
#include <linux/cdx/cdx_bus.h>
#include <trace/events/iommu.h>
#include <linux/sched/mm.h>
#include <linux/msi.h>

#include "dma-iommu.h"
#include "iommu-priv.h"

#include "iommu-sva.h"

static struct kset *iommu_group_kset;
static DEFINE_IDA(iommu_group_ida);
static DEFINE_IDA(iommu_global_pasid_ida);

static unsigned int iommu_def_domain_type __read_mostly;
static bool iommu_dma_strict __read_mostly = IS_ENABLED(CONFIG_IOMMU_DEFAULT_DMA_STRICT);
static u32 iommu_cmd_line __read_mostly;

struct iommu_group {
	struct kobject kobj;
	struct kobject *devices_kobj;
	struct list_head devices;
	struct xarray pasid_array;
	struct mutex mutex;
	void *iommu_data;
	void (*iommu_data_release)(void *iommu_data);
	char *name;
	int id;
	struct iommu_domain *default_domain;
	struct iommu_domain *blocking_domain;
	struct iommu_domain *domain;
	struct list_head entry;
	unsigned int owner_cnt;
	void *owner;
};

struct group_device {
	struct list_head list;
	struct device *dev;
	char *name;
};

/* Iterate over each struct group_device in a struct iommu_group */
#define for_each_group_device(group, pos) \
	list_for_each_entry(pos, &(group)->devices, list)

struct iommu_group_attribute {
	struct attribute attr;
	ssize_t (*show)(struct iommu_group *group, char *buf);
	ssize_t (*store)(struct iommu_group *group,
			 const char *buf, size_t count);
};

static const char * const iommu_group_resv_type_string[] = {
	[IOMMU_RESV_DIRECT]			= "direct",
	[IOMMU_RESV_DIRECT_RELAXABLE]		= "direct-relaxable",
	[IOMMU_RESV_RESERVED]			= "reserved",
	[IOMMU_RESV_MSI]			= "msi",
	[IOMMU_RESV_SW_MSI]			= "msi",
};

#define IOMMU_CMD_LINE_DMA_API		BIT(0)
#define IOMMU_CMD_LINE_STRICT		BIT(1)

static int iommu_bus_notifier(struct notifier_block *nb,
			      unsigned long action, void *data);
static void iommu_release_device(struct device *dev);
static struct iommu_domain *
__iommu_group_domain_alloc(struct iommu_group *group, unsigned int type);
static int __iommu_attach_device(struct iommu_domain *domain,
				 struct device *dev);
static int __iommu_attach_group(struct iommu_domain *domain,
				struct iommu_group *group);

enum {
	IOMMU_SET_DOMAIN_MUST_SUCCEED = 1 << 0,
};

static int __iommu_device_set_domain(struct iommu_group *group,
				     struct device *dev,
				     struct iommu_domain *new_domain,
				     unsigned int flags);
static int __iommu_group_set_domain_internal(struct iommu_group *group,
					     struct iommu_domain *new_domain,
					     unsigned int flags);
static int __iommu_group_set_domain(struct iommu_group *group,
				    struct iommu_domain *new_domain)
{
	return __iommu_group_set_domain_internal(group, new_domain, 0);
}
static void __iommu_group_set_domain_nofail(struct iommu_group *group,
					    struct iommu_domain *new_domain)
{
	WARN_ON(__iommu_group_set_domain_internal(
		group, new_domain, IOMMU_SET_DOMAIN_MUST_SUCCEED));
}

static int iommu_setup_default_domain(struct iommu_group *group,
				      int target_type);
static int iommu_create_device_direct_mappings(struct iommu_domain *domain,
					       struct device *dev);
static ssize_t iommu_group_store_type(struct iommu_group *group,
				      const char *buf, size_t count);
static struct group_device *iommu_group_alloc_device(struct iommu_group *group,
						     struct device *dev);
static void __iommu_group_free_device(struct iommu_group *group,
				      struct group_device *grp_dev);

#define IOMMU_GROUP_ATTR(_name, _mode, _show, _store)		\
struct iommu_group_attribute iommu_group_attr_##_name =		\
	__ATTR(_name, _mode, _show, _store)

#define to_iommu_group_attr(_attr)	\
	container_of(_attr, struct iommu_group_attribute, attr)
#define to_iommu_group(_kobj)		\
	container_of(_kobj, struct iommu_group, kobj)

static LIST_HEAD(iommu_device_list);
static DEFINE_SPINLOCK(iommu_device_lock);

static struct bus_type * const iommu_buses[] = {
	&platform_bus_type,
#ifdef CONFIG_PCI
	&pci_bus_type,
#endif
#ifdef CONFIG_ARM_AMBA
	&amba_bustype,
#endif
#ifdef CONFIG_FSL_MC_BUS
	&fsl_mc_bus_type,
#endif
#ifdef CONFIG_TEGRA_HOST1X_CONTEXT_BUS
	&host1x_context_device_bus_type,
#endif
#ifdef CONFIG_CDX_BUS
	&cdx_bus_type,
#endif
};

/*
 * Use a function instead of an array here because the domain-type is a
 * bit-field, so an array would waste memory.
 */
static const char *iommu_domain_type_str(unsigned int t)
{
	switch (t) {
	case IOMMU_DOMAIN_BLOCKED:
		return "Blocked";
	case IOMMU_DOMAIN_IDENTITY:
		return "Passthrough";
	case IOMMU_DOMAIN_UNMANAGED:
		return "Unmanaged";
	case IOMMU_DOMAIN_DMA:
	case IOMMU_DOMAIN_DMA_FQ:
		return "Translated";
	case IOMMU_DOMAIN_PLATFORM:
		return "Platform";
	default:
		return "Unknown";
	}
}

static int __init iommu_subsys_init(void)
{
	struct notifier_block *nb;

	if (!(iommu_cmd_line & IOMMU_CMD_LINE_DMA_API)) {
		if (IS_ENABLED(CONFIG_IOMMU_DEFAULT_PASSTHROUGH))
			iommu_set_default_passthrough(false);
		else
			iommu_set_default_translated(false);

		if (iommu_default_passthrough() && cc_platform_has(CC_ATTR_MEM_ENCRYPT)) {
			pr_info("Memory encryption detected - Disabling default IOMMU Passthrough\n");
			iommu_set_default_translated(false);
		}
	}

	if (!iommu_default_passthrough() && !iommu_dma_strict)
		iommu_def_domain_type = IOMMU_DOMAIN_DMA_FQ;

	pr_info("Default domain type: %s%s\n",
		iommu_domain_type_str(iommu_def_domain_type),
		(iommu_cmd_line & IOMMU_CMD_LINE_DMA_API) ?
			" (set via kernel command line)" : "");

	if (!iommu_default_passthrough())
		pr_info("DMA domain TLB invalidation policy: %s mode%s\n",
			iommu_dma_strict ? "strict" : "lazy",
			(iommu_cmd_line & IOMMU_CMD_LINE_STRICT) ?
				" (set via kernel command line)" : "");

	nb = kcalloc(ARRAY_SIZE(iommu_buses), sizeof(*nb), GFP_KERNEL);
	if (!nb)
		return -ENOMEM;

	for (int i = 0; i < ARRAY_SIZE(iommu_buses); i++) {
		nb[i].notifier_call = iommu_bus_notifier;
		bus_register_notifier(iommu_buses[i], &nb[i]);
	}

	return 0;
}
subsys_initcall(iommu_subsys_init);

static int remove_iommu_group(struct device *dev, void *data)
{
	if (dev->iommu && dev->iommu->iommu_dev == data)
		iommu_release_device(dev);

	return 0;
}

/**
 * iommu_device_register() - Register an IOMMU hardware instance
 * @iommu: IOMMU handle for the instance
 * @ops:   IOMMU ops to associate with the instance
 * @hwdev: (optional) actual instance device, used for fwnode lookup
 *
 * Return: 0 on success, or an error.
 */
int iommu_device_register(struct iommu_device *iommu,
			  const struct iommu_ops *ops, struct device *hwdev)
{
	int err = 0;

	/* We need to be able to take module references appropriately */
	if (WARN_ON(is_module_address((unsigned long)ops) && !ops->owner))
		return -EINVAL;
	/*
	 * Temporarily enforce global restriction to a single driver. This was
	 * already the de-facto behaviour, since any possible combination of
	 * existing drivers would compete for at least the PCI or platform bus.
	 */
	if (iommu_buses[0]->iommu_ops && iommu_buses[0]->iommu_ops != ops)
		return -EBUSY;

	iommu->ops = ops;
	if (hwdev)
		iommu->fwnode = dev_fwnode(hwdev);

	spin_lock(&iommu_device_lock);
	list_add_tail(&iommu->list, &iommu_device_list);
	spin_unlock(&iommu_device_lock);

	for (int i = 0; i < ARRAY_SIZE(iommu_buses) && !err; i++) {
		iommu_buses[i]->iommu_ops = ops;
		err = bus_iommu_probe(iommu_buses[i]);
	}
	if (err)
		iommu_device_unregister(iommu);
	return err;
}
EXPORT_SYMBOL_GPL(iommu_device_register);

void iommu_device_unregister(struct iommu_device *iommu)
{
	for (int i = 0; i < ARRAY_SIZE(iommu_buses); i++)
		bus_for_each_dev(iommu_buses[i], NULL, iommu, remove_iommu_group);

	spin_lock(&iommu_device_lock);
	list_del(&iommu->list);
	spin_unlock(&iommu_device_lock);

	/* Pairs with the alloc in generic_single_device_group() */
	iommu_group_put(iommu->singleton_group);
	iommu->singleton_group = NULL;
}
EXPORT_SYMBOL_GPL(iommu_device_unregister);

#if IS_ENABLED(CONFIG_IOMMUFD_TEST)
void iommu_device_unregister_bus(struct iommu_device *iommu,
				 struct bus_type *bus,
				 struct notifier_block *nb)
{
	bus_unregister_notifier(bus, nb);
	iommu_device_unregister(iommu);
}
EXPORT_SYMBOL_GPL(iommu_device_unregister_bus);

/*
 * Register an iommu driver against a single bus. This is only used by iommufd
 * selftest to create a mock iommu driver. The caller must provide
 * some memory to hold a notifier_block.
 */
int iommu_device_register_bus(struct iommu_device *iommu,
			      const struct iommu_ops *ops, struct bus_type *bus,
			      struct notifier_block *nb)
{
	int err;

	iommu->ops = ops;
	nb->notifier_call = iommu_bus_notifier;
	err = bus_register_notifier(bus, nb);
	if (err)
		return err;

	spin_lock(&iommu_device_lock);
	list_add_tail(&iommu->list, &iommu_device_list);
	spin_unlock(&iommu_device_lock);

	bus->iommu_ops = ops;
	err = bus_iommu_probe(bus);
	if (err) {
		iommu_device_unregister_bus(iommu, bus, nb);
		return err;
	}
	return 0;
}
EXPORT_SYMBOL_GPL(iommu_device_register_bus);
#endif

static struct dev_iommu *dev_iommu_get(struct device *dev)
{
	struct dev_iommu *param = dev->iommu;

	if (param)
		return param;

	param = kzalloc(sizeof(*param), GFP_KERNEL);
	if (!param)
		return NULL;

	mutex_init(&param->lock);
	dev->iommu = param;
	return param;
}

static void dev_iommu_free(struct device *dev)
{
	struct dev_iommu *param = dev->iommu;

	dev->iommu = NULL;
	if (param->fwspec) {
		fwnode_handle_put(param->fwspec->iommu_fwnode);
		kfree(param->fwspec);
	}
	kfree(param);
}

static u32 dev_iommu_get_max_pasids(struct device *dev)
{
	u32 max_pasids = 0, bits = 0;
	int ret;

	if (dev_is_pci(dev)) {
		ret = pci_max_pasids(to_pci_dev(dev));
		if (ret > 0)
			max_pasids = ret;
	} else {
		ret = device_property_read_u32(dev, "pasid-num-bits", &bits);
		if (!ret)
			max_pasids = 1UL << bits;
	}

	return min_t(u32, max_pasids, dev->iommu->iommu_dev->max_pasids);
}

/*
 * Init the dev->iommu and dev->iommu_group in the struct device and get the
 * driver probed
 */
static int iommu_init_device(struct device *dev, const struct iommu_ops *ops)
{
	struct iommu_device *iommu_dev;
	struct iommu_group *group;
	int ret;

	if (!dev_iommu_get(dev))
		return -ENOMEM;

	if (!try_module_get(ops->owner)) {
		ret = -EINVAL;
		goto err_free;
	}

	iommu_dev = ops->probe_device(dev);
	if (IS_ERR(iommu_dev)) {
		ret = PTR_ERR(iommu_dev);
		goto err_module_put;
	}
	dev->iommu->iommu_dev = iommu_dev;

	ret = iommu_device_link(iommu_dev, dev);
	if (ret)
		goto err_release;

	group = ops->device_group(dev);
	if (WARN_ON_ONCE(group == NULL))
		group = ERR_PTR(-EINVAL);
	if (IS_ERR(group)) {
		ret = PTR_ERR(group);
		goto err_unlink;
	}
	dev->iommu_group = group;

	dev->iommu->max_pasids = dev_iommu_get_max_pasids(dev);
	if (ops->is_attach_deferred)
		dev->iommu->attach_deferred = ops->is_attach_deferred(dev);
	return 0;

err_unlink:
	iommu_device_unlink(iommu_dev, dev);
err_release:
	if (ops->release_device)
		ops->release_device(dev);
err_module_put:
	module_put(ops->owner);
err_free:
	dev->iommu->iommu_dev = NULL;
	dev_iommu_free(dev);
	return ret;
}

static void iommu_deinit_device(struct device *dev)
{
	struct iommu_group *group = dev->iommu_group;
	const struct iommu_ops *ops = dev_iommu_ops(dev);

	lockdep_assert_held(&group->mutex);

	iommu_device_unlink(dev->iommu->iommu_dev, dev);

	/*
	 * release_device() must stop using any attached domain on the device.
	 * If there are still other devices in the group they are not effected
	 * by this callback.
	 *
	 * The IOMMU driver must set the device to either an identity or
	 * blocking translation and stop using any domain pointer, as it is
	 * going to be freed.
	 */
	if (ops->release_device)
		ops->release_device(dev);

	/*
	 * If this is the last driver to use the group then we must free the
	 * domains before we do the module_put().
	 */
	if (list_empty(&group->devices)) {
		if (group->default_domain) {
			iommu_domain_free(group->default_domain);
			group->default_domain = NULL;
		}
		if (group->blocking_domain) {
			iommu_domain_free(group->blocking_domain);
			group->blocking_domain = NULL;
		}
		group->domain = NULL;
	}

	/* Caller must put iommu_group */
	dev->iommu_group = NULL;
	module_put(ops->owner);
	dev_iommu_free(dev);
}

DEFINE_MUTEX(iommu_probe_device_lock);

static int __iommu_probe_device(struct device *dev, struct list_head *group_list)
{
	const struct iommu_ops *ops = dev->bus->iommu_ops;
	struct iommu_group *group;
	struct group_device *gdev;
	int ret;

	if (!ops)
		return -ENODEV;
	/*
	 * Serialise to avoid races between IOMMU drivers registering in
	 * parallel and/or the "replay" calls from ACPI/OF code via client
	 * driver probe. Once the latter have been cleaned up we should
	 * probably be able to use device_lock() here to minimise the scope,
	 * but for now enforcing a simple global ordering is fine.
	 */
	lockdep_assert_held(&iommu_probe_device_lock);

	/* Device is probed already if in a group */
	if (dev->iommu_group)
		return 0;

	ret = iommu_init_device(dev, ops);
	if (ret)
		return ret;

	group = dev->iommu_group;
	gdev = iommu_group_alloc_device(group, dev);
	mutex_lock(&group->mutex);
	if (IS_ERR(gdev)) {
		ret = PTR_ERR(gdev);
		goto err_put_group;
	}

	/*
	 * The gdev must be in the list before calling
	 * iommu_setup_default_domain()
	 */
	list_add_tail(&gdev->list, &group->devices);
	WARN_ON(group->default_domain && !group->domain);
	if (group->default_domain)
		iommu_create_device_direct_mappings(group->default_domain, dev);
	if (group->domain) {
		ret = __iommu_device_set_domain(group, dev, group->domain, 0);
		if (ret)
			goto err_remove_gdev;
	} else if (!group->default_domain && !group_list) {
		ret = iommu_setup_default_domain(group, 0);
		if (ret)
			goto err_remove_gdev;
	} else if (!group->default_domain) {
		/*
		 * With a group_list argument we defer the default_domain setup
		 * to the caller by providing a de-duplicated list of groups
		 * that need further setup.
		 */
		if (list_empty(&group->entry))
			list_add_tail(&group->entry, group_list);
	}
	mutex_unlock(&group->mutex);

	if (dev_is_pci(dev))
		iommu_dma_set_pci_32bit_workaround(dev);

	return 0;

err_remove_gdev:
	list_del(&gdev->list);
	__iommu_group_free_device(group, gdev);
err_put_group:
	iommu_deinit_device(dev);
	mutex_unlock(&group->mutex);
	iommu_group_put(group);

	return ret;
}

int iommu_probe_device(struct device *dev)
{
	const struct iommu_ops *ops;
	int ret;

	mutex_lock(&iommu_probe_device_lock);
	ret = __iommu_probe_device(dev, NULL);
	mutex_unlock(&iommu_probe_device_lock);
	if (ret)
		return ret;

	ops = dev_iommu_ops(dev);
	if (ops->probe_finalize)
		ops->probe_finalize(dev);

	return 0;
}

static void __iommu_group_free_device(struct iommu_group *group,
				      struct group_device *grp_dev)
{
	struct device *dev = grp_dev->dev;

	sysfs_remove_link(group->devices_kobj, grp_dev->name);
	sysfs_remove_link(&dev->kobj, "iommu_group");

	trace_remove_device_from_group(group->id, dev);

	/*
	 * If the group has become empty then ownership must have been
	 * released, and the current domain must be set back to NULL or
	 * the default domain.
	 */
	if (list_empty(&group->devices))
		WARN_ON(group->owner_cnt ||
			group->domain != group->default_domain);

	kfree(grp_dev->name);
	kfree(grp_dev);
}

/* Remove the iommu_group from the struct device. */
static void __iommu_group_remove_device(struct device *dev)
{
	struct iommu_group *group = dev->iommu_group;
	struct group_device *device;

	mutex_lock(&group->mutex);
	for_each_group_device(group, device) {
		if (device->dev != dev)
			continue;

		list_del(&device->list);
		__iommu_group_free_device(group, device);
		if (dev->iommu && dev->iommu->iommu_dev)
			iommu_deinit_device(dev);
		else
			dev->iommu_group = NULL;
		break;
	}
	mutex_unlock(&group->mutex);

	/*
	 * Pairs with the get in iommu_init_device() or
	 * iommu_group_add_device()
	 */
	iommu_group_put(group);
}

static void iommu_release_device(struct device *dev)
{
	struct iommu_group *group = dev->iommu_group;

	if (group)
		__iommu_group_remove_device(dev);

	/* Free any fwspec if no iommu_driver was ever attached */
	if (dev->iommu)
		dev_iommu_free(dev);
}

static int __init iommu_set_def_domain_type(char *str)
{
	bool pt;
	int ret;

	ret = kstrtobool(str, &pt);
	if (ret)
		return ret;

	if (pt)
		iommu_set_default_passthrough(true);
	else
		iommu_set_default_translated(true);

	return 0;
}
early_param("iommu.passthrough", iommu_set_def_domain_type);

static int __init iommu_dma_setup(char *str)
{
	int ret = kstrtobool(str, &iommu_dma_strict);

	if (!ret)
		iommu_cmd_line |= IOMMU_CMD_LINE_STRICT;
	return ret;
}
early_param("iommu.strict", iommu_dma_setup);

void iommu_set_dma_strict(void)
{
	iommu_dma_strict = true;
	if (iommu_def_domain_type == IOMMU_DOMAIN_DMA_FQ)
		iommu_def_domain_type = IOMMU_DOMAIN_DMA;
}

static ssize_t iommu_group_attr_show(struct kobject *kobj,
				     struct attribute *__attr, char *buf)
{
	struct iommu_group_attribute *attr = to_iommu_group_attr(__attr);
	struct iommu_group *group = to_iommu_group(kobj);
	ssize_t ret = -EIO;

	if (attr->show)
		ret = attr->show(group, buf);
	return ret;
}

static ssize_t iommu_group_attr_store(struct kobject *kobj,
				      struct attribute *__attr,
				      const char *buf, size_t count)
{
	struct iommu_group_attribute *attr = to_iommu_group_attr(__attr);
	struct iommu_group *group = to_iommu_group(kobj);
	ssize_t ret = -EIO;

	if (attr->store)
		ret = attr->store(group, buf, count);
	return ret;
}

static const struct sysfs_ops iommu_group_sysfs_ops = {
	.show = iommu_group_attr_show,
	.store = iommu_group_attr_store,
};

static int iommu_group_create_file(struct iommu_group *group,
				   struct iommu_group_attribute *attr)
{
	return sysfs_create_file(&group->kobj, &attr->attr);
}

static void iommu_group_remove_file(struct iommu_group *group,
				    struct iommu_group_attribute *attr)
{
	sysfs_remove_file(&group->kobj, &attr->attr);
}

static ssize_t iommu_group_show_name(struct iommu_group *group, char *buf)
{
	return sysfs_emit(buf, "%s\n", group->name);
}

/**
 * iommu_insert_resv_region - Insert a new region in the
 * list of reserved regions.
 * @new: new region to insert
 * @regions: list of regions
 *
 * Elements are sorted by start address and overlapping segments
 * of the same type are merged.
 */
static int iommu_insert_resv_region(struct iommu_resv_region *new,
				    struct list_head *regions)
{
	struct iommu_resv_region *iter, *tmp, *nr, *top;
	LIST_HEAD(stack);

	nr = iommu_alloc_resv_region(new->start, new->length,
				     new->prot, new->type, GFP_KERNEL);
	if (!nr)
		return -ENOMEM;

	/* First add the new element based on start address sorting */
	list_for_each_entry(iter, regions, list) {
		if (nr->start < iter->start ||
		    (nr->start == iter->start && nr->type <= iter->type))
			break;
	}
	list_add_tail(&nr->list, &iter->list);

	/* Merge overlapping segments of type nr->type in @regions, if any */
	list_for_each_entry_safe(iter, tmp, regions, list) {
		phys_addr_t top_end, iter_end = iter->start + iter->length - 1;

		/* no merge needed on elements of different types than @new */
		if (iter->type != new->type) {
			list_move_tail(&iter->list, &stack);
			continue;
		}

		/* look for the last stack element of same type as @iter */
		list_for_each_entry_reverse(top, &stack, list)
			if (top->type == iter->type)
				goto check_overlap;

		list_move_tail(&iter->list, &stack);
		continue;

check_overlap:
		top_end = top->start + top->length - 1;

		if (iter->start > top_end + 1) {
			list_move_tail(&iter->list, &stack);
		} else {
			top->length = max(top_end, iter_end) - top->start + 1;
			list_del(&iter->list);
			kfree(iter);
		}
	}
	list_splice(&stack, regions);
	return 0;
}

static int
iommu_insert_device_resv_regions(struct list_head *dev_resv_regions,
				 struct list_head *group_resv_regions)
{
	struct iommu_resv_region *entry;
	int ret = 0;

	list_for_each_entry(entry, dev_resv_regions, list) {
		ret = iommu_insert_resv_region(entry, group_resv_regions);
		if (ret)
			break;
	}
	return ret;
}

int iommu_get_group_resv_regions(struct iommu_group *group,
				 struct list_head *head)
{
	struct group_device *device;
	int ret = 0;

	mutex_lock(&group->mutex);
	for_each_group_device(group, device) {
		struct list_head dev_resv_regions;

		/*
		 * Non-API groups still expose reserved_regions in sysfs,
		 * so filter out calls that get here that way.
		 */
		if (!device->dev->iommu)
			break;

		INIT_LIST_HEAD(&dev_resv_regions);
		iommu_get_resv_regions(device->dev, &dev_resv_regions);
		ret = iommu_insert_device_resv_regions(&dev_resv_regions, head);
		iommu_put_resv_regions(device->dev, &dev_resv_regions);
		if (ret)
			break;
	}
	mutex_unlock(&group->mutex);
	return ret;
}
EXPORT_SYMBOL_GPL(iommu_get_group_resv_regions);

static ssize_t iommu_group_show_resv_regions(struct iommu_group *group,
					     char *buf)
{
	struct iommu_resv_region *region, *next;
	struct list_head group_resv_regions;
	int offset = 0;

	INIT_LIST_HEAD(&group_resv_regions);
	iommu_get_group_resv_regions(group, &group_resv_regions);

	list_for_each_entry_safe(region, next, &group_resv_regions, list) {
		offset += sysfs_emit_at(buf, offset, "0x%016llx 0x%016llx %s\n",
					(long long)region->start,
					(long long)(region->start +
						    region->length - 1),
					iommu_group_resv_type_string[region->type]);
		kfree(region);
	}

	return offset;
}

static ssize_t iommu_group_show_type(struct iommu_group *group,
				     char *buf)
{
	char *type = "unknown";

	mutex_lock(&group->mutex);
	if (group->default_domain) {
		switch (group->default_domain->type) {
		case IOMMU_DOMAIN_BLOCKED:
			type = "blocked";
			break;
		case IOMMU_DOMAIN_IDENTITY:
			type = "identity";
			break;
		case IOMMU_DOMAIN_UNMANAGED:
			type = "unmanaged";
			break;
		case IOMMU_DOMAIN_DMA:
			type = "DMA";
			break;
		case IOMMU_DOMAIN_DMA_FQ:
			type = "DMA-FQ";
			break;
		}
	}
	mutex_unlock(&group->mutex);

	return sysfs_emit(buf, "%s\n", type);
}

static IOMMU_GROUP_ATTR(name, S_IRUGO, iommu_group_show_name, NULL);

static IOMMU_GROUP_ATTR(reserved_regions, 0444,
			iommu_group_show_resv_regions, NULL);

static IOMMU_GROUP_ATTR(type, 0644, iommu_group_show_type,
			iommu_group_store_type);

static void iommu_group_release(struct kobject *kobj)
{
	struct iommu_group *group = to_iommu_group(kobj);

	pr_debug("Releasing group %d\n", group->id);

	if (group->iommu_data_release)
		group->iommu_data_release(group->iommu_data);

	ida_free(&iommu_group_ida, group->id);

	/* Domains are free'd by iommu_deinit_device() */
	WARN_ON(group->default_domain);
	WARN_ON(group->blocking_domain);

	kfree(group->name);
	kfree(group);
}

static const struct kobj_type iommu_group_ktype = {
	.sysfs_ops = &iommu_group_sysfs_ops,
	.release = iommu_group_release,
};

/**
 * iommu_group_alloc - Allocate a new group
 *
 * This function is called by an iommu driver to allocate a new iommu
 * group.  The iommu group represents the minimum granularity of the iommu.
 * Upon successful return, the caller holds a reference to the supplied
 * group in order to hold the group until devices are added.  Use
 * iommu_group_put() to release this extra reference count, allowing the
 * group to be automatically reclaimed once it has no devices or external
 * references.
 */
struct iommu_group *iommu_group_alloc(void)
{
	struct iommu_group *group;
	int ret;

	group = kzalloc(sizeof(*group), GFP_KERNEL);
	if (!group)
		return ERR_PTR(-ENOMEM);

	group->kobj.kset = iommu_group_kset;
	mutex_init(&group->mutex);
	INIT_LIST_HEAD(&group->devices);
	INIT_LIST_HEAD(&group->entry);
	xa_init(&group->pasid_array);

	ret = ida_alloc(&iommu_group_ida, GFP_KERNEL);
	if (ret < 0) {
		kfree(group);
		return ERR_PTR(ret);
	}
	group->id = ret;

	ret = kobject_init_and_add(&group->kobj, &iommu_group_ktype,
				   NULL, "%d", group->id);
	if (ret) {
		kobject_put(&group->kobj);
		return ERR_PTR(ret);
	}

	group->devices_kobj = kobject_create_and_add("devices", &group->kobj);
	if (!group->devices_kobj) {
		kobject_put(&group->kobj); /* triggers .release & free */
		return ERR_PTR(-ENOMEM);
	}

	/*
	 * The devices_kobj holds a reference on the group kobject, so
	 * as long as that exists so will the group.  We can therefore
	 * use the devices_kobj for reference counting.
	 */
	kobject_put(&group->kobj);

	ret = iommu_group_create_file(group,
				      &iommu_group_attr_reserved_regions);
	if (ret) {
		kobject_put(group->devices_kobj);
		return ERR_PTR(ret);
	}

	ret = iommu_group_create_file(group, &iommu_group_attr_type);
	if (ret) {
		kobject_put(group->devices_kobj);
		return ERR_PTR(ret);
	}

	pr_debug("Allocated group %d\n", group->id);

	return group;
}
EXPORT_SYMBOL_GPL(iommu_group_alloc);

/**
 * iommu_group_get_iommudata - retrieve iommu_data registered for a group
 * @group: the group
 *
 * iommu drivers can store data in the group for use when doing iommu
 * operations.  This function provides a way to retrieve it.  Caller
 * should hold a group reference.
 */
void *iommu_group_get_iommudata(struct iommu_group *group)
{
	return group->iommu_data;
}
EXPORT_SYMBOL_GPL(iommu_group_get_iommudata);

/**
 * iommu_group_set_iommudata - set iommu_data for a group
 * @group: the group
 * @iommu_data: new data
 * @release: release function for iommu_data
 *
 * iommu drivers can store data in the group for use when doing iommu
 * operations.  This function provides a way to set the data after
 * the group has been allocated.  Caller should hold a group reference.
 */
void iommu_group_set_iommudata(struct iommu_group *group, void *iommu_data,
			       void (*release)(void *iommu_data))
{
	group->iommu_data = iommu_data;
	group->iommu_data_release = release;
}
EXPORT_SYMBOL_GPL(iommu_group_set_iommudata);

/**
 * iommu_group_set_name - set name for a group
 * @group: the group
 * @name: name
 *
 * Allow iommu driver to set a name for a group.  When set it will
 * appear in a name attribute file under the group in sysfs.
 */
int iommu_group_set_name(struct iommu_group *group, const char *name)
{
	int ret;

	if (group->name) {
		iommu_group_remove_file(group, &iommu_group_attr_name);
		kfree(group->name);
		group->name = NULL;
		if (!name)
			return 0;
	}

	group->name = kstrdup(name, GFP_KERNEL);
	if (!group->name)
		return -ENOMEM;

	ret = iommu_group_create_file(group, &iommu_group_attr_name);
	if (ret) {
		kfree(group->name);
		group->name = NULL;
		return ret;
	}

	return 0;
}
EXPORT_SYMBOL_GPL(iommu_group_set_name);

static int iommu_create_device_direct_mappings(struct iommu_domain *domain,
					       struct device *dev)
{
	struct iommu_resv_region *entry;
	struct list_head mappings;
	unsigned long pg_size;
	int ret = 0;

	pg_size = domain->pgsize_bitmap ? 1UL << __ffs(domain->pgsize_bitmap) : 0;
	INIT_LIST_HEAD(&mappings);

	if (WARN_ON_ONCE(iommu_is_dma_domain(domain) && !pg_size))
		return -EINVAL;

	iommu_get_resv_regions(dev, &mappings);

	/* We need to consider overlapping regions for different devices */
	list_for_each_entry(entry, &mappings, list) {
		dma_addr_t start, end, addr;
		size_t map_size = 0;

		if (entry->type == IOMMU_RESV_DIRECT)
			dev->iommu->require_direct = 1;

		if ((entry->type != IOMMU_RESV_DIRECT &&
		     entry->type != IOMMU_RESV_DIRECT_RELAXABLE) ||
		    !iommu_is_dma_domain(domain))
			continue;

		start = ALIGN(entry->start, pg_size);
		end   = ALIGN(entry->start + entry->length, pg_size);

		for (addr = start; addr <= end; addr += pg_size) {
			phys_addr_t phys_addr;

			if (addr == end)
				goto map_end;

			phys_addr = iommu_iova_to_phys(domain, addr);
			if (!phys_addr) {
				map_size += pg_size;
				continue;
			}

map_end:
			if (map_size) {
				ret = iommu_map(domain, addr - map_size,
						addr - map_size, map_size,
						entry->prot, GFP_KERNEL);
				if (ret)
					goto out;
				map_size = 0;
			}
		}

	}

	if (!list_empty(&mappings) && iommu_is_dma_domain(domain))
		iommu_flush_iotlb_all(domain);

out:
	iommu_put_resv_regions(dev, &mappings);

	return ret;
}

/* This is undone by __iommu_group_free_device() */
static struct group_device *iommu_group_alloc_device(struct iommu_group *group,
						     struct device *dev)
{
	int ret, i = 0;
	struct group_device *device;

	device = kzalloc(sizeof(*device), GFP_KERNEL);
	if (!device)
		return ERR_PTR(-ENOMEM);

	device->dev = dev;

	ret = sysfs_create_link(&dev->kobj, &group->kobj, "iommu_group");
	if (ret)
		goto err_free_device;

	device->name = kasprintf(GFP_KERNEL, "%s", kobject_name(&dev->kobj));
rename:
	if (!device->name) {
		ret = -ENOMEM;
		goto err_remove_link;
	}

	ret = sysfs_create_link_nowarn(group->devices_kobj,
				       &dev->kobj, device->name);
	if (ret) {
		if (ret == -EEXIST && i >= 0) {
			/*
			 * Account for the slim chance of collision
			 * and append an instance to the name.
			 */
			kfree(device->name);
			device->name = kasprintf(GFP_KERNEL, "%s.%d",
						 kobject_name(&dev->kobj), i++);
			goto rename;
		}
		goto err_free_name;
	}

	trace_add_device_to_group(group->id, dev);

	dev_info(dev, "Adding to iommu group %d\n", group->id);

	return device;

err_free_name:
	kfree(device->name);
err_remove_link:
	sysfs_remove_link(&dev->kobj, "iommu_group");
err_free_device:
	kfree(device);
	dev_err(dev, "Failed to add to iommu group %d: %d\n", group->id, ret);
	return ERR_PTR(ret);
}

/**
 * iommu_group_add_device - add a device to an iommu group
 * @group: the group into which to add the device (reference should be held)
 * @dev: the device
 *
 * This function is called by an iommu driver to add a device into a
 * group.  Adding a device increments the group reference count.
 */
int iommu_group_add_device(struct iommu_group *group, struct device *dev)
{
	struct group_device *gdev;

	gdev = iommu_group_alloc_device(group, dev);
	if (IS_ERR(gdev))
		return PTR_ERR(gdev);

	iommu_group_ref_get(group);
	dev->iommu_group = group;

	mutex_lock(&group->mutex);
	list_add_tail(&gdev->list, &group->devices);
	mutex_unlock(&group->mutex);
	return 0;
}
EXPORT_SYMBOL_GPL(iommu_group_add_device);

/**
 * iommu_group_remove_device - remove a device from it's current group
 * @dev: device to be removed
 *
 * This function is called by an iommu driver to remove the device from
 * it's current group.  This decrements the iommu group reference count.
 */
void iommu_group_remove_device(struct device *dev)
{
	struct iommu_group *group = dev->iommu_group;

	if (!group)
		return;

	dev_info(dev, "Removing from iommu group %d\n", group->id);

	__iommu_group_remove_device(dev);
}
EXPORT_SYMBOL_GPL(iommu_group_remove_device);

/**
 * iommu_group_for_each_dev - iterate over each device in the group
 * @group: the group
 * @data: caller opaque data to be passed to callback function
 * @fn: caller supplied callback function
 *
 * This function is called by group users to iterate over group devices.
 * Callers should hold a reference count to the group during callback.
 * The group->mutex is held across callbacks, which will block calls to
 * iommu_group_add/remove_device.
 */
int iommu_group_for_each_dev(struct iommu_group *group, void *data,
			     int (*fn)(struct device *, void *))
{
	struct group_device *device;
	int ret = 0;

	mutex_lock(&group->mutex);
	for_each_group_device(group, device) {
		ret = fn(device->dev, data);
		if (ret)
			break;
	}
	mutex_unlock(&group->mutex);

	return ret;
}
EXPORT_SYMBOL_GPL(iommu_group_for_each_dev);

/**
 * iommu_group_get - Return the group for a device and increment reference
 * @dev: get the group that this device belongs to
 *
 * This function is called by iommu drivers and users to get the group
 * for the specified device.  If found, the group is returned and the group
 * reference in incremented, else NULL.
 */
struct iommu_group *iommu_group_get(struct device *dev)
{
	struct iommu_group *group = dev->iommu_group;

	if (group)
		kobject_get(group->devices_kobj);

	return group;
}
EXPORT_SYMBOL_GPL(iommu_group_get);

/**
 * iommu_group_ref_get - Increment reference on a group
 * @group: the group to use, must not be NULL
 *
 * This function is called by iommu drivers to take additional references on an
 * existing group.  Returns the given group for convenience.
 */
struct iommu_group *iommu_group_ref_get(struct iommu_group *group)
{
	kobject_get(group->devices_kobj);
	return group;
}
EXPORT_SYMBOL_GPL(iommu_group_ref_get);

/**
 * iommu_group_put - Decrement group reference
 * @group: the group to use
 *
 * This function is called by iommu drivers and users to release the
 * iommu group.  Once the reference count is zero, the group is released.
 */
void iommu_group_put(struct iommu_group *group)
{
	if (group)
		kobject_put(group->devices_kobj);
}
EXPORT_SYMBOL_GPL(iommu_group_put);

/**
 * iommu_register_device_fault_handler() - Register a device fault handler
 * @dev: the device
 * @handler: the fault handler
 * @data: private data passed as argument to the handler
 *
 * When an IOMMU fault event is received, this handler gets called with the
 * fault event and data as argument. The handler should return 0 on success. If
 * the fault is recoverable (IOMMU_FAULT_PAGE_REQ), the consumer should also
 * complete the fault by calling iommu_page_response() with one of the following
 * response code:
 * - IOMMU_PAGE_RESP_SUCCESS: retry the translation
 * - IOMMU_PAGE_RESP_INVALID: terminate the fault
 * - IOMMU_PAGE_RESP_FAILURE: terminate the fault and stop reporting
 *   page faults if possible.
 *
 * Return 0 if the fault handler was installed successfully, or an error.
 */
int iommu_register_device_fault_handler(struct device *dev,
					iommu_dev_fault_handler_t handler,
					void *data)
{
	struct dev_iommu *param = dev->iommu;
	int ret = 0;

	if (!param)
		return -EINVAL;

	mutex_lock(&param->lock);
	/* Only allow one fault handler registered for each device */
	if (param->fault_param) {
		ret = -EBUSY;
		goto done_unlock;
	}

	get_device(dev);
	param->fault_param = kzalloc(sizeof(*param->fault_param), GFP_KERNEL);
	if (!param->fault_param) {
		put_device(dev);
		ret = -ENOMEM;
		goto done_unlock;
	}
	param->fault_param->handler = handler;
	param->fault_param->data = data;
	mutex_init(&param->fault_param->lock);
	INIT_LIST_HEAD(&param->fault_param->faults);

done_unlock:
	mutex_unlock(&param->lock);

	return ret;
}
EXPORT_SYMBOL_GPL(iommu_register_device_fault_handler);

/**
 * iommu_unregister_device_fault_handler() - Unregister the device fault handler
 * @dev: the device
 *
 * Remove the device fault handler installed with
 * iommu_register_device_fault_handler().
 *
 * Return 0 on success, or an error.
 */
int iommu_unregister_device_fault_handler(struct device *dev)
{
	struct dev_iommu *param = dev->iommu;
	int ret = 0;

	if (!param)
		return -EINVAL;

	mutex_lock(&param->lock);

	if (!param->fault_param)
		goto unlock;

	/* we cannot unregister handler if there are pending faults */
	if (!list_empty(&param->fault_param->faults)) {
		ret = -EBUSY;
		goto unlock;
	}

	kfree(param->fault_param);
	param->fault_param = NULL;
	put_device(dev);
unlock:
	mutex_unlock(&param->lock);

	return ret;
}
EXPORT_SYMBOL_GPL(iommu_unregister_device_fault_handler);

/**
 * iommu_report_device_fault() - Report fault event to device driver
 * @dev: the device
 * @evt: fault event data
 *
 * Called by IOMMU drivers when a fault is detected, typically in a threaded IRQ
 * handler. When this function fails and the fault is recoverable, it is the
 * caller's responsibility to complete the fault.
 *
 * Return 0 on success, or an error.
 */
int iommu_report_device_fault(struct device *dev, struct iommu_fault_event *evt)
{
	struct dev_iommu *param = dev->iommu;
	struct iommu_fault_event *evt_pending = NULL;
	struct iommu_fault_param *fparam;
	int ret = 0;

	if (!param || !evt)
		return -EINVAL;

	/* we only report device fault if there is a handler registered */
	mutex_lock(&param->lock);
	fparam = param->fault_param;
	if (!fparam || !fparam->handler) {
		ret = -EINVAL;
		goto done_unlock;
	}

	if (evt->fault.type == IOMMU_FAULT_PAGE_REQ &&
	    (evt->fault.prm.flags & IOMMU_FAULT_PAGE_REQUEST_LAST_PAGE)) {
		evt_pending = kmemdup(evt, sizeof(struct iommu_fault_event),
				      GFP_KERNEL);
		if (!evt_pending) {
			ret = -ENOMEM;
			goto done_unlock;
		}
		mutex_lock(&fparam->lock);
		list_add_tail(&evt_pending->list, &fparam->faults);
		mutex_unlock(&fparam->lock);
	}

	ret = fparam->handler(&evt->fault, fparam->data);
	if (ret && evt_pending) {
		mutex_lock(&fparam->lock);
		list_del(&evt_pending->list);
		mutex_unlock(&fparam->lock);
		kfree(evt_pending);
	}
done_unlock:
	mutex_unlock(&param->lock);
	return ret;
}
EXPORT_SYMBOL_GPL(iommu_report_device_fault);

int iommu_page_response(struct device *dev,
			struct iommu_page_response *msg)
{
	bool needs_pasid;
	int ret = -EINVAL;
	struct iommu_fault_event *evt;
	struct iommu_fault_page_request *prm;
	struct dev_iommu *param = dev->iommu;
	const struct iommu_ops *ops = dev_iommu_ops(dev);
	bool has_pasid = msg->flags & IOMMU_PAGE_RESP_PASID_VALID;

	if (!ops->page_response)
		return -ENODEV;

	if (!param || !param->fault_param)
		return -EINVAL;

	if (msg->version != IOMMU_PAGE_RESP_VERSION_1 ||
	    msg->flags & ~IOMMU_PAGE_RESP_PASID_VALID)
		return -EINVAL;

	/* Only send response if there is a fault report pending */
	mutex_lock(&param->fault_param->lock);
	if (list_empty(&param->fault_param->faults)) {
		dev_warn_ratelimited(dev, "no pending PRQ, drop response\n");
		goto done_unlock;
	}
	/*
	 * Check if we have a matching page request pending to respond,
	 * otherwise return -EINVAL
	 */
	list_for_each_entry(evt, &param->fault_param->faults, list) {
		prm = &evt->fault.prm;
		if (prm->grpid != msg->grpid)
			continue;

		/*
		 * If the PASID is required, the corresponding request is
		 * matched using the group ID, the PASID valid bit and the PASID
		 * value. Otherwise only the group ID matches request and
		 * response.
		 */
		needs_pasid = prm->flags & IOMMU_FAULT_PAGE_RESPONSE_NEEDS_PASID;
		if (needs_pasid && (!has_pasid || msg->pasid != prm->pasid))
			continue;

		if (!needs_pasid && has_pasid) {
			/* No big deal, just clear it. */
			msg->flags &= ~IOMMU_PAGE_RESP_PASID_VALID;
			msg->pasid = 0;
		}

		ret = ops->page_response(dev, evt, msg);
		list_del(&evt->list);
		kfree(evt);
		break;
	}

done_unlock:
	mutex_unlock(&param->fault_param->lock);
	return ret;
}
EXPORT_SYMBOL_GPL(iommu_page_response);

/**
 * iommu_group_id - Return ID for a group
 * @group: the group to ID
 *
 * Return the unique ID for the group matching the sysfs group number.
 */
int iommu_group_id(struct iommu_group *group)
{
	return group->id;
}
EXPORT_SYMBOL_GPL(iommu_group_id);

static struct iommu_group *get_pci_alias_group(struct pci_dev *pdev,
					       unsigned long *devfns);

/*
 * To consider a PCI device isolated, we require ACS to support Source
 * Validation, Request Redirection, Completer Redirection, and Upstream
 * Forwarding.  This effectively means that devices cannot spoof their
 * requester ID, requests and completions cannot be redirected, and all
 * transactions are forwarded upstream, even as it passes through a
 * bridge where the target device is downstream.
 */
#define REQ_ACS_FLAGS   (PCI_ACS_SV | PCI_ACS_RR | PCI_ACS_CR | PCI_ACS_UF)

/*
 * For multifunction devices which are not isolated from each other, find
 * all the other non-isolated functions and look for existing groups.  For
 * each function, we also need to look for aliases to or from other devices
 * that may already have a group.
 */
static struct iommu_group *get_pci_function_alias_group(struct pci_dev *pdev,
							unsigned long *devfns)
{
	struct pci_dev *tmp = NULL;
	struct iommu_group *group;

	if (!pdev->multifunction || pci_acs_enabled(pdev, REQ_ACS_FLAGS))
		return NULL;

	for_each_pci_dev(tmp) {
		if (tmp == pdev || tmp->bus != pdev->bus ||
		    PCI_SLOT(tmp->devfn) != PCI_SLOT(pdev->devfn) ||
		    pci_acs_enabled(tmp, REQ_ACS_FLAGS))
			continue;

		group = get_pci_alias_group(tmp, devfns);
		if (group) {
			pci_dev_put(tmp);
			return group;
		}
	}

	return NULL;
}

/*
 * Look for aliases to or from the given device for existing groups. DMA
 * aliases are only supported on the same bus, therefore the search
 * space is quite small (especially since we're really only looking at pcie
 * device, and therefore only expect multiple slots on the root complex or
 * downstream switch ports).  It's conceivable though that a pair of
 * multifunction devices could have aliases between them that would cause a
 * loop.  To prevent this, we use a bitmap to track where we've been.
 */
static struct iommu_group *get_pci_alias_group(struct pci_dev *pdev,
					       unsigned long *devfns)
{
	struct pci_dev *tmp = NULL;
	struct iommu_group *group;

	if (test_and_set_bit(pdev->devfn & 0xff, devfns))
		return NULL;

	group = iommu_group_get(&pdev->dev);
	if (group)
		return group;

	for_each_pci_dev(tmp) {
		if (tmp == pdev || tmp->bus != pdev->bus)
			continue;

		/* We alias them or they alias us */
		if (pci_devs_are_dma_aliases(pdev, tmp)) {
			group = get_pci_alias_group(tmp, devfns);
			if (group) {
				pci_dev_put(tmp);
				return group;
			}

			group = get_pci_function_alias_group(tmp, devfns);
			if (group) {
				pci_dev_put(tmp);
				return group;
			}
		}
	}

	return NULL;
}

struct group_for_pci_data {
	struct pci_dev *pdev;
	struct iommu_group *group;
};

/*
 * DMA alias iterator callback, return the last seen device.  Stop and return
 * the IOMMU group if we find one along the way.
 */
static int get_pci_alias_or_group(struct pci_dev *pdev, u16 alias, void *opaque)
{
	struct group_for_pci_data *data = opaque;

	data->pdev = pdev;
	data->group = iommu_group_get(&pdev->dev);

	return data->group != NULL;
}

/*
 * Generic device_group call-back function. It just allocates one
 * iommu-group per device.
 */
struct iommu_group *generic_device_group(struct device *dev)
{
	return iommu_group_alloc();
}
EXPORT_SYMBOL_GPL(generic_device_group);

/*
 * Generic device_group call-back function. It just allocates one
 * iommu-group per iommu driver instance shared by every device
 * probed by that iommu driver.
 */
struct iommu_group *generic_single_device_group(struct device *dev)
{
	struct iommu_device *iommu = dev->iommu->iommu_dev;

	if (!iommu->singleton_group) {
		struct iommu_group *group;

		group = iommu_group_alloc();
		if (IS_ERR(group))
			return group;
		iommu->singleton_group = group;
	}
	return iommu_group_ref_get(iommu->singleton_group);
}
EXPORT_SYMBOL_GPL(generic_single_device_group);

/*
 * Use standard PCI bus topology, isolation features, and DMA alias quirks
 * to find or create an IOMMU group for a device.
 */
struct iommu_group *pci_device_group(struct device *dev)
{
	struct pci_dev *pdev = to_pci_dev(dev);
	struct group_for_pci_data data;
	struct pci_bus *bus;
	struct iommu_group *group = NULL;
	u64 devfns[4] = { 0 };

	if (WARN_ON(!dev_is_pci(dev)))
		return ERR_PTR(-EINVAL);

	/*
	 * Find the upstream DMA alias for the device.  A device must not
	 * be aliased due to topology in order to have its own IOMMU group.
	 * If we find an alias along the way that already belongs to a
	 * group, use it.
	 */
	if (pci_for_each_dma_alias(pdev, get_pci_alias_or_group, &data))
		return data.group;

	pdev = data.pdev;

	/*
	 * Continue upstream from the point of minimum IOMMU granularity
	 * due to aliases to the point where devices are protected from
	 * peer-to-peer DMA by PCI ACS.  Again, if we find an existing
	 * group, use it.
	 */
	for (bus = pdev->bus; !pci_is_root_bus(bus); bus = bus->parent) {
		if (!bus->self)
			continue;

		if (pci_acs_path_enabled(bus->self, NULL, REQ_ACS_FLAGS))
			break;

		pdev = bus->self;

		group = iommu_group_get(&pdev->dev);
		if (group)
			return group;
	}

	/*
	 * Look for existing groups on device aliases.  If we alias another
	 * device or another device aliases us, use the same group.
	 */
	group = get_pci_alias_group(pdev, (unsigned long *)devfns);
	if (group)
		return group;

	/*
	 * Look for existing groups on non-isolated functions on the same
	 * slot and aliases of those funcions, if any.  No need to clear
	 * the search bitmap, the tested devfns are still valid.
	 */
	group = get_pci_function_alias_group(pdev, (unsigned long *)devfns);
	if (group)
		return group;

	/* No shared group found, allocate new */
	return iommu_group_alloc();
}
EXPORT_SYMBOL_GPL(pci_device_group);

/* Get the IOMMU group for device on fsl-mc bus */
struct iommu_group *fsl_mc_device_group(struct device *dev)
{
	struct device *cont_dev = fsl_mc_cont_dev(dev);
	struct iommu_group *group;

	group = iommu_group_get(cont_dev);
	if (!group)
		group = iommu_group_alloc();
	return group;
}
EXPORT_SYMBOL_GPL(fsl_mc_device_group);

static struct iommu_domain *
__iommu_group_alloc_default_domain(struct iommu_group *group, int req_type)
{
	if (group->default_domain && group->default_domain->type == req_type)
		return group->default_domain;
	return __iommu_group_domain_alloc(group, req_type);
}

/*
 * Returns the iommu_ops for the devices in an iommu group.
 *
 * It is assumed that all devices in an iommu group are managed by a single
 * IOMMU unit. Therefore, this returns the dev_iommu_ops of the first device
 * in the group.
 */
static const struct iommu_ops *group_iommu_ops(struct iommu_group *group)
{
	struct group_device *device =
		list_first_entry(&group->devices, struct group_device, list);

	lockdep_assert_held(&group->mutex);

	return dev_iommu_ops(device->dev);
}

/*
 * req_type of 0 means "auto" which means to select a domain based on
 * iommu_def_domain_type or what the driver actually supports.
 */
static struct iommu_domain *
iommu_group_alloc_default_domain(struct iommu_group *group, int req_type)
{
	const struct iommu_ops *ops = group_iommu_ops(group);
	struct iommu_domain *dom;

	lockdep_assert_held(&group->mutex);

	/*
	 * Allow legacy drivers to specify the domain that will be the default
	 * domain. This should always be either an IDENTITY/BLOCKED/PLATFORM
	 * domain. Do not use in new drivers.
	 */
	if (ops->default_domain) {
		if (req_type)
<<<<<<< HEAD
			return NULL;
=======
			return ERR_PTR(-EINVAL);
>>>>>>> 8e2f79f4
		return ops->default_domain;
	}

	if (req_type)
		return __iommu_group_alloc_default_domain(group, req_type);

	/* The driver gave no guidance on what type to use, try the default */
	dom = __iommu_group_alloc_default_domain(group, iommu_def_domain_type);
<<<<<<< HEAD
	if (dom)
=======
	if (!IS_ERR(dom))
>>>>>>> 8e2f79f4
		return dom;

	/* Otherwise IDENTITY and DMA_FQ defaults will try DMA */
	if (iommu_def_domain_type == IOMMU_DOMAIN_DMA)
<<<<<<< HEAD
		return NULL;
	dom = __iommu_group_alloc_default_domain(group, IOMMU_DOMAIN_DMA);
	if (!dom)
		return NULL;
=======
		return ERR_PTR(-EINVAL);
	dom = __iommu_group_alloc_default_domain(group, IOMMU_DOMAIN_DMA);
	if (IS_ERR(dom))
		return dom;
>>>>>>> 8e2f79f4

	pr_warn("Failed to allocate default IOMMU domain of type %u for group %s - Falling back to IOMMU_DOMAIN_DMA",
		iommu_def_domain_type, group->name);
	return dom;
}

struct iommu_domain *iommu_group_default_domain(struct iommu_group *group)
{
	return group->default_domain;
}

static int probe_iommu_group(struct device *dev, void *data)
{
	struct list_head *group_list = data;
	int ret;

	mutex_lock(&iommu_probe_device_lock);
	ret = __iommu_probe_device(dev, group_list);
	mutex_unlock(&iommu_probe_device_lock);
	if (ret == -ENODEV)
		ret = 0;

	return ret;
}

static int iommu_bus_notifier(struct notifier_block *nb,
			      unsigned long action, void *data)
{
	struct device *dev = data;

	if (action == BUS_NOTIFY_ADD_DEVICE) {
		int ret;

		ret = iommu_probe_device(dev);
		return (ret) ? NOTIFY_DONE : NOTIFY_OK;
	} else if (action == BUS_NOTIFY_REMOVED_DEVICE) {
		iommu_release_device(dev);
		return NOTIFY_OK;
	}

	return 0;
}

/*
 * Combine the driver's chosen def_domain_type across all the devices in a
 * group. Drivers must give a consistent result.
 */
static int iommu_get_def_domain_type(struct iommu_group *group,
				     struct device *dev, int cur_type)
{
	const struct iommu_ops *ops = group_iommu_ops(group);
	int type;

	if (!ops->def_domain_type)
		return cur_type;

	type = ops->def_domain_type(dev);
	if (!type || cur_type == type)
		return cur_type;
	if (!cur_type)
		return type;

	dev_err_ratelimited(
		dev,
		"IOMMU driver error, requesting conflicting def_domain_type, %s and %s, for devices in group %u.\n",
		iommu_domain_type_str(cur_type), iommu_domain_type_str(type),
		group->id);

	/*
	 * Try to recover, drivers are allowed to force IDENITY or DMA, IDENTITY
	 * takes precedence.
	 */
	if (type == IOMMU_DOMAIN_IDENTITY)
		return type;
	return cur_type;
}

/*
 * A target_type of 0 will select the best domain type. 0 can be returned in
 * this case meaning the global default should be used.
 */
static int iommu_get_default_domain_type(struct iommu_group *group,
					 int target_type)
{
	struct device *untrusted = NULL;
	struct group_device *gdev;
	int driver_type = 0;

	lockdep_assert_held(&group->mutex);

	/*
	 * ARM32 drivers supporting CONFIG_ARM_DMA_USE_IOMMU can declare an
	 * identity_domain and it will automatically become their default
	 * domain. Later on ARM_DMA_USE_IOMMU will install its UNMANAGED domain.
	 * Override the selection to IDENTITY.
	 */
	if (IS_ENABLED(CONFIG_ARM_DMA_USE_IOMMU)) {
		static_assert(!(IS_ENABLED(CONFIG_ARM_DMA_USE_IOMMU) &&
				IS_ENABLED(CONFIG_IOMMU_DMA)));
		driver_type = IOMMU_DOMAIN_IDENTITY;
	}

	for_each_group_device(group, gdev) {
		driver_type = iommu_get_def_domain_type(group, gdev->dev,
							driver_type);

		if (dev_is_pci(gdev->dev) && to_pci_dev(gdev->dev)->untrusted) {
			/*
			 * No ARM32 using systems will set untrusted, it cannot
			 * work.
			 */
			if (WARN_ON(IS_ENABLED(CONFIG_ARM_DMA_USE_IOMMU)))
				return -1;
			untrusted = gdev->dev;
		}
	}

	/*
	 * If the common dma ops are not selected in kconfig then we cannot use
	 * IOMMU_DOMAIN_DMA at all. Force IDENTITY if nothing else has been
	 * selected.
	 */
	if (!IS_ENABLED(CONFIG_IOMMU_DMA)) {
		if (WARN_ON(driver_type == IOMMU_DOMAIN_DMA))
			return -1;
		if (!driver_type)
			driver_type = IOMMU_DOMAIN_IDENTITY;
	}

	if (untrusted) {
		if (driver_type && driver_type != IOMMU_DOMAIN_DMA) {
			dev_err_ratelimited(
				untrusted,
				"Device is not trusted, but driver is overriding group %u to %s, refusing to probe.\n",
				group->id, iommu_domain_type_str(driver_type));
			return -1;
		}
		driver_type = IOMMU_DOMAIN_DMA;
<<<<<<< HEAD
	}

	if (target_type) {
		if (driver_type && target_type != driver_type)
			return -1;
		return target_type;
	}
=======
	}

	if (target_type) {
		if (driver_type && target_type != driver_type)
			return -1;
		return target_type;
	}
>>>>>>> 8e2f79f4
	return driver_type;
}

static void iommu_group_do_probe_finalize(struct device *dev)
{
	const struct iommu_ops *ops = dev_iommu_ops(dev);

	if (ops->probe_finalize)
		ops->probe_finalize(dev);
}

int bus_iommu_probe(const struct bus_type *bus)
{
	struct iommu_group *group, *next;
	LIST_HEAD(group_list);
	int ret;

	ret = bus_for_each_dev(bus, NULL, &group_list, probe_iommu_group);
	if (ret)
		return ret;

	list_for_each_entry_safe(group, next, &group_list, entry) {
		struct group_device *gdev;

		mutex_lock(&group->mutex);

		/* Remove item from the list */
		list_del_init(&group->entry);

		/*
		 * We go to the trouble of deferred default domain creation so
		 * that the cross-group default domain type and the setup of the
		 * IOMMU_RESV_DIRECT will work correctly in non-hotpug scenarios.
		 */
		ret = iommu_setup_default_domain(group, 0);
		if (ret) {
			mutex_unlock(&group->mutex);
			return ret;
		}
		mutex_unlock(&group->mutex);

		/*
		 * FIXME: Mis-locked because the ops->probe_finalize() call-back
		 * of some IOMMU drivers calls arm_iommu_attach_device() which
		 * in-turn might call back into IOMMU core code, where it tries
		 * to take group->mutex, resulting in a deadlock.
		 */
		for_each_group_device(group, gdev)
			iommu_group_do_probe_finalize(gdev->dev);
	}

	return 0;
}

bool iommu_present(const struct bus_type *bus)
{
	return bus->iommu_ops != NULL;
}
EXPORT_SYMBOL_GPL(iommu_present);

/**
 * device_iommu_capable() - check for a general IOMMU capability
 * @dev: device to which the capability would be relevant, if available
 * @cap: IOMMU capability
 *
 * Return: true if an IOMMU is present and supports the given capability
 * for the given device, otherwise false.
 */
bool device_iommu_capable(struct device *dev, enum iommu_cap cap)
{
	const struct iommu_ops *ops;

	if (!dev->iommu || !dev->iommu->iommu_dev)
		return false;

	ops = dev_iommu_ops(dev);
	if (!ops->capable)
		return false;

	return ops->capable(dev, cap);
}
EXPORT_SYMBOL_GPL(device_iommu_capable);

/**
 * iommu_group_has_isolated_msi() - Compute msi_device_has_isolated_msi()
 *       for a group
 * @group: Group to query
 *
 * IOMMU groups should not have differing values of
 * msi_device_has_isolated_msi() for devices in a group. However nothing
 * directly prevents this, so ensure mistakes don't result in isolation failures
 * by checking that all the devices are the same.
 */
bool iommu_group_has_isolated_msi(struct iommu_group *group)
{
	struct group_device *group_dev;
	bool ret = true;

	mutex_lock(&group->mutex);
	for_each_group_device(group, group_dev)
		ret &= msi_device_has_isolated_msi(group_dev->dev);
	mutex_unlock(&group->mutex);
	return ret;
}
EXPORT_SYMBOL_GPL(iommu_group_has_isolated_msi);

/**
 * iommu_set_fault_handler() - set a fault handler for an iommu domain
 * @domain: iommu domain
 * @handler: fault handler
 * @token: user data, will be passed back to the fault handler
 *
 * This function should be used by IOMMU users which want to be notified
 * whenever an IOMMU fault happens.
 *
 * The fault handler itself should return 0 on success, and an appropriate
 * error code otherwise.
 */
void iommu_set_fault_handler(struct iommu_domain *domain,
					iommu_fault_handler_t handler,
					void *token)
{
	BUG_ON(!domain);

	domain->handler = handler;
	domain->handler_token = token;
}
EXPORT_SYMBOL_GPL(iommu_set_fault_handler);

static struct iommu_domain *__iommu_domain_alloc(const struct iommu_ops *ops,
						 struct device *dev,
						 unsigned int type)
{
	struct iommu_domain *domain;
	unsigned int alloc_type = type & IOMMU_DOMAIN_ALLOC_FLAGS;

	if (alloc_type == IOMMU_DOMAIN_IDENTITY && ops->identity_domain)
		return ops->identity_domain;
	else if (alloc_type == IOMMU_DOMAIN_BLOCKED && ops->blocked_domain)
		return ops->blocked_domain;
	else if (type & __IOMMU_DOMAIN_PAGING && ops->domain_alloc_paging)
		domain = ops->domain_alloc_paging(dev);
	else if (ops->domain_alloc)
		domain = ops->domain_alloc(alloc_type);
	else
<<<<<<< HEAD
		return NULL;

=======
		return ERR_PTR(-EOPNOTSUPP);

	/*
	 * Many domain_alloc ops now return ERR_PTR, make things easier for the
	 * driver by accepting ERR_PTR from all domain_alloc ops instead of
	 * having two rules.
	 */
	if (IS_ERR(domain))
		return domain;
>>>>>>> 8e2f79f4
	if (!domain)
		return ERR_PTR(-ENOMEM);

	domain->type = type;
	/*
	 * If not already set, assume all sizes by default; the driver
	 * may override this later
	 */
	if (!domain->pgsize_bitmap)
		domain->pgsize_bitmap = ops->pgsize_bitmap;

	if (!domain->ops)
		domain->ops = ops->default_domain_ops;
<<<<<<< HEAD
=======

	if (iommu_is_dma_domain(domain)) {
		int rc;
>>>>>>> 8e2f79f4

		rc = iommu_get_dma_cookie(domain);
		if (rc) {
			iommu_domain_free(domain);
			return ERR_PTR(rc);
		}
	}
	return domain;
}

static struct iommu_domain *
__iommu_group_domain_alloc(struct iommu_group *group, unsigned int type)
{
	struct device *dev =
		list_first_entry(&group->devices, struct group_device, list)
			->dev;

	return __iommu_domain_alloc(group_iommu_ops(group), dev, type);
}

struct iommu_domain *iommu_domain_alloc(const struct bus_type *bus)
{
<<<<<<< HEAD
	if (bus == NULL || bus->iommu_ops == NULL)
		return NULL;
	return __iommu_domain_alloc(bus->iommu_ops, NULL,
				    IOMMU_DOMAIN_UNMANAGED);
=======
	struct iommu_domain *domain;

	if (bus == NULL || bus->iommu_ops == NULL)
		return NULL;
	domain = __iommu_domain_alloc(bus->iommu_ops, NULL,
				    IOMMU_DOMAIN_UNMANAGED);
	if (IS_ERR(domain))
		return NULL;
	return domain;
>>>>>>> 8e2f79f4
}
EXPORT_SYMBOL_GPL(iommu_domain_alloc);

void iommu_domain_free(struct iommu_domain *domain)
{
	if (domain->type == IOMMU_DOMAIN_SVA)
		mmdrop(domain->mm);
	iommu_put_dma_cookie(domain);
	if (domain->ops->free)
		domain->ops->free(domain);
}
EXPORT_SYMBOL_GPL(iommu_domain_free);

/*
 * Put the group's domain back to the appropriate core-owned domain - either the
 * standard kernel-mode DMA configuration or an all-DMA-blocked domain.
 */
static void __iommu_group_set_core_domain(struct iommu_group *group)
{
	struct iommu_domain *new_domain;

	if (group->owner)
		new_domain = group->blocking_domain;
	else
		new_domain = group->default_domain;

	__iommu_group_set_domain_nofail(group, new_domain);
}

static int __iommu_attach_device(struct iommu_domain *domain,
				 struct device *dev)
{
	int ret;

	if (unlikely(domain->ops->attach_dev == NULL))
		return -ENODEV;

	ret = domain->ops->attach_dev(domain, dev);
	if (ret)
		return ret;
	dev->iommu->attach_deferred = 0;
	trace_attach_device_to_domain(dev);
	return 0;
}

/**
 * iommu_attach_device - Attach an IOMMU domain to a device
 * @domain: IOMMU domain to attach
 * @dev: Device that will be attached
 *
 * Returns 0 on success and error code on failure
 *
 * Note that EINVAL can be treated as a soft failure, indicating
 * that certain configuration of the domain is incompatible with
 * the device. In this case attaching a different domain to the
 * device may succeed.
 */
int iommu_attach_device(struct iommu_domain *domain, struct device *dev)
{
	/* Caller must be a probed driver on dev */
	struct iommu_group *group = dev->iommu_group;
	int ret;

	if (!group)
		return -ENODEV;

	/*
	 * Lock the group to make sure the device-count doesn't
	 * change while we are attaching
	 */
	mutex_lock(&group->mutex);
	ret = -EINVAL;
	if (list_count_nodes(&group->devices) != 1)
		goto out_unlock;

	ret = __iommu_attach_group(domain, group);

out_unlock:
	mutex_unlock(&group->mutex);
	return ret;
}
EXPORT_SYMBOL_GPL(iommu_attach_device);

int iommu_deferred_attach(struct device *dev, struct iommu_domain *domain)
{
	if (dev->iommu && dev->iommu->attach_deferred)
		return __iommu_attach_device(domain, dev);

	return 0;
}

void iommu_detach_device(struct iommu_domain *domain, struct device *dev)
{
	/* Caller must be a probed driver on dev */
	struct iommu_group *group = dev->iommu_group;

	if (!group)
		return;

	mutex_lock(&group->mutex);
	if (WARN_ON(domain != group->domain) ||
	    WARN_ON(list_count_nodes(&group->devices) != 1))
		goto out_unlock;
	__iommu_group_set_core_domain(group);

out_unlock:
	mutex_unlock(&group->mutex);
}
EXPORT_SYMBOL_GPL(iommu_detach_device);

struct iommu_domain *iommu_get_domain_for_dev(struct device *dev)
{
	/* Caller must be a probed driver on dev */
	struct iommu_group *group = dev->iommu_group;

	if (!group)
		return NULL;

	return group->domain;
}
EXPORT_SYMBOL_GPL(iommu_get_domain_for_dev);

/*
 * For IOMMU_DOMAIN_DMA implementations which already provide their own
 * guarantees that the group and its default domain are valid and correct.
 */
struct iommu_domain *iommu_get_dma_domain(struct device *dev)
{
	return dev->iommu_group->default_domain;
}

static int __iommu_attach_group(struct iommu_domain *domain,
				struct iommu_group *group)
{
	if (group->domain && group->domain != group->default_domain &&
	    group->domain != group->blocking_domain)
		return -EBUSY;

	return __iommu_group_set_domain(group, domain);
}

/**
 * iommu_attach_group - Attach an IOMMU domain to an IOMMU group
 * @domain: IOMMU domain to attach
 * @group: IOMMU group that will be attached
 *
 * Returns 0 on success and error code on failure
 *
 * Note that EINVAL can be treated as a soft failure, indicating
 * that certain configuration of the domain is incompatible with
 * the group. In this case attaching a different domain to the
 * group may succeed.
 */
int iommu_attach_group(struct iommu_domain *domain, struct iommu_group *group)
{
	int ret;

	mutex_lock(&group->mutex);
	ret = __iommu_attach_group(domain, group);
	mutex_unlock(&group->mutex);

	return ret;
}
EXPORT_SYMBOL_GPL(iommu_attach_group);

/**
 * iommu_group_replace_domain - replace the domain that a group is attached to
 * @new_domain: new IOMMU domain to replace with
 * @group: IOMMU group that will be attached to the new domain
 *
 * This API allows the group to switch domains without being forced to go to
 * the blocking domain in-between.
 *
 * If the currently attached domain is a core domain (e.g. a default_domain),
 * it will act just like the iommu_attach_group().
 */
int iommu_group_replace_domain(struct iommu_group *group,
			       struct iommu_domain *new_domain)
{
	int ret;

	if (!new_domain)
		return -EINVAL;

	mutex_lock(&group->mutex);
	ret = __iommu_group_set_domain(group, new_domain);
	mutex_unlock(&group->mutex);
	return ret;
}
EXPORT_SYMBOL_NS_GPL(iommu_group_replace_domain, IOMMUFD_INTERNAL);

static int __iommu_device_set_domain(struct iommu_group *group,
				     struct device *dev,
				     struct iommu_domain *new_domain,
				     unsigned int flags)
{
	int ret;

	/*
	 * If the device requires IOMMU_RESV_DIRECT then we cannot allow
	 * the blocking domain to be attached as it does not contain the
	 * required 1:1 mapping. This test effectively excludes the device
	 * being used with iommu_group_claim_dma_owner() which will block
	 * vfio and iommufd as well.
	 */
	if (dev->iommu->require_direct &&
	    (new_domain->type == IOMMU_DOMAIN_BLOCKED ||
	     new_domain == group->blocking_domain)) {
		dev_warn(dev,
			 "Firmware has requested this device have a 1:1 IOMMU mapping, rejecting configuring the device without a 1:1 mapping. Contact your platform vendor.\n");
		return -EINVAL;
	}

	if (dev->iommu->attach_deferred) {
		if (new_domain == group->default_domain)
			return 0;
		dev->iommu->attach_deferred = 0;
	}

	ret = __iommu_attach_device(new_domain, dev);
	if (ret) {
		/*
		 * If we have a blocking domain then try to attach that in hopes
		 * of avoiding a UAF. Modern drivers should implement blocking
		 * domains as global statics that cannot fail.
		 */
		if ((flags & IOMMU_SET_DOMAIN_MUST_SUCCEED) &&
		    group->blocking_domain &&
		    group->blocking_domain != new_domain)
			__iommu_attach_device(group->blocking_domain, dev);
		return ret;
	}
	return 0;
}

/*
 * If 0 is returned the group's domain is new_domain. If an error is returned
 * then the group's domain will be set back to the existing domain unless
 * IOMMU_SET_DOMAIN_MUST_SUCCEED, otherwise an error is returned and the group's
 * domains is left inconsistent. This is a driver bug to fail attach with a
 * previously good domain. We try to avoid a kernel UAF because of this.
 *
 * IOMMU groups are really the natural working unit of the IOMMU, but the IOMMU
 * API works on domains and devices.  Bridge that gap by iterating over the
 * devices in a group.  Ideally we'd have a single device which represents the
 * requestor ID of the group, but we also allow IOMMU drivers to create policy
 * defined minimum sets, where the physical hardware may be able to distiguish
 * members, but we wish to group them at a higher level (ex. untrusted
 * multi-function PCI devices).  Thus we attach each device.
 */
static int __iommu_group_set_domain_internal(struct iommu_group *group,
					     struct iommu_domain *new_domain,
					     unsigned int flags)
{
	struct group_device *last_gdev;
	struct group_device *gdev;
	int result;
	int ret;

	lockdep_assert_held(&group->mutex);

	if (group->domain == new_domain)
		return 0;

	if (WARN_ON(!new_domain))
		return -EINVAL;

	/*
	 * Changing the domain is done by calling attach_dev() on the new
	 * domain. This switch does not have to be atomic and DMA can be
	 * discarded during the transition. DMA must only be able to access
	 * either new_domain or group->domain, never something else.
	 */
	result = 0;
	for_each_group_device(group, gdev) {
		ret = __iommu_device_set_domain(group, gdev->dev, new_domain,
						flags);
		if (ret) {
			result = ret;
			/*
			 * Keep trying the other devices in the group. If a
			 * driver fails attach to an otherwise good domain, and
			 * does not support blocking domains, it should at least
			 * drop its reference on the current domain so we don't
			 * UAF.
			 */
			if (flags & IOMMU_SET_DOMAIN_MUST_SUCCEED)
				continue;
			goto err_revert;
		}
	}
	group->domain = new_domain;
	return result;

err_revert:
	/*
	 * This is called in error unwind paths. A well behaved driver should
	 * always allow us to attach to a domain that was already attached.
	 */
	last_gdev = gdev;
	for_each_group_device(group, gdev) {
		/*
		 * A NULL domain can happen only for first probe, in which case
		 * we leave group->domain as NULL and let release clean
		 * everything up.
		 */
		if (group->domain)
			WARN_ON(__iommu_device_set_domain(
				group, gdev->dev, group->domain,
				IOMMU_SET_DOMAIN_MUST_SUCCEED));
		if (gdev == last_gdev)
			break;
	}
	return ret;
}

void iommu_detach_group(struct iommu_domain *domain, struct iommu_group *group)
{
	mutex_lock(&group->mutex);
	__iommu_group_set_core_domain(group);
	mutex_unlock(&group->mutex);
}
EXPORT_SYMBOL_GPL(iommu_detach_group);

phys_addr_t iommu_iova_to_phys(struct iommu_domain *domain, dma_addr_t iova)
{
	if (domain->type == IOMMU_DOMAIN_IDENTITY)
		return iova;

	if (domain->type == IOMMU_DOMAIN_BLOCKED)
		return 0;

	return domain->ops->iova_to_phys(domain, iova);
}
EXPORT_SYMBOL_GPL(iommu_iova_to_phys);

static size_t iommu_pgsize(struct iommu_domain *domain, unsigned long iova,
			   phys_addr_t paddr, size_t size, size_t *count)
{
	unsigned int pgsize_idx, pgsize_idx_next;
	unsigned long pgsizes;
	size_t offset, pgsize, pgsize_next;
	unsigned long addr_merge = paddr | iova;

	/* Page sizes supported by the hardware and small enough for @size */
	pgsizes = domain->pgsize_bitmap & GENMASK(__fls(size), 0);

	/* Constrain the page sizes further based on the maximum alignment */
	if (likely(addr_merge))
		pgsizes &= GENMASK(__ffs(addr_merge), 0);

	/* Make sure we have at least one suitable page size */
	BUG_ON(!pgsizes);

	/* Pick the biggest page size remaining */
	pgsize_idx = __fls(pgsizes);
	pgsize = BIT(pgsize_idx);
	if (!count)
		return pgsize;

	/* Find the next biggest support page size, if it exists */
	pgsizes = domain->pgsize_bitmap & ~GENMASK(pgsize_idx, 0);
	if (!pgsizes)
		goto out_set_count;

	pgsize_idx_next = __ffs(pgsizes);
	pgsize_next = BIT(pgsize_idx_next);

	/*
	 * There's no point trying a bigger page size unless the virtual
	 * and physical addresses are similarly offset within the larger page.
	 */
	if ((iova ^ paddr) & (pgsize_next - 1))
		goto out_set_count;

	/* Calculate the offset to the next page size alignment boundary */
	offset = pgsize_next - (addr_merge & (pgsize_next - 1));

	/*
	 * If size is big enough to accommodate the larger page, reduce
	 * the number of smaller pages.
	 */
	if (offset + pgsize_next <= size)
		size = offset;

out_set_count:
	*count = size >> pgsize_idx;
	return pgsize;
}

static int __iommu_map(struct iommu_domain *domain, unsigned long iova,
		       phys_addr_t paddr, size_t size, int prot, gfp_t gfp)
{
	const struct iommu_domain_ops *ops = domain->ops;
	unsigned long orig_iova = iova;
	unsigned int min_pagesz;
	size_t orig_size = size;
	phys_addr_t orig_paddr = paddr;
	int ret = 0;

	if (unlikely(!(domain->type & __IOMMU_DOMAIN_PAGING)))
		return -EINVAL;

	if (WARN_ON(!ops->map_pages || domain->pgsize_bitmap == 0UL))
		return -ENODEV;

	/* find out the minimum page size supported */
	min_pagesz = 1 << __ffs(domain->pgsize_bitmap);

	/*
	 * both the virtual address and the physical one, as well as
	 * the size of the mapping, must be aligned (at least) to the
	 * size of the smallest page supported by the hardware
	 */
	if (!IS_ALIGNED(iova | paddr | size, min_pagesz)) {
		pr_err("unaligned: iova 0x%lx pa %pa size 0x%zx min_pagesz 0x%x\n",
		       iova, &paddr, size, min_pagesz);
		return -EINVAL;
	}

	pr_debug("map: iova 0x%lx pa %pa size 0x%zx\n", iova, &paddr, size);

	while (size) {
		size_t pgsize, count, mapped = 0;

		pgsize = iommu_pgsize(domain, iova, paddr, size, &count);

		pr_debug("mapping: iova 0x%lx pa %pa pgsize 0x%zx count %zu\n",
			 iova, &paddr, pgsize, count);
		ret = ops->map_pages(domain, iova, paddr, pgsize, count, prot,
				     gfp, &mapped);
		/*
		 * Some pages may have been mapped, even if an error occurred,
		 * so we should account for those so they can be unmapped.
		 */
		size -= mapped;

		if (ret)
			break;

		iova += mapped;
		paddr += mapped;
	}

	/* unroll mapping in case something went wrong */
	if (ret)
		iommu_unmap(domain, orig_iova, orig_size - size);
	else
		trace_map(orig_iova, orig_paddr, orig_size);

	return ret;
}

int iommu_map(struct iommu_domain *domain, unsigned long iova,
	      phys_addr_t paddr, size_t size, int prot, gfp_t gfp)
{
	const struct iommu_domain_ops *ops = domain->ops;
	int ret;

	might_sleep_if(gfpflags_allow_blocking(gfp));

	/* Discourage passing strange GFP flags */
	if (WARN_ON_ONCE(gfp & (__GFP_COMP | __GFP_DMA | __GFP_DMA32 |
				__GFP_HIGHMEM)))
		return -EINVAL;

	ret = __iommu_map(domain, iova, paddr, size, prot, gfp);
	if (ret == 0 && ops->iotlb_sync_map) {
		ret = ops->iotlb_sync_map(domain, iova, size);
		if (ret)
			goto out_err;
	}

	return ret;

out_err:
	/* undo mappings already done */
	iommu_unmap(domain, iova, size);

	return ret;
}
EXPORT_SYMBOL_GPL(iommu_map);

static size_t __iommu_unmap(struct iommu_domain *domain,
			    unsigned long iova, size_t size,
			    struct iommu_iotlb_gather *iotlb_gather)
{
	const struct iommu_domain_ops *ops = domain->ops;
	size_t unmapped_page, unmapped = 0;
	unsigned long orig_iova = iova;
	unsigned int min_pagesz;

	if (unlikely(!(domain->type & __IOMMU_DOMAIN_PAGING)))
		return 0;

	if (WARN_ON(!ops->unmap_pages || domain->pgsize_bitmap == 0UL))
		return 0;

	/* find out the minimum page size supported */
	min_pagesz = 1 << __ffs(domain->pgsize_bitmap);

	/*
	 * The virtual address, as well as the size of the mapping, must be
	 * aligned (at least) to the size of the smallest page supported
	 * by the hardware
	 */
	if (!IS_ALIGNED(iova | size, min_pagesz)) {
		pr_err("unaligned: iova 0x%lx size 0x%zx min_pagesz 0x%x\n",
		       iova, size, min_pagesz);
		return 0;
	}

	pr_debug("unmap this: iova 0x%lx size 0x%zx\n", iova, size);

	/*
	 * Keep iterating until we either unmap 'size' bytes (or more)
	 * or we hit an area that isn't mapped.
	 */
	while (unmapped < size) {
		size_t pgsize, count;

		pgsize = iommu_pgsize(domain, iova, iova, size - unmapped, &count);
		unmapped_page = ops->unmap_pages(domain, iova, pgsize, count, iotlb_gather);
		if (!unmapped_page)
			break;

		pr_debug("unmapped: iova 0x%lx size 0x%zx\n",
			 iova, unmapped_page);

		iova += unmapped_page;
		unmapped += unmapped_page;
	}

	trace_unmap(orig_iova, size, unmapped);
	return unmapped;
}

size_t iommu_unmap(struct iommu_domain *domain,
		   unsigned long iova, size_t size)
{
	struct iommu_iotlb_gather iotlb_gather;
	size_t ret;

	iommu_iotlb_gather_init(&iotlb_gather);
	ret = __iommu_unmap(domain, iova, size, &iotlb_gather);
	iommu_iotlb_sync(domain, &iotlb_gather);

	return ret;
}
EXPORT_SYMBOL_GPL(iommu_unmap);

size_t iommu_unmap_fast(struct iommu_domain *domain,
			unsigned long iova, size_t size,
			struct iommu_iotlb_gather *iotlb_gather)
{
	return __iommu_unmap(domain, iova, size, iotlb_gather);
}
EXPORT_SYMBOL_GPL(iommu_unmap_fast);

ssize_t iommu_map_sg(struct iommu_domain *domain, unsigned long iova,
		     struct scatterlist *sg, unsigned int nents, int prot,
		     gfp_t gfp)
{
	const struct iommu_domain_ops *ops = domain->ops;
	size_t len = 0, mapped = 0;
	phys_addr_t start;
	unsigned int i = 0;
	int ret;

	might_sleep_if(gfpflags_allow_blocking(gfp));

	/* Discourage passing strange GFP flags */
	if (WARN_ON_ONCE(gfp & (__GFP_COMP | __GFP_DMA | __GFP_DMA32 |
				__GFP_HIGHMEM)))
		return -EINVAL;

	while (i <= nents) {
		phys_addr_t s_phys = sg_phys(sg);

		if (len && s_phys != start + len) {
			ret = __iommu_map(domain, iova + mapped, start,
					len, prot, gfp);

			if (ret)
				goto out_err;

			mapped += len;
			len = 0;
		}

		if (sg_dma_is_bus_address(sg))
			goto next;

		if (len) {
			len += sg->length;
		} else {
			len = sg->length;
			start = s_phys;
		}

next:
		if (++i < nents)
			sg = sg_next(sg);
	}

	if (ops->iotlb_sync_map) {
		ret = ops->iotlb_sync_map(domain, iova, mapped);
		if (ret)
			goto out_err;
	}
	return mapped;

out_err:
	/* undo mappings already done */
	iommu_unmap(domain, iova, mapped);

	return ret;
}
EXPORT_SYMBOL_GPL(iommu_map_sg);

/**
 * report_iommu_fault() - report about an IOMMU fault to the IOMMU framework
 * @domain: the iommu domain where the fault has happened
 * @dev: the device where the fault has happened
 * @iova: the faulting address
 * @flags: mmu fault flags (e.g. IOMMU_FAULT_READ/IOMMU_FAULT_WRITE/...)
 *
 * This function should be called by the low-level IOMMU implementations
 * whenever IOMMU faults happen, to allow high-level users, that are
 * interested in such events, to know about them.
 *
 * This event may be useful for several possible use cases:
 * - mere logging of the event
 * - dynamic TLB/PTE loading
 * - if restarting of the faulting device is required
 *
 * Returns 0 on success and an appropriate error code otherwise (if dynamic
 * PTE/TLB loading will one day be supported, implementations will be able
 * to tell whether it succeeded or not according to this return value).
 *
 * Specifically, -ENOSYS is returned if a fault handler isn't installed
 * (though fault handlers can also return -ENOSYS, in case they want to
 * elicit the default behavior of the IOMMU drivers).
 */
int report_iommu_fault(struct iommu_domain *domain, struct device *dev,
		       unsigned long iova, int flags)
{
	int ret = -ENOSYS;

	/*
	 * if upper layers showed interest and installed a fault handler,
	 * invoke it.
	 */
	if (domain->handler)
		ret = domain->handler(domain, dev, iova, flags,
						domain->handler_token);

	trace_io_page_fault(dev, iova, flags);
	return ret;
}
EXPORT_SYMBOL_GPL(report_iommu_fault);

static int __init iommu_init(void)
{
	iommu_group_kset = kset_create_and_add("iommu_groups",
					       NULL, kernel_kobj);
	BUG_ON(!iommu_group_kset);

	iommu_debugfs_setup();

	return 0;
}
core_initcall(iommu_init);

int iommu_enable_nesting(struct iommu_domain *domain)
{
	if (domain->type != IOMMU_DOMAIN_UNMANAGED)
		return -EINVAL;
	if (!domain->ops->enable_nesting)
		return -EINVAL;
	return domain->ops->enable_nesting(domain);
}
EXPORT_SYMBOL_GPL(iommu_enable_nesting);

int iommu_set_pgtable_quirks(struct iommu_domain *domain,
		unsigned long quirk)
{
	if (domain->type != IOMMU_DOMAIN_UNMANAGED)
		return -EINVAL;
	if (!domain->ops->set_pgtable_quirks)
		return -EINVAL;
	return domain->ops->set_pgtable_quirks(domain, quirk);
}
EXPORT_SYMBOL_GPL(iommu_set_pgtable_quirks);

/**
 * iommu_get_resv_regions - get reserved regions
 * @dev: device for which to get reserved regions
 * @list: reserved region list for device
 *
 * This returns a list of reserved IOVA regions specific to this device.
 * A domain user should not map IOVA in these ranges.
 */
void iommu_get_resv_regions(struct device *dev, struct list_head *list)
{
	const struct iommu_ops *ops = dev_iommu_ops(dev);

	if (ops->get_resv_regions)
		ops->get_resv_regions(dev, list);
}
EXPORT_SYMBOL_GPL(iommu_get_resv_regions);

/**
 * iommu_put_resv_regions - release reserved regions
 * @dev: device for which to free reserved regions
 * @list: reserved region list for device
 *
 * This releases a reserved region list acquired by iommu_get_resv_regions().
 */
void iommu_put_resv_regions(struct device *dev, struct list_head *list)
{
	struct iommu_resv_region *entry, *next;

	list_for_each_entry_safe(entry, next, list, list) {
		if (entry->free)
			entry->free(dev, entry);
		else
			kfree(entry);
	}
}
EXPORT_SYMBOL(iommu_put_resv_regions);

struct iommu_resv_region *iommu_alloc_resv_region(phys_addr_t start,
						  size_t length, int prot,
						  enum iommu_resv_type type,
						  gfp_t gfp)
{
	struct iommu_resv_region *region;

	region = kzalloc(sizeof(*region), gfp);
	if (!region)
		return NULL;

	INIT_LIST_HEAD(&region->list);
	region->start = start;
	region->length = length;
	region->prot = prot;
	region->type = type;
	return region;
}
EXPORT_SYMBOL_GPL(iommu_alloc_resv_region);

void iommu_set_default_passthrough(bool cmd_line)
{
	if (cmd_line)
		iommu_cmd_line |= IOMMU_CMD_LINE_DMA_API;
	iommu_def_domain_type = IOMMU_DOMAIN_IDENTITY;
}

void iommu_set_default_translated(bool cmd_line)
{
	if (cmd_line)
		iommu_cmd_line |= IOMMU_CMD_LINE_DMA_API;
	iommu_def_domain_type = IOMMU_DOMAIN_DMA;
}

bool iommu_default_passthrough(void)
{
	return iommu_def_domain_type == IOMMU_DOMAIN_IDENTITY;
}
EXPORT_SYMBOL_GPL(iommu_default_passthrough);

const struct iommu_ops *iommu_ops_from_fwnode(struct fwnode_handle *fwnode)
{
	const struct iommu_ops *ops = NULL;
	struct iommu_device *iommu;

	spin_lock(&iommu_device_lock);
	list_for_each_entry(iommu, &iommu_device_list, list)
		if (iommu->fwnode == fwnode) {
			ops = iommu->ops;
			break;
		}
	spin_unlock(&iommu_device_lock);
	return ops;
}

int iommu_fwspec_init(struct device *dev, struct fwnode_handle *iommu_fwnode,
		      const struct iommu_ops *ops)
{
	struct iommu_fwspec *fwspec = dev_iommu_fwspec_get(dev);

	if (fwspec)
		return ops == fwspec->ops ? 0 : -EINVAL;

	if (!dev_iommu_get(dev))
		return -ENOMEM;

	/* Preallocate for the overwhelmingly common case of 1 ID */
	fwspec = kzalloc(struct_size(fwspec, ids, 1), GFP_KERNEL);
	if (!fwspec)
		return -ENOMEM;

	of_node_get(to_of_node(iommu_fwnode));
	fwspec->iommu_fwnode = iommu_fwnode;
	fwspec->ops = ops;
	dev_iommu_fwspec_set(dev, fwspec);
	return 0;
}
EXPORT_SYMBOL_GPL(iommu_fwspec_init);

void iommu_fwspec_free(struct device *dev)
{
	struct iommu_fwspec *fwspec = dev_iommu_fwspec_get(dev);

	if (fwspec) {
		fwnode_handle_put(fwspec->iommu_fwnode);
		kfree(fwspec);
		dev_iommu_fwspec_set(dev, NULL);
	}
}
EXPORT_SYMBOL_GPL(iommu_fwspec_free);

int iommu_fwspec_add_ids(struct device *dev, u32 *ids, int num_ids)
{
	struct iommu_fwspec *fwspec = dev_iommu_fwspec_get(dev);
	int i, new_num;

	if (!fwspec)
		return -EINVAL;

	new_num = fwspec->num_ids + num_ids;
	if (new_num > 1) {
		fwspec = krealloc(fwspec, struct_size(fwspec, ids, new_num),
				  GFP_KERNEL);
		if (!fwspec)
			return -ENOMEM;

		dev_iommu_fwspec_set(dev, fwspec);
	}

	for (i = 0; i < num_ids; i++)
		fwspec->ids[fwspec->num_ids + i] = ids[i];

	fwspec->num_ids = new_num;
	return 0;
}
EXPORT_SYMBOL_GPL(iommu_fwspec_add_ids);

/*
 * Per device IOMMU features.
 */
int iommu_dev_enable_feature(struct device *dev, enum iommu_dev_features feat)
{
	if (dev->iommu && dev->iommu->iommu_dev) {
		const struct iommu_ops *ops = dev->iommu->iommu_dev->ops;

		if (ops->dev_enable_feat)
			return ops->dev_enable_feat(dev, feat);
	}

	return -ENODEV;
}
EXPORT_SYMBOL_GPL(iommu_dev_enable_feature);

/*
 * The device drivers should do the necessary cleanups before calling this.
 */
int iommu_dev_disable_feature(struct device *dev, enum iommu_dev_features feat)
{
	if (dev->iommu && dev->iommu->iommu_dev) {
		const struct iommu_ops *ops = dev->iommu->iommu_dev->ops;

		if (ops->dev_disable_feat)
			return ops->dev_disable_feat(dev, feat);
	}

	return -EBUSY;
}
EXPORT_SYMBOL_GPL(iommu_dev_disable_feature);

/**
 * iommu_setup_default_domain - Set the default_domain for the group
 * @group: Group to change
 * @target_type: Domain type to set as the default_domain
 *
 * Allocate a default domain and set it as the current domain on the group. If
 * the group already has a default domain it will be changed to the target_type.
 * When target_type is 0 the default domain is selected based on driver and
 * system preferences.
 */
static int iommu_setup_default_domain(struct iommu_group *group,
				      int target_type)
{
	struct iommu_domain *old_dom = group->default_domain;
	struct group_device *gdev;
	struct iommu_domain *dom;
	bool direct_failed;
	int req_type;
	int ret;

	lockdep_assert_held(&group->mutex);

	req_type = iommu_get_default_domain_type(group, target_type);
	if (req_type < 0)
		return -EINVAL;

	dom = iommu_group_alloc_default_domain(group, req_type);
<<<<<<< HEAD
	if (!dom)
		return -ENODEV;
=======
	if (IS_ERR(dom))
		return PTR_ERR(dom);
>>>>>>> 8e2f79f4

	if (group->default_domain == dom)
		return 0;

	/*
	 * IOMMU_RESV_DIRECT and IOMMU_RESV_DIRECT_RELAXABLE regions must be
	 * mapped before their device is attached, in order to guarantee
	 * continuity with any FW activity
	 */
	direct_failed = false;
	for_each_group_device(group, gdev) {
		if (iommu_create_device_direct_mappings(dom, gdev->dev)) {
			direct_failed = true;
			dev_warn_once(
				gdev->dev->iommu->iommu_dev->dev,
				"IOMMU driver was not able to establish FW requested direct mapping.");
		}
	}

	/* We must set default_domain early for __iommu_device_set_domain */
	group->default_domain = dom;
	if (!group->domain) {
		/*
		 * Drivers are not allowed to fail the first domain attach.
		 * The only way to recover from this is to fail attaching the
		 * iommu driver and call ops->release_device. Put the domain
		 * in group->default_domain so it is freed after.
		 */
		ret = __iommu_group_set_domain_internal(
			group, dom, IOMMU_SET_DOMAIN_MUST_SUCCEED);
		if (WARN_ON(ret))
			goto out_free_old;
	} else {
		ret = __iommu_group_set_domain(group, dom);
		if (ret)
			goto err_restore_def_domain;
	}

	/*
	 * Drivers are supposed to allow mappings to be installed in a domain
	 * before device attachment, but some don't. Hack around this defect by
	 * trying again after attaching. If this happens it means the device
	 * will not continuously have the IOMMU_RESV_DIRECT map.
	 */
	if (direct_failed) {
		for_each_group_device(group, gdev) {
			ret = iommu_create_device_direct_mappings(dom, gdev->dev);
			if (ret)
				goto err_restore_domain;
		}
	}

out_free_old:
	if (old_dom)
		iommu_domain_free(old_dom);
	return ret;

err_restore_domain:
	if (old_dom)
		__iommu_group_set_domain_internal(
			group, old_dom, IOMMU_SET_DOMAIN_MUST_SUCCEED);
err_restore_def_domain:
	if (old_dom) {
		iommu_domain_free(dom);
		group->default_domain = old_dom;
	}
	return ret;
}

/*
 * Changing the default domain through sysfs requires the users to unbind the
 * drivers from the devices in the iommu group, except for a DMA -> DMA-FQ
 * transition. Return failure if this isn't met.
 *
 * We need to consider the race between this and the device release path.
 * group->mutex is used here to guarantee that the device release path
 * will not be entered at the same time.
 */
static ssize_t iommu_group_store_type(struct iommu_group *group,
				      const char *buf, size_t count)
{
	struct group_device *gdev;
	int ret, req_type;

	if (!capable(CAP_SYS_ADMIN) || !capable(CAP_SYS_RAWIO))
		return -EACCES;

	if (WARN_ON(!group) || !group->default_domain)
		return -EINVAL;

	if (sysfs_streq(buf, "identity"))
		req_type = IOMMU_DOMAIN_IDENTITY;
	else if (sysfs_streq(buf, "DMA"))
		req_type = IOMMU_DOMAIN_DMA;
	else if (sysfs_streq(buf, "DMA-FQ"))
		req_type = IOMMU_DOMAIN_DMA_FQ;
	else if (sysfs_streq(buf, "auto"))
		req_type = 0;
	else
		return -EINVAL;

	mutex_lock(&group->mutex);
	/* We can bring up a flush queue without tearing down the domain. */
	if (req_type == IOMMU_DOMAIN_DMA_FQ &&
	    group->default_domain->type == IOMMU_DOMAIN_DMA) {
		ret = iommu_dma_init_fq(group->default_domain);
		if (ret)
			goto out_unlock;

		group->default_domain->type = IOMMU_DOMAIN_DMA_FQ;
		ret = count;
		goto out_unlock;
	}

	/* Otherwise, ensure that device exists and no driver is bound. */
	if (list_empty(&group->devices) || group->owner_cnt) {
		ret = -EPERM;
		goto out_unlock;
	}

	ret = iommu_setup_default_domain(group, req_type);
	if (ret)
		goto out_unlock;

	/*
	 * Release the mutex here because ops->probe_finalize() call-back of
	 * some vendor IOMMU drivers calls arm_iommu_attach_device() which
	 * in-turn might call back into IOMMU core code, where it tries to take
	 * group->mutex, resulting in a deadlock.
	 */
	mutex_unlock(&group->mutex);

	/* Make sure dma_ops is appropriatley set */
	for_each_group_device(group, gdev)
		iommu_group_do_probe_finalize(gdev->dev);
	return count;

out_unlock:
	mutex_unlock(&group->mutex);
	return ret ?: count;
}

/**
 * iommu_device_use_default_domain() - Device driver wants to handle device
 *                                     DMA through the kernel DMA API.
 * @dev: The device.
 *
 * The device driver about to bind @dev wants to do DMA through the kernel
 * DMA API. Return 0 if it is allowed, otherwise an error.
 */
int iommu_device_use_default_domain(struct device *dev)
{
	/* Caller is the driver core during the pre-probe path */
	struct iommu_group *group = dev->iommu_group;
	int ret = 0;

	if (!group)
		return 0;

	mutex_lock(&group->mutex);
	if (group->owner_cnt) {
		if (group->domain != group->default_domain || group->owner ||
		    !xa_empty(&group->pasid_array)) {
			ret = -EBUSY;
			goto unlock_out;
		}
	}

	group->owner_cnt++;

unlock_out:
	mutex_unlock(&group->mutex);
	return ret;
}

/**
 * iommu_device_unuse_default_domain() - Device driver stops handling device
 *                                       DMA through the kernel DMA API.
 * @dev: The device.
 *
 * The device driver doesn't want to do DMA through kernel DMA API anymore.
 * It must be called after iommu_device_use_default_domain().
 */
void iommu_device_unuse_default_domain(struct device *dev)
{
	/* Caller is the driver core during the post-probe path */
	struct iommu_group *group = dev->iommu_group;

	if (!group)
		return;

	mutex_lock(&group->mutex);
	if (!WARN_ON(!group->owner_cnt || !xa_empty(&group->pasid_array)))
		group->owner_cnt--;

	mutex_unlock(&group->mutex);
}

static int __iommu_group_alloc_blocking_domain(struct iommu_group *group)
{
<<<<<<< HEAD
	if (group->blocking_domain)
		return 0;

	group->blocking_domain =
		__iommu_group_domain_alloc(group, IOMMU_DOMAIN_BLOCKED);
	if (!group->blocking_domain) {
=======
	struct iommu_domain *domain;

	if (group->blocking_domain)
		return 0;

	domain = __iommu_group_domain_alloc(group, IOMMU_DOMAIN_BLOCKED);
	if (IS_ERR(domain)) {
>>>>>>> 8e2f79f4
		/*
		 * For drivers that do not yet understand IOMMU_DOMAIN_BLOCKED
		 * create an empty domain instead.
		 */
<<<<<<< HEAD
		group->blocking_domain = __iommu_group_domain_alloc(
			group, IOMMU_DOMAIN_UNMANAGED);
		if (!group->blocking_domain)
			return -EINVAL;
=======
		domain = __iommu_group_domain_alloc(group,
						    IOMMU_DOMAIN_UNMANAGED);
		if (IS_ERR(domain))
			return PTR_ERR(domain);
>>>>>>> 8e2f79f4
	}
	group->blocking_domain = domain;
	return 0;
}

static int __iommu_take_dma_ownership(struct iommu_group *group, void *owner)
{
	int ret;

	if ((group->domain && group->domain != group->default_domain) ||
	    !xa_empty(&group->pasid_array))
		return -EBUSY;

	ret = __iommu_group_alloc_blocking_domain(group);
	if (ret)
		return ret;
	ret = __iommu_group_set_domain(group, group->blocking_domain);
	if (ret)
		return ret;

	group->owner = owner;
	group->owner_cnt++;
	return 0;
}

/**
 * iommu_group_claim_dma_owner() - Set DMA ownership of a group
 * @group: The group.
 * @owner: Caller specified pointer. Used for exclusive ownership.
 *
 * This is to support backward compatibility for vfio which manages the dma
 * ownership in iommu_group level. New invocations on this interface should be
 * prohibited. Only a single owner may exist for a group.
 */
int iommu_group_claim_dma_owner(struct iommu_group *group, void *owner)
{
	int ret = 0;

	if (WARN_ON(!owner))
		return -EINVAL;

	mutex_lock(&group->mutex);
	if (group->owner_cnt) {
		ret = -EPERM;
		goto unlock_out;
	}

	ret = __iommu_take_dma_ownership(group, owner);
unlock_out:
	mutex_unlock(&group->mutex);

	return ret;
}
EXPORT_SYMBOL_GPL(iommu_group_claim_dma_owner);

/**
 * iommu_device_claim_dma_owner() - Set DMA ownership of a device
 * @dev: The device.
 * @owner: Caller specified pointer. Used for exclusive ownership.
 *
 * Claim the DMA ownership of a device. Multiple devices in the same group may
 * concurrently claim ownership if they present the same owner value. Returns 0
 * on success and error code on failure
 */
int iommu_device_claim_dma_owner(struct device *dev, void *owner)
{
	/* Caller must be a probed driver on dev */
	struct iommu_group *group = dev->iommu_group;
	int ret = 0;

	if (WARN_ON(!owner))
		return -EINVAL;

	if (!group)
		return -ENODEV;

	mutex_lock(&group->mutex);
	if (group->owner_cnt) {
		if (group->owner != owner) {
			ret = -EPERM;
			goto unlock_out;
		}
		group->owner_cnt++;
		goto unlock_out;
	}

	ret = __iommu_take_dma_ownership(group, owner);
unlock_out:
	mutex_unlock(&group->mutex);
	return ret;
}
EXPORT_SYMBOL_GPL(iommu_device_claim_dma_owner);

static void __iommu_release_dma_ownership(struct iommu_group *group)
{
	if (WARN_ON(!group->owner_cnt || !group->owner ||
		    !xa_empty(&group->pasid_array)))
		return;

	group->owner_cnt = 0;
	group->owner = NULL;
	__iommu_group_set_domain_nofail(group, group->default_domain);
}

/**
 * iommu_group_release_dma_owner() - Release DMA ownership of a group
 * @group: The group
 *
 * Release the DMA ownership claimed by iommu_group_claim_dma_owner().
 */
void iommu_group_release_dma_owner(struct iommu_group *group)
{
	mutex_lock(&group->mutex);
	__iommu_release_dma_ownership(group);
	mutex_unlock(&group->mutex);
}
EXPORT_SYMBOL_GPL(iommu_group_release_dma_owner);

/**
 * iommu_device_release_dma_owner() - Release DMA ownership of a device
 * @dev: The device.
 *
 * Release the DMA ownership claimed by iommu_device_claim_dma_owner().
 */
void iommu_device_release_dma_owner(struct device *dev)
{
	/* Caller must be a probed driver on dev */
	struct iommu_group *group = dev->iommu_group;

	mutex_lock(&group->mutex);
	if (group->owner_cnt > 1)
		group->owner_cnt--;
	else
		__iommu_release_dma_ownership(group);
	mutex_unlock(&group->mutex);
}
EXPORT_SYMBOL_GPL(iommu_device_release_dma_owner);

/**
 * iommu_group_dma_owner_claimed() - Query group dma ownership status
 * @group: The group.
 *
 * This provides status query on a given group. It is racy and only for
 * non-binding status reporting.
 */
bool iommu_group_dma_owner_claimed(struct iommu_group *group)
{
	unsigned int user;

	mutex_lock(&group->mutex);
	user = group->owner_cnt;
	mutex_unlock(&group->mutex);

	return user;
}
EXPORT_SYMBOL_GPL(iommu_group_dma_owner_claimed);

static int __iommu_set_group_pasid(struct iommu_domain *domain,
				   struct iommu_group *group, ioasid_t pasid)
{
	struct group_device *device;
	int ret = 0;

	for_each_group_device(group, device) {
		ret = domain->ops->set_dev_pasid(domain, device->dev, pasid);
		if (ret)
			break;
	}

	return ret;
}

static void __iommu_remove_group_pasid(struct iommu_group *group,
				       ioasid_t pasid)
{
	struct group_device *device;
	const struct iommu_ops *ops;

	for_each_group_device(group, device) {
		ops = dev_iommu_ops(device->dev);
		ops->remove_dev_pasid(device->dev, pasid);
	}
}

/*
 * iommu_attach_device_pasid() - Attach a domain to pasid of device
 * @domain: the iommu domain.
 * @dev: the attached device.
 * @pasid: the pasid of the device.
 *
 * Return: 0 on success, or an error.
 */
int iommu_attach_device_pasid(struct iommu_domain *domain,
			      struct device *dev, ioasid_t pasid)
{
	/* Caller must be a probed driver on dev */
	struct iommu_group *group = dev->iommu_group;
	void *curr;
	int ret;

	if (!domain->ops->set_dev_pasid)
		return -EOPNOTSUPP;

	if (!group)
		return -ENODEV;

	mutex_lock(&group->mutex);
	curr = xa_cmpxchg(&group->pasid_array, pasid, NULL, domain, GFP_KERNEL);
	if (curr) {
		ret = xa_err(curr) ? : -EBUSY;
		goto out_unlock;
	}

	ret = __iommu_set_group_pasid(domain, group, pasid);
	if (ret) {
		__iommu_remove_group_pasid(group, pasid);
		xa_erase(&group->pasid_array, pasid);
	}
out_unlock:
	mutex_unlock(&group->mutex);
	return ret;
}
EXPORT_SYMBOL_GPL(iommu_attach_device_pasid);

/*
 * iommu_detach_device_pasid() - Detach the domain from pasid of device
 * @domain: the iommu domain.
 * @dev: the attached device.
 * @pasid: the pasid of the device.
 *
 * The @domain must have been attached to @pasid of the @dev with
 * iommu_attach_device_pasid().
 */
void iommu_detach_device_pasid(struct iommu_domain *domain, struct device *dev,
			       ioasid_t pasid)
{
	/* Caller must be a probed driver on dev */
	struct iommu_group *group = dev->iommu_group;

	mutex_lock(&group->mutex);
	__iommu_remove_group_pasid(group, pasid);
	WARN_ON(xa_erase(&group->pasid_array, pasid) != domain);
	mutex_unlock(&group->mutex);
}
EXPORT_SYMBOL_GPL(iommu_detach_device_pasid);

/*
 * iommu_get_domain_for_dev_pasid() - Retrieve domain for @pasid of @dev
 * @dev: the queried device
 * @pasid: the pasid of the device
 * @type: matched domain type, 0 for any match
 *
 * This is a variant of iommu_get_domain_for_dev(). It returns the existing
 * domain attached to pasid of a device. Callers must hold a lock around this
 * function, and both iommu_attach/detach_dev_pasid() whenever a domain of
 * type is being manipulated. This API does not internally resolve races with
 * attach/detach.
 *
 * Return: attached domain on success, NULL otherwise.
 */
struct iommu_domain *iommu_get_domain_for_dev_pasid(struct device *dev,
						    ioasid_t pasid,
						    unsigned int type)
{
	/* Caller must be a probed driver on dev */
	struct iommu_group *group = dev->iommu_group;
	struct iommu_domain *domain;

	if (!group)
		return NULL;

	xa_lock(&group->pasid_array);
	domain = xa_load(&group->pasid_array, pasid);
	if (type && domain && domain->type != type)
		domain = ERR_PTR(-EBUSY);
	xa_unlock(&group->pasid_array);

	return domain;
}
EXPORT_SYMBOL_GPL(iommu_get_domain_for_dev_pasid);

struct iommu_domain *iommu_sva_domain_alloc(struct device *dev,
					    struct mm_struct *mm)
{
	const struct iommu_ops *ops = dev_iommu_ops(dev);
	struct iommu_domain *domain;

	domain = ops->domain_alloc(IOMMU_DOMAIN_SVA);
	if (!domain)
		return NULL;

	domain->type = IOMMU_DOMAIN_SVA;
	mmgrab(mm);
	domain->mm = mm;
	domain->iopf_handler = iommu_sva_handle_iopf;
	domain->fault_data = mm;

	return domain;
}

ioasid_t iommu_alloc_global_pasid(struct device *dev)
{
	int ret;

	/* max_pasids == 0 means that the device does not support PASID */
	if (!dev->iommu->max_pasids)
		return IOMMU_PASID_INVALID;

	/*
	 * max_pasids is set up by vendor driver based on number of PASID bits
	 * supported but the IDA allocation is inclusive.
	 */
	ret = ida_alloc_range(&iommu_global_pasid_ida, IOMMU_FIRST_GLOBAL_PASID,
			      dev->iommu->max_pasids - 1, GFP_KERNEL);
	return ret < 0 ? IOMMU_PASID_INVALID : ret;
}
EXPORT_SYMBOL_GPL(iommu_alloc_global_pasid);

void iommu_free_global_pasid(ioasid_t pasid)
{
	if (WARN_ON(pasid == IOMMU_PASID_INVALID))
		return;

	ida_free(&iommu_global_pasid_ida, pasid);
}
EXPORT_SYMBOL_GPL(iommu_free_global_pasid);<|MERGE_RESOLUTION|>--- conflicted
+++ resolved
@@ -1786,11 +1786,7 @@
 	 */
 	if (ops->default_domain) {
 		if (req_type)
-<<<<<<< HEAD
-			return NULL;
-=======
 			return ERR_PTR(-EINVAL);
->>>>>>> 8e2f79f4
 		return ops->default_domain;
 	}
 
@@ -1799,26 +1795,15 @@
 
 	/* The driver gave no guidance on what type to use, try the default */
 	dom = __iommu_group_alloc_default_domain(group, iommu_def_domain_type);
-<<<<<<< HEAD
-	if (dom)
-=======
 	if (!IS_ERR(dom))
->>>>>>> 8e2f79f4
 		return dom;
 
 	/* Otherwise IDENTITY and DMA_FQ defaults will try DMA */
 	if (iommu_def_domain_type == IOMMU_DOMAIN_DMA)
-<<<<<<< HEAD
-		return NULL;
-	dom = __iommu_group_alloc_default_domain(group, IOMMU_DOMAIN_DMA);
-	if (!dom)
-		return NULL;
-=======
 		return ERR_PTR(-EINVAL);
 	dom = __iommu_group_alloc_default_domain(group, IOMMU_DOMAIN_DMA);
 	if (IS_ERR(dom))
 		return dom;
->>>>>>> 8e2f79f4
 
 	pr_warn("Failed to allocate default IOMMU domain of type %u for group %s - Falling back to IOMMU_DOMAIN_DMA",
 		iommu_def_domain_type, group->name);
@@ -1957,7 +1942,6 @@
 			return -1;
 		}
 		driver_type = IOMMU_DOMAIN_DMA;
-<<<<<<< HEAD
 	}
 
 	if (target_type) {
@@ -1965,15 +1949,6 @@
 			return -1;
 		return target_type;
 	}
-=======
-	}
-
-	if (target_type) {
-		if (driver_type && target_type != driver_type)
-			return -1;
-		return target_type;
-	}
->>>>>>> 8e2f79f4
 	return driver_type;
 }
 
@@ -2119,10 +2094,6 @@
 	else if (ops->domain_alloc)
 		domain = ops->domain_alloc(alloc_type);
 	else
-<<<<<<< HEAD
-		return NULL;
-
-=======
 		return ERR_PTR(-EOPNOTSUPP);
 
 	/*
@@ -2132,7 +2103,6 @@
 	 */
 	if (IS_ERR(domain))
 		return domain;
->>>>>>> 8e2f79f4
 	if (!domain)
 		return ERR_PTR(-ENOMEM);
 
@@ -2146,12 +2116,9 @@
 
 	if (!domain->ops)
 		domain->ops = ops->default_domain_ops;
-<<<<<<< HEAD
-=======
 
 	if (iommu_is_dma_domain(domain)) {
 		int rc;
->>>>>>> 8e2f79f4
 
 		rc = iommu_get_dma_cookie(domain);
 		if (rc) {
@@ -2174,12 +2141,6 @@
 
 struct iommu_domain *iommu_domain_alloc(const struct bus_type *bus)
 {
-<<<<<<< HEAD
-	if (bus == NULL || bus->iommu_ops == NULL)
-		return NULL;
-	return __iommu_domain_alloc(bus->iommu_ops, NULL,
-				    IOMMU_DOMAIN_UNMANAGED);
-=======
 	struct iommu_domain *domain;
 
 	if (bus == NULL || bus->iommu_ops == NULL)
@@ -2189,7 +2150,6 @@
 	if (IS_ERR(domain))
 		return NULL;
 	return domain;
->>>>>>> 8e2f79f4
 }
 EXPORT_SYMBOL_GPL(iommu_domain_alloc);
 
@@ -3098,13 +3058,8 @@
 		return -EINVAL;
 
 	dom = iommu_group_alloc_default_domain(group, req_type);
-<<<<<<< HEAD
-	if (!dom)
-		return -ENODEV;
-=======
 	if (IS_ERR(dom))
 		return PTR_ERR(dom);
->>>>>>> 8e2f79f4
 
 	if (group->default_domain == dom)
 		return 0;
@@ -3305,37 +3260,21 @@
 
 static int __iommu_group_alloc_blocking_domain(struct iommu_group *group)
 {
-<<<<<<< HEAD
+	struct iommu_domain *domain;
+
 	if (group->blocking_domain)
 		return 0;
 
-	group->blocking_domain =
-		__iommu_group_domain_alloc(group, IOMMU_DOMAIN_BLOCKED);
-	if (!group->blocking_domain) {
-=======
-	struct iommu_domain *domain;
-
-	if (group->blocking_domain)
-		return 0;
-
 	domain = __iommu_group_domain_alloc(group, IOMMU_DOMAIN_BLOCKED);
 	if (IS_ERR(domain)) {
->>>>>>> 8e2f79f4
 		/*
 		 * For drivers that do not yet understand IOMMU_DOMAIN_BLOCKED
 		 * create an empty domain instead.
 		 */
-<<<<<<< HEAD
-		group->blocking_domain = __iommu_group_domain_alloc(
-			group, IOMMU_DOMAIN_UNMANAGED);
-		if (!group->blocking_domain)
-			return -EINVAL;
-=======
 		domain = __iommu_group_domain_alloc(group,
 						    IOMMU_DOMAIN_UNMANAGED);
 		if (IS_ERR(domain))
 			return PTR_ERR(domain);
->>>>>>> 8e2f79f4
 	}
 	group->blocking_domain = domain;
 	return 0;
