// SPDX-License-Identifier: GPL-2.0+
/*
 * Copyright IBM Corp. 2006, 2012
 * Author(s): Cornelia Huck <cornelia.huck@de.ibm.com>
 *	      Martin Schwidefsky <schwidefsky@de.ibm.com>
 *	      Ralph Wuerthner <rwuerthn@de.ibm.com>
 *	      Felix Beck <felix.beck@de.ibm.com>
 *	      Holger Dengler <hd@linux.vnet.ibm.com>
 *
 * Adjunct processor bus.
 */

#define KMSG_COMPONENT "ap"
#define pr_fmt(fmt) KMSG_COMPONENT ": " fmt

#include <linux/kernel_stat.h>
#include <linux/moduleparam.h>
#include <linux/init.h>
#include <linux/delay.h>
#include <linux/err.h>
#include <linux/interrupt.h>
#include <linux/workqueue.h>
#include <linux/slab.h>
#include <linux/notifier.h>
#include <linux/kthread.h>
#include <linux/mutex.h>
#include <linux/suspend.h>
#include <asm/airq.h>
#include <linux/atomic.h>
#include <asm/isc.h>
#include <linux/hrtimer.h>
#include <linux/ktime.h>
#include <asm/facility.h>
#include <linux/crypto.h>
#include <linux/mod_devicetable.h>
#include <linux/debugfs.h>
#include <linux/ctype.h>

#include "ap_bus.h"
#include "ap_debug.h"

/*
 * Module parameters; note though this file itself isn't modular.
 */
int ap_domain_index = -1;	/* Adjunct Processor Domain Index */
static DEFINE_SPINLOCK(ap_domain_lock);
module_param_named(domain, ap_domain_index, int, 0440);
MODULE_PARM_DESC(domain, "domain index for ap devices");
EXPORT_SYMBOL(ap_domain_index);

static int ap_thread_flag;
module_param_named(poll_thread, ap_thread_flag, int, 0440);
MODULE_PARM_DESC(poll_thread, "Turn on/off poll thread, default is 0 (off).");

static char *apm_str;
module_param_named(apmask, apm_str, charp, 0440);
MODULE_PARM_DESC(apmask, "AP bus adapter mask.");

static char *aqm_str;
module_param_named(aqmask, aqm_str, charp, 0440);
MODULE_PARM_DESC(aqmask, "AP bus domain mask.");

static struct device *ap_root_device;

DEFINE_SPINLOCK(ap_list_lock);
LIST_HEAD(ap_card_list);

/* Default permissions (ioctl, card and domain masking) */
struct ap_perms ap_perms;
EXPORT_SYMBOL(ap_perms);
DEFINE_MUTEX(ap_perms_mutex);
EXPORT_SYMBOL(ap_perms_mutex);

static struct ap_config_info *ap_configuration;
static bool initialised;

/*
 * AP bus related debug feature things.
 */
debug_info_t *ap_dbf_info;

/*
 * Workqueue timer for bus rescan.
 */
static struct timer_list ap_config_timer;
static int ap_config_time = AP_CONFIG_TIME;
static void ap_scan_bus(struct work_struct *);
static DECLARE_WORK(ap_scan_work, ap_scan_bus);

/*
 * Tasklet & timer for AP request polling and interrupts
 */
static void ap_tasklet_fn(unsigned long);
static DECLARE_TASKLET(ap_tasklet, ap_tasklet_fn, 0);
static DECLARE_WAIT_QUEUE_HEAD(ap_poll_wait);
static struct task_struct *ap_poll_kthread;
static DEFINE_MUTEX(ap_poll_thread_mutex);
static DEFINE_SPINLOCK(ap_poll_timer_lock);
static struct hrtimer ap_poll_timer;
/*
 * In LPAR poll with 4kHz frequency. Poll every 250000 nanoseconds.
 * If z/VM change to 1500000 nanoseconds to adjust to z/VM polling.
 */
static unsigned long long poll_timeout = 250000;

/* Suspend flag */
static int ap_suspend_flag;
/* Maximum domain id */
static int ap_max_domain_id;
/*
 * Flag to check if domain was set through module parameter domain=. This is
 * important when supsend and resume is done in a z/VM environment where the
 * domain might change.
 */
static int user_set_domain;
static struct bus_type ap_bus_type;

/* Adapter interrupt definitions */
static void ap_interrupt_handler(struct airq_struct *airq);

static int ap_airq_flag;

static struct airq_struct ap_airq = {
	.handler = ap_interrupt_handler,
	.isc = AP_ISC,
};

/**
 * ap_using_interrupts() - Returns non-zero if interrupt support is
 * available.
 */
static inline int ap_using_interrupts(void)
{
	return ap_airq_flag;
}

/**
 * ap_airq_ptr() - Get the address of the adapter interrupt indicator
 *
 * Returns the address of the local-summary-indicator of the adapter
 * interrupt handler for AP, or NULL if adapter interrupts are not
 * available.
 */
void *ap_airq_ptr(void)
{
	if (ap_using_interrupts())
		return ap_airq.lsi_ptr;
	return NULL;
}

/**
 * ap_interrupts_available(): Test if AP interrupts are available.
 *
 * Returns 1 if AP interrupts are available.
 */
static int ap_interrupts_available(void)
{
	return test_facility(65);
}

/**
 * ap_configuration_available(): Test if AP configuration
 * information is available.
 *
 * Returns 1 if AP configuration information is available.
 */
static int ap_configuration_available(void)
{
	return test_facility(12);
}

/**
 * ap_apft_available(): Test if AP facilities test (APFT)
 * facility is available.
 *
 * Returns 1 if APFT is is available.
 */
static int ap_apft_available(void)
{
	return test_facility(15);
}

/*
 * ap_qact_available(): Test if the PQAP(QACT) subfunction is available.
 *
 * Returns 1 if the QACT subfunction is available.
 */
static inline int ap_qact_available(void)
{
	if (ap_configuration)
		return ap_configuration->qact;
	return 0;
}

/*
 * ap_query_configuration(): Fetch cryptographic config info
 *
 * Returns the ap configuration info fetched via PQAP(QCI).
 * On success 0 is returned, on failure a negative errno
 * is returned, e.g. if the PQAP(QCI) instruction is not
 * available, the return value will be -EOPNOTSUPP.
 */
static inline int ap_query_configuration(struct ap_config_info *info)
{
	if (!ap_configuration_available())
		return -EOPNOTSUPP;
	if (!info)
		return -EINVAL;
	return ap_qci(info);
}
EXPORT_SYMBOL(ap_query_configuration);

/**
 * ap_init_configuration(): Allocate and query configuration array.
 */
static void ap_init_configuration(void)
{
	if (!ap_configuration_available())
		return;

	ap_configuration = kzalloc(sizeof(*ap_configuration), GFP_KERNEL);
	if (!ap_configuration)
		return;
	if (ap_query_configuration(ap_configuration) != 0) {
		kfree(ap_configuration);
		ap_configuration = NULL;
		return;
	}
}

/*
 * ap_test_config(): helper function to extract the nrth bit
 *		     within the unsigned int array field.
 */
static inline int ap_test_config(unsigned int *field, unsigned int nr)
{
	return ap_test_bit((field + (nr >> 5)), (nr & 0x1f));
}

/*
 * ap_test_config_card_id(): Test, whether an AP card ID is configured.
 * @id AP card ID
 *
 * Returns 0 if the card is not configured
 *	   1 if the card is configured or
 *	     if the configuration information is not available
 */
static inline int ap_test_config_card_id(unsigned int id)
{
	if (!ap_configuration)	/* QCI not supported */
		return 1;
	return ap_test_config(ap_configuration->apm, id);
}

/*
 * ap_test_config_domain(): Test, whether an AP usage domain is configured.
 * @domain AP usage domain ID
 *
 * Returns 0 if the usage domain is not configured
 *	   1 if the usage domain is configured or
 *	     if the configuration information is not available
 */
static inline int ap_test_config_domain(unsigned int domain)
{
	if (!ap_configuration)	/* QCI not supported */
		return domain < 16;
	return ap_test_config(ap_configuration->aqm, domain);
}

/**
 * ap_query_queue(): Check if an AP queue is available.
 * @qid: The AP queue number
 * @queue_depth: Pointer to queue depth value
 * @device_type: Pointer to device type value
 * @facilities: Pointer to facility indicator
 */
static int ap_query_queue(ap_qid_t qid, int *queue_depth, int *device_type,
			  unsigned int *facilities)
{
	struct ap_queue_status status;
	unsigned long info;
	int nd;

	if (!ap_test_config_card_id(AP_QID_CARD(qid)))
		return -ENODEV;

	status = ap_test_queue(qid, ap_apft_available(), &info);
	switch (status.response_code) {
	case AP_RESPONSE_NORMAL:
		*queue_depth = (int)(info & 0xff);
		*device_type = (int)((info >> 24) & 0xff);
		*facilities = (unsigned int)(info >> 32);
		/* Update maximum domain id */
		nd = (info >> 16) & 0xff;
		/* if N bit is available, z13 and newer */
		if ((info & (1UL << 57)) && nd > 0)
			ap_max_domain_id = nd;
		else /* older machine types */
			ap_max_domain_id = 15;
		switch (*device_type) {
			/* For CEX2 and CEX3 the available functions
			 * are not reflected by the facilities bits.
			 * Instead it is coded into the type. So here
			 * modify the function bits based on the type.
			 */
		case AP_DEVICE_TYPE_CEX2A:
		case AP_DEVICE_TYPE_CEX3A:
			*facilities |= 0x08000000;
			break;
		case AP_DEVICE_TYPE_CEX2C:
		case AP_DEVICE_TYPE_CEX3C:
			*facilities |= 0x10000000;
			break;
		default:
			break;
		}
		return 0;
	case AP_RESPONSE_Q_NOT_AVAIL:
	case AP_RESPONSE_DECONFIGURED:
	case AP_RESPONSE_CHECKSTOPPED:
	case AP_RESPONSE_INVALID_ADDRESS:
		return -ENODEV;
	case AP_RESPONSE_RESET_IN_PROGRESS:
	case AP_RESPONSE_OTHERWISE_CHANGED:
	case AP_RESPONSE_BUSY:
		return -EBUSY;
	default:
		BUG();
	}
}

void ap_wait(enum ap_wait wait)
{
	ktime_t hr_time;

	switch (wait) {
	case AP_WAIT_AGAIN:
	case AP_WAIT_INTERRUPT:
		if (ap_using_interrupts())
			break;
		if (ap_poll_kthread) {
			wake_up(&ap_poll_wait);
			break;
		}
		/* Fall through */
	case AP_WAIT_TIMEOUT:
		spin_lock_bh(&ap_poll_timer_lock);
		if (!hrtimer_is_queued(&ap_poll_timer)) {
			hr_time = poll_timeout;
			hrtimer_forward_now(&ap_poll_timer, hr_time);
			hrtimer_restart(&ap_poll_timer);
		}
		spin_unlock_bh(&ap_poll_timer_lock);
		break;
	case AP_WAIT_NONE:
	default:
		break;
	}
}

/**
 * ap_request_timeout(): Handling of request timeouts
 * @t: timer making this callback
 *
 * Handles request timeouts.
 */
void ap_request_timeout(struct timer_list *t)
{
	struct ap_queue *aq = from_timer(aq, t, timeout);

	if (ap_suspend_flag)
		return;
	spin_lock_bh(&aq->lock);
	ap_wait(ap_sm_event(aq, AP_EVENT_TIMEOUT));
	spin_unlock_bh(&aq->lock);
}

/**
 * ap_poll_timeout(): AP receive polling for finished AP requests.
 * @unused: Unused pointer.
 *
 * Schedules the AP tasklet using a high resolution timer.
 */
static enum hrtimer_restart ap_poll_timeout(struct hrtimer *unused)
{
	if (!ap_suspend_flag)
		tasklet_schedule(&ap_tasklet);
	return HRTIMER_NORESTART;
}

/**
 * ap_interrupt_handler() - Schedule ap_tasklet on interrupt
 * @airq: pointer to adapter interrupt descriptor
 */
static void ap_interrupt_handler(struct airq_struct *airq)
{
	inc_irq_stat(IRQIO_APB);
	if (!ap_suspend_flag)
		tasklet_schedule(&ap_tasklet);
}

/**
 * ap_tasklet_fn(): Tasklet to poll all AP devices.
 * @dummy: Unused variable
 *
 * Poll all AP devices on the bus.
 */
static void ap_tasklet_fn(unsigned long dummy)
{
	struct ap_card *ac;
	struct ap_queue *aq;
	enum ap_wait wait = AP_WAIT_NONE;

	/* Reset the indicator if interrupts are used. Thus new interrupts can
	 * be received. Doing it in the beginning of the tasklet is therefor
	 * important that no requests on any AP get lost.
	 */
	if (ap_using_interrupts())
		xchg(ap_airq.lsi_ptr, 0);

	spin_lock_bh(&ap_list_lock);
	for_each_ap_card(ac) {
		for_each_ap_queue(aq, ac) {
			spin_lock_bh(&aq->lock);
			wait = min(wait, ap_sm_event_loop(aq, AP_EVENT_POLL));
			spin_unlock_bh(&aq->lock);
		}
	}
	spin_unlock_bh(&ap_list_lock);

	ap_wait(wait);
}

static int ap_pending_requests(void)
{
	struct ap_card *ac;
	struct ap_queue *aq;

	spin_lock_bh(&ap_list_lock);
	for_each_ap_card(ac) {
		for_each_ap_queue(aq, ac) {
			if (aq->queue_count == 0)
				continue;
			spin_unlock_bh(&ap_list_lock);
			return 1;
		}
	}
	spin_unlock_bh(&ap_list_lock);
	return 0;
}

/**
 * ap_poll_thread(): Thread that polls for finished requests.
 * @data: Unused pointer
 *
 * AP bus poll thread. The purpose of this thread is to poll for
 * finished requests in a loop if there is a "free" cpu - that is
 * a cpu that doesn't have anything better to do. The polling stops
 * as soon as there is another task or if all messages have been
 * delivered.
 */
static int ap_poll_thread(void *data)
{
	DECLARE_WAITQUEUE(wait, current);

	set_user_nice(current, MAX_NICE);
	set_freezable();
	while (!kthread_should_stop()) {
		add_wait_queue(&ap_poll_wait, &wait);
		set_current_state(TASK_INTERRUPTIBLE);
		if (ap_suspend_flag || !ap_pending_requests()) {
			schedule();
			try_to_freeze();
		}
		set_current_state(TASK_RUNNING);
		remove_wait_queue(&ap_poll_wait, &wait);
		if (need_resched()) {
			schedule();
			try_to_freeze();
			continue;
		}
		ap_tasklet_fn(0);
	}

	return 0;
}

static int ap_poll_thread_start(void)
{
	int rc;

	if (ap_using_interrupts() || ap_poll_kthread)
		return 0;
	mutex_lock(&ap_poll_thread_mutex);
	ap_poll_kthread = kthread_run(ap_poll_thread, NULL, "appoll");
	rc = PTR_ERR_OR_ZERO(ap_poll_kthread);
	if (rc)
		ap_poll_kthread = NULL;
	mutex_unlock(&ap_poll_thread_mutex);
	return rc;
}

static void ap_poll_thread_stop(void)
{
	if (!ap_poll_kthread)
		return;
	mutex_lock(&ap_poll_thread_mutex);
	kthread_stop(ap_poll_kthread);
	ap_poll_kthread = NULL;
	mutex_unlock(&ap_poll_thread_mutex);
}

#define is_card_dev(x) ((x)->parent == ap_root_device)
#define is_queue_dev(x) ((x)->parent != ap_root_device)

/**
 * ap_bus_match()
 * @dev: Pointer to device
 * @drv: Pointer to device_driver
 *
 * AP bus driver registration/unregistration.
 */
static int ap_bus_match(struct device *dev, struct device_driver *drv)
{
	struct ap_driver *ap_drv = to_ap_drv(drv);
	struct ap_device_id *id;

	/*
	 * Compare device type of the device with the list of
	 * supported types of the device_driver.
	 */
	for (id = ap_drv->ids; id->match_flags; id++) {
		if (is_card_dev(dev) &&
		    id->match_flags & AP_DEVICE_ID_MATCH_CARD_TYPE &&
		    id->dev_type == to_ap_dev(dev)->device_type)
			return 1;
		if (is_queue_dev(dev) &&
		    id->match_flags & AP_DEVICE_ID_MATCH_QUEUE_TYPE &&
		    id->dev_type == to_ap_dev(dev)->device_type)
			return 1;
	}
	return 0;
}

/**
 * ap_uevent(): Uevent function for AP devices.
 * @dev: Pointer to device
 * @env: Pointer to kobj_uevent_env
 *
 * It sets up a single environment variable DEV_TYPE which contains the
 * hardware device type.
 */
static int ap_uevent(struct device *dev, struct kobj_uevent_env *env)
{
	struct ap_device *ap_dev = to_ap_dev(dev);
	int retval = 0;

	if (!ap_dev)
		return -ENODEV;

	/* Set up DEV_TYPE environment variable. */
	retval = add_uevent_var(env, "DEV_TYPE=%04X", ap_dev->device_type);
	if (retval)
		return retval;

	/* Add MODALIAS= */
	retval = add_uevent_var(env, "MODALIAS=ap:t%02X", ap_dev->device_type);

	return retval;
}

static int ap_dev_suspend(struct device *dev)
{
	struct ap_device *ap_dev = to_ap_dev(dev);

	if (ap_dev->drv && ap_dev->drv->suspend)
		ap_dev->drv->suspend(ap_dev);
	return 0;
}

static int ap_dev_resume(struct device *dev)
{
	struct ap_device *ap_dev = to_ap_dev(dev);

	if (ap_dev->drv && ap_dev->drv->resume)
		ap_dev->drv->resume(ap_dev);
	return 0;
}

static void ap_bus_suspend(void)
{
	AP_DBF(DBF_DEBUG, "%s running\n", __func__);

	ap_suspend_flag = 1;
	/*
	 * Disable scanning for devices, thus we do not want to scan
	 * for them after removing.
	 */
	flush_work(&ap_scan_work);
	tasklet_disable(&ap_tasklet);
}

static int __ap_card_devices_unregister(struct device *dev, void *dummy)
{
	if (is_card_dev(dev))
		device_unregister(dev);
	return 0;
}

static int __ap_queue_devices_unregister(struct device *dev, void *dummy)
{
	if (is_queue_dev(dev))
		device_unregister(dev);
	return 0;
}

static int __ap_queue_devices_with_id_unregister(struct device *dev, void *data)
{
	if (is_queue_dev(dev) &&
	    AP_QID_CARD(to_ap_queue(dev)->qid) == (int)(long) data)
		device_unregister(dev);
	return 0;
}

static void ap_bus_resume(void)
{
	int rc;

	AP_DBF(DBF_DEBUG, "%s running\n", __func__);

	/* remove all queue devices */
	bus_for_each_dev(&ap_bus_type, NULL, NULL,
			 __ap_queue_devices_unregister);
	/* remove all card devices */
	bus_for_each_dev(&ap_bus_type, NULL, NULL,
			 __ap_card_devices_unregister);

	/* Reset thin interrupt setting */
	if (ap_interrupts_available() && !ap_using_interrupts()) {
		rc = register_adapter_interrupt(&ap_airq);
		ap_airq_flag = (rc == 0);
	}
	if (!ap_interrupts_available() && ap_using_interrupts()) {
		unregister_adapter_interrupt(&ap_airq);
		ap_airq_flag = 0;
	}
	/* Reset domain */
	if (!user_set_domain)
		ap_domain_index = -1;
	/* Get things going again */
	ap_suspend_flag = 0;
	if (ap_airq_flag)
		xchg(ap_airq.lsi_ptr, 0);
	tasklet_enable(&ap_tasklet);
	queue_work(system_long_wq, &ap_scan_work);
}

static int ap_power_event(struct notifier_block *this, unsigned long event,
			  void *ptr)
{
	switch (event) {
	case PM_HIBERNATION_PREPARE:
	case PM_SUSPEND_PREPARE:
		ap_bus_suspend();
		break;
	case PM_POST_HIBERNATION:
	case PM_POST_SUSPEND:
		ap_bus_resume();
		break;
	default:
		break;
	}
	return NOTIFY_DONE;
}
static struct notifier_block ap_power_notifier = {
	.notifier_call = ap_power_event,
};

static SIMPLE_DEV_PM_OPS(ap_bus_pm_ops, ap_dev_suspend, ap_dev_resume);

static struct bus_type ap_bus_type = {
	.name = "ap",
	.match = &ap_bus_match,
	.uevent = &ap_uevent,
	.pm = &ap_bus_pm_ops,
};

static int __ap_revise_reserved(struct device *dev, void *dummy)
{
	int rc, card, queue, devres, drvres;

	if (is_queue_dev(dev)) {
		card = AP_QID_CARD(to_ap_queue(dev)->qid);
		queue = AP_QID_QUEUE(to_ap_queue(dev)->qid);
		mutex_lock(&ap_perms_mutex);
		devres = test_bit_inv(card, ap_perms.apm)
			&& test_bit_inv(queue, ap_perms.aqm);
		mutex_unlock(&ap_perms_mutex);
		drvres = to_ap_drv(dev->driver)->flags
			& AP_DRIVER_FLAG_DEFAULT;
		if (!!devres != !!drvres) {
			AP_DBF(DBF_DEBUG, "reprobing queue=%02x.%04x\n",
			       card, queue);
			rc = device_reprobe(dev);
		}
	}

	return 0;
}

static void ap_bus_revise_bindings(void)
{
	bus_for_each_dev(&ap_bus_type, NULL, NULL, __ap_revise_reserved);
}

int ap_owned_by_def_drv(int card, int queue)
{
	int rc = 0;

	if (card < 0 || card >= AP_DEVICES || queue < 0 || queue >= AP_DOMAINS)
		return -EINVAL;

	mutex_lock(&ap_perms_mutex);

	if (test_bit_inv(card, ap_perms.apm)
	    && test_bit_inv(queue, ap_perms.aqm))
		rc = 1;

	mutex_unlock(&ap_perms_mutex);

	return rc;
}
EXPORT_SYMBOL(ap_owned_by_def_drv);

int ap_apqn_in_matrix_owned_by_def_drv(unsigned long *apm,
				       unsigned long *aqm)
{
	int card, queue, rc = 0;

	mutex_lock(&ap_perms_mutex);

	for (card = 0; !rc && card < AP_DEVICES; card++)
		if (test_bit_inv(card, apm) &&
		    test_bit_inv(card, ap_perms.apm))
			for (queue = 0; !rc && queue < AP_DOMAINS; queue++)
				if (test_bit_inv(queue, aqm) &&
				    test_bit_inv(queue, ap_perms.aqm))
					rc = 1;

	mutex_unlock(&ap_perms_mutex);

	return rc;
}
EXPORT_SYMBOL(ap_apqn_in_matrix_owned_by_def_drv);

static int ap_device_probe(struct device *dev)
{
	struct ap_device *ap_dev = to_ap_dev(dev);
	struct ap_driver *ap_drv = to_ap_drv(dev->driver);
	int card, queue, devres, drvres, rc;

	if (is_queue_dev(dev)) {
		/*
		 * If the apqn is marked as reserved/used by ap bus and
		 * default drivers, only probe with drivers with the default
		 * flag set. If it is not marked, only probe with drivers
		 * with the default flag not set.
		 */
		card = AP_QID_CARD(to_ap_queue(dev)->qid);
		queue = AP_QID_QUEUE(to_ap_queue(dev)->qid);
		mutex_lock(&ap_perms_mutex);
		devres = test_bit_inv(card, ap_perms.apm)
			&& test_bit_inv(queue, ap_perms.aqm);
		mutex_unlock(&ap_perms_mutex);
		drvres = ap_drv->flags & AP_DRIVER_FLAG_DEFAULT;
		if (!!devres != !!drvres)
			return -ENODEV;
		/* (re-)init queue's state machine */
		ap_queue_reinit_state(to_ap_queue(dev));
	}

	/* Add queue/card to list of active queues/cards */
	spin_lock_bh(&ap_list_lock);
	if (is_card_dev(dev))
		list_add(&to_ap_card(dev)->list, &ap_card_list);
	else
		list_add(&to_ap_queue(dev)->list,
			 &to_ap_queue(dev)->card->queues);
	spin_unlock_bh(&ap_list_lock);

	ap_dev->drv = ap_drv;
	rc = ap_drv->probe ? ap_drv->probe(ap_dev) : -ENODEV;

	if (rc) {
		spin_lock_bh(&ap_list_lock);
		if (is_card_dev(dev))
			list_del_init(&to_ap_card(dev)->list);
		else
			list_del_init(&to_ap_queue(dev)->list);
		spin_unlock_bh(&ap_list_lock);
		ap_dev->drv = NULL;
	}

	return rc;
}

static int ap_device_remove(struct device *dev)
{
	struct ap_device *ap_dev = to_ap_dev(dev);
	struct ap_driver *ap_drv = ap_dev->drv;

	if (is_queue_dev(dev))
		ap_queue_remove(to_ap_queue(dev));
	if (ap_drv->remove)
		ap_drv->remove(ap_dev);

	/* Remove queue/card from list of active queues/cards */
	spin_lock_bh(&ap_list_lock);
	if (is_card_dev(dev))
		list_del_init(&to_ap_card(dev)->list);
	else
		list_del_init(&to_ap_queue(dev)->list);
	spin_unlock_bh(&ap_list_lock);

	return 0;
}

int ap_driver_register(struct ap_driver *ap_drv, struct module *owner,
		       char *name)
{
	struct device_driver *drv = &ap_drv->driver;

	if (!initialised)
		return -ENODEV;

	drv->bus = &ap_bus_type;
	drv->probe = ap_device_probe;
	drv->remove = ap_device_remove;
	drv->owner = owner;
	drv->name = name;
	return driver_register(drv);
}
EXPORT_SYMBOL(ap_driver_register);

void ap_driver_unregister(struct ap_driver *ap_drv)
{
	driver_unregister(&ap_drv->driver);
}
EXPORT_SYMBOL(ap_driver_unregister);

void ap_bus_force_rescan(void)
{
	if (ap_suspend_flag)
		return;
	/* processing a asynchronous bus rescan */
	del_timer(&ap_config_timer);
	queue_work(system_long_wq, &ap_scan_work);
	flush_work(&ap_scan_work);
}
EXPORT_SYMBOL(ap_bus_force_rescan);

/*
 * hex2bitmap() - parse hex mask string and set bitmap.
 * Valid strings are "0x012345678" with at least one valid hex number.
 * Rest of the bitmap to the right is padded with 0. No spaces allowed
 * within the string, the leading 0x may be omitted.
 * Returns the bitmask with exactly the bits set as given by the hex
 * string (both in big endian order).
 */
static int hex2bitmap(const char *str, unsigned long *bitmap, int bits)
{
	int i, n, b;

	/* bits needs to be a multiple of 8 */
	if (bits & 0x07)
		return -EINVAL;

	if (str[0] == '0' && str[1] == 'x')
		str++;
	if (*str == 'x')
		str++;

	for (i = 0; isxdigit(*str) && i < bits; str++) {
		b = hex_to_bin(*str);
		for (n = 0; n < 4; n++)
			if (b & (0x08 >> n))
				set_bit_inv(i + n, bitmap);
		i += 4;
	}

	if (*str == '\n')
		str++;
	if (*str)
		return -EINVAL;
	return 0;
}

/*
 * modify_bitmap() - parse bitmask argument and modify an existing
 * bit mask accordingly. A concatenation (done with ',') of these
 * terms is recognized:
 *   +<bitnr>[-<bitnr>] or -<bitnr>[-<bitnr>]
 * <bitnr> may be any valid number (hex, decimal or octal) in the range
 * 0...bits-1; the leading + or - is required. Here are some examples:
 *   +0-15,+32,-128,-0xFF
 *   -0-255,+1-16,+0x128
 *   +1,+2,+3,+4,-5,-7-10
 * Returns the new bitmap after all changes have been applied. Every
 * positive value in the string will set a bit and every negative value
 * in the string will clear a bit. As a bit may be touched more than once,
 * the last 'operation' wins:
 * +0-255,-128 = first bits 0-255 will be set, then bit 128 will be
 * cleared again. All other bits are unmodified.
 */
static int modify_bitmap(const char *str, unsigned long *bitmap, int bits)
{
	int a, i, z;
	char *np, sign;

	/* bits needs to be a multiple of 8 */
	if (bits & 0x07)
		return -EINVAL;

	while (*str) {
		sign = *str++;
		if (sign != '+' && sign != '-')
			return -EINVAL;
		a = z = simple_strtoul(str, &np, 0);
		if (str == np || a >= bits)
			return -EINVAL;
		str = np;
		if (*str == '-') {
			z = simple_strtoul(++str, &np, 0);
			if (str == np || a > z || z >= bits)
				return -EINVAL;
			str = np;
		}
		for (i = a; i <= z; i++)
			if (sign == '+')
				set_bit_inv(i, bitmap);
			else
				clear_bit_inv(i, bitmap);
		while (*str == ',' || *str == '\n')
			str++;
	}

	return 0;
}

int ap_parse_mask_str(const char *str,
		      unsigned long *bitmap, int bits,
		      struct mutex *lock)
{
	unsigned long *newmap, size;
	int rc;

	/* bits needs to be a multiple of 8 */
	if (bits & 0x07)
		return -EINVAL;

	size = BITS_TO_LONGS(bits)*sizeof(unsigned long);
	newmap = kmalloc(size, GFP_KERNEL);
	if (!newmap)
		return -ENOMEM;
	if (mutex_lock_interruptible(lock)) {
		kfree(newmap);
		return -ERESTARTSYS;
	}

	if (*str == '+' || *str == '-') {
		memcpy(newmap, bitmap, size);
		rc = modify_bitmap(str, newmap, bits);
	} else {
		memset(newmap, 0, size);
		rc = hex2bitmap(str, newmap, bits);
	}
	if (rc == 0)
		memcpy(bitmap, newmap, size);
	mutex_unlock(lock);
	kfree(newmap);
	return rc;
}
EXPORT_SYMBOL(ap_parse_mask_str);

/*
 * AP bus attributes.
 */

static ssize_t ap_domain_show(struct bus_type *bus, char *buf)
{
	return snprintf(buf, PAGE_SIZE, "%d\n", ap_domain_index);
}

static ssize_t ap_domain_store(struct bus_type *bus,
			       const char *buf, size_t count)
{
	int domain;

	if (sscanf(buf, "%i\n", &domain) != 1 ||
	    domain < 0 || domain > ap_max_domain_id ||
	    !test_bit_inv(domain, ap_perms.aqm))
		return -EINVAL;
	spin_lock_bh(&ap_domain_lock);
	ap_domain_index = domain;
	spin_unlock_bh(&ap_domain_lock);

	AP_DBF(DBF_DEBUG, "stored new default domain=%d\n", domain);

	return count;
}

static BUS_ATTR_RW(ap_domain);

static ssize_t ap_control_domain_mask_show(struct bus_type *bus, char *buf)
{
	if (!ap_configuration)	/* QCI not supported */
		return snprintf(buf, PAGE_SIZE, "not supported\n");

	return snprintf(buf, PAGE_SIZE,
			"0x%08x%08x%08x%08x%08x%08x%08x%08x\n",
			ap_configuration->adm[0], ap_configuration->adm[1],
			ap_configuration->adm[2], ap_configuration->adm[3],
			ap_configuration->adm[4], ap_configuration->adm[5],
			ap_configuration->adm[6], ap_configuration->adm[7]);
}

static BUS_ATTR_RO(ap_control_domain_mask);

static ssize_t ap_usage_domain_mask_show(struct bus_type *bus, char *buf)
{
	if (!ap_configuration)	/* QCI not supported */
		return snprintf(buf, PAGE_SIZE, "not supported\n");

	return snprintf(buf, PAGE_SIZE,
			"0x%08x%08x%08x%08x%08x%08x%08x%08x\n",
			ap_configuration->aqm[0], ap_configuration->aqm[1],
			ap_configuration->aqm[2], ap_configuration->aqm[3],
			ap_configuration->aqm[4], ap_configuration->aqm[5],
			ap_configuration->aqm[6], ap_configuration->aqm[7]);
}

static BUS_ATTR_RO(ap_usage_domain_mask);

static ssize_t ap_adapter_mask_show(struct bus_type *bus, char *buf)
{
	if (!ap_configuration)	/* QCI not supported */
		return snprintf(buf, PAGE_SIZE, "not supported\n");

	return snprintf(buf, PAGE_SIZE,
			"0x%08x%08x%08x%08x%08x%08x%08x%08x\n",
			ap_configuration->apm[0], ap_configuration->apm[1],
			ap_configuration->apm[2], ap_configuration->apm[3],
			ap_configuration->apm[4], ap_configuration->apm[5],
			ap_configuration->apm[6], ap_configuration->apm[7]);
}

static BUS_ATTR_RO(ap_adapter_mask);

static ssize_t ap_interrupts_show(struct bus_type *bus, char *buf)
{
	return snprintf(buf, PAGE_SIZE, "%d\n",
			ap_using_interrupts() ? 1 : 0);
}

static BUS_ATTR_RO(ap_interrupts);

static ssize_t config_time_show(struct bus_type *bus, char *buf)
{
	return snprintf(buf, PAGE_SIZE, "%d\n", ap_config_time);
}

static ssize_t config_time_store(struct bus_type *bus,
				 const char *buf, size_t count)
{
	int time;

	if (sscanf(buf, "%d\n", &time) != 1 || time < 5 || time > 120)
		return -EINVAL;
	ap_config_time = time;
	mod_timer(&ap_config_timer, jiffies + ap_config_time * HZ);
	return count;
}

static BUS_ATTR_RW(config_time);

static ssize_t poll_thread_show(struct bus_type *bus, char *buf)
{
	return snprintf(buf, PAGE_SIZE, "%d\n", ap_poll_kthread ? 1 : 0);
}

static ssize_t poll_thread_store(struct bus_type *bus,
				 const char *buf, size_t count)
{
	int flag, rc;

	if (sscanf(buf, "%d\n", &flag) != 1)
		return -EINVAL;
	if (flag) {
		rc = ap_poll_thread_start();
		if (rc)
			count = rc;
	} else
		ap_poll_thread_stop();
	return count;
}

static BUS_ATTR_RW(poll_thread);

static ssize_t poll_timeout_show(struct bus_type *bus, char *buf)
{
	return snprintf(buf, PAGE_SIZE, "%llu\n", poll_timeout);
}

static ssize_t poll_timeout_store(struct bus_type *bus, const char *buf,
				  size_t count)
{
	unsigned long long time;
	ktime_t hr_time;

	/* 120 seconds = maximum poll interval */
	if (sscanf(buf, "%llu\n", &time) != 1 || time < 1 ||
	    time > 120000000000ULL)
		return -EINVAL;
	poll_timeout = time;
	hr_time = poll_timeout;

	spin_lock_bh(&ap_poll_timer_lock);
	hrtimer_cancel(&ap_poll_timer);
	hrtimer_set_expires(&ap_poll_timer, hr_time);
	hrtimer_start_expires(&ap_poll_timer, HRTIMER_MODE_ABS);
	spin_unlock_bh(&ap_poll_timer_lock);

	return count;
}

static BUS_ATTR_RW(poll_timeout);

static ssize_t ap_max_domain_id_show(struct bus_type *bus, char *buf)
{
	int max_domain_id;

	if (ap_configuration)
		max_domain_id = ap_max_domain_id ? : -1;
	else
		max_domain_id = 15;
	return snprintf(buf, PAGE_SIZE, "%d\n", max_domain_id);
}

static BUS_ATTR_RO(ap_max_domain_id);

static ssize_t apmask_show(struct bus_type *bus, char *buf)
{
	int rc;

	if (mutex_lock_interruptible(&ap_perms_mutex))
		return -ERESTARTSYS;
	rc = snprintf(buf, PAGE_SIZE,
		      "0x%016lx%016lx%016lx%016lx\n",
		      ap_perms.apm[0], ap_perms.apm[1],
		      ap_perms.apm[2], ap_perms.apm[3]);
	mutex_unlock(&ap_perms_mutex);

	return rc;
}

static ssize_t apmask_store(struct bus_type *bus, const char *buf,
			    size_t count)
{
	int rc;

	rc = ap_parse_mask_str(buf, ap_perms.apm, AP_DEVICES, &ap_perms_mutex);
	if (rc)
		return rc;

	ap_bus_revise_bindings();

	return count;
}

static BUS_ATTR_RW(apmask);

static ssize_t aqmask_show(struct bus_type *bus, char *buf)
{
	int rc;

	if (mutex_lock_interruptible(&ap_perms_mutex))
		return -ERESTARTSYS;
	rc = snprintf(buf, PAGE_SIZE,
		      "0x%016lx%016lx%016lx%016lx\n",
		      ap_perms.aqm[0], ap_perms.aqm[1],
		      ap_perms.aqm[2], ap_perms.aqm[3]);
	mutex_unlock(&ap_perms_mutex);

	return rc;
}

static ssize_t aqmask_store(struct bus_type *bus, const char *buf,
			    size_t count)
{
	int rc;

	rc = ap_parse_mask_str(buf, ap_perms.aqm, AP_DOMAINS, &ap_perms_mutex);
	if (rc)
		return rc;

	ap_bus_revise_bindings();

	return count;
}

static BUS_ATTR_RW(aqmask);

static struct bus_attribute *const ap_bus_attrs[] = {
	&bus_attr_ap_domain,
	&bus_attr_ap_control_domain_mask,
	&bus_attr_ap_usage_domain_mask,
	&bus_attr_ap_adapter_mask,
	&bus_attr_config_time,
	&bus_attr_poll_thread,
	&bus_attr_ap_interrupts,
	&bus_attr_poll_timeout,
	&bus_attr_ap_max_domain_id,
	&bus_attr_apmask,
	&bus_attr_aqmask,
	NULL,
};

/**
 * ap_select_domain(): Select an AP domain if possible and we haven't
 * already done so before.
 */
static void ap_select_domain(void)
{
	int count, max_count, best_domain;
	struct ap_queue_status status;
	int i, j;

	/*
	 * We want to use a single domain. Either the one specified with
	 * the "domain=" parameter or the domain with the maximum number
	 * of devices.
	 */
	spin_lock_bh(&ap_domain_lock);
	if (ap_domain_index >= 0) {
		/* Domain has already been selected. */
		spin_unlock_bh(&ap_domain_lock);
		return;
	}
	best_domain = -1;
	max_count = 0;
	for (i = 0; i < AP_DOMAINS; i++) {
		if (!ap_test_config_domain(i) ||
		    !test_bit_inv(i, ap_perms.aqm))
			continue;
		count = 0;
		for (j = 0; j < AP_DEVICES; j++) {
			if (!ap_test_config_card_id(j))
				continue;
			status = ap_test_queue(AP_MKQID(j, i),
					       ap_apft_available(),
					       NULL);
			if (status.response_code != AP_RESPONSE_NORMAL)
				continue;
			count++;
		}
		if (count > max_count) {
			max_count = count;
			best_domain = i;
		}
	}
	if (best_domain >= 0) {
		ap_domain_index = best_domain;
		AP_DBF(DBF_DEBUG, "new ap_domain_index=%d\n", ap_domain_index);
	}
	spin_unlock_bh(&ap_domain_lock);
}

/*
 * This function checks the type and returns either 0 for not
 * supported or the highest compatible type value (which may
 * include the input type value).
 */
static int ap_get_compatible_type(ap_qid_t qid, int rawtype, unsigned int func)
{
	int comp_type = 0;

	/* < CEX2A is not supported */
	if (rawtype < AP_DEVICE_TYPE_CEX2A)
		return 0;
	/* up to CEX6 known and fully supported */
	if (rawtype <= AP_DEVICE_TYPE_CEX6)
		return rawtype;
	/*
	 * unknown new type > CEX6, check for compatibility
	 * to the highest known and supported type which is
	 * currently CEX6 with the help of the QACT function.
	 */
	if (ap_qact_available()) {
		struct ap_queue_status status;
		union ap_qact_ap_info apinfo = {0};

		apinfo.mode = (func >> 26) & 0x07;
		apinfo.cat = AP_DEVICE_TYPE_CEX6;
		status = ap_qact(qid, 0, &apinfo);
		if (status.response_code == AP_RESPONSE_NORMAL
		    && apinfo.cat >= AP_DEVICE_TYPE_CEX2A
		    && apinfo.cat <= AP_DEVICE_TYPE_CEX6)
			comp_type = apinfo.cat;
	}
	if (!comp_type)
		AP_DBF(DBF_WARN, "queue=%02x.%04x unable to map type %d\n",
		       AP_QID_CARD(qid), AP_QID_QUEUE(qid), rawtype);
	else if (comp_type != rawtype)
		AP_DBF(DBF_INFO, "queue=%02x.%04x map type %d to %d\n",
		       AP_QID_CARD(qid), AP_QID_QUEUE(qid), rawtype, comp_type);
	return comp_type;
}

/*
 * Helper function to be used with bus_find_dev
 * matches for the card device with the given id
 */
static int __match_card_device_with_id(struct device *dev, void *data)
{
	return is_card_dev(dev) && to_ap_card(dev)->id == (int)(long) data;
}

/*
 * Helper function to be used with bus_find_dev
 * matches for the queue device with a given qid
 */
static int __match_queue_device_with_qid(struct device *dev, void *data)
{
	return is_queue_dev(dev) && to_ap_queue(dev)->qid == (int)(long) data;
}

/*
 * Helper function for ap_scan_bus().
 * Does the scan bus job for the given adapter id.
 */
static void _ap_scan_bus_adapter(int id)
{
	ap_qid_t qid;
	unsigned int func;
	struct ap_card *ac;
	struct device *dev;
	struct ap_queue *aq;
	int rc, dom, depth, type, comp_type, borked;

	/* check if there is a card device registered with this id */
	dev = bus_find_device(&ap_bus_type, NULL,
			      (void *)(long) id,
			      __match_card_device_with_id);
	ac = dev ? to_ap_card(dev) : NULL;
	if (!ap_test_config_card_id(id)) {
		if (dev) {
			/* Card device has been removed from configuration */
			bus_for_each_dev(&ap_bus_type, NULL,
					 (void *)(long) id,
					 __ap_queue_devices_with_id_unregister);
			device_unregister(dev);
			put_device(dev);
		}
		return;
	}

	/*
	 * This card id is enabled in the configuration. If we already have
	 * a card device with this id, check if type and functions are still
	 * the very same. Also verify that at least one queue is available.
	 */
	if (ac) {
		/* find the first valid queue */
		for (dom = 0; dom < AP_DOMAINS; dom++) {
			qid = AP_MKQID(id, dom);
			if (ap_query_queue(qid, &depth, &type, &func) == 0)
				break;
		}
		borked = 0;
		if (dom >= AP_DOMAINS) {
			/* no accessible queue on this card */
			borked = 1;
		} else if (ac->raw_hwtype != type) {
			/* card type has changed */
			AP_DBF(DBF_INFO, "card=%02x type changed.\n", id);
			borked = 1;
		} else if (ac->functions != func) {
			/* card functions have changed */
			AP_DBF(DBF_INFO, "card=%02x functions changed.\n", id);
			borked = 1;
		}
		if (borked) {
			/* unregister card device and associated queues */
			bus_for_each_dev(&ap_bus_type, NULL,
					 (void *)(long) id,
					 __ap_queue_devices_with_id_unregister);
			device_unregister(dev);
			put_device(dev);
			/* go back if there is no valid queue on this card */
			if (dom >= AP_DOMAINS)
				return;
			ac = NULL;
		}
	}

	/*
	 * Go through all possible queue ids. Check and maybe create or release
	 * queue devices for this card. If there exists no card device yet,
	 * create a card device also.
	 */
	for (dom = 0; dom < AP_DOMAINS; dom++) {
		qid = AP_MKQID(id, dom);
		dev = bus_find_device(&ap_bus_type, NULL,
				      (void *)(long) qid,
				      __match_queue_device_with_qid);
		aq = dev ? to_ap_queue(dev) : NULL;
		if (!ap_test_config_domain(dom)) {
			if (dev) {
				/* Queue device exists but has been
				 * removed from configuration.
				 */
				device_unregister(dev);
				put_device(dev);
			}
			continue;
		}
		/* try to fetch infos about this queue */
		rc = ap_query_queue(qid, &depth, &type, &func);
		if (dev) {
			if (rc == -ENODEV)
				borked = 1;
			else {
				spin_lock_bh(&aq->lock);
				borked = aq->state == AP_STATE_BORKED;
				spin_unlock_bh(&aq->lock);
			}
			if (borked)	/* Remove broken device */
				device_unregister(dev);
			put_device(dev);
			continue;
		}
		if (rc)
			continue;
		/* a new queue device is needed, check out comp type */
		comp_type = ap_get_compatible_type(qid, type, func);
		if (!comp_type)
			continue;
		/* maybe a card device needs to be created first */
		if (!ac) {
			ac = ap_card_create(id, depth, type, comp_type, func);
			if (!ac)
				continue;
<<<<<<< HEAD
			aq->card = ac;
			aq->ap_dev.device.bus = &ap_bus_type;
			aq->ap_dev.device.parent = &ac->ap_dev.device;
			dev_set_name(&aq->ap_dev.device,
				     "%02x.%04x", id, dom);
			/* Register device */
			rc = device_register(&aq->ap_dev.device);
=======
			ac->ap_dev.device.bus = &ap_bus_type;
			ac->ap_dev.device.parent = ap_root_device;
			dev_set_name(&ac->ap_dev.device, "card%02x", id);
			/* Register card device with AP bus */
			rc = device_register(&ac->ap_dev.device);
>>>>>>> cf26057a
			if (rc) {
				put_device(&ac->ap_dev.device);
				ac = NULL;
				break;
			}
			/* get it and thus adjust reference counter */
			get_device(&ac->ap_dev.device);
		}
		/* now create the new queue device */
		aq = ap_queue_create(qid, comp_type);
		if (!aq)
			continue;
		aq->card = ac;
		aq->ap_dev.device.bus = &ap_bus_type;
		aq->ap_dev.device.parent = &ac->ap_dev.device;
		dev_set_name(&aq->ap_dev.device, "%02x.%04x", id, dom);
		/* Register queue device */
		rc = device_register(&aq->ap_dev.device);
		if (rc) {
			put_device(&aq->ap_dev.device);
			continue;
		}
	} /* end domain loop */

	if (ac)
		put_device(&ac->ap_dev.device);
}

/**
 * ap_scan_bus(): Scan the AP bus for new devices
 * Runs periodically, workqueue timer (ap_config_time)
 */
static void ap_scan_bus(struct work_struct *unused)
{
	int id;

	AP_DBF(DBF_DEBUG, "%s running\n", __func__);

	ap_query_configuration(ap_configuration);
	ap_select_domain();

	/* loop over all possible adapters */
	for (id = 0; id < AP_DEVICES; id++)
		_ap_scan_bus_adapter(id);

	/* check if there is at least one queue available with default domain */
	if (ap_domain_index >= 0) {
		struct device *dev =
			bus_find_device(&ap_bus_type, NULL,
					(void *)(long) ap_domain_index,
					__match_queue_device_with_qid);
		if (dev)
			put_device(dev);
		else
			AP_DBF(DBF_INFO,
			       "no queue device with default domain %d available\n",
			       ap_domain_index);
	}

	mod_timer(&ap_config_timer, jiffies + ap_config_time * HZ);
}

static void ap_config_timeout(struct timer_list *unused)
{
	if (ap_suspend_flag)
		return;
	queue_work(system_long_wq, &ap_scan_work);
}

static int __init ap_debug_init(void)
{
	ap_dbf_info = debug_register("ap", 1, 1,
				     DBF_MAX_SPRINTF_ARGS * sizeof(long));
	debug_register_view(ap_dbf_info, &debug_sprintf_view);
	debug_set_level(ap_dbf_info, DBF_ERR);

	return 0;
}

static void __init ap_perms_init(void)
{
	/* all resources useable if no kernel parameter string given */
	memset(&ap_perms.ioctlm, 0xFF, sizeof(ap_perms.ioctlm));
	memset(&ap_perms.apm, 0xFF, sizeof(ap_perms.apm));
	memset(&ap_perms.aqm, 0xFF, sizeof(ap_perms.aqm));

	/* apm kernel parameter string */
	if (apm_str) {
		memset(&ap_perms.apm, 0, sizeof(ap_perms.apm));
		ap_parse_mask_str(apm_str, ap_perms.apm, AP_DEVICES,
				  &ap_perms_mutex);
	}

	/* aqm kernel parameter string */
	if (aqm_str) {
		memset(&ap_perms.aqm, 0, sizeof(ap_perms.aqm));
		ap_parse_mask_str(aqm_str, ap_perms.aqm, AP_DOMAINS,
				  &ap_perms_mutex);
	}
}

/**
 * ap_module_init(): The module initialization code.
 *
 * Initializes the module.
 */
static int __init ap_module_init(void)
{
	int max_domain_id;
	int rc, i;

	rc = ap_debug_init();
	if (rc)
		return rc;

	if (!ap_instructions_available()) {
		pr_warn("The hardware system does not support AP instructions\n");
		return -ENODEV;
	}

	/* set up the AP permissions (ioctls, ap and aq masks) */
	ap_perms_init();

	/* Get AP configuration data if available */
	ap_init_configuration();

	if (ap_configuration)
		max_domain_id =
			ap_max_domain_id ? ap_max_domain_id : AP_DOMAINS - 1;
	else
		max_domain_id = 15;
	if (ap_domain_index < -1 || ap_domain_index > max_domain_id ||
	    (ap_domain_index >= 0 &&
	     !test_bit_inv(ap_domain_index, ap_perms.aqm))) {
		pr_warn("%d is not a valid cryptographic domain\n",
			ap_domain_index);
		ap_domain_index = -1;
	}
	/* In resume callback we need to know if the user had set the domain.
	 * If so, we can not just reset it.
	 */
	if (ap_domain_index >= 0)
		user_set_domain = 1;

	if (ap_interrupts_available()) {
		rc = register_adapter_interrupt(&ap_airq);
		ap_airq_flag = (rc == 0);
	}

	/* Create /sys/bus/ap. */
	rc = bus_register(&ap_bus_type);
	if (rc)
		goto out;
	for (i = 0; ap_bus_attrs[i]; i++) {
		rc = bus_create_file(&ap_bus_type, ap_bus_attrs[i]);
		if (rc)
			goto out_bus;
	}

	/* Create /sys/devices/ap. */
	ap_root_device = root_device_register("ap");
	rc = PTR_ERR_OR_ZERO(ap_root_device);
	if (rc)
		goto out_bus;

	/* Setup the AP bus rescan timer. */
	timer_setup(&ap_config_timer, ap_config_timeout, 0);

	/*
	 * Setup the high resultion poll timer.
	 * If we are running under z/VM adjust polling to z/VM polling rate.
	 */
	if (MACHINE_IS_VM)
		poll_timeout = 1500000;
	spin_lock_init(&ap_poll_timer_lock);
	hrtimer_init(&ap_poll_timer, CLOCK_MONOTONIC, HRTIMER_MODE_ABS);
	ap_poll_timer.function = ap_poll_timeout;

	/* Start the low priority AP bus poll thread. */
	if (ap_thread_flag) {
		rc = ap_poll_thread_start();
		if (rc)
			goto out_work;
	}

	rc = register_pm_notifier(&ap_power_notifier);
	if (rc)
		goto out_pm;

	queue_work(system_long_wq, &ap_scan_work);
	initialised = true;

	return 0;

out_pm:
	ap_poll_thread_stop();
out_work:
	hrtimer_cancel(&ap_poll_timer);
	root_device_unregister(ap_root_device);
out_bus:
	while (i--)
		bus_remove_file(&ap_bus_type, ap_bus_attrs[i]);
	bus_unregister(&ap_bus_type);
out:
	if (ap_using_interrupts())
		unregister_adapter_interrupt(&ap_airq);
	kfree(ap_configuration);
	return rc;
}
device_initcall(ap_module_init);<|MERGE_RESOLUTION|>--- conflicted
+++ resolved
@@ -1450,21 +1450,11 @@
 			ac = ap_card_create(id, depth, type, comp_type, func);
 			if (!ac)
 				continue;
-<<<<<<< HEAD
-			aq->card = ac;
-			aq->ap_dev.device.bus = &ap_bus_type;
-			aq->ap_dev.device.parent = &ac->ap_dev.device;
-			dev_set_name(&aq->ap_dev.device,
-				     "%02x.%04x", id, dom);
-			/* Register device */
-			rc = device_register(&aq->ap_dev.device);
-=======
 			ac->ap_dev.device.bus = &ap_bus_type;
 			ac->ap_dev.device.parent = ap_root_device;
 			dev_set_name(&ac->ap_dev.device, "card%02x", id);
 			/* Register card device with AP bus */
 			rc = device_register(&ac->ap_dev.device);
->>>>>>> cf26057a
 			if (rc) {
 				put_device(&ac->ap_dev.device);
 				ac = NULL;
