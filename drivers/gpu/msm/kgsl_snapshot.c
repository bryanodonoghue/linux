--- conflicted
+++ resolved
@@ -806,10 +806,6 @@
 	if (snapshot == NULL)
 		return 0;
 
-<<<<<<< HEAD
-	/* Get the mutex to keep things from changing while we are dumping */
-	kgsl_mutex_lock(&device->mutex, &device->mutex_owner);
-=======
 	/*
 	 * Wait for the dump worker to finish. This is interruptible
 	 * to allow userspace to bail if things go horribly wrong.
@@ -817,7 +813,6 @@
 	ret = wait_for_completion_interruptible(&snapshot->dump_gate);
 	if (ret)
 		return ret;
->>>>>>> 6b6cff37
 
 	obj_itr_init(&itr, buf, off, count);
 
@@ -864,10 +859,6 @@
 	}
 
 done:
-<<<<<<< HEAD
-	kgsl_mutex_unlock(&device->mutex, &device->mutex_owner);
-=======
->>>>>>> 6b6cff37
 
 	return itr.write;
 }
@@ -1102,23 +1093,11 @@
  */
 void kgsl_snapshot_save_frozen_objs(struct work_struct *work)
 {
-<<<<<<< HEAD
-	struct kgsl_device *device = container_of(work, struct kgsl_device,
-		snapshot_obj_ws);
-	struct kgsl_snapshot_object *snapshot_obj, *snapshot_obj_temp;
-	unsigned int remain = 0;
-	void *snapshot_dest;
-
-	kgsl_mutex_lock(&device->mutex, &device->mutex_owner);
-
-	kgsl_snapshot_process_ib_obj_list(device);
-=======
 	struct kgsl_snapshot *snapshot = container_of(work,
 				struct kgsl_snapshot, work);
 	struct kgsl_snapshot_object *obj, *tmp;
 	size_t size = 0;
 	void *ptr;
->>>>>>> 6b6cff37
 
 	kgsl_snapshot_process_ib_obj_list(snapshot);
 
@@ -1151,9 +1130,6 @@
 		kgsl_snapshot_put_object(obj);
 	}
 done:
-<<<<<<< HEAD
-	kgsl_mutex_unlock(&device->mutex, &device->mutex_owner);
-=======
 	/*
 	 * Get rid of the process struct here, so that it doesn't sit
 	 * around until someone bothers to read the snapshot file.
@@ -1163,5 +1139,4 @@
 
 	complete_all(&snapshot->dump_gate);
 	return;
->>>>>>> 6b6cff37
 }