--- conflicted
+++ resolved
@@ -258,12 +258,9 @@
 	uint32_t hdr = ack[0];
 	uint32_t req_hdr = ack[1];
 	struct kgsl_hfi *hfi = &gmu->hfi;
-<<<<<<< HEAD
-=======
 
 	if (ret_cmd == NULL)
 		return;
->>>>>>> e0615925
 
 	trace_kgsl_hfi_receive(MSG_HDR_GET_ID(req_hdr),
 		MSG_HDR_GET_SIZE(req_hdr),
