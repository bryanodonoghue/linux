--- conflicted
+++ resolved
@@ -148,13 +148,8 @@
 } a5xx_efuse_funcs[] = {
 	{ adreno_is_a530, a530_efuse_leakage },
 	{ adreno_is_a530, a530_efuse_speed_bin },
-<<<<<<< HEAD
-	{ adreno_is_a504, a530_efuse_speed_bin },
-	{ adreno_is_a505, a530_efuse_speed_bin },
-=======
 	{ adreno_is_a504, a5xx_efuse_speed_bin },
 	{ adreno_is_a505, a5xx_efuse_speed_bin },
->>>>>>> a82a4f5c
 	{ adreno_is_a512, a530_efuse_speed_bin },
 	{ adreno_is_a508, a530_efuse_speed_bin },
 };
