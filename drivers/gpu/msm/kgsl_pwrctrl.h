/* Copyright (c) 2010-2017, The Linux Foundation. All rights reserved.
 *
 * This program is free software; you can redistribute it and/or modify
 * it under the terms of the GNU General Public License version 2 and
 * only version 2 as published by the Free Software Foundation.
 *
 * This program is distributed in the hope that it will be useful,
 * but WITHOUT ANY WARRANTY; without even the implied warranty of
 * MERCHANTABILITY or FITNESS FOR A PARTICULAR PURPOSE.  See the
 * GNU General Public License for more details.
 *
 */
#ifndef __KGSL_PWRCTRL_H
#define __KGSL_PWRCTRL_H

#include <linux/pm_qos.h>

/*****************************************************************************
** power flags
*****************************************************************************/
#define KGSL_PWRFLAGS_ON   1
#define KGSL_PWRFLAGS_OFF  0

#define KGSL_PWRLEVEL_TURBO 0

#define KGSL_PWR_ON	0xFFFF

#define KGSL_MAX_CLKS 13
#define KGSL_MAX_REGULATORS 2

#define KGSL_MAX_PWRLEVELS 10

/* Only two supported levels, min & max */
#define KGSL_CONSTRAINT_PWR_MAXLEVELS 2

#define KGSL_RBBMTIMER_CLK_FREQ	19200000

/* Symbolic table for the constraint type */
#define KGSL_CONSTRAINT_TYPES \
	{ KGSL_CONSTRAINT_NONE, "None" }, \
	{ KGSL_CONSTRAINT_PWRLEVEL, "Pwrlevel" }
/* Symbolic table for the constraint sub type */
#define KGSL_CONSTRAINT_PWRLEVEL_SUBTYPES \
	{ KGSL_CONSTRAINT_PWR_MIN, "Min" }, \
	{ KGSL_CONSTRAINT_PWR_MAX, "Max" }

#define KGSL_PWR_ADD_LIMIT 0
#define KGSL_PWR_DEL_LIMIT 1
#define KGSL_PWR_SET_LIMIT 2

/*
 * The effective duration of qos request in usecs at queue time.
 * After timeout, qos request is cancelled automatically.
 * Kept 80ms default, inline with default GPU idle time.
 */
#define KGSL_L2PC_QUEUE_TIMEOUT	(80 * 1000)

/*
 * The effective duration of qos request in usecs at wakeup time.
 * After timeout, qos request is cancelled automatically.
 */
#define KGSL_L2PC_WAKEUP_TIMEOUT (10 * 1000)

enum kgsl_pwrctrl_timer_type {
	KGSL_PWR_IDLE_TIMER,
	KGSL_PWR_DEEP_NAP_TIMER,
};

/*
 * States for thermal cycling.  _DISABLE means that no cycling has been
 * requested.  _ENABLE means that cycling has been requested, but GPU
 * DCVS is currently recommending running at a lower frequency than the
 * cycle frequency.  _ACTIVE means that the frequency is actively being
 * cycled.
 */
#define CYCLE_DISABLE	0
#define CYCLE_ENABLE	1
#define CYCLE_ACTIVE	2

struct platform_device;

struct kgsl_clk_stats {
	unsigned int busy;
	unsigned int total;
	unsigned int busy_old;
	unsigned int total_old;
};

struct kgsl_pwr_constraint {
	unsigned int type;
	unsigned int sub_type;
	union {
		struct {
			unsigned int level;
		} pwrlevel;
	} hint;
	unsigned long expires;
	uint32_t owner_id;
};

/**
 * struct kgsl_pwrlevel - Struct holding different pwrlevel info obtained from
 * from dtsi file
 * @gpu_freq:          GPU frequency vote in Hz
 * @bus_freq:          Bus bandwidth vote index
 * @bus_min:           Min bus index @gpu_freq
 * @bus_max:           Max bus index @gpu_freq
 */
struct kgsl_pwrlevel {
	unsigned int gpu_freq;
	unsigned int bus_freq;
	unsigned int bus_min;
	unsigned int bus_max;
};

struct kgsl_regulator {
	struct regulator *reg;
	char name[8];
};

/**
 * struct kgsl_pwrctrl - Power control settings for a KGSL device
 * @interrupt_num - The interrupt number for the device
 * @grp_clks - Array of clocks structures that we control
 * @dummy_mx_clk - mx clock that is contolled during retention
 * @power_flags - Control flags for power
 * @pwrlevels - List of supported power levels
 * @active_pwrlevel - The currently active power level
 * @previous_pwrlevel - The power level before transition
 * @thermal_pwrlevel - maximum powerlevel constraint from thermal
 * @default_pwrlevel - device wake up power level
 * @restrict_pwrlevel - maximum power level jump to restrict
 * @max_pwrlevel - maximum allowable powerlevel per the user
 * @min_pwrlevel - minimum allowable powerlevel per the user
 * @num_pwrlevels - number of available power levels
 * @interval_timeout - timeout in jiffies to be idle before a power event
 * @clock_times - Each GPU frequency's accumulated active time in us
 * @strtstp_sleepwake - true if the device supports low latency GPU start/stop
 * @regulators - array of pointers to kgsl_regulator structs
 * @pcl - bus scale identifier
 * @ocmem - ocmem bus scale identifier
 * @irq_name - resource name for the IRQ
 * @clk_stats - structure of clock statistics
 * @l2pc_cpus_mask - mask to avoid L2PC on masked CPUs
 * @l2pc_update_queue - Boolean flag to avoid L2PC on masked CPUs at queue time
 * @l2pc_cpus_qos - qos structure to avoid L2PC on CPUs
 * @pm_qos_req_dma - the power management quality of service structure
 * @pm_qos_active_latency - allowed CPU latency in microseconds when active
<<<<<<< HEAD
=======
 * @pm_qos_cpu_mask_latency - allowed CPU mask latency in microseconds
>>>>>>> e045a95c
 * @input_disable - To disable GPU wakeup on touch input event
 * @pm_qos_wakeup_latency - allowed CPU latency in microseconds during wakeup
 * @input_disable - To disable GPU wakeup on touch input event
 * @bus_control - true if the bus calculation is independent
 * @bus_mod - modifier from the current power level for the bus vote
 * @bus_percent_ab - current percent of total possible bus usage
 * @bus_width - target specific bus width in number of bytes
 * @bus_ab_mbytes - AB vote in Mbytes for current bus usage
 * @bus_index - default bus index into the bus_ib table
 * @bus_ib - the set of unique ib requests needed for the bus calculation
 * @constraint - currently active power constraint
 * @superfast - Boolean flag to indicate that the GPU start should be run in the
 * higher priority thread
 * @thermal_cycle_ws - Work struct for scheduling thermal cycling
 * @thermal_timer - Timer for thermal cycling
 * @thermal_timeout - Cycling timeout for switching between frequencies
 * @thermal_cycle - Is thermal cycling enabled
 * @thermal_highlow - flag for swithcing between high and low frequency
 * @limits - list head for limits
 * @limits_lock - spin lock to protect limits list
 * @sysfs_pwr_limit - pointer to the sysfs limits node
 * @deep_nap_timer - Timer struct for entering deep nap
 * @deep_nap_timeout - Timeout for entering deep nap
 * @gx_retention - true if retention voltage is allowed
 * @tsens_name - pointer to temperature sensor name of GPU temperature sensor
 */

struct kgsl_pwrctrl {
	int interrupt_num;
	struct clk *grp_clks[KGSL_MAX_CLKS];
	struct clk *dummy_mx_clk;
	struct clk *gpu_bimc_int_clk;
	unsigned long power_flags;
	unsigned long ctrl_flags;
	struct kgsl_pwrlevel pwrlevels[KGSL_MAX_PWRLEVELS];
	unsigned int active_pwrlevel;
	unsigned int previous_pwrlevel;
	unsigned int thermal_pwrlevel;
	unsigned int default_pwrlevel;
	unsigned int restrict_pwrlevel;
	unsigned int wakeup_maxpwrlevel;
	unsigned int max_pwrlevel;
	unsigned int min_pwrlevel;
	unsigned int num_pwrlevels;
	unsigned long interval_timeout;
	u64 clock_times[KGSL_MAX_PWRLEVELS];
	bool strtstp_sleepwake;
	struct kgsl_regulator regulators[KGSL_MAX_REGULATORS];
	uint32_t pcl;
	uint32_t ocmem_pcl;
	const char *irq_name;
	struct kgsl_clk_stats clk_stats;
	unsigned int l2pc_cpus_mask;
	bool l2pc_update_queue;
	struct pm_qos_request l2pc_cpus_qos;
	struct pm_qos_request pm_qos_req_dma;
	unsigned int pm_qos_active_latency;
	unsigned int pm_qos_cpu_mask_latency;
	unsigned int pm_qos_wakeup_latency;
	bool input_disable;
	bool bus_control;
	int bus_mod;
	unsigned int bus_percent_ab;
	unsigned int bus_width;
	unsigned long bus_ab_mbytes;
	struct device *devbw;
	unsigned int bus_index[KGSL_MAX_PWRLEVELS];
	uint64_t *bus_ib;
	struct kgsl_pwr_constraint constraint;
	bool superfast;
	struct work_struct thermal_cycle_ws;
	struct timer_list thermal_timer;
	uint32_t thermal_timeout;
	uint32_t thermal_cycle;
	uint32_t thermal_highlow;
	struct list_head limits;
	spinlock_t limits_lock;
	struct kgsl_pwr_limit *sysfs_pwr_limit;
	struct timer_list deep_nap_timer;
	uint32_t deep_nap_timeout;
	bool gx_retention;
	unsigned int gpu_bimc_int_clk_freq;
	bool gpu_bimc_interface_enabled;
	const char *tsens_name;
};

int kgsl_pwrctrl_init(struct kgsl_device *device);
void kgsl_pwrctrl_close(struct kgsl_device *device);
void kgsl_timer(unsigned long data);
void kgsl_idle_check(struct work_struct *work);
void kgsl_pre_hwaccess(struct kgsl_device *device);
void kgsl_pwrctrl_pwrlevel_change(struct kgsl_device *device,
	unsigned int level);
void kgsl_pwrctrl_buslevel_update(struct kgsl_device *device,
	bool on);
int kgsl_pwrctrl_init_sysfs(struct kgsl_device *device);
void kgsl_pwrctrl_uninit_sysfs(struct kgsl_device *device);
int kgsl_pwrctrl_change_state(struct kgsl_device *device, int state);

static inline unsigned long kgsl_get_clkrate(struct clk *clk)
{
	return (clk != NULL) ? clk_get_rate(clk) : 0;
}

/*
 * kgsl_pwrctrl_active_freq - get currently configured frequency
 * @pwr: kgsl_pwrctrl structure for the device
 *
 * Returns the currently configured frequency for the device.
 */
static inline unsigned long
kgsl_pwrctrl_active_freq(struct kgsl_pwrctrl *pwr)
{
	return pwr->pwrlevels[pwr->active_pwrlevel].gpu_freq;
}

int __must_check kgsl_active_count_get(struct kgsl_device *device);
void kgsl_active_count_put(struct kgsl_device *device);
int kgsl_active_count_wait(struct kgsl_device *device, int count);
void kgsl_pwrctrl_busy_time(struct kgsl_device *device, u64 time, u64 busy);
void kgsl_pwrctrl_set_constraint(struct kgsl_device *device,
			struct kgsl_pwr_constraint *pwrc, uint32_t id);
void kgsl_pwrctrl_update_l2pc(struct kgsl_device *device,
			unsigned long timeout_us);
#endif /* __KGSL_PWRCTRL_H */<|MERGE_RESOLUTION|>--- conflicted
+++ resolved
@@ -146,13 +146,9 @@
  * @l2pc_cpus_qos - qos structure to avoid L2PC on CPUs
  * @pm_qos_req_dma - the power management quality of service structure
  * @pm_qos_active_latency - allowed CPU latency in microseconds when active
-<<<<<<< HEAD
-=======
  * @pm_qos_cpu_mask_latency - allowed CPU mask latency in microseconds
->>>>>>> e045a95c
  * @input_disable - To disable GPU wakeup on touch input event
  * @pm_qos_wakeup_latency - allowed CPU latency in microseconds during wakeup
- * @input_disable - To disable GPU wakeup on touch input event
  * @bus_control - true if the bus calculation is independent
  * @bus_mod - modifier from the current power level for the bus vote
  * @bus_percent_ab - current percent of total possible bus usage
