--- conflicted
+++ resolved
@@ -1,9 +1,6 @@
 # SPDX-License-Identifier: GPL-2.0-only
 mgag200-y := \
-<<<<<<< HEAD
-=======
 	mgag200_bmc.o \
->>>>>>> 7365df19
 	mgag200_drv.o \
 	mgag200_g200.o \
 	mgag200_g200eh.o \
@@ -14,11 +11,6 @@
 	mgag200_g200se.o \
 	mgag200_g200wb.o \
 	mgag200_i2c.o \
-<<<<<<< HEAD
-	mgag200_mode.o \
-	mgag200_pll.o
-=======
 	mgag200_mode.o
->>>>>>> 7365df19
 
 obj-$(CONFIG_DRM_MGAG200) += mgag200.o