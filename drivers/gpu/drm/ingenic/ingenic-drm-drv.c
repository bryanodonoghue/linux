--- conflicted
+++ resolved
@@ -246,25 +246,15 @@
 	struct ingenic_drm *priv = drm_crtc_get_priv(crtc);
 	struct drm_plane_state *f1_state, *f0_state, *ipu_state = NULL;
 
-<<<<<<< HEAD
-	if (state->gamma_lut &&
-	    drm_color_lut_size(state->gamma_lut) != ARRAY_SIZE(priv->dma_hwdescs->palette)) {
-=======
 	if (crtc_state->gamma_lut &&
 	    drm_color_lut_size(crtc_state->gamma_lut) != ARRAY_SIZE(priv->dma_hwdescs->palette)) {
->>>>>>> 24e146cd
 		dev_dbg(priv->dev, "Invalid palette size\n");
 		return -EINVAL;
 	}
 
-<<<<<<< HEAD
-	if (drm_atomic_crtc_needs_modeset(state) && priv->soc_info->has_osd) {
-		f1_state = drm_atomic_get_plane_state(state->state, &priv->f1);
-=======
 	if (drm_atomic_crtc_needs_modeset(crtc_state) && priv->soc_info->has_osd) {
 		f1_state = drm_atomic_get_plane_state(crtc_state->state,
 						      &priv->f1);
->>>>>>> 24e146cd
 		if (IS_ERR(f1_state))
 			return PTR_ERR(f1_state);
 
@@ -339,24 +329,15 @@
 	struct drm_crtc_state *crtc_state = crtc->state;
 	struct drm_pending_vblank_event *event = crtc_state->event;
 
-<<<<<<< HEAD
-	if (drm_atomic_crtc_needs_modeset(state)) {
-		ingenic_drm_crtc_update_timings(priv, &state->mode);
-=======
 	if (drm_atomic_crtc_needs_modeset(crtc_state)) {
 		ingenic_drm_crtc_update_timings(priv, &crtc_state->mode);
->>>>>>> 24e146cd
 		priv->update_clk_rate = true;
 	}
 
 	if (priv->update_clk_rate) {
 		mutex_lock(&priv->clk_mutex);
-<<<<<<< HEAD
-		clk_set_rate(priv->pix_clk, state->adjusted_mode.clock * 1000);
-=======
 		clk_set_rate(priv->pix_clk,
 			     crtc_state->adjusted_mode.clock * 1000);
->>>>>>> 24e146cd
 		priv->update_clk_rate = false;
 		mutex_unlock(&priv->clk_mutex);
 	}
