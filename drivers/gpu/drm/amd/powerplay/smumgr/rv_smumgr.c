--- conflicted
+++ resolved
@@ -305,8 +305,6 @@
 
 static int rv_start_smu(struct pp_hwmgr *hwmgr)
 {
-<<<<<<< HEAD
-=======
 	struct cgs_firmware_info info = {0};
 
 	smum_send_msg_to_smc(hwmgr, PPSMC_MSG_GetSmuVersion);
@@ -315,7 +313,6 @@
 
 	cgs_get_firmware_info(hwmgr->device, CGS_UCODE_ID_SMU, &info);
 
->>>>>>> 661e50bc
 	if (rv_verify_smc_interface(hwmgr))
 		return -EINVAL;
 	if (rv_smc_enable_sdma(hwmgr))
