// SPDX-License-Identifier: MIT
/*
 * Copyright 2014 Advanced Micro Devices, Inc.
 *
 * Permission is hereby granted, free of charge, to any person obtaining a
 * copy of this software and associated documentation files (the "Software"),
 * to deal in the Software without restriction, including without limitation
 * the rights to use, copy, modify, merge, publish, distribute, sublicense,
 * and/or sell copies of the Software, and to permit persons to whom the
 * Software is furnished to do so, subject to the following conditions:
 *
 * The above copyright notice and this permission notice shall be included in
 * all copies or substantial portions of the Software.
 *
 * THE SOFTWARE IS PROVIDED "AS IS", WITHOUT WARRANTY OF ANY KIND, EXPRESS OR
 * IMPLIED, INCLUDING BUT NOT LIMITED TO THE WARRANTIES OF MERCHANTABILITY,
 * FITNESS FOR A PARTICULAR PURPOSE AND NONINFRINGEMENT.  IN NO EVENT SHALL
 * THE COPYRIGHT HOLDER(S) OR AUTHOR(S) BE LIABLE FOR ANY CLAIM, DAMAGES OR
 * OTHER LIABILITY, WHETHER IN AN ACTION OF CONTRACT, TORT OR OTHERWISE,
 * ARISING FROM, OUT OF OR IN CONNECTION WITH THE SOFTWARE OR THE USE OR
 * OTHER DEALINGS IN THE SOFTWARE.
 */

#include "amdgpu_amdkfd.h"
#include "amd_pcie.h"
#include "amd_shared.h"

#include "amdgpu.h"
#include "amdgpu_gfx.h"
#include "amdgpu_dma_buf.h"
#include <drm/ttm/ttm_tt.h>
#include <linux/module.h>
#include <linux/dma-buf.h>
#include "amdgpu_xgmi.h"
#include <uapi/linux/kfd_ioctl.h>
#include "amdgpu_ras.h"
#include "amdgpu_umc.h"
#include "amdgpu_reset.h"

/* Total memory size in system memory and all GPU VRAM. Used to
 * estimate worst case amount of memory to reserve for page tables
 */
uint64_t amdgpu_amdkfd_total_mem_size;

static bool kfd_initialized;

int amdgpu_amdkfd_init(void)
{
	struct sysinfo si;
	int ret;

	si_meminfo(&si);
	amdgpu_amdkfd_total_mem_size = si.freeram - si.freehigh;
	amdgpu_amdkfd_total_mem_size *= si.mem_unit;

	ret = kgd2kfd_init();
	kfd_initialized = !ret;

	return ret;
}

void amdgpu_amdkfd_fini(void)
{
	if (kfd_initialized) {
		kgd2kfd_exit();
		kfd_initialized = false;
	}
}

void amdgpu_amdkfd_device_probe(struct amdgpu_device *adev)
{
	bool vf = amdgpu_sriov_vf(adev);

	if (!kfd_initialized)
		return;

	adev->kfd.dev = kgd2kfd_probe(adev, vf);
}

/**
 * amdgpu_doorbell_get_kfd_info - Report doorbell configuration required to
 *                                setup amdkfd
 *
 * @adev: amdgpu_device pointer
 * @aperture_base: output returning doorbell aperture base physical address
 * @aperture_size: output returning doorbell aperture size in bytes
 * @start_offset: output returning # of doorbell bytes reserved for amdgpu.
 *
 * amdgpu and amdkfd share the doorbell aperture. amdgpu sets it up,
 * takes doorbells required for its own rings and reports the setup to amdkfd.
 * amdgpu reserved doorbells are at the start of the doorbell aperture.
 */
static void amdgpu_doorbell_get_kfd_info(struct amdgpu_device *adev,
					 phys_addr_t *aperture_base,
					 size_t *aperture_size,
					 size_t *start_offset)
{
	/*
	 * The first num_kernel_doorbells are used by amdgpu.
	 * amdkfd takes whatever's left in the aperture.
	 */
	if (adev->enable_mes) {
		/*
		 * With MES enabled, we only need to initialize
		 * the base address. The size and offset are
		 * not initialized as AMDGPU manages the whole
		 * doorbell space.
		 */
		*aperture_base = adev->doorbell.base;
		*aperture_size = 0;
		*start_offset = 0;
	} else if (adev->doorbell.size > adev->doorbell.num_kernel_doorbells *
						sizeof(u32)) {
		*aperture_base = adev->doorbell.base;
		*aperture_size = adev->doorbell.size;
		*start_offset = adev->doorbell.num_kernel_doorbells * sizeof(u32);
	} else {
		*aperture_base = 0;
		*aperture_size = 0;
		*start_offset = 0;
	}
}


static void amdgpu_amdkfd_reset_work(struct work_struct *work)
{
	struct amdgpu_device *adev = container_of(work, struct amdgpu_device,
						  kfd.reset_work);

	struct amdgpu_reset_context reset_context;

	memset(&reset_context, 0, sizeof(reset_context));

	reset_context.method = AMD_RESET_METHOD_NONE;
	reset_context.reset_req_dev = adev;
	clear_bit(AMDGPU_NEED_FULL_RESET, &reset_context.flags);

	amdgpu_device_gpu_recover(adev, NULL, &reset_context);
}

static const struct drm_client_funcs kfd_client_funcs = {
	.unregister	= drm_client_release,
};
<<<<<<< HEAD
=======

int amdgpu_amdkfd_drm_client_create(struct amdgpu_device *adev)
{
	int ret;

	if (!adev->kfd.init_complete)
		return 0;

	ret = drm_client_init(&adev->ddev, &adev->kfd.client, "kfd",
			      &kfd_client_funcs);
	if (ret) {
		dev_err(adev->dev, "Failed to init DRM client: %d\n",
			ret);
		return ret;
	}

	drm_client_register(&adev->kfd.client);

	return 0;
}

>>>>>>> 6296562f
void amdgpu_amdkfd_device_init(struct amdgpu_device *adev)
{
	int i;
	int last_valid_bit;

	amdgpu_amdkfd_gpuvm_init_mem_limits();

	if (adev->kfd.dev) {
		struct kgd2kfd_shared_resources gpu_resources = {
			.compute_vmid_bitmap =
				((1 << AMDGPU_NUM_VMID) - 1) -
				((1 << adev->vm_manager.first_kfd_vmid) - 1),
			.num_pipe_per_mec = adev->gfx.mec.num_pipe_per_mec,
			.num_queue_per_pipe = adev->gfx.mec.num_queue_per_pipe,
			.gpuvm_size = min(adev->vm_manager.max_pfn
					  << AMDGPU_GPU_PAGE_SHIFT,
					  AMDGPU_GMC_HOLE_START),
			.drm_render_minor = adev_to_drm(adev)->render->index,
			.sdma_doorbell_idx = adev->doorbell_index.sdma_engine,
			.enable_mes = adev->enable_mes,
		};

<<<<<<< HEAD
		ret = drm_client_init(&adev->ddev, &adev->kfd.client, "kfd", &kfd_client_funcs);
		if (ret) {
			dev_err(adev->dev, "Failed to init DRM client: %d\n", ret);
			return;
		}

=======
>>>>>>> 6296562f
		/* this is going to have a few of the MSBs set that we need to
		 * clear
		 */
		bitmap_complement(gpu_resources.cp_queue_bitmap,
				  adev->gfx.mec_bitmap[0].queue_bitmap,
				  AMDGPU_MAX_QUEUES);

		/* According to linux/bitmap.h we shouldn't use bitmap_clear if
		 * nbits is not compile time constant
		 */
		last_valid_bit = 1 /* only first MEC can have compute queues */
				* adev->gfx.mec.num_pipe_per_mec
				* adev->gfx.mec.num_queue_per_pipe;
		for (i = last_valid_bit; i < AMDGPU_MAX_QUEUES; ++i)
			clear_bit(i, gpu_resources.cp_queue_bitmap);

		amdgpu_doorbell_get_kfd_info(adev,
				&gpu_resources.doorbell_physical_address,
				&gpu_resources.doorbell_aperture_size,
				&gpu_resources.doorbell_start_offset);

		/* Since SOC15, BIF starts to statically use the
		 * lower 12 bits of doorbell addresses for routing
		 * based on settings in registers like
		 * SDMA0_DOORBELL_RANGE etc..
		 * In order to route a doorbell to CP engine, the lower
		 * 12 bits of its address has to be outside the range
		 * set for SDMA, VCN, and IH blocks.
		 */
		if (adev->asic_type >= CHIP_VEGA10) {
			gpu_resources.non_cp_doorbells_start =
					adev->doorbell_index.first_non_cp;
			gpu_resources.non_cp_doorbells_end =
					adev->doorbell_index.last_non_cp;
		}

		adev->kfd.init_complete = kgd2kfd_device_init(adev->kfd.dev,
							&gpu_resources);

		amdgpu_amdkfd_total_mem_size += adev->gmc.real_vram_size;

		INIT_WORK(&adev->kfd.reset_work, amdgpu_amdkfd_reset_work);
	}
}

void amdgpu_amdkfd_device_fini_sw(struct amdgpu_device *adev)
{
	if (adev->kfd.dev) {
		kgd2kfd_device_exit(adev->kfd.dev);
		adev->kfd.dev = NULL;
		amdgpu_amdkfd_total_mem_size -= adev->gmc.real_vram_size;
	}
}

void amdgpu_amdkfd_interrupt(struct amdgpu_device *adev,
		const void *ih_ring_entry)
{
	if (adev->kfd.dev)
		kgd2kfd_interrupt(adev->kfd.dev, ih_ring_entry);
}

void amdgpu_amdkfd_suspend(struct amdgpu_device *adev, bool run_pm)
{
	if (adev->kfd.dev)
		kgd2kfd_suspend(adev->kfd.dev, run_pm);
}

int amdgpu_amdkfd_resume(struct amdgpu_device *adev, bool run_pm)
{
	int r = 0;

	if (adev->kfd.dev)
		r = kgd2kfd_resume(adev->kfd.dev, run_pm);

	return r;
}

int amdgpu_amdkfd_pre_reset(struct amdgpu_device *adev)
{
	int r = 0;

	if (adev->kfd.dev)
		r = kgd2kfd_pre_reset(adev->kfd.dev);

	return r;
}

int amdgpu_amdkfd_post_reset(struct amdgpu_device *adev)
{
	int r = 0;

	if (adev->kfd.dev)
		r = kgd2kfd_post_reset(adev->kfd.dev);

	return r;
}

void amdgpu_amdkfd_gpu_reset(struct amdgpu_device *adev)
{
	if (amdgpu_device_should_recover_gpu(adev))
		amdgpu_reset_domain_schedule(adev->reset_domain,
					     &adev->kfd.reset_work);
}

int amdgpu_amdkfd_alloc_gtt_mem(struct amdgpu_device *adev, size_t size,
				void **mem_obj, uint64_t *gpu_addr,
				void **cpu_ptr, bool cp_mqd_gfx9)
{
	struct amdgpu_bo *bo = NULL;
	struct amdgpu_bo_param bp;
	int r;
	void *cpu_ptr_tmp = NULL;

	memset(&bp, 0, sizeof(bp));
	bp.size = size;
	bp.byte_align = PAGE_SIZE;
	bp.domain = AMDGPU_GEM_DOMAIN_GTT;
	bp.flags = AMDGPU_GEM_CREATE_CPU_GTT_USWC;
	bp.type = ttm_bo_type_kernel;
	bp.resv = NULL;
	bp.bo_ptr_size = sizeof(struct amdgpu_bo);

	if (cp_mqd_gfx9)
		bp.flags |= AMDGPU_GEM_CREATE_CP_MQD_GFX9;

	r = amdgpu_bo_create(adev, &bp, &bo);
	if (r) {
		dev_err(adev->dev,
			"failed to allocate BO for amdkfd (%d)\n", r);
		return r;
	}

	/* map the buffer */
	r = amdgpu_bo_reserve(bo, true);
	if (r) {
		dev_err(adev->dev, "(%d) failed to reserve bo for amdkfd\n", r);
		goto allocate_mem_reserve_bo_failed;
	}

	r = amdgpu_bo_pin(bo, AMDGPU_GEM_DOMAIN_GTT);
	if (r) {
		dev_err(adev->dev, "(%d) failed to pin bo for amdkfd\n", r);
		goto allocate_mem_pin_bo_failed;
	}

	r = amdgpu_ttm_alloc_gart(&bo->tbo);
	if (r) {
		dev_err(adev->dev, "%p bind failed\n", bo);
		goto allocate_mem_kmap_bo_failed;
	}

	r = amdgpu_bo_kmap(bo, &cpu_ptr_tmp);
	if (r) {
		dev_err(adev->dev,
			"(%d) failed to map bo to kernel for amdkfd\n", r);
		goto allocate_mem_kmap_bo_failed;
	}

	*mem_obj = bo;
	*gpu_addr = amdgpu_bo_gpu_offset(bo);
	*cpu_ptr = cpu_ptr_tmp;

	amdgpu_bo_unreserve(bo);

	return 0;

allocate_mem_kmap_bo_failed:
	amdgpu_bo_unpin(bo);
allocate_mem_pin_bo_failed:
	amdgpu_bo_unreserve(bo);
allocate_mem_reserve_bo_failed:
	amdgpu_bo_unref(&bo);

	return r;
}

void amdgpu_amdkfd_free_gtt_mem(struct amdgpu_device *adev, void *mem_obj)
{
	struct amdgpu_bo *bo = (struct amdgpu_bo *) mem_obj;

	amdgpu_bo_reserve(bo, true);
	amdgpu_bo_kunmap(bo);
	amdgpu_bo_unpin(bo);
	amdgpu_bo_unreserve(bo);
	amdgpu_bo_unref(&(bo));
}

int amdgpu_amdkfd_alloc_gws(struct amdgpu_device *adev, size_t size,
				void **mem_obj)
{
	struct amdgpu_bo *bo = NULL;
	struct amdgpu_bo_user *ubo;
	struct amdgpu_bo_param bp;
	int r;

	memset(&bp, 0, sizeof(bp));
	bp.size = size;
	bp.byte_align = 1;
	bp.domain = AMDGPU_GEM_DOMAIN_GWS;
	bp.flags = AMDGPU_GEM_CREATE_NO_CPU_ACCESS;
	bp.type = ttm_bo_type_device;
	bp.resv = NULL;
	bp.bo_ptr_size = sizeof(struct amdgpu_bo);

	r = amdgpu_bo_create_user(adev, &bp, &ubo);
	if (r) {
		dev_err(adev->dev,
			"failed to allocate gws BO for amdkfd (%d)\n", r);
		return r;
	}

	bo = &ubo->bo;
	*mem_obj = bo;
	return 0;
}

void amdgpu_amdkfd_free_gws(struct amdgpu_device *adev, void *mem_obj)
{
	struct amdgpu_bo *bo = (struct amdgpu_bo *)mem_obj;

	amdgpu_bo_unref(&bo);
}

uint32_t amdgpu_amdkfd_get_fw_version(struct amdgpu_device *adev,
				      enum kgd_engine_type type)
{
	switch (type) {
	case KGD_ENGINE_PFP:
		return adev->gfx.pfp_fw_version;

	case KGD_ENGINE_ME:
		return adev->gfx.me_fw_version;

	case KGD_ENGINE_CE:
		return adev->gfx.ce_fw_version;

	case KGD_ENGINE_MEC1:
		return adev->gfx.mec_fw_version;

	case KGD_ENGINE_MEC2:
		return adev->gfx.mec2_fw_version;

	case KGD_ENGINE_RLC:
		return adev->gfx.rlc_fw_version;

	case KGD_ENGINE_SDMA1:
		return adev->sdma.instance[0].fw_version;

	case KGD_ENGINE_SDMA2:
		return adev->sdma.instance[1].fw_version;

	default:
		return 0;
	}

	return 0;
}

void amdgpu_amdkfd_get_local_mem_info(struct amdgpu_device *adev,
				      struct kfd_local_mem_info *mem_info,
				      struct amdgpu_xcp *xcp)
{
	memset(mem_info, 0, sizeof(*mem_info));

	if (xcp) {
		if (adev->gmc.real_vram_size == adev->gmc.visible_vram_size)
			mem_info->local_mem_size_public =
					KFD_XCP_MEMORY_SIZE(adev, xcp->id);
		else
			mem_info->local_mem_size_private =
					KFD_XCP_MEMORY_SIZE(adev, xcp->id);
	} else {
		mem_info->local_mem_size_public = adev->gmc.visible_vram_size;
		mem_info->local_mem_size_private = adev->gmc.real_vram_size -
						adev->gmc.visible_vram_size;
	}
	mem_info->vram_width = adev->gmc.vram_width;

	pr_debug("Address base: %pap public 0x%llx private 0x%llx\n",
			&adev->gmc.aper_base,
			mem_info->local_mem_size_public,
			mem_info->local_mem_size_private);

	if (adev->pm.dpm_enabled) {
		if (amdgpu_emu_mode == 1)
			mem_info->mem_clk_max = 0;
		else
			mem_info->mem_clk_max = amdgpu_dpm_get_mclk(adev, false) / 100;
	} else
		mem_info->mem_clk_max = 100;
}

uint64_t amdgpu_amdkfd_get_gpu_clock_counter(struct amdgpu_device *adev)
{
	if (adev->gfx.funcs->get_gpu_clock_counter)
		return adev->gfx.funcs->get_gpu_clock_counter(adev);
	return 0;
}

uint32_t amdgpu_amdkfd_get_max_engine_clock_in_mhz(struct amdgpu_device *adev)
{
	/* the sclk is in quantas of 10kHz */
	if (adev->pm.dpm_enabled)
		return amdgpu_dpm_get_sclk(adev, false) / 100;
	else
		return 100;
}

int amdgpu_amdkfd_get_dmabuf_info(struct amdgpu_device *adev, int dma_buf_fd,
				  struct amdgpu_device **dmabuf_adev,
				  uint64_t *bo_size, void *metadata_buffer,
				  size_t buffer_size, uint32_t *metadata_size,
				  uint32_t *flags, int8_t *xcp_id)
{
	struct dma_buf *dma_buf;
	struct drm_gem_object *obj;
	struct amdgpu_bo *bo;
	uint64_t metadata_flags;
	int r = -EINVAL;

	dma_buf = dma_buf_get(dma_buf_fd);
	if (IS_ERR(dma_buf))
		return PTR_ERR(dma_buf);

	if (dma_buf->ops != &amdgpu_dmabuf_ops)
		/* Can't handle non-graphics buffers */
		goto out_put;

	obj = dma_buf->priv;
	if (obj->dev->driver != adev_to_drm(adev)->driver)
		/* Can't handle buffers from different drivers */
		goto out_put;

	adev = drm_to_adev(obj->dev);
	bo = gem_to_amdgpu_bo(obj);
	if (!(bo->preferred_domains & (AMDGPU_GEM_DOMAIN_VRAM |
				    AMDGPU_GEM_DOMAIN_GTT)))
		/* Only VRAM and GTT BOs are supported */
		goto out_put;

	r = 0;
	if (dmabuf_adev)
		*dmabuf_adev = adev;
	if (bo_size)
		*bo_size = amdgpu_bo_size(bo);
	if (metadata_buffer)
		r = amdgpu_bo_get_metadata(bo, metadata_buffer, buffer_size,
					   metadata_size, &metadata_flags);
	if (flags) {
		*flags = (bo->preferred_domains & AMDGPU_GEM_DOMAIN_VRAM) ?
				KFD_IOC_ALLOC_MEM_FLAGS_VRAM
				: KFD_IOC_ALLOC_MEM_FLAGS_GTT;

		if (bo->flags & AMDGPU_GEM_CREATE_CPU_ACCESS_REQUIRED)
			*flags |= KFD_IOC_ALLOC_MEM_FLAGS_PUBLIC;
	}
	if (xcp_id)
		*xcp_id = bo->xcp_id;

out_put:
	dma_buf_put(dma_buf);
	return r;
}

uint8_t amdgpu_amdkfd_get_xgmi_hops_count(struct amdgpu_device *dst,
					  struct amdgpu_device *src)
{
	struct amdgpu_device *peer_adev = src;
	struct amdgpu_device *adev = dst;
	int ret = amdgpu_xgmi_get_hops_count(adev, peer_adev);

	if (ret < 0) {
		DRM_ERROR("amdgpu: failed to get  xgmi hops count between node %d and %d. ret = %d\n",
			adev->gmc.xgmi.physical_node_id,
			peer_adev->gmc.xgmi.physical_node_id, ret);
		ret = 0;
	}
	return  (uint8_t)ret;
}

int amdgpu_amdkfd_get_xgmi_bandwidth_mbytes(struct amdgpu_device *dst,
					    struct amdgpu_device *src,
					    bool is_min)
{
	struct amdgpu_device *adev = dst, *peer_adev;
	int num_links;

	if (amdgpu_ip_version(adev, GC_HWIP, 0) < IP_VERSION(9, 4, 2))
		return 0;

	if (src)
		peer_adev = src;

	/* num links returns 0 for indirect peers since indirect route is unknown. */
	num_links = is_min ? 1 : amdgpu_xgmi_get_num_links(adev, peer_adev);
	if (num_links < 0) {
		DRM_ERROR("amdgpu: failed to get xgmi num links between node %d and %d. ret = %d\n",
			adev->gmc.xgmi.physical_node_id,
			peer_adev->gmc.xgmi.physical_node_id, num_links);
		num_links = 0;
	}

	/* Aldebaran xGMI DPM is defeatured so assume x16 x 25Gbps for bandwidth. */
	return (num_links * 16 * 25000)/BITS_PER_BYTE;
}

int amdgpu_amdkfd_get_pcie_bandwidth_mbytes(struct amdgpu_device *adev, bool is_min)
{
	int num_lanes_shift = (is_min ? ffs(adev->pm.pcie_mlw_mask) :
							fls(adev->pm.pcie_mlw_mask)) - 1;
	int gen_speed_shift = (is_min ? ffs(adev->pm.pcie_gen_mask &
						CAIL_PCIE_LINK_SPEED_SUPPORT_MASK) :
					fls(adev->pm.pcie_gen_mask &
						CAIL_PCIE_LINK_SPEED_SUPPORT_MASK)) - 1;
	uint32_t num_lanes_mask = 1 << num_lanes_shift;
	uint32_t gen_speed_mask = 1 << gen_speed_shift;
	int num_lanes_factor = 0, gen_speed_mbits_factor = 0;

	switch (num_lanes_mask) {
	case CAIL_PCIE_LINK_WIDTH_SUPPORT_X1:
		num_lanes_factor = 1;
		break;
	case CAIL_PCIE_LINK_WIDTH_SUPPORT_X2:
		num_lanes_factor = 2;
		break;
	case CAIL_PCIE_LINK_WIDTH_SUPPORT_X4:
		num_lanes_factor = 4;
		break;
	case CAIL_PCIE_LINK_WIDTH_SUPPORT_X8:
		num_lanes_factor = 8;
		break;
	case CAIL_PCIE_LINK_WIDTH_SUPPORT_X12:
		num_lanes_factor = 12;
		break;
	case CAIL_PCIE_LINK_WIDTH_SUPPORT_X16:
		num_lanes_factor = 16;
		break;
	case CAIL_PCIE_LINK_WIDTH_SUPPORT_X32:
		num_lanes_factor = 32;
		break;
	}

	switch (gen_speed_mask) {
	case CAIL_PCIE_LINK_SPEED_SUPPORT_GEN1:
		gen_speed_mbits_factor = 2500;
		break;
	case CAIL_PCIE_LINK_SPEED_SUPPORT_GEN2:
		gen_speed_mbits_factor = 5000;
		break;
	case CAIL_PCIE_LINK_SPEED_SUPPORT_GEN3:
		gen_speed_mbits_factor = 8000;
		break;
	case CAIL_PCIE_LINK_SPEED_SUPPORT_GEN4:
		gen_speed_mbits_factor = 16000;
		break;
	case CAIL_PCIE_LINK_SPEED_SUPPORT_GEN5:
		gen_speed_mbits_factor = 32000;
		break;
	}

	return (num_lanes_factor * gen_speed_mbits_factor)/BITS_PER_BYTE;
}

int amdgpu_amdkfd_submit_ib(struct amdgpu_device *adev,
				enum kgd_engine_type engine,
				uint32_t vmid, uint64_t gpu_addr,
				uint32_t *ib_cmd, uint32_t ib_len)
{
	struct amdgpu_job *job;
	struct amdgpu_ib *ib;
	struct amdgpu_ring *ring;
	struct dma_fence *f = NULL;
	int ret;

	switch (engine) {
	case KGD_ENGINE_MEC1:
		ring = &adev->gfx.compute_ring[0];
		break;
	case KGD_ENGINE_SDMA1:
		ring = &adev->sdma.instance[0].ring;
		break;
	case KGD_ENGINE_SDMA2:
		ring = &adev->sdma.instance[1].ring;
		break;
	default:
		pr_err("Invalid engine in IB submission: %d\n", engine);
		ret = -EINVAL;
		goto err;
	}

	ret = amdgpu_job_alloc(adev, NULL, NULL, NULL, 1, &job);
	if (ret)
		goto err;

	ib = &job->ibs[0];
	memset(ib, 0, sizeof(struct amdgpu_ib));

	ib->gpu_addr = gpu_addr;
	ib->ptr = ib_cmd;
	ib->length_dw = ib_len;
	/* This works for NO_HWS. TODO: need to handle without knowing VMID */
	job->vmid = vmid;
	job->num_ibs = 1;

	ret = amdgpu_ib_schedule(ring, 1, ib, job, &f);

	if (ret) {
		DRM_ERROR("amdgpu: failed to schedule IB.\n");
		goto err_ib_sched;
	}

	/* Drop the initial kref_init count (see drm_sched_main as example) */
	dma_fence_put(f);
	ret = dma_fence_wait(f, false);

err_ib_sched:
	amdgpu_job_free(job);
err:
	return ret;
}

void amdgpu_amdkfd_set_compute_idle(struct amdgpu_device *adev, bool idle)
{
	enum amd_powergating_state state = idle ? AMD_PG_STATE_GATE : AMD_PG_STATE_UNGATE;
	if (IP_VERSION_MAJ(amdgpu_ip_version(adev, GC_HWIP, 0)) == 11 &&
	    ((adev->mes.kiq_version & AMDGPU_MES_VERSION_MASK) <= 64)) {
		pr_debug("GFXOFF is %s\n", idle ? "enabled" : "disabled");
		amdgpu_gfx_off_ctrl(adev, idle);
	} else if ((IP_VERSION_MAJ(amdgpu_ip_version(adev, GC_HWIP, 0)) == 9) &&
		(adev->flags & AMD_IS_APU)) {
		/* Disable GFXOFF and PG. Temporary workaround
		 * to fix some compute applications issue on GFX9.
		 */
		adev->ip_blocks[AMD_IP_BLOCK_TYPE_GFX].version->funcs->set_powergating_state((void *)adev, state);
	}
	amdgpu_dpm_switch_power_profile(adev,
					PP_SMC_POWER_PROFILE_COMPUTE,
					!idle);
}

bool amdgpu_amdkfd_is_kfd_vmid(struct amdgpu_device *adev, u32 vmid)
{
	if (adev->kfd.dev)
		return vmid >= adev->vm_manager.first_kfd_vmid;

	return false;
}

bool amdgpu_amdkfd_have_atomics_support(struct amdgpu_device *adev)
{
	return adev->have_atomics_support;
}

void amdgpu_amdkfd_debug_mem_fence(struct amdgpu_device *adev)
{
	amdgpu_device_flush_hdp(adev, NULL);
}

void amdgpu_amdkfd_ras_poison_consumption_handler(struct amdgpu_device *adev, bool reset)
{
	amdgpu_umc_poison_handler(adev, reset);
}

int amdgpu_amdkfd_send_close_event_drain_irq(struct amdgpu_device *adev,
					uint32_t *payload)
{
	int ret;

	/* Device or IH ring is not ready so bail. */
	ret = amdgpu_ih_wait_on_checkpoint_process_ts(adev, &adev->irq.ih);
	if (ret)
		return ret;

	/* Send payload to fence KFD interrupts */
	amdgpu_amdkfd_interrupt(adev, payload);

	return 0;
}

bool amdgpu_amdkfd_ras_query_utcl2_poison_status(struct amdgpu_device *adev)
{
	if (adev->gfx.ras && adev->gfx.ras->query_utcl2_poison_status)
		return adev->gfx.ras->query_utcl2_poison_status(adev);
	else
		return false;
}

int amdgpu_amdkfd_check_and_lock_kfd(struct amdgpu_device *adev)
{
	return kgd2kfd_check_and_lock_kfd();
}

void amdgpu_amdkfd_unlock_kfd(struct amdgpu_device *adev)
{
	kgd2kfd_unlock_kfd();
}


u64 amdgpu_amdkfd_xcp_memory_size(struct amdgpu_device *adev, int xcp_id)
{
	s8 mem_id = KFD_XCP_MEM_ID(adev, xcp_id);
	u64 tmp;

	if (adev->gmc.num_mem_partitions && xcp_id >= 0 && mem_id >= 0) {
		if (adev->gmc.is_app_apu && adev->gmc.num_mem_partitions == 1) {
			/* In NPS1 mode, we should restrict the vram reporting
			 * tied to the ttm_pages_limit which is 1/2 of the system
			 * memory. For other partition modes, the HBM is uniformly
			 * divided already per numa node reported. If user wants to
			 * go beyond the default ttm limit and maximize the ROCm
			 * allocations, they can go up to max ttm and sysmem limits.
			 */

			tmp = (ttm_tt_pages_limit() << PAGE_SHIFT) / num_online_nodes();
		} else {
			tmp = adev->gmc.mem_partitions[mem_id].size;
		}
		do_div(tmp, adev->xcp_mgr->num_xcp_per_mem_partition);
		return ALIGN_DOWN(tmp, PAGE_SIZE);
	} else {
		return adev->gmc.real_vram_size;
	}
}

int amdgpu_amdkfd_unmap_hiq(struct amdgpu_device *adev, u32 doorbell_off,
			    u32 inst)
{
	struct amdgpu_kiq *kiq = &adev->gfx.kiq[inst];
	struct amdgpu_ring *kiq_ring = &kiq->ring;
	struct amdgpu_ring_funcs *ring_funcs;
	struct amdgpu_ring *ring;
	int r = 0;

	if (!kiq->pmf || !kiq->pmf->kiq_unmap_queues)
		return -EINVAL;

	ring_funcs = kzalloc(sizeof(*ring_funcs), GFP_KERNEL);
	if (!ring_funcs)
		return -ENOMEM;

	ring = kzalloc(sizeof(*ring), GFP_KERNEL);
	if (!ring) {
		r = -ENOMEM;
		goto free_ring_funcs;
	}

	ring_funcs->type = AMDGPU_RING_TYPE_COMPUTE;
	ring->doorbell_index = doorbell_off;
	ring->funcs = ring_funcs;

	spin_lock(&kiq->ring_lock);

	if (amdgpu_ring_alloc(kiq_ring, kiq->pmf->unmap_queues_size)) {
		spin_unlock(&kiq->ring_lock);
		r = -ENOMEM;
		goto free_ring;
	}

	kiq->pmf->kiq_unmap_queues(kiq_ring, ring, RESET_QUEUES, 0, 0);

	if (kiq_ring->sched.ready && !adev->job_hang)
		r = amdgpu_ring_test_helper(kiq_ring);

	spin_unlock(&kiq->ring_lock);

free_ring:
	kfree(ring);

free_ring_funcs:
	kfree(ring_funcs);

	return r;
}<|MERGE_RESOLUTION|>--- conflicted
+++ resolved
@@ -141,8 +141,6 @@
 static const struct drm_client_funcs kfd_client_funcs = {
 	.unregister	= drm_client_release,
 };
-<<<<<<< HEAD
-=======
 
 int amdgpu_amdkfd_drm_client_create(struct amdgpu_device *adev)
 {
@@ -164,7 +162,6 @@
 	return 0;
 }
 
->>>>>>> 6296562f
 void amdgpu_amdkfd_device_init(struct amdgpu_device *adev)
 {
 	int i;
@@ -187,15 +184,6 @@
 			.enable_mes = adev->enable_mes,
 		};
 
-<<<<<<< HEAD
-		ret = drm_client_init(&adev->ddev, &adev->kfd.client, "kfd", &kfd_client_funcs);
-		if (ret) {
-			dev_err(adev->dev, "Failed to init DRM client: %d\n", ret);
-			return;
-		}
-
-=======
->>>>>>> 6296562f
 		/* this is going to have a few of the MSBs set that we need to
 		 * clear
 		 */
