--- conflicted
+++ resolved
@@ -2103,16 +2103,6 @@
 		/* Wa_1509235366:dg2 */
 		wa_write_or(wal, GEN12_GAMCNTRL_CTRL, INVALIDATION_BROADCAST_MODE_DIS |
 			    GLOBAL_INVALIDATION_MODE);
-<<<<<<< HEAD
-
-		/*
-		 * The following are not actually "workarounds" but rather
-		 * recommended tuning settings documented in the bspec's
-		 * performance guide section.
-		 */
-		wa_write_or(wal, XEHP_L3SCQREG7, BLEND_FILL_CACHING_OPT_DIS);
-=======
->>>>>>> 7365df19
 	}
 
 	if (IS_DG2_GRAPHICS_STEP(i915, G11, STEP_A0, STEP_B0)) {
@@ -2399,7 +2389,7 @@
 			     FF_DOP_CLOCK_GATE_DISABLE);
 	}
 
-	if (HAS_PERCTX_PREEMPT_CTRL(i915)) {
+	if (IS_GRAPHICS_VER(i915, 9, 12)) {
 		/* FtrPerCtxtPreemptionGranularityControl:skl,bxt,kbl,cfl,cnl,icl,tgl */
 		wa_masked_en(wal,
 			     GEN7_FF_SLICE_CS_CHICKEN1,
@@ -2671,8 +2661,6 @@
 	}
 }
 
-<<<<<<< HEAD
-=======
 /*
  * The bspec performance guide has recommended MMIO tuning settings.  These
  * aren't truly "workarounds" but we want to program them with the same
@@ -2723,7 +2711,6 @@
 				    THREAD_EX_ARB_MODE_RR_AFTER_DEP);
 }
 
->>>>>>> 7365df19
 /*
  * The workarounds in this function apply to shared registers in
  * the general render reset domain that aren't tied to a
@@ -2738,20 +2725,9 @@
 {
 	struct drm_i915_private *i915 = engine->i915;
 
-<<<<<<< HEAD
+	add_render_compute_tuning_settings(i915, wal);
+
 	if (IS_PONTEVECCHIO(i915)) {
-		/*
-		 * The following is not actually a "workaround" but rather
-		 * a recommended tuning setting documented in the bspec's
-		 * performance guide section.
-		 */
-		wa_write(wal, XEHPC_L3SCRUB, SCRUB_CL_DWNGRADE_SHARED | SCRUB_RATE_4B_PER_CLK);
-
-=======
-	add_render_compute_tuning_settings(i915, wal);
-
-	if (IS_PONTEVECCHIO(i915)) {
->>>>>>> 7365df19
 		/* Wa_16016694945 */
 		wa_masked_en(wal, XEHPC_LNCFMISCCFGREG0, XEHPC_OVRLSCCC);
 	}
