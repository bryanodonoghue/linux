--- conflicted
+++ resolved
@@ -3644,13 +3644,8 @@
 	if (intel_dp_dpcd_read_wake(&intel_dp->aux, DP_BRANCH_OUI, buf, 3) == 3)
 		DRM_DEBUG_KMS("Branch OUI: %02hx%02hx%02hx\n",
 			      buf[0], buf[1], buf[2]);
-<<<<<<< HEAD
 
 	intel_dp->is_ps8617 = drm_dp_branch_is_ps8617(buf);
-
-	intel_edp_panel_vdd_off(intel_dp, false);
-=======
->>>>>>> a34ec285
 }
 
 static bool
