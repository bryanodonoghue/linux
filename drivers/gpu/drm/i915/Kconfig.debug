# SPDX-License-Identifier: GPL-2.0-only
config DRM_I915_WERROR
<<<<<<< HEAD
        bool "Force GCC to throw an error instead of a warning when compiling"
        # As this may inadvertently break the build, only allow the user
        # to shoot oneself in the foot iff they aim really hard
        depends on EXPERT
        # We use the dependency on !COMPILE_TEST to not be enabled in
        # allmodconfig or allyesconfig configurations
        depends on !COMPILE_TEST
        default n
        help
          Add -Werror to the build flags for (and only for) i915.ko.
          Do not enable this unless you are writing code for the i915.ko module.
=======
	bool "Force GCC to throw an error instead of a warning when compiling"
	# As this may inadvertently break the build, only allow the user
	# to shoot oneself in the foot iff they aim really hard
	depends on EXPERT
	# We use the dependency on !COMPILE_TEST to not be enabled in
	# allmodconfig or allyesconfig configurations
	depends on !COMPILE_TEST
	select HEADER_TEST
	default n
	help
	  Add -Werror to the build flags for (and only for) i915.ko.
	  Do not enable this unless you are writing code for the i915.ko module.
>>>>>>> acc61b89

	  Recommended for driver developers only.

	  If in doubt, say "N".

config DRM_I915_DEBUG
<<<<<<< HEAD
        bool "Enable additional driver debugging"
        depends on DRM_I915
        select DEBUG_FS
        select PREEMPT_COUNT
        select I2C_CHARDEV
        select STACKDEPOT
        select DRM_DP_AUX_CHARDEV
        select X86_MSR # used by igt/pm_rpm
        select DRM_VGEM # used by igt/prime_vgem (dmabuf interop checks)
        select DRM_DEBUG_MM if DRM=y
=======
	bool "Enable additional driver debugging"
	depends on DRM_I915
	select DEBUG_FS
	select PREEMPT_COUNT
	select REFCOUNT_FULL
	select I2C_CHARDEV
	select STACKDEPOT
	select DRM_DP_AUX_CHARDEV
	select X86_MSR # used by igt/pm_rpm
	select DRM_VGEM # used by igt/prime_vgem (dmabuf interop checks)
	select DRM_DEBUG_MM if DRM=y
>>>>>>> acc61b89
	select DRM_DEBUG_SELFTEST
	select DMABUF_SELFTESTS
	select SW_SYNC # signaling validation framework (igt/syncobj*)
	select DRM_I915_SW_FENCE_DEBUG_OBJECTS
	select DRM_I915_SELFTEST
	select DRM_I915_DEBUG_RUNTIME_PM
	select DRM_I915_DEBUG_MMIO
	default n
	help
	  Choose this option to turn on extra driver debugging that may affect
	  performance but will catch some internal issues.

	  Recommended for driver developers only.

	  If in doubt, say "N".

config DRM_I915_DEBUG_MMIO
	bool "Always insert extra checks around mmio access by default"
	default n
	help
	  By default, always enables the extra sanity checks (extra register
	  reads) around every mmio (register) access that will slow the system
	  down. This sets the default value of i915.mmio_debug to -1 and can
	  be overridden at module load.

	  Recommended for driver developers only.

	  If in doubt, say "N".

config DRM_I915_DEBUG_GEM
	bool "Insert extra checks into the GEM internals"
	default n
	depends on DRM_I915_WERROR
	help
	  Enable extra sanity checks (including BUGs) along the GEM driver
	  paths that may slow the system down and if hit hang the machine.

	  Recommended for driver developers only.

	  If in doubt, say "N".

config DRM_I915_ERRLOG_GEM
	bool "Insert extra logging (very verbose) for common GEM errors"
	default n
	depends on DRM_I915_DEBUG_GEM
	help
	  Enable additional logging that may help track down the cause of
	  principally userspace errors.

	  Recommended for driver developers only.

	  If in doubt, say "N".

config DRM_I915_TRACE_GEM
	bool "Insert extra ftrace output from the GEM internals"
	depends on DRM_I915_DEBUG_GEM
	select TRACING
	default n
	help
	  Enable additional and verbose debugging output that will spam
	  ordinary tests, but may be vital for post-mortem debugging when
	  used with /proc/sys/kernel/ftrace_dump_on_oops

	  Recommended for driver developers only.

	  If in doubt, say "N".

config DRM_I915_TRACE_GTT
	bool "Insert extra ftrace output from the GTT internals"
	depends on DRM_I915_DEBUG_GEM
	select TRACING
	default n
	help
	  Enable additional and verbose debugging output that will spam
	  ordinary tests, but may be vital for post-mortem debugging when
	  used with /proc/sys/kernel/ftrace_dump_on_oops

	  Recommended for driver developers only.

	  If in doubt, say "N".

config DRM_I915_SW_FENCE_DEBUG_OBJECTS
	bool "Enable additional driver debugging for fence objects"
	depends on DRM_I915
	select DEBUG_OBJECTS
	default n
	help
	  Choose this option to turn on extra driver debugging that may affect
	  performance but will catch some internal issues.

	  Recommended for driver developers only.

	  If in doubt, say "N".

config DRM_I915_SW_FENCE_CHECK_DAG
	bool "Enable additional driver debugging for detecting dependency cycles"
	depends on DRM_I915
	default n
	help
	  Choose this option to turn on extra driver debugging that may affect
	  performance but will catch some internal issues.

	  Recommended for driver developers only.

	  If in doubt, say "N".

config DRM_I915_DEBUG_GUC
	bool "Enable additional driver debugging for GuC"
	depends on DRM_I915
	default n
	help
	  Choose this option to turn on extra driver debugging that may affect
	  performance but will help resolve GuC related issues.

	  Recommended for driver developers only.

	  If in doubt, say "N".

config DRM_I915_SELFTEST
	bool "Enable selftests upon driver load"
	depends on DRM_I915
	default n
	select FAULT_INJECTION
	select PRIME_NUMBERS
	help
	  Choose this option to allow the driver to perform selftests upon
	  loading; also requires the i915.selftest=1 module parameter. To
	  exit the module after running the selftests (i.e. to prevent normal
	  module initialisation afterwards) use i915.selftest=-1.

	  Recommended for driver developers only.

	  If in doubt, say "N".

config DRM_I915_SELFTEST_BROKEN
	bool "Enable broken and dangerous selftests"
	depends on DRM_I915_SELFTEST
	depends on BROKEN
	default n
	help
	  This option enables the execution of selftests that are "dangerous"
	  and may trigger unintended HW side-effects as they break strict
	  rules given in the HW specification. For science.

	  Recommended for masochistic driver developers only.

	  If in doubt, say "N".

config DRM_I915_LOW_LEVEL_TRACEPOINTS
	bool "Enable low level request tracing events"
	depends on DRM_I915
	default n
	help
	  Choose this option to turn on low level request tracing events.
	  This provides the ability to precisely monitor engine utilisation
	  and also analyze the request dependency resolving timeline.

	  If in doubt, say "N".

config DRM_I915_DEBUG_VBLANK_EVADE
	bool "Enable extra debug warnings for vblank evasion"
	depends on DRM_I915
	default n
	help
	  Choose this option to turn on extra debug warnings for the
	  vblank evade mechanism. This gives a warning every time the
	  the deadline allotted for the vblank evade critical section
	  is exceeded, even if there isn't an actual risk of missing
	  the vblank.

	  If in doubt, say "N".

config DRM_I915_DEBUG_RUNTIME_PM
	bool "Enable extra state checking for runtime PM"
	depends on DRM_I915
	default n
	select STACKDEPOT
	help
	  Choose this option to turn on extra state checking for the
	  runtime PM functionality. This may introduce overhead during
	  driver loading, suspend and resume operations.

	  If in doubt, say "N"<|MERGE_RESOLUTION|>--- conflicted
+++ resolved
@@ -1,18 +1,5 @@
 # SPDX-License-Identifier: GPL-2.0-only
 config DRM_I915_WERROR
-<<<<<<< HEAD
-        bool "Force GCC to throw an error instead of a warning when compiling"
-        # As this may inadvertently break the build, only allow the user
-        # to shoot oneself in the foot iff they aim really hard
-        depends on EXPERT
-        # We use the dependency on !COMPILE_TEST to not be enabled in
-        # allmodconfig or allyesconfig configurations
-        depends on !COMPILE_TEST
-        default n
-        help
-          Add -Werror to the build flags for (and only for) i915.ko.
-          Do not enable this unless you are writing code for the i915.ko module.
-=======
 	bool "Force GCC to throw an error instead of a warning when compiling"
 	# As this may inadvertently break the build, only allow the user
 	# to shoot oneself in the foot iff they aim really hard
@@ -20,42 +7,26 @@
 	# We use the dependency on !COMPILE_TEST to not be enabled in
 	# allmodconfig or allyesconfig configurations
 	depends on !COMPILE_TEST
-	select HEADER_TEST
 	default n
 	help
 	  Add -Werror to the build flags for (and only for) i915.ko.
 	  Do not enable this unless you are writing code for the i915.ko module.
->>>>>>> acc61b89
 
 	  Recommended for driver developers only.
 
 	  If in doubt, say "N".
 
 config DRM_I915_DEBUG
-<<<<<<< HEAD
-        bool "Enable additional driver debugging"
-        depends on DRM_I915
-        select DEBUG_FS
-        select PREEMPT_COUNT
-        select I2C_CHARDEV
-        select STACKDEPOT
-        select DRM_DP_AUX_CHARDEV
-        select X86_MSR # used by igt/pm_rpm
-        select DRM_VGEM # used by igt/prime_vgem (dmabuf interop checks)
-        select DRM_DEBUG_MM if DRM=y
-=======
 	bool "Enable additional driver debugging"
 	depends on DRM_I915
 	select DEBUG_FS
 	select PREEMPT_COUNT
-	select REFCOUNT_FULL
 	select I2C_CHARDEV
 	select STACKDEPOT
 	select DRM_DP_AUX_CHARDEV
 	select X86_MSR # used by igt/pm_rpm
 	select DRM_VGEM # used by igt/prime_vgem (dmabuf interop checks)
 	select DRM_DEBUG_MM if DRM=y
->>>>>>> acc61b89
 	select DRM_DEBUG_SELFTEST
 	select DMABUF_SELFTESTS
 	select SW_SYNC # signaling validation framework (igt/syncobj*)
