/*
 * Copyright © 2006-2017 Intel Corporation
 *
 * Permission is hereby granted, free of charge, to any person obtaining a
 * copy of this software and associated documentation files (the "Software"),
 * to deal in the Software without restriction, including without limitation
 * the rights to use, copy, modify, merge, publish, distribute, sublicense,
 * and/or sell copies of the Software, and to permit persons to whom the
 * Software is furnished to do so, subject to the following conditions:
 *
 * The above copyright notice and this permission notice (including the next
 * paragraph) shall be included in all copies or substantial portions of the
 * Software.
 *
 * THE SOFTWARE IS PROVIDED "AS IS", WITHOUT WARRANTY OF ANY KIND, EXPRESS OR
 * IMPLIED, INCLUDING BUT NOT LIMITED TO THE WARRANTIES OF MERCHANTABILITY,
 * FITNESS FOR A PARTICULAR PURPOSE AND NONINFRINGEMENT.  IN NO EVENT SHALL
 * THE AUTHORS OR COPYRIGHT HOLDERS BE LIABLE FOR ANY CLAIM, DAMAGES OR OTHER
 * LIABILITY, WHETHER IN AN ACTION OF CONTRACT, TORT OR OTHERWISE, ARISING
 * FROM, OUT OF OR IN CONNECTION WITH THE SOFTWARE OR THE USE OR OTHER
 * DEALINGS IN THE SOFTWARE.
 */

#include <linux/time.h>

#include "intel_atomic.h"
#include "intel_bw.h"
#include "intel_cdclk.h"
#include "intel_display_types.h"
#include "intel_sideband.h"

/**
 * DOC: CDCLK / RAWCLK
 *
 * The display engine uses several different clocks to do its work. There
 * are two main clocks involved that aren't directly related to the actual
 * pixel clock or any symbol/bit clock of the actual output port. These
 * are the core display clock (CDCLK) and RAWCLK.
 *
 * CDCLK clocks most of the display pipe logic, and thus its frequency
 * must be high enough to support the rate at which pixels are flowing
 * through the pipes. Downscaling must also be accounted as that increases
 * the effective pixel rate.
 *
 * On several platforms the CDCLK frequency can be changed dynamically
 * to minimize power consumption for a given display configuration.
 * Typically changes to the CDCLK frequency require all the display pipes
 * to be shut down while the frequency is being changed.
 *
 * On SKL+ the DMC will toggle the CDCLK off/on during DC5/6 entry/exit.
 * DMC will not change the active CDCLK frequency however, so that part
 * will still be performed by the driver directly.
 *
 * RAWCLK is a fixed frequency clock, often used by various auxiliary
 * blocks such as AUX CH or backlight PWM. Hence the only thing we
 * really need to know about RAWCLK is its frequency so that various
 * dividers can be programmed correctly.
 */

static void fixed_133mhz_get_cdclk(struct drm_i915_private *dev_priv,
				   struct intel_cdclk_config *cdclk_config)
{
	cdclk_config->cdclk = 133333;
}

static void fixed_200mhz_get_cdclk(struct drm_i915_private *dev_priv,
				   struct intel_cdclk_config *cdclk_config)
{
	cdclk_config->cdclk = 200000;
}

static void fixed_266mhz_get_cdclk(struct drm_i915_private *dev_priv,
				   struct intel_cdclk_config *cdclk_config)
{
	cdclk_config->cdclk = 266667;
}

static void fixed_333mhz_get_cdclk(struct drm_i915_private *dev_priv,
				   struct intel_cdclk_config *cdclk_config)
{
	cdclk_config->cdclk = 333333;
}

static void fixed_400mhz_get_cdclk(struct drm_i915_private *dev_priv,
				   struct intel_cdclk_config *cdclk_config)
{
	cdclk_config->cdclk = 400000;
}

static void fixed_450mhz_get_cdclk(struct drm_i915_private *dev_priv,
				   struct intel_cdclk_config *cdclk_config)
{
	cdclk_config->cdclk = 450000;
}

static void i85x_get_cdclk(struct drm_i915_private *dev_priv,
			   struct intel_cdclk_config *cdclk_config)
{
	struct pci_dev *pdev = to_pci_dev(dev_priv->drm.dev);
	u16 hpllcc = 0;

	/*
	 * 852GM/852GMV only supports 133 MHz and the HPLLCC
	 * encoding is different :(
	 * FIXME is this the right way to detect 852GM/852GMV?
	 */
	if (pdev->revision == 0x1) {
		cdclk_config->cdclk = 133333;
		return;
	}

	pci_bus_read_config_word(pdev->bus,
				 PCI_DEVFN(0, 3), HPLLCC, &hpllcc);

	/* Assume that the hardware is in the high speed state.  This
	 * should be the default.
	 */
	switch (hpllcc & GC_CLOCK_CONTROL_MASK) {
	case GC_CLOCK_133_200:
	case GC_CLOCK_133_200_2:
	case GC_CLOCK_100_200:
		cdclk_config->cdclk = 200000;
		break;
	case GC_CLOCK_166_250:
		cdclk_config->cdclk = 250000;
		break;
	case GC_CLOCK_100_133:
		cdclk_config->cdclk = 133333;
		break;
	case GC_CLOCK_133_266:
	case GC_CLOCK_133_266_2:
	case GC_CLOCK_166_266:
		cdclk_config->cdclk = 266667;
		break;
	}
}

static void i915gm_get_cdclk(struct drm_i915_private *dev_priv,
			     struct intel_cdclk_config *cdclk_config)
{
	struct pci_dev *pdev = to_pci_dev(dev_priv->drm.dev);
	u16 gcfgc = 0;

	pci_read_config_word(pdev, GCFGC, &gcfgc);

	if (gcfgc & GC_LOW_FREQUENCY_ENABLE) {
		cdclk_config->cdclk = 133333;
		return;
	}

	switch (gcfgc & GC_DISPLAY_CLOCK_MASK) {
	case GC_DISPLAY_CLOCK_333_320_MHZ:
		cdclk_config->cdclk = 333333;
		break;
	default:
	case GC_DISPLAY_CLOCK_190_200_MHZ:
		cdclk_config->cdclk = 190000;
		break;
	}
}

static void i945gm_get_cdclk(struct drm_i915_private *dev_priv,
			     struct intel_cdclk_config *cdclk_config)
{
	struct pci_dev *pdev = to_pci_dev(dev_priv->drm.dev);
	u16 gcfgc = 0;

	pci_read_config_word(pdev, GCFGC, &gcfgc);

	if (gcfgc & GC_LOW_FREQUENCY_ENABLE) {
		cdclk_config->cdclk = 133333;
		return;
	}

	switch (gcfgc & GC_DISPLAY_CLOCK_MASK) {
	case GC_DISPLAY_CLOCK_333_320_MHZ:
		cdclk_config->cdclk = 320000;
		break;
	default:
	case GC_DISPLAY_CLOCK_190_200_MHZ:
		cdclk_config->cdclk = 200000;
		break;
	}
}

static unsigned int intel_hpll_vco(struct drm_i915_private *dev_priv)
{
	static const unsigned int blb_vco[8] = {
		[0] = 3200000,
		[1] = 4000000,
		[2] = 5333333,
		[3] = 4800000,
		[4] = 6400000,
	};
	static const unsigned int pnv_vco[8] = {
		[0] = 3200000,
		[1] = 4000000,
		[2] = 5333333,
		[3] = 4800000,
		[4] = 2666667,
	};
	static const unsigned int cl_vco[8] = {
		[0] = 3200000,
		[1] = 4000000,
		[2] = 5333333,
		[3] = 6400000,
		[4] = 3333333,
		[5] = 3566667,
		[6] = 4266667,
	};
	static const unsigned int elk_vco[8] = {
		[0] = 3200000,
		[1] = 4000000,
		[2] = 5333333,
		[3] = 4800000,
	};
	static const unsigned int ctg_vco[8] = {
		[0] = 3200000,
		[1] = 4000000,
		[2] = 5333333,
		[3] = 6400000,
		[4] = 2666667,
		[5] = 4266667,
	};
	const unsigned int *vco_table;
	unsigned int vco;
	u8 tmp = 0;

	/* FIXME other chipsets? */
	if (IS_GM45(dev_priv))
		vco_table = ctg_vco;
	else if (IS_G45(dev_priv))
		vco_table = elk_vco;
	else if (IS_I965GM(dev_priv))
		vco_table = cl_vco;
	else if (IS_PINEVIEW(dev_priv))
		vco_table = pnv_vco;
	else if (IS_G33(dev_priv))
		vco_table = blb_vco;
	else
		return 0;

	tmp = intel_de_read(dev_priv,
			    IS_PINEVIEW(dev_priv) || IS_MOBILE(dev_priv) ? HPLLVCO_MOBILE : HPLLVCO);

	vco = vco_table[tmp & 0x7];
	if (vco == 0)
		drm_err(&dev_priv->drm, "Bad HPLL VCO (HPLLVCO=0x%02x)\n",
			tmp);
	else
		drm_dbg_kms(&dev_priv->drm, "HPLL VCO %u kHz\n", vco);

	return vco;
}

static void g33_get_cdclk(struct drm_i915_private *dev_priv,
			  struct intel_cdclk_config *cdclk_config)
{
	struct pci_dev *pdev = to_pci_dev(dev_priv->drm.dev);
	static const u8 div_3200[] = { 12, 10,  8,  7, 5, 16 };
	static const u8 div_4000[] = { 14, 12, 10,  8, 6, 20 };
	static const u8 div_4800[] = { 20, 14, 12, 10, 8, 24 };
	static const u8 div_5333[] = { 20, 16, 12, 12, 8, 28 };
	const u8 *div_table;
	unsigned int cdclk_sel;
	u16 tmp = 0;

	cdclk_config->vco = intel_hpll_vco(dev_priv);

	pci_read_config_word(pdev, GCFGC, &tmp);

	cdclk_sel = (tmp >> 4) & 0x7;

	if (cdclk_sel >= ARRAY_SIZE(div_3200))
		goto fail;

	switch (cdclk_config->vco) {
	case 3200000:
		div_table = div_3200;
		break;
	case 4000000:
		div_table = div_4000;
		break;
	case 4800000:
		div_table = div_4800;
		break;
	case 5333333:
		div_table = div_5333;
		break;
	default:
		goto fail;
	}

	cdclk_config->cdclk = DIV_ROUND_CLOSEST(cdclk_config->vco,
						div_table[cdclk_sel]);
	return;

fail:
	drm_err(&dev_priv->drm,
		"Unable to determine CDCLK. HPLL VCO=%u kHz, CFGC=0x%08x\n",
		cdclk_config->vco, tmp);
	cdclk_config->cdclk = 190476;
}

static void pnv_get_cdclk(struct drm_i915_private *dev_priv,
			  struct intel_cdclk_config *cdclk_config)
{
	struct pci_dev *pdev = to_pci_dev(dev_priv->drm.dev);
	u16 gcfgc = 0;

	pci_read_config_word(pdev, GCFGC, &gcfgc);

	switch (gcfgc & GC_DISPLAY_CLOCK_MASK) {
	case GC_DISPLAY_CLOCK_267_MHZ_PNV:
		cdclk_config->cdclk = 266667;
		break;
	case GC_DISPLAY_CLOCK_333_MHZ_PNV:
		cdclk_config->cdclk = 333333;
		break;
	case GC_DISPLAY_CLOCK_444_MHZ_PNV:
		cdclk_config->cdclk = 444444;
		break;
	case GC_DISPLAY_CLOCK_200_MHZ_PNV:
		cdclk_config->cdclk = 200000;
		break;
	default:
		drm_err(&dev_priv->drm,
			"Unknown pnv display core clock 0x%04x\n", gcfgc);
		fallthrough;
	case GC_DISPLAY_CLOCK_133_MHZ_PNV:
		cdclk_config->cdclk = 133333;
		break;
	case GC_DISPLAY_CLOCK_167_MHZ_PNV:
		cdclk_config->cdclk = 166667;
		break;
	}
}

static void i965gm_get_cdclk(struct drm_i915_private *dev_priv,
			     struct intel_cdclk_config *cdclk_config)
{
	struct pci_dev *pdev = to_pci_dev(dev_priv->drm.dev);
	static const u8 div_3200[] = { 16, 10,  8 };
	static const u8 div_4000[] = { 20, 12, 10 };
	static const u8 div_5333[] = { 24, 16, 14 };
	const u8 *div_table;
	unsigned int cdclk_sel;
	u16 tmp = 0;

	cdclk_config->vco = intel_hpll_vco(dev_priv);

	pci_read_config_word(pdev, GCFGC, &tmp);

	cdclk_sel = ((tmp >> 8) & 0x1f) - 1;

	if (cdclk_sel >= ARRAY_SIZE(div_3200))
		goto fail;

	switch (cdclk_config->vco) {
	case 3200000:
		div_table = div_3200;
		break;
	case 4000000:
		div_table = div_4000;
		break;
	case 5333333:
		div_table = div_5333;
		break;
	default:
		goto fail;
	}

	cdclk_config->cdclk = DIV_ROUND_CLOSEST(cdclk_config->vco,
						div_table[cdclk_sel]);
	return;

fail:
	drm_err(&dev_priv->drm,
		"Unable to determine CDCLK. HPLL VCO=%u kHz, CFGC=0x%04x\n",
		cdclk_config->vco, tmp);
	cdclk_config->cdclk = 200000;
}

static void gm45_get_cdclk(struct drm_i915_private *dev_priv,
			   struct intel_cdclk_config *cdclk_config)
{
	struct pci_dev *pdev = to_pci_dev(dev_priv->drm.dev);
	unsigned int cdclk_sel;
	u16 tmp = 0;

	cdclk_config->vco = intel_hpll_vco(dev_priv);

	pci_read_config_word(pdev, GCFGC, &tmp);

	cdclk_sel = (tmp >> 12) & 0x1;

	switch (cdclk_config->vco) {
	case 2666667:
	case 4000000:
	case 5333333:
		cdclk_config->cdclk = cdclk_sel ? 333333 : 222222;
		break;
	case 3200000:
		cdclk_config->cdclk = cdclk_sel ? 320000 : 228571;
		break;
	default:
		drm_err(&dev_priv->drm,
			"Unable to determine CDCLK. HPLL VCO=%u, CFGC=0x%04x\n",
			cdclk_config->vco, tmp);
		cdclk_config->cdclk = 222222;
		break;
	}
}

static void hsw_get_cdclk(struct drm_i915_private *dev_priv,
			  struct intel_cdclk_config *cdclk_config)
{
	u32 lcpll = intel_de_read(dev_priv, LCPLL_CTL);
	u32 freq = lcpll & LCPLL_CLK_FREQ_MASK;

	if (lcpll & LCPLL_CD_SOURCE_FCLK)
		cdclk_config->cdclk = 800000;
	else if (intel_de_read(dev_priv, FUSE_STRAP) & HSW_CDCLK_LIMIT)
		cdclk_config->cdclk = 450000;
	else if (freq == LCPLL_CLK_FREQ_450)
		cdclk_config->cdclk = 450000;
	else if (IS_HSW_ULT(dev_priv))
		cdclk_config->cdclk = 337500;
	else
		cdclk_config->cdclk = 540000;
}

static int vlv_calc_cdclk(struct drm_i915_private *dev_priv, int min_cdclk)
{
	int freq_320 = (dev_priv->hpll_freq <<  1) % 320000 != 0 ?
		333333 : 320000;

	/*
	 * We seem to get an unstable or solid color picture at 200MHz.
	 * Not sure what's wrong. For now use 200MHz only when all pipes
	 * are off.
	 */
	if (IS_VALLEYVIEW(dev_priv) && min_cdclk > freq_320)
		return 400000;
	else if (min_cdclk > 266667)
		return freq_320;
	else if (min_cdclk > 0)
		return 266667;
	else
		return 200000;
}

static u8 vlv_calc_voltage_level(struct drm_i915_private *dev_priv, int cdclk)
{
	if (IS_VALLEYVIEW(dev_priv)) {
		if (cdclk >= 320000) /* jump to highest voltage for 400MHz too */
			return 2;
		else if (cdclk >= 266667)
			return 1;
		else
			return 0;
	} else {
		/*
		 * Specs are full of misinformation, but testing on actual
		 * hardware has shown that we just need to write the desired
		 * CCK divider into the Punit register.
		 */
		return DIV_ROUND_CLOSEST(dev_priv->hpll_freq << 1, cdclk) - 1;
	}
}

static void vlv_get_cdclk(struct drm_i915_private *dev_priv,
			  struct intel_cdclk_config *cdclk_config)
{
	u32 val;

	vlv_iosf_sb_get(dev_priv,
			BIT(VLV_IOSF_SB_CCK) | BIT(VLV_IOSF_SB_PUNIT));

	cdclk_config->vco = vlv_get_hpll_vco(dev_priv);
	cdclk_config->cdclk = vlv_get_cck_clock(dev_priv, "cdclk",
						CCK_DISPLAY_CLOCK_CONTROL,
						cdclk_config->vco);

	val = vlv_punit_read(dev_priv, PUNIT_REG_DSPSSPM);

	vlv_iosf_sb_put(dev_priv,
			BIT(VLV_IOSF_SB_CCK) | BIT(VLV_IOSF_SB_PUNIT));

	if (IS_VALLEYVIEW(dev_priv))
		cdclk_config->voltage_level = (val & DSPFREQGUAR_MASK) >>
			DSPFREQGUAR_SHIFT;
	else
		cdclk_config->voltage_level = (val & DSPFREQGUAR_MASK_CHV) >>
			DSPFREQGUAR_SHIFT_CHV;
}

static void vlv_program_pfi_credits(struct drm_i915_private *dev_priv)
{
	unsigned int credits, default_credits;

	if (IS_CHERRYVIEW(dev_priv))
		default_credits = PFI_CREDIT(12);
	else
		default_credits = PFI_CREDIT(8);

	if (dev_priv->cdclk.hw.cdclk >= dev_priv->czclk_freq) {
		/* CHV suggested value is 31 or 63 */
		if (IS_CHERRYVIEW(dev_priv))
			credits = PFI_CREDIT_63;
		else
			credits = PFI_CREDIT(15);
	} else {
		credits = default_credits;
	}

	/*
	 * WA - write default credits before re-programming
	 * FIXME: should we also set the resend bit here?
	 */
	intel_de_write(dev_priv, GCI_CONTROL,
		       VGA_FAST_MODE_DISABLE | default_credits);

	intel_de_write(dev_priv, GCI_CONTROL,
		       VGA_FAST_MODE_DISABLE | credits | PFI_CREDIT_RESEND);

	/*
	 * FIXME is this guaranteed to clear
	 * immediately or should we poll for it?
	 */
	drm_WARN_ON(&dev_priv->drm,
		    intel_de_read(dev_priv, GCI_CONTROL) & PFI_CREDIT_RESEND);
}

static void vlv_set_cdclk(struct drm_i915_private *dev_priv,
			  const struct intel_cdclk_config *cdclk_config,
			  enum pipe pipe)
{
	int cdclk = cdclk_config->cdclk;
	u32 val, cmd = cdclk_config->voltage_level;
	intel_wakeref_t wakeref;

	switch (cdclk) {
	case 400000:
	case 333333:
	case 320000:
	case 266667:
	case 200000:
		break;
	default:
		MISSING_CASE(cdclk);
		return;
	}

	/* There are cases where we can end up here with power domains
	 * off and a CDCLK frequency other than the minimum, like when
	 * issuing a modeset without actually changing any display after
	 * a system suspend.  So grab the display core domain, which covers
	 * the HW blocks needed for the following programming.
	 */
	wakeref = intel_display_power_get(dev_priv, POWER_DOMAIN_DISPLAY_CORE);

	vlv_iosf_sb_get(dev_priv,
			BIT(VLV_IOSF_SB_CCK) |
			BIT(VLV_IOSF_SB_BUNIT) |
			BIT(VLV_IOSF_SB_PUNIT));

	val = vlv_punit_read(dev_priv, PUNIT_REG_DSPSSPM);
	val &= ~DSPFREQGUAR_MASK;
	val |= (cmd << DSPFREQGUAR_SHIFT);
	vlv_punit_write(dev_priv, PUNIT_REG_DSPSSPM, val);
	if (wait_for((vlv_punit_read(dev_priv, PUNIT_REG_DSPSSPM) &
		      DSPFREQSTAT_MASK) == (cmd << DSPFREQSTAT_SHIFT),
		     50)) {
		drm_err(&dev_priv->drm,
			"timed out waiting for CDclk change\n");
	}

	if (cdclk == 400000) {
		u32 divider;

		divider = DIV_ROUND_CLOSEST(dev_priv->hpll_freq << 1,
					    cdclk) - 1;

		/* adjust cdclk divider */
		val = vlv_cck_read(dev_priv, CCK_DISPLAY_CLOCK_CONTROL);
		val &= ~CCK_FREQUENCY_VALUES;
		val |= divider;
		vlv_cck_write(dev_priv, CCK_DISPLAY_CLOCK_CONTROL, val);

		if (wait_for((vlv_cck_read(dev_priv, CCK_DISPLAY_CLOCK_CONTROL) &
			      CCK_FREQUENCY_STATUS) == (divider << CCK_FREQUENCY_STATUS_SHIFT),
			     50))
			drm_err(&dev_priv->drm,
				"timed out waiting for CDclk change\n");
	}

	/* adjust self-refresh exit latency value */
	val = vlv_bunit_read(dev_priv, BUNIT_REG_BISOC);
	val &= ~0x7f;

	/*
	 * For high bandwidth configs, we set a higher latency in the bunit
	 * so that the core display fetch happens in time to avoid underruns.
	 */
	if (cdclk == 400000)
		val |= 4500 / 250; /* 4.5 usec */
	else
		val |= 3000 / 250; /* 3.0 usec */
	vlv_bunit_write(dev_priv, BUNIT_REG_BISOC, val);

	vlv_iosf_sb_put(dev_priv,
			BIT(VLV_IOSF_SB_CCK) |
			BIT(VLV_IOSF_SB_BUNIT) |
			BIT(VLV_IOSF_SB_PUNIT));

	intel_update_cdclk(dev_priv);

	vlv_program_pfi_credits(dev_priv);

	intel_display_power_put(dev_priv, POWER_DOMAIN_DISPLAY_CORE, wakeref);
}

static void chv_set_cdclk(struct drm_i915_private *dev_priv,
			  const struct intel_cdclk_config *cdclk_config,
			  enum pipe pipe)
{
	int cdclk = cdclk_config->cdclk;
	u32 val, cmd = cdclk_config->voltage_level;
	intel_wakeref_t wakeref;

	switch (cdclk) {
	case 333333:
	case 320000:
	case 266667:
	case 200000:
		break;
	default:
		MISSING_CASE(cdclk);
		return;
	}

	/* There are cases where we can end up here with power domains
	 * off and a CDCLK frequency other than the minimum, like when
	 * issuing a modeset without actually changing any display after
	 * a system suspend.  So grab the display core domain, which covers
	 * the HW blocks needed for the following programming.
	 */
	wakeref = intel_display_power_get(dev_priv, POWER_DOMAIN_DISPLAY_CORE);

	vlv_punit_get(dev_priv);
	val = vlv_punit_read(dev_priv, PUNIT_REG_DSPSSPM);
	val &= ~DSPFREQGUAR_MASK_CHV;
	val |= (cmd << DSPFREQGUAR_SHIFT_CHV);
	vlv_punit_write(dev_priv, PUNIT_REG_DSPSSPM, val);
	if (wait_for((vlv_punit_read(dev_priv, PUNIT_REG_DSPSSPM) &
		      DSPFREQSTAT_MASK_CHV) == (cmd << DSPFREQSTAT_SHIFT_CHV),
		     50)) {
		drm_err(&dev_priv->drm,
			"timed out waiting for CDclk change\n");
	}

	vlv_punit_put(dev_priv);

	intel_update_cdclk(dev_priv);

	vlv_program_pfi_credits(dev_priv);

	intel_display_power_put(dev_priv, POWER_DOMAIN_DISPLAY_CORE, wakeref);
}

static int bdw_calc_cdclk(int min_cdclk)
{
	if (min_cdclk > 540000)
		return 675000;
	else if (min_cdclk > 450000)
		return 540000;
	else if (min_cdclk > 337500)
		return 450000;
	else
		return 337500;
}

static u8 bdw_calc_voltage_level(int cdclk)
{
	switch (cdclk) {
	default:
	case 337500:
		return 2;
	case 450000:
		return 0;
	case 540000:
		return 1;
	case 675000:
		return 3;
	}
}

static void bdw_get_cdclk(struct drm_i915_private *dev_priv,
			  struct intel_cdclk_config *cdclk_config)
{
	u32 lcpll = intel_de_read(dev_priv, LCPLL_CTL);
	u32 freq = lcpll & LCPLL_CLK_FREQ_MASK;

	if (lcpll & LCPLL_CD_SOURCE_FCLK)
		cdclk_config->cdclk = 800000;
	else if (intel_de_read(dev_priv, FUSE_STRAP) & HSW_CDCLK_LIMIT)
		cdclk_config->cdclk = 450000;
	else if (freq == LCPLL_CLK_FREQ_450)
		cdclk_config->cdclk = 450000;
	else if (freq == LCPLL_CLK_FREQ_54O_BDW)
		cdclk_config->cdclk = 540000;
	else if (freq == LCPLL_CLK_FREQ_337_5_BDW)
		cdclk_config->cdclk = 337500;
	else
		cdclk_config->cdclk = 675000;

	/*
	 * Can't read this out :( Let's assume it's
	 * at least what the CDCLK frequency requires.
	 */
	cdclk_config->voltage_level =
		bdw_calc_voltage_level(cdclk_config->cdclk);
}

static void bdw_set_cdclk(struct drm_i915_private *dev_priv,
			  const struct intel_cdclk_config *cdclk_config,
			  enum pipe pipe)
{
	int cdclk = cdclk_config->cdclk;
	u32 val;
	int ret;

	if (drm_WARN(&dev_priv->drm,
		     (intel_de_read(dev_priv, LCPLL_CTL) &
		      (LCPLL_PLL_DISABLE | LCPLL_PLL_LOCK |
		       LCPLL_CD_CLOCK_DISABLE | LCPLL_ROOT_CD_CLOCK_DISABLE |
		       LCPLL_CD2X_CLOCK_DISABLE | LCPLL_POWER_DOWN_ALLOW |
		       LCPLL_CD_SOURCE_FCLK)) != LCPLL_PLL_LOCK,
		     "trying to change cdclk frequency with cdclk not enabled\n"))
		return;

	ret = sandybridge_pcode_write(dev_priv,
				      BDW_PCODE_DISPLAY_FREQ_CHANGE_REQ, 0x0);
	if (ret) {
		drm_err(&dev_priv->drm,
			"failed to inform pcode about cdclk change\n");
		return;
	}

	val = intel_de_read(dev_priv, LCPLL_CTL);
	val |= LCPLL_CD_SOURCE_FCLK;
	intel_de_write(dev_priv, LCPLL_CTL, val);

	/*
	 * According to the spec, it should be enough to poll for this 1 us.
	 * However, extensive testing shows that this can take longer.
	 */
	if (wait_for_us(intel_de_read(dev_priv, LCPLL_CTL) &
			LCPLL_CD_SOURCE_FCLK_DONE, 100))
		drm_err(&dev_priv->drm, "Switching to FCLK failed\n");

	val = intel_de_read(dev_priv, LCPLL_CTL);
	val &= ~LCPLL_CLK_FREQ_MASK;

	switch (cdclk) {
	default:
		MISSING_CASE(cdclk);
		fallthrough;
	case 337500:
		val |= LCPLL_CLK_FREQ_337_5_BDW;
		break;
	case 450000:
		val |= LCPLL_CLK_FREQ_450;
		break;
	case 540000:
		val |= LCPLL_CLK_FREQ_54O_BDW;
		break;
	case 675000:
		val |= LCPLL_CLK_FREQ_675_BDW;
		break;
	}

	intel_de_write(dev_priv, LCPLL_CTL, val);

	val = intel_de_read(dev_priv, LCPLL_CTL);
	val &= ~LCPLL_CD_SOURCE_FCLK;
	intel_de_write(dev_priv, LCPLL_CTL, val);

	if (wait_for_us((intel_de_read(dev_priv, LCPLL_CTL) &
			 LCPLL_CD_SOURCE_FCLK_DONE) == 0, 1))
		drm_err(&dev_priv->drm, "Switching back to LCPLL failed\n");

	sandybridge_pcode_write(dev_priv, HSW_PCODE_DE_WRITE_FREQ_REQ,
				cdclk_config->voltage_level);

	intel_de_write(dev_priv, CDCLK_FREQ,
		       DIV_ROUND_CLOSEST(cdclk, 1000) - 1);

	intel_update_cdclk(dev_priv);
}

static int skl_calc_cdclk(int min_cdclk, int vco)
{
	if (vco == 8640000) {
		if (min_cdclk > 540000)
			return 617143;
		else if (min_cdclk > 432000)
			return 540000;
		else if (min_cdclk > 308571)
			return 432000;
		else
			return 308571;
	} else {
		if (min_cdclk > 540000)
			return 675000;
		else if (min_cdclk > 450000)
			return 540000;
		else if (min_cdclk > 337500)
			return 450000;
		else
			return 337500;
	}
}

static u8 skl_calc_voltage_level(int cdclk)
{
	if (cdclk > 540000)
		return 3;
	else if (cdclk > 450000)
		return 2;
	else if (cdclk > 337500)
		return 1;
	else
		return 0;
}

static void skl_dpll0_update(struct drm_i915_private *dev_priv,
			     struct intel_cdclk_config *cdclk_config)
{
	u32 val;

	cdclk_config->ref = 24000;
	cdclk_config->vco = 0;

	val = intel_de_read(dev_priv, LCPLL1_CTL);
	if ((val & LCPLL_PLL_ENABLE) == 0)
		return;

	if (drm_WARN_ON(&dev_priv->drm, (val & LCPLL_PLL_LOCK) == 0))
		return;

	val = intel_de_read(dev_priv, DPLL_CTRL1);

	if (drm_WARN_ON(&dev_priv->drm,
			(val & (DPLL_CTRL1_HDMI_MODE(SKL_DPLL0) |
				DPLL_CTRL1_SSC(SKL_DPLL0) |
				DPLL_CTRL1_OVERRIDE(SKL_DPLL0))) !=
			DPLL_CTRL1_OVERRIDE(SKL_DPLL0)))
		return;

	switch (val & DPLL_CTRL1_LINK_RATE_MASK(SKL_DPLL0)) {
	case DPLL_CTRL1_LINK_RATE(DPLL_CTRL1_LINK_RATE_810, SKL_DPLL0):
	case DPLL_CTRL1_LINK_RATE(DPLL_CTRL1_LINK_RATE_1350, SKL_DPLL0):
	case DPLL_CTRL1_LINK_RATE(DPLL_CTRL1_LINK_RATE_1620, SKL_DPLL0):
	case DPLL_CTRL1_LINK_RATE(DPLL_CTRL1_LINK_RATE_2700, SKL_DPLL0):
		cdclk_config->vco = 8100000;
		break;
	case DPLL_CTRL1_LINK_RATE(DPLL_CTRL1_LINK_RATE_1080, SKL_DPLL0):
	case DPLL_CTRL1_LINK_RATE(DPLL_CTRL1_LINK_RATE_2160, SKL_DPLL0):
		cdclk_config->vco = 8640000;
		break;
	default:
		MISSING_CASE(val & DPLL_CTRL1_LINK_RATE_MASK(SKL_DPLL0));
		break;
	}
}

static void skl_get_cdclk(struct drm_i915_private *dev_priv,
			  struct intel_cdclk_config *cdclk_config)
{
	u32 cdctl;

	skl_dpll0_update(dev_priv, cdclk_config);

	cdclk_config->cdclk = cdclk_config->bypass = cdclk_config->ref;

	if (cdclk_config->vco == 0)
		goto out;

	cdctl = intel_de_read(dev_priv, CDCLK_CTL);

	if (cdclk_config->vco == 8640000) {
		switch (cdctl & CDCLK_FREQ_SEL_MASK) {
		case CDCLK_FREQ_450_432:
			cdclk_config->cdclk = 432000;
			break;
		case CDCLK_FREQ_337_308:
			cdclk_config->cdclk = 308571;
			break;
		case CDCLK_FREQ_540:
			cdclk_config->cdclk = 540000;
			break;
		case CDCLK_FREQ_675_617:
			cdclk_config->cdclk = 617143;
			break;
		default:
			MISSING_CASE(cdctl & CDCLK_FREQ_SEL_MASK);
			break;
		}
	} else {
		switch (cdctl & CDCLK_FREQ_SEL_MASK) {
		case CDCLK_FREQ_450_432:
			cdclk_config->cdclk = 450000;
			break;
		case CDCLK_FREQ_337_308:
			cdclk_config->cdclk = 337500;
			break;
		case CDCLK_FREQ_540:
			cdclk_config->cdclk = 540000;
			break;
		case CDCLK_FREQ_675_617:
			cdclk_config->cdclk = 675000;
			break;
		default:
			MISSING_CASE(cdctl & CDCLK_FREQ_SEL_MASK);
			break;
		}
	}

 out:
	/*
	 * Can't read this out :( Let's assume it's
	 * at least what the CDCLK frequency requires.
	 */
	cdclk_config->voltage_level =
		skl_calc_voltage_level(cdclk_config->cdclk);
}

/* convert from kHz to .1 fixpoint MHz with -1MHz offset */
static int skl_cdclk_decimal(int cdclk)
{
	return DIV_ROUND_CLOSEST(cdclk - 1000, 500);
}

static void skl_set_preferred_cdclk_vco(struct drm_i915_private *dev_priv,
					int vco)
{
	bool changed = dev_priv->skl_preferred_vco_freq != vco;

	dev_priv->skl_preferred_vco_freq = vco;

	if (changed)
		intel_update_max_cdclk(dev_priv);
}

static void skl_dpll0_enable(struct drm_i915_private *dev_priv, int vco)
{
	u32 val;

	drm_WARN_ON(&dev_priv->drm, vco != 8100000 && vco != 8640000);

	/*
	 * We always enable DPLL0 with the lowest link rate possible, but still
	 * taking into account the VCO required to operate the eDP panel at the
	 * desired frequency. The usual DP link rates operate with a VCO of
	 * 8100 while the eDP 1.4 alternate link rates need a VCO of 8640.
	 * The modeset code is responsible for the selection of the exact link
	 * rate later on, with the constraint of choosing a frequency that
	 * works with vco.
	 */
	val = intel_de_read(dev_priv, DPLL_CTRL1);

	val &= ~(DPLL_CTRL1_HDMI_MODE(SKL_DPLL0) | DPLL_CTRL1_SSC(SKL_DPLL0) |
		 DPLL_CTRL1_LINK_RATE_MASK(SKL_DPLL0));
	val |= DPLL_CTRL1_OVERRIDE(SKL_DPLL0);
	if (vco == 8640000)
		val |= DPLL_CTRL1_LINK_RATE(DPLL_CTRL1_LINK_RATE_1080,
					    SKL_DPLL0);
	else
		val |= DPLL_CTRL1_LINK_RATE(DPLL_CTRL1_LINK_RATE_810,
					    SKL_DPLL0);

	intel_de_write(dev_priv, DPLL_CTRL1, val);
	intel_de_posting_read(dev_priv, DPLL_CTRL1);

	intel_de_write(dev_priv, LCPLL1_CTL,
		       intel_de_read(dev_priv, LCPLL1_CTL) | LCPLL_PLL_ENABLE);

	if (intel_de_wait_for_set(dev_priv, LCPLL1_CTL, LCPLL_PLL_LOCK, 5))
		drm_err(&dev_priv->drm, "DPLL0 not locked\n");

	dev_priv->cdclk.hw.vco = vco;

	/* We'll want to keep using the current vco from now on. */
	skl_set_preferred_cdclk_vco(dev_priv, vco);
}

static void skl_dpll0_disable(struct drm_i915_private *dev_priv)
{
	intel_de_write(dev_priv, LCPLL1_CTL,
		       intel_de_read(dev_priv, LCPLL1_CTL) & ~LCPLL_PLL_ENABLE);
	if (intel_de_wait_for_clear(dev_priv, LCPLL1_CTL, LCPLL_PLL_LOCK, 1))
		drm_err(&dev_priv->drm, "Couldn't disable DPLL0\n");

	dev_priv->cdclk.hw.vco = 0;
}

static void skl_set_cdclk(struct drm_i915_private *dev_priv,
			  const struct intel_cdclk_config *cdclk_config,
			  enum pipe pipe)
{
	int cdclk = cdclk_config->cdclk;
	int vco = cdclk_config->vco;
	u32 freq_select, cdclk_ctl;
	int ret;

	/*
	 * Based on WA#1183 CDCLK rates 308 and 617MHz CDCLK rates are
	 * unsupported on SKL. In theory this should never happen since only
	 * the eDP1.4 2.16 and 4.32Gbps rates require it, but eDP1.4 is not
	 * supported on SKL either, see the above WA. WARN whenever trying to
	 * use the corresponding VCO freq as that always leads to using the
	 * minimum 308MHz CDCLK.
	 */
	drm_WARN_ON_ONCE(&dev_priv->drm,
			 IS_SKYLAKE(dev_priv) && vco == 8640000);

	ret = skl_pcode_request(dev_priv, SKL_PCODE_CDCLK_CONTROL,
				SKL_CDCLK_PREPARE_FOR_CHANGE,
				SKL_CDCLK_READY_FOR_CHANGE,
				SKL_CDCLK_READY_FOR_CHANGE, 3);
	if (ret) {
		drm_err(&dev_priv->drm,
			"Failed to inform PCU about cdclk change (%d)\n", ret);
		return;
	}

	/* Choose frequency for this cdclk */
	switch (cdclk) {
	default:
		drm_WARN_ON(&dev_priv->drm,
			    cdclk != dev_priv->cdclk.hw.bypass);
		drm_WARN_ON(&dev_priv->drm, vco != 0);
		fallthrough;
	case 308571:
	case 337500:
		freq_select = CDCLK_FREQ_337_308;
		break;
	case 450000:
	case 432000:
		freq_select = CDCLK_FREQ_450_432;
		break;
	case 540000:
		freq_select = CDCLK_FREQ_540;
		break;
	case 617143:
	case 675000:
		freq_select = CDCLK_FREQ_675_617;
		break;
	}

	if (dev_priv->cdclk.hw.vco != 0 &&
	    dev_priv->cdclk.hw.vco != vco)
		skl_dpll0_disable(dev_priv);

	cdclk_ctl = intel_de_read(dev_priv, CDCLK_CTL);

	if (dev_priv->cdclk.hw.vco != vco) {
		/* Wa Display #1183: skl,kbl,cfl */
		cdclk_ctl &= ~(CDCLK_FREQ_SEL_MASK | CDCLK_FREQ_DECIMAL_MASK);
		cdclk_ctl |= freq_select | skl_cdclk_decimal(cdclk);
		intel_de_write(dev_priv, CDCLK_CTL, cdclk_ctl);
	}

	/* Wa Display #1183: skl,kbl,cfl */
	cdclk_ctl |= CDCLK_DIVMUX_CD_OVERRIDE;
	intel_de_write(dev_priv, CDCLK_CTL, cdclk_ctl);
	intel_de_posting_read(dev_priv, CDCLK_CTL);

	if (dev_priv->cdclk.hw.vco != vco)
		skl_dpll0_enable(dev_priv, vco);

	/* Wa Display #1183: skl,kbl,cfl */
	cdclk_ctl &= ~(CDCLK_FREQ_SEL_MASK | CDCLK_FREQ_DECIMAL_MASK);
	intel_de_write(dev_priv, CDCLK_CTL, cdclk_ctl);

	cdclk_ctl |= freq_select | skl_cdclk_decimal(cdclk);
	intel_de_write(dev_priv, CDCLK_CTL, cdclk_ctl);

	/* Wa Display #1183: skl,kbl,cfl */
	cdclk_ctl &= ~CDCLK_DIVMUX_CD_OVERRIDE;
	intel_de_write(dev_priv, CDCLK_CTL, cdclk_ctl);
	intel_de_posting_read(dev_priv, CDCLK_CTL);

	/* inform PCU of the change */
	sandybridge_pcode_write(dev_priv, SKL_PCODE_CDCLK_CONTROL,
				cdclk_config->voltage_level);

	intel_update_cdclk(dev_priv);
}

static void skl_sanitize_cdclk(struct drm_i915_private *dev_priv)
{
	u32 cdctl, expected;

	/*
	 * check if the pre-os initialized the display
	 * There is SWF18 scratchpad register defined which is set by the
	 * pre-os which can be used by the OS drivers to check the status
	 */
	if ((intel_de_read(dev_priv, SWF_ILK(0x18)) & 0x00FFFFFF) == 0)
		goto sanitize;

	intel_update_cdclk(dev_priv);
	intel_dump_cdclk_config(&dev_priv->cdclk.hw, "Current CDCLK");

	/* Is PLL enabled and locked ? */
	if (dev_priv->cdclk.hw.vco == 0 ||
	    dev_priv->cdclk.hw.cdclk == dev_priv->cdclk.hw.bypass)
		goto sanitize;

	/* DPLL okay; verify the cdclock
	 *
	 * Noticed in some instances that the freq selection is correct but
	 * decimal part is programmed wrong from BIOS where pre-os does not
	 * enable display. Verify the same as well.
	 */
	cdctl = intel_de_read(dev_priv, CDCLK_CTL);
	expected = (cdctl & CDCLK_FREQ_SEL_MASK) |
		skl_cdclk_decimal(dev_priv->cdclk.hw.cdclk);
	if (cdctl == expected)
		/* All well; nothing to sanitize */
		return;

sanitize:
	drm_dbg_kms(&dev_priv->drm, "Sanitizing cdclk programmed by pre-os\n");

	/* force cdclk programming */
	dev_priv->cdclk.hw.cdclk = 0;
	/* force full PLL disable + enable */
	dev_priv->cdclk.hw.vco = -1;
}

static void skl_cdclk_init_hw(struct drm_i915_private *dev_priv)
{
	struct intel_cdclk_config cdclk_config;

	skl_sanitize_cdclk(dev_priv);

	if (dev_priv->cdclk.hw.cdclk != 0 &&
	    dev_priv->cdclk.hw.vco != 0) {
		/*
		 * Use the current vco as our initial
		 * guess as to what the preferred vco is.
		 */
		if (dev_priv->skl_preferred_vco_freq == 0)
			skl_set_preferred_cdclk_vco(dev_priv,
						    dev_priv->cdclk.hw.vco);
		return;
	}

	cdclk_config = dev_priv->cdclk.hw;

	cdclk_config.vco = dev_priv->skl_preferred_vco_freq;
	if (cdclk_config.vco == 0)
		cdclk_config.vco = 8100000;
	cdclk_config.cdclk = skl_calc_cdclk(0, cdclk_config.vco);
	cdclk_config.voltage_level = skl_calc_voltage_level(cdclk_config.cdclk);

	skl_set_cdclk(dev_priv, &cdclk_config, INVALID_PIPE);
}

static void skl_cdclk_uninit_hw(struct drm_i915_private *dev_priv)
{
	struct intel_cdclk_config cdclk_config = dev_priv->cdclk.hw;

	cdclk_config.cdclk = cdclk_config.bypass;
	cdclk_config.vco = 0;
	cdclk_config.voltage_level = skl_calc_voltage_level(cdclk_config.cdclk);

	skl_set_cdclk(dev_priv, &cdclk_config, INVALID_PIPE);
}

static const struct intel_cdclk_vals bxt_cdclk_table[] = {
	{ .refclk = 19200, .cdclk = 144000, .divider = 8, .ratio = 60 },
	{ .refclk = 19200, .cdclk = 288000, .divider = 4, .ratio = 60 },
	{ .refclk = 19200, .cdclk = 384000, .divider = 3, .ratio = 60 },
	{ .refclk = 19200, .cdclk = 576000, .divider = 2, .ratio = 60 },
	{ .refclk = 19200, .cdclk = 624000, .divider = 2, .ratio = 65 },
	{}
};

static const struct intel_cdclk_vals glk_cdclk_table[] = {
	{ .refclk = 19200, .cdclk =  79200, .divider = 8, .ratio = 33 },
	{ .refclk = 19200, .cdclk = 158400, .divider = 4, .ratio = 33 },
	{ .refclk = 19200, .cdclk = 316800, .divider = 2, .ratio = 33 },
	{}
};

static const struct intel_cdclk_vals cnl_cdclk_table[] = {
	{ .refclk = 19200, .cdclk = 168000, .divider = 4, .ratio = 35 },
	{ .refclk = 19200, .cdclk = 336000, .divider = 2, .ratio = 35 },
	{ .refclk = 19200, .cdclk = 528000, .divider = 2, .ratio = 55 },

	{ .refclk = 24000, .cdclk = 168000, .divider = 4, .ratio = 28 },
	{ .refclk = 24000, .cdclk = 336000, .divider = 2, .ratio = 28 },
	{ .refclk = 24000, .cdclk = 528000, .divider = 2, .ratio = 44 },
	{}
};

static const struct intel_cdclk_vals icl_cdclk_table[] = {
	{ .refclk = 19200, .cdclk = 172800, .divider = 2, .ratio = 18 },
	{ .refclk = 19200, .cdclk = 192000, .divider = 2, .ratio = 20 },
	{ .refclk = 19200, .cdclk = 307200, .divider = 2, .ratio = 32 },
	{ .refclk = 19200, .cdclk = 326400, .divider = 4, .ratio = 68 },
	{ .refclk = 19200, .cdclk = 556800, .divider = 2, .ratio = 58 },
	{ .refclk = 19200, .cdclk = 652800, .divider = 2, .ratio = 68 },

	{ .refclk = 24000, .cdclk = 180000, .divider = 2, .ratio = 15 },
	{ .refclk = 24000, .cdclk = 192000, .divider = 2, .ratio = 16 },
	{ .refclk = 24000, .cdclk = 312000, .divider = 2, .ratio = 26 },
	{ .refclk = 24000, .cdclk = 324000, .divider = 4, .ratio = 54 },
	{ .refclk = 24000, .cdclk = 552000, .divider = 2, .ratio = 46 },
	{ .refclk = 24000, .cdclk = 648000, .divider = 2, .ratio = 54 },

	{ .refclk = 38400, .cdclk = 172800, .divider = 2, .ratio =  9 },
	{ .refclk = 38400, .cdclk = 192000, .divider = 2, .ratio = 10 },
	{ .refclk = 38400, .cdclk = 307200, .divider = 2, .ratio = 16 },
	{ .refclk = 38400, .cdclk = 326400, .divider = 4, .ratio = 34 },
	{ .refclk = 38400, .cdclk = 556800, .divider = 2, .ratio = 29 },
	{ .refclk = 38400, .cdclk = 652800, .divider = 2, .ratio = 34 },
	{}
};

static const struct intel_cdclk_vals rkl_cdclk_table[] = {
	{ .refclk = 19200, .cdclk = 172800, .divider = 4, .ratio =  36 },
	{ .refclk = 19200, .cdclk = 192000, .divider = 4, .ratio =  40 },
	{ .refclk = 19200, .cdclk = 307200, .divider = 4, .ratio =  64 },
	{ .refclk = 19200, .cdclk = 326400, .divider = 8, .ratio = 136 },
	{ .refclk = 19200, .cdclk = 556800, .divider = 4, .ratio = 116 },
	{ .refclk = 19200, .cdclk = 652800, .divider = 4, .ratio = 136 },

	{ .refclk = 24000, .cdclk = 180000, .divider = 4, .ratio =  30 },
	{ .refclk = 24000, .cdclk = 192000, .divider = 4, .ratio =  32 },
	{ .refclk = 24000, .cdclk = 312000, .divider = 4, .ratio =  52 },
	{ .refclk = 24000, .cdclk = 324000, .divider = 8, .ratio = 108 },
	{ .refclk = 24000, .cdclk = 552000, .divider = 4, .ratio =  92 },
	{ .refclk = 24000, .cdclk = 648000, .divider = 4, .ratio = 108 },

	{ .refclk = 38400, .cdclk = 172800, .divider = 4, .ratio = 18 },
	{ .refclk = 38400, .cdclk = 192000, .divider = 4, .ratio = 20 },
	{ .refclk = 38400, .cdclk = 307200, .divider = 4, .ratio = 32 },
	{ .refclk = 38400, .cdclk = 326400, .divider = 8, .ratio = 68 },
	{ .refclk = 38400, .cdclk = 556800, .divider = 4, .ratio = 58 },
	{ .refclk = 38400, .cdclk = 652800, .divider = 4, .ratio = 68 },
	{}
};

static int bxt_calc_cdclk(struct drm_i915_private *dev_priv, int min_cdclk)
{
	const struct intel_cdclk_vals *table = dev_priv->cdclk.table;
	int i;

	for (i = 0; table[i].refclk; i++)
		if (table[i].refclk == dev_priv->cdclk.hw.ref &&
		    table[i].cdclk >= min_cdclk)
			return table[i].cdclk;

	drm_WARN(&dev_priv->drm, 1,
		 "Cannot satisfy minimum cdclk %d with refclk %u\n",
		 min_cdclk, dev_priv->cdclk.hw.ref);
	return 0;
}

static int bxt_calc_cdclk_pll_vco(struct drm_i915_private *dev_priv, int cdclk)
{
	const struct intel_cdclk_vals *table = dev_priv->cdclk.table;
	int i;

	if (cdclk == dev_priv->cdclk.hw.bypass)
		return 0;

	for (i = 0; table[i].refclk; i++)
		if (table[i].refclk == dev_priv->cdclk.hw.ref &&
		    table[i].cdclk == cdclk)
			return dev_priv->cdclk.hw.ref * table[i].ratio;

	drm_WARN(&dev_priv->drm, 1, "cdclk %d not valid for refclk %u\n",
		 cdclk, dev_priv->cdclk.hw.ref);
	return 0;
}

static u8 bxt_calc_voltage_level(int cdclk)
{
	return DIV_ROUND_UP(cdclk, 25000);
}

static u8 cnl_calc_voltage_level(int cdclk)
{
	if (cdclk > 336000)
		return 2;
	else if (cdclk > 168000)
		return 1;
	else
		return 0;
}

static u8 icl_calc_voltage_level(int cdclk)
{
	if (cdclk > 556800)
		return 2;
	else if (cdclk > 312000)
		return 1;
	else
		return 0;
}

static u8 ehl_calc_voltage_level(int cdclk)
{
	if (cdclk > 326400)
		return 3;
	else if (cdclk > 312000)
		return 2;
	else if (cdclk > 180000)
		return 1;
	else
		return 0;
}

static u8 tgl_calc_voltage_level(int cdclk)
{
	if (cdclk > 556800)
		return 3;
	else if (cdclk > 326400)
		return 2;
	else if (cdclk > 312000)
		return 1;
	else
		return 0;
}

static void cnl_readout_refclk(struct drm_i915_private *dev_priv,
			       struct intel_cdclk_config *cdclk_config)
{
	if (intel_de_read(dev_priv, SKL_DSSM) & CNL_DSSM_CDCLK_PLL_REFCLK_24MHz)
		cdclk_config->ref = 24000;
	else
		cdclk_config->ref = 19200;
}

static void icl_readout_refclk(struct drm_i915_private *dev_priv,
			       struct intel_cdclk_config *cdclk_config)
{
	u32 dssm = intel_de_read(dev_priv, SKL_DSSM) & ICL_DSSM_CDCLK_PLL_REFCLK_MASK;

	switch (dssm) {
	default:
		MISSING_CASE(dssm);
		fallthrough;
	case ICL_DSSM_CDCLK_PLL_REFCLK_24MHz:
		cdclk_config->ref = 24000;
		break;
	case ICL_DSSM_CDCLK_PLL_REFCLK_19_2MHz:
		cdclk_config->ref = 19200;
		break;
	case ICL_DSSM_CDCLK_PLL_REFCLK_38_4MHz:
		cdclk_config->ref = 38400;
		break;
	}
}

static void bxt_de_pll_readout(struct drm_i915_private *dev_priv,
			       struct intel_cdclk_config *cdclk_config)
{
	u32 val, ratio;

	if (DISPLAY_VER(dev_priv) >= 11)
		icl_readout_refclk(dev_priv, cdclk_config);
	else if (IS_CANNONLAKE(dev_priv))
		cnl_readout_refclk(dev_priv, cdclk_config);
	else
		cdclk_config->ref = 19200;

	val = intel_de_read(dev_priv, BXT_DE_PLL_ENABLE);
	if ((val & BXT_DE_PLL_PLL_ENABLE) == 0 ||
	    (val & BXT_DE_PLL_LOCK) == 0) {
		/*
		 * CDCLK PLL is disabled, the VCO/ratio doesn't matter, but
		 * setting it to zero is a way to signal that.
		 */
		cdclk_config->vco = 0;
		return;
	}

	/*
	 * CNL+ have the ratio directly in the PLL enable register, gen9lp had
	 * it in a separate PLL control register.
	 */
	if (DISPLAY_VER(dev_priv) >= 11 || IS_CANNONLAKE(dev_priv))
		ratio = val & CNL_CDCLK_PLL_RATIO_MASK;
	else
		ratio = intel_de_read(dev_priv, BXT_DE_PLL_CTL) & BXT_DE_PLL_RATIO_MASK;

	cdclk_config->vco = ratio * cdclk_config->ref;
}

static void bxt_get_cdclk(struct drm_i915_private *dev_priv,
			  struct intel_cdclk_config *cdclk_config)
{
	u32 divider;
	int div;

	bxt_de_pll_readout(dev_priv, cdclk_config);

	if (DISPLAY_VER(dev_priv) >= 12)
		cdclk_config->bypass = cdclk_config->ref / 2;
	else if (DISPLAY_VER(dev_priv) >= 11)
		cdclk_config->bypass = 50000;
	else
		cdclk_config->bypass = cdclk_config->ref;

	if (cdclk_config->vco == 0) {
		cdclk_config->cdclk = cdclk_config->bypass;
		goto out;
	}

	divider = intel_de_read(dev_priv, CDCLK_CTL) & BXT_CDCLK_CD2X_DIV_SEL_MASK;

	switch (divider) {
	case BXT_CDCLK_CD2X_DIV_SEL_1:
		div = 2;
		break;
	case BXT_CDCLK_CD2X_DIV_SEL_1_5:
		drm_WARN(&dev_priv->drm,
			 DISPLAY_VER(dev_priv) >= 10,
			 "Unsupported divider\n");
		div = 3;
		break;
	case BXT_CDCLK_CD2X_DIV_SEL_2:
		div = 4;
		break;
	case BXT_CDCLK_CD2X_DIV_SEL_4:
		drm_WARN(&dev_priv->drm,
			 DISPLAY_VER(dev_priv) >= 11 || IS_CANNONLAKE(dev_priv),
			 "Unsupported divider\n");
		div = 8;
		break;
	default:
		MISSING_CASE(divider);
		return;
	}

	cdclk_config->cdclk = DIV_ROUND_CLOSEST(cdclk_config->vco, div);

 out:
	/*
	 * Can't read this out :( Let's assume it's
	 * at least what the CDCLK frequency requires.
	 */
	cdclk_config->voltage_level =
		dev_priv->display.calc_voltage_level(cdclk_config->cdclk);
}

static void bxt_de_pll_disable(struct drm_i915_private *dev_priv)
{
	intel_de_write(dev_priv, BXT_DE_PLL_ENABLE, 0);

	/* Timeout 200us */
	if (intel_de_wait_for_clear(dev_priv,
				    BXT_DE_PLL_ENABLE, BXT_DE_PLL_LOCK, 1))
		drm_err(&dev_priv->drm, "timeout waiting for DE PLL unlock\n");

	dev_priv->cdclk.hw.vco = 0;
}

static void bxt_de_pll_enable(struct drm_i915_private *dev_priv, int vco)
{
	int ratio = DIV_ROUND_CLOSEST(vco, dev_priv->cdclk.hw.ref);
	u32 val;

	val = intel_de_read(dev_priv, BXT_DE_PLL_CTL);
	val &= ~BXT_DE_PLL_RATIO_MASK;
	val |= BXT_DE_PLL_RATIO(ratio);
	intel_de_write(dev_priv, BXT_DE_PLL_CTL, val);

	intel_de_write(dev_priv, BXT_DE_PLL_ENABLE, BXT_DE_PLL_PLL_ENABLE);

	/* Timeout 200us */
	if (intel_de_wait_for_set(dev_priv,
				  BXT_DE_PLL_ENABLE, BXT_DE_PLL_LOCK, 1))
		drm_err(&dev_priv->drm, "timeout waiting for DE PLL lock\n");

	dev_priv->cdclk.hw.vco = vco;
}

static void cnl_cdclk_pll_disable(struct drm_i915_private *dev_priv)
{
	u32 val;

	val = intel_de_read(dev_priv, BXT_DE_PLL_ENABLE);
	val &= ~BXT_DE_PLL_PLL_ENABLE;
	intel_de_write(dev_priv, BXT_DE_PLL_ENABLE, val);

	/* Timeout 200us */
	if (wait_for((intel_de_read(dev_priv, BXT_DE_PLL_ENABLE) & BXT_DE_PLL_LOCK) == 0, 1))
		drm_err(&dev_priv->drm,
			"timeout waiting for CDCLK PLL unlock\n");

	dev_priv->cdclk.hw.vco = 0;
}

static void cnl_cdclk_pll_enable(struct drm_i915_private *dev_priv, int vco)
{
	int ratio = DIV_ROUND_CLOSEST(vco, dev_priv->cdclk.hw.ref);
	u32 val;

	val = CNL_CDCLK_PLL_RATIO(ratio);
	intel_de_write(dev_priv, BXT_DE_PLL_ENABLE, val);

	val |= BXT_DE_PLL_PLL_ENABLE;
	intel_de_write(dev_priv, BXT_DE_PLL_ENABLE, val);

	/* Timeout 200us */
	if (wait_for((intel_de_read(dev_priv, BXT_DE_PLL_ENABLE) & BXT_DE_PLL_LOCK) != 0, 1))
		drm_err(&dev_priv->drm,
			"timeout waiting for CDCLK PLL lock\n");

	dev_priv->cdclk.hw.vco = vco;
}

static u32 bxt_cdclk_cd2x_pipe(struct drm_i915_private *dev_priv, enum pipe pipe)
{
	if (DISPLAY_VER(dev_priv) >= 12) {
		if (pipe == INVALID_PIPE)
			return TGL_CDCLK_CD2X_PIPE_NONE;
		else
			return TGL_CDCLK_CD2X_PIPE(pipe);
	} else if (DISPLAY_VER(dev_priv) >= 11) {
		if (pipe == INVALID_PIPE)
			return ICL_CDCLK_CD2X_PIPE_NONE;
		else
			return ICL_CDCLK_CD2X_PIPE(pipe);
	} else {
		if (pipe == INVALID_PIPE)
			return BXT_CDCLK_CD2X_PIPE_NONE;
		else
			return BXT_CDCLK_CD2X_PIPE(pipe);
	}
}

static void bxt_set_cdclk(struct drm_i915_private *dev_priv,
			  const struct intel_cdclk_config *cdclk_config,
			  enum pipe pipe)
{
	int cdclk = cdclk_config->cdclk;
	int vco = cdclk_config->vco;
	u32 val, divider;
	int ret;

	/* Inform power controller of upcoming frequency change. */
	if (DISPLAY_VER(dev_priv) >= 11 || IS_CANNONLAKE(dev_priv))
		ret = skl_pcode_request(dev_priv, SKL_PCODE_CDCLK_CONTROL,
					SKL_CDCLK_PREPARE_FOR_CHANGE,
					SKL_CDCLK_READY_FOR_CHANGE,
					SKL_CDCLK_READY_FOR_CHANGE, 3);
	else
		/*
		 * BSpec requires us to wait up to 150usec, but that leads to
		 * timeouts; the 2ms used here is based on experiment.
		 */
		ret = sandybridge_pcode_write_timeout(dev_priv,
						      HSW_PCODE_DE_WRITE_FREQ_REQ,
						      0x80000000, 150, 2);

	if (ret) {
		drm_err(&dev_priv->drm,
			"Failed to inform PCU about cdclk change (err %d, freq %d)\n",
			ret, cdclk);
		return;
	}

	/* cdclk = vco / 2 / div{1,1.5,2,4} */
	switch (DIV_ROUND_CLOSEST(vco, cdclk)) {
	default:
		drm_WARN_ON(&dev_priv->drm,
			    cdclk != dev_priv->cdclk.hw.bypass);
		drm_WARN_ON(&dev_priv->drm, vco != 0);
		fallthrough;
	case 2:
		divider = BXT_CDCLK_CD2X_DIV_SEL_1;
		break;
	case 3:
		drm_WARN(&dev_priv->drm,
			 DISPLAY_VER(dev_priv) >= 10,
			 "Unsupported divider\n");
		divider = BXT_CDCLK_CD2X_DIV_SEL_1_5;
		break;
	case 4:
		divider = BXT_CDCLK_CD2X_DIV_SEL_2;
		break;
	case 8:
		drm_WARN(&dev_priv->drm,
			 DISPLAY_VER(dev_priv) >= 11 || IS_CANNONLAKE(dev_priv),
			 "Unsupported divider\n");
		divider = BXT_CDCLK_CD2X_DIV_SEL_4;
		break;
	}

	if (DISPLAY_VER(dev_priv) >= 11 || IS_CANNONLAKE(dev_priv)) {
		if (dev_priv->cdclk.hw.vco != 0 &&
		    dev_priv->cdclk.hw.vco != vco)
			cnl_cdclk_pll_disable(dev_priv);

		if (dev_priv->cdclk.hw.vco != vco)
			cnl_cdclk_pll_enable(dev_priv, vco);

	} else {
		if (dev_priv->cdclk.hw.vco != 0 &&
		    dev_priv->cdclk.hw.vco != vco)
			bxt_de_pll_disable(dev_priv);

		if (dev_priv->cdclk.hw.vco != vco)
			bxt_de_pll_enable(dev_priv, vco);
	}

	val = divider | skl_cdclk_decimal(cdclk) |
		bxt_cdclk_cd2x_pipe(dev_priv, pipe);

	/*
	 * Disable SSA Precharge when CD clock frequency < 500 MHz,
	 * enable otherwise.
	 */
	if ((IS_GEMINILAKE(dev_priv) || IS_BROXTON(dev_priv)) &&
	    cdclk >= 500000)
		val |= BXT_CDCLK_SSA_PRECHARGE_ENABLE;
	intel_de_write(dev_priv, CDCLK_CTL, val);

	if (pipe != INVALID_PIPE)
		intel_wait_for_vblank(dev_priv, pipe);

	if (DISPLAY_VER(dev_priv) >= 11 || IS_CANNONLAKE(dev_priv)) {
		ret = sandybridge_pcode_write(dev_priv, SKL_PCODE_CDCLK_CONTROL,
					      cdclk_config->voltage_level);
	} else {
		/*
		 * The timeout isn't specified, the 2ms used here is based on
		 * experiment.
		 * FIXME: Waiting for the request completion could be delayed
		 * until the next PCODE request based on BSpec.
		 */
		ret = sandybridge_pcode_write_timeout(dev_priv,
						      HSW_PCODE_DE_WRITE_FREQ_REQ,
						      cdclk_config->voltage_level,
						      150, 2);
	}

	if (ret) {
		drm_err(&dev_priv->drm,
			"PCode CDCLK freq set failed, (err %d, freq %d)\n",
			ret, cdclk);
		return;
	}

	intel_update_cdclk(dev_priv);

	if (DISPLAY_VER(dev_priv) >= 11 || IS_CANNONLAKE(dev_priv))
		/*
		 * Can't read out the voltage level :(
		 * Let's just assume everything is as expected.
		 */
		dev_priv->cdclk.hw.voltage_level = cdclk_config->voltage_level;
}

static void bxt_sanitize_cdclk(struct drm_i915_private *dev_priv)
{
	u32 cdctl, expected;
	int cdclk, vco;

	intel_update_cdclk(dev_priv);
	intel_dump_cdclk_config(&dev_priv->cdclk.hw, "Current CDCLK");

	if (dev_priv->cdclk.hw.vco == 0 ||
	    dev_priv->cdclk.hw.cdclk == dev_priv->cdclk.hw.bypass)
		goto sanitize;

	/* DPLL okay; verify the cdclock
	 *
	 * Some BIOS versions leave an incorrect decimal frequency value and
	 * set reserved MBZ bits in CDCLK_CTL at least during exiting from S4,
	 * so sanitize this register.
	 */
	cdctl = intel_de_read(dev_priv, CDCLK_CTL);
	/*
	 * Let's ignore the pipe field, since BIOS could have configured the
	 * dividers both synching to an active pipe, or asynchronously
	 * (PIPE_NONE).
	 */
	cdctl &= ~bxt_cdclk_cd2x_pipe(dev_priv, INVALID_PIPE);

	/* Make sure this is a legal cdclk value for the platform */
	cdclk = bxt_calc_cdclk(dev_priv, dev_priv->cdclk.hw.cdclk);
	if (cdclk != dev_priv->cdclk.hw.cdclk)
		goto sanitize;

	/* Make sure the VCO is correct for the cdclk */
	vco = bxt_calc_cdclk_pll_vco(dev_priv, cdclk);
	if (vco != dev_priv->cdclk.hw.vco)
		goto sanitize;

	expected = skl_cdclk_decimal(cdclk);

	/* Figure out what CD2X divider we should be using for this cdclk */
	switch (DIV_ROUND_CLOSEST(dev_priv->cdclk.hw.vco,
				  dev_priv->cdclk.hw.cdclk)) {
	case 2:
		expected |= BXT_CDCLK_CD2X_DIV_SEL_1;
		break;
	case 3:
		expected |= BXT_CDCLK_CD2X_DIV_SEL_1_5;
		break;
	case 4:
		expected |= BXT_CDCLK_CD2X_DIV_SEL_2;
		break;
	case 8:
		expected |= BXT_CDCLK_CD2X_DIV_SEL_4;
		break;
	default:
		goto sanitize;
	}

	/*
	 * Disable SSA Precharge when CD clock frequency < 500 MHz,
	 * enable otherwise.
	 */
	if ((IS_GEMINILAKE(dev_priv) || IS_BROXTON(dev_priv)) &&
	    dev_priv->cdclk.hw.cdclk >= 500000)
		expected |= BXT_CDCLK_SSA_PRECHARGE_ENABLE;

	if (cdctl == expected)
		/* All well; nothing to sanitize */
		return;

sanitize:
	drm_dbg_kms(&dev_priv->drm, "Sanitizing cdclk programmed by pre-os\n");

	/* force cdclk programming */
	dev_priv->cdclk.hw.cdclk = 0;

	/* force full PLL disable + enable */
	dev_priv->cdclk.hw.vco = -1;
}

static void bxt_cdclk_init_hw(struct drm_i915_private *dev_priv)
{
	struct intel_cdclk_config cdclk_config;

	bxt_sanitize_cdclk(dev_priv);

	if (dev_priv->cdclk.hw.cdclk != 0 &&
	    dev_priv->cdclk.hw.vco != 0)
		return;

	cdclk_config = dev_priv->cdclk.hw;

	/*
	 * FIXME:
	 * - The initial CDCLK needs to be read from VBT.
	 *   Need to make this change after VBT has changes for BXT.
	 */
	cdclk_config.cdclk = bxt_calc_cdclk(dev_priv, 0);
	cdclk_config.vco = bxt_calc_cdclk_pll_vco(dev_priv, cdclk_config.cdclk);
	cdclk_config.voltage_level =
		dev_priv->display.calc_voltage_level(cdclk_config.cdclk);

	bxt_set_cdclk(dev_priv, &cdclk_config, INVALID_PIPE);
}

static void bxt_cdclk_uninit_hw(struct drm_i915_private *dev_priv)
{
	struct intel_cdclk_config cdclk_config = dev_priv->cdclk.hw;

	cdclk_config.cdclk = cdclk_config.bypass;
	cdclk_config.vco = 0;
	cdclk_config.voltage_level =
		dev_priv->display.calc_voltage_level(cdclk_config.cdclk);

	bxt_set_cdclk(dev_priv, &cdclk_config, INVALID_PIPE);
}

/**
 * intel_cdclk_init_hw - Initialize CDCLK hardware
 * @i915: i915 device
 *
 * Initialize CDCLK. This consists mainly of initializing dev_priv->cdclk.hw and
 * sanitizing the state of the hardware if needed. This is generally done only
 * during the display core initialization sequence, after which the DMC will
 * take care of turning CDCLK off/on as needed.
 */
void intel_cdclk_init_hw(struct drm_i915_private *i915)
{
	if (DISPLAY_VER(i915) >= 10 || IS_BROXTON(i915))
		bxt_cdclk_init_hw(i915);
<<<<<<< HEAD
	else if (IS_DISPLAY_VER(i915, 9))
=======
	else if (DISPLAY_VER(i915) == 9)
>>>>>>> 425390c5
		skl_cdclk_init_hw(i915);
}

/**
 * intel_cdclk_uninit_hw - Uninitialize CDCLK hardware
 * @i915: i915 device
 *
 * Uninitialize CDCLK. This is done only during the display core
 * uninitialization sequence.
 */
void intel_cdclk_uninit_hw(struct drm_i915_private *i915)
{
	if (DISPLAY_VER(i915) >= 10 || IS_BROXTON(i915))
		bxt_cdclk_uninit_hw(i915);
<<<<<<< HEAD
	else if (IS_DISPLAY_VER(i915, 9))
=======
	else if (DISPLAY_VER(i915) == 9)
>>>>>>> 425390c5
		skl_cdclk_uninit_hw(i915);
}

/**
 * intel_cdclk_needs_modeset - Determine if changong between the CDCLK
 *                             configurations requires a modeset on all pipes
 * @a: first CDCLK configuration
 * @b: second CDCLK configuration
 *
 * Returns:
 * True if changing between the two CDCLK configurations
 * requires all pipes to be off, false if not.
 */
bool intel_cdclk_needs_modeset(const struct intel_cdclk_config *a,
			       const struct intel_cdclk_config *b)
{
	return a->cdclk != b->cdclk ||
		a->vco != b->vco ||
		a->ref != b->ref;
}

/**
 * intel_cdclk_can_cd2x_update - Determine if changing between the two CDCLK
 *                               configurations requires only a cd2x divider update
 * @dev_priv: i915 device
 * @a: first CDCLK configuration
 * @b: second CDCLK configuration
 *
 * Returns:
 * True if changing between the two CDCLK configurations
 * can be done with just a cd2x divider update, false if not.
 */
static bool intel_cdclk_can_cd2x_update(struct drm_i915_private *dev_priv,
					const struct intel_cdclk_config *a,
					const struct intel_cdclk_config *b)
{
	/* Older hw doesn't have the capability */
	if (DISPLAY_VER(dev_priv) < 10 && !IS_BROXTON(dev_priv))
		return false;

	return a->cdclk != b->cdclk &&
		a->vco == b->vco &&
		a->ref == b->ref;
}

/**
 * intel_cdclk_changed - Determine if two CDCLK configurations are different
 * @a: first CDCLK configuration
 * @b: second CDCLK configuration
 *
 * Returns:
 * True if the CDCLK configurations don't match, false if they do.
 */
static bool intel_cdclk_changed(const struct intel_cdclk_config *a,
				const struct intel_cdclk_config *b)
{
	return intel_cdclk_needs_modeset(a, b) ||
		a->voltage_level != b->voltage_level;
}

void intel_dump_cdclk_config(const struct intel_cdclk_config *cdclk_config,
			     const char *context)
{
	DRM_DEBUG_DRIVER("%s %d kHz, VCO %d kHz, ref %d kHz, bypass %d kHz, voltage level %d\n",
			 context, cdclk_config->cdclk, cdclk_config->vco,
			 cdclk_config->ref, cdclk_config->bypass,
			 cdclk_config->voltage_level);
}

/**
 * intel_set_cdclk - Push the CDCLK configuration to the hardware
 * @dev_priv: i915 device
 * @cdclk_config: new CDCLK configuration
 * @pipe: pipe with which to synchronize the update
 *
 * Program the hardware based on the passed in CDCLK state,
 * if necessary.
 */
static void intel_set_cdclk(struct drm_i915_private *dev_priv,
			    const struct intel_cdclk_config *cdclk_config,
			    enum pipe pipe)
{
	struct intel_encoder *encoder;

	if (!intel_cdclk_changed(&dev_priv->cdclk.hw, cdclk_config))
		return;

	if (drm_WARN_ON_ONCE(&dev_priv->drm, !dev_priv->display.set_cdclk))
		return;

	intel_dump_cdclk_config(cdclk_config, "Changing CDCLK to");

	/*
	 * Lock aux/gmbus while we change cdclk in case those
	 * functions use cdclk. Not all platforms/ports do,
	 * but we'll lock them all for simplicity.
	 */
	mutex_lock(&dev_priv->gmbus_mutex);
	for_each_intel_dp(&dev_priv->drm, encoder) {
		struct intel_dp *intel_dp = enc_to_intel_dp(encoder);

		mutex_lock_nest_lock(&intel_dp->aux.hw_mutex,
				     &dev_priv->gmbus_mutex);
	}

	dev_priv->display.set_cdclk(dev_priv, cdclk_config, pipe);

	for_each_intel_dp(&dev_priv->drm, encoder) {
		struct intel_dp *intel_dp = enc_to_intel_dp(encoder);

		mutex_unlock(&intel_dp->aux.hw_mutex);
	}
	mutex_unlock(&dev_priv->gmbus_mutex);

	if (drm_WARN(&dev_priv->drm,
		     intel_cdclk_changed(&dev_priv->cdclk.hw, cdclk_config),
		     "cdclk state doesn't match!\n")) {
		intel_dump_cdclk_config(&dev_priv->cdclk.hw, "[hw state]");
		intel_dump_cdclk_config(cdclk_config, "[sw state]");
	}
}

/**
 * intel_set_cdclk_pre_plane_update - Push the CDCLK state to the hardware
 * @state: intel atomic state
 *
 * Program the hardware before updating the HW plane state based on the
 * new CDCLK state, if necessary.
 */
void
intel_set_cdclk_pre_plane_update(struct intel_atomic_state *state)
{
	struct drm_i915_private *dev_priv = to_i915(state->base.dev);
	const struct intel_cdclk_state *old_cdclk_state =
		intel_atomic_get_old_cdclk_state(state);
	const struct intel_cdclk_state *new_cdclk_state =
		intel_atomic_get_new_cdclk_state(state);
	enum pipe pipe = new_cdclk_state->pipe;

	if (!intel_cdclk_changed(&old_cdclk_state->actual,
				 &new_cdclk_state->actual))
		return;

	if (pipe == INVALID_PIPE ||
	    old_cdclk_state->actual.cdclk <= new_cdclk_state->actual.cdclk) {
		drm_WARN_ON(&dev_priv->drm, !new_cdclk_state->base.changed);

		intel_set_cdclk(dev_priv, &new_cdclk_state->actual, pipe);
	}
}

/**
 * intel_set_cdclk_post_plane_update - Push the CDCLK state to the hardware
 * @state: intel atomic state
 *
 * Program the hardware after updating the HW plane state based on the
 * new CDCLK state, if necessary.
 */
void
intel_set_cdclk_post_plane_update(struct intel_atomic_state *state)
{
	struct drm_i915_private *dev_priv = to_i915(state->base.dev);
	const struct intel_cdclk_state *old_cdclk_state =
		intel_atomic_get_old_cdclk_state(state);
	const struct intel_cdclk_state *new_cdclk_state =
		intel_atomic_get_new_cdclk_state(state);
	enum pipe pipe = new_cdclk_state->pipe;

	if (!intel_cdclk_changed(&old_cdclk_state->actual,
				 &new_cdclk_state->actual))
		return;

	if (pipe != INVALID_PIPE &&
	    old_cdclk_state->actual.cdclk > new_cdclk_state->actual.cdclk) {
		drm_WARN_ON(&dev_priv->drm, !new_cdclk_state->base.changed);

		intel_set_cdclk(dev_priv, &new_cdclk_state->actual, pipe);
	}
}

static int intel_pixel_rate_to_cdclk(const struct intel_crtc_state *crtc_state)
{
	struct drm_i915_private *dev_priv = to_i915(crtc_state->uapi.crtc->dev);
	int pixel_rate = crtc_state->pixel_rate;

	if (DISPLAY_VER(dev_priv) >= 10)
		return DIV_ROUND_UP(pixel_rate, 2);
	else if (DISPLAY_VER(dev_priv) == 9 ||
		 IS_BROADWELL(dev_priv) || IS_HASWELL(dev_priv))
		return pixel_rate;
	else if (IS_CHERRYVIEW(dev_priv))
		return DIV_ROUND_UP(pixel_rate * 100, 95);
	else if (crtc_state->double_wide)
		return DIV_ROUND_UP(pixel_rate * 100, 90 * 2);
	else
		return DIV_ROUND_UP(pixel_rate * 100, 90);
}

static int intel_planes_min_cdclk(const struct intel_crtc_state *crtc_state)
{
	struct intel_crtc *crtc = to_intel_crtc(crtc_state->uapi.crtc);
	struct drm_i915_private *dev_priv = to_i915(crtc->base.dev);
	struct intel_plane *plane;
	int min_cdclk = 0;

	for_each_intel_plane_on_crtc(&dev_priv->drm, crtc, plane)
		min_cdclk = max(crtc_state->min_cdclk[plane->id], min_cdclk);

	return min_cdclk;
}

int intel_crtc_compute_min_cdclk(const struct intel_crtc_state *crtc_state)
{
	struct drm_i915_private *dev_priv =
		to_i915(crtc_state->uapi.crtc->dev);
	int min_cdclk;

	if (!crtc_state->hw.enable)
		return 0;

	min_cdclk = intel_pixel_rate_to_cdclk(crtc_state);

	/* pixel rate mustn't exceed 95% of cdclk with IPS on BDW */
	if (IS_BROADWELL(dev_priv) && hsw_crtc_state_ips_capable(crtc_state))
		min_cdclk = DIV_ROUND_UP(min_cdclk * 100, 95);

	/* BSpec says "Do not use DisplayPort with CDCLK less than 432 MHz,
	 * audio enabled, port width x4, and link rate HBR2 (5.4 GHz), or else
	 * there may be audio corruption or screen corruption." This cdclk
	 * restriction for GLK is 316.8 MHz.
	 */
	if (intel_crtc_has_dp_encoder(crtc_state) &&
	    crtc_state->has_audio &&
	    crtc_state->port_clock >= 540000 &&
	    crtc_state->lane_count == 4) {
		if (DISPLAY_VER(dev_priv) == 10) {
			/* Display WA #1145: glk,cnl */
			min_cdclk = max(316800, min_cdclk);
		} else if (DISPLAY_VER(dev_priv) == 9 || IS_BROADWELL(dev_priv)) {
			/* Display WA #1144: skl,bxt */
			min_cdclk = max(432000, min_cdclk);
		}
	}

	/*
	 * According to BSpec, "The CD clock frequency must be at least twice
	 * the frequency of the Azalia BCLK." and BCLK is 96 MHz by default.
	 */
	if (crtc_state->has_audio && DISPLAY_VER(dev_priv) >= 9)
		min_cdclk = max(2 * 96000, min_cdclk);

	/*
	 * "For DP audio configuration, cdclk frequency shall be set to
	 *  meet the following requirements:
	 *  DP Link Frequency(MHz) | Cdclk frequency(MHz)
	 *  270                    | 320 or higher
	 *  162                    | 200 or higher"
	 */
	if ((IS_VALLEYVIEW(dev_priv) || IS_CHERRYVIEW(dev_priv)) &&
	    intel_crtc_has_dp_encoder(crtc_state) && crtc_state->has_audio)
		min_cdclk = max(crtc_state->port_clock, min_cdclk);

	/*
	 * On Valleyview some DSI panels lose (v|h)sync when the clock is lower
	 * than 320000KHz.
	 */
	if (intel_crtc_has_type(crtc_state, INTEL_OUTPUT_DSI) &&
	    IS_VALLEYVIEW(dev_priv))
		min_cdclk = max(320000, min_cdclk);

	/*
	 * On Geminilake once the CDCLK gets as low as 79200
	 * picture gets unstable, despite that values are
	 * correct for DSI PLL and DE PLL.
	 */
	if (intel_crtc_has_type(crtc_state, INTEL_OUTPUT_DSI) &&
	    IS_GEMINILAKE(dev_priv))
		min_cdclk = max(158400, min_cdclk);

	/* Account for additional needs from the planes */
	min_cdclk = max(intel_planes_min_cdclk(crtc_state), min_cdclk);

	/*
	 * HACK. Currently for TGL platforms we calculate
	 * min_cdclk initially based on pixel_rate divided
	 * by 2, accounting for also plane requirements,
	 * however in some cases the lowest possible CDCLK
	 * doesn't work and causing the underruns.
	 * Explicitly stating here that this seems to be currently
	 * rather a Hack, than final solution.
	 */
	if (IS_TIGERLAKE(dev_priv)) {
		/*
		 * Clamp to max_cdclk_freq in case pixel rate is higher,
		 * in order not to break an 8K, but still leave W/A at place.
		 */
		min_cdclk = max_t(int, min_cdclk,
				  min_t(int, crtc_state->pixel_rate,
					dev_priv->max_cdclk_freq));
	}

	if (min_cdclk > dev_priv->max_cdclk_freq) {
		drm_dbg_kms(&dev_priv->drm,
			    "required cdclk (%d kHz) exceeds max (%d kHz)\n",
			    min_cdclk, dev_priv->max_cdclk_freq);
		return -EINVAL;
	}

	return min_cdclk;
}

static int intel_compute_min_cdclk(struct intel_cdclk_state *cdclk_state)
{
	struct intel_atomic_state *state = cdclk_state->base.state;
	struct drm_i915_private *dev_priv = to_i915(state->base.dev);
	struct intel_bw_state *bw_state = NULL;
	struct intel_crtc *crtc;
	struct intel_crtc_state *crtc_state;
	int min_cdclk, i;
	enum pipe pipe;

	for_each_new_intel_crtc_in_state(state, crtc, crtc_state, i) {
		int ret;

		min_cdclk = intel_crtc_compute_min_cdclk(crtc_state);
		if (min_cdclk < 0)
			return min_cdclk;

		bw_state = intel_atomic_get_bw_state(state);
		if (IS_ERR(bw_state))
			return PTR_ERR(bw_state);

		if (cdclk_state->min_cdclk[crtc->pipe] == min_cdclk)
			continue;

		cdclk_state->min_cdclk[crtc->pipe] = min_cdclk;

		ret = intel_atomic_lock_global_state(&cdclk_state->base);
		if (ret)
			return ret;
	}

	min_cdclk = cdclk_state->force_min_cdclk;
	for_each_pipe(dev_priv, pipe) {
		min_cdclk = max(cdclk_state->min_cdclk[pipe], min_cdclk);

		if (!bw_state)
			continue;

		min_cdclk = max(bw_state->min_cdclk, min_cdclk);
	}

	return min_cdclk;
}

/*
 * Account for port clock min voltage level requirements.
 * This only really does something on CNL+ but can be
 * called on earlier platforms as well.
 *
 * Note that this functions assumes that 0 is
 * the lowest voltage value, and higher values
 * correspond to increasingly higher voltages.
 *
 * Should that relationship no longer hold on
 * future platforms this code will need to be
 * adjusted.
 */
static int bxt_compute_min_voltage_level(struct intel_cdclk_state *cdclk_state)
{
	struct intel_atomic_state *state = cdclk_state->base.state;
	struct drm_i915_private *dev_priv = to_i915(state->base.dev);
	struct intel_crtc *crtc;
	struct intel_crtc_state *crtc_state;
	u8 min_voltage_level;
	int i;
	enum pipe pipe;

	for_each_new_intel_crtc_in_state(state, crtc, crtc_state, i) {
		int ret;

		if (crtc_state->hw.enable)
			min_voltage_level = crtc_state->min_voltage_level;
		else
			min_voltage_level = 0;

		if (cdclk_state->min_voltage_level[crtc->pipe] == min_voltage_level)
			continue;

		cdclk_state->min_voltage_level[crtc->pipe] = min_voltage_level;

		ret = intel_atomic_lock_global_state(&cdclk_state->base);
		if (ret)
			return ret;
	}

	min_voltage_level = 0;
	for_each_pipe(dev_priv, pipe)
		min_voltage_level = max(cdclk_state->min_voltage_level[pipe],
					min_voltage_level);

	return min_voltage_level;
}

static int vlv_modeset_calc_cdclk(struct intel_cdclk_state *cdclk_state)
{
	struct intel_atomic_state *state = cdclk_state->base.state;
	struct drm_i915_private *dev_priv = to_i915(state->base.dev);
	int min_cdclk, cdclk;

	min_cdclk = intel_compute_min_cdclk(cdclk_state);
	if (min_cdclk < 0)
		return min_cdclk;

	cdclk = vlv_calc_cdclk(dev_priv, min_cdclk);

	cdclk_state->logical.cdclk = cdclk;
	cdclk_state->logical.voltage_level =
		vlv_calc_voltage_level(dev_priv, cdclk);

	if (!cdclk_state->active_pipes) {
		cdclk = vlv_calc_cdclk(dev_priv, cdclk_state->force_min_cdclk);

		cdclk_state->actual.cdclk = cdclk;
		cdclk_state->actual.voltage_level =
			vlv_calc_voltage_level(dev_priv, cdclk);
	} else {
		cdclk_state->actual = cdclk_state->logical;
	}

	return 0;
}

static int bdw_modeset_calc_cdclk(struct intel_cdclk_state *cdclk_state)
{
	int min_cdclk, cdclk;

	min_cdclk = intel_compute_min_cdclk(cdclk_state);
	if (min_cdclk < 0)
		return min_cdclk;

	/*
	 * FIXME should also account for plane ratio
	 * once 64bpp pixel formats are supported.
	 */
	cdclk = bdw_calc_cdclk(min_cdclk);

	cdclk_state->logical.cdclk = cdclk;
	cdclk_state->logical.voltage_level =
		bdw_calc_voltage_level(cdclk);

	if (!cdclk_state->active_pipes) {
		cdclk = bdw_calc_cdclk(cdclk_state->force_min_cdclk);

		cdclk_state->actual.cdclk = cdclk;
		cdclk_state->actual.voltage_level =
			bdw_calc_voltage_level(cdclk);
	} else {
		cdclk_state->actual = cdclk_state->logical;
	}

	return 0;
}

static int skl_dpll0_vco(struct intel_cdclk_state *cdclk_state)
{
	struct intel_atomic_state *state = cdclk_state->base.state;
	struct drm_i915_private *dev_priv = to_i915(state->base.dev);
	struct intel_crtc *crtc;
	struct intel_crtc_state *crtc_state;
	int vco, i;

	vco = cdclk_state->logical.vco;
	if (!vco)
		vco = dev_priv->skl_preferred_vco_freq;

	for_each_new_intel_crtc_in_state(state, crtc, crtc_state, i) {
		if (!crtc_state->hw.enable)
			continue;

		if (!intel_crtc_has_type(crtc_state, INTEL_OUTPUT_EDP))
			continue;

		/*
		 * DPLL0 VCO may need to be adjusted to get the correct
		 * clock for eDP. This will affect cdclk as well.
		 */
		switch (crtc_state->port_clock / 2) {
		case 108000:
		case 216000:
			vco = 8640000;
			break;
		default:
			vco = 8100000;
			break;
		}
	}

	return vco;
}

static int skl_modeset_calc_cdclk(struct intel_cdclk_state *cdclk_state)
{
	int min_cdclk, cdclk, vco;

	min_cdclk = intel_compute_min_cdclk(cdclk_state);
	if (min_cdclk < 0)
		return min_cdclk;

	vco = skl_dpll0_vco(cdclk_state);

	/*
	 * FIXME should also account for plane ratio
	 * once 64bpp pixel formats are supported.
	 */
	cdclk = skl_calc_cdclk(min_cdclk, vco);

	cdclk_state->logical.vco = vco;
	cdclk_state->logical.cdclk = cdclk;
	cdclk_state->logical.voltage_level =
		skl_calc_voltage_level(cdclk);

	if (!cdclk_state->active_pipes) {
		cdclk = skl_calc_cdclk(cdclk_state->force_min_cdclk, vco);

		cdclk_state->actual.vco = vco;
		cdclk_state->actual.cdclk = cdclk;
		cdclk_state->actual.voltage_level =
			skl_calc_voltage_level(cdclk);
	} else {
		cdclk_state->actual = cdclk_state->logical;
	}

	return 0;
}

static int bxt_modeset_calc_cdclk(struct intel_cdclk_state *cdclk_state)
{
	struct intel_atomic_state *state = cdclk_state->base.state;
	struct drm_i915_private *dev_priv = to_i915(state->base.dev);
	int min_cdclk, min_voltage_level, cdclk, vco;

	min_cdclk = intel_compute_min_cdclk(cdclk_state);
	if (min_cdclk < 0)
		return min_cdclk;

	min_voltage_level = bxt_compute_min_voltage_level(cdclk_state);
	if (min_voltage_level < 0)
		return min_voltage_level;

	cdclk = bxt_calc_cdclk(dev_priv, min_cdclk);
	vco = bxt_calc_cdclk_pll_vco(dev_priv, cdclk);

	cdclk_state->logical.vco = vco;
	cdclk_state->logical.cdclk = cdclk;
	cdclk_state->logical.voltage_level =
		max_t(int, min_voltage_level,
		      dev_priv->display.calc_voltage_level(cdclk));

	if (!cdclk_state->active_pipes) {
		cdclk = bxt_calc_cdclk(dev_priv, cdclk_state->force_min_cdclk);
		vco = bxt_calc_cdclk_pll_vco(dev_priv, cdclk);

		cdclk_state->actual.vco = vco;
		cdclk_state->actual.cdclk = cdclk;
		cdclk_state->actual.voltage_level =
			dev_priv->display.calc_voltage_level(cdclk);
	} else {
		cdclk_state->actual = cdclk_state->logical;
	}

	return 0;
}

static int intel_modeset_all_pipes(struct intel_atomic_state *state)
{
	struct drm_i915_private *dev_priv = to_i915(state->base.dev);
	struct intel_crtc *crtc;

	/*
	 * Add all pipes to the state, and force
	 * a modeset on all the active ones.
	 */
	for_each_intel_crtc(&dev_priv->drm, crtc) {
		struct intel_crtc_state *crtc_state;
		int ret;

		crtc_state = intel_atomic_get_crtc_state(&state->base, crtc);
		if (IS_ERR(crtc_state))
			return PTR_ERR(crtc_state);

		if (!crtc_state->hw.active ||
		    drm_atomic_crtc_needs_modeset(&crtc_state->uapi))
			continue;

		crtc_state->uapi.mode_changed = true;

		ret = drm_atomic_add_affected_connectors(&state->base,
							 &crtc->base);
		if (ret)
			return ret;

		ret = intel_atomic_add_affected_planes(state, crtc);
		if (ret)
			return ret;

		crtc_state->update_planes |= crtc_state->active_planes;
	}

	return 0;
}

static int fixed_modeset_calc_cdclk(struct intel_cdclk_state *cdclk_state)
{
	int min_cdclk;

	/*
	 * We can't change the cdclk frequency, but we still want to
	 * check that the required minimum frequency doesn't exceed
	 * the actual cdclk frequency.
	 */
	min_cdclk = intel_compute_min_cdclk(cdclk_state);
	if (min_cdclk < 0)
		return min_cdclk;

	return 0;
}

static struct intel_global_state *intel_cdclk_duplicate_state(struct intel_global_obj *obj)
{
	struct intel_cdclk_state *cdclk_state;

	cdclk_state = kmemdup(obj->state, sizeof(*cdclk_state), GFP_KERNEL);
	if (!cdclk_state)
		return NULL;

	cdclk_state->pipe = INVALID_PIPE;

	return &cdclk_state->base;
}

static void intel_cdclk_destroy_state(struct intel_global_obj *obj,
				      struct intel_global_state *state)
{
	kfree(state);
}

static const struct intel_global_state_funcs intel_cdclk_funcs = {
	.atomic_duplicate_state = intel_cdclk_duplicate_state,
	.atomic_destroy_state = intel_cdclk_destroy_state,
};

struct intel_cdclk_state *
intel_atomic_get_cdclk_state(struct intel_atomic_state *state)
{
	struct drm_i915_private *dev_priv = to_i915(state->base.dev);
	struct intel_global_state *cdclk_state;

	cdclk_state = intel_atomic_get_global_obj_state(state, &dev_priv->cdclk.obj);
	if (IS_ERR(cdclk_state))
		return ERR_CAST(cdclk_state);

	return to_intel_cdclk_state(cdclk_state);
}

int intel_cdclk_init(struct drm_i915_private *dev_priv)
{
	struct intel_cdclk_state *cdclk_state;

	cdclk_state = kzalloc(sizeof(*cdclk_state), GFP_KERNEL);
	if (!cdclk_state)
		return -ENOMEM;

	intel_atomic_global_obj_init(dev_priv, &dev_priv->cdclk.obj,
				     &cdclk_state->base, &intel_cdclk_funcs);

	return 0;
}

int intel_modeset_calc_cdclk(struct intel_atomic_state *state)
{
	struct drm_i915_private *dev_priv = to_i915(state->base.dev);
	const struct intel_cdclk_state *old_cdclk_state;
	struct intel_cdclk_state *new_cdclk_state;
	enum pipe pipe;
	int ret;

	new_cdclk_state = intel_atomic_get_cdclk_state(state);
	if (IS_ERR(new_cdclk_state))
		return PTR_ERR(new_cdclk_state);

	old_cdclk_state = intel_atomic_get_old_cdclk_state(state);

	new_cdclk_state->active_pipes =
		intel_calc_active_pipes(state, old_cdclk_state->active_pipes);

	ret = dev_priv->display.modeset_calc_cdclk(new_cdclk_state);
	if (ret)
		return ret;

	if (intel_cdclk_changed(&old_cdclk_state->actual,
				&new_cdclk_state->actual)) {
		/*
		 * Also serialize commits across all crtcs
		 * if the actual hw needs to be poked.
		 */
		ret = intel_atomic_serialize_global_state(&new_cdclk_state->base);
		if (ret)
			return ret;
	} else if (old_cdclk_state->active_pipes != new_cdclk_state->active_pipes ||
		   old_cdclk_state->force_min_cdclk != new_cdclk_state->force_min_cdclk ||
		   intel_cdclk_changed(&old_cdclk_state->logical,
				       &new_cdclk_state->logical)) {
		ret = intel_atomic_lock_global_state(&new_cdclk_state->base);
		if (ret)
			return ret;
	} else {
		return 0;
	}

	if (is_power_of_2(new_cdclk_state->active_pipes) &&
	    intel_cdclk_can_cd2x_update(dev_priv,
					&old_cdclk_state->actual,
					&new_cdclk_state->actual)) {
		struct intel_crtc *crtc;
		struct intel_crtc_state *crtc_state;

		pipe = ilog2(new_cdclk_state->active_pipes);
		crtc = intel_get_crtc_for_pipe(dev_priv, pipe);

		crtc_state = intel_atomic_get_crtc_state(&state->base, crtc);
		if (IS_ERR(crtc_state))
			return PTR_ERR(crtc_state);

		if (drm_atomic_crtc_needs_modeset(&crtc_state->uapi))
			pipe = INVALID_PIPE;
	} else {
		pipe = INVALID_PIPE;
	}

	if (pipe != INVALID_PIPE) {
		new_cdclk_state->pipe = pipe;

		drm_dbg_kms(&dev_priv->drm,
			    "Can change cdclk with pipe %c active\n",
			    pipe_name(pipe));
	} else if (intel_cdclk_needs_modeset(&old_cdclk_state->actual,
					     &new_cdclk_state->actual)) {
		/* All pipes must be switched off while we change the cdclk. */
		ret = intel_modeset_all_pipes(state);
		if (ret)
			return ret;

		new_cdclk_state->pipe = INVALID_PIPE;

		drm_dbg_kms(&dev_priv->drm,
			    "Modeset required for cdclk change\n");
	}

	drm_dbg_kms(&dev_priv->drm,
		    "New cdclk calculated to be logical %u kHz, actual %u kHz\n",
		    new_cdclk_state->logical.cdclk,
		    new_cdclk_state->actual.cdclk);
	drm_dbg_kms(&dev_priv->drm,
		    "New voltage level calculated to be logical %u, actual %u\n",
		    new_cdclk_state->logical.voltage_level,
		    new_cdclk_state->actual.voltage_level);

	return 0;
}

static int intel_compute_max_dotclk(struct drm_i915_private *dev_priv)
{
	int max_cdclk_freq = dev_priv->max_cdclk_freq;

	if (DISPLAY_VER(dev_priv) >= 10)
		return 2 * max_cdclk_freq;
	else if (DISPLAY_VER(dev_priv) == 9 ||
		 IS_BROADWELL(dev_priv) || IS_HASWELL(dev_priv))
		return max_cdclk_freq;
	else if (IS_CHERRYVIEW(dev_priv))
		return max_cdclk_freq*95/100;
	else if (DISPLAY_VER(dev_priv) < 4)
		return 2*max_cdclk_freq*90/100;
	else
		return max_cdclk_freq*90/100;
}

/**
 * intel_update_max_cdclk - Determine the maximum support CDCLK frequency
 * @dev_priv: i915 device
 *
 * Determine the maximum CDCLK frequency the platform supports, and also
 * derive the maximum dot clock frequency the maximum CDCLK frequency
 * allows.
 */
void intel_update_max_cdclk(struct drm_i915_private *dev_priv)
{
	if (IS_JSL_EHL(dev_priv)) {
		if (dev_priv->cdclk.hw.ref == 24000)
			dev_priv->max_cdclk_freq = 552000;
		else
			dev_priv->max_cdclk_freq = 556800;
	} else if (DISPLAY_VER(dev_priv) >= 11) {
		if (dev_priv->cdclk.hw.ref == 24000)
			dev_priv->max_cdclk_freq = 648000;
		else
			dev_priv->max_cdclk_freq = 652800;
	} else if (IS_CANNONLAKE(dev_priv)) {
		dev_priv->max_cdclk_freq = 528000;
	} else if (IS_GEMINILAKE(dev_priv)) {
		dev_priv->max_cdclk_freq = 316800;
	} else if (IS_BROXTON(dev_priv)) {
		dev_priv->max_cdclk_freq = 624000;
<<<<<<< HEAD
	} else if (IS_DISPLAY_VER(dev_priv, 9)) {
=======
	} else if (DISPLAY_VER(dev_priv) == 9) {
>>>>>>> 425390c5
		u32 limit = intel_de_read(dev_priv, SKL_DFSM) & SKL_DFSM_CDCLK_LIMIT_MASK;
		int max_cdclk, vco;

		vco = dev_priv->skl_preferred_vco_freq;
		drm_WARN_ON(&dev_priv->drm, vco != 8100000 && vco != 8640000);

		/*
		 * Use the lower (vco 8640) cdclk values as a
		 * first guess. skl_calc_cdclk() will correct it
		 * if the preferred vco is 8100 instead.
		 */
		if (limit == SKL_DFSM_CDCLK_LIMIT_675)
			max_cdclk = 617143;
		else if (limit == SKL_DFSM_CDCLK_LIMIT_540)
			max_cdclk = 540000;
		else if (limit == SKL_DFSM_CDCLK_LIMIT_450)
			max_cdclk = 432000;
		else
			max_cdclk = 308571;

		dev_priv->max_cdclk_freq = skl_calc_cdclk(max_cdclk, vco);
	} else if (IS_BROADWELL(dev_priv))  {
		/*
		 * FIXME with extra cooling we can allow
		 * 540 MHz for ULX and 675 Mhz for ULT.
		 * How can we know if extra cooling is
		 * available? PCI ID, VTB, something else?
		 */
		if (intel_de_read(dev_priv, FUSE_STRAP) & HSW_CDCLK_LIMIT)
			dev_priv->max_cdclk_freq = 450000;
		else if (IS_BDW_ULX(dev_priv))
			dev_priv->max_cdclk_freq = 450000;
		else if (IS_BDW_ULT(dev_priv))
			dev_priv->max_cdclk_freq = 540000;
		else
			dev_priv->max_cdclk_freq = 675000;
	} else if (IS_CHERRYVIEW(dev_priv)) {
		dev_priv->max_cdclk_freq = 320000;
	} else if (IS_VALLEYVIEW(dev_priv)) {
		dev_priv->max_cdclk_freq = 400000;
	} else {
		/* otherwise assume cdclk is fixed */
		dev_priv->max_cdclk_freq = dev_priv->cdclk.hw.cdclk;
	}

	dev_priv->max_dotclk_freq = intel_compute_max_dotclk(dev_priv);

	drm_dbg(&dev_priv->drm, "Max CD clock rate: %d kHz\n",
		dev_priv->max_cdclk_freq);

	drm_dbg(&dev_priv->drm, "Max dotclock rate: %d kHz\n",
		dev_priv->max_dotclk_freq);
}

/**
 * intel_update_cdclk - Determine the current CDCLK frequency
 * @dev_priv: i915 device
 *
 * Determine the current CDCLK frequency.
 */
void intel_update_cdclk(struct drm_i915_private *dev_priv)
{
	dev_priv->display.get_cdclk(dev_priv, &dev_priv->cdclk.hw);

	/*
	 * 9:0 CMBUS [sic] CDCLK frequency (cdfreq):
	 * Programmng [sic] note: bit[9:2] should be programmed to the number
	 * of cdclk that generates 4MHz reference clock freq which is used to
	 * generate GMBus clock. This will vary with the cdclk freq.
	 */
	if (IS_VALLEYVIEW(dev_priv) || IS_CHERRYVIEW(dev_priv))
		intel_de_write(dev_priv, GMBUSFREQ_VLV,
			       DIV_ROUND_UP(dev_priv->cdclk.hw.cdclk, 1000));
}

static int dg1_rawclk(struct drm_i915_private *dev_priv)
{
	/*
	 * DG1 always uses a 38.4 MHz rawclk.  The bspec tells us
	 * "Program Numerator=2, Denominator=4, Divider=37 decimal."
	 */
	intel_de_write(dev_priv, PCH_RAWCLK_FREQ,
		       CNP_RAWCLK_DEN(4) | CNP_RAWCLK_DIV(37) | ICP_RAWCLK_NUM(2));

	return 38400;
}

static int cnp_rawclk(struct drm_i915_private *dev_priv)
{
	u32 rawclk;
	int divider, fraction;

	if (intel_de_read(dev_priv, SFUSE_STRAP) & SFUSE_STRAP_RAW_FREQUENCY) {
		/* 24 MHz */
		divider = 24000;
		fraction = 0;
	} else {
		/* 19.2 MHz */
		divider = 19000;
		fraction = 200;
	}

	rawclk = CNP_RAWCLK_DIV(divider / 1000);
	if (fraction) {
		int numerator = 1;

		rawclk |= CNP_RAWCLK_DEN(DIV_ROUND_CLOSEST(numerator * 1000,
							   fraction) - 1);
		if (INTEL_PCH_TYPE(dev_priv) >= PCH_ICP)
			rawclk |= ICP_RAWCLK_NUM(numerator);
	}

	intel_de_write(dev_priv, PCH_RAWCLK_FREQ, rawclk);
	return divider + fraction;
}

static int pch_rawclk(struct drm_i915_private *dev_priv)
{
	return (intel_de_read(dev_priv, PCH_RAWCLK_FREQ) & RAWCLK_FREQ_MASK) * 1000;
}

static int vlv_hrawclk(struct drm_i915_private *dev_priv)
{
	/* RAWCLK_FREQ_VLV register updated from power well code */
	return vlv_get_cck_clock_hpll(dev_priv, "hrawclk",
				      CCK_DISPLAY_REF_CLOCK_CONTROL);
}

static int i9xx_hrawclk(struct drm_i915_private *dev_priv)
{
	u32 clkcfg;

	/*
	 * hrawclock is 1/4 the FSB frequency
	 *
	 * Note that this only reads the state of the FSB
	 * straps, not the actual FSB frequency. Some BIOSen
	 * let you configure each independently. Ideally we'd
	 * read out the actual FSB frequency but sadly we
	 * don't know which registers have that information,
	 * and all the relevant docs have gone to bit heaven :(
	 */
	clkcfg = intel_de_read(dev_priv, CLKCFG) & CLKCFG_FSB_MASK;

	if (IS_MOBILE(dev_priv)) {
		switch (clkcfg) {
		case CLKCFG_FSB_400:
			return 100000;
		case CLKCFG_FSB_533:
			return 133333;
		case CLKCFG_FSB_667:
			return 166667;
		case CLKCFG_FSB_800:
			return 200000;
		case CLKCFG_FSB_1067:
			return 266667;
		case CLKCFG_FSB_1333:
			return 333333;
		default:
			MISSING_CASE(clkcfg);
			return 133333;
		}
	} else {
		switch (clkcfg) {
		case CLKCFG_FSB_400_ALT:
			return 100000;
		case CLKCFG_FSB_533:
			return 133333;
		case CLKCFG_FSB_667:
			return 166667;
		case CLKCFG_FSB_800:
			return 200000;
		case CLKCFG_FSB_1067_ALT:
			return 266667;
		case CLKCFG_FSB_1333_ALT:
			return 333333;
		case CLKCFG_FSB_1600_ALT:
			return 400000;
		default:
			return 133333;
		}
	}
}

/**
 * intel_read_rawclk - Determine the current RAWCLK frequency
 * @dev_priv: i915 device
 *
 * Determine the current RAWCLK frequency. RAWCLK is a fixed
 * frequency clock so this needs to done only once.
 */
u32 intel_read_rawclk(struct drm_i915_private *dev_priv)
{
	u32 freq;

	if (INTEL_PCH_TYPE(dev_priv) >= PCH_DG1)
		freq = dg1_rawclk(dev_priv);
	else if (INTEL_PCH_TYPE(dev_priv) >= PCH_CNP)
		freq = cnp_rawclk(dev_priv);
	else if (HAS_PCH_SPLIT(dev_priv))
		freq = pch_rawclk(dev_priv);
	else if (IS_VALLEYVIEW(dev_priv) || IS_CHERRYVIEW(dev_priv))
		freq = vlv_hrawclk(dev_priv);
	else if (DISPLAY_VER(dev_priv) >= 3)
		freq = i9xx_hrawclk(dev_priv);
	else
		/* no rawclk on other platforms, or no need to know it */
		return 0;

	return freq;
}

/**
 * intel_init_cdclk_hooks - Initialize CDCLK related modesetting hooks
 * @dev_priv: i915 device
 */
void intel_init_cdclk_hooks(struct drm_i915_private *dev_priv)
{
	if (IS_ROCKETLAKE(dev_priv)) {
		dev_priv->display.set_cdclk = bxt_set_cdclk;
		dev_priv->display.bw_calc_min_cdclk = skl_bw_calc_min_cdclk;
		dev_priv->display.modeset_calc_cdclk = bxt_modeset_calc_cdclk;
		dev_priv->display.calc_voltage_level = tgl_calc_voltage_level;
		dev_priv->cdclk.table = rkl_cdclk_table;
	} else if (DISPLAY_VER(dev_priv) >= 12) {
		dev_priv->display.set_cdclk = bxt_set_cdclk;
		dev_priv->display.bw_calc_min_cdclk = skl_bw_calc_min_cdclk;
		dev_priv->display.modeset_calc_cdclk = bxt_modeset_calc_cdclk;
		dev_priv->display.calc_voltage_level = tgl_calc_voltage_level;
		dev_priv->cdclk.table = icl_cdclk_table;
	} else if (IS_JSL_EHL(dev_priv)) {
		dev_priv->display.set_cdclk = bxt_set_cdclk;
		dev_priv->display.bw_calc_min_cdclk = skl_bw_calc_min_cdclk;
		dev_priv->display.modeset_calc_cdclk = bxt_modeset_calc_cdclk;
		dev_priv->display.calc_voltage_level = ehl_calc_voltage_level;
		dev_priv->cdclk.table = icl_cdclk_table;
	} else if (DISPLAY_VER(dev_priv) >= 11) {
		dev_priv->display.set_cdclk = bxt_set_cdclk;
		dev_priv->display.bw_calc_min_cdclk = skl_bw_calc_min_cdclk;
		dev_priv->display.modeset_calc_cdclk = bxt_modeset_calc_cdclk;
		dev_priv->display.calc_voltage_level = icl_calc_voltage_level;
		dev_priv->cdclk.table = icl_cdclk_table;
	} else if (IS_CANNONLAKE(dev_priv)) {
		dev_priv->display.bw_calc_min_cdclk = skl_bw_calc_min_cdclk;
		dev_priv->display.set_cdclk = bxt_set_cdclk;
		dev_priv->display.modeset_calc_cdclk = bxt_modeset_calc_cdclk;
		dev_priv->display.calc_voltage_level = cnl_calc_voltage_level;
		dev_priv->cdclk.table = cnl_cdclk_table;
	} else if (IS_GEMINILAKE(dev_priv) || IS_BROXTON(dev_priv)) {
		dev_priv->display.bw_calc_min_cdclk = skl_bw_calc_min_cdclk;
		dev_priv->display.set_cdclk = bxt_set_cdclk;
		dev_priv->display.modeset_calc_cdclk = bxt_modeset_calc_cdclk;
		dev_priv->display.calc_voltage_level = bxt_calc_voltage_level;
		if (IS_GEMINILAKE(dev_priv))
			dev_priv->cdclk.table = glk_cdclk_table;
		else
			dev_priv->cdclk.table = bxt_cdclk_table;
<<<<<<< HEAD
	} else if (IS_DISPLAY_VER(dev_priv, 9)) {
=======
	} else if (DISPLAY_VER(dev_priv) == 9) {
>>>>>>> 425390c5
		dev_priv->display.bw_calc_min_cdclk = skl_bw_calc_min_cdclk;
		dev_priv->display.set_cdclk = skl_set_cdclk;
		dev_priv->display.modeset_calc_cdclk = skl_modeset_calc_cdclk;
	} else if (IS_BROADWELL(dev_priv)) {
		dev_priv->display.bw_calc_min_cdclk = intel_bw_calc_min_cdclk;
		dev_priv->display.set_cdclk = bdw_set_cdclk;
		dev_priv->display.modeset_calc_cdclk = bdw_modeset_calc_cdclk;
	} else if (IS_CHERRYVIEW(dev_priv)) {
		dev_priv->display.bw_calc_min_cdclk = intel_bw_calc_min_cdclk;
		dev_priv->display.set_cdclk = chv_set_cdclk;
		dev_priv->display.modeset_calc_cdclk = vlv_modeset_calc_cdclk;
	} else if (IS_VALLEYVIEW(dev_priv)) {
		dev_priv->display.bw_calc_min_cdclk = intel_bw_calc_min_cdclk;
		dev_priv->display.set_cdclk = vlv_set_cdclk;
		dev_priv->display.modeset_calc_cdclk = vlv_modeset_calc_cdclk;
	} else {
		dev_priv->display.bw_calc_min_cdclk = intel_bw_calc_min_cdclk;
		dev_priv->display.modeset_calc_cdclk = fixed_modeset_calc_cdclk;
	}

	if (DISPLAY_VER(dev_priv) >= 10 || IS_BROXTON(dev_priv))
		dev_priv->display.get_cdclk = bxt_get_cdclk;
<<<<<<< HEAD
	else if (IS_DISPLAY_VER(dev_priv, 9))
=======
	else if (DISPLAY_VER(dev_priv) == 9)
>>>>>>> 425390c5
		dev_priv->display.get_cdclk = skl_get_cdclk;
	else if (IS_BROADWELL(dev_priv))
		dev_priv->display.get_cdclk = bdw_get_cdclk;
	else if (IS_HASWELL(dev_priv))
		dev_priv->display.get_cdclk = hsw_get_cdclk;
	else if (IS_VALLEYVIEW(dev_priv) || IS_CHERRYVIEW(dev_priv))
		dev_priv->display.get_cdclk = vlv_get_cdclk;
	else if (IS_SANDYBRIDGE(dev_priv) || IS_IVYBRIDGE(dev_priv))
		dev_priv->display.get_cdclk = fixed_400mhz_get_cdclk;
	else if (IS_IRONLAKE(dev_priv))
		dev_priv->display.get_cdclk = fixed_450mhz_get_cdclk;
	else if (IS_GM45(dev_priv))
		dev_priv->display.get_cdclk = gm45_get_cdclk;
	else if (IS_G45(dev_priv))
		dev_priv->display.get_cdclk = g33_get_cdclk;
	else if (IS_I965GM(dev_priv))
		dev_priv->display.get_cdclk = i965gm_get_cdclk;
	else if (IS_I965G(dev_priv))
		dev_priv->display.get_cdclk = fixed_400mhz_get_cdclk;
	else if (IS_PINEVIEW(dev_priv))
		dev_priv->display.get_cdclk = pnv_get_cdclk;
	else if (IS_G33(dev_priv))
		dev_priv->display.get_cdclk = g33_get_cdclk;
	else if (IS_I945GM(dev_priv))
		dev_priv->display.get_cdclk = i945gm_get_cdclk;
	else if (IS_I945G(dev_priv))
		dev_priv->display.get_cdclk = fixed_400mhz_get_cdclk;
	else if (IS_I915GM(dev_priv))
		dev_priv->display.get_cdclk = i915gm_get_cdclk;
	else if (IS_I915G(dev_priv))
		dev_priv->display.get_cdclk = fixed_333mhz_get_cdclk;
	else if (IS_I865G(dev_priv))
		dev_priv->display.get_cdclk = fixed_266mhz_get_cdclk;
	else if (IS_I85X(dev_priv))
		dev_priv->display.get_cdclk = i85x_get_cdclk;
	else if (IS_I845G(dev_priv))
		dev_priv->display.get_cdclk = fixed_200mhz_get_cdclk;
	else if (IS_I830(dev_priv))
		dev_priv->display.get_cdclk = fixed_133mhz_get_cdclk;

	if (drm_WARN(&dev_priv->drm, !dev_priv->display.get_cdclk,
		     "Unknown platform. Assuming 133 MHz CDCLK\n"))
		dev_priv->display.get_cdclk = fixed_133mhz_get_cdclk;
}<|MERGE_RESOLUTION|>--- conflicted
+++ resolved
@@ -1801,11 +1801,7 @@
 {
 	if (DISPLAY_VER(i915) >= 10 || IS_BROXTON(i915))
 		bxt_cdclk_init_hw(i915);
-<<<<<<< HEAD
-	else if (IS_DISPLAY_VER(i915, 9))
-=======
 	else if (DISPLAY_VER(i915) == 9)
->>>>>>> 425390c5
 		skl_cdclk_init_hw(i915);
 }
 
@@ -1820,11 +1816,7 @@
 {
 	if (DISPLAY_VER(i915) >= 10 || IS_BROXTON(i915))
 		bxt_cdclk_uninit_hw(i915);
-<<<<<<< HEAD
-	else if (IS_DISPLAY_VER(i915, 9))
-=======
 	else if (DISPLAY_VER(i915) == 9)
->>>>>>> 425390c5
 		skl_cdclk_uninit_hw(i915);
 }
 
@@ -2639,11 +2631,7 @@
 		dev_priv->max_cdclk_freq = 316800;
 	} else if (IS_BROXTON(dev_priv)) {
 		dev_priv->max_cdclk_freq = 624000;
-<<<<<<< HEAD
-	} else if (IS_DISPLAY_VER(dev_priv, 9)) {
-=======
 	} else if (DISPLAY_VER(dev_priv) == 9) {
->>>>>>> 425390c5
 		u32 limit = intel_de_read(dev_priv, SKL_DFSM) & SKL_DFSM_CDCLK_LIMIT_MASK;
 		int max_cdclk, vco;
 
@@ -2901,11 +2889,7 @@
 			dev_priv->cdclk.table = glk_cdclk_table;
 		else
 			dev_priv->cdclk.table = bxt_cdclk_table;
-<<<<<<< HEAD
-	} else if (IS_DISPLAY_VER(dev_priv, 9)) {
-=======
 	} else if (DISPLAY_VER(dev_priv) == 9) {
->>>>>>> 425390c5
 		dev_priv->display.bw_calc_min_cdclk = skl_bw_calc_min_cdclk;
 		dev_priv->display.set_cdclk = skl_set_cdclk;
 		dev_priv->display.modeset_calc_cdclk = skl_modeset_calc_cdclk;
@@ -2928,11 +2912,7 @@
 
 	if (DISPLAY_VER(dev_priv) >= 10 || IS_BROXTON(dev_priv))
 		dev_priv->display.get_cdclk = bxt_get_cdclk;
-<<<<<<< HEAD
-	else if (IS_DISPLAY_VER(dev_priv, 9))
-=======
 	else if (DISPLAY_VER(dev_priv) == 9)
->>>>>>> 425390c5
 		dev_priv->display.get_cdclk = skl_get_cdclk;
 	else if (IS_BROADWELL(dev_priv))
 		dev_priv->display.get_cdclk = bdw_get_cdclk;
