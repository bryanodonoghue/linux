--- conflicted
+++ resolved
@@ -3568,7 +3568,7 @@
 	cpp = drm_format_plane_cpp(fb->pixel_format, 0);
 	plane_pixel_rate = skl_adjusted_plane_pixel_rate(cstate, intel_pstate);
 
-	if (intel_rotation_90_or_270(pstate->rotation)) {
+	if (drm_rotation_90_or_270(pstate->rotation)) {
 		int cpp = (fb->pixel_format == DRM_FORMAT_NV12) ?
 			drm_format_plane_cpp(fb->pixel_format, 1) :
 			drm_format_plane_cpp(fb->pixel_format, 0);
@@ -3613,28 +3613,6 @@
 
 	if (fb->modifier[0] == I915_FORMAT_MOD_Y_TILED ||
 	    fb->modifier[0] == I915_FORMAT_MOD_Yf_TILED) {
-<<<<<<< HEAD
-=======
-		uint32_t min_scanlines = 4;
-		uint32_t y_tile_minimum;
-		if (drm_rotation_90_or_270(pstate->rotation)) {
-			int cpp = (fb->pixel_format == DRM_FORMAT_NV12) ?
-				drm_format_plane_cpp(fb->pixel_format, 1) :
-				drm_format_plane_cpp(fb->pixel_format, 0);
-
-			switch (cpp) {
-			case 1:
-				min_scanlines = 16;
-				break;
-			case 2:
-				min_scanlines = 8;
-				break;
-			case 8:
-				WARN(1, "Unsupported pixel depth for rotation");
-			}
-		}
-		y_tile_minimum = plane_blocks_per_line * min_scanlines;
->>>>>>> 8a5bbf32
 		selected_result = max(method2, y_tile_minimum);
 	} else {
 		if ((ddb_allocation / plane_blocks_per_line) >= 1)
