--- conflicted
+++ resolved
@@ -5355,17 +5355,10 @@
 
 	*out_modes = NULL;
 
-	if (display->modes)
-		goto exit;
-
 	rc = dsi_display_get_mode_count_no_lock(display, &total_mode_count);
 	if (rc)
 		goto error;
 
-<<<<<<< HEAD
-
-=======
->>>>>>> 54927ef4
 	display->modes = kcalloc(total_mode_count, sizeof(*display->modes),
 			GFP_KERNEL);
 	if (!display->modes) {
@@ -5451,11 +5444,7 @@
 		}
 	}
 
-<<<<<<< HEAD
 done:
-=======
-exit:
->>>>>>> 54927ef4
 	*out_modes = display->modes;
 	rc = 0;
 
