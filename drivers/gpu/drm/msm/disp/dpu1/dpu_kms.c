--- conflicted
+++ resolved
@@ -780,11 +780,7 @@
 
 	mmu = msm_iommu_new(dpu_kms->dev->dev, domain);
 	aspace = msm_gem_address_space_create(mmu, "dpu1",
-<<<<<<< HEAD
-		0x1000, 0xfffffff);
-=======
 		0x1000, 0x100000000 - 0x1000);
->>>>>>> 84569f32
 
 	if (IS_ERR(aspace)) {
 		mmu->funcs->destroy(mmu);
