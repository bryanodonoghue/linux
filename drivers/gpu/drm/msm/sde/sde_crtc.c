/*
 * Copyright (c) 2014-2018 The Linux Foundation. All rights reserved.
 * Copyright (C) 2013 Red Hat
 * Author: Rob Clark <robdclark@gmail.com>
 *
 * This program is free software; you can redistribute it and/or modify it
 * under the terms of the GNU General Public License version 2 as published by
 * the Free Software Foundation.
 *
 * This program is distributed in the hope that it will be useful, but WITHOUT
 * ANY WARRANTY; without even the implied warranty of MERCHANTABILITY or
 * FITNESS FOR A PARTICULAR PURPOSE.  See the GNU General Public License for
 * more details.
 *
 * You should have received a copy of the GNU General Public License along with
 * this program.  If not, see <http://www.gnu.org/licenses/>.
 */

#define pr_fmt(fmt)	"[drm:%s:%d] " fmt, __func__, __LINE__
#include <linux/sort.h>
#include <linux/debugfs.h>
#include <linux/ktime.h>
#include <uapi/drm/sde_drm.h>
#include <drm/drm_mode.h>
#include <drm/drm_crtc.h>
#include <drm/drm_crtc_helper.h>
#include <drm/drm_flip_work.h>

#include "sde_kms.h"
#include "sde_hw_lm.h"
#include "sde_hw_ctl.h"
#include "sde_crtc.h"
#include "sde_plane.h"
#include "sde_color_processing.h"
#include "sde_encoder.h"
#include "sde_connector.h"
#include "sde_vbif.h"
#include "sde_power_handle.h"
#include "sde_core_perf.h"
#include "sde_trace.h"

#define SDE_PSTATES_MAX (SDE_STAGE_MAX * 4)
#define SDE_MULTIRECT_PLANE_MAX (SDE_STAGE_MAX * 2)

struct sde_crtc_custom_events {
	u32 event;
	int (*func)(struct drm_crtc *crtc, bool en,
			struct sde_irq_callback *irq);
};

static int sde_crtc_power_interrupt_handler(struct drm_crtc *crtc_drm,
	bool en, struct sde_irq_callback *ad_irq);
static int sde_crtc_idle_interrupt_handler(struct drm_crtc *crtc_drm,
	bool en, struct sde_irq_callback *idle_irq);
static int sde_crtc_pm_event_handler(struct drm_crtc *crtc, bool en,
		struct sde_irq_callback *noirq);

static struct sde_crtc_custom_events custom_events[] = {
	{DRM_EVENT_AD_BACKLIGHT, sde_cp_ad_interrupt},
	{DRM_EVENT_CRTC_POWER, sde_crtc_power_interrupt_handler},
	{DRM_EVENT_IDLE_NOTIFY, sde_crtc_idle_interrupt_handler},
	{DRM_EVENT_HISTOGRAM, sde_cp_hist_interrupt},
	{DRM_EVENT_SDE_POWER, sde_crtc_pm_event_handler},
};

/* default input fence timeout, in ms */
#define SDE_CRTC_INPUT_FENCE_TIMEOUT    10000

/*
 * The default input fence timeout is 2 seconds while max allowed
 * range is 10 seconds. Any value above 10 seconds adds glitches beyond
 * tolerance limit.
 */
#define SDE_CRTC_MAX_INPUT_FENCE_TIMEOUT 10000

/* layer mixer index on sde_crtc */
#define LEFT_MIXER 0
#define RIGHT_MIXER 1

#define MISR_BUFF_SIZE			256

static inline struct sde_kms *_sde_crtc_get_kms(struct drm_crtc *crtc)
{
	struct msm_drm_private *priv;

	if (!crtc || !crtc->dev || !crtc->dev->dev_private) {
		SDE_ERROR("invalid crtc\n");
		return NULL;
	}
	priv = crtc->dev->dev_private;
	if (!priv || !priv->kms) {
		SDE_ERROR("invalid kms\n");
		return NULL;
	}

	return to_sde_kms(priv->kms);
}

static inline int _sde_crtc_power_enable(struct sde_crtc *sde_crtc, bool enable)
{
	struct drm_crtc *crtc;
	struct msm_drm_private *priv;
	struct sde_kms *sde_kms;

	if (!sde_crtc) {
		SDE_ERROR("invalid sde crtc\n");
		return -EINVAL;
	}

	crtc = &sde_crtc->base;
	if (!crtc->dev || !crtc->dev->dev_private) {
		SDE_ERROR("invalid drm device\n");
		return -EINVAL;
	}

	priv = crtc->dev->dev_private;
	if (!priv->kms) {
		SDE_ERROR("invalid kms\n");
		return -EINVAL;
	}

	sde_kms = to_sde_kms(priv->kms);

	return sde_power_resource_enable(&priv->phandle, sde_kms->core_client,
									enable);
}

/**
 * _sde_crtc_rp_to_crtc - get crtc from resource pool object
 * @rp: Pointer to resource pool
 * return: Pointer to drm crtc if success; null otherwise
 */
static struct drm_crtc *_sde_crtc_rp_to_crtc(struct sde_crtc_respool *rp)
{
	if (!rp)
		return NULL;

	return container_of(rp, struct sde_crtc_state, rp)->base.crtc;
}

/**
 * _sde_crtc_rp_reclaim - reclaim unused, or all if forced, resources in pool
 * @rp: Pointer to resource pool
 * @force: True to reclaim all resources; otherwise, reclaim only unused ones
 * return: None
 */
static void _sde_crtc_rp_reclaim(struct sde_crtc_respool *rp, bool force)
{
	struct sde_crtc_res *res, *next;
	struct drm_crtc *crtc;

	crtc = _sde_crtc_rp_to_crtc(rp);
	if (!crtc) {
		SDE_ERROR("invalid crtc\n");
		return;
	}

	SDE_DEBUG("crtc%d.%u %s\n", crtc->base.id, rp->sequence_id,
			force ? "destroy" : "free_unused");

	list_for_each_entry_safe(res, next, &rp->res_list, list) {
		if (!force && !(res->flags & SDE_CRTC_RES_FLAG_FREE))
			continue;
		SDE_DEBUG("crtc%d.%u reclaim res:0x%x/0x%llx/%pK/%d\n",
				crtc->base.id, rp->sequence_id,
				res->type, res->tag, res->val,
				atomic_read(&res->refcount));
		list_del(&res->list);
		if (res->ops.put)
			res->ops.put(res->val);
		kfree(res);
	}
}

/**
 * _sde_crtc_rp_free_unused - free unused resource in pool
 * @rp: Pointer to resource pool
 * return: none
 */
static void _sde_crtc_rp_free_unused(struct sde_crtc_respool *rp)
{
	mutex_lock(rp->rp_lock);
	_sde_crtc_rp_reclaim(rp, false);
	mutex_unlock(rp->rp_lock);
}

/**
 * _sde_crtc_rp_destroy - destroy resource pool
 * @rp: Pointer to resource pool
 * return: None
 */
static void _sde_crtc_rp_destroy(struct sde_crtc_respool *rp)
{
	mutex_lock(rp->rp_lock);
	list_del_init(&rp->rp_list);
	_sde_crtc_rp_reclaim(rp, true);
	mutex_unlock(rp->rp_lock);
}

/**
 * _sde_crtc_hw_blk_get - get callback for hardware block
 * @val: Resource handle
 * @type: Resource type
 * @tag: Search tag for given resource
 * return: Resource handle
 */
static void *_sde_crtc_hw_blk_get(void *val, u32 type, u64 tag)
{
	SDE_DEBUG("res:%d/0x%llx/%pK\n", type, tag, val);
	return sde_hw_blk_get(val, type, tag);
}

/**
 * _sde_crtc_hw_blk_put - put callback for hardware block
 * @val: Resource handle
 * return: None
 */
static void _sde_crtc_hw_blk_put(void *val)
{
	SDE_DEBUG("res://%pK\n", val);
	sde_hw_blk_put(val);
}

/**
 * _sde_crtc_rp_duplicate - duplicate resource pool and reset reference count
 * @rp: Pointer to original resource pool
 * @dup_rp: Pointer to duplicated resource pool
 * return: None
 */
static void _sde_crtc_rp_duplicate(struct sde_crtc_respool *rp,
		struct sde_crtc_respool *dup_rp)
{
	struct sde_crtc_res *res, *dup_res;
	struct drm_crtc *crtc;

	if (!rp || !dup_rp || !rp->rp_head) {
		SDE_ERROR("invalid resource pool\n");
		return;
	}

	crtc = _sde_crtc_rp_to_crtc(rp);
	if (!crtc) {
		SDE_ERROR("invalid crtc\n");
		return;
	}

	SDE_DEBUG("crtc%d.%u duplicate\n", crtc->base.id, rp->sequence_id);

	mutex_lock(rp->rp_lock);
	dup_rp->sequence_id = rp->sequence_id + 1;
	INIT_LIST_HEAD(&dup_rp->res_list);
	dup_rp->ops = rp->ops;
	list_for_each_entry(res, &rp->res_list, list) {
		dup_res = kzalloc(sizeof(struct sde_crtc_res), GFP_KERNEL);
		if (!dup_res) {
			mutex_unlock(rp->rp_lock);
			return;
		}
		INIT_LIST_HEAD(&dup_res->list);
		atomic_set(&dup_res->refcount, 0);
		dup_res->type = res->type;
		dup_res->tag = res->tag;
		dup_res->val = res->val;
		dup_res->ops = res->ops;
		dup_res->flags = SDE_CRTC_RES_FLAG_FREE;
		SDE_DEBUG("crtc%d.%u dup res:0x%x/0x%llx/%pK/%d\n",
				crtc->base.id, dup_rp->sequence_id,
				dup_res->type, dup_res->tag, dup_res->val,
				atomic_read(&dup_res->refcount));
		list_add_tail(&dup_res->list, &dup_rp->res_list);
		if (dup_res->ops.get)
			dup_res->ops.get(dup_res->val, 0, -1);
	}

	dup_rp->rp_lock = rp->rp_lock;
	dup_rp->rp_head = rp->rp_head;
	INIT_LIST_HEAD(&dup_rp->rp_list);
	list_add_tail(&dup_rp->rp_list, rp->rp_head);
	mutex_unlock(rp->rp_lock);
}

/**
 * _sde_crtc_rp_reset - reset resource pool after allocation
 * @rp: Pointer to original resource pool
 * @rp_lock: Pointer to serialization resource pool lock
 * @rp_head: Pointer to crtc resource pool head
 * return: None
 */
static void _sde_crtc_rp_reset(struct sde_crtc_respool *rp,
		struct mutex *rp_lock, struct list_head *rp_head)
{
	if (!rp || !rp_lock || !rp_head) {
		SDE_ERROR("invalid resource pool\n");
		return;
	}

	mutex_lock(rp_lock);
	rp->rp_lock = rp_lock;
	rp->rp_head = rp_head;
	INIT_LIST_HEAD(&rp->rp_list);
	rp->sequence_id = 0;
	INIT_LIST_HEAD(&rp->res_list);
	rp->ops.get = _sde_crtc_hw_blk_get;
	rp->ops.put = _sde_crtc_hw_blk_put;
	list_add_tail(&rp->rp_list, rp->rp_head);
	mutex_unlock(rp_lock);
}

/**
 * _sde_crtc_rp_add_no_lock - add given resource to resource pool without lock
 * @rp: Pointer to original resource pool
 * @type: Resource type
 * @tag: Search tag for given resource
 * @val: Resource handle
 * @ops: Resource callback operations
 * return: 0 if success; error code otherwise
 */
static int _sde_crtc_rp_add_no_lock(struct sde_crtc_respool *rp, u32 type,
		u64 tag, void *val, struct sde_crtc_res_ops *ops)
{
	struct sde_crtc_res *res;
	struct drm_crtc *crtc;

	if (!rp || !ops) {
		SDE_ERROR("invalid resource pool/ops\n");
		return -EINVAL;
	}

	crtc = _sde_crtc_rp_to_crtc(rp);
	if (!crtc) {
		SDE_ERROR("invalid crtc\n");
		return -EINVAL;
	}

	list_for_each_entry(res, &rp->res_list, list) {
		if (res->type != type || res->tag != tag)
			continue;
		SDE_ERROR("crtc%d.%u already exist res:0x%x/0x%llx/%pK/%d\n",
				crtc->base.id, rp->sequence_id,
				res->type, res->tag, res->val,
				atomic_read(&res->refcount));
		return -EEXIST;
	}
	res = kzalloc(sizeof(struct sde_crtc_res), GFP_KERNEL);
	if (!res)
		return -ENOMEM;
	INIT_LIST_HEAD(&res->list);
	atomic_set(&res->refcount, 1);
	res->type = type;
	res->tag = tag;
	res->val = val;
	res->ops = *ops;
	list_add_tail(&res->list, &rp->res_list);
	SDE_DEBUG("crtc%d.%u added res:0x%x/0x%llx\n",
			crtc->base.id, rp->sequence_id, type, tag);
	return 0;
}

/**
 * _sde_crtc_rp_add - add given resource to resource pool
 * @rp: Pointer to original resource pool
 * @type: Resource type
 * @tag: Search tag for given resource
 * @val: Resource handle
 * @ops: Resource callback operations
 * return: 0 if success; error code otherwise
 */
static int _sde_crtc_rp_add(struct sde_crtc_respool *rp, u32 type, u64 tag,
		void *val, struct sde_crtc_res_ops *ops)
{
	int rc;

	if (!rp) {
		SDE_ERROR("invalid resource pool\n");
		return -EINVAL;
	}

	mutex_lock(rp->rp_lock);
	rc = _sde_crtc_rp_add_no_lock(rp, type, tag, val, ops);
	mutex_unlock(rp->rp_lock);
	return rc;
}

/**
 * _sde_crtc_rp_get - lookup the resource from given resource pool and obtain
 *	if available; otherwise, obtain resource from global pool
 * @rp: Pointer to original resource pool
 * @type: Resource type
 * @tag:  Search tag for given resource
 * return: Resource handle if success; pointer error or null otherwise
 */
static void *_sde_crtc_rp_get(struct sde_crtc_respool *rp, u32 type, u64 tag)
{
	struct sde_crtc_respool *old_rp;
	struct sde_crtc_res *res;
	void *val = NULL;
	int rc;
	struct drm_crtc *crtc;

	if (!rp) {
		SDE_ERROR("invalid resource pool\n");
		return NULL;
	}

	crtc = _sde_crtc_rp_to_crtc(rp);
	if (!crtc) {
		SDE_ERROR("invalid crtc\n");
		return NULL;
	}

	mutex_lock(rp->rp_lock);
	list_for_each_entry(res, &rp->res_list, list) {
		if (res->type != type || res->tag != tag)
			continue;
		SDE_DEBUG("crtc%d.%u found res:0x%x/0x%llx/%pK/%d\n",
				crtc->base.id, rp->sequence_id,
				res->type, res->tag, res->val,
				atomic_read(&res->refcount));
		atomic_inc(&res->refcount);
		res->flags &= ~SDE_CRTC_RES_FLAG_FREE;
		mutex_unlock(rp->rp_lock);
		return res->val;
	}
	list_for_each_entry(res, &rp->res_list, list) {
		if (res->type != type || !(res->flags & SDE_CRTC_RES_FLAG_FREE))
			continue;
		SDE_DEBUG("crtc%d.%u retag res:0x%x/0x%llx/%pK/%d\n",
				crtc->base.id, rp->sequence_id,
				res->type, res->tag, res->val,
				atomic_read(&res->refcount));
		atomic_inc(&res->refcount);
		res->tag = tag;
		res->flags &= ~SDE_CRTC_RES_FLAG_FREE;
		mutex_unlock(rp->rp_lock);
		return res->val;
	}
	/* not in this rp, try to grab from global pool */
	if (rp->ops.get)
		val = rp->ops.get(NULL, type, -1);
	if (!IS_ERR_OR_NULL(val))
		goto add_res;
	/*
	 * Search older resource pools for hw blk with matching type,
	 * necessary when resource is being used by this object,
	 * but in previous states not yet cleaned up.
	 *
	 * This enables searching of all resources currently owned
	 * by this crtc even though the resource might not be used
	 * in the current atomic state. This allows those resources
	 * to be re-acquired by the new atomic state immediately
	 * without waiting for the resources to be fully released.
	 */
	else if (IS_ERR_OR_NULL(val) && (type < SDE_HW_BLK_MAX)) {
		list_for_each_entry(old_rp, rp->rp_head, rp_list) {
			if (old_rp == rp)
				continue;

			list_for_each_entry(res, &old_rp->res_list, list) {
				if (res->type != type)
					continue;
				SDE_DEBUG(
					"crtc%d.%u found res:0x%x//%pK/ in crtc%d.%d\n",
						crtc->base.id,
						rp->sequence_id,
						res->type, res->val,
						crtc->base.id,
						old_rp->sequence_id);
				SDE_EVT32_VERBOSE(crtc->base.id,
						rp->sequence_id,
						res->type, res->val,
						crtc->base.id,
						old_rp->sequence_id);
				if (res->ops.get)
					res->ops.get(res->val, 0, -1);
				val = res->val;
				break;
			}

			if (!IS_ERR_OR_NULL(val))
				break;
		}
	}
	if (IS_ERR_OR_NULL(val)) {
		SDE_DEBUG("crtc%d.%u failed to get res:0x%x//\n",
				crtc->base.id, rp->sequence_id, type);
		mutex_unlock(rp->rp_lock);
		return NULL;
	}
add_res:
	rc = _sde_crtc_rp_add_no_lock(rp, type, tag, val, &rp->ops);
	if (rc) {
		SDE_ERROR("crtc%d.%u failed to add res:0x%x/0x%llx\n",
				crtc->base.id, rp->sequence_id, type, tag);
		if (rp->ops.put)
			rp->ops.put(val);
		val = NULL;
	}
	mutex_unlock(rp->rp_lock);
	return val;
}

/**
 * _sde_crtc_rp_put - return given resource to resource pool
 * @rp: Pointer to original resource pool
 * @type: Resource type
 * @tag: Search tag for given resource
 * return: None
 */
static void _sde_crtc_rp_put(struct sde_crtc_respool *rp, u32 type, u64 tag)
{
	struct sde_crtc_res *res, *next;
	struct drm_crtc *crtc;

	if (!rp) {
		SDE_ERROR("invalid resource pool\n");
		return;
	}

	crtc = _sde_crtc_rp_to_crtc(rp);
	if (!crtc) {
		SDE_ERROR("invalid crtc\n");
		return;
	}

	mutex_lock(rp->rp_lock);
	list_for_each_entry_safe(res, next, &rp->res_list, list) {
		if (res->type != type || res->tag != tag)
			continue;
		SDE_DEBUG("crtc%d.%u found res:0x%x/0x%llx/%pK/%d\n",
				crtc->base.id, rp->sequence_id,
				res->type, res->tag, res->val,
				atomic_read(&res->refcount));
		if (res->flags & SDE_CRTC_RES_FLAG_FREE)
			SDE_ERROR(
				"crtc%d.%u already free res:0x%x/0x%llx/%pK/%d\n",
					crtc->base.id, rp->sequence_id,
					res->type, res->tag, res->val,
					atomic_read(&res->refcount));
		else if (atomic_dec_return(&res->refcount) == 0)
			res->flags |= SDE_CRTC_RES_FLAG_FREE;

		mutex_unlock(rp->rp_lock);
		return;
	}
	SDE_ERROR("crtc%d.%u not found res:0x%x/0x%llx\n",
			crtc->base.id, rp->sequence_id, type, tag);
	mutex_unlock(rp->rp_lock);
}

int sde_crtc_res_add(struct drm_crtc_state *state, u32 type, u64 tag,
		void *val, struct sde_crtc_res_ops *ops)
{
	struct sde_crtc_respool *rp;

	if (!state) {
		SDE_ERROR("invalid parameters\n");
		return -EINVAL;
	}

	rp = &to_sde_crtc_state(state)->rp;
	return _sde_crtc_rp_add(rp, type, tag, val, ops);
}

void *sde_crtc_res_get(struct drm_crtc_state *state, u32 type, u64 tag)
{
	struct sde_crtc_respool *rp;
	void *val;

	if (!state) {
		SDE_ERROR("invalid parameters\n");
		return NULL;
	}

	rp = &to_sde_crtc_state(state)->rp;
	val = _sde_crtc_rp_get(rp, type, tag);
	if (IS_ERR(val)) {
		SDE_ERROR("failed to get res type:0x%x:0x%llx\n",
				type, tag);
		return NULL;
	}

	return val;
}

void sde_crtc_res_put(struct drm_crtc_state *state, u32 type, u64 tag)
{
	struct sde_crtc_respool *rp;

	if (!state) {
		SDE_ERROR("invalid parameters\n");
		return;
	}

	rp = &to_sde_crtc_state(state)->rp;
	_sde_crtc_rp_put(rp, type, tag);
}

static void _sde_crtc_deinit_events(struct sde_crtc *sde_crtc)
{
	if (!sde_crtc)
		return;
}

static ssize_t vsync_event_show(struct device *device,
	struct device_attribute *attr, char *buf)
{
	struct drm_crtc *crtc;
	struct sde_crtc *sde_crtc;

	if (!device || !buf) {
		SDE_ERROR("invalid input param(s)\n");
		return -EAGAIN;
	}

	crtc = dev_get_drvdata(device);
	sde_crtc = to_sde_crtc(crtc);
	return scnprintf(buf, PAGE_SIZE, "VSYNC=%llu\n",
			ktime_to_ns(sde_crtc->vblank_last_cb_time));
}

static DEVICE_ATTR_RO(vsync_event);
static struct attribute *sde_crtc_dev_attrs[] = {
	&dev_attr_vsync_event.attr,
	NULL
};

static const struct attribute_group sde_crtc_attr_group = {
	.attrs = sde_crtc_dev_attrs,
};

static const struct attribute_group *sde_crtc_attr_groups[] = {
	&sde_crtc_attr_group,
	NULL,
};

static void sde_crtc_destroy(struct drm_crtc *crtc)
{
	struct sde_crtc *sde_crtc = to_sde_crtc(crtc);

	SDE_DEBUG("\n");

	if (!crtc)
		return;

	if (sde_crtc->vsync_event_sf)
		sysfs_put(sde_crtc->vsync_event_sf);
	if (sde_crtc->sysfs_dev)
		device_unregister(sde_crtc->sysfs_dev);

	if (sde_crtc->blob_info)
		drm_property_unreference_blob(sde_crtc->blob_info);
	msm_property_destroy(&sde_crtc->property_info);
	sde_cp_crtc_destroy_properties(crtc);

	sde_fence_deinit(&sde_crtc->output_fence);
	_sde_crtc_deinit_events(sde_crtc);

	drm_crtc_cleanup(crtc);
	mutex_destroy(&sde_crtc->crtc_lock);
	kfree(sde_crtc);
}

static bool sde_crtc_mode_fixup(struct drm_crtc *crtc,
		const struct drm_display_mode *mode,
		struct drm_display_mode *adjusted_mode)
{
	SDE_DEBUG("\n");

	if ((msm_is_mode_seamless(adjusted_mode) ||
			msm_is_mode_seamless_vrr(adjusted_mode)) &&
		(!crtc->enabled)) {
		SDE_ERROR("crtc state prevents seamless transition\n");
		return false;
	}

	return true;
}

static void _sde_crtc_setup_blend_cfg(struct sde_crtc_mixer *mixer,
	struct sde_plane_state *pstate, struct sde_format *format)
{
	uint32_t blend_op, fg_alpha, bg_alpha;
	uint32_t blend_type;
	struct sde_hw_mixer *lm = mixer->hw_lm;

	/* default to opaque blending */
	fg_alpha = sde_plane_get_property(pstate, PLANE_PROP_ALPHA);
	bg_alpha = 0xFF - fg_alpha;
	blend_op = SDE_BLEND_FG_ALPHA_FG_CONST | SDE_BLEND_BG_ALPHA_BG_CONST;
	blend_type = sde_plane_get_property(pstate, PLANE_PROP_BLEND_OP);

	SDE_DEBUG("blend type:0x%x blend alpha:0x%x\n", blend_type, fg_alpha);

	switch (blend_type) {

	case SDE_DRM_BLEND_OP_OPAQUE:
		blend_op = SDE_BLEND_FG_ALPHA_FG_CONST |
			SDE_BLEND_BG_ALPHA_BG_CONST;
		break;

	case SDE_DRM_BLEND_OP_PREMULTIPLIED:
		if (format->alpha_enable) {
			blend_op = SDE_BLEND_FG_ALPHA_FG_CONST |
				SDE_BLEND_BG_ALPHA_FG_PIXEL;
			if (fg_alpha != 0xff) {
				bg_alpha = fg_alpha;
				blend_op |= SDE_BLEND_BG_MOD_ALPHA |
					SDE_BLEND_BG_INV_MOD_ALPHA;
			} else {
				blend_op |= SDE_BLEND_BG_INV_ALPHA;
			}
		}
		break;

	case SDE_DRM_BLEND_OP_COVERAGE:
		if (format->alpha_enable) {
			blend_op = SDE_BLEND_FG_ALPHA_FG_PIXEL |
				SDE_BLEND_BG_ALPHA_FG_PIXEL;
			if (fg_alpha != 0xff) {
				bg_alpha = fg_alpha;
				blend_op |= SDE_BLEND_FG_MOD_ALPHA |
					SDE_BLEND_FG_INV_MOD_ALPHA |
					SDE_BLEND_BG_MOD_ALPHA |
					SDE_BLEND_BG_INV_MOD_ALPHA;
			} else {
				blend_op |= SDE_BLEND_BG_INV_ALPHA;
			}
		}
		break;
	default:
		/* do nothing */
		break;
	}

	lm->ops.setup_blend_config(lm, pstate->stage, fg_alpha,
						bg_alpha, blend_op);
	SDE_DEBUG(
		"format: %4.4s, alpha_enable %u fg alpha:0x%x bg alpha:0x%x blend_op:0x%x\n",
		(char *) &format->base.pixel_format,
		format->alpha_enable, fg_alpha, bg_alpha, blend_op);
}

static void _sde_crtc_setup_dim_layer_cfg(struct drm_crtc *crtc,
		struct sde_crtc *sde_crtc, struct sde_crtc_mixer *mixer,
		struct sde_hw_dim_layer *dim_layer)
{
	struct sde_crtc_state *cstate;
	struct sde_hw_mixer *lm;
	struct sde_hw_dim_layer split_dim_layer;
	int i;

	if (!dim_layer->rect.w || !dim_layer->rect.h) {
		SDE_DEBUG("empty dim_layer\n");
		return;
	}

	cstate = to_sde_crtc_state(crtc->state);

	SDE_DEBUG("dim_layer - flags:%d, stage:%d\n",
			dim_layer->flags, dim_layer->stage);

	split_dim_layer.stage = dim_layer->stage;
	split_dim_layer.color_fill = dim_layer->color_fill;

	/*
	 * traverse through the layer mixers attached to crtc and find the
	 * intersecting dim layer rect in each LM and program accordingly.
	 */
	for (i = 0; i < sde_crtc->num_mixers; i++) {
		split_dim_layer.flags = dim_layer->flags;

		sde_kms_rect_intersect(&cstate->lm_roi[i], &dim_layer->rect,
					&split_dim_layer.rect);
		if (sde_kms_rect_is_null(&split_dim_layer.rect)) {
			/*
			 * no extra programming required for non-intersecting
			 * layer mixers with INCLUSIVE dim layer
			 */
			if (split_dim_layer.flags & SDE_DRM_DIM_LAYER_INCLUSIVE)
				continue;

			/*
			 * program the other non-intersecting layer mixers with
			 * INCLUSIVE dim layer of full size for uniformity
			 * with EXCLUSIVE dim layer config.
			 */
			split_dim_layer.flags &= ~SDE_DRM_DIM_LAYER_EXCLUSIVE;
			split_dim_layer.flags |= SDE_DRM_DIM_LAYER_INCLUSIVE;
			memcpy(&split_dim_layer.rect, &cstate->lm_bounds[i],
					sizeof(split_dim_layer.rect));

		} else {
			split_dim_layer.rect.x =
					split_dim_layer.rect.x -
						cstate->lm_roi[i].x;
			split_dim_layer.rect.y =
					split_dim_layer.rect.y -
						cstate->lm_roi[i].y;
		}

		SDE_EVT32_VERBOSE(DRMID(crtc),
				cstate->lm_roi[i].x,
				cstate->lm_roi[i].y,
				cstate->lm_roi[i].w,
				cstate->lm_roi[i].h,
				dim_layer->rect.x,
				dim_layer->rect.y,
				dim_layer->rect.w,
				dim_layer->rect.h,
				split_dim_layer.rect.x,
				split_dim_layer.rect.y,
				split_dim_layer.rect.w,
				split_dim_layer.rect.h);

		SDE_DEBUG("split_dim_layer - LM:%d, rect:{%d,%d,%d,%d}}\n",
			i, split_dim_layer.rect.x, split_dim_layer.rect.y,
			split_dim_layer.rect.w, split_dim_layer.rect.h);

		lm = mixer[i].hw_lm;
		mixer[i].mixer_op_mode |= 1 << split_dim_layer.stage;
		lm->ops.setup_dim_layer(lm, &split_dim_layer);
	}
}

void sde_crtc_get_crtc_roi(struct drm_crtc_state *state,
		const struct sde_rect **crtc_roi)
{
	struct sde_crtc_state *crtc_state;

	if (!state || !crtc_roi)
		return;

	crtc_state = to_sde_crtc_state(state);
	*crtc_roi = &crtc_state->crtc_roi;
}

bool sde_crtc_is_crtc_roi_dirty(struct drm_crtc_state *state)
{
	struct sde_crtc_state *cstate;
	struct sde_crtc *sde_crtc;

	if (!state || !state->crtc)
		return false;

	sde_crtc = to_sde_crtc(state->crtc);
	cstate = to_sde_crtc_state(state);

	return msm_property_is_dirty(&sde_crtc->property_info,
			&cstate->property_state, CRTC_PROP_ROI_V1);
}

static int _sde_crtc_set_roi_v1(struct drm_crtc_state *state,
		void __user *usr_ptr)
{
	struct drm_crtc *crtc;
	struct sde_crtc_state *cstate;
	struct sde_drm_roi_v1 roi_v1;
	int i;

	if (!state) {
		SDE_ERROR("invalid args\n");
		return -EINVAL;
	}

	cstate = to_sde_crtc_state(state);
	crtc = cstate->base.crtc;

	memset(&cstate->user_roi_list, 0, sizeof(cstate->user_roi_list));

	if (!usr_ptr) {
		SDE_DEBUG("crtc%d: rois cleared\n", DRMID(crtc));
		return 0;
	}

	if (copy_from_user(&roi_v1, usr_ptr, sizeof(roi_v1))) {
		SDE_ERROR("crtc%d: failed to copy roi_v1 data\n", DRMID(crtc));
		return -EINVAL;
	}

	SDE_DEBUG("crtc%d: num_rects %d\n", DRMID(crtc), roi_v1.num_rects);

	if (roi_v1.num_rects == 0) {
		SDE_DEBUG("crtc%d: rois cleared\n", DRMID(crtc));
		return 0;
	}

	if (roi_v1.num_rects > SDE_MAX_ROI_V1) {
		SDE_ERROR("crtc%d: too many rects specified: %d\n", DRMID(crtc),
				roi_v1.num_rects);
		return -EINVAL;
	}

	cstate->user_roi_list.num_rects = roi_v1.num_rects;
	for (i = 0; i < roi_v1.num_rects; ++i) {
		cstate->user_roi_list.roi[i] = roi_v1.roi[i];
		SDE_DEBUG("crtc%d: roi%d: roi (%d,%d) (%d,%d)\n",
				DRMID(crtc), i,
				cstate->user_roi_list.roi[i].x1,
				cstate->user_roi_list.roi[i].y1,
				cstate->user_roi_list.roi[i].x2,
				cstate->user_roi_list.roi[i].y2);
		SDE_EVT32_VERBOSE(DRMID(crtc),
				cstate->user_roi_list.roi[i].x1,
				cstate->user_roi_list.roi[i].y1,
				cstate->user_roi_list.roi[i].x2,
				cstate->user_roi_list.roi[i].y2);
	}

	return 0;
}

static bool _sde_crtc_setup_is_3dmux_dsc(struct drm_crtc_state *state)
{
	int i;
	struct sde_crtc_state *cstate;
	bool is_3dmux_dsc = false;

	cstate = to_sde_crtc_state(state);

	for (i = 0; i < cstate->num_connectors; i++) {
		struct drm_connector *conn = cstate->connectors[i];

		if (sde_connector_get_topology_name(conn) ==
				SDE_RM_TOPOLOGY_DUALPIPE_3DMERGE_DSC)
			is_3dmux_dsc = true;
	}

	return is_3dmux_dsc;
}

static int _sde_crtc_set_crtc_roi(struct drm_crtc *crtc,
		struct drm_crtc_state *state)
{
	struct drm_connector *conn;
	struct drm_connector_state *conn_state;
	struct sde_crtc *sde_crtc;
	struct sde_crtc_state *crtc_state;
	struct sde_rect *crtc_roi;
	struct msm_mode_info mode_info;
	int i = 0;
	int rc;
	bool is_crtc_roi_dirty;
	bool is_any_conn_roi_dirty;

	if (!crtc || !state)
		return -EINVAL;

	sde_crtc = to_sde_crtc(crtc);
	crtc_state = to_sde_crtc_state(state);
	crtc_roi = &crtc_state->crtc_roi;

	is_crtc_roi_dirty = sde_crtc_is_crtc_roi_dirty(state);
	is_any_conn_roi_dirty = false;

	for_each_connector_in_state(state->state, conn, conn_state, i) {
		struct sde_connector *sde_conn;
		struct sde_connector_state *sde_conn_state;
		struct sde_rect conn_roi;

		if (!conn_state || conn_state->crtc != crtc)
			continue;

		rc = sde_connector_get_mode_info(conn_state, &mode_info);
		if (rc) {
			SDE_ERROR("failed to get mode info\n");
			return -EINVAL;
		}

		if (!mode_info.roi_caps.enabled)
			continue;

		sde_conn = to_sde_connector(conn_state->connector);
		sde_conn_state = to_sde_connector_state(conn_state);

		is_any_conn_roi_dirty = is_any_conn_roi_dirty ||
				msm_property_is_dirty(
						&sde_conn->property_info,
						&sde_conn_state->property_state,
						CONNECTOR_PROP_ROI_V1);

		/*
		 * current driver only supports same connector and crtc size,
		 * but if support for different sizes is added, driver needs
		 * to check the connector roi here to make sure is full screen
		 * for dsc 3d-mux topology that doesn't support partial update.
		 */
		if (memcmp(&sde_conn_state->rois, &crtc_state->user_roi_list,
				sizeof(crtc_state->user_roi_list))) {
			SDE_ERROR("%s: crtc -> conn roi scaling unsupported\n",
					sde_crtc->name);
			return -EINVAL;
		}

		sde_kms_rect_merge_rectangles(&sde_conn_state->rois, &conn_roi);
		SDE_EVT32_VERBOSE(DRMID(crtc), DRMID(conn),
				conn_roi.x, conn_roi.y,
				conn_roi.w, conn_roi.h);
	}

	/*
	 * Check against CRTC ROI and Connector ROI not being updated together.
	 * This restriction should be relaxed when Connector ROI scaling is
	 * supported.
	 */
	if (is_any_conn_roi_dirty != is_crtc_roi_dirty) {
		SDE_ERROR("connector/crtc rois not updated together\n");
		return -EINVAL;
	}

	sde_kms_rect_merge_rectangles(&crtc_state->user_roi_list, crtc_roi);

	/* clear the ROI to null if it matches full screen anyways */
	if (crtc_roi->x == 0 && crtc_roi->y == 0 &&
			crtc_roi->w == state->adjusted_mode.hdisplay &&
			crtc_roi->h == state->adjusted_mode.vdisplay)
		memset(crtc_roi, 0, sizeof(*crtc_roi));

	SDE_DEBUG("%s: crtc roi (%d,%d,%d,%d)\n", sde_crtc->name,
			crtc_roi->x, crtc_roi->y, crtc_roi->w, crtc_roi->h);
	SDE_EVT32_VERBOSE(DRMID(crtc), crtc_roi->x, crtc_roi->y, crtc_roi->w,
			crtc_roi->h);

	return 0;
}

static int _sde_crtc_check_autorefresh(struct drm_crtc *crtc,
		struct drm_crtc_state *state)
{
	struct sde_crtc *sde_crtc;
	struct sde_crtc_state *crtc_state;
	struct drm_connector *conn;
	struct drm_connector_state *conn_state;
	int i;

	if (!crtc || !state)
		return -EINVAL;

	sde_crtc = to_sde_crtc(crtc);
	crtc_state = to_sde_crtc_state(state);

	if (sde_kms_rect_is_null(&crtc_state->crtc_roi))
		return 0;

	/* partial update active, check if autorefresh is also requested */
	for_each_connector_in_state(state->state, conn, conn_state, i) {
		uint64_t autorefresh;

		if (!conn_state || conn_state->crtc != crtc)
			continue;

		autorefresh = sde_connector_get_property(conn_state,
				CONNECTOR_PROP_AUTOREFRESH);
		if (autorefresh) {
			SDE_ERROR(
				"%s: autorefresh & partial crtc roi incompatible %llu\n",
					sde_crtc->name, autorefresh);
			return -EINVAL;
		}
	}

	return 0;
}

static int _sde_crtc_set_lm_roi(struct drm_crtc *crtc,
		struct drm_crtc_state *state, int lm_idx)
{
	struct sde_crtc *sde_crtc;
	struct sde_crtc_state *crtc_state;
	const struct sde_rect *crtc_roi;
	const struct sde_rect *lm_bounds;
	struct sde_rect *lm_roi;

	if (!crtc || !state || lm_idx >= ARRAY_SIZE(crtc_state->lm_bounds))
		return -EINVAL;

	sde_crtc = to_sde_crtc(crtc);
	crtc_state = to_sde_crtc_state(state);
	crtc_roi = &crtc_state->crtc_roi;
	lm_bounds = &crtc_state->lm_bounds[lm_idx];
	lm_roi = &crtc_state->lm_roi[lm_idx];

	if (sde_kms_rect_is_null(crtc_roi))
		memcpy(lm_roi, lm_bounds, sizeof(*lm_roi));
	else
		sde_kms_rect_intersect(crtc_roi, lm_bounds, lm_roi);

	SDE_DEBUG("%s: lm%d roi (%d,%d,%d,%d)\n", sde_crtc->name, lm_idx,
			lm_roi->x, lm_roi->y, lm_roi->w, lm_roi->h);

	/*
	 * partial update is not supported with 3dmux dsc or dest scaler.
	 * hence, crtc roi must match the mixer dimensions.
	 */
	if (crtc_state->num_ds_enabled ||
		_sde_crtc_setup_is_3dmux_dsc(state)) {
		if (memcmp(lm_roi, lm_bounds, sizeof(struct sde_rect))) {
			SDE_ERROR("Unsupported: Dest scaler/3d mux DSC + PU\n");
			return -EINVAL;
		}
	}

	/* if any dimension is zero, clear all dimensions for clarity */
	if (sde_kms_rect_is_null(lm_roi))
		memset(lm_roi, 0, sizeof(*lm_roi));

	return 0;
}

static u32 _sde_crtc_get_displays_affected(struct drm_crtc *crtc,
		struct drm_crtc_state *state)
{
	struct sde_crtc *sde_crtc;
	struct sde_crtc_state *crtc_state;
	u32 disp_bitmask = 0;
	int i;

	sde_crtc = to_sde_crtc(crtc);
	crtc_state = to_sde_crtc_state(state);

	/* pingpong split: one ROI, one LM, two physical displays */
	if (crtc_state->is_ppsplit) {
		u32 lm_split_width = crtc_state->lm_bounds[0].w / 2;
		struct sde_rect *roi = &crtc_state->lm_roi[0];

		if (sde_kms_rect_is_null(roi))
			disp_bitmask = 0;
		else if ((u32)roi->x + (u32)roi->w <= lm_split_width)
			disp_bitmask = BIT(0);		/* left only */
		else if (roi->x >= lm_split_width)
			disp_bitmask = BIT(1);		/* right only */
		else
			disp_bitmask = BIT(0) | BIT(1); /* left and right */
	} else {
		for (i = 0; i < sde_crtc->num_mixers; i++) {
			if (!sde_kms_rect_is_null(&crtc_state->lm_roi[i]))
				disp_bitmask |= BIT(i);
		}
	}

	SDE_DEBUG("affected displays 0x%x\n", disp_bitmask);

	return disp_bitmask;
}

static int _sde_crtc_check_rois_centered_and_symmetric(struct drm_crtc *crtc,
		struct drm_crtc_state *state)
{
	struct sde_crtc *sde_crtc;
	struct sde_crtc_state *crtc_state;
	const struct sde_rect *roi[CRTC_DUAL_MIXERS];

	if (!crtc || !state)
		return -EINVAL;

	sde_crtc = to_sde_crtc(crtc);
	crtc_state = to_sde_crtc_state(state);

	if (sde_crtc->num_mixers > CRTC_DUAL_MIXERS) {
		SDE_ERROR("%s: unsupported number of mixers: %d\n",
				sde_crtc->name, sde_crtc->num_mixers);
		return -EINVAL;
	}

	/*
	 * If using pingpong split: one ROI, one LM, two physical displays
	 * then the ROI must be centered on the panel split boundary and
	 * be of equal width across the split.
	 */
	if (crtc_state->is_ppsplit) {
		u16 panel_split_width;
		u32 display_mask;

		roi[0] = &crtc_state->lm_roi[0];

		if (sde_kms_rect_is_null(roi[0]))
			return 0;

		display_mask = _sde_crtc_get_displays_affected(crtc, state);
		if (display_mask != (BIT(0) | BIT(1)))
			return 0;

		panel_split_width = crtc_state->lm_bounds[0].w / 2;
		if (roi[0]->x + roi[0]->w / 2 != panel_split_width) {
			SDE_ERROR("%s: roi x %d w %d split %d\n",
					sde_crtc->name, roi[0]->x, roi[0]->w,
					panel_split_width);
			return -EINVAL;
		}

		return 0;
	}

	/*
	 * On certain HW, if using 2 LM, ROIs must be split evenly between the
	 * LMs and be of equal width.
	 */
	if (sde_crtc->num_mixers < 2)
		return 0;

	roi[0] = &crtc_state->lm_roi[0];
	roi[1] = &crtc_state->lm_roi[1];

	/* if one of the roi is null it's a left/right-only update */
	if (sde_kms_rect_is_null(roi[0]) || sde_kms_rect_is_null(roi[1]))
		return 0;

	/* check lm rois are equal width & first roi ends at 2nd roi */
	if (roi[0]->x + roi[0]->w != roi[1]->x || roi[0]->w != roi[1]->w) {
		SDE_ERROR(
			"%s: rois not centered and symmetric: roi0 x %d w %d roi1 x %d w %d\n",
				sde_crtc->name, roi[0]->x, roi[0]->w,
				roi[1]->x, roi[1]->w);
		return -EINVAL;
	}

	return 0;
}

static int _sde_crtc_check_planes_within_crtc_roi(struct drm_crtc *crtc,
		struct drm_crtc_state *state)
{
	struct sde_crtc *sde_crtc;
	struct sde_crtc_state *crtc_state;
	const struct sde_rect *crtc_roi;
	const struct drm_plane_state *pstate;
	struct drm_plane *plane;

	if (!crtc || !state)
		return -EINVAL;

	/*
	 * Reject commit if a Plane CRTC destination coordinates fall outside
	 * the partial CRTC ROI. LM output is determined via connector ROIs,
	 * if they are specified, not Plane CRTC ROIs.
	 */

	sde_crtc = to_sde_crtc(crtc);
	crtc_state = to_sde_crtc_state(state);
	crtc_roi = &crtc_state->crtc_roi;

	if (sde_kms_rect_is_null(crtc_roi))
		return 0;

	drm_atomic_crtc_state_for_each_plane_state(plane, pstate, state) {
		struct sde_rect plane_roi, intersection;

		if (IS_ERR_OR_NULL(pstate)) {
			int rc = PTR_ERR(pstate);

			SDE_ERROR("%s: failed to get plane%d state, %d\n",
					sde_crtc->name, plane->base.id, rc);
			return rc;
		}

		plane_roi.x = pstate->crtc_x;
		plane_roi.y = pstate->crtc_y;
		plane_roi.w = pstate->crtc_w;
		plane_roi.h = pstate->crtc_h;
		sde_kms_rect_intersect(crtc_roi, &plane_roi, &intersection);
		if (!sde_kms_rect_is_equal(&plane_roi, &intersection)) {
			SDE_ERROR(
				"%s: plane%d crtc roi (%d,%d,%d,%d) outside crtc roi (%d,%d,%d,%d)\n",
					sde_crtc->name, plane->base.id,
					plane_roi.x, plane_roi.y,
					plane_roi.w, plane_roi.h,
					crtc_roi->x, crtc_roi->y,
					crtc_roi->w, crtc_roi->h);
			return -E2BIG;
		}
	}

	return 0;
}

static int _sde_crtc_check_rois(struct drm_crtc *crtc,
		struct drm_crtc_state *state)
{
	struct sde_crtc *sde_crtc;
	struct sde_crtc_state *sde_crtc_state;
	struct msm_mode_info mode_info;
	int rc, lm_idx, i;

	if (!crtc || !state)
		return -EINVAL;

	memset(&mode_info, 0, sizeof(mode_info));

	sde_crtc = to_sde_crtc(crtc);
	sde_crtc_state = to_sde_crtc_state(state);

	/*
	 * check connector array cached at modeset time since incoming atomic
	 * state may not include any connectors if they aren't modified
	 */
	for (i = 0; i < ARRAY_SIZE(sde_crtc_state->connectors); i++) {
		struct drm_connector *conn = sde_crtc_state->connectors[i];

		if (!conn || !conn->state)
			continue;

		rc = sde_connector_get_mode_info(conn->state, &mode_info);
		if (rc) {
			SDE_ERROR("failed to get mode info\n");
			return -EINVAL;
		}

		if (!mode_info.roi_caps.enabled)
			continue;

		if (sde_crtc_state->user_roi_list.num_rects >
				mode_info.roi_caps.num_roi) {
			SDE_ERROR("roi count is exceeding limit, %d > %d\n",
					sde_crtc_state->user_roi_list.num_rects,
					mode_info.roi_caps.num_roi);
			return -E2BIG;
		}

		rc = _sde_crtc_set_crtc_roi(crtc, state);
		if (rc)
			return rc;

		rc = _sde_crtc_check_autorefresh(crtc, state);
		if (rc)
			return rc;

		for (lm_idx = 0; lm_idx < sde_crtc->num_mixers; lm_idx++) {
			rc = _sde_crtc_set_lm_roi(crtc, state, lm_idx);
			if (rc)
				return rc;
		}

		rc = _sde_crtc_check_rois_centered_and_symmetric(crtc, state);
		if (rc)
			return rc;

		rc = _sde_crtc_check_planes_within_crtc_roi(crtc, state);
		if (rc)
			return rc;
	}

	return 0;
}

static void _sde_crtc_program_lm_output_roi(struct drm_crtc *crtc)
{
	struct sde_crtc *sde_crtc;
	struct sde_crtc_state *crtc_state;
	const struct sde_rect *lm_roi;
	struct sde_hw_mixer *hw_lm;
	int lm_idx, lm_horiz_position;

	if (!crtc)
		return;

	sde_crtc = to_sde_crtc(crtc);
	crtc_state = to_sde_crtc_state(crtc->state);

	lm_horiz_position = 0;
	for (lm_idx = 0; lm_idx < sde_crtc->num_mixers; lm_idx++) {
		struct sde_hw_mixer_cfg cfg;

		lm_roi = &crtc_state->lm_roi[lm_idx];
		hw_lm = sde_crtc->mixers[lm_idx].hw_lm;

		SDE_EVT32(DRMID(crtc_state->base.crtc), lm_idx,
			lm_roi->x, lm_roi->y, lm_roi->w, lm_roi->h);

		if (sde_kms_rect_is_null(lm_roi))
			continue;

		hw_lm->cfg.out_width = lm_roi->w;
		hw_lm->cfg.out_height = lm_roi->h;
		hw_lm->cfg.right_mixer = lm_horiz_position;

		cfg.out_width = lm_roi->w;
		cfg.out_height = lm_roi->h;
		cfg.right_mixer = lm_horiz_position++;
		cfg.flags = 0;
		hw_lm->ops.setup_mixer_out(hw_lm, &cfg);
	}
}

/**
 * _sde_crtc_calc_inline_prefill - calculate rotator start prefill
 * @crtc: Pointer to drm crtc
 * return: prefill time in lines
 */
static u32 _sde_crtc_calc_inline_prefill(struct drm_crtc *crtc)
{
	struct sde_kms *sde_kms;

	if (!crtc) {
		SDE_ERROR("invalid parameters\n");
		return 0;
	}

	sde_kms = _sde_crtc_get_kms(crtc);
	if (!sde_kms || !sde_kms->catalog) {
		SDE_ERROR("invalid kms\n");
		return 0;
	}

	return sde_kms->catalog->sbuf_prefill + sde_kms->catalog->sbuf_headroom;
}

uint64_t sde_crtc_get_sbuf_clk(struct drm_crtc_state *state)
{
	struct sde_crtc_state *cstate;
	u64 tmp;

	if (!state) {
		SDE_ERROR("invalid crtc state\n");
		return 0;
	}
	cstate = to_sde_crtc_state(state);

	/*
	 * Select the max of the current and previous frame's user mode
	 * clock setting so that reductions in clock voting don't take effect
	 * until the current frame has completed.
	 *
	 * If the sbuf_clk_rate[] FIFO hasn't yet been updated in this commit
	 * cycle (as part of the CRTC's atomic check), compare the current
	 * clock value against sbuf_clk_rate[1] instead of comparing the
	 * sbuf_clk_rate[0]/sbuf_clk_rate[1] values.
	 */
	if (cstate->sbuf_clk_shifted)
		tmp = cstate->sbuf_clk_rate[0];
	else
		tmp = sde_crtc_get_property(cstate, CRTC_PROP_ROT_CLK);

	return max_t(u64, cstate->sbuf_clk_rate[1], tmp);
}

static void _sde_crtc_blend_setup_mixer(struct drm_crtc *crtc,
		struct drm_crtc_state *old_state, struct sde_crtc *sde_crtc,
		struct sde_crtc_mixer *mixer)
{
	struct drm_plane *plane;
	struct drm_framebuffer *fb;
	struct drm_plane_state *state;
	struct sde_crtc_state *cstate;
	struct sde_plane_state *pstate = NULL;
	struct sde_format *format;
	struct sde_hw_ctl *ctl;
	struct sde_hw_mixer *lm;
	struct sde_hw_stage_cfg *stage_cfg;
	struct sde_rect plane_crtc_roi;

	u32 flush_mask, flush_sbuf, prefill;
	uint32_t stage_idx, lm_idx;
	int zpos_cnt[SDE_STAGE_MAX + 1] = { 0 };
	int i;
	bool bg_alpha_enable = false;

	if (!sde_crtc || !crtc->state || !mixer) {
		SDE_ERROR("invalid sde_crtc or mixer\n");
		return;
	}

	ctl = mixer->hw_ctl;
	lm = mixer->hw_lm;
	stage_cfg = &sde_crtc->stage_cfg;
	cstate = to_sde_crtc_state(crtc->state);

	cstate->sbuf_prefill_line = _sde_crtc_calc_inline_prefill(crtc);
	sde_crtc->sbuf_flush_mask_old = sde_crtc->sbuf_flush_mask_all;
	sde_crtc->sbuf_flush_mask_all = 0x0;
	sde_crtc->sbuf_flush_mask_delta = 0x0;

	drm_atomic_crtc_for_each_plane(plane, crtc) {
		state = plane->state;
		if (!state)
			continue;

		plane_crtc_roi.x = state->crtc_x;
		plane_crtc_roi.y = state->crtc_y;
		plane_crtc_roi.w = state->crtc_w;
		plane_crtc_roi.h = state->crtc_h;

		pstate = to_sde_plane_state(state);
		fb = state->fb;

		/* assume all rotated planes report the same prefill amount */
		prefill = sde_plane_rot_get_prefill(plane);
		if (prefill)
			cstate->sbuf_prefill_line = prefill;

		sde_plane_get_ctl_flush(plane, ctl, &flush_mask, &flush_sbuf);

		/* save sbuf flush value for later */
		if (old_state && drm_atomic_get_existing_plane_state(
					old_state->state, plane))
			sde_crtc->sbuf_flush_mask_delta |= flush_sbuf;
		sde_crtc->sbuf_flush_mask_all |= flush_sbuf;

		SDE_DEBUG("crtc %d stage:%d - plane %d sspp %d fb %d\n",
				crtc->base.id,
				pstate->stage,
				plane->base.id,
				sde_plane_pipe(plane) - SSPP_VIG0,
				state->fb ? state->fb->base.id : -1);

		format = to_sde_format(msm_framebuffer_format(pstate->base.fb));
		if (!format) {
			SDE_ERROR("invalid format\n");
			return;
		}

		if (pstate->stage == SDE_STAGE_BASE && format->alpha_enable)
			bg_alpha_enable = true;

		SDE_EVT32(DRMID(crtc), DRMID(plane),
				state->fb ? state->fb->base.id : -1,
				state->src_x >> 16, state->src_y >> 16,
				state->src_w >> 16, state->src_h >> 16,
				state->crtc_x, state->crtc_y,
				state->crtc_w, state->crtc_h,
				flush_sbuf != 0);

		stage_idx = zpos_cnt[pstate->stage]++;
		stage_cfg->stage[pstate->stage][stage_idx] =
					sde_plane_pipe(plane);
		stage_cfg->multirect_index[pstate->stage][stage_idx] =
					pstate->multirect_index;

		SDE_EVT32(DRMID(crtc), DRMID(plane), stage_idx,
			sde_plane_pipe(plane) - SSPP_VIG0, pstate->stage,
			pstate->multirect_index, pstate->multirect_mode,
			format->base.pixel_format, fb ? fb->modifier[0] : 0);

		/* blend config update */
		for (lm_idx = 0; lm_idx < sde_crtc->num_mixers; lm_idx++) {
			_sde_crtc_setup_blend_cfg(mixer + lm_idx, pstate,
								format);
			mixer[lm_idx].flush_mask |= flush_mask;

			if (bg_alpha_enable && !format->alpha_enable)
				mixer[lm_idx].mixer_op_mode = 0;
			else
				mixer[lm_idx].mixer_op_mode |=
						1 << pstate->stage;
		}
	}

	if (lm && lm->ops.setup_dim_layer) {
		cstate = to_sde_crtc_state(crtc->state);
		for (i = 0; i < cstate->num_dim_layers; i++)
			_sde_crtc_setup_dim_layer_cfg(crtc, sde_crtc,
					mixer, &cstate->dim_layer[i]);
	}

	_sde_crtc_program_lm_output_roi(crtc);
}

static void _sde_crtc_swap_mixers_for_right_partial_update(
		struct drm_crtc *crtc)
{
	struct sde_crtc *sde_crtc;
	struct sde_crtc_state *cstate;
	struct drm_encoder *drm_enc;
	bool is_right_only;
	bool encoder_in_dsc_merge = false;

	if (!crtc || !crtc->state)
		return;

	sde_crtc = to_sde_crtc(crtc);
	cstate = to_sde_crtc_state(crtc->state);

	if (sde_crtc->num_mixers != CRTC_DUAL_MIXERS)
		return;

	drm_for_each_encoder(drm_enc, crtc->dev) {
		if (drm_enc->crtc == crtc &&
				sde_encoder_is_dsc_merge(drm_enc)) {
			encoder_in_dsc_merge = true;
			break;
		}
	}

	/**
	 * For right-only partial update with DSC merge, we swap LM0 & LM1.
	 * This is due to two reasons:
	 * - On 8996, there is a DSC HW requirement that in DSC Merge Mode,
	 *   the left DSC must be used, right DSC cannot be used alone.
	 *   For right-only partial update, this means swap layer mixers to map
	 *   Left LM to Right INTF. On later HW this was relaxed.
	 * - In DSC Merge mode, the physical encoder has already registered
	 *   PP0 as the master, to switch to right-only we would have to
	 *   reprogram to be driven by PP1 instead.
	 * To support both cases, we prefer to support the mixer swap solution.
	 */
	if (!encoder_in_dsc_merge)
		return;

	is_right_only = sde_kms_rect_is_null(&cstate->lm_roi[0]) &&
			!sde_kms_rect_is_null(&cstate->lm_roi[1]);

	if (is_right_only && !sde_crtc->mixers_swapped) {
		/* right-only update swap mixers */
		swap(sde_crtc->mixers[0], sde_crtc->mixers[1]);
		sde_crtc->mixers_swapped = true;
	} else if (!is_right_only && sde_crtc->mixers_swapped) {
		/* left-only or full update, swap back */
		swap(sde_crtc->mixers[0], sde_crtc->mixers[1]);
		sde_crtc->mixers_swapped = false;
	}

	SDE_DEBUG("%s: right_only %d swapped %d, mix0->lm%d, mix1->lm%d\n",
			sde_crtc->name, is_right_only, sde_crtc->mixers_swapped,
			sde_crtc->mixers[0].hw_lm->idx - LM_0,
			sde_crtc->mixers[1].hw_lm->idx - LM_0);
	SDE_EVT32(DRMID(crtc), is_right_only, sde_crtc->mixers_swapped,
			sde_crtc->mixers[0].hw_lm->idx - LM_0,
			sde_crtc->mixers[1].hw_lm->idx - LM_0);
}

/**
 * _sde_crtc_blend_setup - configure crtc mixers
 * @crtc: Pointer to drm crtc structure
 * @old_state: Pointer to old crtc state
 * @add_planes: Whether or not to add planes to mixers
 */
static void _sde_crtc_blend_setup(struct drm_crtc *crtc,
		struct drm_crtc_state *old_state, bool add_planes)
{
	struct sde_crtc *sde_crtc;
	struct sde_crtc_state *sde_crtc_state;
	struct sde_crtc_mixer *mixer;
	struct sde_hw_ctl *ctl;
	struct sde_hw_mixer *lm;

	int i;

	if (!crtc)
		return;

	sde_crtc = to_sde_crtc(crtc);
	sde_crtc_state = to_sde_crtc_state(crtc->state);
	mixer = sde_crtc->mixers;

	SDE_DEBUG("%s\n", sde_crtc->name);

	if (sde_crtc->num_mixers > CRTC_DUAL_MIXERS) {
		SDE_ERROR("invalid number mixers: %d\n", sde_crtc->num_mixers);
		return;
	}

	for (i = 0; i < sde_crtc->num_mixers; i++) {
		if (!mixer[i].hw_lm || !mixer[i].hw_ctl) {
			SDE_ERROR("invalid lm or ctl assigned to mixer\n");
			return;
		}
		mixer[i].mixer_op_mode = 0;
		mixer[i].flush_mask = 0;
		if (mixer[i].hw_ctl->ops.clear_all_blendstages)
			mixer[i].hw_ctl->ops.clear_all_blendstages(
					mixer[i].hw_ctl);

		/* clear dim_layer settings */
		lm = mixer[i].hw_lm;
		if (lm->ops.clear_dim_layer)
			lm->ops.clear_dim_layer(lm);
	}

	_sde_crtc_swap_mixers_for_right_partial_update(crtc);

	/* initialize stage cfg */
	memset(&sde_crtc->stage_cfg, 0, sizeof(struct sde_hw_stage_cfg));

	if (add_planes)
		_sde_crtc_blend_setup_mixer(crtc, old_state, sde_crtc, mixer);

	for (i = 0; i < sde_crtc->num_mixers; i++) {
		const struct sde_rect *lm_roi = &sde_crtc_state->lm_roi[i];

		ctl = mixer[i].hw_ctl;
		lm = mixer[i].hw_lm;

		if (sde_kms_rect_is_null(lm_roi)) {
			SDE_DEBUG(
				"%s: lm%d leave ctl%d mask 0 since null roi\n",
					sde_crtc->name, lm->idx - LM_0,
					ctl->idx - CTL_0);
			continue;
		}

		lm->ops.setup_alpha_out(lm, mixer[i].mixer_op_mode);

		mixer[i].pipe_mask = mixer[i].flush_mask;
		mixer[i].flush_mask |= ctl->ops.get_bitmask_mixer(ctl,
			mixer[i].hw_lm->idx);

		/* stage config flush mask */
		ctl->ops.update_pending_flush(ctl, mixer[i].flush_mask);

		SDE_DEBUG("lm %d, op_mode 0x%X, ctl %d, flush mask 0x%x\n",
			mixer[i].hw_lm->idx - LM_0,
			mixer[i].mixer_op_mode,
			ctl->idx - CTL_0,
			mixer[i].flush_mask);

		ctl->ops.setup_blendstage(ctl, mixer[i].hw_lm->idx,
			&sde_crtc->stage_cfg);
	}

	_sde_crtc_program_lm_output_roi(crtc);
}

static int _sde_crtc_find_plane_fb_modes(struct drm_crtc_state *state,
		uint32_t *fb_ns,
		uint32_t *fb_sec,
		uint32_t *fb_sec_dir)
{
	struct drm_plane *plane;
	const struct drm_plane_state *pstate;
	struct sde_plane_state *sde_pstate;
	uint32_t mode = 0;
	int rc;

	if (!state) {
		SDE_ERROR("invalid state\n");
		return -EINVAL;
	}

	*fb_ns = 0;
	*fb_sec = 0;
	*fb_sec_dir = 0;
	drm_atomic_crtc_state_for_each_plane_state(plane, pstate, state) {
		if (IS_ERR_OR_NULL(pstate)) {
			rc = PTR_ERR(pstate);
			SDE_ERROR("crtc%d failed to get plane%d state%d\n",
					state->crtc->base.id,
					plane->base.id, rc);
			return rc;
		}
		sde_pstate = to_sde_plane_state(pstate);
		mode = sde_plane_get_property(sde_pstate,
				PLANE_PROP_FB_TRANSLATION_MODE);
		switch (mode) {
		case SDE_DRM_FB_NON_SEC:
			(*fb_ns)++;
			break;
		case SDE_DRM_FB_SEC:
			(*fb_sec)++;
			break;
		case SDE_DRM_FB_SEC_DIR_TRANS:
			(*fb_sec_dir)++;
			break;
		default:
			SDE_ERROR("Error: Plane[%d], fb_trans_mode:%d",
					plane->base.id, mode);
			return -EINVAL;
		}
	}
	return 0;
}

/**
 * sde_crtc_get_secure_transition_ops - determines the operations that
 * need to be performed before transitioning to secure state
 * This function should be called after swapping the new state
 * @crtc: Pointer to drm crtc structure
 * Returns the bitmask of operations need to be performed, -Error in
 * case of error cases
 */
int sde_crtc_get_secure_transition_ops(struct drm_crtc *crtc,
		struct drm_crtc_state *old_crtc_state,
		bool old_valid_fb)
{
	struct drm_plane *plane;
	struct drm_encoder *encoder;
	struct sde_crtc *sde_crtc;
	struct sde_kms *sde_kms;
	struct sde_mdss_cfg *catalog;
	struct sde_kms_smmu_state_data *smmu_state;
	uint32_t translation_mode = 0, secure_level;
	int ops  = 0;
	bool post_commit = false;

	if (!crtc || !crtc->state) {
		SDE_ERROR("invalid crtc\n");
		return -EINVAL;
	}

	sde_kms = _sde_crtc_get_kms(crtc);
	if (!sde_kms)
		return -EINVAL;

	smmu_state = &sde_kms->smmu_state;
	sde_crtc = to_sde_crtc(crtc);
	secure_level = sde_crtc_get_secure_level(crtc, crtc->state);
	catalog = sde_kms->catalog;

	SDE_DEBUG("crtc%d, secure_level%d old_valid_fb%d\n",
			crtc->base.id, secure_level, old_valid_fb);

	SDE_EVT32_VERBOSE(DRMID(crtc), secure_level, smmu_state->state,
			old_valid_fb, SDE_EVTLOG_FUNC_ENTRY);
	/**
	 * SMMU operations need to be delayed in case of
	 * video mode panels when switching back to non_secure
	 * mode
	 */
	drm_for_each_encoder(encoder, crtc->dev) {
		if (encoder->crtc != crtc)
			continue;

		post_commit |= sde_encoder_check_mode(encoder,
						MSM_DISPLAY_CAP_VID_MODE);
	}

	drm_atomic_crtc_for_each_plane(plane, crtc) {
		if (!plane->state)
			continue;

		translation_mode = sde_plane_get_property(
				to_sde_plane_state(plane->state),
				PLANE_PROP_FB_TRANSLATION_MODE);
		if (translation_mode > SDE_DRM_FB_SEC_DIR_TRANS) {
			SDE_ERROR("crtc%d, invalid translation_mode%d\n",
					crtc->base.id, translation_mode);
			return -EINVAL;
		}

		/**
		 * we can break if we find sec_fir or non_sec_dir
		 * plane
		 */
		if (translation_mode == SDE_DRM_FB_SEC_DIR_TRANS)
			break;
	}

	mutex_lock(&sde_kms->secure_transition_lock);

	switch (translation_mode) {
	case SDE_DRM_FB_SEC_DIR_TRANS:
		/* secure display usecase */
		if ((smmu_state->state == ATTACHED) &&
				(secure_level == SDE_DRM_SEC_ONLY)) {
			smmu_state->state = DETACH_ALL_REQ;
			smmu_state->transition_type = PRE_COMMIT;
			ops |= SDE_KMS_OPS_SECURE_STATE_CHANGE;
			if (old_valid_fb) {
				ops |= (SDE_KMS_OPS_WAIT_FOR_TX_DONE  |
					SDE_KMS_OPS_CLEANUP_PLANE_FB);
			}
			if (catalog->sui_misr_supported &&
					sde_crtc->enable_sui_enhancement)
				smmu_state->sui_misr_state =
						SUI_MISR_ENABLE_REQ;
		/* secure camera usecase */
		} else if (smmu_state->state == ATTACHED) {
			smmu_state->state = DETACH_SEC_REQ;
			smmu_state->transition_type = PRE_COMMIT;
			ops |= SDE_KMS_OPS_SECURE_STATE_CHANGE;
		}
		break;

	case SDE_DRM_FB_SEC:
	case SDE_DRM_FB_NON_SEC:
		if ((smmu_state->state == DETACHED_SEC) ||
			(smmu_state->state == DETACH_SEC_REQ)) {
			smmu_state->state = ATTACH_SEC_REQ;
			smmu_state->transition_type = post_commit ?
				POST_COMMIT : PRE_COMMIT;
			ops |= SDE_KMS_OPS_SECURE_STATE_CHANGE;
			if (old_valid_fb)
				ops |= SDE_KMS_OPS_WAIT_FOR_TX_DONE;
		} else if ((smmu_state->state == DETACHED) ||
				(smmu_state->state == DETACH_ALL_REQ)) {
			smmu_state->state = ATTACH_ALL_REQ;
			smmu_state->transition_type = post_commit ?
				POST_COMMIT : PRE_COMMIT;
			ops |= SDE_KMS_OPS_SECURE_STATE_CHANGE;
			if (old_valid_fb)
				ops |= SDE_KMS_OPS_WAIT_FOR_TX_DONE;
			if (catalog->sui_misr_supported &&
					sde_crtc->enable_sui_enhancement)
				smmu_state->sui_misr_state =
						SUI_MISR_DISABLE_REQ;
		}
		break;

	default:
		SDE_ERROR("invalid plane fb_mode:%d\n", translation_mode);
		ops = -EINVAL;
	}

	SDE_DEBUG("SMMU State:%d, type:%d ops:%x\n", smmu_state->state,
			smmu_state->transition_type, ops);
	/* log only during actual transition times */
	if (ops)
		SDE_EVT32(DRMID(crtc), secure_level, translation_mode,
				smmu_state->state, smmu_state->transition_type,
				ops, old_valid_fb, SDE_EVTLOG_FUNC_EXIT);

	mutex_unlock(&sde_kms->secure_transition_lock);

	return ops;
}

/**
 * _sde_crtc_setup_scaler3_lut - Set up scaler lut
 * LUTs are configured only once during boot
 * @sde_crtc: Pointer to sde crtc
 * @cstate: Pointer to sde crtc state
 */
static int _sde_crtc_set_dest_scaler_lut(struct sde_crtc *sde_crtc,
		struct sde_crtc_state *cstate, uint32_t lut_idx)
{
	struct sde_hw_scaler3_lut_cfg *cfg;
	u32 *lut_data = NULL;
	size_t len = 0;
	int ret = 0;

	if (!sde_crtc || !cstate) {
		SDE_ERROR("invalid args\n");
		return -EINVAL;
	}

	lut_data = msm_property_get_blob(&sde_crtc->property_info,
			&cstate->property_state, &len, lut_idx);
	if (!lut_data || !len) {
		SDE_DEBUG("%s: lut(%d): cleared: %pK, %zu\n", sde_crtc->name,
				lut_idx, lut_data, len);
		lut_data = NULL;
		len = 0;
	}

	cfg = &cstate->scl3_lut_cfg;

	switch (lut_idx) {
	case CRTC_PROP_DEST_SCALER_LUT_ED:
		cfg->dir_lut = lut_data;
		cfg->dir_len = len;
		break;
	case CRTC_PROP_DEST_SCALER_LUT_CIR:
		cfg->cir_lut = lut_data;
		cfg->cir_len = len;
		break;
	case CRTC_PROP_DEST_SCALER_LUT_SEP:
		cfg->sep_lut = lut_data;
		cfg->sep_len = len;
		break;
	default:
		ret = -EINVAL;
		SDE_ERROR("%s:invalid LUT idx(%d)\n", sde_crtc->name, lut_idx);
		SDE_EVT32(DRMID(&sde_crtc->base), lut_idx, SDE_EVTLOG_ERROR);
		break;
	}

	cfg->is_configured = cfg->dir_lut && cfg->cir_lut && cfg->sep_lut;

	SDE_EVT32_VERBOSE(DRMID(&sde_crtc->base), ret, lut_idx, len,
			cfg->is_configured);
	return ret;
}

void sde_crtc_timeline_status(struct drm_crtc *crtc)
{
	struct sde_crtc *sde_crtc;

	if (!crtc) {
		SDE_ERROR("invalid crtc\n");
		return;
	}

	sde_crtc = to_sde_crtc(crtc);
	sde_fence_timeline_status(&sde_crtc->output_fence, &crtc->base);
}

static int _sde_validate_hw_resources(struct sde_crtc *sde_crtc)
{
	int i;

	/**
	 * Check if sufficient hw resources are
	 * available as per target caps & topology
	 */
	if (!sde_crtc) {
		SDE_ERROR("invalid argument\n");
		return -EINVAL;
	}

	if (!sde_crtc->num_mixers ||
		sde_crtc->num_mixers > CRTC_DUAL_MIXERS) {
		SDE_ERROR("%s: invalid number mixers: %d\n",
			sde_crtc->name, sde_crtc->num_mixers);
		SDE_EVT32(DRMID(&sde_crtc->base), sde_crtc->num_mixers,
			SDE_EVTLOG_ERROR);
		return -EINVAL;
	}

	for (i = 0; i < sde_crtc->num_mixers; i++) {
		if (!sde_crtc->mixers[i].hw_lm || !sde_crtc->mixers[i].hw_ctl
			|| !sde_crtc->mixers[i].hw_ds) {
			SDE_ERROR("%s:insufficient resources for mixer(%d)\n",
				sde_crtc->name, i);
			SDE_EVT32(DRMID(&sde_crtc->base), sde_crtc->num_mixers,
				i, sde_crtc->mixers[i].hw_lm,
				sde_crtc->mixers[i].hw_ctl,
				sde_crtc->mixers[i].hw_ds, SDE_EVTLOG_ERROR);
			return -EINVAL;
		}
	}

	return 0;
}

/**
 * _sde_crtc_dest_scaler_setup - Set up dest scaler block
 * @crtc: Pointer to drm crtc
 */
static void _sde_crtc_dest_scaler_setup(struct drm_crtc *crtc)
{
	struct sde_crtc *sde_crtc;
	struct sde_crtc_state *cstate;
	struct sde_hw_mixer *hw_lm;
	struct sde_hw_ctl *hw_ctl;
	struct sde_hw_ds *hw_ds;
	struct sde_hw_ds_cfg *cfg;
	struct sde_kms *kms;
	u32 flush_mask = 0, op_mode = 0;
	u32 lm_idx = 0, num_mixers = 0;
	int i, count = 0;
	bool ds_dirty = false;

	if (!crtc)
		return;

	sde_crtc = to_sde_crtc(crtc);
	cstate = to_sde_crtc_state(crtc->state);
	kms = _sde_crtc_get_kms(crtc);
	num_mixers = sde_crtc->num_mixers;
	count = cstate->num_ds;

	SDE_DEBUG("crtc%d\n", crtc->base.id);
	SDE_EVT32(DRMID(crtc), num_mixers, count, cstate->ds_dirty,
		sde_crtc->ds_reconfig, cstate->num_ds_enabled);

	/**
	 * destination scaler configuration will be done either
	 * or on set property or on power collapse (idle/suspend)
	 */
	ds_dirty = (cstate->ds_dirty || sde_crtc->ds_reconfig);
	if (sde_crtc->ds_reconfig) {
		SDE_DEBUG("reconfigure dest scaler block\n");
		sde_crtc->ds_reconfig = false;
	}

	if (!ds_dirty) {
		SDE_DEBUG("no change in settings, skip commit\n");
	} else if (!kms || !kms->catalog) {
		SDE_ERROR("crtc%d:invalid parameters\n", crtc->base.id);
	} else if (!kms->catalog->mdp[0].has_dest_scaler) {
		SDE_DEBUG("dest scaler feature not supported\n");
	} else if (_sde_validate_hw_resources(sde_crtc)) {
		//do nothing
	} else if (!cstate->scl3_lut_cfg.is_configured) {
		SDE_ERROR("crtc%d:no LUT data available\n", crtc->base.id);
	} else {
		for (i = 0; i < count; i++) {
			cfg = &cstate->ds_cfg[i];

			if (!cfg->flags)
				continue;

			lm_idx = cfg->idx;
			hw_lm  = sde_crtc->mixers[lm_idx].hw_lm;
			hw_ctl = sde_crtc->mixers[lm_idx].hw_ctl;
			hw_ds  = sde_crtc->mixers[lm_idx].hw_ds;

			/* Setup op mode - Dual/single */
			if (cfg->flags & SDE_DRM_DESTSCALER_ENABLE)
				op_mode |= BIT(hw_ds->idx - DS_0);

			if ((i == count-1) && hw_ds->ops.setup_opmode) {
				op_mode |= (cstate->num_ds_enabled ==
					CRTC_DUAL_MIXERS) ?
					SDE_DS_OP_MODE_DUAL : 0;
				hw_ds->ops.setup_opmode(hw_ds, op_mode);
				SDE_EVT32_VERBOSE(DRMID(crtc), op_mode);
			}

			/* Setup scaler */
			if ((cfg->flags & SDE_DRM_DESTSCALER_SCALE_UPDATE) ||
				(cfg->flags &
					SDE_DRM_DESTSCALER_ENHANCER_UPDATE)) {
				if (hw_ds->ops.setup_scaler)
					hw_ds->ops.setup_scaler(hw_ds,
						&cfg->scl3_cfg,
						&cstate->scl3_lut_cfg);

			}

			/*
			 * Dest scaler shares the flush bit of the LM in control
			 */
			if (hw_ctl->ops.get_bitmask_mixer) {
				flush_mask = hw_ctl->ops.get_bitmask_mixer(
						hw_ctl, hw_lm->idx);
				SDE_DEBUG("Set lm[%d] flush = %d",
					hw_lm->idx, flush_mask);
				hw_ctl->ops.update_pending_flush(hw_ctl,
							flush_mask);
			}
		}
	}
}

static void sde_crtc_frame_event_cb(void *data, u32 event)
{
	struct drm_crtc *crtc = (struct drm_crtc *)data;
	struct sde_crtc *sde_crtc;
	struct msm_drm_private *priv;
	struct sde_crtc_frame_event *fevent;
	struct sde_crtc_frame_event_cb_data *cb_data;
	unsigned long flags;
	u32 crtc_id;

	cb_data = (struct sde_crtc_frame_event_cb_data *)data;
	if (!data) {
		SDE_ERROR("invalid parameters\n");
		return;
	}

	crtc = cb_data->crtc;
	if (!crtc || !crtc->dev || !crtc->dev->dev_private) {
		SDE_ERROR("invalid parameters\n");
		return;
	}
	sde_crtc = to_sde_crtc(crtc);
	priv = crtc->dev->dev_private;
	crtc_id = drm_crtc_index(crtc);

	SDE_DEBUG("crtc%d\n", crtc->base.id);
	SDE_EVT32_VERBOSE(DRMID(crtc), event);

	spin_lock_irqsave(&sde_crtc->spin_lock, flags);
	fevent = list_first_entry_or_null(&sde_crtc->frame_event_list,
			struct sde_crtc_frame_event, list);
	if (fevent)
		list_del_init(&fevent->list);
	spin_unlock_irqrestore(&sde_crtc->spin_lock, flags);

	if (!fevent) {
		SDE_ERROR("crtc%d event %d overflow\n",
				crtc->base.id, event);
		SDE_EVT32(DRMID(crtc), event);
		return;
	}

	fevent->event = event;
	fevent->crtc = crtc;
	fevent->connector = cb_data->connector;
	fevent->ts = ktime_get();
	kthread_queue_work(&priv->event_thread[crtc_id].worker, &fevent->work);
}

void sde_crtc_prepare_commit(struct drm_crtc *crtc,
		struct drm_crtc_state *old_state)
{
	struct sde_crtc *sde_crtc;
	struct sde_crtc_state *cstate;
	struct drm_connector *conn;
	struct drm_encoder *encoder;

	if (!crtc || !crtc->state) {
		SDE_ERROR("invalid crtc\n");
		return;
	}

	sde_crtc = to_sde_crtc(crtc);
	cstate = to_sde_crtc_state(crtc->state);
	SDE_EVT32_VERBOSE(DRMID(crtc));

	/* identify connectors attached to this crtc */
	cstate->num_connectors = 0;

	drm_for_each_connector(conn, crtc->dev)
		if (conn->state && conn->state->crtc == crtc &&
				cstate->num_connectors < MAX_CONNECTORS) {
			encoder = conn->state->best_encoder;
			if (encoder)
				sde_encoder_register_frame_event_callback(
						encoder,
						sde_crtc_frame_event_cb,
						crtc);

			cstate->connectors[cstate->num_connectors++] = conn;
			sde_connector_prepare_fence(conn);
		}

	/* prepare main output fence */
	sde_fence_prepare(&sde_crtc->output_fence);
}

/**
 *  sde_crtc_complete_flip - signal pending page_flip events
 * Any pending vblank events are added to the vblank_event_list
 * so that the next vblank interrupt shall signal them.
 * However PAGE_FLIP events are not handled through the vblank_event_list.
 * This API signals any pending PAGE_FLIP events requested through
 * DRM_IOCTL_MODE_PAGE_FLIP and are cached in the sde_crtc->event.
 * if file!=NULL, this is preclose potential cancel-flip path
 * @crtc: Pointer to drm crtc structure
 * @file: Pointer to drm file
 */
void sde_crtc_complete_flip(struct drm_crtc *crtc,
		struct drm_file *file)
{
	struct sde_crtc *sde_crtc = to_sde_crtc(crtc);
	struct drm_device *dev = crtc->dev;
	struct drm_pending_vblank_event *event;
	unsigned long flags;

	spin_lock_irqsave(&dev->event_lock, flags);
	event = sde_crtc->event;
	if (!event)
		goto end;

	/*
	 * if regular vblank case (!file) or if cancel-flip from
	 * preclose on file that requested flip, then send the
	 * event:
	 */
	if (!file || (event->base.file_priv == file)) {
		sde_crtc->event = NULL;
		DRM_DEBUG_VBL("%s: send event: %pK\n",
					sde_crtc->name, event);
		SDE_EVT32_VERBOSE(DRMID(crtc));
		drm_crtc_send_vblank_event(crtc, event);
	}

end:
	spin_unlock_irqrestore(&dev->event_lock, flags);
}

enum sde_intf_mode sde_crtc_get_intf_mode(struct drm_crtc *crtc)
{
	struct drm_encoder *encoder;

	if (!crtc || !crtc->dev) {
		SDE_ERROR("invalid crtc\n");
		return INTF_MODE_NONE;
	}

	drm_for_each_encoder(encoder, crtc->dev) {
		if (encoder->crtc != crtc)
			continue;

		/* continue if copy encoder is encountered */
		if (sde_encoder_in_clone_mode(encoder))
			continue;

		return sde_encoder_get_intf_mode(encoder);
	}

	return INTF_MODE_NONE;
}

static void sde_crtc_vblank_cb(void *data)
{
	struct drm_crtc *crtc = (struct drm_crtc *)data;
	struct sde_crtc *sde_crtc = to_sde_crtc(crtc);

	/* keep statistics on vblank callback - with auto reset via debugfs */
	if (ktime_equal(sde_crtc->vblank_cb_time, ktime_set(0, 0)))
		sde_crtc->vblank_cb_time = ktime_get();
	else
		sde_crtc->vblank_cb_count++;

	sde_crtc->vblank_last_cb_time = ktime_get();
	sysfs_notify_dirent(sde_crtc->vsync_event_sf);

	drm_crtc_handle_vblank(crtc);
	DRM_DEBUG_VBL("crtc%d\n", crtc->base.id);
	SDE_EVT32_VERBOSE(DRMID(crtc));
}

static void _sde_crtc_retire_event(struct drm_connector *connector,
		ktime_t ts, bool is_error)
{
	if (!connector) {
		SDE_ERROR("invalid param\n");
		return;
	}

	SDE_ATRACE_BEGIN("signal_retire_fence");
	sde_connector_complete_commit(connector, ts, is_error);
	SDE_ATRACE_END("signal_retire_fence");
}

static void sde_crtc_frame_event_work(struct kthread_work *work)
{
	struct msm_drm_private *priv;
	struct sde_crtc_frame_event *fevent;
	struct drm_crtc *crtc;
	struct sde_crtc *sde_crtc;
	struct sde_kms *sde_kms;
	unsigned long flags;
	bool in_clone_mode = false;

	if (!work) {
		SDE_ERROR("invalid work handle\n");
		return;
	}

	fevent = container_of(work, struct sde_crtc_frame_event, work);
	if (!fevent->crtc || !fevent->crtc->state) {
		SDE_ERROR("invalid crtc\n");
		return;
	}

	crtc = fevent->crtc;
	sde_crtc = to_sde_crtc(crtc);

	sde_kms = _sde_crtc_get_kms(crtc);
	if (!sde_kms) {
		SDE_ERROR("invalid kms handle\n");
		return;
	}
	priv = sde_kms->dev->dev_private;
	SDE_ATRACE_BEGIN("crtc_frame_event");

	SDE_DEBUG("crtc%d event:%u ts:%lld\n", crtc->base.id, fevent->event,
			ktime_to_ns(fevent->ts));

	SDE_EVT32_VERBOSE(DRMID(crtc), fevent->event, SDE_EVTLOG_FUNC_ENTRY);

	in_clone_mode = sde_encoder_in_clone_mode(fevent->connector->encoder);

	if (!in_clone_mode && (fevent->event & (SDE_ENCODER_FRAME_EVENT_ERROR
					| SDE_ENCODER_FRAME_EVENT_PANEL_DEAD
					| SDE_ENCODER_FRAME_EVENT_DONE))) {
		if (atomic_read(&sde_crtc->frame_pending) < 1) {
			/* this should not happen */
			SDE_ERROR("crtc%d ts:%lld invalid frame_pending:%d\n",
					crtc->base.id,
					ktime_to_ns(fevent->ts),
					atomic_read(&sde_crtc->frame_pending));
			SDE_EVT32(DRMID(crtc), fevent->event,
							SDE_EVTLOG_FUNC_CASE1);
		} else if (atomic_dec_return(&sde_crtc->frame_pending) == 0) {
			/* release bandwidth and other resources */
			SDE_DEBUG("crtc%d ts:%lld last pending\n",
					crtc->base.id,
					ktime_to_ns(fevent->ts));
			SDE_EVT32(DRMID(crtc), fevent->event,
							SDE_EVTLOG_FUNC_CASE2);
			sde_core_perf_crtc_release_bw(crtc);
		} else {
			SDE_EVT32_VERBOSE(DRMID(crtc), fevent->event,
							SDE_EVTLOG_FUNC_CASE3);
		}
	}

	if (fevent->event & SDE_ENCODER_FRAME_EVENT_SIGNAL_RELEASE_FENCE) {
		SDE_ATRACE_BEGIN("signal_release_fence");
		sde_fence_signal(&sde_crtc->output_fence, fevent->ts,
				(fevent->event & SDE_ENCODER_FRAME_EVENT_ERROR)
				? SDE_FENCE_SIGNAL_ERROR : SDE_FENCE_SIGNAL);
		SDE_ATRACE_END("signal_release_fence");
	}

	if (fevent->event & SDE_ENCODER_FRAME_EVENT_SIGNAL_RETIRE_FENCE)
		/* this api should be called without spin_lock */
		_sde_crtc_retire_event(fevent->connector, fevent->ts,
				(fevent->event & SDE_ENCODER_FRAME_EVENT_ERROR)
				? SDE_FENCE_SIGNAL_ERROR : SDE_FENCE_SIGNAL);

	if (fevent->event & SDE_ENCODER_FRAME_EVENT_PANEL_DEAD)
		SDE_ERROR("crtc%d ts:%lld received panel dead event\n",
				crtc->base.id, ktime_to_ns(fevent->ts));

	spin_lock_irqsave(&sde_crtc->spin_lock, flags);
	list_add_tail(&fevent->list, &sde_crtc->frame_event_list);
	spin_unlock_irqrestore(&sde_crtc->spin_lock, flags);
	SDE_ATRACE_END("crtc_frame_event");
}

void sde_crtc_complete_commit(struct drm_crtc *crtc,
		struct drm_crtc_state *old_state)
{
	struct sde_crtc *sde_crtc;

	if (!crtc || !crtc->state) {
		SDE_ERROR("invalid crtc\n");
		return;
	}

	sde_crtc = to_sde_crtc(crtc);
	SDE_EVT32_VERBOSE(DRMID(crtc));

	sde_core_perf_crtc_update(crtc, 0, false);
}

/**
 * _sde_crtc_set_input_fence_timeout - update ns version of in fence timeout
 * @cstate: Pointer to sde crtc state
 */
static void _sde_crtc_set_input_fence_timeout(struct sde_crtc_state *cstate)
{
	if (!cstate) {
		SDE_ERROR("invalid cstate\n");
		return;
	}
	cstate->input_fence_timeout_ns =
		sde_crtc_get_property(cstate, CRTC_PROP_INPUT_FENCE_TIMEOUT);
	cstate->input_fence_timeout_ns *= NSEC_PER_MSEC;
}

/**
 * _sde_crtc_clear_dim_layers_v1 - clear all dim layer settings
 * @cstate:      Pointer to sde crtc state
 */
static void _sde_crtc_clear_dim_layers_v1(struct sde_crtc_state *cstate)
{
	u32 i;

	if (!cstate)
		return;

	for (i = 0; i < cstate->num_dim_layers; i++)
		memset(&cstate->dim_layer[i], 0, sizeof(cstate->dim_layer[i]));

	cstate->num_dim_layers = 0;
}

/**
 * _sde_crtc_set_dim_layer_v1 - copy dim layer settings from userspace
 * @cstate:      Pointer to sde crtc state
 * @user_ptr:    User ptr for sde_drm_dim_layer_v1 struct
 */
static void _sde_crtc_set_dim_layer_v1(struct sde_crtc_state *cstate,
		void __user *usr_ptr)
{
	struct sde_drm_dim_layer_v1 dim_layer_v1;
	struct sde_drm_dim_layer_cfg *user_cfg;
	struct sde_hw_dim_layer *dim_layer;
	u32 count, i;

	if (!cstate) {
		SDE_ERROR("invalid cstate\n");
		return;
	}
	dim_layer = cstate->dim_layer;

	if (!usr_ptr) {
		/* usr_ptr is null when setting the default property value */
		_sde_crtc_clear_dim_layers_v1(cstate);
		SDE_DEBUG("dim_layer data removed\n");
		return;
	}

	if (copy_from_user(&dim_layer_v1, usr_ptr, sizeof(dim_layer_v1))) {
		SDE_ERROR("failed to copy dim_layer data\n");
		return;
	}

	count = dim_layer_v1.num_layers;
	if (count > SDE_MAX_DIM_LAYERS) {
		SDE_ERROR("invalid number of dim_layers:%d", count);
		return;
	}

	/* populate from user space */
	cstate->num_dim_layers = count;
	for (i = 0; i < count; i++) {
		user_cfg = &dim_layer_v1.layer_cfg[i];

		dim_layer[i].flags = user_cfg->flags;
		dim_layer[i].stage = user_cfg->stage + SDE_STAGE_0;

		dim_layer[i].rect.x = user_cfg->rect.x1;
		dim_layer[i].rect.y = user_cfg->rect.y1;
		dim_layer[i].rect.w = user_cfg->rect.x2 - user_cfg->rect.x1;
		dim_layer[i].rect.h = user_cfg->rect.y2 - user_cfg->rect.y1;

		dim_layer[i].color_fill = (struct sde_mdss_color) {
				user_cfg->color_fill.color_0,
				user_cfg->color_fill.color_1,
				user_cfg->color_fill.color_2,
				user_cfg->color_fill.color_3,
		};

		SDE_DEBUG("dim_layer[%d] - flags:%d, stage:%d\n",
				i, dim_layer[i].flags, dim_layer[i].stage);
		SDE_DEBUG(" rect:{%d,%d,%d,%d}, color:{%d,%d,%d,%d}\n",
				dim_layer[i].rect.x, dim_layer[i].rect.y,
				dim_layer[i].rect.w, dim_layer[i].rect.h,
				dim_layer[i].color_fill.color_0,
				dim_layer[i].color_fill.color_1,
				dim_layer[i].color_fill.color_2,
				dim_layer[i].color_fill.color_3);
	}
}

/**
 * _sde_crtc_set_dest_scaler - copy dest scaler settings from userspace
 * @sde_crtc   :  Pointer to sde crtc
 * @cstate :  Pointer to sde crtc state
 * @usr_ptr:  User ptr for sde_drm_dest_scaler_data struct
 */
static int _sde_crtc_set_dest_scaler(struct sde_crtc *sde_crtc,
				struct sde_crtc_state *cstate,
				void __user *usr_ptr)
{
	struct sde_drm_dest_scaler_data ds_data;
	struct sde_drm_dest_scaler_cfg *ds_cfg_usr;
	struct sde_drm_scaler_v2 scaler_v2;
	void __user *scaler_v2_usr;
	int i, count;

	if (!sde_crtc || !cstate) {
		SDE_ERROR("invalid sde_crtc/state\n");
		return -EINVAL;
	}

	SDE_DEBUG("crtc %s\n", sde_crtc->name);

	if (!usr_ptr) {
		SDE_DEBUG("ds data removed\n");
		return 0;
	}

	if (copy_from_user(&ds_data, usr_ptr, sizeof(ds_data))) {
		SDE_ERROR("%s:failed to copy dest scaler data from user\n",
			sde_crtc->name);
		return -EINVAL;
	}

	count = ds_data.num_dest_scaler;
	if (!count) {
		SDE_DEBUG("no ds data available\n");
		return 0;
	}

	if (count > SDE_MAX_DS_COUNT) {
		SDE_ERROR("%s: invalid config: num_ds(%d) max(%d)\n",
			sde_crtc->name, count, SDE_MAX_DS_COUNT);
		SDE_EVT32(DRMID(&sde_crtc->base), count, SDE_EVTLOG_ERROR);
		return -EINVAL;
	}

	/* Populate from user space */
	for (i = 0; i < count; i++) {
		ds_cfg_usr = &ds_data.ds_cfg[i];

		cstate->ds_cfg[i].idx = ds_cfg_usr->index;
		cstate->ds_cfg[i].flags = ds_cfg_usr->flags;
		cstate->ds_cfg[i].lm_width = ds_cfg_usr->lm_width;
		cstate->ds_cfg[i].lm_height = ds_cfg_usr->lm_height;
		memset(&scaler_v2, 0, sizeof(scaler_v2));

		if (ds_cfg_usr->scaler_cfg) {
			scaler_v2_usr =
			(void __user *)((uintptr_t)ds_cfg_usr->scaler_cfg);

			if (copy_from_user(&scaler_v2, scaler_v2_usr,
					sizeof(scaler_v2))) {
				SDE_ERROR("%s:scaler: copy from user failed\n",
					sde_crtc->name);
				return -EINVAL;
			}
		}

		sde_set_scaler_v2(&cstate->ds_cfg[i].scl3_cfg, &scaler_v2);

		SDE_DEBUG("en(%d)dir(%d)de(%d) src(%dx%d) dst(%dx%d)\n",
			scaler_v2.enable, scaler_v2.dir_en, scaler_v2.de.enable,
			scaler_v2.src_width[0], scaler_v2.src_height[0],
			scaler_v2.dst_width, scaler_v2.dst_height);
		SDE_EVT32_VERBOSE(DRMID(&sde_crtc->base),
			scaler_v2.enable, scaler_v2.dir_en, scaler_v2.de.enable,
			scaler_v2.src_width[0], scaler_v2.src_height[0],
			scaler_v2.dst_width, scaler_v2.dst_height);

		SDE_DEBUG("ds cfg[%d]-ndx(%d) flags(%d) lm(%dx%d)\n",
			i, ds_cfg_usr->index, ds_cfg_usr->flags,
			ds_cfg_usr->lm_width, ds_cfg_usr->lm_height);
		SDE_EVT32_VERBOSE(DRMID(&sde_crtc->base), i, ds_cfg_usr->index,
			ds_cfg_usr->flags, ds_cfg_usr->lm_width,
			ds_cfg_usr->lm_height);
	}

	cstate->num_ds = count;
	cstate->ds_dirty = true;
	SDE_EVT32_VERBOSE(DRMID(&sde_crtc->base), count, cstate->ds_dirty);

	return 0;
}

/**
 * _sde_crtc_check_dest_scaler_data - validate the dest scaler data
 * @crtc  :  Pointer to drm crtc
 * @state :  Pointer to drm crtc state
 */
static int _sde_crtc_check_dest_scaler_data(struct drm_crtc *crtc,
				struct drm_crtc_state *state)
{
	struct sde_crtc *sde_crtc;
	struct sde_crtc_state *cstate;
	struct drm_display_mode *mode;
	struct sde_kms *kms;
	struct sde_hw_ds *hw_ds;
	struct sde_hw_ds_cfg *cfg;
	u32 i, ret = 0, lm_idx;
	u32 num_ds_enable = 0, hdisplay = 0;
	u32 max_in_width = 0, max_out_width = 0;
	u32 prev_lm_width = 0, prev_lm_height = 0;

	if (!crtc || !state)
		return -EINVAL;

	sde_crtc = to_sde_crtc(crtc);
	cstate = to_sde_crtc_state(state);
	kms = _sde_crtc_get_kms(crtc);
	mode = &state->adjusted_mode;

	SDE_DEBUG("crtc%d\n", crtc->base.id);

	if (!cstate->ds_dirty) {
		SDE_DEBUG("dest scaler property not set, skip validation\n");
		return 0;
	}

	if (!kms || !kms->catalog) {
		SDE_ERROR("crtc%d: invalid parameters\n", crtc->base.id);
		return -EINVAL;
	}

	if (!kms->catalog->mdp[0].has_dest_scaler) {
		SDE_DEBUG("dest scaler feature not supported\n");
		return 0;
	}

	if (!sde_crtc->num_mixers) {
		SDE_DEBUG("mixers not allocated\n");
		return 0;
	}

	ret = _sde_validate_hw_resources(sde_crtc);
	if (ret)
		goto err;

	/**
	 * No of dest scalers shouldn't exceed hw ds block count and
	 * also, match the num of mixers unless it is partial update
	 * left only/right only use case - currently PU + DS is not supported
	 */
	if (cstate->num_ds > kms->catalog->ds_count ||
		((cstate->num_ds != sde_crtc->num_mixers) &&
		!(cstate->ds_cfg[0].flags & SDE_DRM_DESTSCALER_PU_ENABLE))) {
		SDE_ERROR("crtc%d: num_ds(%d), hw_ds_cnt(%d) flags(%d)\n",
			crtc->base.id, cstate->num_ds, kms->catalog->ds_count,
			cstate->ds_cfg[0].flags);
		ret = -EINVAL;
		goto err;
	}

	/**
	 * Check if DS needs to be enabled or disabled
	 * In case of enable, validate the data
	 */
	if (!(cstate->ds_cfg[0].flags & SDE_DRM_DESTSCALER_ENABLE)) {
		SDE_DEBUG("disable dest scaler, num(%d) flags(%d)\n",
			cstate->num_ds, cstate->ds_cfg[0].flags);
		goto disable;
	}

	/* Display resolution */
	hdisplay = mode->hdisplay/sde_crtc->num_mixers;

	/* Validate the DS data */
	for (i = 0; i < cstate->num_ds; i++) {
		cfg = &cstate->ds_cfg[i];
		lm_idx = cfg->idx;

		/**
		 * Validate against topology
		 * No of dest scalers should match the num of mixers
		 * unless it is partial update left only/right only use case
		 */
		if (lm_idx >= sde_crtc->num_mixers || (i != lm_idx &&
			!(cfg->flags & SDE_DRM_DESTSCALER_PU_ENABLE))) {
			SDE_ERROR("crtc%d: ds_cfg id(%d):idx(%d), flags(%d)\n",
				crtc->base.id, i, lm_idx, cfg->flags);
			SDE_EVT32(DRMID(crtc), i, lm_idx, cfg->flags,
				SDE_EVTLOG_ERROR);
			ret = -EINVAL;
			goto err;
		}

		hw_ds = sde_crtc->mixers[lm_idx].hw_ds;

		if (!max_in_width && !max_out_width) {
			max_in_width = hw_ds->scl->top->maxinputwidth;
			max_out_width = hw_ds->scl->top->maxoutputwidth;

			if (cstate->num_ds == CRTC_DUAL_MIXERS)
				max_in_width -= SDE_DS_OVERFETCH_SIZE;

			SDE_DEBUG("max DS width [%d,%d] for num_ds = %d\n",
				max_in_width, max_out_width, cstate->num_ds);
		}

		/* Check LM width and height */
		if (cfg->lm_width > hdisplay || cfg->lm_height > mode->vdisplay
			|| !cfg->lm_width || !cfg->lm_height) {
			SDE_ERROR("crtc%d: lm size[%d,%d] display [%d,%d]\n",
				crtc->base.id, cfg->lm_width, cfg->lm_height,
				hdisplay, mode->vdisplay);
			SDE_EVT32(DRMID(crtc),  cfg->lm_width, cfg->lm_height,
				hdisplay, mode->vdisplay, SDE_EVTLOG_ERROR);
			ret = -E2BIG;
			goto err;
		}

		if (!prev_lm_width && !prev_lm_height) {
			prev_lm_width = cfg->lm_width;
			prev_lm_height = cfg->lm_height;
		} else {
			if (cfg->lm_width != prev_lm_width ||
				cfg->lm_height != prev_lm_height) {
				SDE_ERROR("crtc%d:lm left[%d,%d]right[%d %d]\n",
					crtc->base.id, cfg->lm_width,
					cfg->lm_height, prev_lm_width,
					prev_lm_height);
				SDE_EVT32(DRMID(crtc), cfg->lm_width,
					cfg->lm_height, prev_lm_width,
					prev_lm_height, SDE_EVTLOG_ERROR);
				ret = -EINVAL;
				goto err;
			}
		}

		/* Check scaler data */
		if (cfg->flags & SDE_DRM_DESTSCALER_SCALE_UPDATE ||
			cfg->flags & SDE_DRM_DESTSCALER_ENHANCER_UPDATE) {

			/**
			 * Scaler src and dst width shouldn't exceed the maximum
			 * width limitation. Also, if there is no partial update
			 * dst width and height must match display resolution.
			 */
			if (cfg->scl3_cfg.src_width[0] > max_in_width ||
				cfg->scl3_cfg.dst_width > max_out_width ||
				!cfg->scl3_cfg.src_width[0] ||
				!cfg->scl3_cfg.dst_width ||
				(!(cfg->flags & SDE_DRM_DESTSCALER_PU_ENABLE)
				 && (cfg->scl3_cfg.dst_width != hdisplay ||
				 cfg->scl3_cfg.dst_height != mode->vdisplay))) {
				SDE_ERROR("crtc%d: ", crtc->base.id);
				SDE_ERROR("src_w(%d) dst(%dx%d) display(%dx%d)",
					cfg->scl3_cfg.src_width[0],
					cfg->scl3_cfg.dst_width,
					cfg->scl3_cfg.dst_height,
					hdisplay, mode->vdisplay);
				SDE_ERROR("num_mixers(%d) flags(%d) ds-%d:\n",
					sde_crtc->num_mixers, cfg->flags,
					hw_ds->idx - DS_0);
				SDE_ERROR("scale_en = %d, DE_en =%d\n",
					cfg->scl3_cfg.enable,
					cfg->scl3_cfg.de.enable);

				SDE_EVT32(DRMID(crtc), cfg->scl3_cfg.enable,
					cfg->scl3_cfg.de.enable, cfg->flags,
					max_in_width, max_out_width,
					cfg->scl3_cfg.src_width[0],
					cfg->scl3_cfg.dst_width,
					cfg->scl3_cfg.dst_height, hdisplay,
					mode->vdisplay, sde_crtc->num_mixers,
					SDE_EVTLOG_ERROR);

				cfg->flags &=
					~SDE_DRM_DESTSCALER_SCALE_UPDATE;
				cfg->flags &=
					~SDE_DRM_DESTSCALER_ENHANCER_UPDATE;

				ret = -EINVAL;
				goto err;
			}
		}

		if (cfg->flags & SDE_DRM_DESTSCALER_ENABLE)
			num_ds_enable++;

		SDE_DEBUG("ds[%d]: flags[0x%X]\n",
			hw_ds->idx - DS_0, cfg->flags);
		SDE_EVT32_VERBOSE(DRMID(crtc), hw_ds->idx - DS_0, cfg->flags);
	}

disable:
	SDE_DEBUG("dest scaler status : %d -> %d\n",
		cstate->num_ds_enabled,	num_ds_enable);
	SDE_EVT32_VERBOSE(DRMID(crtc), cstate->num_ds_enabled, num_ds_enable,
			cstate->num_ds, cstate->ds_dirty);

	if (cstate->num_ds_enabled != num_ds_enable) {
		/* Disabling destination scaler */
		if (!num_ds_enable) {
			for (i = 0; i < cstate->num_ds; i++) {
				cfg = &cstate->ds_cfg[i];
				cfg->idx = i;
				/* Update scaler settings in disable case */
				cfg->flags = SDE_DRM_DESTSCALER_SCALE_UPDATE;
				cfg->scl3_cfg.enable = 0;
				cfg->scl3_cfg.de.enable = 0;
			}
		}
		cstate->num_ds_enabled = num_ds_enable;
		cstate->ds_dirty = true;
	} else {
		if (!cstate->num_ds_enabled)
			cstate->ds_dirty = false;
	}

	return 0;

err:
	cstate->ds_dirty = false;
	return ret;
}

/**
 * _sde_crtc_wait_for_fences - wait for incoming framebuffer sync fences
 * @crtc: Pointer to CRTC object
 */
static void _sde_crtc_wait_for_fences(struct drm_crtc *crtc)
{
	struct drm_plane *plane = NULL;
	uint32_t wait_ms = 1;
	ktime_t kt_end, kt_wait;
	int rc = 0;

	SDE_DEBUG("\n");

	if (!crtc || !crtc->state) {
		SDE_ERROR("invalid crtc/state %pK\n", crtc);
		return;
	}

	/* use monotonic timer to limit total fence wait time */
	kt_end = ktime_add_ns(ktime_get(),
		to_sde_crtc_state(crtc->state)->input_fence_timeout_ns);

	/*
	 * Wait for fences sequentially, as all of them need to be signalled
	 * before we can proceed.
	 *
	 * Limit total wait time to INPUT_FENCE_TIMEOUT, but still call
	 * sde_plane_wait_input_fence with wait_ms == 0 after the timeout so
	 * that each plane can check its fence status and react appropriately
	 * if its fence has timed out. Call input fence wait multiple times if
	 * fence wait is interrupted due to interrupt call.
	 */
	SDE_ATRACE_BEGIN("plane_wait_input_fence");
	drm_atomic_crtc_for_each_plane(plane, crtc) {
		do {
			kt_wait = ktime_sub(kt_end, ktime_get());
			if (ktime_compare(kt_wait, ktime_set(0, 0)) >= 0)
				wait_ms = ktime_to_ms(kt_wait);
			else
				wait_ms = 0;

			rc = sde_plane_wait_input_fence(plane, wait_ms);
		} while (wait_ms && rc == -ERESTARTSYS);
	}
	SDE_ATRACE_END("plane_wait_input_fence");
}

static void _sde_crtc_setup_mixer_for_encoder(
		struct drm_crtc *crtc,
		struct drm_encoder *enc)
{
	struct sde_crtc *sde_crtc = to_sde_crtc(crtc);
	struct sde_kms *sde_kms = _sde_crtc_get_kms(crtc);
	struct sde_rm *rm = &sde_kms->rm;
	struct sde_crtc_mixer *mixer;
	struct sde_hw_ctl *last_valid_ctl = NULL;
	int i;
	struct sde_rm_hw_iter lm_iter, ctl_iter, dspp_iter, ds_iter;

	sde_rm_init_hw_iter(&lm_iter, enc->base.id, SDE_HW_BLK_LM);
	sde_rm_init_hw_iter(&ctl_iter, enc->base.id, SDE_HW_BLK_CTL);
	sde_rm_init_hw_iter(&dspp_iter, enc->base.id, SDE_HW_BLK_DSPP);
	sde_rm_init_hw_iter(&ds_iter, enc->base.id, SDE_HW_BLK_DS);

	/* Set up all the mixers and ctls reserved by this encoder */
	for (i = sde_crtc->num_mixers; i < ARRAY_SIZE(sde_crtc->mixers); i++) {
		mixer = &sde_crtc->mixers[i];

		if (!sde_rm_get_hw(rm, &lm_iter))
			break;
		mixer->hw_lm = (struct sde_hw_mixer *)lm_iter.hw;

		/* CTL may be <= LMs, if <, multiple LMs controlled by 1 CTL */
		if (!sde_rm_get_hw(rm, &ctl_iter)) {
			SDE_DEBUG("no ctl assigned to lm %d, using previous\n",
					mixer->hw_lm->idx - LM_0);
			mixer->hw_ctl = last_valid_ctl;
		} else {
			mixer->hw_ctl = (struct sde_hw_ctl *)ctl_iter.hw;
			last_valid_ctl = mixer->hw_ctl;
		}

		/* Shouldn't happen, mixers are always >= ctls */
		if (!mixer->hw_ctl) {
			SDE_ERROR("no valid ctls found for lm %d\n",
					mixer->hw_lm->idx - LM_0);
			return;
		}

		/* Dspp may be null */
		(void) sde_rm_get_hw(rm, &dspp_iter);
		mixer->hw_dspp = (struct sde_hw_dspp *)dspp_iter.hw;

		/* DS may be null */
		(void) sde_rm_get_hw(rm, &ds_iter);
		mixer->hw_ds = (struct sde_hw_ds *)ds_iter.hw;

		mixer->encoder = enc;

		sde_crtc->num_mixers++;
		SDE_DEBUG("setup mixer %d: lm %d\n",
				i, mixer->hw_lm->idx - LM_0);
		SDE_DEBUG("setup mixer %d: ctl %d\n",
				i, mixer->hw_ctl->idx - CTL_0);
		if (mixer->hw_ds)
			SDE_DEBUG("setup mixer %d: ds %d\n",
				i, mixer->hw_ds->idx - DS_0);
	}
}

static void _sde_crtc_setup_mixers(struct drm_crtc *crtc)
{
	struct sde_crtc *sde_crtc = to_sde_crtc(crtc);
	struct drm_encoder *enc;

	sde_crtc->num_mixers = 0;
	sde_crtc->mixers_swapped = false;
	memset(sde_crtc->mixers, 0, sizeof(sde_crtc->mixers));

	mutex_lock(&sde_crtc->crtc_lock);
	/* Check for mixers on all encoders attached to this crtc */
	list_for_each_entry(enc, &crtc->dev->mode_config.encoder_list, head) {
		if (enc->crtc != crtc)
			continue;

		/* avoid overwriting mixers info from a copy encoder */
		if (sde_encoder_in_clone_mode(enc))
			continue;

		_sde_crtc_setup_mixer_for_encoder(crtc, enc);
	}

	mutex_unlock(&sde_crtc->crtc_lock);
}

static void _sde_crtc_setup_is_ppsplit(struct drm_crtc_state *state)
{
	int i;
	struct sde_crtc_state *cstate;

	cstate = to_sde_crtc_state(state);

	cstate->is_ppsplit = false;
	for (i = 0; i < cstate->num_connectors; i++) {
		struct drm_connector *conn = cstate->connectors[i];

		if (sde_connector_get_topology_name(conn) ==
				SDE_RM_TOPOLOGY_PPSPLIT)
			cstate->is_ppsplit = true;
	}
}

static void _sde_crtc_setup_lm_bounds(struct drm_crtc *crtc,
		struct drm_crtc_state *state)
{
	struct sde_crtc *sde_crtc;
	struct sde_crtc_state *cstate;
	struct drm_display_mode *adj_mode;
	u32 crtc_split_width;
	int i;

	if (!crtc || !state) {
		SDE_ERROR("invalid args\n");
		return;
	}

	sde_crtc = to_sde_crtc(crtc);
	cstate = to_sde_crtc_state(state);

	adj_mode = &state->adjusted_mode;
	crtc_split_width = sde_crtc_get_mixer_width(sde_crtc, cstate, adj_mode);

	for (i = 0; i < sde_crtc->num_mixers; i++) {
		cstate->lm_bounds[i].x = crtc_split_width * i;
		cstate->lm_bounds[i].y = 0;
		cstate->lm_bounds[i].w = crtc_split_width;
		cstate->lm_bounds[i].h =
			sde_crtc_get_mixer_height(sde_crtc, cstate, adj_mode);
		memcpy(&cstate->lm_roi[i], &cstate->lm_bounds[i],
				sizeof(cstate->lm_roi[i]));
		SDE_EVT32_VERBOSE(DRMID(crtc), i,
				cstate->lm_bounds[i].x, cstate->lm_bounds[i].y,
				cstate->lm_bounds[i].w, cstate->lm_bounds[i].h);
		SDE_DEBUG("%s: lm%d bnd&roi (%d,%d,%d,%d)\n", sde_crtc->name, i,
				cstate->lm_roi[i].x, cstate->lm_roi[i].y,
				cstate->lm_roi[i].w, cstate->lm_roi[i].h);
	}

	drm_mode_debug_printmodeline(adj_mode);
}

static void sde_crtc_atomic_begin(struct drm_crtc *crtc,
		struct drm_crtc_state *old_state)
{
	struct sde_crtc *sde_crtc;
	struct drm_encoder *encoder;
	struct drm_device *dev;
	struct sde_kms *sde_kms;

	if (!crtc) {
		SDE_ERROR("invalid crtc\n");
		return;
	}

	if (!crtc->state->enable) {
		SDE_DEBUG("crtc%d -> enable %d, skip atomic_begin\n",
				crtc->base.id, crtc->state->enable);
		return;
	}

	if (!sde_kms_power_resource_is_enabled(crtc->dev)) {
		SDE_ERROR("power resource is not enabled\n");
		return;
	}

	sde_kms = _sde_crtc_get_kms(crtc);
	if (!sde_kms)
		return;

	SDE_DEBUG("crtc%d\n", crtc->base.id);

	sde_crtc = to_sde_crtc(crtc);
	dev = crtc->dev;

	if (!sde_crtc->num_mixers) {
		_sde_crtc_setup_mixers(crtc);
		_sde_crtc_setup_is_ppsplit(crtc->state);
		_sde_crtc_setup_lm_bounds(crtc, crtc->state);
	}

	list_for_each_entry(encoder, &dev->mode_config.encoder_list, head) {
		if (encoder->crtc != crtc)
			continue;

		/* encoder will trigger pending mask now */
		sde_encoder_trigger_kickoff_pending(encoder);
	}

	/*
	 * If no mixers have been allocated in sde_crtc_atomic_check(),
	 * it means we are trying to flush a CRTC whose state is disabled:
	 * nothing else needs to be done.
	 */
	if (unlikely(!sde_crtc->num_mixers))
		return;

	_sde_crtc_blend_setup(crtc, old_state, true);
	_sde_crtc_dest_scaler_setup(crtc);

	/* cancel the idle notify delayed work */
	if (sde_encoder_check_mode(sde_crtc->mixers[0].encoder,
					MSM_DISPLAY_CAP_VID_MODE) &&
		kthread_cancel_delayed_work_sync(&sde_crtc->idle_notify_work))
		SDE_DEBUG("idle notify work cancelled\n");

	/*
	 * Since CP properties use AXI buffer to program the
	 * HW, check if context bank is in attached state,
	 * apply color processing properties only if
	 * smmu state is attached,
	 */
	if (!sde_kms_is_secure_session_inprogress(sde_kms) &&
		(sde_kms->splash_data.cont_splash_en || sde_crtc->enabled))
		sde_cp_crtc_apply_properties(crtc);

	/*
	 * PP_DONE irq is only used by command mode for now.
	 * It is better to request pending before FLUSH and START trigger
	 * to make sure no pp_done irq missed.
	 * This is safe because no pp_done will happen before SW trigger
	 * in command mode.
	 */
}

static void sde_crtc_atomic_flush(struct drm_crtc *crtc,
		struct drm_crtc_state *old_crtc_state)
{
	struct drm_encoder *encoder;
	struct sde_crtc *sde_crtc;
	struct drm_device *dev;
	struct drm_plane *plane;
	struct msm_drm_private *priv;
	struct msm_drm_thread *event_thread;
	struct sde_crtc_state *cstate;
	struct sde_kms *sde_kms;
	int idle_time = 0;

	if (!crtc || !crtc->dev || !crtc->dev->dev_private) {
		SDE_ERROR("invalid crtc\n");
		return;
	}

	if (!crtc->state->enable) {
		SDE_DEBUG("crtc%d -> enable %d, skip atomic_flush\n",
				crtc->base.id, crtc->state->enable);
		return;
	}

	if (!sde_kms_power_resource_is_enabled(crtc->dev)) {
		SDE_ERROR("power resource is not enabled\n");
		return;
	}

	sde_kms = _sde_crtc_get_kms(crtc);
	if (!sde_kms) {
		SDE_ERROR("invalid kms\n");
		return;
	}

	SDE_DEBUG("crtc%d\n", crtc->base.id);

	sde_crtc = to_sde_crtc(crtc);
	cstate = to_sde_crtc_state(crtc->state);
	dev = crtc->dev;
	priv = dev->dev_private;

	if (crtc->index >= ARRAY_SIZE(priv->event_thread)) {
		SDE_ERROR("invalid crtc index[%d]\n", crtc->index);
		return;
	}

	event_thread = &priv->event_thread[crtc->index];
	idle_time = sde_crtc_get_property(cstate, CRTC_PROP_IDLE_TIMEOUT);

	/*
	 * If no mixers has been allocated in sde_crtc_atomic_check(),
	 * it means we are trying to flush a CRTC whose state is disabled:
	 * nothing else needs to be done.
	 */
	if (unlikely(!sde_crtc->num_mixers))
		return;

	/*
	 * For planes without commit update, drm framework will not add
	 * those planes to current state since hardware update is not
	 * required. However, if those planes were power collapsed since
	 * last commit cycle, driver has to restore the hardware state
	 * of those planes explicitly here prior to plane flush.
	 */
	drm_atomic_crtc_for_each_plane(plane, crtc)
		sde_plane_restore(plane);

	/* wait for acquire fences before anything else is done */
	_sde_crtc_wait_for_fences(crtc);

	/* schedule the idle notify delayed work */
	if (idle_time && sde_encoder_check_mode(sde_crtc->mixers[0].encoder,
						MSM_DISPLAY_CAP_VID_MODE)) {
		kthread_queue_delayed_work(&event_thread->worker,
					&sde_crtc->idle_notify_work,
					msecs_to_jiffies(idle_time));
		SDE_DEBUG("schedule idle notify work in %dms\n", idle_time);
	}

	if (!cstate->rsc_update) {
		drm_for_each_encoder(encoder, dev) {
			if (encoder->crtc != crtc)
				continue;

			cstate->rsc_client =
				sde_encoder_get_rsc_client(encoder);
		}
		cstate->rsc_update = true;
	}

	/* update performance setting before crtc kickoff */
	sde_core_perf_crtc_update(crtc, 1, false);

	/*
	 * Final plane updates: Give each plane a chance to complete all
	 *                      required writes/flushing before crtc's "flush
	 *                      everything" call below.
	 */
	drm_atomic_crtc_for_each_plane(plane, crtc) {
		if (sde_kms->smmu_state.transition_error)
			sde_plane_set_error(plane, true);
		sde_plane_flush(plane);
	}

	/* Kickoff will be scheduled by outer layer */
}

/**
 * sde_crtc_destroy_state - state destroy hook
 * @crtc: drm CRTC
 * @state: CRTC state object to release
 */
static void sde_crtc_destroy_state(struct drm_crtc *crtc,
		struct drm_crtc_state *state)
{
	struct sde_crtc *sde_crtc;
	struct sde_crtc_state *cstate;

	if (!crtc || !state) {
		SDE_ERROR("invalid argument(s)\n");
		return;
	}

	sde_crtc = to_sde_crtc(crtc);
	cstate = to_sde_crtc_state(state);

	SDE_DEBUG("crtc%d\n", crtc->base.id);

	_sde_crtc_rp_destroy(&cstate->rp);

	__drm_atomic_helper_crtc_destroy_state(state);

	/* destroy value helper */
	msm_property_destroy_state(&sde_crtc->property_info, cstate,
			&cstate->property_state);
}

static int _sde_crtc_flush_event_thread(struct drm_crtc *crtc)
{
	struct sde_crtc *sde_crtc;
	int i;

	if (!crtc) {
		SDE_ERROR("invalid argument\n");
		return -EINVAL;
	}
	sde_crtc = to_sde_crtc(crtc);

	if (!atomic_read(&sde_crtc->frame_pending)) {
		SDE_DEBUG("no frames pending\n");
		return 0;
	}

	SDE_EVT32(DRMID(crtc), SDE_EVTLOG_FUNC_ENTRY);

	/*
	 * flush all the event thread work to make sure all the
	 * FRAME_EVENTS from encoder are propagated to crtc
	 */
	for (i = 0; i < ARRAY_SIZE(sde_crtc->frame_events); i++) {
		if (list_empty(&sde_crtc->frame_events[i].list))
			kthread_flush_work(&sde_crtc->frame_events[i].work);
	}

	SDE_EVT32_VERBOSE(DRMID(crtc), SDE_EVTLOG_FUNC_EXIT);

	return 0;
}

static int _sde_crtc_commit_kickoff_rot(struct drm_crtc *crtc,
		struct sde_crtc_state *cstate)
{
	struct drm_plane *plane;
	struct sde_crtc *sde_crtc;
	struct sde_hw_ctl *ctl, *master_ctl;
	u32 flush_mask;
	int i, rc = 0;

	if (!crtc || !cstate)
		return -EINVAL;

	sde_crtc = to_sde_crtc(crtc);

	/*
	 * Update sbuf configuration and flush bits if either the rot_op_mode
	 * is different or a rotator commit was performed.
	 *
	 * In the case where the rot_op_mode has changed, further require that
	 * the transition is either to or from offline mode unless
	 * sbuf_flush_mask_delta is also non-zero (i.e., a corresponding plane
	 * update was provided to the current commit).
	 */
	flush_mask = sde_crtc->sbuf_flush_mask_delta;
	if ((sde_crtc->sbuf_op_mode_old != cstate->sbuf_cfg.rot_op_mode) &&
		(sde_crtc->sbuf_op_mode_old == SDE_CTL_ROT_OP_MODE_OFFLINE ||
		cstate->sbuf_cfg.rot_op_mode == SDE_CTL_ROT_OP_MODE_OFFLINE))
		flush_mask |= sde_crtc->sbuf_flush_mask_all |
			sde_crtc->sbuf_flush_mask_old;

	if (!flush_mask &&
		cstate->sbuf_cfg.rot_op_mode == SDE_CTL_ROT_OP_MODE_OFFLINE)
		return 0;

	SDE_ATRACE_BEGIN("crtc_kickoff_rot");

	if (cstate->sbuf_cfg.rot_op_mode != SDE_CTL_ROT_OP_MODE_OFFLINE &&
			sde_crtc->sbuf_flush_mask_delta) {
		drm_atomic_crtc_for_each_plane(plane, crtc) {
			rc = sde_plane_kickoff_rot(plane);
			if (rc) {
				SDE_ERROR("crtc%d cancelling inline rotation\n",
						crtc->base.id);
				SDE_EVT32(DRMID(crtc), SDE_EVTLOG_ERROR);

				/* revert to offline on errors */
				cstate->sbuf_cfg.rot_op_mode =
					SDE_CTL_ROT_OP_MODE_OFFLINE;
				break;
			}
		}
	}

	master_ctl = NULL;
	for (i = 0; i < sde_crtc->num_mixers; i++) {
		ctl = sde_crtc->mixers[i].hw_ctl;
		if (!ctl)
			continue;

		if (!master_ctl || master_ctl->idx > ctl->idx)
			master_ctl = ctl;

		if (ctl->ops.setup_sbuf_cfg)
			ctl->ops.setup_sbuf_cfg(ctl, &cstate->sbuf_cfg);
	}

	/* only update sbuf_cfg and flush for master ctl */
	if (master_ctl && master_ctl->ops.update_pending_flush) {
		master_ctl->ops.update_pending_flush(master_ctl, flush_mask);

		/* explicitly trigger rotator for async modes */
		if (cstate->sbuf_cfg.rot_op_mode ==
				SDE_CTL_ROT_OP_MODE_INLINE_ASYNC &&
				master_ctl->ops.trigger_rot_start)
			master_ctl->ops.trigger_rot_start(master_ctl);
		SDE_EVT32(DRMID(crtc), master_ctl->idx - CTL_0,
				sde_crtc->sbuf_flush_mask_all,
				sde_crtc->sbuf_flush_mask_delta);
	}

	/* save this in sde_crtc for next commit cycle */
	sde_crtc->sbuf_op_mode_old = cstate->sbuf_cfg.rot_op_mode;

	SDE_ATRACE_END("crtc_kickoff_rot");
	return rc;
}

/**
 * _sde_crtc_remove_pipe_flush - remove staged pipes from flush mask
 * @sde_crtc: Pointer to sde crtc structure
 */
static void _sde_crtc_remove_pipe_flush(struct sde_crtc *sde_crtc)
{
	struct sde_crtc_mixer *mixer;
	struct sde_hw_ctl *ctl;
	u32 i, n, flush_mask;

	if (!sde_crtc)
		return;

	mixer = sde_crtc->mixers;
	n = min_t(size_t, sde_crtc->num_mixers, ARRAY_SIZE(sde_crtc->mixers));
	for (i = 0; i < n; i++) {
		ctl = mixer[i].hw_ctl;
		if (!ctl || !ctl->ops.get_pending_flush ||
				!ctl->ops.clear_pending_flush ||
				!ctl->ops.update_pending_flush)
			continue;

		flush_mask = ctl->ops.get_pending_flush(ctl);
		flush_mask &= ~mixer[i].pipe_mask;
		ctl->ops.clear_pending_flush(ctl);
		ctl->ops.update_pending_flush(ctl, flush_mask);
	}
}

/**
 * _sde_crtc_reset_hw - attempt hardware reset on errors
 * @crtc: Pointer to DRM crtc instance
 * @old_state: Pointer to crtc state for previous commit
 * @dump_status: Whether or not to dump debug status before reset
 * Returns: Zero if current commit should still be attempted
 */
static int _sde_crtc_reset_hw(struct drm_crtc *crtc,
		struct drm_crtc_state *old_state, bool dump_status)
{
	struct drm_plane *plane_halt[MAX_PLANES];
	struct drm_plane *plane;
	struct drm_encoder *encoder;
	const struct drm_plane_state *pstate;
	struct sde_crtc *sde_crtc;
	struct sde_crtc_state *cstate;
	struct sde_hw_ctl *ctl;
	enum sde_ctl_rot_op_mode old_rot_op_mode;
	signed int i, n, plane_count;
	int rc;

	if (!crtc || !crtc->dev || !old_state || !crtc->state)
		return -EINVAL;
	sde_crtc = to_sde_crtc(crtc);
	cstate = to_sde_crtc_state(crtc->state);

	old_rot_op_mode = to_sde_crtc_state(old_state)->sbuf_cfg.rot_op_mode;
	SDE_EVT32(DRMID(crtc), old_rot_op_mode,
			dump_status, SDE_EVTLOG_FUNC_ENTRY);

	if (dump_status)
		SDE_DBG_DUMP("all", "dbg_bus", "vbif_dbg_bus");

	/* optionally generate a panic instead of performing a h/w reset */
	SDE_DBG_CTRL("stop_ftrace", "reset_hw_panic");

	n = min_t(size_t, sde_crtc->num_mixers, ARRAY_SIZE(sde_crtc->mixers));
	for (i = 0; i < n; ++i) {
		ctl = sde_crtc->mixers[i].hw_ctl;
		if (!ctl || !ctl->ops.reset)
			continue;

		rc = ctl->ops.reset(ctl);
		if (rc) {
			SDE_DEBUG("crtc%d: ctl%d reset failure\n",
					crtc->base.id, ctl->idx - CTL_0);
			SDE_EVT32(DRMID(crtc), ctl->idx - CTL_0,
					SDE_EVTLOG_ERROR);
			break;
		}
	}

	/*
	 * Early out if simple ctl reset succeeded and previous commit
	 * did not involve the rotator.
	 *
	 * If the previous commit had rotation enabled, then the ctl
	 * reset would also have reset the rotator h/w. The rotator
	 * programming for the current commit may need to be repeated,
	 * depending on the rotation mode; don't handle this for now
	 * and just force a hard reset in those cases.
	 */
	if (i == n && old_rot_op_mode == SDE_CTL_ROT_OP_MODE_OFFLINE)
		return false;

	SDE_DEBUG("crtc%d: issuing hard reset\n", DRMID(crtc));

	/* force all components in the system into reset at the same time */
	for (i = 0; i < n; ++i) {
		ctl = sde_crtc->mixers[i].hw_ctl;
		if (!ctl || !ctl->ops.hard_reset)
			continue;

		SDE_EVT32(DRMID(crtc), ctl->idx - CTL_0);
		ctl->ops.hard_reset(ctl, true);
	}

	plane_count = 0;
	drm_atomic_crtc_state_for_each_plane(plane, old_state) {
		if (plane_count >= ARRAY_SIZE(plane_halt))
			break;

		plane_halt[plane_count++] = plane;
		sde_plane_halt_requests(plane, true);
		sde_plane_set_revalidate(plane, true);
	}

	/* reset both previous... */
	drm_atomic_crtc_state_for_each_plane_state(plane, pstate, old_state) {
		if (pstate->crtc != crtc)
			continue;

		sde_plane_reset_rot(plane, (struct drm_plane_state *)pstate);
	}

	/* ...and current rotation attempts, if applicable */
	drm_atomic_crtc_for_each_plane(plane, crtc) {
		pstate = plane->state;
		if (!pstate)
			continue;

		sde_plane_reset_rot(plane, (struct drm_plane_state *)pstate);
	}

	/* provide safe "border color only" commit configuration for later */
	cstate->sbuf_cfg.rot_op_mode = SDE_CTL_ROT_OP_MODE_OFFLINE;
	_sde_crtc_commit_kickoff_rot(crtc, cstate);
	_sde_crtc_remove_pipe_flush(sde_crtc);
	_sde_crtc_blend_setup(crtc, old_state, false);

	/* take h/w components out of reset */
	for (i = plane_count - 1; i >= 0; --i)
		sde_plane_halt_requests(plane_halt[i], false);

	/* attempt to poll for start of frame cycle before reset release */
	list_for_each_entry(encoder,
			&crtc->dev->mode_config.encoder_list, head) {
		if (encoder->crtc != crtc)
			continue;
		if (sde_encoder_get_intf_mode(encoder) == INTF_MODE_VIDEO)
			sde_encoder_poll_line_counts(encoder);
	}

	for (i = 0; i < n; ++i) {
		ctl = sde_crtc->mixers[i].hw_ctl;
		if (!ctl || !ctl->ops.hard_reset)
			continue;

		ctl->ops.hard_reset(ctl, false);
	}

	list_for_each_entry(encoder,
			&crtc->dev->mode_config.encoder_list, head) {
		if (encoder->crtc != crtc)
			continue;

		if (sde_encoder_get_intf_mode(encoder) == INTF_MODE_VIDEO)
			sde_encoder_kickoff(encoder, false);
	}

	return -EAGAIN;
}

/**
 * _sde_crtc_prepare_for_kickoff_rot - rotator related kickoff preparation
 * @dev: Pointer to drm device
 * @crtc: Pointer to crtc structure
 * Returns: true on preparation errors
 */
static bool _sde_crtc_prepare_for_kickoff_rot(struct drm_device *dev,
		struct drm_crtc *crtc)
{
	struct drm_encoder *encoder;
	struct sde_crtc *sde_crtc;
	struct sde_crtc_state *cstate;

	if (!crtc || !dev) {
		SDE_ERROR("invalid argument(s)\n");
		return false;
	}
	sde_crtc = to_sde_crtc(crtc);
	cstate = to_sde_crtc_state(crtc->state);

	/* default to ASYNC mode for inline rotation */
	cstate->sbuf_cfg.rot_op_mode = sde_crtc->sbuf_flush_mask_all ?
		SDE_CTL_ROT_OP_MODE_INLINE_ASYNC : SDE_CTL_ROT_OP_MODE_OFFLINE;

	if (cstate->sbuf_cfg.rot_op_mode == SDE_CTL_ROT_OP_MODE_OFFLINE)
		return false;

	/* extra steps needed for inline ASYNC modes */
	list_for_each_entry(encoder, &dev->mode_config.encoder_list, head) {
		if (encoder->crtc != crtc)
			continue;

		/*
		 * For inline ASYNC modes, the flush bits are not written
		 * to hardware atomically. This is not fully supported for
		 * non-command mode encoders, so force SYNC mode if any
		 * of them are attached to the CRTC.
		 */
		if (sde_encoder_get_intf_mode(encoder) != INTF_MODE_CMD) {
			cstate->sbuf_cfg.rot_op_mode =
				SDE_CTL_ROT_OP_MODE_INLINE_SYNC;
			return false;
		}
	}

	/*
	 * For ASYNC inline modes, kick off the rotator now so that the H/W
	 * can start as soon as it's ready.
	 */
	if (_sde_crtc_commit_kickoff_rot(crtc, cstate))
		return true;

	return false;
}

void sde_crtc_commit_kickoff(struct drm_crtc *crtc,
		struct drm_crtc_state *old_state)
{
	struct drm_encoder *encoder;
	struct drm_device *dev;
	struct sde_crtc *sde_crtc;
	struct msm_drm_private *priv;
	struct sde_kms *sde_kms;
	struct sde_crtc_state *cstate;
	bool is_error, reset_req;
<<<<<<< HEAD
	unsigned long flags;
=======
	int ret;
	enum sde_crtc_idle_pc_state idle_pc_state;
>>>>>>> a9a2937c

	if (!crtc) {
		SDE_ERROR("invalid argument\n");
		return;
	}
	dev = crtc->dev;
	sde_crtc = to_sde_crtc(crtc);
	sde_kms = _sde_crtc_get_kms(crtc);
	reset_req = false;

	if (!sde_kms || !sde_kms->dev || !sde_kms->dev->dev_private) {
		SDE_ERROR("invalid argument\n");
		return;
	}

	priv = sde_kms->dev->dev_private;
	cstate = to_sde_crtc_state(crtc->state);

	/*
	 * If no mixers has been allocated in sde_crtc_atomic_check(),
	 * it means we are trying to start a CRTC whose state is disabled:
	 * nothing else needs to be done.
	 */
	if (unlikely(!sde_crtc->num_mixers))
		return;

	SDE_ATRACE_BEGIN("crtc_commit");

	is_error = _sde_crtc_prepare_for_kickoff_rot(dev, crtc);

	idle_pc_state = sde_crtc_get_property(cstate, CRTC_PROP_IDLE_PC_STATE);

	list_for_each_entry(encoder, &dev->mode_config.encoder_list, head) {
		struct sde_encoder_kickoff_params params = { 0 };

		if (encoder->crtc != crtc)
			continue;

		/*
		 * Encoder will flush/start now, unless it has a tx pending.
		 * If so, it may delay and flush at an irq event (e.g. ppdone)
		 */
		params.inline_rotate_prefill = cstate->sbuf_prefill_line;
		params.affected_displays = _sde_crtc_get_displays_affected(crtc,
				crtc->state);
		if (sde_encoder_prepare_for_kickoff(encoder, &params))
			reset_req = true;

		if (idle_pc_state != IDLE_PC_NONE)
			sde_encoder_control_idle_pc(encoder,
			    (idle_pc_state == IDLE_PC_ENABLE) ? true : false);
	}

	/*
	 * Optionally attempt h/w recovery if any errors were detected while
	 * preparing for the kickoff
	 */
	if (reset_req) {
		if (_sde_crtc_reset_hw(crtc, old_state,
					!sde_crtc->reset_request))
			is_error = true;
	}
	sde_crtc->reset_request = reset_req;

	SDE_ATRACE_BEGIN("flush_event_thread");
	_sde_crtc_flush_event_thread(crtc);
	SDE_ATRACE_END("flush_event_thread");

	if (atomic_inc_return(&sde_crtc->frame_pending) == 1) {
		/* acquire bandwidth and other resources */
		SDE_DEBUG("crtc%d first commit\n", crtc->base.id);
		SDE_EVT32(DRMID(crtc), cstate->sbuf_cfg.rot_op_mode,
				SDE_EVTLOG_FUNC_CASE1);
	} else {
		SDE_DEBUG("crtc%d commit\n", crtc->base.id);
		SDE_EVT32(DRMID(crtc), cstate->sbuf_cfg.rot_op_mode,
				SDE_EVTLOG_FUNC_CASE2);
	}
	sde_crtc->play_count++;

	/*
	 * For SYNC inline modes, delay the kick off until after the
	 * wait for frame done in case the wait times out.
	 *
	 * Also perform a final kickoff when transitioning back to
	 * offline mode.
	 */
	if (cstate->sbuf_cfg.rot_op_mode != SDE_CTL_ROT_OP_MODE_INLINE_ASYNC)
		if (_sde_crtc_commit_kickoff_rot(crtc, cstate))
			is_error = true;

	sde_vbif_clear_errors(sde_kms);

	if (is_error) {
		_sde_crtc_remove_pipe_flush(sde_crtc);
		_sde_crtc_blend_setup(crtc, old_state, false);
	}

	list_for_each_entry(encoder, &dev->mode_config.encoder_list, head) {
		if (encoder->crtc != crtc)
			continue;

		sde_encoder_kickoff(encoder, false);
	}

	/* store the event after frame trigger */
	if (sde_crtc->event) {
		WARN_ON(sde_crtc->event);
	} else {
		spin_lock_irqsave(&dev->event_lock, flags);
		sde_crtc->event = crtc->state->event;
		spin_unlock_irqrestore(&dev->event_lock, flags);
	}

	SDE_ATRACE_END("crtc_commit");
	return;
}

/**
 * _sde_crtc_vblank_enable_no_lock - update power resource and vblank request
 * @sde_crtc: Pointer to sde crtc structure
 * @enable: Whether to enable/disable vblanks
 *
 * @Return: error code
 */
static int _sde_crtc_vblank_enable_no_lock(
		struct sde_crtc *sde_crtc, bool enable)
{
	struct drm_device *dev;
	struct drm_crtc *crtc;
	struct drm_encoder *enc;

	if (!sde_crtc) {
		SDE_ERROR("invalid crtc\n");
		return -EINVAL;
	}

	crtc = &sde_crtc->base;
	dev = crtc->dev;

	if (enable) {
		int ret;

		/* drop lock since power crtc cb may try to re-acquire lock */
		mutex_unlock(&sde_crtc->crtc_lock);
		ret = _sde_crtc_power_enable(sde_crtc, true);
		mutex_lock(&sde_crtc->crtc_lock);
		if (ret)
			return ret;

		list_for_each_entry(enc, &dev->mode_config.encoder_list, head) {
			if (enc->crtc != crtc)
				continue;

			SDE_EVT32(DRMID(&sde_crtc->base), DRMID(enc), enable,
					sde_crtc->enabled,
					sde_crtc->suspend,
					sde_crtc->vblank_requested);

			sde_encoder_register_vblank_callback(enc,
					sde_crtc_vblank_cb, (void *)crtc);
		}
	} else {
		list_for_each_entry(enc, &dev->mode_config.encoder_list, head) {
			if (enc->crtc != crtc)
				continue;

			SDE_EVT32(DRMID(&sde_crtc->base), DRMID(enc), enable,
					sde_crtc->enabled,
					sde_crtc->suspend,
					sde_crtc->vblank_requested);

			sde_encoder_register_vblank_callback(enc, NULL, NULL);
		}

		/* drop lock since power crtc cb may try to re-acquire lock */
		mutex_unlock(&sde_crtc->crtc_lock);
		_sde_crtc_power_enable(sde_crtc, false);
		mutex_lock(&sde_crtc->crtc_lock);
	}

	return 0;
}

/**
 * _sde_crtc_set_suspend - notify crtc of suspend enable/disable
 * @crtc: Pointer to drm crtc object
 * @enable: true to enable suspend, false to indicate resume
 */
static void _sde_crtc_set_suspend(struct drm_crtc *crtc, bool enable)
{
	struct sde_crtc *sde_crtc;
	struct msm_drm_private *priv;
	struct sde_kms *sde_kms;
	int ret = 0;

	if (!crtc || !crtc->dev || !crtc->dev->dev_private) {
		SDE_ERROR("invalid crtc\n");
		return;
	}
	sde_crtc = to_sde_crtc(crtc);
	priv = crtc->dev->dev_private;

	if (!priv->kms) {
		SDE_ERROR("invalid crtc kms\n");
		return;
	}
	sde_kms = to_sde_kms(priv->kms);

	SDE_DEBUG("crtc%d suspend = %d\n", crtc->base.id, enable);
	SDE_EVT32_VERBOSE(DRMID(crtc), enable);

	mutex_lock(&sde_crtc->crtc_lock);

	/*
	 * If the vblank is enabled, release a power reference on suspend
	 * and take it back during resume (if it is still enabled).
	 */
	SDE_EVT32(DRMID(&sde_crtc->base), enable, sde_crtc->enabled,
			sde_crtc->suspend, sde_crtc->vblank_requested);
	if (sde_crtc->suspend == enable)
		SDE_DEBUG("crtc%d suspend already set to %d, ignoring update\n",
				crtc->base.id, enable);
	else if (sde_crtc->enabled && sde_crtc->vblank_requested) {
		ret = _sde_crtc_vblank_enable_no_lock(sde_crtc, !enable);
		if (ret)
			SDE_ERROR("%s vblank enable failed: %d\n",
					sde_crtc->name, ret);
	}

	sde_crtc->suspend = enable;
	mutex_unlock(&sde_crtc->crtc_lock);
}

/**
 * sde_crtc_duplicate_state - state duplicate hook
 * @crtc: Pointer to drm crtc structure
 * @Returns: Pointer to new drm_crtc_state structure
 */
static struct drm_crtc_state *sde_crtc_duplicate_state(struct drm_crtc *crtc)
{
	struct sde_crtc *sde_crtc;
	struct sde_crtc_state *cstate, *old_cstate;

	if (!crtc || !crtc->state) {
		SDE_ERROR("invalid argument(s)\n");
		return NULL;
	}

	sde_crtc = to_sde_crtc(crtc);
	old_cstate = to_sde_crtc_state(crtc->state);
	cstate = msm_property_alloc_state(&sde_crtc->property_info);
	if (!cstate) {
		SDE_ERROR("failed to allocate state\n");
		return NULL;
	}

	/* duplicate value helper */
	msm_property_duplicate_state(&sde_crtc->property_info,
			old_cstate, cstate,
			&cstate->property_state, cstate->property_values);

	/* clear destination scaler dirty bit */
	cstate->ds_dirty = false;

	/* record whether or not the sbuf_clk_rate fifo has been shifted */
	cstate->sbuf_clk_shifted = false;

	/* duplicate base helper */
	__drm_atomic_helper_crtc_duplicate_state(crtc, &cstate->base);

	_sde_crtc_rp_duplicate(&old_cstate->rp, &cstate->rp);

	return &cstate->base;
}

/**
 * sde_crtc_reset - reset hook for CRTCs
 * Resets the atomic state for @crtc by freeing the state pointer (which might
 * be NULL, e.g. at driver load time) and allocating a new empty state object.
 * @crtc: Pointer to drm crtc structure
 */
static void sde_crtc_reset(struct drm_crtc *crtc)
{
	struct sde_crtc *sde_crtc;
	struct sde_crtc_state *cstate;

	if (!crtc) {
		SDE_ERROR("invalid crtc\n");
		return;
	}

	/* revert suspend actions, if necessary */
	if (sde_kms_is_suspend_state(crtc->dev)) {
		_sde_crtc_set_suspend(crtc, false);

		if (!sde_crtc_is_reset_required(crtc)) {
			SDE_DEBUG("avoiding reset for crtc:%d\n",
					crtc->base.id);
			return;
		}
	}

	/* remove previous state, if present */
	if (crtc->state) {
		sde_crtc_destroy_state(crtc, crtc->state);
		crtc->state = 0;
	}

	sde_crtc = to_sde_crtc(crtc);
	cstate = msm_property_alloc_state(&sde_crtc->property_info);
	if (!cstate) {
		SDE_ERROR("failed to allocate state\n");
		return;
	}

	/* reset value helper */
	msm_property_reset_state(&sde_crtc->property_info, cstate,
			&cstate->property_state,
			cstate->property_values);

	_sde_crtc_set_input_fence_timeout(cstate);

	_sde_crtc_rp_reset(&cstate->rp, &sde_crtc->rp_lock,
			&sde_crtc->rp_head);

	cstate->base.crtc = crtc;
	crtc->state = &cstate->base;
}

static void sde_crtc_handle_power_event(u32 event_type, void *arg)
{
	struct drm_crtc *crtc = arg;
	struct sde_crtc *sde_crtc;
	struct sde_crtc_state *cstate;
	struct drm_plane *plane;
	struct drm_encoder *encoder;
	struct sde_crtc_mixer *m;
	u32 i, misr_status, power_on;
	unsigned long flags;
	struct sde_crtc_irq_info *node = NULL;
	int ret = 0;
	struct drm_event event;

	if (!crtc) {
		SDE_ERROR("invalid crtc\n");
		return;
	}
	sde_crtc = to_sde_crtc(crtc);
	cstate = to_sde_crtc_state(crtc->state);

	mutex_lock(&sde_crtc->crtc_lock);

	SDE_EVT32(DRMID(crtc), event_type);

	switch (event_type) {
	case SDE_POWER_EVENT_POST_ENABLE:
		/* restore encoder; crtc will be programmed during commit */
		drm_for_each_encoder(encoder, crtc->dev) {
			if (encoder->crtc != crtc)
				continue;

			sde_encoder_virt_restore(encoder);
		}

		spin_lock_irqsave(&sde_crtc->spin_lock, flags);
		list_for_each_entry(node, &sde_crtc->user_event_list, list) {
			ret = 0;
			if (node->func)
				ret = node->func(crtc, true, &node->irq);
			if (ret)
				SDE_ERROR("%s failed to enable event %x\n",
						sde_crtc->name, node->event);
		}
		spin_unlock_irqrestore(&sde_crtc->spin_lock, flags);

		sde_cp_crtc_post_ipc(crtc);

		for (i = 0; i < sde_crtc->num_mixers; ++i) {
			m = &sde_crtc->mixers[i];
			if (!m->hw_lm || !m->hw_lm->ops.setup_misr ||
					!sde_crtc->misr_enable)
				continue;

			m->hw_lm->ops.setup_misr(m->hw_lm, true,
					sde_crtc->misr_frame_count);
		}
		break;
	case SDE_POWER_EVENT_PRE_DISABLE:
		drm_for_each_encoder(encoder, crtc->dev) {
			if (encoder->crtc != crtc)
				continue;
			/*
			 * disable the vsync source after updating the
			 * rsc state. rsc state update might have vsync wait
			 * and vsync source must be disabled after it.
			 * It will avoid generating any vsync from this point
			 * till mode-2 entry. It is SW workaround for HW
			 * limitation and should not be removed without
			 * checking the updated design.
			 */
			sde_encoder_control_te(encoder, false);
		}

		for (i = 0; i < sde_crtc->num_mixers; ++i) {
			m = &sde_crtc->mixers[i];
			if (!m->hw_lm || !m->hw_lm->ops.collect_misr ||
					!sde_crtc->misr_enable)
				continue;

			misr_status = m->hw_lm->ops.collect_misr(m->hw_lm);
			sde_crtc->misr_data[i] = misr_status ? misr_status :
							sde_crtc->misr_data[i];
		}

		spin_lock_irqsave(&sde_crtc->spin_lock, flags);
		node = NULL;
		list_for_each_entry(node, &sde_crtc->user_event_list, list) {
			ret = 0;
			if (node->func)
				ret = node->func(crtc, false, &node->irq);
			if (ret)
				SDE_ERROR("%s failed to disable event %x\n",
						sde_crtc->name, node->event);
		}
		spin_unlock_irqrestore(&sde_crtc->spin_lock, flags);

		sde_cp_crtc_pre_ipc(crtc);
		break;
	case SDE_POWER_EVENT_POST_DISABLE:
		/*
		 * set revalidate flag in planes, so it will be re-programmed
		 * in the next frame update
		 */
		drm_atomic_crtc_for_each_plane(plane, crtc)
			sde_plane_set_revalidate(plane, true);

		sde_cp_crtc_suspend(crtc);

		/**
		 * destination scaler if enabled should be reconfigured
		 * in the next frame update
		 */
		if (cstate->num_ds_enabled)
			sde_crtc->ds_reconfig = true;

		event.type = DRM_EVENT_SDE_POWER;
		event.length = sizeof(power_on);
		power_on = 0;
		msm_mode_object_event_notify(&crtc->base, crtc->dev, &event,
				(u8 *)&power_on);
		break;
	default:
		SDE_DEBUG("event:%d not handled\n", event_type);
		break;
	}

	mutex_unlock(&sde_crtc->crtc_lock);
}

static void sde_crtc_disable(struct drm_crtc *crtc)
{
	struct sde_kms *sde_kms;
	struct sde_crtc *sde_crtc;
	struct sde_crtc_state *cstate;
	struct drm_encoder *encoder;
	struct msm_drm_private *priv;
	unsigned long flags;
	struct sde_crtc_irq_info *node = NULL;
	struct drm_event event;
	u32 power_on;
	int ret, i;

	if (!crtc || !crtc->dev || !crtc->dev->dev_private || !crtc->state) {
		SDE_ERROR("invalid crtc\n");
		return;
	}

	sde_kms = _sde_crtc_get_kms(crtc);
	if (!sde_kms) {
		SDE_ERROR("invalid kms\n");
		return;
	}

	if (!sde_kms_power_resource_is_enabled(crtc->dev)) {
		SDE_ERROR("power resource is not enabled\n");
		return;
	}

	sde_crtc = to_sde_crtc(crtc);
	cstate = to_sde_crtc_state(crtc->state);
	priv = crtc->dev->dev_private;

	SDE_DEBUG("crtc%d\n", crtc->base.id);

	if (sde_kms_is_suspend_state(crtc->dev))
		_sde_crtc_set_suspend(crtc, true);

	mutex_lock(&sde_crtc->crtc_lock);
	SDE_EVT32_VERBOSE(DRMID(crtc));

	/* update color processing on suspend */
	event.type = DRM_EVENT_CRTC_POWER;
	event.length = sizeof(u32);
	sde_cp_crtc_suspend(crtc);
	sde_cp_update_ad_vsync_count(crtc, 0);
	power_on = 0;
	msm_mode_object_event_notify(&crtc->base, crtc->dev, &event,
			(u8 *)&power_on);

	/* destination scaler if enabled should be reconfigured on resume */
	if (cstate->num_ds_enabled)
		sde_crtc->ds_reconfig = true;

	_sde_crtc_flush_event_thread(crtc);

	SDE_EVT32(DRMID(crtc), sde_crtc->enabled, sde_crtc->suspend,
			sde_crtc->vblank_requested,
			crtc->state->active, crtc->state->enable);
	if (sde_crtc->enabled && !sde_crtc->suspend &&
			sde_crtc->vblank_requested) {
		ret = _sde_crtc_vblank_enable_no_lock(sde_crtc, false);
		if (ret)
			SDE_ERROR("%s vblank enable failed: %d\n",
					sde_crtc->name, ret);
	}
	sde_crtc->enabled = false;

	if (atomic_read(&sde_crtc->frame_pending)) {
		SDE_ERROR("crtc%d frame_pending%d\n", crtc->base.id,
				atomic_read(&sde_crtc->frame_pending));
		SDE_EVT32(DRMID(crtc), atomic_read(&sde_crtc->frame_pending),
							SDE_EVTLOG_FUNC_CASE2);
		sde_core_perf_crtc_release_bw(crtc);
		atomic_set(&sde_crtc->frame_pending, 0);
	}

	spin_lock_irqsave(&sde_crtc->spin_lock, flags);
	list_for_each_entry(node, &sde_crtc->user_event_list, list) {
		ret = 0;
		if (node->func)
			ret = node->func(crtc, false, &node->irq);
		if (ret)
			SDE_ERROR("%s failed to disable event %x\n",
					sde_crtc->name, node->event);
	}
	spin_unlock_irqrestore(&sde_crtc->spin_lock, flags);

	/* avoid clk/bw downvote if cont-splash is enabled */
	if (!sde_kms->splash_data.cont_splash_en)
		sde_core_perf_crtc_update(crtc, 0, true);

	drm_for_each_encoder(encoder, crtc->dev) {
		if (encoder->crtc != crtc)
			continue;
		sde_encoder_register_frame_event_callback(encoder, NULL, NULL);
		cstate->rsc_client = NULL;
		cstate->rsc_update = false;

		/*
		 * reset idle power-collapse to original state during suspend;
		 * user-mode will change the state on resume, if required
		 */
		if (sde_kms->catalog->has_idle_pc)
			sde_encoder_control_idle_pc(encoder, true);
	}

	if (sde_crtc->power_event)
		sde_power_handle_unregister_event(&priv->phandle,
				sde_crtc->power_event);

	/**
	 * All callbacks are unregistered and frame done waits are complete
	 * at this point. No buffers are accessed by hardware.
	 * reset the fence timeline if crtc will not be enabled for this commit
	 */
	if (!crtc->state->active || !crtc->state->enable) {
		sde_fence_signal(&sde_crtc->output_fence,
				ktime_get(), SDE_FENCE_RESET_TIMELINE);
		for (i = 0; i < cstate->num_connectors; ++i)
			sde_connector_commit_reset(cstate->connectors[i],
					ktime_get());
	}

	memset(sde_crtc->mixers, 0, sizeof(sde_crtc->mixers));
	sde_crtc->num_mixers = 0;
	sde_crtc->mixers_swapped = false;

	/* disable clk & bw control until clk & bw properties are set */
	cstate->bw_control = false;
	cstate->bw_split_vote = false;

	mutex_unlock(&sde_crtc->crtc_lock);
}

static void sde_crtc_enable(struct drm_crtc *crtc)
{
	struct sde_crtc *sde_crtc;
	struct drm_encoder *encoder;
	struct msm_drm_private *priv;
	unsigned long flags;
	struct sde_crtc_irq_info *node = NULL;
	struct drm_event event;
	u32 power_on;
	int ret, i;
	struct sde_crtc_state *cstate;

	if (!crtc || !crtc->dev || !crtc->dev->dev_private) {
		SDE_ERROR("invalid crtc\n");
		return;
	}
	priv = crtc->dev->dev_private;
	cstate = to_sde_crtc_state(crtc->state);

	if (!sde_kms_power_resource_is_enabled(crtc->dev)) {
		SDE_ERROR("power resource is not enabled\n");
		return;
	}

	SDE_DEBUG("crtc%d\n", crtc->base.id);
	SDE_EVT32_VERBOSE(DRMID(crtc));
	sde_crtc = to_sde_crtc(crtc);

	mutex_lock(&sde_crtc->crtc_lock);
	SDE_EVT32(DRMID(crtc), sde_crtc->enabled, sde_crtc->suspend,
			sde_crtc->vblank_requested);

	/* return early if crtc is already enabled */
	if (sde_crtc->enabled) {
		if (msm_is_mode_seamless_dms(&crtc->state->adjusted_mode))
			SDE_DEBUG("%s extra crtc enable expected during DMS\n",
					sde_crtc->name);
		else
			WARN(1, "%s unexpected crtc enable\n", sde_crtc->name);

		mutex_unlock(&sde_crtc->crtc_lock);
		return;
	}

	drm_for_each_encoder(encoder, crtc->dev) {
		if (encoder->crtc != crtc)
			continue;
		sde_encoder_register_frame_event_callback(encoder,
				sde_crtc_frame_event_cb, crtc);
	}

	if (!sde_crtc->enabled && !sde_crtc->suspend &&
			sde_crtc->vblank_requested) {
		ret = _sde_crtc_vblank_enable_no_lock(sde_crtc, true);
		if (ret)
			SDE_ERROR("%s vblank enable failed: %d\n",
					sde_crtc->name, ret);
	}
	sde_crtc->enabled = true;

	/* update color processing on resume */
	event.type = DRM_EVENT_CRTC_POWER;
	event.length = sizeof(u32);
	sde_cp_crtc_resume(crtc);
	power_on = 1;
	msm_mode_object_event_notify(&crtc->base, crtc->dev, &event,
			(u8 *)&power_on);

	mutex_unlock(&sde_crtc->crtc_lock);

	spin_lock_irqsave(&sde_crtc->spin_lock, flags);
	list_for_each_entry(node, &sde_crtc->user_event_list, list) {
		ret = 0;
		if (node->func)
			ret = node->func(crtc, true, &node->irq);
		if (ret)
			SDE_ERROR("%s failed to enable event %x\n",
				sde_crtc->name, node->event);
	}
	spin_unlock_irqrestore(&sde_crtc->spin_lock, flags);

	sde_crtc->power_event = sde_power_handle_register_event(
		&priv->phandle,
		SDE_POWER_EVENT_POST_ENABLE | SDE_POWER_EVENT_POST_DISABLE |
		SDE_POWER_EVENT_PRE_DISABLE,
		sde_crtc_handle_power_event, crtc, sde_crtc->name);

	/* Enable ESD thread */
	for (i = 0; i < cstate->num_connectors; i++)
		sde_connector_schedule_status_work(cstate->connectors[i], true);
}

struct plane_state {
	struct sde_plane_state *sde_pstate;
	const struct drm_plane_state *drm_pstate;
	int stage;
	u32 pipe_id;
};

static int pstate_cmp(const void *a, const void *b)
{
	struct plane_state *pa = (struct plane_state *)a;
	struct plane_state *pb = (struct plane_state *)b;
	int rc = 0;
	int pa_zpos, pb_zpos;

	pa_zpos = sde_plane_get_property(pa->sde_pstate, PLANE_PROP_ZPOS);
	pb_zpos = sde_plane_get_property(pb->sde_pstate, PLANE_PROP_ZPOS);

	if (pa_zpos != pb_zpos)
		rc = pa_zpos - pb_zpos;
	else
		rc = pa->drm_pstate->crtc_x - pb->drm_pstate->crtc_x;

	return rc;
}

/* no input validation - caller API has all the checks */
static int _sde_crtc_excl_dim_layer_check(struct drm_crtc_state *state,
		struct plane_state pstates[], int cnt)
{
	struct sde_crtc_state *cstate = to_sde_crtc_state(state);
	struct drm_display_mode *mode = &state->adjusted_mode;
	const struct drm_plane_state *pstate;
	struct sde_plane_state *sde_pstate;
	int rc = 0, i;

	/* Check dim layer rect bounds and stage */
	for (i = 0; i < cstate->num_dim_layers; i++) {
		if ((CHECK_LAYER_BOUNDS(cstate->dim_layer[i].rect.y,
			cstate->dim_layer[i].rect.h, mode->vdisplay)) ||
		    (CHECK_LAYER_BOUNDS(cstate->dim_layer[i].rect.x,
			cstate->dim_layer[i].rect.w, mode->hdisplay)) ||
		    (cstate->dim_layer[i].stage >= SDE_STAGE_MAX) ||
		    (!cstate->dim_layer[i].rect.w) ||
		    (!cstate->dim_layer[i].rect.h)) {
			SDE_ERROR("invalid dim_layer:{%d,%d,%d,%d}, stage:%d\n",
					cstate->dim_layer[i].rect.x,
					cstate->dim_layer[i].rect.y,
					cstate->dim_layer[i].rect.w,
					cstate->dim_layer[i].rect.h,
					cstate->dim_layer[i].stage);
			SDE_ERROR("display: %dx%d\n", mode->hdisplay,
					mode->vdisplay);
			rc = -E2BIG;
			goto end;
		}
	}

	/* log all src and excl_rect, useful for debugging */
	for (i = 0; i < cnt; i++) {
		pstate = pstates[i].drm_pstate;
		sde_pstate = to_sde_plane_state(pstate);
		SDE_DEBUG("p %d z %d src{%d,%d,%d,%d} excl_rect{%d,%d,%d,%d}\n",
			pstate->plane->base.id, pstates[i].stage,
			pstate->crtc_x, pstate->crtc_y,
			pstate->crtc_w, pstate->crtc_h,
			sde_pstate->excl_rect.x, sde_pstate->excl_rect.y,
			sde_pstate->excl_rect.w, sde_pstate->excl_rect.h);
	}

end:
	return rc;
}

static int _sde_crtc_check_secure_state(struct drm_crtc *crtc,
		struct drm_crtc_state *state, struct plane_state pstates[],
		int cnt)
{
	struct drm_plane *plane;
	struct drm_encoder *encoder;
	struct sde_crtc_state *cstate;
	struct sde_crtc *sde_crtc;
	struct sde_kms *sde_kms;
	struct sde_kms_smmu_state_data *smmu_state;
	uint32_t secure;
	uint32_t fb_ns = 0, fb_sec = 0, fb_sec_dir = 0;
	int encoder_cnt = 0, i;
	int rc;
	bool is_video_mode = false;

	if (!crtc || !state) {
		SDE_ERROR("invalid arguments\n");
		return -EINVAL;
	}

	sde_kms = _sde_crtc_get_kms(crtc);
	if (!sde_kms) {
		SDE_ERROR("invalid kms\n");
		return -EINVAL;
	}

	sde_crtc = to_sde_crtc(crtc);
	cstate = to_sde_crtc_state(state);

	secure = sde_crtc_get_property(cstate, CRTC_PROP_SECURITY_LEVEL);

	rc = _sde_crtc_find_plane_fb_modes(state, &fb_ns, &fb_sec, &fb_sec_dir);
	if (rc)
		return rc;

	if (secure == SDE_DRM_SEC_ONLY) {
		/*
		 * validate planes - only fb_sec_dir is allowed during sec_crtc
		 * - fb_sec_dir is for secure camera preview and
		 * secure display use case
		 * - fb_sec is for secure video playback
		 * - fb_ns is for normal non secure use cases
		 */
		if (fb_ns || fb_sec) {
			SDE_ERROR(
			 "crtc%d: invalid fb_modes Sec:%d, NS:%d, Sec_Dir:%d\n",
				crtc->base.id, fb_sec, fb_ns, fb_sec_dir);
			return -EINVAL;
		}

		/*
		 * - only one blending stage is allowed in sec_crtc
		 * - validate if pipe is allowed for sec-ui updates
		 */
		for (i = 1; i < cnt; i++) {
			if (!pstates[i].drm_pstate
					|| !pstates[i].drm_pstate->plane) {
				SDE_ERROR("crtc%d: invalid pstate at i:%d\n",
						crtc->base.id, i);
				return -EINVAL;
			}
			plane = pstates[i].drm_pstate->plane;

			if (sde_crtc->enable_sui_enhancement &&
					!sde_plane_is_sec_ui_allowed(plane)) {
				SDE_ERROR("crtc%d: sec-ui not allowed in p%d\n",
						crtc->base.id, plane->base.id);
				return -EINVAL;
			}

			if (pstates[i].stage != pstates[i-1].stage) {
				SDE_ERROR(
				  "crtc%d: invalid blend stages %d:%d, %d:%d\n",
				  crtc->base.id, i, pstates[i].stage,
				  i-1, pstates[i-1].stage);
				return -EINVAL;
			}
		}
	}

	/*
	 * secure_crtc is not allowed in a shared toppolgy
	 * across different encoders.
	 */
	if (fb_sec_dir) {
		drm_for_each_encoder(encoder, crtc->dev)
			if (encoder->crtc ==  crtc)
				encoder_cnt++;

		if (encoder_cnt > MAX_ALLOWED_ENCODER_CNT_PER_SECURE_CRTC) {
			SDE_ERROR("crtc%d, invalid virtual encoder crtc%d\n",
				crtc->base.id, encoder_cnt);
			return -EINVAL;

		}
	}

	drm_for_each_encoder(encoder, crtc->dev) {
		if (encoder->crtc != crtc)
			continue;

		is_video_mode |= sde_encoder_check_mode(encoder,
						MSM_DISPLAY_CAP_VID_MODE);
	}

	smmu_state = &sde_kms->smmu_state;
	/*
	 * In video mode check for null commit before transition
	 * from secure to non secure and vice versa
	 */
	if (is_video_mode && smmu_state &&
		state->plane_mask && crtc->state->plane_mask &&
		((fb_sec_dir && ((smmu_state->state == ATTACHED) &&
				(secure == SDE_DRM_SEC_ONLY))) ||
			(fb_ns && ((smmu_state->state == DETACHED) ||
				(smmu_state->state == DETACH_ALL_REQ))))) {

		SDE_EVT32(DRMID(&sde_crtc->base), fb_ns, fb_sec_dir,
		  smmu_state->state, crtc->state->plane_mask,
			crtc->state->plane_mask);
		SDE_DEBUG("crtc %d, Invalid secure transition %x\n",
				crtc->base.id, smmu_state->state);
		return -EINVAL;

	}

	SDE_DEBUG("crtc:%d Secure validation successful\n", crtc->base.id);

	return 0;
}

static int sde_crtc_atomic_check(struct drm_crtc *crtc,
		struct drm_crtc_state *state)
{
	struct sde_crtc *sde_crtc;
	struct plane_state *pstates = NULL;
	struct sde_crtc_state *cstate;

	const struct drm_plane_state *pstate;
	struct drm_plane *plane;
	struct drm_display_mode *mode;

	int cnt = 0, rc = 0, mixer_width, i, z_pos;

	struct sde_multirect_plane_states *multirect_plane = NULL;
	int multirect_count = 0;
	const struct drm_plane_state *pipe_staged[SSPP_MAX];
	int left_zpos_cnt = 0, right_zpos_cnt = 0;

	if (!crtc) {
		SDE_ERROR("invalid crtc\n");
		return -EINVAL;
	}

	sde_crtc = to_sde_crtc(crtc);
	cstate = to_sde_crtc_state(state);

	if (!state->enable || !state->active) {
		SDE_DEBUG("crtc%d -> enable %d, active %d, skip atomic_check\n",
				crtc->base.id, state->enable, state->active);
		goto end;
	}

	pstates = kzalloc(SDE_PSTATES_MAX *
			sizeof(struct plane_state), GFP_KERNEL);

	multirect_plane = kzalloc(SDE_MULTIRECT_PLANE_MAX *
		sizeof(struct sde_multirect_plane_states), GFP_KERNEL);

	if (!pstates || !multirect_plane) {
		rc = -ENOMEM;
		goto end;
	}

	mode = &state->adjusted_mode;
	SDE_DEBUG("%s: check", sde_crtc->name);

	/* force a full mode set if active state changed */
	if (state->active_changed)
		state->mode_changed = true;

	memset(pipe_staged, 0, sizeof(pipe_staged));

	rc = _sde_crtc_check_dest_scaler_data(crtc, state);
	if (rc) {
		SDE_ERROR("crtc%d failed dest scaler check %d\n",
			crtc->base.id, rc);
		goto end;
	}

	mixer_width = sde_crtc_get_mixer_width(sde_crtc, cstate, mode);

	_sde_crtc_setup_is_ppsplit(state);
	_sde_crtc_setup_lm_bounds(crtc, state);

	/* record current/previous sbuf clock rate for later */
	cstate->sbuf_clk_rate[0] = cstate->sbuf_clk_rate[1];
	cstate->sbuf_clk_rate[1] = sde_crtc_get_property(
			cstate, CRTC_PROP_ROT_CLK);
	cstate->sbuf_clk_shifted = true;

	 /* get plane state for all drm planes associated with crtc state */
	drm_atomic_crtc_state_for_each_plane_state(plane, pstate, state) {
		if (IS_ERR_OR_NULL(pstate)) {
			rc = PTR_ERR(pstate);
			SDE_ERROR("%s: failed to get plane%d state, %d\n",
					sde_crtc->name, plane->base.id, rc);
			goto end;
		}

		/* identify attached planes that are not in the delta state */
		if (!drm_atomic_get_existing_plane_state(state->state, plane)) {
			rc = sde_plane_confirm_hw_rsvps(plane, pstate, state);
			if (rc) {
				SDE_ERROR("crtc%d confirmation hw failed %d\n",
						crtc->base.id, rc);
				goto end;
			}
		}

		if (cnt >= SDE_PSTATES_MAX)
			continue;

		pstates[cnt].sde_pstate = to_sde_plane_state(pstate);
		pstates[cnt].drm_pstate = pstate;
		pstates[cnt].stage = sde_plane_get_property(
				pstates[cnt].sde_pstate, PLANE_PROP_ZPOS);
		pstates[cnt].pipe_id = sde_plane_pipe(plane);

		/* check dim layer stage with every plane */
		for (i = 0; i < cstate->num_dim_layers; i++) {
			if (cstate->dim_layer[i].stage
					== (pstates[cnt].stage + SDE_STAGE_0)) {
				SDE_ERROR(
					"plane:%d/dim_layer:%i-same stage:%d\n",
					plane->base.id, i,
					cstate->dim_layer[i].stage);
				rc = -EINVAL;
				goto end;
			}
		}

		if (pipe_staged[pstates[cnt].pipe_id]) {
			multirect_plane[multirect_count].r0 =
				pipe_staged[pstates[cnt].pipe_id];
			multirect_plane[multirect_count].r1 = pstate;
			multirect_count++;

			pipe_staged[pstates[cnt].pipe_id] = NULL;
		} else {
			pipe_staged[pstates[cnt].pipe_id] = pstate;
		}

		cnt++;

		if (CHECK_LAYER_BOUNDS(pstate->crtc_y, pstate->crtc_h,
				mode->vdisplay) ||
		    CHECK_LAYER_BOUNDS(pstate->crtc_x, pstate->crtc_w,
				mode->hdisplay)) {
			SDE_ERROR("invalid vertical/horizontal destination\n");
			SDE_ERROR("y:%d h:%d vdisp:%d x:%d w:%d hdisp:%d\n",
				pstate->crtc_y, pstate->crtc_h, mode->vdisplay,
				pstate->crtc_x, pstate->crtc_w, mode->hdisplay);
			rc = -E2BIG;
			goto end;
		}
	}

	for (i = 1; i < SSPP_MAX; i++) {
		if (pipe_staged[i]) {
			sde_plane_clear_multirect(pipe_staged[i]);

			if (is_sde_plane_virtual(pipe_staged[i]->plane)) {
				SDE_ERROR(
					"r1 only virt plane:%d not supported\n",
					pipe_staged[i]->plane->base.id);
				rc  = -EINVAL;
				goto end;
			}
		}
	}

	/* assign mixer stages based on sorted zpos property */
	sort(pstates, cnt, sizeof(pstates[0]), pstate_cmp, NULL);

	rc = _sde_crtc_check_secure_state(crtc, state, pstates, cnt);
	if (rc)
		goto end;

	rc = _sde_crtc_excl_dim_layer_check(state, pstates, cnt);
	if (rc)
		goto end;

	if (!sde_is_custom_client()) {
		int stage_old = pstates[0].stage;

		z_pos = 0;
		for (i = 0; i < cnt; i++) {
			if (stage_old != pstates[i].stage)
				++z_pos;
			stage_old = pstates[i].stage;
			pstates[i].stage = z_pos;
		}
	}

	z_pos = -1;
	for (i = 0; i < cnt; i++) {
		/* reset counts at every new blend stage */
		if (pstates[i].stage != z_pos) {
			left_zpos_cnt = 0;
			right_zpos_cnt = 0;
			z_pos = pstates[i].stage;
		}

		/* verify z_pos setting before using it */
		if (z_pos >= SDE_STAGE_MAX - SDE_STAGE_0) {
			SDE_ERROR("> %d plane stages assigned\n",
					SDE_STAGE_MAX - SDE_STAGE_0);
			rc = -EINVAL;
			goto end;
		} else if (pstates[i].drm_pstate->crtc_x < mixer_width) {
			if (left_zpos_cnt == 2) {
				SDE_ERROR("> 2 planes @ stage %d on left\n",
					z_pos);
				rc = -EINVAL;
				goto end;
			}
			left_zpos_cnt++;

		} else {
			if (right_zpos_cnt == 2) {
				SDE_ERROR("> 2 planes @ stage %d on right\n",
					z_pos);
				rc = -EINVAL;
				goto end;
			}
			right_zpos_cnt++;
		}

		pstates[i].sde_pstate->stage = z_pos + SDE_STAGE_0;
		SDE_DEBUG("%s: zpos %d", sde_crtc->name, z_pos);
	}

	for (i = 0; i < multirect_count; i++) {
		if (sde_plane_validate_multirect_v2(&multirect_plane[i])) {
			SDE_ERROR(
			"multirect validation failed for planes (%d - %d)\n",
					multirect_plane[i].r0->plane->base.id,
					multirect_plane[i].r1->plane->base.id);
			rc = -EINVAL;
			goto end;
		}
	}

	rc = sde_core_perf_crtc_check(crtc, state);
	if (rc) {
		SDE_ERROR("crtc%d failed performance check %d\n",
				crtc->base.id, rc);
		goto end;
	}

	/* validate source split:
	 * use pstates sorted by stage to check planes on same stage
	 * we assume that all pipes are in source split so its valid to compare
	 * without taking into account left/right mixer placement
	 */
	for (i = 1; i < cnt; i++) {
		struct plane_state *prv_pstate, *cur_pstate;
		struct sde_rect left_rect, right_rect;
		int32_t left_pid, right_pid;
		int32_t stage;

		prv_pstate = &pstates[i - 1];
		cur_pstate = &pstates[i];
		if (prv_pstate->stage != cur_pstate->stage)
			continue;

		stage = cur_pstate->stage;

		left_pid = prv_pstate->sde_pstate->base.plane->base.id;
		POPULATE_RECT(&left_rect, prv_pstate->drm_pstate->crtc_x,
			prv_pstate->drm_pstate->crtc_y,
			prv_pstate->drm_pstate->crtc_w,
			prv_pstate->drm_pstate->crtc_h, false);

		right_pid = cur_pstate->sde_pstate->base.plane->base.id;
		POPULATE_RECT(&right_rect, cur_pstate->drm_pstate->crtc_x,
			cur_pstate->drm_pstate->crtc_y,
			cur_pstate->drm_pstate->crtc_w,
			cur_pstate->drm_pstate->crtc_h, false);

		if (right_rect.x < left_rect.x) {
			swap(left_pid, right_pid);
			swap(left_rect, right_rect);
		}

		/**
		 * - planes are enumerated in pipe-priority order such that
		 *   planes with lower drm_id must be left-most in a shared
		 *   blend-stage when using source split.
		 * - planes in source split must be contiguous in width
		 * - planes in source split must have same dest yoff and height
		 */
		if (right_pid < left_pid) {
			SDE_ERROR(
				"invalid src split cfg. priority mismatch. stage: %d left: %d right: %d\n",
				stage, left_pid, right_pid);
			rc = -EINVAL;
			goto end;
		} else if (right_rect.x != (left_rect.x + left_rect.w)) {
			SDE_ERROR(
				"non-contiguous coordinates for src split. stage: %d left: %d - %d right: %d - %d\n",
				stage, left_rect.x, left_rect.w,
				right_rect.x, right_rect.w);
			rc = -EINVAL;
			goto end;
		} else if ((left_rect.y != right_rect.y) ||
				(left_rect.h != right_rect.h)) {
			SDE_ERROR(
				"source split at stage: %d. invalid yoff/height: l_y: %d r_y: %d l_h: %d r_h: %d\n",
				stage, left_rect.y, right_rect.y,
				left_rect.h, right_rect.h);
			rc = -EINVAL;
			goto end;
		}
	}

	rc = _sde_crtc_check_rois(crtc, state);
	if (rc) {
		SDE_ERROR("crtc%d failed roi check %d\n", crtc->base.id, rc);
		goto end;
	}

end:
	kfree(pstates);
	kfree(multirect_plane);
	_sde_crtc_rp_free_unused(&cstate->rp);
	return rc;
}

int sde_crtc_vblank(struct drm_crtc *crtc, bool en)
{
	struct sde_crtc *sde_crtc;
	int ret;

	if (!crtc) {
		SDE_ERROR("invalid crtc\n");
		return -EINVAL;
	}
	sde_crtc = to_sde_crtc(crtc);

	mutex_lock(&sde_crtc->crtc_lock);
	SDE_EVT32(DRMID(&sde_crtc->base), en, sde_crtc->enabled,
			sde_crtc->suspend, sde_crtc->vblank_requested);
	if (sde_crtc->enabled && !sde_crtc->suspend) {
		ret = _sde_crtc_vblank_enable_no_lock(sde_crtc, en);
		if (ret)
			SDE_ERROR("%s vblank enable failed: %d\n",
					sde_crtc->name, ret);
	}
	sde_crtc->vblank_requested = en;
	mutex_unlock(&sde_crtc->crtc_lock);

	return 0;
}

<<<<<<< HEAD
=======
void sde_crtc_cancel_pending_flip(struct drm_crtc *crtc, struct drm_file *file)
{
	struct sde_crtc *sde_crtc = to_sde_crtc(crtc);

	SDE_DEBUG("%s: cancel: %pK\n", sde_crtc->name, file);
	_sde_crtc_complete_flip(crtc, file);
}

>>>>>>> a9a2937c
int sde_crtc_helper_reset_custom_properties(struct drm_crtc *crtc,
		struct drm_crtc_state *crtc_state)
{
	struct sde_crtc *sde_crtc;
	struct sde_crtc_state *cstate;
	struct drm_property *drm_prop;
	enum msm_mdp_crtc_property prop_idx;

	if (!crtc || !crtc_state) {
		SDE_ERROR("invalid params\n");
		return -EINVAL;
	}

	sde_crtc = to_sde_crtc(crtc);
	cstate = to_sde_crtc_state(crtc_state);

	for (prop_idx = 0; prop_idx < CRTC_PROP_COUNT; prop_idx++) {
		uint64_t val = cstate->property_values[prop_idx].value;
		uint64_t def;
		int ret;

		drm_prop = msm_property_index_to_drm_property(
				&sde_crtc->property_info, prop_idx);
		if (!drm_prop) {
			/* not all props will be installed, based on caps */
			SDE_DEBUG("%s: invalid property index %d\n",
					sde_crtc->name, prop_idx);
			continue;
		}

		def = msm_property_get_default(&sde_crtc->property_info,
				prop_idx);
		if (val == def)
			continue;

		SDE_DEBUG("%s: set prop %s idx %d from %llu to %llu\n",
				sde_crtc->name, drm_prop->name, prop_idx, val,
				def);

		ret = drm_atomic_crtc_set_property(crtc, crtc_state, drm_prop,
				def);
		if (ret) {
			SDE_ERROR("%s: set property failed, idx %d ret %d\n",
					sde_crtc->name, prop_idx, ret);
			continue;
		}
	}

	return 0;
}

/**
 * sde_crtc_install_properties - install all drm properties for crtc
 * @crtc: Pointer to drm crtc structure
 */
static void sde_crtc_install_properties(struct drm_crtc *crtc,
				struct sde_mdss_cfg *catalog)
{
	struct sde_crtc *sde_crtc;
	struct drm_device *dev;
	struct sde_kms_info *info;
	struct sde_kms *sde_kms;
	static const struct drm_prop_enum_list e_secure_level[] = {
		{SDE_DRM_SEC_NON_SEC, "sec_and_non_sec"},
		{SDE_DRM_SEC_ONLY, "sec_only"},
	};

	static const struct drm_prop_enum_list e_cwb_data_points[] = {
		{CAPTURE_MIXER_OUT, "capture_mixer_out"},
		{CAPTURE_DSPP_OUT, "capture_pp_out"},
	};

	static const struct drm_prop_enum_list e_idle_pc_state[] = {
		{IDLE_PC_NONE, "idle_pc_none"},
		{IDLE_PC_ENABLE, "idle_pc_enable"},
		{IDLE_PC_DISABLE, "idle_pc_disable"},
	};

	SDE_DEBUG("\n");

	if (!crtc || !catalog) {
		SDE_ERROR("invalid crtc or catalog\n");
		return;
	}

	sde_crtc = to_sde_crtc(crtc);
	dev = crtc->dev;
	sde_kms = _sde_crtc_get_kms(crtc);

	if (!sde_kms) {
		SDE_ERROR("invalid argument\n");
		return;
	}

	info = kzalloc(sizeof(struct sde_kms_info), GFP_KERNEL);
	if (!info) {
		SDE_ERROR("failed to allocate info memory\n");
		return;
	}

	/* range properties */
	msm_property_install_range(&sde_crtc->property_info,
		"input_fence_timeout", 0x0, 0, SDE_CRTC_MAX_INPUT_FENCE_TIMEOUT,
		SDE_CRTC_INPUT_FENCE_TIMEOUT, CRTC_PROP_INPUT_FENCE_TIMEOUT);

	msm_property_install_volatile_range(&sde_crtc->property_info,
		"output_fence", 0x0, 0, ~0, 0, CRTC_PROP_OUTPUT_FENCE);

	msm_property_install_range(&sde_crtc->property_info,
			"output_fence_offset", 0x0, 0, 1, 0,
			CRTC_PROP_OUTPUT_FENCE_OFFSET);

	msm_property_install_range(&sde_crtc->property_info,
			"core_clk", 0x0, 0, U64_MAX,
			sde_kms->perf.max_core_clk_rate,
			CRTC_PROP_CORE_CLK);
	msm_property_install_range(&sde_crtc->property_info,
			"core_ab", 0x0, 0, U64_MAX,
			catalog->perf.max_bw_high * 1000ULL,
			CRTC_PROP_CORE_AB);
	msm_property_install_range(&sde_crtc->property_info,
			"core_ib", 0x0, 0, U64_MAX,
			catalog->perf.max_bw_high * 1000ULL,
			CRTC_PROP_CORE_IB);
	msm_property_install_range(&sde_crtc->property_info,
			"llcc_ab", 0x0, 0, U64_MAX,
			catalog->perf.max_bw_high * 1000ULL,
			CRTC_PROP_LLCC_AB);
	msm_property_install_range(&sde_crtc->property_info,
			"llcc_ib", 0x0, 0, U64_MAX,
			catalog->perf.max_bw_high * 1000ULL,
			CRTC_PROP_LLCC_IB);
	msm_property_install_range(&sde_crtc->property_info,
			"dram_ab", 0x0, 0, U64_MAX,
			catalog->perf.max_bw_high * 1000ULL,
			CRTC_PROP_DRAM_AB);
	msm_property_install_range(&sde_crtc->property_info,
			"dram_ib", 0x0, 0, U64_MAX,
			catalog->perf.max_bw_high * 1000ULL,
			CRTC_PROP_DRAM_IB);
	msm_property_install_range(&sde_crtc->property_info,
			"rot_prefill_bw", 0, 0, U64_MAX,
			catalog->perf.max_bw_high * 1000ULL,
			CRTC_PROP_ROT_PREFILL_BW);
	msm_property_install_range(&sde_crtc->property_info,
			"rot_clk", 0, 0, U64_MAX,
			sde_kms->perf.max_core_clk_rate,
			CRTC_PROP_ROT_CLK);

	msm_property_install_range(&sde_crtc->property_info,
		"idle_time", 0, 0, U64_MAX, 0,
		CRTC_PROP_IDLE_TIMEOUT);

	msm_property_install_range(&sde_crtc->property_info,
		"enable_sui_enhancement", 0, 0, U64_MAX, 0,
		CRTC_PROP_ENABLE_SUI_ENHANCEMENT);

	if (catalog->has_idle_pc)
		msm_property_install_enum(&sde_crtc->property_info,
			"idle_pc_state", 0x0, 0, e_idle_pc_state,
			ARRAY_SIZE(e_idle_pc_state),
			CRTC_PROP_IDLE_PC_STATE);

	if (catalog->has_cwb_support)
		msm_property_install_enum(&sde_crtc->property_info,
				"capture_mode", 0, 0, e_cwb_data_points,
				ARRAY_SIZE(e_cwb_data_points),
				CRTC_PROP_CAPTURE_OUTPUT);

	msm_property_install_blob(&sde_crtc->property_info, "capabilities",
		DRM_MODE_PROP_IMMUTABLE, CRTC_PROP_INFO);

	msm_property_install_volatile_range(&sde_crtc->property_info,
		"sde_drm_roi_v1", 0x0, 0, ~0, 0, CRTC_PROP_ROI_V1);

	msm_property_install_enum(&sde_crtc->property_info, "security_level",
			0x0, 0, e_secure_level,
			ARRAY_SIZE(e_secure_level),
			CRTC_PROP_SECURITY_LEVEL);

	sde_kms_info_reset(info);

	if (catalog->has_dim_layer) {
		msm_property_install_volatile_range(&sde_crtc->property_info,
			"dim_layer_v1", 0x0, 0, ~0, 0, CRTC_PROP_DIM_LAYER_V1);
		sde_kms_info_add_keyint(info, "dim_layer_v1_max_layers",
				SDE_MAX_DIM_LAYERS);
	}

	sde_kms_info_add_keyint(info, "hw_version", catalog->hwversion);
	sde_kms_info_add_keyint(info, "max_linewidth",
			catalog->max_mixer_width);
	sde_kms_info_add_keyint(info, "max_blendstages",
			catalog->max_mixer_blendstages);
	if (catalog->qseed_type == SDE_SSPP_SCALER_QSEED2)
		sde_kms_info_add_keystr(info, "qseed_type", "qseed2");
	if (catalog->qseed_type == SDE_SSPP_SCALER_QSEED3)
		sde_kms_info_add_keystr(info, "qseed_type", "qseed3");

	if (sde_is_custom_client()) {
		if (catalog->smart_dma_rev == SDE_SSPP_SMART_DMA_V1)
			sde_kms_info_add_keystr(info,
					"smart_dma_rev", "smart_dma_v1");
		if (catalog->smart_dma_rev == SDE_SSPP_SMART_DMA_V2)
			sde_kms_info_add_keystr(info,
					"smart_dma_rev", "smart_dma_v2");
	}

	if (catalog->mdp[0].has_dest_scaler) {
		sde_kms_info_add_keyint(info, "has_dest_scaler",
				catalog->mdp[0].has_dest_scaler);
		sde_kms_info_add_keyint(info, "dest_scaler_count",
					catalog->ds_count);

		if (catalog->ds[0].top) {
			sde_kms_info_add_keyint(info,
					"max_dest_scaler_input_width",
					catalog->ds[0].top->maxinputwidth);
			sde_kms_info_add_keyint(info,
					"max_dest_scaler_output_width",
					catalog->ds[0].top->maxinputwidth);
			sde_kms_info_add_keyint(info, "max_dest_scale_up",
					catalog->ds[0].top->maxupscale);
		}

		if (catalog->ds[0].features & BIT(SDE_SSPP_SCALER_QSEED3)) {
			msm_property_install_volatile_range(
					&sde_crtc->property_info, "dest_scaler",
					0x0, 0, ~0, 0, CRTC_PROP_DEST_SCALER);
			msm_property_install_blob(&sde_crtc->property_info,
					"ds_lut_ed", 0,
					CRTC_PROP_DEST_SCALER_LUT_ED);
			msm_property_install_blob(&sde_crtc->property_info,
					"ds_lut_cir", 0,
					CRTC_PROP_DEST_SCALER_LUT_CIR);
			msm_property_install_blob(&sde_crtc->property_info,
					"ds_lut_sep", 0,
					CRTC_PROP_DEST_SCALER_LUT_SEP);
		}
	}

	sde_kms_info_add_keyint(info, "has_src_split", catalog->has_src_split);
	sde_kms_info_add_keyint(info, "has_hdr", catalog->has_hdr);
	if (catalog->perf.max_bw_low)
		sde_kms_info_add_keyint(info, "max_bandwidth_low",
				catalog->perf.max_bw_low * 1000LL);
	if (catalog->perf.max_bw_high)
		sde_kms_info_add_keyint(info, "max_bandwidth_high",
				catalog->perf.max_bw_high * 1000LL);
	if (catalog->perf.min_core_ib)
		sde_kms_info_add_keyint(info, "min_core_ib",
				catalog->perf.min_core_ib * 1000LL);
	if (catalog->perf.min_llcc_ib)
		sde_kms_info_add_keyint(info, "min_llcc_ib",
				catalog->perf.min_llcc_ib * 1000LL);
	if (catalog->perf.min_dram_ib)
		sde_kms_info_add_keyint(info, "min_dram_ib",
				catalog->perf.min_dram_ib * 1000LL);
	if (sde_kms->perf.max_core_clk_rate)
		sde_kms_info_add_keyint(info, "max_mdp_clk",
				sde_kms->perf.max_core_clk_rate);
	sde_kms_info_add_keystr(info, "core_ib_ff",
			catalog->perf.core_ib_ff);
	sde_kms_info_add_keystr(info, "core_clk_ff",
			catalog->perf.core_clk_ff);
	sde_kms_info_add_keystr(info, "comp_ratio_rt",
			catalog->perf.comp_ratio_rt);
	sde_kms_info_add_keystr(info, "comp_ratio_nrt",
			catalog->perf.comp_ratio_nrt);
	sde_kms_info_add_keyint(info, "dest_scale_prefill_lines",
			catalog->perf.dest_scale_prefill_lines);
	sde_kms_info_add_keyint(info, "undersized_prefill_lines",
			catalog->perf.undersized_prefill_lines);
	sde_kms_info_add_keyint(info, "macrotile_prefill_lines",
			catalog->perf.macrotile_prefill_lines);
	sde_kms_info_add_keyint(info, "yuv_nv12_prefill_lines",
			catalog->perf.yuv_nv12_prefill_lines);
	sde_kms_info_add_keyint(info, "linear_prefill_lines",
			catalog->perf.linear_prefill_lines);
	sde_kms_info_add_keyint(info, "downscaling_prefill_lines",
			catalog->perf.downscaling_prefill_lines);
	sde_kms_info_add_keyint(info, "xtra_prefill_lines",
			catalog->perf.xtra_prefill_lines);
	sde_kms_info_add_keyint(info, "amortizable_threshold",
			catalog->perf.amortizable_threshold);
	sde_kms_info_add_keyint(info, "min_prefill_lines",
			catalog->perf.min_prefill_lines);

	msm_property_set_blob(&sde_crtc->property_info, &sde_crtc->blob_info,
			info->data, SDE_KMS_INFO_DATALEN(info), CRTC_PROP_INFO);

	kfree(info);
}

static int _sde_crtc_get_output_fence(struct drm_crtc *crtc,
	const struct drm_crtc_state *state, uint64_t *val)
{
	struct drm_encoder *encoder;
	struct sde_crtc *sde_crtc;
	struct sde_crtc_state *cstate;
	uint32_t offset, i;
	bool conn_offset = 0, is_cmd = true;

	sde_crtc = to_sde_crtc(crtc);
	cstate = to_sde_crtc_state(state);

	for (i = 0; i < cstate->num_connectors; ++i) {
		conn_offset = sde_connector_needs_offset(cstate->connectors[i]);
		if (conn_offset)
			break;
	}

	/**
	 * set the cmd flag only when all the encoders attached
	 * to the crtc are in cmd mode. Consider all other cases
	 * as video mode.
	 */
	drm_for_each_encoder(encoder, crtc->dev) {
		if (encoder->crtc == crtc)
			is_cmd = sde_encoder_check_mode(encoder,
					MSM_DISPLAY_CAP_CMD_MODE);
	}

	offset = sde_crtc_get_property(cstate, CRTC_PROP_OUTPUT_FENCE_OFFSET);

	/**
	 * set the offset to 0 only for cmd mode panels, so
	 * the release fence for the current frame can be
	 * triggered right after PP_DONE interrupt.
	 */
	offset = is_cmd ? 0 : (offset + conn_offset);

	return sde_fence_create(&sde_crtc->output_fence, val, offset);
}

/**
 * sde_crtc_atomic_set_property - atomically set a crtc drm property
 * @crtc: Pointer to drm crtc structure
 * @state: Pointer to drm crtc state structure
 * @property: Pointer to targeted drm property
 * @val: Updated property value
 * @Returns: Zero on success
 */
static int sde_crtc_atomic_set_property(struct drm_crtc *crtc,
		struct drm_crtc_state *state,
		struct drm_property *property,
		uint64_t val)
{
	struct sde_crtc *sde_crtc;
	struct sde_crtc_state *cstate;
	int idx, ret;
	uint64_t fence_fd;

	if (!crtc || !state || !property) {
		SDE_ERROR("invalid argument(s)\n");
		return -EINVAL;
	}

	sde_crtc = to_sde_crtc(crtc);
	cstate = to_sde_crtc_state(state);

	/* check with cp property system first */
	ret = sde_cp_crtc_set_property(crtc, property, val);
	if (ret != -ENOENT)
		goto exit;

	/* if not handled by cp, check msm_property system */
	ret = msm_property_atomic_set(&sde_crtc->property_info,
			&cstate->property_state, property, val);
	if (ret)
		goto exit;

	idx = msm_property_index(&sde_crtc->property_info, property);
	switch (idx) {
	case CRTC_PROP_INPUT_FENCE_TIMEOUT:
		_sde_crtc_set_input_fence_timeout(cstate);
		break;
	case CRTC_PROP_DIM_LAYER_V1:
		_sde_crtc_set_dim_layer_v1(cstate, (void __user *)val);
		break;
	case CRTC_PROP_ROI_V1:
		ret = _sde_crtc_set_roi_v1(state, (void __user *)val);
		break;
	case CRTC_PROP_DEST_SCALER:
		ret = _sde_crtc_set_dest_scaler(sde_crtc, cstate,
				(void __user *)val);
		break;
	case CRTC_PROP_DEST_SCALER_LUT_ED:
	case CRTC_PROP_DEST_SCALER_LUT_CIR:
	case CRTC_PROP_DEST_SCALER_LUT_SEP:
		ret = _sde_crtc_set_dest_scaler_lut(sde_crtc, cstate, idx);
		break;
	case CRTC_PROP_CORE_CLK:
	case CRTC_PROP_CORE_AB:
	case CRTC_PROP_CORE_IB:
		cstate->bw_control = true;
		break;
	case CRTC_PROP_LLCC_AB:
	case CRTC_PROP_LLCC_IB:
	case CRTC_PROP_DRAM_AB:
	case CRTC_PROP_DRAM_IB:
		cstate->bw_control = true;
		cstate->bw_split_vote = true;
		break;
	case CRTC_PROP_ENABLE_SUI_ENHANCEMENT:
		sde_crtc->enable_sui_enhancement = val ? true : false;
		break;
	case CRTC_PROP_OUTPUT_FENCE:
		if (!val)
			goto exit;

		ret = _sde_crtc_get_output_fence(crtc, state, &fence_fd);
		if (ret) {
			SDE_ERROR("fence create failed rc:%d\n", ret);
			goto exit;
		}

		ret = copy_to_user((uint64_t __user *)val, &fence_fd,
				sizeof(uint64_t));
		if (ret) {
			SDE_ERROR("copy to user failed rc:%d\n", ret);
			put_unused_fd(fence_fd);
			ret = -EFAULT;
			goto exit;
		}
		break;
	default:
		/* nothing to do */
		break;
	}

exit:
	if (ret) {
		if (ret != -EPERM)
			SDE_ERROR("%s: failed to set property%d %s: %d\n",
				crtc->name, DRMID(property),
				property->name, ret);
		else
			SDE_DEBUG("%s: failed to set property%d %s: %d\n",
				crtc->name, DRMID(property),
				property->name, ret);
	} else {
		SDE_DEBUG("%s: %s[%d] <= 0x%llx\n", crtc->name, property->name,
				property->base.id, val);
	}

	return ret;
}

/**
 * sde_crtc_set_property - set a crtc drm property
 * @crtc: Pointer to drm crtc structure
 * @property: Pointer to targeted drm property
 * @val: Updated property value
 * @Returns: Zero on success
 */
static int sde_crtc_set_property(struct drm_crtc *crtc,
		struct drm_property *property, uint64_t val)
{
	SDE_DEBUG("\n");

	return sde_crtc_atomic_set_property(crtc, crtc->state, property, val);
}

/**
 * sde_crtc_atomic_get_property - retrieve a crtc drm property
 * @crtc: Pointer to drm crtc structure
 * @state: Pointer to drm crtc state structure
 * @property: Pointer to targeted drm property
 * @val: Pointer to variable for receiving property value
 * @Returns: Zero on success
 */
static int sde_crtc_atomic_get_property(struct drm_crtc *crtc,
		const struct drm_crtc_state *state,
		struct drm_property *property,
		uint64_t *val)
{
	struct sde_crtc *sde_crtc;
	struct sde_crtc_state *cstate;
	int ret = -EINVAL, i;

	if (!crtc || !state) {
		SDE_ERROR("invalid argument(s)\n");
		goto end;
	}

	sde_crtc = to_sde_crtc(crtc);
	cstate = to_sde_crtc_state(state);

	i = msm_property_index(&sde_crtc->property_info, property);
	if (i == CRTC_PROP_OUTPUT_FENCE) {
		*val = ~0;
		ret = 0;
	} else {
		ret = msm_property_atomic_get(&sde_crtc->property_info,
			&cstate->property_state, property, val);
		if (ret)
			ret = sde_cp_crtc_get_property(crtc, property, val);
	}
	if (ret)
		DRM_ERROR("get property failed\n");

end:
	return ret;
}

void sde_crtc_misr_setup(struct drm_crtc *crtc, bool enable, u32 frame_count)
{
	struct sde_crtc *sde_crtc;
	struct sde_crtc_mixer *m;
	int i;

	if (!crtc) {
		SDE_ERROR("invalid argument\n");
		return;
	}
	sde_crtc = to_sde_crtc(crtc);

	sde_crtc->misr_enable = enable;
	sde_crtc->misr_frame_count = frame_count;
	for (i = 0; i < sde_crtc->num_mixers; ++i) {
		sde_crtc->misr_data[i] = 0;
		m = &sde_crtc->mixers[i];
		if (!m->hw_lm || !m->hw_lm->ops.setup_misr)
			continue;

		m->hw_lm->ops.setup_misr(m->hw_lm, enable, frame_count);
	}
}

#ifdef CONFIG_DEBUG_FS
static int _sde_debugfs_status_show(struct seq_file *s, void *data)
{
	struct sde_crtc *sde_crtc;
	struct sde_plane_state *pstate = NULL;
	struct sde_crtc_mixer *m;

	struct drm_crtc *crtc;
	struct drm_plane *plane;
	struct drm_display_mode *mode;
	struct drm_framebuffer *fb;
	struct drm_plane_state *state;
	struct sde_crtc_state *cstate;

	int i, out_width, out_height;

	if (!s || !s->private)
		return -EINVAL;

	sde_crtc = s->private;
	crtc = &sde_crtc->base;
	cstate = to_sde_crtc_state(crtc->state);

	mutex_lock(&sde_crtc->crtc_lock);
	mode = &crtc->state->adjusted_mode;
	out_width = sde_crtc_get_mixer_width(sde_crtc, cstate, mode);
	out_height = sde_crtc_get_mixer_height(sde_crtc, cstate, mode);

	seq_printf(s, "crtc:%d width:%d height:%d\n", crtc->base.id,
				mode->hdisplay, mode->vdisplay);

	seq_puts(s, "\n");

	for (i = 0; i < sde_crtc->num_mixers; ++i) {
		m = &sde_crtc->mixers[i];
		if (!m->hw_lm)
			seq_printf(s, "\tmixer[%d] has no lm\n", i);
		else if (!m->hw_ctl)
			seq_printf(s, "\tmixer[%d] has no ctl\n", i);
		else
			seq_printf(s, "\tmixer:%d ctl:%d width:%d height:%d\n",
				m->hw_lm->idx - LM_0, m->hw_ctl->idx - CTL_0,
				out_width, out_height);
	}

	seq_puts(s, "\n");

	for (i = 0; i < cstate->num_dim_layers; i++) {
		struct sde_hw_dim_layer *dim_layer = &cstate->dim_layer[i];

		seq_printf(s, "\tdim_layer:%d] stage:%d flags:%d\n",
				i, dim_layer->stage, dim_layer->flags);
		seq_printf(s, "\tdst_x:%d dst_y:%d dst_w:%d dst_h:%d\n",
				dim_layer->rect.x, dim_layer->rect.y,
				dim_layer->rect.w, dim_layer->rect.h);
		seq_printf(s,
			"\tcolor_0:%d color_1:%d color_2:%d color_3:%d\n",
				dim_layer->color_fill.color_0,
				dim_layer->color_fill.color_1,
				dim_layer->color_fill.color_2,
				dim_layer->color_fill.color_3);
		seq_puts(s, "\n");
	}

	drm_atomic_crtc_for_each_plane(plane, crtc) {
		pstate = to_sde_plane_state(plane->state);
		state = plane->state;

		if (!pstate || !state)
			continue;

		seq_printf(s, "\tplane:%u stage:%d\n", plane->base.id,
			pstate->stage);

		if (plane->state->fb) {
			fb = plane->state->fb;

			seq_printf(s, "\tfb:%d image format:%4.4s wxh:%ux%u bpp:%d\n",
				fb->base.id, (char *) &fb->pixel_format,
				fb->width, fb->height, fb->bits_per_pixel);

			seq_puts(s, "\t");
			for (i = 0; i < ARRAY_SIZE(fb->modifier); i++)
				seq_printf(s, "modifier[%d]:%8llu ", i,
							fb->modifier[i]);
			seq_puts(s, "\n");

			seq_puts(s, "\t");
			for (i = 0; i < ARRAY_SIZE(fb->pitches); i++)
				seq_printf(s, "pitches[%d]:%8u ", i,
							fb->pitches[i]);
			seq_puts(s, "\n");

			seq_puts(s, "\t");
			for (i = 0; i < ARRAY_SIZE(fb->offsets); i++)
				seq_printf(s, "offsets[%d]:%8u ", i,
							fb->offsets[i]);
			seq_puts(s, "\n");
		}

		seq_printf(s, "\tsrc_x:%4d src_y:%4d src_w:%4d src_h:%4d\n",
			state->src_x, state->src_y, state->src_w, state->src_h);

		seq_printf(s, "\tdst x:%4d dst_y:%4d dst_w:%4d dst_h:%4d\n",
			state->crtc_x, state->crtc_y, state->crtc_w,
			state->crtc_h);
		seq_printf(s, "\tmultirect: mode: %d index: %d\n",
			pstate->multirect_mode, pstate->multirect_index);

		seq_printf(s, "\texcl_rect: x:%4d y:%4d w:%4d h:%4d\n",
			pstate->excl_rect.x, pstate->excl_rect.y,
			pstate->excl_rect.w, pstate->excl_rect.h);

		seq_puts(s, "\n");
	}

	if (sde_crtc->vblank_cb_count) {
		ktime_t diff = ktime_sub(ktime_get(), sde_crtc->vblank_cb_time);
		s64 diff_ms = ktime_to_ms(diff);
		s64 fps = diff_ms ? DIV_ROUND_CLOSEST(
				sde_crtc->vblank_cb_count * 1000, diff_ms) : 0;

		seq_printf(s,
			"vblank fps:%lld count:%u total:%llums\n",
				fps, sde_crtc->vblank_cb_count,
				ktime_to_ms(diff));

		/* reset time & count for next measurement */
		sde_crtc->vblank_cb_count = 0;
		sde_crtc->vblank_cb_time = ktime_set(0, 0);
	}
	seq_printf(s, "vblank_enable:%d\n", sde_crtc->vblank_requested);
	seq_printf(s, "total_framecount:%llu\n", sde_crtc->play_count);

	mutex_unlock(&sde_crtc->crtc_lock);

	return 0;
}

static int _sde_debugfs_status_open(struct inode *inode, struct file *file)
{
	return single_open(file, _sde_debugfs_status_show, inode->i_private);
}

static ssize_t _sde_crtc_misr_setup(struct file *file,
		const char __user *user_buf, size_t count, loff_t *ppos)
{
	struct drm_crtc *crtc;
	struct sde_crtc *sde_crtc;
	int rc;
	char buf[MISR_BUFF_SIZE + 1];
	u32 frame_count, enable;
	size_t buff_copy;
	struct sde_kms *sde_kms;

	if (!file || !file->private_data)
		return -EINVAL;

	sde_crtc = file->private_data;
	crtc = &sde_crtc->base;

	sde_kms = _sde_crtc_get_kms(crtc);
	if (!sde_kms) {
		SDE_ERROR("invalid sde_kms\n");
		return -EINVAL;
	}

	buff_copy = min_t(size_t, count, MISR_BUFF_SIZE);
	if (copy_from_user(buf, user_buf, buff_copy)) {
		SDE_ERROR("buffer copy failed\n");
		return -EINVAL;
	}

	buf[buff_copy] = 0; /* end of string */

	if (sscanf(buf, "%u %u", &enable, &frame_count) != 2)
		return -EINVAL;

	rc = _sde_crtc_power_enable(sde_crtc, true);
	if (rc)
		return rc;

	mutex_lock(&sde_crtc->crtc_lock);
	if (sde_kms_is_secure_session_inprogress(sde_kms)) {
		SDE_DEBUG("crtc:%d misr enable/disable not allowed\n",
				DRMID(crtc));
		goto end;
	}
	sde_crtc_misr_setup(crtc, enable, frame_count);

end:
	mutex_unlock(&sde_crtc->crtc_lock);
	_sde_crtc_power_enable(sde_crtc, false);

	return count;
}

static ssize_t _sde_crtc_misr_read(struct file *file,
		char __user *user_buff, size_t count, loff_t *ppos)
{
	struct drm_crtc *crtc;
	struct sde_crtc *sde_crtc;
	struct sde_kms *sde_kms;
	struct sde_crtc_mixer *m;
	int i = 0, rc;
	u32 misr_status;
	ssize_t len = 0;
	char buf[MISR_BUFF_SIZE + 1] = {'\0'};

	if (*ppos)
		return 0;

	if (!file || !file->private_data)
		return -EINVAL;

	sde_crtc = file->private_data;
	crtc = &sde_crtc->base;
	sde_kms = _sde_crtc_get_kms(crtc);
	if (!sde_kms)
		return -EINVAL;

	rc = _sde_crtc_power_enable(sde_crtc, true);
	if (rc)
		return rc;

	mutex_lock(&sde_crtc->crtc_lock);
	if (sde_kms_is_secure_session_inprogress(sde_kms)) {
		SDE_DEBUG("crtc:%d misr read not allowed\n", DRMID(crtc));
		goto end;
	}

	if (!sde_crtc->misr_enable) {
		len += snprintf(buf + len, MISR_BUFF_SIZE - len,
			"disabled\n");
		goto buff_check;
	}

	for (i = 0; i < sde_crtc->num_mixers; ++i) {
		m = &sde_crtc->mixers[i];
		if (!m->hw_lm || !m->hw_lm->ops.collect_misr)
			continue;

		misr_status = m->hw_lm->ops.collect_misr(m->hw_lm);
		sde_crtc->misr_data[i] = misr_status ? misr_status :
							sde_crtc->misr_data[i];
		len += snprintf(buf + len, MISR_BUFF_SIZE - len, "lm idx:%d\n",
					m->hw_lm->idx - LM_0);
		len += snprintf(buf + len, MISR_BUFF_SIZE - len, "0x%x\n",
							sde_crtc->misr_data[i]);
	}

buff_check:
	if (count <= len) {
		len = 0;
		goto end;
	}

	if (copy_to_user(user_buff, buf, len)) {
		len = -EFAULT;
		goto end;
	}

	*ppos += len;   /* increase offset */

end:
	mutex_unlock(&sde_crtc->crtc_lock);
	_sde_crtc_power_enable(sde_crtc, false);
	return len;
}

#define DEFINE_SDE_DEBUGFS_SEQ_FOPS(__prefix)                          \
static int __prefix ## _open(struct inode *inode, struct file *file)	\
{									\
	return single_open(file, __prefix ## _show, inode->i_private);	\
}									\
static const struct file_operations __prefix ## _fops = {		\
	.owner = THIS_MODULE,						\
	.open = __prefix ## _open,					\
	.release = single_release,					\
	.read = seq_read,						\
	.llseek = seq_lseek,						\
}

static int sde_crtc_debugfs_state_show(struct seq_file *s, void *v)
{
	struct drm_crtc *crtc = (struct drm_crtc *) s->private;
	struct sde_crtc *sde_crtc = to_sde_crtc(crtc);
	struct sde_crtc_state *cstate = to_sde_crtc_state(crtc->state);
	struct sde_crtc_res *res;
	struct sde_crtc_respool *rp;
	int i;

	seq_printf(s, "num_connectors: %d\n", cstate->num_connectors);
	seq_printf(s, "client type: %d\n", sde_crtc_get_client_type(crtc));
	seq_printf(s, "intf_mode: %d\n", sde_crtc_get_intf_mode(crtc));
	seq_printf(s, "core_clk_rate: %llu\n",
			sde_crtc->cur_perf.core_clk_rate);
	for (i = SDE_POWER_HANDLE_DBUS_ID_MNOC;
			i < SDE_POWER_HANDLE_DBUS_ID_MAX; i++) {
		seq_printf(s, "bw_ctl[%s]: %llu\n",
				sde_power_handle_get_dbus_name(i),
				sde_crtc->cur_perf.bw_ctl[i]);
		seq_printf(s, "max_per_pipe_ib[%s]: %llu\n",
				sde_power_handle_get_dbus_name(i),
				sde_crtc->cur_perf.max_per_pipe_ib[i]);
	}

	mutex_lock(&sde_crtc->rp_lock);
	list_for_each_entry(rp, &sde_crtc->rp_head, rp_list) {
		seq_printf(s, "rp.%d: ", rp->sequence_id);
		list_for_each_entry(res, &rp->res_list, list)
			seq_printf(s, "0x%x/0x%llx/%pK/%d ",
					res->type, res->tag, res->val,
					atomic_read(&res->refcount));
		seq_puts(s, "\n");
	}
	mutex_unlock(&sde_crtc->rp_lock);

	return 0;
}
DEFINE_SDE_DEBUGFS_SEQ_FOPS(sde_crtc_debugfs_state);

static int _sde_crtc_init_debugfs(struct drm_crtc *crtc)
{
	struct sde_crtc *sde_crtc;
	struct sde_kms *sde_kms;

	static const struct file_operations debugfs_status_fops = {
		.open =		_sde_debugfs_status_open,
		.read =		seq_read,
		.llseek =	seq_lseek,
		.release =	single_release,
	};
	static const struct file_operations debugfs_misr_fops = {
		.open =		simple_open,
		.read =		_sde_crtc_misr_read,
		.write =	_sde_crtc_misr_setup,
	};

	if (!crtc)
		return -EINVAL;
	sde_crtc = to_sde_crtc(crtc);

	sde_kms = _sde_crtc_get_kms(crtc);
	if (!sde_kms)
		return -EINVAL;

	sde_crtc->debugfs_root = debugfs_create_dir(sde_crtc->name,
			crtc->dev->primary->debugfs_root);
	if (!sde_crtc->debugfs_root)
		return -ENOMEM;

	/* don't error check these */
	debugfs_create_file("status", 0400,
			sde_crtc->debugfs_root,
			sde_crtc, &debugfs_status_fops);
	debugfs_create_file("state", 0600,
			sde_crtc->debugfs_root,
			&sde_crtc->base,
			&sde_crtc_debugfs_state_fops);
	debugfs_create_file("misr_data", 0600, sde_crtc->debugfs_root,
					sde_crtc, &debugfs_misr_fops);

	return 0;
}

static void _sde_crtc_destroy_debugfs(struct drm_crtc *crtc)
{
	struct sde_crtc *sde_crtc;

	if (!crtc)
		return;
	sde_crtc = to_sde_crtc(crtc);
	debugfs_remove_recursive(sde_crtc->debugfs_root);
}
#else
static int _sde_crtc_init_debugfs(struct drm_crtc *crtc)
{
	return 0;
}

static void _sde_crtc_destroy_debugfs(struct drm_crtc *crtc)
{
}
#endif /* CONFIG_DEBUG_FS */

static int sde_crtc_late_register(struct drm_crtc *crtc)
{
	return _sde_crtc_init_debugfs(crtc);
}

static void sde_crtc_early_unregister(struct drm_crtc *crtc)
{
	_sde_crtc_destroy_debugfs(crtc);
}

static const struct drm_crtc_funcs sde_crtc_funcs = {
	.set_config = drm_atomic_helper_set_config,
	.destroy = sde_crtc_destroy,
	.page_flip = drm_atomic_helper_page_flip,
	.set_property = sde_crtc_set_property,
	.atomic_set_property = sde_crtc_atomic_set_property,
	.atomic_get_property = sde_crtc_atomic_get_property,
	.reset = sde_crtc_reset,
	.atomic_duplicate_state = sde_crtc_duplicate_state,
	.atomic_destroy_state = sde_crtc_destroy_state,
	.late_register = sde_crtc_late_register,
	.early_unregister = sde_crtc_early_unregister,
};

static const struct drm_crtc_helper_funcs sde_crtc_helper_funcs = {
	.mode_fixup = sde_crtc_mode_fixup,
	.disable = sde_crtc_disable,
	.enable = sde_crtc_enable,
	.atomic_check = sde_crtc_atomic_check,
	.atomic_begin = sde_crtc_atomic_begin,
	.atomic_flush = sde_crtc_atomic_flush,
};

static void _sde_crtc_event_cb(struct kthread_work *work)
{
	struct sde_crtc_event *event;
	struct sde_crtc *sde_crtc;
	unsigned long irq_flags;

	if (!work) {
		SDE_ERROR("invalid work item\n");
		return;
	}

	event = container_of(work, struct sde_crtc_event, kt_work);

	/* set sde_crtc to NULL for static work structures */
	sde_crtc = event->sde_crtc;
	if (!sde_crtc)
		return;

	if (event->cb_func)
		event->cb_func(&sde_crtc->base, event->usr);

	spin_lock_irqsave(&sde_crtc->event_lock, irq_flags);
	list_add_tail(&event->list, &sde_crtc->event_free_list);
	spin_unlock_irqrestore(&sde_crtc->event_lock, irq_flags);
}

int sde_crtc_event_queue(struct drm_crtc *crtc,
		void (*func)(struct drm_crtc *crtc, void *usr),
		void *usr, bool color_processing_event)
{
	unsigned long irq_flags;
	struct sde_crtc *sde_crtc;
	struct msm_drm_private *priv;
	struct sde_crtc_event *event = NULL;
	u32 crtc_id;

	if (!crtc || !crtc->dev || !crtc->dev->dev_private || !func) {
		SDE_ERROR("invalid parameters\n");
		return -EINVAL;
	}
	sde_crtc = to_sde_crtc(crtc);
	priv = crtc->dev->dev_private;
	crtc_id = drm_crtc_index(crtc);

	/*
	 * Obtain an event struct from the private cache. This event
	 * queue may be called from ISR contexts, so use a private
	 * cache to avoid calling any memory allocation functions.
	 */
	spin_lock_irqsave(&sde_crtc->event_lock, irq_flags);
	if (!list_empty(&sde_crtc->event_free_list)) {
		event = list_first_entry(&sde_crtc->event_free_list,
				struct sde_crtc_event, list);
		list_del_init(&event->list);
	}
	spin_unlock_irqrestore(&sde_crtc->event_lock, irq_flags);

	if (!event)
		return -ENOMEM;

	/* populate event node */
	event->sde_crtc = sde_crtc;
	event->cb_func = func;
	event->usr = usr;

	/* queue new event request */
	kthread_init_work(&event->kt_work, _sde_crtc_event_cb);
	if (color_processing_event)
		kthread_queue_work(&priv->pp_event_worker,
			&event->kt_work);
	else
		kthread_queue_work(&priv->event_thread[crtc_id].worker,
			&event->kt_work);

	return 0;
}

static int _sde_crtc_init_events(struct sde_crtc *sde_crtc)
{
	int i, rc = 0;

	if (!sde_crtc) {
		SDE_ERROR("invalid crtc\n");
		return -EINVAL;
	}

	spin_lock_init(&sde_crtc->event_lock);

	INIT_LIST_HEAD(&sde_crtc->event_free_list);
	for (i = 0; i < SDE_CRTC_MAX_EVENT_COUNT; ++i)
		list_add_tail(&sde_crtc->event_cache[i].list,
				&sde_crtc->event_free_list);

	return rc;
}

/*
 * __sde_crtc_idle_notify_work - signal idle timeout to user space
 */
static void __sde_crtc_idle_notify_work(struct kthread_work *work)
{
	struct sde_crtc *sde_crtc = container_of(work, struct sde_crtc,
				idle_notify_work.work);
	struct drm_crtc *crtc;
	struct drm_event event;
	int ret = 0;

	if (!sde_crtc) {
		SDE_ERROR("invalid sde crtc\n");
	} else {
		crtc = &sde_crtc->base;
		event.type = DRM_EVENT_IDLE_NOTIFY;
		event.length = sizeof(u32);
		msm_mode_object_event_notify(&crtc->base, crtc->dev,
				&event, (u8 *)&ret);

		SDE_DEBUG("crtc[%d]: idle timeout notified\n", crtc->base.id);
	}
}

/* initialize crtc */
struct drm_crtc *sde_crtc_init(struct drm_device *dev, struct drm_plane *plane)
{
	struct drm_crtc *crtc = NULL;
	struct sde_crtc *sde_crtc = NULL;
	struct msm_drm_private *priv = NULL;
	struct sde_kms *kms = NULL;
	int i, rc;

	priv = dev->dev_private;
	kms = to_sde_kms(priv->kms);

	sde_crtc = kzalloc(sizeof(*sde_crtc), GFP_KERNEL);
	if (!sde_crtc)
		return ERR_PTR(-ENOMEM);

	crtc = &sde_crtc->base;
	crtc->dev = dev;

	mutex_init(&sde_crtc->crtc_lock);
	spin_lock_init(&sde_crtc->spin_lock);
	atomic_set(&sde_crtc->frame_pending, 0);

	mutex_init(&sde_crtc->rp_lock);
	INIT_LIST_HEAD(&sde_crtc->rp_head);

	sde_crtc->enabled = false;

	INIT_LIST_HEAD(&sde_crtc->frame_event_list);
	INIT_LIST_HEAD(&sde_crtc->user_event_list);
	for (i = 0; i < ARRAY_SIZE(sde_crtc->frame_events); i++) {
		INIT_LIST_HEAD(&sde_crtc->frame_events[i].list);
		list_add(&sde_crtc->frame_events[i].list,
				&sde_crtc->frame_event_list);
		kthread_init_work(&sde_crtc->frame_events[i].work,
				sde_crtc_frame_event_work);
	}

	drm_crtc_init_with_planes(dev, crtc, plane, NULL, &sde_crtc_funcs,
				NULL);

	drm_crtc_helper_add(crtc, &sde_crtc_helper_funcs);
	plane->crtc = crtc;

	/* save user friendly CRTC name for later */
	snprintf(sde_crtc->name, SDE_CRTC_NAME_SIZE, "crtc%u", crtc->base.id);

	/* initialize event handling */
	rc = _sde_crtc_init_events(sde_crtc);
	if (rc) {
		drm_crtc_cleanup(crtc);
		kfree(sde_crtc);
		return ERR_PTR(rc);
	}

	/* initialize output fence support */
	sde_fence_init(&sde_crtc->output_fence, sde_crtc->name, crtc->base.id);

	/* create CRTC properties */
	msm_property_init(&sde_crtc->property_info, &crtc->base, dev,
			priv->crtc_property, sde_crtc->property_data,
			CRTC_PROP_COUNT, CRTC_PROP_BLOBCOUNT,
			sizeof(struct sde_crtc_state));

	sde_crtc_install_properties(crtc, kms->catalog);

	/* Install color processing properties */
	sde_cp_crtc_init(crtc);
	sde_cp_crtc_install_properties(crtc);

	kthread_init_delayed_work(&sde_crtc->idle_notify_work,
					__sde_crtc_idle_notify_work);

	SDE_DEBUG("%s: successfully initialized crtc\n", sde_crtc->name);
	return crtc;
}

int sde_crtc_post_init(struct drm_device *dev, struct drm_crtc *crtc)
{
	struct sde_crtc *sde_crtc;
	int rc = 0;

	if (!dev || !dev->primary || !dev->primary->kdev || !crtc) {
		SDE_ERROR("invalid input param(s)\n");
		rc = -EINVAL;
		goto end;
	}

	sde_crtc = to_sde_crtc(crtc);
	sde_crtc->sysfs_dev = device_create_with_groups(
		dev->primary->kdev->class, dev->primary->kdev, 0, crtc,
		sde_crtc_attr_groups, "sde-crtc-%d", crtc->index);
	if (IS_ERR_OR_NULL(sde_crtc->sysfs_dev)) {
		SDE_ERROR("crtc:%d sysfs create failed rc:%ld\n", crtc->index,
			PTR_ERR(sde_crtc->sysfs_dev));
		if (!sde_crtc->sysfs_dev)
			rc = -EINVAL;
		else
			rc = PTR_ERR(sde_crtc->sysfs_dev);
		goto end;
	}

	sde_crtc->vsync_event_sf = sysfs_get_dirent(
		sde_crtc->sysfs_dev->kobj.sd, "vsync_event");
	if (!sde_crtc->vsync_event_sf)
		SDE_ERROR("crtc:%d vsync_event sysfs create failed\n",
						crtc->base.id);

end:
	return rc;
}

static int _sde_crtc_event_enable(struct sde_kms *kms,
		struct drm_crtc *crtc_drm, u32 event)
{
	struct sde_crtc *crtc = NULL;
	struct sde_crtc_irq_info *node;
	struct msm_drm_private *priv;
	unsigned long flags;
	bool found = false;
	int ret, i = 0;

	crtc = to_sde_crtc(crtc_drm);
	spin_lock_irqsave(&crtc->spin_lock, flags);
	list_for_each_entry(node, &crtc->user_event_list, list) {
		if (node->event == event) {
			found = true;
			break;
		}
	}
	spin_unlock_irqrestore(&crtc->spin_lock, flags);

	/* event already enabled */
	if (found)
		return 0;

	node = NULL;
	for (i = 0; i < ARRAY_SIZE(custom_events); i++) {
		if (custom_events[i].event == event &&
			custom_events[i].func) {
			node = kzalloc(sizeof(*node), GFP_KERNEL);
			if (!node)
				return -ENOMEM;
			INIT_LIST_HEAD(&node->list);
			node->func = custom_events[i].func;
			node->event = event;
			node->state = IRQ_NOINIT;
			spin_lock_init(&node->state_lock);
			break;
		}
	}

	if (!node) {
		SDE_ERROR("unsupported event %x\n", event);
		return -EINVAL;
	}

	priv = kms->dev->dev_private;
	ret = 0;
	if (crtc_drm->enabled) {
		ret = sde_power_resource_enable(&priv->phandle,
				kms->core_client, true);
		if (ret) {
			SDE_ERROR("failed to enable power resource %d\n", ret);
			SDE_EVT32(ret, SDE_EVTLOG_ERROR);
			kfree(node);
			return ret;
		}

		INIT_LIST_HEAD(&node->irq.list);
		ret = node->func(crtc_drm, true, &node->irq);
		sde_power_resource_enable(&priv->phandle, kms->core_client,
				false);
	}

	if (!ret) {
		spin_lock_irqsave(&crtc->spin_lock, flags);
		list_add_tail(&node->list, &crtc->user_event_list);
		spin_unlock_irqrestore(&crtc->spin_lock, flags);
	} else {
		kfree(node);
	}

	return ret;
}

static int _sde_crtc_event_disable(struct sde_kms *kms,
		struct drm_crtc *crtc_drm, u32 event)
{
	struct sde_crtc *crtc = NULL;
	struct sde_crtc_irq_info *node = NULL;
	struct msm_drm_private *priv;
	unsigned long flags;
	bool found = false;
	int ret;

	crtc = to_sde_crtc(crtc_drm);
	spin_lock_irqsave(&crtc->spin_lock, flags);
	list_for_each_entry(node, &crtc->user_event_list, list) {
		if (node->event == event) {
			list_del(&node->list);
			found = true;
			break;
		}
	}
	spin_unlock_irqrestore(&crtc->spin_lock, flags);

	/* event already disabled */
	if (!found)
		return 0;

	/**
	 * crtc is disabled interrupts are cleared remove from the list,
	 * no need to disable/de-register.
	 */
	if (!crtc_drm->enabled) {
		kfree(node);
		return 0;
	}
	priv = kms->dev->dev_private;
	ret = sde_power_resource_enable(&priv->phandle, kms->core_client, true);
	if (ret) {
		SDE_ERROR("failed to enable power resource %d\n", ret);
		SDE_EVT32(ret, SDE_EVTLOG_ERROR);
		kfree(node);
		return ret;
	}

	ret = node->func(crtc_drm, false, &node->irq);
	kfree(node);
	sde_power_resource_enable(&priv->phandle, kms->core_client, false);
	return ret;
}

int sde_crtc_register_custom_event(struct sde_kms *kms,
		struct drm_crtc *crtc_drm, u32 event, bool en)
{
	struct sde_crtc *crtc = NULL;
	int ret;

	crtc = to_sde_crtc(crtc_drm);
	if (!crtc || !kms || !kms->dev) {
		DRM_ERROR("invalid sde_crtc %pK kms %pK dev %pK\n", crtc,
			kms, ((kms) ? (kms->dev) : NULL));
		return -EINVAL;
	}

	if (en)
		ret = _sde_crtc_event_enable(kms, crtc_drm, event);
	else
		ret = _sde_crtc_event_disable(kms, crtc_drm, event);

	return ret;
}

static int sde_crtc_power_interrupt_handler(struct drm_crtc *crtc_drm,
	bool en, struct sde_irq_callback *irq)
{
	return 0;
}

static int sde_crtc_pm_event_handler(struct drm_crtc *crtc, bool en,
		struct sde_irq_callback *noirq)
{
	/*
	 * IRQ object noirq is not being used here since there is
	 * no crtc irq from pm event.
	 */
	return 0;
}

static int sde_crtc_idle_interrupt_handler(struct drm_crtc *crtc_drm,
	bool en, struct sde_irq_callback *irq)
{
	return 0;
}

/**
 * sde_crtc_update_cont_splash_mixer_settings - update mixer settings
 *	during device bootup for cont_splash use case
 * @crtc: Pointer to drm crtc structure
 */
void sde_crtc_update_cont_splash_mixer_settings(
		struct drm_crtc *crtc)
{
	_sde_crtc_setup_mixers(crtc);
	crtc->enabled = true;
}<|MERGE_RESOLUTION|>--- conflicted
+++ resolved
@@ -3593,12 +3593,8 @@
 	struct sde_kms *sde_kms;
 	struct sde_crtc_state *cstate;
 	bool is_error, reset_req;
-<<<<<<< HEAD
 	unsigned long flags;
-=======
-	int ret;
 	enum sde_crtc_idle_pc_state idle_pc_state;
->>>>>>> a9a2937c
 
 	if (!crtc) {
 		SDE_ERROR("invalid argument\n");
@@ -4826,17 +4822,6 @@
 	return 0;
 }
 
-<<<<<<< HEAD
-=======
-void sde_crtc_cancel_pending_flip(struct drm_crtc *crtc, struct drm_file *file)
-{
-	struct sde_crtc *sde_crtc = to_sde_crtc(crtc);
-
-	SDE_DEBUG("%s: cancel: %pK\n", sde_crtc->name, file);
-	_sde_crtc_complete_flip(crtc, file);
-}
-
->>>>>>> a9a2937c
 int sde_crtc_helper_reset_custom_properties(struct drm_crtc *crtc,
 		struct drm_crtc_state *crtc_state)
 {
