--- conflicted
+++ resolved
@@ -139,10 +139,7 @@
 	SDE_CP_CRTC_DSPP_AD_ASSERTIVENESS,
 	SDE_CP_CRTC_DSPP_AD_BACKLIGHT,
 	SDE_CP_CRTC_DSPP_AD_STRENGTH,
-<<<<<<< HEAD
-=======
 	SDE_CP_CRTC_DSPP_AD_VSYNC_COUNT,
->>>>>>> f2728817
 	SDE_CP_CRTC_DSPP_MAX,
 	/* DSPP features end */
 
@@ -868,15 +865,6 @@
 			sde_crtc->ad_vsync_count = 0;
 			sde_cp_update_ad_vsync_prop(sde_crtc,
 					sde_crtc->ad_vsync_count);
-			break;
-		case SDE_CP_CRTC_DSPP_AD_STRENGTH:
-			if (!hw_dspp || !hw_dspp->ops.setup_ad) {
-				ret = -EINVAL;
-				continue;
-			}
-			ad_cfg.prop = AD_STRENGTH;
-			ad_cfg.hw_cfg = &hw_cfg;
-			hw_dspp->ops.setup_ad(hw_dspp, &ad_cfg);
 			break;
 		default:
 			ret = -EINVAL;
