/*
 * Copyright (c) 2014-2018, The Linux Foundation. All rights reserved.
 * Copyright (C) 2013 Red Hat
 * Author: Rob Clark <robdclark@gmail.com>
 *
 * This program is free software; you can redistribute it and/or modify it
 * under the terms of the GNU General Public License version 2 as published by
 * the Free Software Foundation.
 *
 * This program is distributed in the hope that it will be useful, but WITHOUT
 * ANY WARRANTY; without even the implied warranty of MERCHANTABILITY or
 * FITNESS FOR A PARTICULAR PURPOSE.  See the GNU General Public License for
 * more details.
 *
 * You should have received a copy of the GNU General Public License along with
 * this program.  If not, see <http://www.gnu.org/licenses/>.
 */

#define pr_fmt(fmt)	"[drm:%s:%d] " fmt, __func__, __LINE__

#include <drm/drm_crtc.h>
#include <linux/debugfs.h>
#include <linux/of_address.h>
#include <linux/of_irq.h>
#include <linux/dma-buf.h>
#include <linux/memblock.h>
#include <linux/bootmem.h>
#include <linux/msm_drm_notify.h>

#include "msm_drv.h"
#include "msm_mmu.h"
#include "msm_gem.h"

#include "dsi_display.h"
#include "dsi_drm.h"
#include "sde_wb.h"
#include "dp_display.h"
#include "dp_drm.h"

#include "sde_kms.h"
#include "sde_core_irq.h"
#include "sde_formats.h"
#include "sde_hw_vbif.h"
#include "sde_vbif.h"
#include "sde_encoder.h"
#include "sde_plane.h"
#include "sde_crtc.h"
#include "sde_reg_dma.h"

#include <soc/qcom/scm.h>
#include "soc/qcom/secure_buffer.h"

#define CREATE_TRACE_POINTS
#include "sde_trace.h"

/* defines for secure channel call */
#define MEM_PROTECT_SD_CTRL_SWITCH 0x18
#define MDP_DEVICE_ID            0x1A

static const char * const iommu_ports[] = {
		"mdp_0",
};

/**
 * Controls size of event log buffer. Specified as a power of 2.
 */
#define SDE_EVTLOG_SIZE	1024

/*
 * To enable overall DRM driver logging
 * # echo 0x2 > /sys/module/drm/parameters/debug
 *
 * To enable DRM driver h/w logging
 * # echo <mask> > /sys/kernel/debug/dri/0/debug/hw_log_mask
 *
 * See sde_hw_mdss.h for h/w logging mask definitions (search for SDE_DBG_MASK_)
 */
#define SDE_DEBUGFS_DIR "msm_sde"
#define SDE_DEBUGFS_HWMASKNAME "hw_log_mask"

/**
 * sdecustom - enable certain driver customizations for sde clients
 *	Enabling this modifies the standard DRM behavior slightly and assumes
 *	that the clients have specific knowledge about the modifications that
 *	are involved, so don't enable this unless you know what you're doing.
 *
 *	Parts of the driver that are affected by this setting may be located by
 *	searching for invocations of the 'sde_is_custom_client()' function.
 *
 *	This is disabled by default.
 */
static bool sdecustom = true;
module_param(sdecustom, bool, 0400);
MODULE_PARM_DESC(sdecustom, "Enable customizations for sde clients");

static int sde_kms_hw_init(struct msm_kms *kms);
static int _sde_kms_mmu_destroy(struct sde_kms *sde_kms);
static int _sde_kms_mmu_init(struct sde_kms *sde_kms);
static int _sde_kms_register_events(struct msm_kms *kms,
		struct drm_mode_object *obj, u32 event, bool en);
bool sde_is_custom_client(void)
{
	return sdecustom;
}

#ifdef CONFIG_DEBUG_FS
static int _sde_danger_signal_status(struct seq_file *s,
		bool danger_status)
{
	struct sde_kms *kms = (struct sde_kms *)s->private;
	struct msm_drm_private *priv;
	struct sde_danger_safe_status status;
	int i;
	int rc;

	if (!kms || !kms->dev || !kms->dev->dev_private || !kms->hw_mdp) {
		SDE_ERROR("invalid arg(s)\n");
		return 0;
	}

	priv = kms->dev->dev_private;
	memset(&status, 0, sizeof(struct sde_danger_safe_status));

	rc = sde_power_resource_enable(&priv->phandle, kms->core_client, true);
	if (rc) {
		SDE_ERROR("failed to enable power resource %d\n", rc);
		SDE_EVT32(rc, SDE_EVTLOG_ERROR);
		return rc;
	}

	if (danger_status) {
		seq_puts(s, "\nDanger signal status:\n");
		if (kms->hw_mdp->ops.get_danger_status)
			kms->hw_mdp->ops.get_danger_status(kms->hw_mdp,
					&status);
	} else {
		seq_puts(s, "\nSafe signal status:\n");
		if (kms->hw_mdp->ops.get_danger_status)
			kms->hw_mdp->ops.get_danger_status(kms->hw_mdp,
					&status);
	}
	sde_power_resource_enable(&priv->phandle, kms->core_client, false);

	seq_printf(s, "MDP     :  0x%x\n", status.mdp);

	for (i = SSPP_VIG0; i < SSPP_MAX; i++)
		seq_printf(s, "SSPP%d   :  0x%x  \t", i - SSPP_VIG0,
				status.sspp[i]);
	seq_puts(s, "\n");

	for (i = WB_0; i < WB_MAX; i++)
		seq_printf(s, "WB%d     :  0x%x  \t", i - WB_0,
				status.wb[i]);
	seq_puts(s, "\n");

	return 0;
}

#define DEFINE_SDE_DEBUGFS_SEQ_FOPS(__prefix)				\
static int __prefix ## _open(struct inode *inode, struct file *file)	\
{									\
	return single_open(file, __prefix ## _show, inode->i_private);	\
}									\
static const struct file_operations __prefix ## _fops = {		\
	.owner = THIS_MODULE,						\
	.open = __prefix ## _open,					\
	.release = single_release,					\
	.read = seq_read,						\
	.llseek = seq_lseek,						\
}

static int sde_debugfs_danger_stats_show(struct seq_file *s, void *v)
{
	return _sde_danger_signal_status(s, true);
}
DEFINE_SDE_DEBUGFS_SEQ_FOPS(sde_debugfs_danger_stats);

static int sde_debugfs_safe_stats_show(struct seq_file *s, void *v)
{
	return _sde_danger_signal_status(s, false);
}
DEFINE_SDE_DEBUGFS_SEQ_FOPS(sde_debugfs_safe_stats);

static void sde_debugfs_danger_destroy(struct sde_kms *sde_kms)
{
	debugfs_remove_recursive(sde_kms->debugfs_danger);
	sde_kms->debugfs_danger = NULL;
}

static int sde_debugfs_danger_init(struct sde_kms *sde_kms,
		struct dentry *parent)
{
	sde_kms->debugfs_danger = debugfs_create_dir("danger",
			parent);
	if (!sde_kms->debugfs_danger) {
		SDE_ERROR("failed to create danger debugfs\n");
		return -EINVAL;
	}

	debugfs_create_file("danger_status", 0600, sde_kms->debugfs_danger,
			sde_kms, &sde_debugfs_danger_stats_fops);
	debugfs_create_file("safe_status", 0600, sde_kms->debugfs_danger,
			sde_kms, &sde_debugfs_safe_stats_fops);

	return 0;
}

static int _sde_debugfs_show_regset32(struct seq_file *s, void *data)
{
	struct sde_debugfs_regset32 *regset;
	struct sde_kms *sde_kms;
	struct drm_device *dev;
	struct msm_drm_private *priv;
	void __iomem *base;
	uint32_t i, addr;

	if (!s || !s->private)
		return 0;

	regset = s->private;

	sde_kms = regset->sde_kms;
	if (!sde_kms || !sde_kms->mmio)
		return 0;

	dev = sde_kms->dev;
	if (!dev)
		return 0;

	priv = dev->dev_private;
	if (!priv)
		return 0;

	base = sde_kms->mmio + regset->offset;

	/* insert padding spaces, if needed */
	if (regset->offset & 0xF) {
		seq_printf(s, "[%x]", regset->offset & ~0xF);
		for (i = 0; i < (regset->offset & 0xF); i += 4)
			seq_puts(s, "         ");
	}

	if (sde_power_resource_enable(&priv->phandle,
				sde_kms->core_client, true)) {
		seq_puts(s, "failed to enable sde clocks\n");
		return 0;
	}

	/* main register output */
	for (i = 0; i < regset->blk_len; i += 4) {
		addr = regset->offset + i;
		if ((addr & 0xF) == 0x0)
			seq_printf(s, i ? "\n[%x]" : "[%x]", addr);
		seq_printf(s, " %08x", readl_relaxed(base + i));
	}
	seq_puts(s, "\n");
	sde_power_resource_enable(&priv->phandle, sde_kms->core_client, false);

	return 0;
}

static int sde_debugfs_open_regset32(struct inode *inode,
		struct file *file)
{
	return single_open(file, _sde_debugfs_show_regset32, inode->i_private);
}

static const struct file_operations sde_fops_regset32 = {
	.open =		sde_debugfs_open_regset32,
	.read =		seq_read,
	.llseek =	seq_lseek,
	.release =	single_release,
};

void sde_debugfs_setup_regset32(struct sde_debugfs_regset32 *regset,
		uint32_t offset, uint32_t length, struct sde_kms *sde_kms)
{
	if (regset) {
		regset->offset = offset;
		regset->blk_len = length;
		regset->sde_kms = sde_kms;
	}
}

void *sde_debugfs_create_regset32(const char *name, umode_t mode,
		void *parent, struct sde_debugfs_regset32 *regset)
{
	if (!name || !regset || !regset->sde_kms || !regset->blk_len)
		return NULL;

	/* make sure offset is a multiple of 4 */
	regset->offset = round_down(regset->offset, 4);

	return debugfs_create_file(name, mode, parent,
			regset, &sde_fops_regset32);
}

void *sde_debugfs_get_root(struct sde_kms *sde_kms)
{
	struct msm_drm_private *priv;

	if (!sde_kms || !sde_kms->dev || !sde_kms->dev->dev_private)
		return NULL;

	priv = sde_kms->dev->dev_private;
	return priv->debug_root;
}

static int _sde_debugfs_init(struct sde_kms *sde_kms)
{
	void *p;
	int rc;
	void *debugfs_root;

	p = sde_hw_util_get_log_mask_ptr();

	if (!sde_kms || !p)
		return -EINVAL;

	debugfs_root = sde_debugfs_get_root(sde_kms);
	if (!debugfs_root)
		return -EINVAL;

	/* allow debugfs_root to be NULL */
	debugfs_create_x32(SDE_DEBUGFS_HWMASKNAME, 0600, debugfs_root, p);

	(void) sde_debugfs_danger_init(sde_kms, debugfs_root);
	(void) sde_debugfs_vbif_init(sde_kms, debugfs_root);
	(void) sde_debugfs_core_irq_init(sde_kms, debugfs_root);

	rc = sde_core_perf_debugfs_init(&sde_kms->perf, debugfs_root);
	if (rc) {
		SDE_ERROR("failed to init perf %d\n", rc);
		return rc;
	}

	return 0;
}

static void _sde_debugfs_destroy(struct sde_kms *sde_kms)
{
	/* don't need to NULL check debugfs_root */
	if (sde_kms) {
		sde_debugfs_vbif_destroy(sde_kms);
		sde_debugfs_danger_destroy(sde_kms);
		sde_debugfs_core_irq_destroy(sde_kms);
	}
}
#else
static int _sde_debugfs_init(struct sde_kms *sde_kms)
{
	return 0;
}

static void _sde_debugfs_destroy(struct sde_kms *sde_kms)
{
}
#endif

static int sde_kms_enable_vblank(struct msm_kms *kms, struct drm_crtc *crtc)
{
	int ret = 0;

	SDE_ATRACE_BEGIN("sde_kms_enable_vblank");
	ret = sde_crtc_vblank(crtc, true);
	SDE_ATRACE_END("sde_kms_enable_vblank");

	return ret;
}

static void sde_kms_disable_vblank(struct msm_kms *kms, struct drm_crtc *crtc)
{
	SDE_ATRACE_BEGIN("sde_kms_disable_vblank");
	sde_crtc_vblank(crtc, false);
	SDE_ATRACE_END("sde_kms_disable_vblank");
}

static void sde_kms_wait_for_frame_transfer_complete(struct msm_kms *kms,
		struct drm_crtc *crtc)
{
	struct drm_encoder *encoder;
	struct drm_device *dev;
	int ret;

	if (!kms || !crtc || !crtc->state || !crtc->dev) {
		SDE_ERROR("invalid params\n");
		return;
	}

	if (!crtc->state->enable) {
		SDE_DEBUG("[crtc:%d] not enable\n", crtc->base.id);
		return;
	}

	if (!crtc->state->active) {
		SDE_DEBUG("[crtc:%d] not active\n", crtc->base.id);
		return;
	}

	dev = crtc->dev;

	list_for_each_entry(encoder, &dev->mode_config.encoder_list, head) {
		if (encoder->crtc != crtc)
			continue;
		/*
		 * Video Mode - Wait for VSYNC
		 * Cmd Mode   - Wait for PP_DONE. Will be no-op if transfer is
		 *              complete
		 */
		SDE_EVT32_VERBOSE(DRMID(crtc));
		ret = sde_encoder_wait_for_event(encoder, MSM_ENC_TX_COMPLETE);
		if (ret && ret != -EWOULDBLOCK) {
			SDE_ERROR(
			"[crtc: %d][enc: %d] wait for commit done returned %d\n",
			crtc->base.id, encoder->base.id, ret);
			break;
		}
	}
}

static int _sde_kms_secure_ctrl_xin_clients(struct sde_kms *sde_kms,
			struct drm_crtc *crtc, bool enable)
{
	struct drm_device *dev;
	struct msm_drm_private *priv;
	struct sde_mdss_cfg *sde_cfg;
	struct drm_plane *plane;
	int i, ret;

	dev = sde_kms->dev;
	priv = dev->dev_private;
	sde_cfg = sde_kms->catalog;

	ret = sde_vbif_halt_xin_mask(sde_kms,
			sde_cfg->sui_block_xin_mask, enable);
	if (ret) {
		SDE_ERROR("failed to halt some xin-clients, ret:%d\n", ret);
		return ret;
	}

	if (enable) {
		for (i = 0; i < priv->num_planes; i++) {
			plane = priv->planes[i];
			sde_plane_secure_ctrl_xin_client(plane, crtc);
		}
	}

	return 0;
}

/**
 * _sde_kms_scm_call - makes secure channel call to switch the VMIDs
 * @sde_kms: Pointer to sde_kms struct
 * @vimd: switch the stage 2 translation to this VMID
 */
static int _sde_kms_scm_call(struct sde_kms *sde_kms, int vmid)
{
	struct scm_desc desc = {0};
	uint32_t num_sids;
	uint32_t *sec_sid;
	uint32_t mem_protect_sd_ctrl_id = MEM_PROTECT_SD_CTRL_SWITCH;
	struct sde_mdss_cfg *sde_cfg = sde_kms->catalog;
	int ret = 0, i;

	num_sids = sde_cfg->sec_sid_mask_count;
	if (!num_sids) {
		SDE_ERROR("secure SID masks not configured, vmid 0x%x\n", vmid);
		return -EINVAL;
	}

	sec_sid = kcalloc(num_sids, sizeof(uint32_t), GFP_KERNEL);
	if (!sec_sid)
		return -ENOMEM;

	for (i = 0; i < num_sids; i++) {
		sec_sid[i] = sde_cfg->sec_sid_mask[i];
		SDE_DEBUG("sid_mask[%d]: %d\n", i, sec_sid[i]);
	}
	dmac_flush_range(sec_sid, sec_sid + num_sids);

	SDE_DEBUG("calling scm_call for vmid 0x%x, num_sids %d",
				vmid, num_sids);

	desc.arginfo = SCM_ARGS(4, SCM_VAL, SCM_RW, SCM_VAL, SCM_VAL);
	desc.args[0] = MDP_DEVICE_ID;
	desc.args[1] = SCM_BUFFER_PHYS(sec_sid);
	desc.args[2] = sizeof(uint32_t) * num_sids;
	desc.args[3] =  vmid;

	ret = scm_call2(SCM_SIP_FNID(SCM_SVC_MP,
				mem_protect_sd_ctrl_id), &desc);
	if (ret)
		SDE_ERROR("Error:scm_call2, vmid %lld, ret%d\n",
				desc.args[3], ret);
	SDE_EVT32(mem_protect_sd_ctrl_id,
			desc.args[0], desc.args[3], num_sids, ret);

	kfree(sec_sid);
	return ret;
}

static int _sde_kms_detach_all_cb(struct sde_kms *sde_kms, u32 vmid)
{
	u32 ret = 0;

	if (atomic_inc_return(&sde_kms->detach_all_cb) > 1)
		goto end;

	/* detach_all_contexts */
	ret = sde_kms_mmu_detach(sde_kms, false);
	if (ret) {
		SDE_ERROR("failed to detach all cb ret:%d\n", ret);
		goto end;
	}

	ret = _sde_kms_scm_call(sde_kms, vmid);
	if (ret)
		goto end;

end:
	return ret;
}

static int _sde_kms_attach_all_cb(struct sde_kms *sde_kms, int vmid)
{
	u32 ret = 0;

	if (atomic_dec_return(&sde_kms->detach_all_cb) != 0)
		goto end;

	ret = _sde_kms_scm_call(sde_kms, vmid);
	if (ret)
		goto end;

	/* attach_all_contexts */
	ret = sde_kms_mmu_attach(sde_kms, false);
	if (ret) {
		SDE_ERROR("failed to attach all cb ret:%d\n", ret);
		goto end;
	}

end:
	return ret;
}

static int _sde_kms_detach_sec_cb(struct sde_kms *sde_kms, int vmid)
{
	u32 ret = 0;

	if (atomic_inc_return(&sde_kms->detach_sec_cb) > 1)
		goto end;

	/* detach secure_context */
	ret = sde_kms_mmu_detach(sde_kms, true);
	if (ret) {
		SDE_ERROR("failed to detach sec cb ret:%d\n", ret);
		goto end;
	}

	ret = _sde_kms_scm_call(sde_kms, vmid);
	if (ret)
		goto end;

end:
	return ret;
}

static int _sde_kms_attach_sec_cb(struct sde_kms *sde_kms, int vmid)
{
	u32 ret = 0;

	if (atomic_dec_return(&sde_kms->detach_sec_cb) != 0)
		goto end;

	ret = _sde_kms_scm_call(sde_kms, vmid);
	if (ret)
		goto end;

	ret = sde_kms_mmu_attach(sde_kms, true);
	if (ret) {
		SDE_ERROR("failed to attach sec cb ret:%d\n", ret);
		goto end;
	}

end:
	return ret;
}

static int _sde_kms_sui_misr_ctrl(struct sde_kms *sde_kms,
		struct drm_crtc *crtc, bool enable)
{
	struct drm_device *dev = sde_kms->dev;
	struct msm_drm_private *priv = dev->dev_private;
	int ret;

	if (enable) {
		ret = sde_power_resource_enable(&priv->phandle,
					sde_kms->core_client, true);
		if (ret) {
			SDE_ERROR("failed to enable resource, ret:%d\n", ret);
			return ret;
		}

		sde_crtc_misr_setup(crtc, true, 1);

		ret = _sde_kms_secure_ctrl_xin_clients(sde_kms, crtc, true);
		if (ret) {
			sde_power_resource_enable(&priv->phandle,
					sde_kms->core_client, false);
			return ret;
		}

	} else {
		_sde_kms_secure_ctrl_xin_clients(sde_kms, crtc, false);
		sde_crtc_misr_setup(crtc, false, 0);
		sde_power_resource_enable(&priv->phandle,
					sde_kms->core_client, false);
	}

	return 0;
}

static int _sde_kms_secure_ctrl(struct sde_kms *sde_kms, struct drm_crtc *crtc,
		bool post_commit)
{
	struct sde_kms_smmu_state_data *smmu_state = &sde_kms->smmu_state;
	int old_smmu_state = smmu_state->state;
	int ret = 0;
	u32 vmid;

	if (!sde_kms || !crtc) {
		SDE_ERROR("invalid argument(s)\n");
		return -EINVAL;
	}

	SDE_EVT32(DRMID(crtc), smmu_state->state, smmu_state->transition_type,
			post_commit, smmu_state->sui_misr_state,
			smmu_state->secure_level, SDE_EVTLOG_FUNC_ENTRY);

	if ((!smmu_state->transition_type) ||
	    ((smmu_state->transition_type == POST_COMMIT) && !post_commit))
		/* Bail out */
		return 0;

	/* enable sui misr if requested, before the transition */
	if (smmu_state->sui_misr_state == SUI_MISR_ENABLE_REQ) {
		ret = _sde_kms_sui_misr_ctrl(sde_kms, crtc, true);
		if (ret)
			goto end;
	}

	mutex_lock(&sde_kms->secure_transition_lock);
	switch (smmu_state->state) {
	case DETACH_ALL_REQ:
		ret = _sde_kms_detach_all_cb(sde_kms, VMID_CP_SEC_DISPLAY);
		if (!ret)
			smmu_state->state = DETACHED;
		break;

	case ATTACH_ALL_REQ:
		ret = _sde_kms_attach_all_cb(sde_kms, VMID_CP_PIXEL);
		if (!ret) {
			smmu_state->state = ATTACHED;
			smmu_state->secure_level = SDE_DRM_SEC_NON_SEC;
		}
		break;

	case DETACH_SEC_REQ:
		vmid = (smmu_state->secure_level == SDE_DRM_SEC_ONLY) ?
				VMID_CP_SEC_DISPLAY : VMID_CP_CAMERA_PREVIEW;

		ret = _sde_kms_detach_sec_cb(sde_kms, vmid);
		if (!ret)
			smmu_state->state = DETACHED_SEC;
		break;

	case ATTACH_SEC_REQ:
		ret = _sde_kms_attach_sec_cb(sde_kms, VMID_CP_PIXEL);
		if (!ret) {
			smmu_state->state = ATTACHED;
			smmu_state->secure_level = SDE_DRM_SEC_NON_SEC;
		}
		break;

	default:
		SDE_ERROR("crtc%d: invalid smmu state %d transition type %d\n",
			DRMID(crtc), smmu_state->state,
			smmu_state->transition_type);
		ret = -EINVAL;
		break;
	}
	mutex_unlock(&sde_kms->secure_transition_lock);

	/* disable sui misr if requested, after the transition */
	if (!ret && (smmu_state->sui_misr_state == SUI_MISR_DISABLE_REQ)) {
		ret = _sde_kms_sui_misr_ctrl(sde_kms, crtc, false);
		if (ret)
			goto end;
	}

end:
	smmu_state->sui_misr_state = NONE;
	smmu_state->transition_type = NONE;
	smmu_state->transition_error = ret ? true : false;

	SDE_DEBUG("crtc %d: old_state %d, new_state %d, sec_lvl %d, ret %d\n",
			DRMID(crtc), old_smmu_state, smmu_state->state,
			smmu_state->secure_level, ret);
	SDE_EVT32(DRMID(crtc), smmu_state->state, smmu_state->transition_type,
			smmu_state->transition_error, smmu_state->secure_level,
			smmu_state->sui_misr_state, ret, SDE_EVTLOG_FUNC_EXIT);

	return ret;
}

static int sde_kms_prepare_secure_transition(struct msm_kms *kms,
		struct drm_atomic_state *state)
{
	struct drm_crtc *crtc;
	struct drm_crtc_state *old_crtc_state;

	struct drm_plane *plane;
	struct drm_plane_state *plane_state;
	struct sde_kms *sde_kms = to_sde_kms(kms);
	struct drm_device *dev = sde_kms->dev;
	int i, ops = 0, ret = 0;
	bool old_valid_fb = false;

	for_each_crtc_in_state(state, crtc, old_crtc_state, i) {
		if (!crtc->state || !crtc->state->active)
			continue;
		/*
		 * It is safe to assume only one active crtc,
		 * and compatible translation modes on the
		 * planes staged on this crtc.
		 * otherwise validation would have failed.
		 * For this CRTC,
		 */

		/*
		 * 1. Check if old state on the CRTC has planes
		 * staged with valid fbs
		 */
		for_each_plane_in_state(state, plane, plane_state, i) {
			if (!plane_state->crtc)
				continue;
			if (plane_state->fb) {
				old_valid_fb = true;
				break;
			}
		}

		/*
		 * 2.Get the operations needed to be performed before
		 * secure transition can be initiated.
		 */
		ops = sde_crtc_get_secure_transition_ops(crtc,
				old_crtc_state, old_valid_fb);
		if (ops < 0) {
			SDE_ERROR("invalid secure operations %x\n", ops);
			return ops;
		}

		if (!ops)
			goto no_ops;

		SDE_DEBUG("%d:secure operations(%x) started on state:%pK\n",
				crtc->base.id, ops, crtc->state);
		SDE_EVT32(DRMID(crtc), ops, crtc->state, old_valid_fb);

		/* 3. Perform operations needed for secure transition */
		if  (ops & SDE_KMS_OPS_WAIT_FOR_TX_DONE) {
			SDE_DEBUG("wait_for_transfer_done\n");
			sde_kms_wait_for_frame_transfer_complete(kms, crtc);
		}
		if (ops & SDE_KMS_OPS_CLEANUP_PLANE_FB) {
			SDE_DEBUG("cleanup planes\n");
			drm_atomic_helper_cleanup_planes(dev, state);
		}
		if (ops & SDE_KMS_OPS_SECURE_STATE_CHANGE) {
			SDE_DEBUG("secure ctrl\n");
			_sde_kms_secure_ctrl(sde_kms, crtc, false);
		}
		if (ops & SDE_KMS_OPS_PREPARE_PLANE_FB) {
			SDE_DEBUG("prepare planes %d",
					crtc->state->plane_mask);
			drm_atomic_crtc_for_each_plane(plane,
					crtc) {
				const struct drm_plane_helper_funcs *funcs;

				plane_state = plane->state;
				funcs = plane->helper_private;

				SDE_DEBUG("psde:%d FB[%u]\n",
						plane->base.id,
						plane->fb->base.id);
				if (!funcs)
					continue;

				if (funcs->prepare_fb(plane, plane_state)) {
					ret = funcs->prepare_fb(plane,
							plane_state);
					if (ret)
						return ret;
				}
			}
		}
		SDE_EVT32(DRMID(crtc), SDE_EVTLOG_FUNC_EXIT);
		SDE_DEBUG("secure operations completed\n");
	}

no_ops:
	return 0;
}

static int _sde_kms_release_splash_buffer(unsigned int mem_addr,
					unsigned int splash_buffer_size,
					unsigned int ramdump_base,
					unsigned int ramdump_buffer_size)
{
	unsigned long pfn_start, pfn_end, pfn_idx;
	int ret = 0;

	if (!mem_addr || !splash_buffer_size) {
		SDE_ERROR("invalid params\n");
		return -EINVAL;
	}

	/* leave ramdump memory only if base address matches */
	if (ramdump_base == mem_addr &&
			ramdump_buffer_size <= splash_buffer_size) {
		mem_addr +=  ramdump_buffer_size;
		splash_buffer_size -= ramdump_buffer_size;
	}

	pfn_start = mem_addr >> PAGE_SHIFT;
	pfn_end = (mem_addr + splash_buffer_size) >> PAGE_SHIFT;

	ret = memblock_free(mem_addr, splash_buffer_size);
	if (ret) {
		SDE_ERROR("continuous splash memory free failed:%d\n", ret);
		return ret;
	}
	for (pfn_idx = pfn_start; pfn_idx < pfn_end; pfn_idx++)
		free_reserved_page(pfn_to_page(pfn_idx));

	return ret;

}

static int _sde_kms_splash_mem_get(struct sde_kms *sde_kms,
		struct sde_splash_mem *splash)
{
	struct msm_mmu *mmu = NULL;
	int ret = 0;

	if (!sde_kms->aspace[0]) {
		SDE_ERROR("aspace not found for sde kms node\n");
		return -EINVAL;
	}

	mmu = sde_kms->aspace[0]->mmu;
	if (!mmu) {
		SDE_ERROR("mmu not found for aspace\n");
		return -EINVAL;
	}

	if (!splash || !mmu->funcs || !mmu->funcs->one_to_one_map) {
		SDE_ERROR("invalid input params for map\n");
		return -EINVAL;
	}

	if (!splash->ref_cnt) {
		ret = mmu->funcs->one_to_one_map(mmu, splash->splash_buf_base,
				splash->splash_buf_base,
				splash->splash_buf_size,
				IOMMU_READ | IOMMU_NOEXEC);
		if (ret)
			SDE_ERROR("splash memory smmu map failed:%d\n", ret);
	}

	splash->ref_cnt++;
	SDE_DEBUG("one2one mapping done for base:%x size:%x ref_cnt:%d\n",
				splash->splash_buf_base,
				splash->splash_buf_size,
				splash->ref_cnt);

	return ret;
}

static int _sde_kms_map_all_splash_regions(struct sde_kms *sde_kms)
{
	int i = 0;
	int ret = 0;

	if (!sde_kms)
		return -EINVAL;

	for (i = 0; i < sde_kms->splash_data.num_splash_displays; i++) {
		ret = _sde_kms_splash_mem_get(sde_kms,
				sde_kms->splash_data.splash_display[i].splash);
		if (ret)
			return ret;
	}

	return ret;
}

static int _sde_kms_splash_mem_put(struct sde_kms *sde_kms,
		struct sde_splash_mem *splash)
{
	struct msm_mmu *mmu = NULL;
	int rc = 0;

	if (!sde_kms)
		return -EINVAL;

	if (!sde_kms->aspace[0]) {
		SDE_ERROR("aspace not found for sde kms node\n");
		return -EINVAL;
	}

	mmu = sde_kms->aspace[0]->mmu;
	if (!mmu) {
		SDE_ERROR("mmu not found for aspace\n");
		return -EINVAL;
	}

	if (!splash || !mmu->funcs || !mmu->funcs->one_to_one_unmap)
		return -EINVAL;

	splash->ref_cnt--;

	SDE_DEBUG("splash base:%x refcnt:%d\n",
			splash->splash_buf_base, splash->ref_cnt);

	if (!splash->ref_cnt) {
		mmu->funcs->one_to_one_unmap(mmu, splash->splash_buf_base,
				splash->splash_buf_size);
		rc = _sde_kms_release_splash_buffer(splash->splash_buf_base,
				splash->splash_buf_size, splash->ramdump_base,
				splash->ramdump_size);
		splash->splash_buf_base = 0;
		splash->splash_buf_size = 0;
	}

	return rc;
}

<<<<<<< HEAD
static int _sde_kms_get_blank(struct drm_crtc_state *crtc_state,
			      struct drm_connector_state *conn_state)
{
	int lp_mode, blank;

	if (crtc_state->active)
		lp_mode = sde_connector_get_property(conn_state,
						     CONNECTOR_PROP_LP);
	else
		lp_mode = SDE_MODE_DPMS_OFF;

	switch (lp_mode) {
	case SDE_MODE_DPMS_ON:
		blank = MSM_DRM_BLANK_UNBLANK;
		break;
	case SDE_MODE_DPMS_LP1:
	case SDE_MODE_DPMS_LP2:
		blank = MSM_DRM_BLANK_LP;
		break;
	case SDE_MODE_DPMS_OFF:
	default:
		blank = MSM_DRM_BLANK_POWERDOWN;
		break;
	}

	return blank;
}

static void _sde_kms_drm_check_dpms(struct drm_atomic_state *old_state,
				   unsigned long event)
{
	struct drm_connector *connector;
	struct drm_connector_state *old_conn_state;
	struct drm_crtc_state *old_crtc_state;
	int i, old_mode, new_mode;

	for_each_connector_in_state(old_state, connector, old_conn_state, i) {
		if (!connector->state->crtc)
			continue;

		new_mode = _sde_kms_get_blank(connector->state->crtc->state,
					      connector->state);
		if (old_conn_state->crtc) {
			old_crtc_state = drm_atomic_get_existing_crtc_state(
					old_state, old_conn_state->crtc);
			old_mode = _sde_kms_get_blank(old_crtc_state,
						      old_conn_state);
		} else {
			old_mode = MSM_DRM_BLANK_POWERDOWN;
		}

		if (old_mode != new_mode) {
			struct msm_drm_notifier notifier_data;

			pr_debug("power mode change detected %d->%d\n",
				 old_mode, new_mode);

			notifier_data.data = &new_mode;
			notifier_data.id = connector->state->crtc->index;

			msm_drm_notifier_call_chain(event, &notifier_data);
		}
	}
=======
static int _sde_kms_unmap_all_splash_regions(struct sde_kms *sde_kms)
{
	int i = 0;
	int ret = 0;

	if (!sde_kms)
		return -EINVAL;

	for (i = 0; i < sde_kms->splash_data.num_splash_displays; i++) {
		ret = _sde_kms_splash_mem_put(sde_kms,
				sde_kms->splash_data.splash_display[i].splash);
		if (ret)
			return ret;
	}

	return ret;
>>>>>>> e7c78283
}

static void sde_kms_prepare_commit(struct msm_kms *kms,
		struct drm_atomic_state *state)
{
	struct sde_kms *sde_kms;
	struct msm_drm_private *priv;
	struct drm_device *dev;
	struct drm_encoder *encoder;
	struct drm_crtc *crtc;
	struct drm_crtc_state *crtc_state;
	int i, rc = 0;

	if (!kms)
		return;
	sde_kms = to_sde_kms(kms);
	dev = sde_kms->dev;

	if (!dev || !dev->dev_private)
		return;
	priv = dev->dev_private;

	SDE_ATRACE_BEGIN("prepare_commit");
	rc = sde_power_resource_enable(&priv->phandle, sde_kms->core_client,
			true);
	if (rc) {
		SDE_ERROR("failed to enable power resource %d\n", rc);
		SDE_EVT32(rc, SDE_EVTLOG_ERROR);
		goto end;
	}

	if (sde_kms->first_kickoff) {
		sde_power_scale_reg_bus(&priv->phandle, sde_kms->core_client,
			VOTE_INDEX_HIGH, false);
		sde_kms->first_kickoff = false;
	}

	for_each_crtc_in_state(state, crtc, crtc_state, i) {
		list_for_each_entry(encoder, &dev->mode_config.encoder_list,
				head) {
			if (encoder->crtc != crtc)
				continue;

			sde_encoder_prepare_commit(encoder);
		}
	}

	/*
	 * NOTE: for secure use cases we want to apply the new HW
	 * configuration only after completing preparation for secure
	 * transitions prepare below if any transtions is required.
	 */
	sde_kms_prepare_secure_transition(kms, state);

	_sde_kms_drm_check_dpms(state, MSM_DRM_EARLY_EVENT_BLANK);
end:
	SDE_ATRACE_END("prepare_commit");
}

static void sde_kms_commit(struct msm_kms *kms,
		struct drm_atomic_state *old_state)
{
	struct sde_kms *sde_kms;
	struct drm_crtc *crtc;
	struct drm_crtc_state *old_crtc_state;
	int i;

	if (!kms || !old_state)
		return;
	sde_kms = to_sde_kms(kms);

	if (!sde_kms_power_resource_is_enabled(sde_kms->dev)) {
		SDE_ERROR("power resource is not enabled\n");
		return;
	}

	SDE_ATRACE_BEGIN("sde_kms_commit");
	for_each_crtc_in_state(old_state, crtc, old_crtc_state, i) {
		if (crtc->state->active) {
			SDE_EVT32(DRMID(crtc));
			sde_crtc_commit_kickoff(crtc, old_crtc_state);
		}
	}

	SDE_ATRACE_END("sde_kms_commit");
}

static void _sde_kms_release_splash_resource(struct sde_kms *sde_kms,
		struct drm_crtc *crtc)
{
	struct msm_drm_private *priv;
	struct sde_splash_display *splash_display;
	struct drm_plane *plane;
	enum sde_sspp plane_id;
	bool is_virtual;
	int i;

	if (!sde_kms || !crtc)
		return;

	priv = sde_kms->dev->dev_private;

	SDE_EVT32(crtc->base.id, crtc->state->active,
			sde_kms->splash_data.num_splash_displays);
	if (!crtc->state->active || !sde_kms->splash_data.num_splash_displays)
		return;

	for (i = 0; i < MAX_DSI_DISPLAYS; i++) {
		splash_display = &sde_kms->splash_data.splash_display[i];
		if (splash_display->encoder &&
				crtc == splash_display->encoder->crtc)
			break;
	}

	if (i >= MAX_DSI_DISPLAYS)
		return;

	/*
	 * For planes attached in continuous splash, reset the plane state
	 * only if first commit is not using the plane for display.
	 * Valid fb indicates client is using the plane.
	 */
	for (i = 0; i < splash_display->pipe_cnt; i++) {
		drm_for_each_plane(plane, sde_kms->dev) {
			plane_id = sde_plane_pipe(plane);
			is_virtual = is_sde_plane_virtual(plane);

			if ((plane_id != splash_display->pipes[i].sspp) ||
				(splash_display->pipes[i].is_virtual !=
					 is_virtual) || (plane->state->fb))
				continue;

			plane->crtc = NULL;
			plane->state->crtc = NULL;
			SDE_DEBUG("reset crtc plane:%d rect:%d\n",
					plane_id, is_virtual);
			break;
		}
	}

	_sde_kms_splash_mem_put(sde_kms, splash_display->splash);

	if (splash_display->cont_splash_enabled) {
		sde_encoder_update_caps_for_cont_splash(splash_display->encoder,
				splash_display, false);
		splash_display->cont_splash_enabled = false;
		sde_kms->splash_data.num_splash_displays--;
		SDE_DEBUG("cont_splash handoff done for dpy:%d remaining:%d\n",
				i, sde_kms->splash_data.num_splash_displays);
		memset(splash_display, 0x0, sizeof(struct sde_splash_display));

	}

	/* remove the votes if all displays are done with splash */
	if (!sde_kms->splash_data.num_splash_displays) {
		for (i = 0; i < SDE_POWER_HANDLE_DBUS_ID_MAX; i++)
			sde_power_data_bus_set_quota(&priv->phandle,
					sde_kms->core_client,
					SDE_POWER_HANDLE_DATA_BUS_CLIENT_RT, i,
					SDE_POWER_HANDLE_ENABLE_BUS_AB_QUOTA,
					SDE_POWER_HANDLE_ENABLE_BUS_IB_QUOTA);

		sde_power_resource_enable(&priv->phandle,
				sde_kms->core_client, false);
	}
}

static void sde_kms_complete_commit(struct msm_kms *kms,
		struct drm_atomic_state *old_state)
{
	struct sde_kms *sde_kms;
	struct msm_drm_private *priv;
	struct drm_crtc *crtc;
	struct drm_crtc_state *old_crtc_state;
	struct drm_connector *connector;
	struct drm_connector_state *old_conn_state;
	int i, rc = 0;

	if (!kms || !old_state)
		return;
	sde_kms = to_sde_kms(kms);

	if (!sde_kms->dev || !sde_kms->dev->dev_private)
		return;
	priv = sde_kms->dev->dev_private;

	if (!sde_kms_power_resource_is_enabled(sde_kms->dev)) {
		SDE_ERROR("power resource is not enabled\n");
		return;
	}

	SDE_ATRACE_BEGIN("sde_kms_complete_commit");

	for_each_crtc_in_state(old_state, crtc, old_crtc_state, i) {
		sde_crtc_complete_commit(crtc, old_crtc_state);

		/* complete secure transitions if any */
		if (sde_kms->smmu_state.transition_type == POST_COMMIT)
			_sde_kms_secure_ctrl(sde_kms, crtc, true);
	}

	for_each_connector_in_state(old_state, connector, old_conn_state, i) {
		struct sde_connector *c_conn;

		c_conn = to_sde_connector(connector);
		if (!c_conn->ops.post_kickoff)
			continue;
		rc = c_conn->ops.post_kickoff(connector);
		if (rc) {
			pr_err("Connector Post kickoff failed rc=%d\n",
					 rc);
		}
	}

	_sde_kms_drm_check_dpms(old_state, MSM_DRM_EVENT_BLANK);

	sde_power_resource_enable(&priv->phandle, sde_kms->core_client, false);

	for_each_crtc_in_state(old_state, crtc, old_crtc_state, i)
		_sde_kms_release_splash_resource(sde_kms, crtc);

	SDE_EVT32_VERBOSE(SDE_EVTLOG_FUNC_EXIT);
	SDE_ATRACE_END("sde_kms_complete_commit");
}

static void sde_kms_wait_for_commit_done(struct msm_kms *kms,
		struct drm_crtc *crtc)
{
	struct drm_encoder *encoder;
	struct drm_device *dev;
	int ret;

	if (!kms || !crtc || !crtc->state) {
		SDE_ERROR("invalid params\n");
		return;
	}

	dev = crtc->dev;

	if (!crtc->state->enable) {
		SDE_DEBUG("[crtc:%d] not enable\n", crtc->base.id);
		return;
	}

	if (!crtc->state->active) {
		SDE_DEBUG("[crtc:%d] not active\n", crtc->base.id);
		return;
	}

	SDE_ATRACE_BEGIN("sde_kms_wait_for_commit_done");
	list_for_each_entry(encoder, &dev->mode_config.encoder_list, head) {
		if (encoder->crtc != crtc)
			continue;
		/*
		 * Wait for post-flush if necessary to delay before
		 * plane_cleanup. For example, wait for vsync in case of video
		 * mode panels. This may be a no-op for command mode panels.
		 */
		SDE_EVT32_VERBOSE(DRMID(crtc));
		ret = sde_encoder_wait_for_event(encoder, MSM_ENC_COMMIT_DONE);
		if (ret && ret != -EWOULDBLOCK) {
			SDE_ERROR("wait for commit done returned %d\n", ret);
			break;
		}

		sde_crtc_complete_flip(crtc, NULL);
	}

	SDE_ATRACE_END("sde_ksm_wait_for_commit_done");
}

static void sde_kms_prepare_fence(struct msm_kms *kms,
		struct drm_atomic_state *old_state)
{
	struct drm_crtc *crtc;
	struct drm_crtc_state *old_crtc_state;
	int i, rc;

	if (!kms || !old_state || !old_state->dev || !old_state->acquire_ctx) {
		SDE_ERROR("invalid argument(s)\n");
		return;
	}

	SDE_ATRACE_BEGIN("sde_kms_prepare_fence");
retry:
	/* attempt to acquire ww mutex for connection */
	rc = drm_modeset_lock(&old_state->dev->mode_config.connection_mutex,
			       old_state->acquire_ctx);

	if (rc == -EDEADLK) {
		drm_modeset_backoff(old_state->acquire_ctx);
		goto retry;
	}

	/* old_state actually contains updated crtc pointers */
	for_each_crtc_in_state(old_state, crtc, old_crtc_state, i) {
		if (crtc->state->active)
			sde_crtc_prepare_commit(crtc, old_crtc_state);
	}

	SDE_ATRACE_END("sde_kms_prepare_fence");
}

/**
 * _sde_kms_get_displays - query for underlying display handles and cache them
 * @sde_kms:    Pointer to sde kms structure
 * Returns:     Zero on success
 */
static int _sde_kms_get_displays(struct sde_kms *sde_kms)
{
	int rc = -ENOMEM;

	if (!sde_kms) {
		SDE_ERROR("invalid sde kms\n");
		return -EINVAL;
	}

	/* dsi */
	sde_kms->dsi_displays = NULL;
	sde_kms->dsi_display_count = dsi_display_get_num_of_displays();
	if (sde_kms->dsi_display_count) {
		sde_kms->dsi_displays = kcalloc(sde_kms->dsi_display_count,
				sizeof(void *),
				GFP_KERNEL);
		if (!sde_kms->dsi_displays) {
			SDE_ERROR("failed to allocate dsi displays\n");
			goto exit_deinit_dsi;
		}
		sde_kms->dsi_display_count =
			dsi_display_get_active_displays(sde_kms->dsi_displays,
					sde_kms->dsi_display_count);
	}

	/* wb */
	sde_kms->wb_displays = NULL;
	sde_kms->wb_display_count = sde_wb_get_num_of_displays();
	if (sde_kms->wb_display_count) {
		sde_kms->wb_displays = kcalloc(sde_kms->wb_display_count,
				sizeof(void *),
				GFP_KERNEL);
		if (!sde_kms->wb_displays) {
			SDE_ERROR("failed to allocate wb displays\n");
			goto exit_deinit_wb;
		}
		sde_kms->wb_display_count =
			wb_display_get_displays(sde_kms->wb_displays,
					sde_kms->wb_display_count);
	}

	/* dp */
	sde_kms->dp_displays = NULL;
	sde_kms->dp_display_count = dp_display_get_num_of_displays();
	if (sde_kms->dp_display_count) {
		sde_kms->dp_displays = kcalloc(sde_kms->dp_display_count,
				sizeof(void *), GFP_KERNEL);
		if (!sde_kms->dp_displays) {
			SDE_ERROR("failed to allocate dp displays\n");
			goto exit_deinit_dp;
		}
		sde_kms->dp_display_count =
			dp_display_get_displays(sde_kms->dp_displays,
					sde_kms->dp_display_count);

		sde_kms->dp_stream_count = dp_display_get_num_of_streams();
	}
	return 0;

exit_deinit_dp:
	kfree(sde_kms->dp_displays);
	sde_kms->dp_stream_count = 0;
	sde_kms->dp_display_count = 0;
	sde_kms->dp_displays = NULL;

exit_deinit_wb:
	kfree(sde_kms->wb_displays);
	sde_kms->wb_display_count = 0;
	sde_kms->wb_displays = NULL;

exit_deinit_dsi:
	kfree(sde_kms->dsi_displays);
	sde_kms->dsi_display_count = 0;
	sde_kms->dsi_displays = NULL;
	return rc;
}

/**
 * _sde_kms_release_displays - release cache of underlying display handles
 * @sde_kms:    Pointer to sde kms structure
 */
static void _sde_kms_release_displays(struct sde_kms *sde_kms)
{
	if (!sde_kms) {
		SDE_ERROR("invalid sde kms\n");
		return;
	}

	kfree(sde_kms->wb_displays);
	sde_kms->wb_displays = NULL;
	sde_kms->wb_display_count = 0;

	kfree(sde_kms->dsi_displays);
	sde_kms->dsi_displays = NULL;
	sde_kms->dsi_display_count = 0;
}

/**
 * _sde_kms_setup_displays - create encoders, bridges and connectors
 *                           for underlying displays
 * @dev:        Pointer to drm device structure
 * @priv:       Pointer to private drm device data
 * @sde_kms:    Pointer to sde kms structure
 * Returns:     Zero on success
 */
static int _sde_kms_setup_displays(struct drm_device *dev,
		struct msm_drm_private *priv,
		struct sde_kms *sde_kms)
{
	static const struct sde_connector_ops dsi_ops = {
		.set_info_blob = dsi_conn_set_info_blob,
		.detect =     dsi_conn_detect,
		.get_modes =  dsi_connector_get_modes,
		.pre_destroy =  dsi_connector_put_modes,
		.mode_valid = dsi_conn_mode_valid,
		.get_info =   dsi_display_get_info,
		.set_backlight = dsi_display_set_backlight,
		.soft_reset   = dsi_display_soft_reset,
		.pre_kickoff  = dsi_conn_pre_kickoff,
		.clk_ctrl = dsi_display_clk_ctrl,
		.set_power = dsi_display_set_power,
		.get_mode_info = dsi_conn_get_mode_info,
		.get_dst_format = dsi_display_get_dst_format,
		.post_kickoff = dsi_conn_post_kickoff,
		.check_status = dsi_display_check_status,
		.enable_event = dsi_conn_enable_event,
		.cmd_transfer = dsi_display_cmd_transfer,
		.cont_splash_config = dsi_display_cont_splash_config,
		.get_panel_vfp = dsi_display_get_panel_vfp,
	};
	static const struct sde_connector_ops wb_ops = {
		.post_init =    sde_wb_connector_post_init,
		.set_info_blob = sde_wb_connector_set_info_blob,
		.detect =       sde_wb_connector_detect,
		.get_modes =    sde_wb_connector_get_modes,
		.set_property = sde_wb_connector_set_property,
		.get_info =     sde_wb_get_info,
		.soft_reset =   NULL,
		.get_mode_info = sde_wb_get_mode_info,
		.get_dst_format = NULL,
		.check_status = NULL,
		.cmd_transfer = NULL,
		.cont_splash_config = NULL,
		.get_panel_vfp = NULL,
	};
	static const struct sde_connector_ops dp_ops = {
		.post_init  = dp_connector_post_init,
		.detect     = dp_connector_detect,
		.get_modes  = dp_connector_get_modes,
		.mode_valid = dp_connector_mode_valid,
		.get_info   = dp_connector_get_info,
		.get_mode_info  = dp_connector_get_mode_info,
		.post_open  = dp_connector_post_open,
		.check_status = NULL,
		.config_hdr = dp_connector_config_hdr,
		.cmd_transfer = NULL,
		.cont_splash_config = NULL,
		.get_panel_vfp = NULL,
	};
	struct msm_display_info info;
	struct drm_encoder *encoder;
	void *display, *connector;
	int i, max_encoders;
	int rc = 0;

	if (!dev || !priv || !sde_kms) {
		SDE_ERROR("invalid argument(s)\n");
		return -EINVAL;
	}

	max_encoders = sde_kms->dsi_display_count + sde_kms->wb_display_count +
				sde_kms->dp_display_count +
				sde_kms->dp_stream_count;
	if (max_encoders > ARRAY_SIZE(priv->encoders)) {
		max_encoders = ARRAY_SIZE(priv->encoders);
		SDE_ERROR("capping number of displays to %d", max_encoders);
	}

	/* dsi */
	for (i = 0; i < sde_kms->dsi_display_count &&
		priv->num_encoders < max_encoders; ++i) {
		display = sde_kms->dsi_displays[i];
		encoder = NULL;

		memset(&info, 0x0, sizeof(info));
		rc = dsi_display_get_info(NULL, &info, display);
		if (rc) {
			SDE_ERROR("dsi get_info %d failed\n", i);
			continue;
		}

		encoder = sde_encoder_init(dev, &info);
		if (IS_ERR_OR_NULL(encoder)) {
			SDE_ERROR("encoder init failed for dsi %d\n", i);
			continue;
		}

		rc = dsi_display_drm_bridge_init(display, encoder);
		if (rc) {
			SDE_ERROR("dsi bridge %d init failed, %d\n", i, rc);
			sde_encoder_destroy(encoder);
			continue;
		}

		connector = sde_connector_init(dev,
					encoder,
					0,
					display,
					&dsi_ops,
					DRM_CONNECTOR_POLL_HPD,
					DRM_MODE_CONNECTOR_DSI);
		if (connector) {
			priv->encoders[priv->num_encoders++] = encoder;
			priv->connectors[priv->num_connectors++] = connector;
		} else {
			SDE_ERROR("dsi %d connector init failed\n", i);
			dsi_display_drm_bridge_deinit(display);
			sde_encoder_destroy(encoder);
		}
	}

	/* wb */
	for (i = 0; i < sde_kms->wb_display_count &&
		priv->num_encoders < max_encoders; ++i) {
		display = sde_kms->wb_displays[i];
		encoder = NULL;

		memset(&info, 0x0, sizeof(info));
		rc = sde_wb_get_info(NULL, &info, display);
		if (rc) {
			SDE_ERROR("wb get_info %d failed\n", i);
			continue;
		}

		encoder = sde_encoder_init(dev, &info);
		if (IS_ERR_OR_NULL(encoder)) {
			SDE_ERROR("encoder init failed for wb %d\n", i);
			continue;
		}

		rc = sde_wb_drm_init(display, encoder);
		if (rc) {
			SDE_ERROR("wb bridge %d init failed, %d\n", i, rc);
			sde_encoder_destroy(encoder);
			continue;
		}

		connector = sde_connector_init(dev,
				encoder,
				0,
				display,
				&wb_ops,
				DRM_CONNECTOR_POLL_HPD,
				DRM_MODE_CONNECTOR_VIRTUAL);
		if (connector) {
			priv->encoders[priv->num_encoders++] = encoder;
			priv->connectors[priv->num_connectors++] = connector;
		} else {
			SDE_ERROR("wb %d connector init failed\n", i);
			sde_wb_drm_deinit(display);
			sde_encoder_destroy(encoder);
		}
	}
	/* dp */
	for (i = 0; i < sde_kms->dp_display_count &&
			priv->num_encoders < max_encoders; ++i) {
		int idx;

		display = sde_kms->dp_displays[i];
		encoder = NULL;

		memset(&info, 0x0, sizeof(info));
		rc = dp_connector_get_info(NULL, &info, display);
		if (rc) {
			SDE_ERROR("dp get_info %d failed\n", i);
			continue;
		}

		encoder = sde_encoder_init(dev, &info);
		if (IS_ERR_OR_NULL(encoder)) {
			SDE_ERROR("dp encoder init failed %d\n", i);
			continue;
		}

		rc = dp_drm_bridge_init(display, encoder);
		if (rc) {
			SDE_ERROR("dp bridge %d init failed, %d\n", i, rc);
			sde_encoder_destroy(encoder);
			continue;
		}

		connector = sde_connector_init(dev,
					encoder,
					NULL,
					display,
					&dp_ops,
					DRM_CONNECTOR_POLL_HPD,
					DRM_MODE_CONNECTOR_DisplayPort);
		if (connector) {
			priv->encoders[priv->num_encoders++] = encoder;
			priv->connectors[priv->num_connectors++] = connector;
		} else {
			SDE_ERROR("dp %d connector init failed\n", i);
			dp_drm_bridge_deinit(display);
			sde_encoder_destroy(encoder);
		}

		/* update display cap to MST_MODE for DP MST encoders */
		info.capabilities |= MSM_DISPLAY_CAP_MST_MODE;
		for (idx = 0; idx < sde_kms->dp_stream_count; idx++) {
			info.h_tile_instance[0] = idx;
			encoder = sde_encoder_init(dev, &info);
			if (IS_ERR_OR_NULL(encoder)) {
				SDE_ERROR("dp mst encoder init failed %d\n", i);
				continue;
			}

			rc = dp_mst_drm_bridge_init(display, encoder);
			if (rc) {
				SDE_ERROR("dp mst bridge %d init failed, %d\n",
						i, rc);
				sde_encoder_destroy(encoder);
				continue;
			}
			priv->encoders[priv->num_encoders++] = encoder;
		}
	}

	return 0;
}

static void _sde_kms_drm_obj_destroy(struct sde_kms *sde_kms)
{
	struct msm_drm_private *priv;
	int i;

	if (!sde_kms) {
		SDE_ERROR("invalid sde_kms\n");
		return;
	} else if (!sde_kms->dev) {
		SDE_ERROR("invalid dev\n");
		return;
	} else if (!sde_kms->dev->dev_private) {
		SDE_ERROR("invalid dev_private\n");
		return;
	}
	priv = sde_kms->dev->dev_private;

	for (i = 0; i < priv->num_crtcs; i++)
		priv->crtcs[i]->funcs->destroy(priv->crtcs[i]);
	priv->num_crtcs = 0;

	for (i = 0; i < priv->num_planes; i++)
		priv->planes[i]->funcs->destroy(priv->planes[i]);
	priv->num_planes = 0;

	for (i = 0; i < priv->num_connectors; i++)
		priv->connectors[i]->funcs->destroy(priv->connectors[i]);
	priv->num_connectors = 0;

	for (i = 0; i < priv->num_encoders; i++)
		priv->encoders[i]->funcs->destroy(priv->encoders[i]);
	priv->num_encoders = 0;

	_sde_kms_release_displays(sde_kms);
}

static int _sde_kms_drm_obj_init(struct sde_kms *sde_kms)
{
	struct drm_device *dev;
	struct drm_plane *primary_planes[MAX_PLANES], *plane;
	struct drm_crtc *crtc;

	struct msm_drm_private *priv;
	struct sde_mdss_cfg *catalog;

	int primary_planes_idx = 0, i, ret;
	int max_crtc_count;

	u32 sspp_id[MAX_PLANES];
	u32 master_plane_id[MAX_PLANES];
	u32 num_virt_planes = 0;

	if (!sde_kms || !sde_kms->dev || !sde_kms->dev->dev) {
		SDE_ERROR("invalid sde_kms\n");
		return -EINVAL;
	}

	dev = sde_kms->dev;
	priv = dev->dev_private;
	catalog = sde_kms->catalog;

	ret = sde_core_irq_domain_add(sde_kms);
	if (ret)
		goto fail_irq;
	/*
	 * Query for underlying display drivers, and create connectors,
	 * bridges and encoders for them.
	 */
	if (!_sde_kms_get_displays(sde_kms))
		(void)_sde_kms_setup_displays(dev, priv, sde_kms);

	max_crtc_count = min(catalog->mixer_count, priv->num_encoders);

	/* Create the planes */
	for (i = 0; i < catalog->sspp_count; i++) {
		bool primary = true;

		if (catalog->sspp[i].features & BIT(SDE_SSPP_CURSOR)
			|| primary_planes_idx >= max_crtc_count)
			primary = false;

		plane = sde_plane_init(dev, catalog->sspp[i].id, primary,
				(1UL << max_crtc_count) - 1, 0);
		if (IS_ERR(plane)) {
			SDE_ERROR("sde_plane_init failed\n");
			ret = PTR_ERR(plane);
			goto fail;
		}
		priv->planes[priv->num_planes++] = plane;

		if (primary)
			primary_planes[primary_planes_idx++] = plane;

		if (sde_hw_sspp_multirect_enabled(&catalog->sspp[i]) &&
			sde_is_custom_client()) {
			int priority =
				catalog->sspp[i].sblk->smart_dma_priority;
			sspp_id[priority - 1] = catalog->sspp[i].id;
			master_plane_id[priority - 1] = plane->base.id;
			num_virt_planes++;
		}
	}

	/* Initialize smart DMA virtual planes */
	for (i = 0; i < num_virt_planes; i++) {
		plane = sde_plane_init(dev, sspp_id[i], false,
			(1UL << max_crtc_count) - 1, master_plane_id[i]);
		if (IS_ERR(plane)) {
			SDE_ERROR("sde_plane for virtual SSPP init failed\n");
			ret = PTR_ERR(plane);
			goto fail;
		}
		priv->planes[priv->num_planes++] = plane;
	}

	max_crtc_count = min(max_crtc_count, primary_planes_idx);

	/* Create one CRTC per encoder */
	for (i = 0; i < max_crtc_count; i++) {
		crtc = sde_crtc_init(dev, primary_planes[i]);
		if (IS_ERR(crtc)) {
			ret = PTR_ERR(crtc);
			goto fail;
		}
		priv->crtcs[priv->num_crtcs++] = crtc;
	}

	if (sde_is_custom_client()) {
		/* All CRTCs are compatible with all planes */
		for (i = 0; i < priv->num_planes; i++)
			priv->planes[i]->possible_crtcs =
				(1 << priv->num_crtcs) - 1;
	}

	/* All CRTCs are compatible with all encoders */
	for (i = 0; i < priv->num_encoders; i++)
		priv->encoders[i]->possible_crtcs = (1 << priv->num_crtcs) - 1;

	return 0;
fail:
	_sde_kms_drm_obj_destroy(sde_kms);
fail_irq:
	sde_core_irq_domain_fini(sde_kms);
	return ret;
}

/**
 * sde_kms_timeline_status - provides current timeline status
 *    This API should be called without mode config lock.
 * @dev: Pointer to drm device
 */
void sde_kms_timeline_status(struct drm_device *dev)
{
	struct drm_crtc *crtc;
	struct drm_connector *conn;
	struct drm_connector_list_iter conn_iter;

	if (!dev) {
		SDE_ERROR("invalid drm device node\n");
		return;
	}

	drm_for_each_crtc(crtc, dev)
		sde_crtc_timeline_status(crtc);

	if (mutex_is_locked(&dev->mode_config.mutex)) {
		/*
		 *Probably locked from last close dumping status anyway
		 */
		SDE_ERROR("dumping conn_timeline without mode_config lock\n");
		drm_connector_list_iter_begin(dev, &conn_iter);
		drm_for_each_connector_iter(conn, &conn_iter)
			sde_conn_timeline_status(conn);
		drm_connector_list_iter_end(&conn_iter);
		return;
	}

	mutex_lock(&dev->mode_config.mutex);
	drm_connector_list_iter_begin(dev, &conn_iter);
	drm_for_each_connector_iter(conn, &conn_iter)
		sde_conn_timeline_status(conn);
	drm_connector_list_iter_end(&conn_iter);
	mutex_unlock(&dev->mode_config.mutex);
}

static int sde_kms_postinit(struct msm_kms *kms)
{
	struct sde_kms *sde_kms = to_sde_kms(kms);
	struct drm_device *dev;
	struct drm_crtc *crtc;
	int rc;

	if (!sde_kms || !sde_kms->dev || !sde_kms->dev->dev) {
		SDE_ERROR("invalid sde_kms\n");
		return -EINVAL;
	}

	dev = sde_kms->dev;

	rc = _sde_debugfs_init(sde_kms);
	if (rc)
		SDE_ERROR("sde_debugfs init failed: %d\n", rc);

	drm_for_each_crtc(crtc, dev)
		sde_crtc_post_init(dev, crtc);

	return rc;
}

static long sde_kms_round_pixclk(struct msm_kms *kms, unsigned long rate,
		struct drm_encoder *encoder)
{
	return rate;
}

static void _sde_kms_hw_destroy(struct sde_kms *sde_kms,
		struct platform_device *pdev)
{
	struct drm_device *dev;
	struct msm_drm_private *priv;
	int i;

	if (!sde_kms || !pdev)
		return;

	dev = sde_kms->dev;
	if (!dev)
		return;

	priv = dev->dev_private;
	if (!priv)
		return;

	if (sde_kms->genpd_init) {
		sde_kms->genpd_init = false;
		pm_genpd_remove(&sde_kms->genpd);
		of_genpd_del_provider(pdev->dev.of_node);
	}

	if (sde_kms->hw_intr)
		sde_hw_intr_destroy(sde_kms->hw_intr);
	sde_kms->hw_intr = NULL;

	if (sde_kms->power_event)
		sde_power_handle_unregister_event(
				&priv->phandle, sde_kms->power_event);

	_sde_kms_release_displays(sde_kms);

	_sde_kms_unmap_all_splash_regions(sde_kms);

	/* safe to call these more than once during shutdown */
	_sde_debugfs_destroy(sde_kms);
	_sde_kms_mmu_destroy(sde_kms);

	if (sde_kms->catalog) {
		for (i = 0; i < sde_kms->catalog->vbif_count; i++) {
			u32 vbif_idx = sde_kms->catalog->vbif[i].id;

			if ((vbif_idx < VBIF_MAX) && sde_kms->hw_vbif[vbif_idx])
				sde_hw_vbif_destroy(sde_kms->hw_vbif[vbif_idx]);
		}
	}

	if (sde_kms->rm_init)
		sde_rm_destroy(&sde_kms->rm);
	sde_kms->rm_init = false;

	if (sde_kms->catalog)
		sde_hw_catalog_deinit(sde_kms->catalog);
	sde_kms->catalog = NULL;

	if (sde_kms->core_client)
		sde_power_client_destroy(&priv->phandle, sde_kms->core_client);
	sde_kms->core_client = NULL;

	if (sde_kms->vbif[VBIF_NRT])
		msm_iounmap(pdev, sde_kms->vbif[VBIF_NRT]);
	sde_kms->vbif[VBIF_NRT] = NULL;

	if (sde_kms->vbif[VBIF_RT])
		msm_iounmap(pdev, sde_kms->vbif[VBIF_RT]);
	sde_kms->vbif[VBIF_RT] = NULL;

	if (sde_kms->mmio)
		msm_iounmap(pdev, sde_kms->mmio);
	sde_kms->mmio = NULL;

	sde_reg_dma_deinit();
}

int sde_kms_mmu_detach(struct sde_kms *sde_kms, bool secure_only)
{
	int i;

	if (!sde_kms)
		return -EINVAL;

	for (i = 0; i < MSM_SMMU_DOMAIN_MAX; i++) {
		struct msm_mmu *mmu;
		struct msm_gem_address_space *aspace = sde_kms->aspace[i];

		if (!aspace)
			continue;

		mmu = sde_kms->aspace[i]->mmu;

		if (secure_only &&
			!aspace->mmu->funcs->is_domain_secure(mmu))
			continue;

		/* cleanup aspace before detaching */
		msm_gem_aspace_domain_attach_detach_update(aspace, true);

		SDE_DEBUG("Detaching domain:%d\n", i);
		aspace->mmu->funcs->detach(mmu, (const char **)iommu_ports,
			ARRAY_SIZE(iommu_ports));

		aspace->domain_attached = false;
	}

	return 0;
}

int sde_kms_mmu_attach(struct sde_kms *sde_kms, bool secure_only)
{
	int i;

	if (!sde_kms)
		return -EINVAL;

	for (i = 0; i < MSM_SMMU_DOMAIN_MAX; i++) {
		struct msm_mmu *mmu;
		struct msm_gem_address_space *aspace = sde_kms->aspace[i];

		if (!aspace)
			continue;

		mmu = sde_kms->aspace[i]->mmu;

		if (secure_only &&
			!aspace->mmu->funcs->is_domain_secure(mmu))
			continue;

		SDE_DEBUG("Attaching domain:%d\n", i);
		aspace->mmu->funcs->attach(mmu, (const char **)iommu_ports,
			ARRAY_SIZE(iommu_ports));

		aspace->domain_attached = true;
		msm_gem_aspace_domain_attach_detach_update(aspace, false);
	}

	return 0;
}

static void sde_kms_destroy(struct msm_kms *kms)
{
	struct sde_kms *sde_kms;
	struct drm_device *dev;

	if (!kms) {
		SDE_ERROR("invalid kms\n");
		return;
	}

	sde_kms = to_sde_kms(kms);
	dev = sde_kms->dev;
	if (!dev || !dev->dev) {
		SDE_ERROR("invalid device\n");
		return;
	}

	_sde_kms_hw_destroy(sde_kms, to_platform_device(dev->dev));
	kfree(sde_kms);
}

static void _sde_kms_plane_force_remove(struct drm_plane *plane,
			struct drm_atomic_state *state)
{
	struct drm_plane_state *plane_state;
	int ret = 0;

	if (!plane->crtc)
		return;

	plane_state = drm_atomic_get_plane_state(state, plane);
	if (IS_ERR(plane_state)) {
		ret = PTR_ERR(plane_state);
		SDE_ERROR("error %d getting plane %d state\n",
				ret, plane->base.id);
		return;
	}

	plane->old_fb = plane->fb;

	SDE_DEBUG("disabling plane %d\n", plane->base.id);

	ret = __drm_atomic_helper_disable_plane(plane, plane_state);
	if (ret != 0)
		SDE_ERROR("error %d disabling plane %d\n", ret,
				plane->base.id);
}

static int _sde_kms_remove_fbs(struct sde_kms *sde_kms, struct drm_file *file,
		struct drm_atomic_state *state)
{
	struct drm_device *dev = sde_kms->dev;
	struct drm_framebuffer *fb, *tfb;
	struct list_head fbs;
	struct drm_plane *plane;
	int ret = 0;
	u32 plane_mask = 0;

	INIT_LIST_HEAD(&fbs);

	list_for_each_entry_safe(fb, tfb, &file->fbs, filp_head) {
		if (drm_framebuffer_read_refcount(fb) > 1) {
			list_move_tail(&fb->filp_head, &fbs);

			drm_for_each_plane(plane, dev) {
				if (plane->fb == fb) {
					plane_mask |=
						1 << drm_plane_index(plane);
					 _sde_kms_plane_force_remove(
								plane, state);
				}
			}
		} else {
			list_del_init(&fb->filp_head);
			drm_framebuffer_put(fb);
		}
	}

	if (list_empty(&fbs)) {
		SDE_DEBUG("skip commit as no fb(s)\n");
		drm_atomic_state_put(state);
		return 0;
	}

	SDE_DEBUG("committing after removing all the pipes\n");
	ret = drm_atomic_commit(state);

	if (ret) {
		/*
		 * move the fbs back to original list, so it would be
		 * handled during drm_release
		 */
		list_for_each_entry_safe(fb, tfb, &fbs, filp_head)
			list_move_tail(&fb->filp_head, &file->fbs);

		SDE_ERROR("atomic commit failed in preclose, ret:%d\n", ret);
		goto end;
	}

	while (!list_empty(&fbs)) {
		fb = list_first_entry(&fbs, typeof(*fb), filp_head);

		list_del_init(&fb->filp_head);
		drm_framebuffer_put(fb);
	}

end:
	drm_atomic_clean_old_fb(dev, plane_mask, ret);

	return ret;
}

static void sde_kms_preclose(struct msm_kms *kms, struct drm_file *file)
{
	struct sde_kms *sde_kms = to_sde_kms(kms);
	struct drm_device *dev = sde_kms->dev;
	struct msm_drm_private *priv = dev->dev_private;
	unsigned int i;
	struct drm_atomic_state *state = NULL;
	struct drm_modeset_acquire_ctx ctx;
	int ret = 0;

	/* cancel pending flip event */
	for (i = 0; i < priv->num_crtcs; i++)
		sde_crtc_complete_flip(priv->crtcs[i], file);

	drm_modeset_acquire_init(&ctx, 0);
retry:
	ret = drm_modeset_lock_all_ctx(dev, &ctx);
	if (ret == -EDEADLK) {
		drm_modeset_backoff(&ctx);
		goto retry;
	} else if (WARN_ON(ret)) {
		goto end;
	}

	state = drm_atomic_state_alloc(dev);
	if (!state) {
		ret = -ENOMEM;
		goto end;
	}

	state->acquire_ctx = &ctx;

	for (i = 0; i < TEARDOWN_DEADLOCK_RETRY_MAX; i++) {
		ret = _sde_kms_remove_fbs(sde_kms, file, state);
		if (ret != -EDEADLK)
			break;
		drm_atomic_state_clear(state);
		drm_modeset_backoff(&ctx);
	}

end:
	if ((ret != 0) && state)
		drm_atomic_state_put(state);

	SDE_DEBUG("sde preclose done, ret:%d\n", ret);
	drm_modeset_drop_locks(&ctx);
	drm_modeset_acquire_fini(&ctx);
}

static int _sde_kms_helper_reset_custom_properties(struct sde_kms *sde_kms,
		struct drm_atomic_state *state)
{
	struct drm_device *dev = sde_kms->dev;
	struct drm_plane *plane;
	struct drm_plane_state *plane_state;
	struct drm_crtc *crtc;
	struct drm_crtc_state *crtc_state;
	struct drm_connector *conn;
	struct drm_connector_state *conn_state;
	struct drm_connector_list_iter conn_iter;
	int ret = 0;

	drm_for_each_plane(plane, dev) {
		plane_state = drm_atomic_get_plane_state(state, plane);
		if (IS_ERR(plane_state)) {
			ret = PTR_ERR(plane_state);
			SDE_ERROR("error %d getting plane %d state\n",
					ret, DRMID(plane));
			return ret;
		}

		ret = sde_plane_helper_reset_custom_properties(plane,
				plane_state);
		if (ret) {
			SDE_ERROR("error %d resetting plane props %d\n",
					ret, DRMID(plane));
			return ret;
		}
	}
	drm_for_each_crtc(crtc, dev) {
		crtc_state = drm_atomic_get_crtc_state(state, crtc);
		if (IS_ERR(crtc_state)) {
			ret = PTR_ERR(crtc_state);
			SDE_ERROR("error %d getting crtc %d state\n",
					ret, DRMID(crtc));
			return ret;
		}

		ret = sde_crtc_helper_reset_custom_properties(crtc, crtc_state);
		if (ret) {
			SDE_ERROR("error %d resetting crtc props %d\n",
					ret, DRMID(crtc));
			return ret;
		}
	}

	drm_connector_list_iter_begin(dev, &conn_iter);
	drm_for_each_connector_iter(conn, &conn_iter) {
		conn_state = drm_atomic_get_connector_state(state, conn);
		if (IS_ERR(conn_state)) {
			ret = PTR_ERR(conn_state);
			SDE_ERROR("error %d getting connector %d state\n",
					ret, DRMID(conn));
			return ret;
		}

		ret = sde_connector_helper_reset_custom_properties(conn,
				conn_state);
		if (ret) {
			SDE_ERROR("error %d resetting connector props %d\n",
					ret, DRMID(conn));
			return ret;
		}
	}
	drm_connector_list_iter_end(&conn_iter);

	return ret;
}

static void sde_kms_lastclose(struct msm_kms *kms,
		struct drm_modeset_acquire_ctx *ctx)
{
	struct sde_kms *sde_kms;
	struct drm_device *dev;
	struct drm_atomic_state *state;
	int ret, i;

	if (!kms) {
		SDE_ERROR("invalid argument\n");
		return;
	}

	sde_kms = to_sde_kms(kms);
	dev = sde_kms->dev;

	state = drm_atomic_state_alloc(dev);
	if (!state)
		return;

	state->acquire_ctx = ctx;

	for (i = 0; i < TEARDOWN_DEADLOCK_RETRY_MAX; i++) {
		/* add reset of custom properties to the state */
		ret = _sde_kms_helper_reset_custom_properties(sde_kms, state);
		if (ret)
			break;

		ret = drm_atomic_commit(state);
		if (ret != -EDEADLK)
			break;

		drm_atomic_state_clear(state);
		drm_modeset_backoff(ctx);
		SDE_DEBUG("deadlock backoff on attempt %d\n", i);
	}

	if (ret) {
		/**
		 * on success, atomic state object ownership transfers to
		 * framework, otherwise, free it here
		 */
		drm_atomic_state_put(state);
		SDE_ERROR("failed to run last close: %d\n", ret);
	}
}

static int sde_kms_check_secure_transition(struct msm_kms *kms,
		struct drm_atomic_state *state)
{
	struct sde_kms *sde_kms;
	struct drm_device *dev;
	struct drm_crtc *crtc;
	struct drm_crtc *cur_crtc = NULL, *global_crtc = NULL;
	struct drm_crtc_state *crtc_state;
	int active_crtc_cnt = 0, global_active_crtc_cnt = 0;
	bool sec_session = false, global_sec_session = false;
	uint32_t fb_ns = 0, fb_sec = 0, fb_sec_dir = 0;
	int i;

	if (!kms || !state) {
		return -EINVAL;
		SDE_ERROR("invalid arguments\n");
	}

	sde_kms = to_sde_kms(kms);
	dev = sde_kms->dev;

	/* iterate state object for active secure/non-secure crtc */
	for_each_crtc_in_state(state, crtc, crtc_state, i) {
		if (!crtc_state->active)
			continue;

		active_crtc_cnt++;
		sde_crtc_state_find_plane_fb_modes(crtc_state, &fb_ns,
				&fb_sec, &fb_sec_dir);
		if (fb_sec_dir)
			sec_session = true;
		cur_crtc = crtc;
	}

	/* iterate global list for active and secure/non-secure crtc */
	list_for_each_entry(crtc, &dev->mode_config.crtc_list, head) {
		if (!crtc->state->active)
			continue;

		global_active_crtc_cnt++;
		/* update only when crtc is not the same as current crtc */
		if (crtc != cur_crtc) {
			fb_ns = fb_sec = fb_sec_dir = 0;
			sde_crtc_find_plane_fb_modes(crtc, &fb_ns,
					&fb_sec, &fb_sec_dir);
			if (fb_sec_dir)
				global_sec_session = true;
			global_crtc = crtc;
		}
	}

	if (!global_sec_session && !sec_session)
		return 0;

	/*
	 * - fail crtc commit, if secure-camera/secure-ui session is
	 *   in-progress in any other display
	 * - fail secure-camera/secure-ui crtc commit, if any other display
	 *   session is in-progress
	 */
	if ((global_active_crtc_cnt > MAX_ALLOWED_CRTC_CNT_DURING_SECURE) ||
		    (active_crtc_cnt > MAX_ALLOWED_CRTC_CNT_DURING_SECURE)) {
		SDE_ERROR(
		    "crtc%d secure check failed global_active:%d active:%d\n",
				cur_crtc ? cur_crtc->base.id : -1,
				global_active_crtc_cnt, active_crtc_cnt);
		return -EPERM;

	/*
	 * As only one crtc is allowed during secure session, the crtc
	 * in this commit should match with the global crtc
	 */
	} else if (global_crtc && cur_crtc && (global_crtc != cur_crtc)) {
		SDE_ERROR("crtc%d-sec%d not allowed during crtc%d-sec%d\n",
				cur_crtc->base.id, sec_session,
				global_crtc->base.id, global_sec_session);
		return -EPERM;
	}

	return 0;
}

static int sde_kms_atomic_check(struct msm_kms *kms,
		struct drm_atomic_state *state)
{
	struct sde_kms *sde_kms;
	struct drm_device *dev;
	int ret;

	if (!kms || !state)
		return -EINVAL;

	sde_kms = to_sde_kms(kms);
	dev = sde_kms->dev;

	SDE_ATRACE_BEGIN("atomic_check");
	if (sde_kms_is_suspend_blocked(dev)) {
		SDE_DEBUG("suspended, skip atomic_check\n");
		ret = -EBUSY;
		goto end;
	}

	ret = drm_atomic_helper_check(dev, state);
	if (ret)
		goto end;
	/*
	 * Check if any secure transition(moving CRTC between secure and
	 * non-secure state and vice-versa) is allowed or not. when moving
	 * to secure state, planes with fb_mode set to dir_translated only can
	 * be staged on the CRTC, and only one CRTC can be active during
	 * Secure state
	 */
	ret = sde_kms_check_secure_transition(kms, state);
end:
	SDE_ATRACE_END("atomic_check");
	return ret;
}

static struct msm_gem_address_space*
_sde_kms_get_address_space(struct msm_kms *kms,
		unsigned int domain)
{
	struct sde_kms *sde_kms;

	if (!kms) {
		SDE_ERROR("invalid kms\n");
		return  NULL;
	}

	sde_kms = to_sde_kms(kms);
	if (!sde_kms) {
		SDE_ERROR("invalid sde_kms\n");
		return NULL;
	}

	if (domain >= MSM_SMMU_DOMAIN_MAX)
		return NULL;

	return (sde_kms->aspace[domain] &&
			sde_kms->aspace[domain]->domain_attached) ?
		sde_kms->aspace[domain] : NULL;
}

static void _sde_kms_post_open(struct msm_kms *kms, struct drm_file *file)
{
	struct drm_device *dev = NULL;
	struct sde_kms *sde_kms = NULL;
	struct drm_connector *connector = NULL;
	struct drm_connector_list_iter conn_iter;
	struct sde_connector *sde_conn = NULL;
	int i;

	if (!kms) {
		SDE_ERROR("invalid kms\n");
		return;
	}

	sde_kms = to_sde_kms(kms);
	dev = sde_kms->dev;

	if (!dev) {
		SDE_ERROR("invalid device\n");
		return;
	}

	if (!dev->mode_config.poll_enabled)
		return;

	/* init external dsi bridge here to make sure ext bridge is probed*/
	for (i = 0; i < sde_kms->dsi_display_count; ++i) {
		struct dsi_display *dsi_display;

		dsi_display = sde_kms->dsi_displays[i];
		if (dsi_display->bridge) {
			dsi_display_drm_ext_bridge_init(dsi_display,
				dsi_display->bridge->base.encoder,
				dsi_display->drm_conn);
		}
	}

	mutex_lock(&dev->mode_config.mutex);
	drm_connector_list_iter_begin(dev, &conn_iter);
	drm_for_each_connector_iter(connector, &conn_iter) {
		/* Only handle HPD capable connectors. */
		if (!(connector->polled & DRM_CONNECTOR_POLL_HPD))
			continue;

		sde_conn = to_sde_connector(connector);

		if (sde_conn->ops.post_open)
			sde_conn->ops.post_open(&sde_conn->base,
					sde_conn->display);
	}
	drm_connector_list_iter_end(&conn_iter);
	mutex_unlock(&dev->mode_config.mutex);

}

static int _sde_kms_update_planes_for_cont_splash(struct sde_kms *sde_kms,
		struct sde_splash_display *splash_display,
		struct drm_crtc *crtc)
{
	struct msm_drm_private *priv;
	struct drm_plane *plane;
	struct sde_splash_mem *splash;
	enum sde_sspp plane_id;
	bool is_virtual;
	int i, j;

	if (!sde_kms || !splash_display || !crtc) {
		SDE_ERROR("invalid input args\n");
		return -EINVAL;
	}

	priv = sde_kms->dev->dev_private;
	for (i = 0; i < priv->num_planes; i++) {
		plane = priv->planes[i];
		plane_id = sde_plane_pipe(plane);
		is_virtual = is_sde_plane_virtual(plane);
		splash = splash_display->splash;

		for (j = 0; j < splash_display->pipe_cnt; j++) {
			if ((plane_id != splash_display->pipes[j].sspp) ||
					(splash_display->pipes[j].is_virtual
					 != is_virtual))
				continue;

			if (splash && sde_plane_validate_src_addr(plane,
						splash->splash_buf_base,
						splash->splash_buf_size)) {
				SDE_ERROR("invalid adr on pipe:%d crtc:%d\n",
						plane_id, crtc->base.id);
			}

			plane->crtc = crtc;
			plane->state->crtc = crtc;
			SDE_DEBUG("set crtc:%d for plane:%d rect:%d\n",
					crtc->base.id, plane_id, is_virtual);
		}
	}

	return 0;
}

static int sde_kms_cont_splash_config(struct msm_kms *kms)
{
	void *display;
	struct dsi_display *dsi_display;
	struct msm_display_info info;
	struct drm_encoder *encoder = NULL;
	struct drm_crtc *crtc = NULL;
	int i, rc = 0;
	struct drm_display_mode *drm_mode = NULL;
	struct drm_device *dev;
	struct msm_drm_private *priv;
	struct sde_kms *sde_kms;
	struct drm_connector_list_iter conn_iter;
	struct drm_connector *connector = NULL;
	struct sde_connector *sde_conn = NULL;
	struct sde_splash_display *splash_display;

	if (!kms) {
		SDE_ERROR("invalid kms\n");
		return -EINVAL;
	}

	sde_kms = to_sde_kms(kms);
	dev = sde_kms->dev;
	if (!dev) {
		SDE_ERROR("invalid device\n");
		return -EINVAL;
	}

	if (!sde_kms->splash_data.num_splash_regions ||
			!sde_kms->splash_data.num_splash_displays) {
		DRM_INFO("cont_splash feature not enabled\n");
		return rc;
	}

	if (sde_kms->dsi_display_count !=
			sde_kms->splash_data.num_splash_displays) {
		SDE_ERROR("mismatch - displays:%d vs splash-displays:%d\n",
				sde_kms->dsi_display_count,
				sde_kms->splash_data.num_splash_displays);
		return rc;
	}

	/* dsi */
	for (i = 0; i < sde_kms->dsi_display_count; ++i) {
		display = sde_kms->dsi_displays[i];
		dsi_display = (struct dsi_display *)display;
		splash_display = &sde_kms->splash_data.splash_display[i];

		if (!splash_display->cont_splash_enabled) {
			SDE_DEBUG("display->name = %s splash not enabled\n",
					dsi_display->name);
			continue;
		}

		SDE_DEBUG("display->name = %s\n", dsi_display->name);

		if (dsi_display->bridge->base.encoder) {
			encoder = dsi_display->bridge->base.encoder;
			SDE_DEBUG("encoder name = %s\n", encoder->name);
		}
		memset(&info, 0x0, sizeof(info));
		rc = dsi_display_get_info(NULL, &info, display);
		if (rc) {
			SDE_ERROR("dsi get_info %d failed\n", i);
			encoder = NULL;
			continue;
		}
		SDE_DEBUG("info.is_connected = %s, info.is_primary = %s\n",
			((info.is_connected) ? "true" : "false"),
			((info.is_primary) ? "true" : "false"));

		if (!encoder) {
			SDE_ERROR("encoder not initialized\n");
			return -EINVAL;
		}

		priv = sde_kms->dev->dev_private;
		encoder->crtc = priv->crtcs[i];
		crtc = encoder->crtc;
		splash_display->encoder =  encoder;

		SDE_DEBUG("for dsi-display:%d crtc id = %d enc id =%d\n",
				i, crtc->base.id, encoder->base.id);

		mutex_lock(&dev->mode_config.mutex);
		drm_connector_list_iter_begin(dev, &conn_iter);
		drm_for_each_connector_iter(connector, &conn_iter) {
			/**
			 * SDE_KMS doesn't attach more than one encoder to
			 * a DSI connector. So it is safe to check only with
			 * the first encoder entry. Revisit this logic if we
			 * ever have to support continuous splash for
			 * external displays in MST configuration.
			 */
			if (connector->encoder_ids[0] == encoder->base.id)
				break;
		}
		drm_connector_list_iter_end(&conn_iter);

		if (!connector) {
			SDE_ERROR("connector not initialized\n");
			mutex_unlock(&dev->mode_config.mutex);
			return -EINVAL;
		}

		if (connector->funcs->fill_modes) {
			connector->funcs->fill_modes(connector,
					dev->mode_config.max_width,
					dev->mode_config.max_height);
		} else {
			SDE_ERROR("fill_modes api not defined\n");
			mutex_unlock(&dev->mode_config.mutex);
			return -EINVAL;
		}
		mutex_unlock(&dev->mode_config.mutex);

		crtc->state->encoder_mask = (1 << drm_encoder_index(encoder));

		/* currently consider modes[0] as the preferred mode */
		drm_mode = list_first_entry(&connector->modes,
				struct drm_display_mode, head);
		SDE_DEBUG("drm_mode->name = %s, id=%d, type=0x%x, flags=0x%x\n",
				drm_mode->name, drm_mode->base.id,
				drm_mode->type, drm_mode->flags);

		/* Update CRTC drm structure */
		crtc->state->active = true;
		rc = drm_atomic_set_mode_for_crtc(crtc->state, drm_mode);
		if (rc) {
			SDE_ERROR("Failed: set mode for crtc. rc = %d\n", rc);
			return rc;
		}
		drm_mode_copy(&crtc->state->adjusted_mode, drm_mode);
		drm_mode_copy(&crtc->mode, drm_mode);

		/* Update encoder structure */
		sde_encoder_update_caps_for_cont_splash(encoder,
				splash_display, true);

		sde_crtc_update_cont_splash_mixer_settings(crtc);

		sde_conn = to_sde_connector(connector);
		if (sde_conn && sde_conn->ops.cont_splash_config)
			sde_conn->ops.cont_splash_config(sde_conn->display);

		rc = _sde_kms_update_planes_for_cont_splash(sde_kms,
				splash_display, crtc);
		if (rc) {
			SDE_ERROR("Failed: updating plane status rc=%d\n", rc);
			return rc;
		}
	}

	return rc;
}

static bool sde_kms_check_for_splash(struct msm_kms *kms)
{
	struct sde_kms *sde_kms;

	if (!kms) {
		SDE_ERROR("invalid kms\n");
		return false;
	}

	sde_kms = to_sde_kms(kms);
	return sde_kms->splash_data.num_splash_displays;
}

static int sde_kms_pm_suspend(struct device *dev)
{
	struct drm_device *ddev;
	struct drm_modeset_acquire_ctx ctx;
	struct drm_connector *conn;
	struct drm_connector_list_iter conn_iter;
	struct drm_atomic_state *state;
	struct sde_kms *sde_kms;
	int ret = 0, num_crtcs = 0;

	if (!dev)
		return -EINVAL;

	ddev = dev_get_drvdata(dev);
	if (!ddev || !ddev_to_msm_kms(ddev))
		return -EINVAL;

	sde_kms = to_sde_kms(ddev_to_msm_kms(ddev));
	SDE_EVT32(0);

	/* disable hot-plug polling */
	drm_kms_helper_poll_disable(ddev);

	/* acquire modeset lock(s) */
	drm_modeset_acquire_init(&ctx, 0);

retry:
	ret = drm_modeset_lock_all_ctx(ddev, &ctx);
	if (ret)
		goto unlock;

	/* save current state for resume */
	if (sde_kms->suspend_state)
		drm_atomic_state_put(sde_kms->suspend_state);
	sde_kms->suspend_state = drm_atomic_helper_duplicate_state(ddev, &ctx);
	if (IS_ERR_OR_NULL(sde_kms->suspend_state)) {
		DRM_ERROR("failed to back up suspend state\n");
		sde_kms->suspend_state = NULL;
		goto unlock;
	}

	/* create atomic state to disable all CRTCs */
	state = drm_atomic_state_alloc(ddev);
	if (IS_ERR_OR_NULL(state)) {
		DRM_ERROR("failed to allocate crtc disable state\n");
		goto unlock;
	}

	state->acquire_ctx = &ctx;
	drm_connector_list_iter_begin(ddev, &conn_iter);
	drm_for_each_connector_iter(conn, &conn_iter) {
		struct drm_crtc_state *crtc_state;
		uint64_t lp;

		if (!conn->state || !conn->state->crtc ||
				conn->dpms != DRM_MODE_DPMS_ON)
			continue;

		lp = sde_connector_get_lp(conn);
		if (lp == SDE_MODE_DPMS_LP1) {
			/* transition LP1->LP2 on pm suspend */
			ret = sde_connector_set_property_for_commit(conn, state,
					CONNECTOR_PROP_LP, SDE_MODE_DPMS_LP2);
			if (ret) {
				DRM_ERROR("failed to set lp2 for conn %d\n",
						conn->base.id);
				drm_atomic_state_put(state);
				goto unlock;
			}
		}

		if (lp != SDE_MODE_DPMS_LP2) {
			/* force CRTC to be inactive */
			crtc_state = drm_atomic_get_crtc_state(state,
					conn->state->crtc);
			if (IS_ERR_OR_NULL(crtc_state)) {
				DRM_ERROR("failed to get crtc %d state\n",
						conn->state->crtc->base.id);
				drm_atomic_state_put(state);
				goto unlock;
			}

			if (lp != SDE_MODE_DPMS_LP1)
				crtc_state->active = false;
			++num_crtcs;
		}
	}
	drm_connector_list_iter_end(&conn_iter);

	/* check for nothing to do */
	if (num_crtcs == 0) {
		DRM_DEBUG("all crtcs are already in the off state\n");
		drm_atomic_state_put(state);
		sde_kms->suspend_block = true;
		goto unlock;
	}

	/* commit the "disable all" state */
	ret = drm_atomic_commit(state);
	if (ret < 0) {
		DRM_ERROR("failed to disable crtcs, %d\n", ret);
		drm_atomic_state_put(state);
		goto unlock;
	}

	sde_kms->suspend_block = true;

	drm_connector_list_iter_begin(ddev, &conn_iter);
	drm_for_each_connector_iter(conn, &conn_iter) {
		uint64_t lp;

		lp = sde_connector_get_lp(conn);
		if (lp != SDE_MODE_DPMS_LP2)
			continue;

		ret = sde_encoder_wait_for_event(conn->encoder,
						MSM_ENC_TX_COMPLETE);
		if (ret && ret != -EWOULDBLOCK)
			SDE_ERROR(
				"[enc: %d] wait for commit done returned %d\n",
				conn->encoder->base.id, ret);
		else if (!ret)
			sde_encoder_idle_request(conn->encoder);
	}
	drm_connector_list_iter_end(&conn_iter);
unlock:
	if (ret == -EDEADLK) {
		drm_modeset_backoff(&ctx);
		goto retry;
	}
	drm_modeset_drop_locks(&ctx);
	drm_modeset_acquire_fini(&ctx);

	return 0;
}

static int sde_kms_pm_resume(struct device *dev)
{
	struct drm_device *ddev;
	struct sde_kms *sde_kms;
	struct drm_modeset_acquire_ctx ctx;
	int ret, i;

	if (!dev)
		return -EINVAL;

	ddev = dev_get_drvdata(dev);
	if (!ddev || !ddev_to_msm_kms(ddev))
		return -EINVAL;

	sde_kms = to_sde_kms(ddev_to_msm_kms(ddev));

	SDE_EVT32(sde_kms->suspend_state != NULL);

	drm_mode_config_reset(ddev);

	drm_modeset_acquire_init(&ctx, 0);
retry:
	ret = drm_modeset_lock_all_ctx(ddev, &ctx);
	if (ret == -EDEADLK) {
		drm_modeset_backoff(&ctx);
		goto retry;
	} else if (WARN_ON(ret)) {
		goto end;
	}

	sde_kms->suspend_block = false;

	if (sde_kms->suspend_state) {
		sde_kms->suspend_state->acquire_ctx = &ctx;
		for (i = 0; i < TEARDOWN_DEADLOCK_RETRY_MAX; i++) {
			ret = drm_atomic_helper_commit_duplicated_state(
					sde_kms->suspend_state, &ctx);
			if (ret != -EDEADLK)
				break;

			drm_modeset_backoff(&ctx);
		}

		if (ret < 0) {
			DRM_ERROR("failed to restore state, %d\n", ret);
			drm_atomic_state_put(sde_kms->suspend_state);
		}
		sde_kms->suspend_state = NULL;
	}

end:
	drm_modeset_drop_locks(&ctx);
	drm_modeset_acquire_fini(&ctx);

	/* enable hot-plug polling */
	drm_kms_helper_poll_enable(ddev);

	return 0;
}

static const struct msm_kms_funcs kms_funcs = {
	.hw_init         = sde_kms_hw_init,
	.postinit        = sde_kms_postinit,
	.irq_preinstall  = sde_irq_preinstall,
	.irq_postinstall = sde_irq_postinstall,
	.irq_uninstall   = sde_irq_uninstall,
	.irq             = sde_irq,
	.preclose        = sde_kms_preclose,
	.lastclose       = sde_kms_lastclose,
	.prepare_fence   = sde_kms_prepare_fence,
	.prepare_commit  = sde_kms_prepare_commit,
	.commit          = sde_kms_commit,
	.complete_commit = sde_kms_complete_commit,
	.wait_for_crtc_commit_done = sde_kms_wait_for_commit_done,
	.wait_for_tx_complete = sde_kms_wait_for_frame_transfer_complete,
	.enable_vblank   = sde_kms_enable_vblank,
	.disable_vblank  = sde_kms_disable_vblank,
	.check_modified_format = sde_format_check_modified_format,
	.atomic_check = sde_kms_atomic_check,
	.get_format      = sde_get_msm_format,
	.round_pixclk    = sde_kms_round_pixclk,
	.pm_suspend      = sde_kms_pm_suspend,
	.pm_resume       = sde_kms_pm_resume,
	.destroy         = sde_kms_destroy,
	.cont_splash_config = sde_kms_cont_splash_config,
	.register_events = _sde_kms_register_events,
	.get_address_space = _sde_kms_get_address_space,
	.postopen = _sde_kms_post_open,
	.check_for_splash = sde_kms_check_for_splash,
};

/* the caller api needs to turn on clock before calling it */
static inline void _sde_kms_core_hw_rev_init(struct sde_kms *sde_kms)
{
	sde_kms->core_rev = readl_relaxed(sde_kms->mmio + 0x0);
}

static int _sde_kms_mmu_destroy(struct sde_kms *sde_kms)
{
	struct msm_mmu *mmu;
	int i;

	for (i = ARRAY_SIZE(sde_kms->aspace) - 1; i >= 0; i--) {
		if (!sde_kms->aspace[i])
			continue;

		mmu = sde_kms->aspace[i]->mmu;

		mmu->funcs->detach(mmu, (const char **)iommu_ports,
				ARRAY_SIZE(iommu_ports));
		msm_gem_address_space_put(sde_kms->aspace[i]);

		sde_kms->aspace[i] = NULL;
	}

	return 0;
}

static int _sde_kms_mmu_init(struct sde_kms *sde_kms)
{
	struct msm_mmu *mmu;
	int i, ret;
	int early_map = 1;

	for (i = 0; i < MSM_SMMU_DOMAIN_MAX; i++) {
		struct msm_gem_address_space *aspace;

		mmu = msm_smmu_new(sde_kms->dev->dev, i);
		if (IS_ERR(mmu)) {
			ret = PTR_ERR(mmu);
			SDE_DEBUG("failed to init iommu id %d: rc:%d\n",
								i, ret);
			continue;
		}

		/*
		 * Before attaching SMMU, we need to honor continuous splash
		 * use case where hardware tries to fetch buffer from physical
		 * address. To facilitate this requirement we need to have a
		 * one to one mapping on SMMU until we have our first frame.
		 */
		if (i == MSM_SMMU_DOMAIN_UNSECURE) {
			ret = mmu->funcs->set_attribute(mmu,
				DOMAIN_ATTR_EARLY_MAP,
				&early_map);
			if (ret) {
				SDE_ERROR("failed to set map att: %d\n", ret);
				goto fail;
			}
		}

		aspace = msm_gem_smmu_address_space_create(sde_kms->dev,
			mmu, "sde");
		if (IS_ERR(aspace)) {
			ret = PTR_ERR(aspace);
			mmu->funcs->destroy(mmu);
			goto fail;
		}

		sde_kms->aspace[i] = aspace;

		ret = mmu->funcs->attach(mmu, (const char **)iommu_ports,
				ARRAY_SIZE(iommu_ports));
		if (ret) {
			SDE_ERROR("failed to attach iommu %d: %d\n", i, ret);
			msm_gem_address_space_put(aspace);
			goto fail;
		}
		aspace->domain_attached = true;
		early_map = 0;

		/* Mapping splash memory block */
		if ((i == MSM_SMMU_DOMAIN_UNSECURE) &&
				sde_kms->splash_data.num_splash_regions) {
			ret = _sde_kms_map_all_splash_regions(sde_kms);
			if (ret) {
				SDE_ERROR("failed to map ret:%d\n", ret);
				goto fail;
			}
		}

		/*
		 * Turning off early map after generating one to one
		 * mapping for splash address space.
		 */
		ret = mmu->funcs->set_attribute(mmu, DOMAIN_ATTR_EARLY_MAP,
			&early_map);
		if (ret) {
			SDE_ERROR("failed to set map att ret:%d\n", ret);
			goto early_map_fail;
		}
	}

	return 0;
early_map_fail:
	_sde_kms_unmap_all_splash_regions(sde_kms);
fail:
	mmu->funcs->destroy(mmu);
	_sde_kms_mmu_destroy(sde_kms);

	return ret;
}

static void sde_kms_init_shared_hw(struct sde_kms *sde_kms)
{
	if (!sde_kms || !sde_kms->hw_mdp || !sde_kms->catalog)
		return;

	if (sde_kms->hw_mdp->ops.reset_ubwc)
		sde_kms->hw_mdp->ops.reset_ubwc(sde_kms->hw_mdp,
						sde_kms->catalog);
}

static void sde_kms_handle_power_event(u32 event_type, void *usr)
{
	struct sde_kms *sde_kms = usr;
	struct msm_kms *msm_kms;

	msm_kms = &sde_kms->base;
	if (!sde_kms)
		return;

	SDE_DEBUG("event_type:%d\n", event_type);
	SDE_EVT32_VERBOSE(event_type);

	if (event_type == SDE_POWER_EVENT_POST_ENABLE) {
		sde_irq_update(msm_kms, true);
		sde_vbif_init_memtypes(sde_kms);
		sde_kms_init_shared_hw(sde_kms);
		sde_kms->first_kickoff = true;
	} else if (event_type == SDE_POWER_EVENT_PRE_DISABLE) {
		sde_irq_update(msm_kms, false);
		sde_kms->first_kickoff = false;
	}
}

#define genpd_to_sde_kms(domain) container_of(domain, struct sde_kms, genpd)

static int sde_kms_pd_enable(struct generic_pm_domain *genpd)
{
	struct sde_kms *sde_kms = genpd_to_sde_kms(genpd);
	struct drm_device *dev;
	struct msm_drm_private *priv;
	int rc;

	SDE_DEBUG("\n");

	dev = sde_kms->dev;
	if (!dev)
		return -EINVAL;

	priv = dev->dev_private;
	if (!priv)
		return -EINVAL;

	SDE_EVT32(genpd->device_count);

	rc = sde_power_resource_enable(&priv->phandle, priv->pclient, true);

	return rc;
}

static int sde_kms_pd_disable(struct generic_pm_domain *genpd)
{
	struct sde_kms *sde_kms = genpd_to_sde_kms(genpd);
	struct drm_device *dev;
	struct msm_drm_private *priv;
	int rc;

	SDE_DEBUG("\n");

	dev = sde_kms->dev;
	if (!dev)
		return -EINVAL;

	priv = dev->dev_private;
	if (!priv)
		return -EINVAL;

	SDE_EVT32(genpd->device_count);

	rc = sde_power_resource_enable(&priv->phandle, priv->pclient, false);

	return rc;
}

static int _sde_kms_get_splash_data(struct sde_splash_data *data)
{
	int i = 0;
	int ret = 0;
	struct device_node *parent, *node, *node1;
	struct resource r, r1;
	const char *node_name = "cont_splash_region";
	struct sde_splash_mem *mem;
	bool share_splash_mem = false;
	int num_displays, num_regions;
	struct sde_splash_display *splash_display;

	if (!data)
		return -EINVAL;

	memset(data, 0, sizeof(*data));

	parent = of_find_node_by_path("/reserved-memory");
	if (!parent) {
		SDE_ERROR("failed to find reserved-memory node\n");
		return -EINVAL;
	}

	node = of_find_node_by_name(parent, node_name);
	if (!node) {
		SDE_ERROR("failed to find node %s\n", node_name);
		return -EINVAL;
	}

	node1 = of_find_node_by_name(parent, "disp_rdump_region");
	if (!node1)
		SDE_DEBUG("failed to find disp ramdump memory reservation\n");

	/**
	 * Support sharing a single splash memory for all the built in displays
	 * and also independent splash region per displays. Incase of
	 * independent splash region for each connected display, dtsi node of
	 * cont_splash_region  should be collection of all memory regions
	 * Ex: <r1.start r1.end r2.start r2.end  ... rn.start, rn.end>
	 */
	num_displays = dsi_display_get_num_of_displays();
	num_regions = of_property_count_u64_elems(node, "reg") / 2;

	data->num_splash_displays = num_displays;

	pr_info("splash mem num_regions:%d\n", num_regions);
	if (num_displays > num_regions) {
		share_splash_mem = true;
		pr_info(":%d displays share same splash buf\n", num_displays);
	}

	for (i = 0; i < num_displays; i++) {
		splash_display = &data->splash_display[i];
		if (!i || !share_splash_mem) {
			if (of_address_to_resource(node, i, &r)) {
				SDE_ERROR("invalid data for:%s\n", node_name);
				return -EINVAL;
			}

			mem =  &data->splash_mem[i];
			if (!node1 || of_address_to_resource(node1, i, &r1)) {
				SDE_DEBUG("failed to find ramdump memory\n");
				mem->ramdump_base = 0;
				mem->ramdump_size = 0;
			} else {
				mem->ramdump_base = (unsigned long)r1.start;
				mem->ramdump_size = (r1.end - r1.start) + 1;
			}

			mem->splash_buf_base = (unsigned long)r.start;
			mem->splash_buf_size = (r.end - r.start) + 1;
			mem->ref_cnt = 0;
			splash_display->splash = mem;
			data->num_splash_regions++;
		} else {
			data->splash_display[i].splash = &data->splash_mem[0];
		}

		pr_info("splash mem for disp:%d add:%lx size:%x\n", (i + 1),
				splash_display->splash->splash_buf_base,
				splash_display->splash->splash_buf_size);
	}

	return ret;
}

static int sde_kms_hw_init(struct msm_kms *kms)
{
	struct sde_kms *sde_kms;
	struct drm_device *dev;
	struct msm_drm_private *priv;
	struct sde_rm *rm = NULL;
	struct platform_device *platformdev;
	int i, rc = -EINVAL;

	if (!kms) {
		SDE_ERROR("invalid kms\n");
		goto end;
	}

	sde_kms = to_sde_kms(kms);
	dev = sde_kms->dev;
	if (!dev || !dev->dev) {
		SDE_ERROR("invalid device\n");
		goto end;
	}

	platformdev = to_platform_device(dev->dev);
	priv = dev->dev_private;
	if (!priv) {
		SDE_ERROR("invalid private data\n");
		goto end;
	}

	sde_kms->mmio = msm_ioremap(platformdev, "mdp_phys", "mdp_phys");
	if (IS_ERR(sde_kms->mmio)) {
		rc = PTR_ERR(sde_kms->mmio);
		SDE_ERROR("mdp register memory map failed: %d\n", rc);
		sde_kms->mmio = NULL;
		goto error;
	}
	DRM_INFO("mapped mdp address space @%pK\n", sde_kms->mmio);
	sde_kms->mmio_len = msm_iomap_size(platformdev, "mdp_phys");

	rc = sde_dbg_reg_register_base(SDE_DBG_NAME, sde_kms->mmio,
			sde_kms->mmio_len);
	if (rc)
		SDE_ERROR("dbg base register kms failed: %d\n", rc);

	sde_kms->vbif[VBIF_RT] = msm_ioremap(platformdev, "vbif_phys",
								"vbif_phys");
	if (IS_ERR(sde_kms->vbif[VBIF_RT])) {
		rc = PTR_ERR(sde_kms->vbif[VBIF_RT]);
		SDE_ERROR("vbif register memory map failed: %d\n", rc);
		sde_kms->vbif[VBIF_RT] = NULL;
		goto error;
	}
	sde_kms->vbif_len[VBIF_RT] = msm_iomap_size(platformdev,
								"vbif_phys");
	rc = sde_dbg_reg_register_base("vbif_rt", sde_kms->vbif[VBIF_RT],
				sde_kms->vbif_len[VBIF_RT]);
	if (rc)
		SDE_ERROR("dbg base register vbif_rt failed: %d\n", rc);

	sde_kms->vbif[VBIF_NRT] = msm_ioremap(platformdev, "vbif_nrt_phys",
								"vbif_nrt_phys");
	if (IS_ERR(sde_kms->vbif[VBIF_NRT])) {
		sde_kms->vbif[VBIF_NRT] = NULL;
		SDE_DEBUG("VBIF NRT is not defined");
	} else {
		sde_kms->vbif_len[VBIF_NRT] = msm_iomap_size(platformdev,
							"vbif_nrt_phys");
		rc = sde_dbg_reg_register_base("vbif_nrt",
				sde_kms->vbif[VBIF_NRT],
				sde_kms->vbif_len[VBIF_NRT]);
		if (rc)
			SDE_ERROR("dbg base register vbif_nrt failed: %d\n",
					rc);
	}

	sde_kms->reg_dma = msm_ioremap(platformdev, "regdma_phys",
								"regdma_phys");
	if (IS_ERR(sde_kms->reg_dma)) {
		sde_kms->reg_dma = NULL;
		SDE_DEBUG("REG_DMA is not defined");
	} else {
		sde_kms->reg_dma_len = msm_iomap_size(platformdev,
								"regdma_phys");
		rc =  sde_dbg_reg_register_base("reg_dma",
				sde_kms->reg_dma,
				sde_kms->reg_dma_len);
		if (rc)
			SDE_ERROR("dbg base register reg_dma failed: %d\n",
					rc);
	}

	sde_kms->core_client = sde_power_client_create(&priv->phandle, "core");
	if (IS_ERR_OR_NULL(sde_kms->core_client)) {
		rc = PTR_ERR(sde_kms->core_client);
		if (!sde_kms->core_client)
			rc = -EINVAL;
		SDE_ERROR("sde power client create failed: %d\n", rc);
		sde_kms->core_client = NULL;
		goto error;
	}

	rc = _sde_kms_get_splash_data(&sde_kms->splash_data);
	if (rc)
		SDE_DEBUG("sde splash data fetch failed: %d\n", rc);

	rc = sde_power_resource_enable(&priv->phandle, sde_kms->core_client,
		true);
	if (rc) {
		SDE_ERROR("resource enable failed: %d\n", rc);
		goto error;
	}

	for (i = 0; i < SDE_POWER_HANDLE_DBUS_ID_MAX; i++)
		sde_power_data_bus_set_quota(&priv->phandle,
			sde_kms->core_client,
			SDE_POWER_HANDLE_DATA_BUS_CLIENT_RT, i,
			SDE_POWER_HANDLE_CONT_SPLASH_BUS_AB_QUOTA,
			SDE_POWER_HANDLE_CONT_SPLASH_BUS_IB_QUOTA);

	_sde_kms_core_hw_rev_init(sde_kms);

	pr_info("sde hardware revision:0x%x\n", sde_kms->core_rev);

	sde_kms->catalog = sde_hw_catalog_init(dev, sde_kms->core_rev);
	if (IS_ERR_OR_NULL(sde_kms->catalog)) {
		rc = PTR_ERR(sde_kms->catalog);
		if (!sde_kms->catalog)
			rc = -EINVAL;
		SDE_ERROR("catalog init failed: %d\n", rc);
		sde_kms->catalog = NULL;
		goto power_error;
	}

	/* initialize power domain if defined */
	if (of_find_property(dev->dev->of_node, "#power-domain-cells", NULL)) {
		sde_kms->genpd.name = dev->unique;
		sde_kms->genpd.power_off = sde_kms_pd_disable;
		sde_kms->genpd.power_on = sde_kms_pd_enable;

		rc = pm_genpd_init(&sde_kms->genpd, NULL, true);
		if (rc < 0) {
			SDE_ERROR("failed to init genpd provider %s: %d\n",
					sde_kms->genpd.name, rc);
			goto genpd_err;
		}

		rc = of_genpd_add_provider_simple(dev->dev->of_node,
				&sde_kms->genpd);
		if (rc < 0) {
			SDE_ERROR("failed to add genpd provider %s: %d\n",
					sde_kms->genpd.name, rc);
			pm_genpd_remove(&sde_kms->genpd);
			goto genpd_err;
		}

		sde_kms->genpd_init = true;
		SDE_DEBUG("added genpd provider %s\n", sde_kms->genpd.name);
	}

	rc = _sde_kms_mmu_init(sde_kms);
	if (rc) {
		SDE_ERROR("sde_kms_mmu_init failed: %d\n", rc);
		goto power_error;
	}

	/* Initialize reg dma block which is a singleton */
	rc = sde_reg_dma_init(sde_kms->reg_dma, sde_kms->catalog,
			sde_kms->dev);
	if (rc) {
		SDE_ERROR("failed: reg dma init failed\n");
		goto power_error;
	}

	sde_dbg_init_dbg_buses(sde_kms->core_rev);

	rm = &sde_kms->rm;
	rc = sde_rm_init(rm, sde_kms->catalog, sde_kms->mmio,
			sde_kms->dev);
	if (rc) {
		SDE_ERROR("rm init failed: %d\n", rc);
		goto power_error;
	}

	sde_kms->rm_init = true;

	sde_kms->hw_intr = sde_hw_intr_init(sde_kms->mmio, sde_kms->catalog);
	if (IS_ERR_OR_NULL(sde_kms->hw_intr)) {
		rc = PTR_ERR(sde_kms->hw_intr);
		SDE_ERROR("hw_intr init failed: %d\n", rc);
		sde_kms->hw_intr = NULL;
		goto hw_intr_init_err;
	}

	/*
	 * Attempt continuous splash handoff only if reserved
	 * splash memory is found & release resources on any error
	 * in finding display hw config in splash
	 */
	if (sde_kms->splash_data.num_splash_regions &&
			sde_rm_cont_splash_res_init(priv, &sde_kms->rm,
					&sde_kms->splash_data,
					sde_kms->catalog)) {
		SDE_DEBUG("freeing continuous splash resources\n");
		_sde_kms_unmap_all_splash_regions(sde_kms);
		memset(&sde_kms->splash_data, 0x0,
				sizeof(struct sde_splash_data));
	}

	sde_kms->hw_mdp = sde_rm_get_mdp(&sde_kms->rm);
	if (IS_ERR_OR_NULL(sde_kms->hw_mdp)) {
		rc = PTR_ERR(sde_kms->hw_mdp);
		if (!sde_kms->hw_mdp)
			rc = -EINVAL;
		SDE_ERROR("failed to get hw_mdp: %d\n", rc);
		sde_kms->hw_mdp = NULL;
		goto power_error;
	}

	for (i = 0; i < sde_kms->catalog->vbif_count; i++) {
		u32 vbif_idx = sde_kms->catalog->vbif[i].id;

		sde_kms->hw_vbif[i] = sde_hw_vbif_init(vbif_idx,
				sde_kms->vbif[vbif_idx], sde_kms->catalog);
		if (IS_ERR_OR_NULL(sde_kms->hw_vbif[vbif_idx])) {
			rc = PTR_ERR(sde_kms->hw_vbif[vbif_idx]);
			if (!sde_kms->hw_vbif[vbif_idx])
				rc = -EINVAL;
			SDE_ERROR("failed to init vbif %d: %d\n", vbif_idx, rc);
			sde_kms->hw_vbif[vbif_idx] = NULL;
			goto power_error;
		}
	}

	rc = sde_core_perf_init(&sde_kms->perf, dev, sde_kms->catalog,
			&priv->phandle, priv->pclient, "core_clk");
	if (rc) {
		SDE_ERROR("failed to init perf %d\n", rc);
		goto perf_err;
	}

	/*
	 * _sde_kms_drm_obj_init should create the DRM related objects
	 * i.e. CRTCs, planes, encoders, connectors and so forth
	 */
	rc = _sde_kms_drm_obj_init(sde_kms);
	if (rc) {
		SDE_ERROR("modeset init failed: %d\n", rc);
		goto drm_obj_init_err;
	}

	dev->mode_config.min_width = sde_kms->catalog->min_display_width;
	dev->mode_config.min_height = sde_kms->catalog->min_display_height;
	dev->mode_config.max_width = sde_kms->catalog->max_display_width;
	dev->mode_config.max_height = sde_kms->catalog->max_display_height;

	mutex_init(&sde_kms->secure_transition_lock);
	atomic_set(&sde_kms->detach_sec_cb, 0);
	atomic_set(&sde_kms->detach_all_cb, 0);
	atomic_set(&sde_kms->pm_qos_counts, 0);

	/*
	 * Support format modifiers for compression etc.
	 */
	dev->mode_config.allow_fb_modifiers = true;

	/*
	 * Handle (re)initializations during power enable
	 */
	sde_kms_handle_power_event(SDE_POWER_EVENT_POST_ENABLE, sde_kms);
	sde_kms->power_event = sde_power_handle_register_event(&priv->phandle,
			SDE_POWER_EVENT_POST_ENABLE |
			SDE_POWER_EVENT_PRE_DISABLE,
			sde_kms_handle_power_event, sde_kms, "kms");

	if (sde_kms->splash_data.num_splash_displays) {
		SDE_DEBUG("Skipping MDP Resources disable\n");
	} else {
		for (i = 0; i < SDE_POWER_HANDLE_DBUS_ID_MAX; i++)
			sde_power_data_bus_set_quota(&priv->phandle,
				sde_kms->core_client,
				SDE_POWER_HANDLE_DATA_BUS_CLIENT_RT, i,
				SDE_POWER_HANDLE_ENABLE_BUS_AB_QUOTA,
				SDE_POWER_HANDLE_ENABLE_BUS_IB_QUOTA);

		sde_power_resource_enable(&priv->phandle,
						sde_kms->core_client, false);
	}
	return 0;

genpd_err:
drm_obj_init_err:
	sde_core_perf_destroy(&sde_kms->perf);
hw_intr_init_err:
perf_err:
power_error:
	sde_power_resource_enable(&priv->phandle, sde_kms->core_client, false);
error:
	_sde_kms_hw_destroy(sde_kms, platformdev);
end:
	return rc;
}

struct msm_kms *sde_kms_init(struct drm_device *dev)
{
	struct msm_drm_private *priv;
	struct sde_kms *sde_kms;

	if (!dev || !dev->dev_private) {
		SDE_ERROR("drm device node invalid\n");
		return ERR_PTR(-EINVAL);
	}

	priv = dev->dev_private;

	sde_kms = kzalloc(sizeof(*sde_kms), GFP_KERNEL);
	if (!sde_kms) {
		SDE_ERROR("failed to allocate sde kms\n");
		return ERR_PTR(-ENOMEM);
	}

	msm_kms_init(&sde_kms->base, &kms_funcs);
	sde_kms->dev = dev;

	return &sde_kms->base;
}

static int _sde_kms_register_events(struct msm_kms *kms,
		struct drm_mode_object *obj, u32 event, bool en)
{
	int ret = 0;
	struct drm_crtc *crtc = NULL;
	struct drm_connector *conn = NULL;
	struct sde_kms *sde_kms = NULL;

	if (!kms || !obj) {
		SDE_ERROR("invalid argument kms %pK obj %pK\n", kms, obj);
		return -EINVAL;
	}

	sde_kms = to_sde_kms(kms);
	switch (obj->type) {
	case DRM_MODE_OBJECT_CRTC:
		crtc = obj_to_crtc(obj);
		ret = sde_crtc_register_custom_event(sde_kms, crtc, event, en);
		break;
	case DRM_MODE_OBJECT_CONNECTOR:
		conn = obj_to_connector(obj);
		ret = sde_connector_register_custom_event(sde_kms, conn, event,
				en);
		break;
	}

	return ret;
}

int sde_kms_handle_recovery(struct drm_encoder *encoder)
{
	SDE_EVT32(DRMID(encoder), MSM_ENC_ACTIVE_REGION);
	return sde_encoder_wait_for_event(encoder, MSM_ENC_ACTIVE_REGION);
}<|MERGE_RESOLUTION|>--- conflicted
+++ resolved
@@ -947,7 +947,6 @@
 	return rc;
 }
 
-<<<<<<< HEAD
 static int _sde_kms_get_blank(struct drm_crtc_state *crtc_state,
 			      struct drm_connector_state *conn_state)
 {
@@ -1011,7 +1010,8 @@
 			msm_drm_notifier_call_chain(event, &notifier_data);
 		}
 	}
-=======
+}
+
 static int _sde_kms_unmap_all_splash_regions(struct sde_kms *sde_kms)
 {
 	int i = 0;
@@ -1028,7 +1028,6 @@
 	}
 
 	return ret;
->>>>>>> e7c78283
 }
 
 static void sde_kms_prepare_commit(struct msm_kms *kms,
