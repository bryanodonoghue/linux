/*
 * Copyright (c) 2014-2018, The Linux Foundation. All rights reserved.
 * Copyright (C) 2013 Red Hat
 * Author: Rob Clark <robdclark@gmail.com>
 *
 * This program is free software; you can redistribute it and/or modify it
 * under the terms of the GNU General Public License version 2 as published by
 * the Free Software Foundation.
 *
 * This program is distributed in the hope that it will be useful, but WITHOUT
 * ANY WARRANTY; without even the implied warranty of MERCHANTABILITY or
 * FITNESS FOR A PARTICULAR PURPOSE.  See the GNU General Public License for
 * more details.
 *
 * You should have received a copy of the GNU General Public License along with
 * this program.  If not, see <http://www.gnu.org/licenses/>.
 */

#define pr_fmt(fmt)	"[drm:%s:%d] " fmt, __func__, __LINE__

#include <drm/drm_crtc.h>
#include <linux/debugfs.h>
#include <linux/of_address.h>
#include <linux/of_irq.h>
#include <linux/dma-buf.h>
#include <linux/memblock.h>
#include <linux/bootmem.h>
#include <linux/msm_drm_notify.h>

#include "msm_drv.h"
#include "msm_mmu.h"
#include "msm_gem.h"

#include "dsi_display.h"
#include "dsi_drm.h"
#include "sde_wb.h"
#include "dp_display.h"
#include "dp_drm.h"

#include "sde_kms.h"
#include "sde_core_irq.h"
#include "sde_formats.h"
#include "sde_hw_vbif.h"
#include "sde_vbif.h"
#include "sde_encoder.h"
#include "sde_plane.h"
#include "sde_crtc.h"
#include "sde_reg_dma.h"

#include <soc/qcom/scm.h>
#include "soc/qcom/secure_buffer.h"

#define CREATE_TRACE_POINTS
#include "sde_trace.h"

/* defines for secure channel call */
#define MEM_PROTECT_SD_CTRL_SWITCH 0x18
#define MDP_DEVICE_ID            0x1A

static const char * const iommu_ports[] = {
		"mdp_0",
};

/**
 * Controls size of event log buffer. Specified as a power of 2.
 */
#define SDE_EVTLOG_SIZE	1024

/*
 * To enable overall DRM driver logging
 * # echo 0x2 > /sys/module/drm/parameters/debug
 *
 * To enable DRM driver h/w logging
 * # echo <mask> > /sys/kernel/debug/dri/0/debug/hw_log_mask
 *
 * See sde_hw_mdss.h for h/w logging mask definitions (search for SDE_DBG_MASK_)
 */
#define SDE_DEBUGFS_DIR "msm_sde"
#define SDE_DEBUGFS_HWMASKNAME "hw_log_mask"

/**
 * sdecustom - enable certain driver customizations for sde clients
 *	Enabling this modifies the standard DRM behavior slightly and assumes
 *	that the clients have specific knowledge about the modifications that
 *	are involved, so don't enable this unless you know what you're doing.
 *
 *	Parts of the driver that are affected by this setting may be located by
 *	searching for invocations of the 'sde_is_custom_client()' function.
 *
 *	This is disabled by default.
 */
static bool sdecustom = true;
module_param(sdecustom, bool, 0400);
MODULE_PARM_DESC(sdecustom, "Enable customizations for sde clients");

static int sde_kms_hw_init(struct msm_kms *kms);
static int _sde_kms_mmu_destroy(struct sde_kms *sde_kms);
static int _sde_kms_mmu_init(struct sde_kms *sde_kms);
static int _sde_kms_register_events(struct msm_kms *kms,
		struct drm_mode_object *obj, u32 event, bool en);
bool sde_is_custom_client(void)
{
	return sdecustom;
}

#ifdef CONFIG_DEBUG_FS
static int _sde_danger_signal_status(struct seq_file *s,
		bool danger_status)
{
	struct sde_kms *kms = (struct sde_kms *)s->private;
	struct msm_drm_private *priv;
	struct sde_danger_safe_status status;
	int i;
	int rc;

	if (!kms || !kms->dev || !kms->dev->dev_private || !kms->hw_mdp) {
		SDE_ERROR("invalid arg(s)\n");
		return 0;
	}

	priv = kms->dev->dev_private;
	memset(&status, 0, sizeof(struct sde_danger_safe_status));

	rc = sde_power_resource_enable(&priv->phandle, kms->core_client, true);
	if (rc) {
		SDE_ERROR("failed to enable power resource %d\n", rc);
		SDE_EVT32(rc, SDE_EVTLOG_ERROR);
		return rc;
	}

	if (danger_status) {
		seq_puts(s, "\nDanger signal status:\n");
		if (kms->hw_mdp->ops.get_danger_status)
			kms->hw_mdp->ops.get_danger_status(kms->hw_mdp,
					&status);
	} else {
		seq_puts(s, "\nSafe signal status:\n");
		if (kms->hw_mdp->ops.get_danger_status)
			kms->hw_mdp->ops.get_danger_status(kms->hw_mdp,
					&status);
	}
	sde_power_resource_enable(&priv->phandle, kms->core_client, false);

	seq_printf(s, "MDP     :  0x%x\n", status.mdp);

	for (i = SSPP_VIG0; i < SSPP_MAX; i++)
		seq_printf(s, "SSPP%d   :  0x%x  \t", i - SSPP_VIG0,
				status.sspp[i]);
	seq_puts(s, "\n");

	for (i = WB_0; i < WB_MAX; i++)
		seq_printf(s, "WB%d     :  0x%x  \t", i - WB_0,
				status.wb[i]);
	seq_puts(s, "\n");

	return 0;
}

#define DEFINE_SDE_DEBUGFS_SEQ_FOPS(__prefix)				\
static int __prefix ## _open(struct inode *inode, struct file *file)	\
{									\
	return single_open(file, __prefix ## _show, inode->i_private);	\
}									\
static const struct file_operations __prefix ## _fops = {		\
	.owner = THIS_MODULE,						\
	.open = __prefix ## _open,					\
	.release = single_release,					\
	.read = seq_read,						\
	.llseek = seq_lseek,						\
}

static int sde_debugfs_danger_stats_show(struct seq_file *s, void *v)
{
	return _sde_danger_signal_status(s, true);
}
DEFINE_SDE_DEBUGFS_SEQ_FOPS(sde_debugfs_danger_stats);

static int sde_debugfs_safe_stats_show(struct seq_file *s, void *v)
{
	return _sde_danger_signal_status(s, false);
}
DEFINE_SDE_DEBUGFS_SEQ_FOPS(sde_debugfs_safe_stats);

static void sde_debugfs_danger_destroy(struct sde_kms *sde_kms)
{
	debugfs_remove_recursive(sde_kms->debugfs_danger);
	sde_kms->debugfs_danger = NULL;
}

static int sde_debugfs_danger_init(struct sde_kms *sde_kms,
		struct dentry *parent)
{
	sde_kms->debugfs_danger = debugfs_create_dir("danger",
			parent);
	if (!sde_kms->debugfs_danger) {
		SDE_ERROR("failed to create danger debugfs\n");
		return -EINVAL;
	}

	debugfs_create_file("danger_status", 0600, sde_kms->debugfs_danger,
			sde_kms, &sde_debugfs_danger_stats_fops);
	debugfs_create_file("safe_status", 0600, sde_kms->debugfs_danger,
			sde_kms, &sde_debugfs_safe_stats_fops);

	return 0;
}

static int _sde_debugfs_show_regset32(struct seq_file *s, void *data)
{
	struct sde_debugfs_regset32 *regset;
	struct sde_kms *sde_kms;
	struct drm_device *dev;
	struct msm_drm_private *priv;
	void __iomem *base;
	uint32_t i, addr;

	if (!s || !s->private)
		return 0;

	regset = s->private;

	sde_kms = regset->sde_kms;
	if (!sde_kms || !sde_kms->mmio)
		return 0;

	dev = sde_kms->dev;
	if (!dev)
		return 0;

	priv = dev->dev_private;
	if (!priv)
		return 0;

	base = sde_kms->mmio + regset->offset;

	/* insert padding spaces, if needed */
	if (regset->offset & 0xF) {
		seq_printf(s, "[%x]", regset->offset & ~0xF);
		for (i = 0; i < (regset->offset & 0xF); i += 4)
			seq_puts(s, "         ");
	}

	if (sde_power_resource_enable(&priv->phandle,
				sde_kms->core_client, true)) {
		seq_puts(s, "failed to enable sde clocks\n");
		return 0;
	}

	/* main register output */
	for (i = 0; i < regset->blk_len; i += 4) {
		addr = regset->offset + i;
		if ((addr & 0xF) == 0x0)
			seq_printf(s, i ? "\n[%x]" : "[%x]", addr);
		seq_printf(s, " %08x", readl_relaxed(base + i));
	}
	seq_puts(s, "\n");
	sde_power_resource_enable(&priv->phandle, sde_kms->core_client, false);

	return 0;
}

static int sde_debugfs_open_regset32(struct inode *inode,
		struct file *file)
{
	return single_open(file, _sde_debugfs_show_regset32, inode->i_private);
}

static const struct file_operations sde_fops_regset32 = {
	.open =		sde_debugfs_open_regset32,
	.read =		seq_read,
	.llseek =	seq_lseek,
	.release =	single_release,
};

void sde_debugfs_setup_regset32(struct sde_debugfs_regset32 *regset,
		uint32_t offset, uint32_t length, struct sde_kms *sde_kms)
{
	if (regset) {
		regset->offset = offset;
		regset->blk_len = length;
		regset->sde_kms = sde_kms;
	}
}

void *sde_debugfs_create_regset32(const char *name, umode_t mode,
		void *parent, struct sde_debugfs_regset32 *regset)
{
	if (!name || !regset || !regset->sde_kms || !regset->blk_len)
		return NULL;

	/* make sure offset is a multiple of 4 */
	regset->offset = round_down(regset->offset, 4);

	return debugfs_create_file(name, mode, parent,
			regset, &sde_fops_regset32);
}

void *sde_debugfs_get_root(struct sde_kms *sde_kms)
{
	struct msm_drm_private *priv;

	if (!sde_kms || !sde_kms->dev || !sde_kms->dev->dev_private)
		return NULL;

	priv = sde_kms->dev->dev_private;
	return priv->debug_root;
}

static int _sde_debugfs_init(struct sde_kms *sde_kms)
{
	void *p;
	int rc;
	void *debugfs_root;

	p = sde_hw_util_get_log_mask_ptr();

	if (!sde_kms || !p)
		return -EINVAL;

	debugfs_root = sde_debugfs_get_root(sde_kms);
	if (!debugfs_root)
		return -EINVAL;

	/* allow debugfs_root to be NULL */
	debugfs_create_x32(SDE_DEBUGFS_HWMASKNAME, 0600, debugfs_root, p);

	(void) sde_debugfs_danger_init(sde_kms, debugfs_root);
	(void) sde_debugfs_vbif_init(sde_kms, debugfs_root);
	(void) sde_debugfs_core_irq_init(sde_kms, debugfs_root);

	rc = sde_core_perf_debugfs_init(&sde_kms->perf, debugfs_root);
	if (rc) {
		SDE_ERROR("failed to init perf %d\n", rc);
		return rc;
	}

	return 0;
}

static void _sde_debugfs_destroy(struct sde_kms *sde_kms)
{
	/* don't need to NULL check debugfs_root */
	if (sde_kms) {
		sde_debugfs_vbif_destroy(sde_kms);
		sde_debugfs_danger_destroy(sde_kms);
		sde_debugfs_core_irq_destroy(sde_kms);
	}
}
#else
static int _sde_debugfs_init(struct sde_kms *sde_kms)
{
	return 0;
}

static void _sde_debugfs_destroy(struct sde_kms *sde_kms)
{
}
#endif

static int sde_kms_enable_vblank(struct msm_kms *kms, struct drm_crtc *crtc)
{
	int ret = 0;

	SDE_ATRACE_BEGIN("sde_kms_enable_vblank");
	ret = sde_crtc_vblank(crtc, true);
	SDE_ATRACE_END("sde_kms_enable_vblank");

	return ret;
}

static void sde_kms_disable_vblank(struct msm_kms *kms, struct drm_crtc *crtc)
{
	SDE_ATRACE_BEGIN("sde_kms_disable_vblank");
	sde_crtc_vblank(crtc, false);
	SDE_ATRACE_END("sde_kms_disable_vblank");
}

static void sde_kms_wait_for_frame_transfer_complete(struct msm_kms *kms,
		struct drm_crtc *crtc)
{
	struct drm_encoder *encoder;
	struct drm_device *dev;
	int ret;

	if (!kms || !crtc || !crtc->state || !crtc->dev) {
		SDE_ERROR("invalid params\n");
		return;
	}

	if (!crtc->state->enable) {
		SDE_DEBUG("[crtc:%d] not enable\n", crtc->base.id);
		return;
	}

	if (!crtc->state->active) {
		SDE_DEBUG("[crtc:%d] not active\n", crtc->base.id);
		return;
	}

	dev = crtc->dev;

	list_for_each_entry(encoder, &dev->mode_config.encoder_list, head) {
		if (encoder->crtc != crtc)
			continue;
		/*
		 * Video Mode - Wait for VSYNC
		 * Cmd Mode   - Wait for PP_DONE. Will be no-op if transfer is
		 *              complete
		 */
		SDE_EVT32_VERBOSE(DRMID(crtc));
		ret = sde_encoder_wait_for_event(encoder, MSM_ENC_TX_COMPLETE);
		if (ret && ret != -EWOULDBLOCK) {
			SDE_ERROR(
			"[crtc: %d][enc: %d] wait for commit done returned %d\n",
			crtc->base.id, encoder->base.id, ret);
			break;
		}
	}
}

static int _sde_kms_secure_ctrl_xin_clients(struct sde_kms *sde_kms,
			struct drm_crtc *crtc, bool enable)
{
	struct drm_device *dev;
	struct msm_drm_private *priv;
	struct sde_mdss_cfg *sde_cfg;
	struct drm_plane *plane;
	int i, ret;

	dev = sde_kms->dev;
	priv = dev->dev_private;
	sde_cfg = sde_kms->catalog;

	ret = sde_vbif_halt_xin_mask(sde_kms,
			sde_cfg->sui_block_xin_mask, enable);
	if (ret) {
		SDE_ERROR("failed to halt some xin-clients, ret:%d\n", ret);
		return ret;
	}

	if (enable) {
		for (i = 0; i < priv->num_planes; i++) {
			plane = priv->planes[i];
			sde_plane_secure_ctrl_xin_client(plane, crtc);
		}
	}

	return 0;
}

/**
 * _sde_kms_scm_call - makes secure channel call to switch the VMIDs
 * @sde_kms: Pointer to sde_kms struct
 * @vimd: switch the stage 2 translation to this VMID
 */
static int _sde_kms_scm_call(struct sde_kms *sde_kms, int vmid)
{
	struct scm_desc desc = {0};
	uint32_t num_sids;
	uint32_t *sec_sid;
	uint32_t mem_protect_sd_ctrl_id = MEM_PROTECT_SD_CTRL_SWITCH;
	struct sde_mdss_cfg *sde_cfg = sde_kms->catalog;
	int ret = 0, i;

	num_sids = sde_cfg->sec_sid_mask_count;
	if (!num_sids) {
		SDE_ERROR("secure SID masks not configured, vmid 0x%x\n", vmid);
		return -EINVAL;
	}

	sec_sid = kcalloc(num_sids, sizeof(uint32_t), GFP_KERNEL);
	if (!sec_sid)
		return -ENOMEM;

	for (i = 0; i < num_sids; i++) {
		sec_sid[i] = sde_cfg->sec_sid_mask[i];
		SDE_DEBUG("sid_mask[%d]: %d\n", i, sec_sid[i]);
	}
	dmac_flush_range(sec_sid, sec_sid + num_sids);

	SDE_DEBUG("calling scm_call for vmid 0x%x, num_sids %d",
				vmid, num_sids);

	desc.arginfo = SCM_ARGS(4, SCM_VAL, SCM_RW, SCM_VAL, SCM_VAL);
	desc.args[0] = MDP_DEVICE_ID;
	desc.args[1] = SCM_BUFFER_PHYS(sec_sid);
	desc.args[2] = sizeof(uint32_t) * num_sids;
	desc.args[3] =  vmid;

	ret = scm_call2(SCM_SIP_FNID(SCM_SVC_MP,
				mem_protect_sd_ctrl_id), &desc);
	if (ret)
		SDE_ERROR("Error:scm_call2, vmid %lld, ret%d\n",
				desc.args[3], ret);
	SDE_EVT32(mem_protect_sd_ctrl_id,
			desc.args[0], desc.args[3], num_sids,
			sec_sid[0], sec_sid[1], ret);

	kfree(sec_sid);
	return ret;
}

static int _sde_kms_detach_all_cb(struct sde_kms *sde_kms, u32 vmid)
{
	u32 ret = 0;

	if (atomic_inc_return(&sde_kms->detach_all_cb) > 1)
		goto end;

	/* detach_all_contexts */
	ret = sde_kms_mmu_detach(sde_kms, false);
	if (ret) {
		SDE_ERROR("failed to detach all cb ret:%d\n", ret);
		goto end;
	}

	ret = _sde_kms_scm_call(sde_kms, vmid);
	if (ret)
		goto end;

end:
	return ret;
}

static int _sde_kms_attach_all_cb(struct sde_kms *sde_kms, int vmid)
{
	u32 ret = 0;

	if (atomic_dec_return(&sde_kms->detach_all_cb) != 0)
		goto end;

	ret = _sde_kms_scm_call(sde_kms, vmid);
	if (ret)
		goto end;

	/* attach_all_contexts */
	ret = sde_kms_mmu_attach(sde_kms, false);
	if (ret) {
		SDE_ERROR("failed to attach all cb ret:%d\n", ret);
		goto end;
	}

end:
	return ret;
}

static int _sde_kms_detach_sec_cb(struct sde_kms *sde_kms, int vmid)
{
	u32 ret = 0;

	if (atomic_inc_return(&sde_kms->detach_sec_cb) > 1)
		goto end;

	/* detach secure_context */
	ret = sde_kms_mmu_detach(sde_kms, true);
	if (ret) {
		SDE_ERROR("failed to detach sec cb ret:%d\n", ret);
		goto end;
	}

	ret = _sde_kms_scm_call(sde_kms, vmid);
	if (ret)
		goto end;

end:
	return ret;
}

static int _sde_kms_attach_sec_cb(struct sde_kms *sde_kms, int vmid)
{
	u32 ret = 0;

	if (atomic_dec_return(&sde_kms->detach_sec_cb) != 0)
		goto end;

	ret = _sde_kms_scm_call(sde_kms, vmid);
	if (ret)
		goto end;

	ret = sde_kms_mmu_attach(sde_kms, true);
	if (ret) {
		SDE_ERROR("failed to attach sec cb ret:%d\n", ret);
		goto end;
	}

end:
	return ret;
}

static int _sde_kms_sui_misr_ctrl(struct sde_kms *sde_kms,
		struct drm_crtc *crtc, bool enable)
{
	struct drm_device *dev = sde_kms->dev;
	struct msm_drm_private *priv = dev->dev_private;
	int ret;

	if (enable) {
		ret = sde_power_resource_enable(&priv->phandle,
					sde_kms->core_client, true);
		if (ret) {
			SDE_ERROR("failed to enable resource, ret:%d\n", ret);
			return ret;
		}

		sde_crtc_misr_setup(crtc, true, 1);

		ret = _sde_kms_secure_ctrl_xin_clients(sde_kms, crtc, true);
		if (ret) {
			sde_power_resource_enable(&priv->phandle,
					sde_kms->core_client, false);
			return ret;
		}

	} else {
		_sde_kms_secure_ctrl_xin_clients(sde_kms, crtc, false);
		sde_crtc_misr_setup(crtc, false, 0);
		sde_power_resource_enable(&priv->phandle,
					sde_kms->core_client, false);
	}

	return 0;
}

static int _sde_kms_secure_ctrl(struct sde_kms *sde_kms, struct drm_crtc *crtc,
		bool post_commit)
{
	struct sde_kms_smmu_state_data *smmu_state = &sde_kms->smmu_state;
	int old_smmu_state = smmu_state->state;
	int ret = 0;
	u32 vmid;

	if (!sde_kms || !crtc) {
		SDE_ERROR("invalid argument(s)\n");
		return -EINVAL;
	}

	SDE_EVT32(DRMID(crtc), smmu_state->state, smmu_state->transition_type,
			post_commit, smmu_state->sui_misr_state,
			smmu_state->secure_level, SDE_EVTLOG_FUNC_ENTRY);

	if ((!smmu_state->transition_type) ||
	    ((smmu_state->transition_type == POST_COMMIT) && !post_commit))
		/* Bail out */
		return 0;

	/* enable sui misr if requested, before the transition */
	if (smmu_state->sui_misr_state == SUI_MISR_ENABLE_REQ) {
		ret = _sde_kms_sui_misr_ctrl(sde_kms, crtc, true);
		if (ret)
			goto end;
	}

	mutex_lock(&sde_kms->secure_transition_lock);
	switch (smmu_state->state) {
	case DETACH_ALL_REQ:
		ret = _sde_kms_detach_all_cb(sde_kms, VMID_CP_SEC_DISPLAY);
		if (!ret)
			smmu_state->state = DETACHED;
		break;

	case ATTACH_ALL_REQ:
		ret = _sde_kms_attach_all_cb(sde_kms, VMID_CP_PIXEL);
		if (!ret)
			smmu_state->state = ATTACHED;
		break;

	case DETACH_SEC_REQ:
		vmid = (smmu_state->secure_level == SDE_DRM_SEC_ONLY) ?
				VMID_CP_SEC_DISPLAY : VMID_CP_CAMERA_PREVIEW;

		ret = _sde_kms_detach_sec_cb(sde_kms, vmid);
		if (!ret)
			smmu_state->state = DETACHED_SEC;
		break;

	case ATTACH_SEC_REQ:
		ret = _sde_kms_attach_sec_cb(sde_kms, VMID_CP_PIXEL);
		if (!ret)
			smmu_state->state = ATTACHED;
		break;

	default:
		SDE_ERROR("crtc%d: invalid smmu state %d transition type %d\n",
			DRMID(crtc), smmu_state->state,
			smmu_state->transition_type);
		ret = -EINVAL;
		break;
	}
	mutex_unlock(&sde_kms->secure_transition_lock);

	/* disable sui misr if requested, after the transition */
	if (!ret && (smmu_state->sui_misr_state == SUI_MISR_DISABLE_REQ)) {
		ret = _sde_kms_sui_misr_ctrl(sde_kms, crtc, false);
		if (ret)
			goto end;
	}

end:
	smmu_state->sui_misr_state = NONE;
	smmu_state->transition_type = NONE;
	smmu_state->transition_error = ret ? true : false;

	SDE_DEBUG("crtc %d: old_state %d, new_state %d, ret %d\n",
			DRMID(crtc), old_smmu_state, smmu_state->state, ret);
	SDE_EVT32(DRMID(crtc), smmu_state->state, smmu_state->transition_type,
			smmu_state->transition_error, smmu_state->secure_level,
			smmu_state->sui_misr_state, ret, SDE_EVTLOG_FUNC_EXIT);

	return ret;
}

static int sde_kms_prepare_secure_transition(struct msm_kms *kms,
		struct drm_atomic_state *state)
{
	struct drm_crtc *crtc;
	struct drm_crtc_state *old_crtc_state;

	struct drm_plane *plane;
	struct drm_plane_state *plane_state;
	struct sde_kms *sde_kms = to_sde_kms(kms);
	struct drm_device *dev = sde_kms->dev;
	int i, ops = 0, ret = 0;
	bool old_valid_fb = false;

	for_each_crtc_in_state(state, crtc, old_crtc_state, i) {
		if (!crtc->state || !crtc->state->active)
			continue;
		/*
		 * It is safe to assume only one active crtc,
		 * and compatible translation modes on the
		 * planes staged on this crtc.
		 * otherwise validation would have failed.
		 * For this CRTC,
		 */

		/*
		 * 1. Check if old state on the CRTC has planes
		 * staged with valid fbs
		 */
		for_each_plane_in_state(state, plane, plane_state, i) {
			if (!plane_state->crtc)
				continue;
			if (plane_state->fb) {
				old_valid_fb = true;
				break;
			}
		}

		/*
		 * 2.Get the operations needed to be performed before
		 * secure transition can be initiated.
		 */
		ops = sde_crtc_get_secure_transition_ops(crtc,
				old_crtc_state, old_valid_fb);
		if (ops < 0) {
			SDE_ERROR("invalid secure operations %x\n", ops);
			return ops;
		}

		if (!ops)
			goto no_ops;

		SDE_DEBUG("%d:secure operations(%x) started on state:%pK\n",
				crtc->base.id, ops, crtc->state);
		SDE_EVT32(DRMID(crtc), ops, crtc->state, old_valid_fb);

		/* 3. Perform operations needed for secure transition */
		if  (ops & SDE_KMS_OPS_WAIT_FOR_TX_DONE) {
			SDE_DEBUG("wait_for_transfer_done\n");
			sde_kms_wait_for_frame_transfer_complete(kms, crtc);
		}
		if (ops & SDE_KMS_OPS_CLEANUP_PLANE_FB) {
			SDE_DEBUG("cleanup planes\n");
			drm_atomic_helper_cleanup_planes(dev, state);
		}
		if (ops & SDE_KMS_OPS_SECURE_STATE_CHANGE) {
			SDE_DEBUG("secure ctrl\n");
			_sde_kms_secure_ctrl(sde_kms, crtc, false);
		}
		if (ops & SDE_KMS_OPS_PREPARE_PLANE_FB) {
			SDE_DEBUG("prepare planes %d",
					crtc->state->plane_mask);
			drm_atomic_crtc_for_each_plane(plane,
					crtc) {
				const struct drm_plane_helper_funcs *funcs;

				plane_state = plane->state;
				funcs = plane->helper_private;

				SDE_DEBUG("psde:%d FB[%u]\n",
						plane->base.id,
						plane->fb->base.id);
				if (!funcs)
					continue;

				if (funcs->prepare_fb(plane, plane_state)) {
					ret = funcs->prepare_fb(plane,
							plane_state);
					if (ret)
						return ret;
				}
			}
		}
		SDE_EVT32(DRMID(crtc), SDE_EVTLOG_FUNC_EXIT);
		SDE_DEBUG("secure operations completed\n");
	}

no_ops:
	return 0;
}

static int _sde_kms_release_splash_buffer(unsigned int mem_addr,
					unsigned int splash_buffer_size,
					unsigned int ramdump_buffer_size)
{
	unsigned long pfn_start, pfn_end, pfn_idx;
	int ret = 0;

	if (!mem_addr || !splash_buffer_size)
		SDE_ERROR("invalid params\n");

	mem_addr +=  ramdump_buffer_size;
	splash_buffer_size -= ramdump_buffer_size;

	pfn_start = mem_addr >> PAGE_SHIFT;
	pfn_end = (mem_addr + splash_buffer_size) >> PAGE_SHIFT;

	ret = memblock_free(mem_addr, splash_buffer_size);
	if (ret) {
		SDE_ERROR("continuous splash memory free failed:%d\n", ret);
		return ret;
	}
	for (pfn_idx = pfn_start; pfn_idx < pfn_end; pfn_idx++)
		free_reserved_page(pfn_to_page(pfn_idx));

	return ret;

}

static int _sde_kms_splash_smmu_map(struct drm_device *dev, struct msm_mmu *mmu,
		struct sde_splash_data *data)
{
	int ret = 0;

	if (!mmu || !data)
		return -EINVAL;

	ret = mmu->funcs->one_to_one_map(mmu, data->splash_base,
				data->splash_base, data->splash_size,
				IOMMU_READ | IOMMU_NOEXEC);
	if (ret)
		SDE_ERROR("Splash smmu map failed: %d\n", ret);

	return ret;
}

static int _sde_kms_splash_smmu_unmap(struct sde_kms *sde_kms)
{
	struct sde_splash_data *data;
	struct msm_mmu *mmu;
	int rc = 0;

	if (!sde_kms)
		return -EINVAL;

	data = &sde_kms->splash_data;
	if (!data) {
		SDE_ERROR("Invalid splash data\n");
		return -EINVAL;
	}

	if (!sde_kms->aspace[0]) {
		SDE_ERROR("aspace not found for sde kms node\n");
		return -EINVAL;
	}

	mmu = sde_kms->aspace[0]->mmu;
	if (!mmu) {
		SDE_ERROR("mmu not found for aspace\n");
		return -EINVAL;
	}

	if (mmu->funcs && mmu->funcs->one_to_one_unmap)
		mmu->funcs->one_to_one_unmap(mmu, data->splash_base,
				data->splash_size);

	return rc;
}

static int _sde_kms_get_blank(struct drm_crtc_state *crtc_state,
			      struct drm_connector_state *conn_state)
{
	int lp_mode, blank;

	if (crtc_state->active)
		lp_mode = sde_connector_get_property(conn_state,
						     CONNECTOR_PROP_LP);
	else
		lp_mode = SDE_MODE_DPMS_OFF;

	switch (lp_mode) {
	case SDE_MODE_DPMS_ON:
		blank = MSM_DRM_BLANK_UNBLANK;
		break;
	case SDE_MODE_DPMS_LP1:
	case SDE_MODE_DPMS_LP2:
		blank = MSM_DRM_BLANK_LP;
		break;
	case SDE_MODE_DPMS_OFF:
	default:
		blank = MSM_DRM_BLANK_POWERDOWN;
		break;
	}

	return blank;
}

static void _sde_kms_drm_check_dpms(struct drm_atomic_state *old_state,
				   unsigned long event)
{
	struct drm_connector *connector;
	struct drm_connector_state *old_conn_state;
	struct drm_crtc_state *old_crtc_state;
	int i, old_mode, new_mode;

	for_each_connector_in_state(old_state, connector, old_conn_state, i) {
		if (!connector->state->crtc)
			continue;

		new_mode = _sde_kms_get_blank(connector->state->crtc->state,
					      connector->state);
		if (old_conn_state->crtc) {
			old_crtc_state = drm_atomic_get_existing_crtc_state(
					old_state, old_conn_state->crtc);
			old_mode = _sde_kms_get_blank(old_crtc_state,
						      old_conn_state);
		} else {
			old_mode = MSM_DRM_BLANK_POWERDOWN;
		}

		if (old_mode != new_mode) {
			struct msm_drm_notifier notifier_data;

			pr_debug("power mode change detected %d->%d\n",
				 old_mode, new_mode);

			notifier_data.data = &new_mode;
			notifier_data.id = connector->state->crtc->index;

			msm_drm_notifier_call_chain(event, &notifier_data);
		}
	}
}

static void sde_kms_prepare_commit(struct msm_kms *kms,
		struct drm_atomic_state *state)
{
	struct sde_kms *sde_kms;
	struct msm_drm_private *priv;
	struct drm_device *dev;
	struct drm_encoder *encoder;
	struct drm_crtc *crtc;
	struct drm_crtc_state *crtc_state;
	int i, rc = 0;

	if (!kms)
		return;
	sde_kms = to_sde_kms(kms);
	dev = sde_kms->dev;

	if (!dev || !dev->dev_private)
		return;
	priv = dev->dev_private;

	SDE_ATRACE_BEGIN("prepare_commit");
	rc = sde_power_resource_enable(&priv->phandle, sde_kms->core_client,
			true);
	if (rc) {
		SDE_ERROR("failed to enable power resource %d\n", rc);
		SDE_EVT32(rc, SDE_EVTLOG_ERROR);
		goto end;
	}

	if (sde_kms->first_kickoff) {
		sde_power_scale_reg_bus(&priv->phandle, sde_kms->core_client,
			VOTE_INDEX_HIGH, false);
		sde_kms->first_kickoff = false;
	}

	for_each_crtc_in_state(state, crtc, crtc_state, i) {
		list_for_each_entry(encoder, &dev->mode_config.encoder_list,
				head) {
			if (encoder->crtc != crtc)
				continue;

			sde_encoder_prepare_commit(encoder);
		}
	}

	/*
	 * NOTE: for secure use cases we want to apply the new HW
	 * configuration only after completing preparation for secure
	 * transitions prepare below if any transtions is required.
	 */
	sde_kms_prepare_secure_transition(kms, state);
<<<<<<< HEAD

	_sde_kms_drm_check_dpms(state, MSM_DRM_EARLY_EVENT_BLANK);
=======
end:
	SDE_ATRACE_END("prepare_commit");
>>>>>>> b199cdeb
}

static void sde_kms_commit(struct msm_kms *kms,
		struct drm_atomic_state *old_state)
{
	struct sde_kms *sde_kms;
	struct drm_crtc *crtc;
	struct drm_crtc_state *old_crtc_state;
	int i;

	if (!kms || !old_state)
		return;
	sde_kms = to_sde_kms(kms);

	if (!sde_kms_power_resource_is_enabled(sde_kms->dev)) {
		SDE_ERROR("power resource is not enabled\n");
		return;
	}

	SDE_ATRACE_BEGIN("sde_kms_commit");
	for_each_crtc_in_state(old_state, crtc, old_crtc_state, i) {
		if (crtc->state->active) {
			SDE_EVT32(DRMID(crtc));
			sde_crtc_commit_kickoff(crtc, old_crtc_state);
		}
	}

	SDE_ATRACE_END("sde_kms_commit");
}

static void _sde_kms_release_splash_resource(struct sde_kms *sde_kms,
		struct drm_atomic_state *old_state)
{
	struct drm_crtc *crtc;
	struct drm_crtc_state *crtc_state;
	bool primary_crtc_active = false;
	struct msm_drm_private *priv;
	int i, rc = 0;

	priv = sde_kms->dev->dev_private;

	if (!sde_kms->splash_data.resource_handoff_pending)
		return;

	SDE_EVT32(SDE_EVTLOG_FUNC_CASE1);
	for_each_crtc_in_state(old_state, crtc, crtc_state, i) {
		if (crtc->state->active)
			primary_crtc_active = true;
		SDE_EVT32(crtc->base.id, crtc->state->active);
	}

	if (!primary_crtc_active) {
		SDE_EVT32(SDE_EVTLOG_FUNC_CASE2);
		return;
	}

	sde_kms->splash_data.resource_handoff_pending = false;

	if (sde_kms->splash_data.cont_splash_en) {
		SDE_DEBUG("disabling cont_splash feature\n");
		sde_kms->splash_data.cont_splash_en = false;

		for (i = 0; i < SDE_POWER_HANDLE_DBUS_ID_MAX; i++)
			sde_power_data_bus_set_quota(&priv->phandle,
				sde_kms->core_client,
				SDE_POWER_HANDLE_DATA_BUS_CLIENT_RT, i,
				SDE_POWER_HANDLE_ENABLE_BUS_AB_QUOTA,
				SDE_POWER_HANDLE_ENABLE_BUS_IB_QUOTA);

		sde_power_resource_enable(&priv->phandle, sde_kms->core_client,
			false);
	}

	if (sde_kms->splash_data.splash_base) {
		_sde_kms_splash_smmu_unmap(sde_kms);

		rc = _sde_kms_release_splash_buffer(
			sde_kms->splash_data.splash_base,
			sde_kms->splash_data.splash_size,
			sde_kms->splash_data.ramdump_size);
		if (rc)
			pr_err("failed to release splash memory\n");
		sde_kms->splash_data.splash_base = 0;
		sde_kms->splash_data.splash_size = 0;
	}
}

static void sde_kms_complete_commit(struct msm_kms *kms,
		struct drm_atomic_state *old_state)
{
	struct sde_kms *sde_kms;
	struct msm_drm_private *priv;
	struct drm_crtc *crtc;
	struct drm_crtc_state *old_crtc_state;
	struct drm_connector *connector;
	struct drm_connector_state *old_conn_state;
	int i, rc = 0;

	if (!kms || !old_state)
		return;
	sde_kms = to_sde_kms(kms);

	if (!sde_kms->dev || !sde_kms->dev->dev_private)
		return;
	priv = sde_kms->dev->dev_private;

	if (!sde_kms_power_resource_is_enabled(sde_kms->dev)) {
		SDE_ERROR("power resource is not enabled\n");
		return;
	}

	SDE_ATRACE_BEGIN("sde_kms_complete_commit");

	for_each_crtc_in_state(old_state, crtc, old_crtc_state, i) {
		sde_crtc_complete_commit(crtc, old_crtc_state);

		/* complete secure transitions if any */
		if (sde_kms->smmu_state.transition_type == POST_COMMIT)
			_sde_kms_secure_ctrl(sde_kms, crtc, true);
	}

	for_each_connector_in_state(old_state, connector, old_conn_state, i) {
		struct sde_connector *c_conn;

		c_conn = to_sde_connector(connector);
		if (!c_conn->ops.post_kickoff)
			continue;
		rc = c_conn->ops.post_kickoff(connector);
		if (rc) {
			pr_err("Connector Post kickoff failed rc=%d\n",
					 rc);
		}
	}

	_sde_kms_drm_check_dpms(old_state, MSM_DRM_EVENT_BLANK);

	sde_power_resource_enable(&priv->phandle, sde_kms->core_client, false);

	_sde_kms_release_splash_resource(sde_kms, old_state);

	SDE_EVT32_VERBOSE(SDE_EVTLOG_FUNC_EXIT);
	SDE_ATRACE_END("sde_kms_complete_commit");
}

static void sde_kms_wait_for_commit_done(struct msm_kms *kms,
		struct drm_crtc *crtc)
{
	struct drm_encoder *encoder;
	struct drm_device *dev;
	int ret;

	if (!kms || !crtc || !crtc->state) {
		SDE_ERROR("invalid params\n");
		return;
	}

	dev = crtc->dev;

	if (!crtc->state->enable) {
		SDE_DEBUG("[crtc:%d] not enable\n", crtc->base.id);
		return;
	}

	if (!crtc->state->active) {
		SDE_DEBUG("[crtc:%d] not active\n", crtc->base.id);
		return;
	}

	SDE_ATRACE_BEGIN("sde_kms_wait_for_commit_done");
	list_for_each_entry(encoder, &dev->mode_config.encoder_list, head) {
		if (encoder->crtc != crtc)
			continue;
		/*
		 * Wait for post-flush if necessary to delay before
		 * plane_cleanup. For example, wait for vsync in case of video
		 * mode panels. This may be a no-op for command mode panels.
		 */
		SDE_EVT32_VERBOSE(DRMID(crtc));
		ret = sde_encoder_wait_for_event(encoder, MSM_ENC_COMMIT_DONE);
		if (ret && ret != -EWOULDBLOCK) {
			SDE_ERROR("wait for commit done returned %d\n", ret);
			break;
		}

		sde_crtc_complete_flip(crtc, NULL);
	}

	SDE_ATRACE_END("sde_ksm_wait_for_commit_done");
}

static void sde_kms_prepare_fence(struct msm_kms *kms,
		struct drm_atomic_state *old_state)
{
	struct drm_crtc *crtc;
	struct drm_crtc_state *old_crtc_state;
	int i, rc;

	if (!kms || !old_state || !old_state->dev || !old_state->acquire_ctx) {
		SDE_ERROR("invalid argument(s)\n");
		return;
	}

	SDE_ATRACE_BEGIN("sde_kms_prepare_fence");
retry:
	/* attempt to acquire ww mutex for connection */
	rc = drm_modeset_lock(&old_state->dev->mode_config.connection_mutex,
			       old_state->acquire_ctx);

	if (rc == -EDEADLK) {
		drm_modeset_backoff(old_state->acquire_ctx);
		goto retry;
	}

	/* old_state actually contains updated crtc pointers */
	for_each_crtc_in_state(old_state, crtc, old_crtc_state, i) {
		if (crtc->state->active)
			sde_crtc_prepare_commit(crtc, old_crtc_state);
	}

	SDE_ATRACE_END("sde_kms_prepare_fence");
}

/**
 * _sde_kms_get_displays - query for underlying display handles and cache them
 * @sde_kms:    Pointer to sde kms structure
 * Returns:     Zero on success
 */
static int _sde_kms_get_displays(struct sde_kms *sde_kms)
{
	int rc = -ENOMEM;

	if (!sde_kms) {
		SDE_ERROR("invalid sde kms\n");
		return -EINVAL;
	}

	/* dsi */
	sde_kms->dsi_displays = NULL;
	sde_kms->dsi_display_count = dsi_display_get_num_of_displays();
	if (sde_kms->dsi_display_count) {
		sde_kms->dsi_displays = kcalloc(sde_kms->dsi_display_count,
				sizeof(void *),
				GFP_KERNEL);
		if (!sde_kms->dsi_displays) {
			SDE_ERROR("failed to allocate dsi displays\n");
			goto exit_deinit_dsi;
		}
		sde_kms->dsi_display_count =
			dsi_display_get_active_displays(sde_kms->dsi_displays,
					sde_kms->dsi_display_count);
	}

	/* wb */
	sde_kms->wb_displays = NULL;
	sde_kms->wb_display_count = sde_wb_get_num_of_displays();
	if (sde_kms->wb_display_count) {
		sde_kms->wb_displays = kcalloc(sde_kms->wb_display_count,
				sizeof(void *),
				GFP_KERNEL);
		if (!sde_kms->wb_displays) {
			SDE_ERROR("failed to allocate wb displays\n");
			goto exit_deinit_wb;
		}
		sde_kms->wb_display_count =
			wb_display_get_displays(sde_kms->wb_displays,
					sde_kms->wb_display_count);
	}

	/* dp */
	sde_kms->dp_displays = NULL;
	sde_kms->dp_display_count = dp_display_get_num_of_displays();
	if (sde_kms->dp_display_count) {
		sde_kms->dp_displays = kcalloc(sde_kms->dp_display_count,
				sizeof(void *), GFP_KERNEL);
		if (!sde_kms->dp_displays) {
			SDE_ERROR("failed to allocate dp displays\n");
			goto exit_deinit_dp;
		}
		sde_kms->dp_display_count =
			dp_display_get_displays(sde_kms->dp_displays,
					sde_kms->dp_display_count);

		sde_kms->dp_stream_count = dp_display_get_num_of_streams();
	}
	return 0;

exit_deinit_dp:
	kfree(sde_kms->dp_displays);
	sde_kms->dp_stream_count = 0;
	sde_kms->dp_display_count = 0;
	sde_kms->dp_displays = NULL;

exit_deinit_wb:
	kfree(sde_kms->wb_displays);
	sde_kms->wb_display_count = 0;
	sde_kms->wb_displays = NULL;

exit_deinit_dsi:
	kfree(sde_kms->dsi_displays);
	sde_kms->dsi_display_count = 0;
	sde_kms->dsi_displays = NULL;
	return rc;
}

/**
 * _sde_kms_release_displays - release cache of underlying display handles
 * @sde_kms:    Pointer to sde kms structure
 */
static void _sde_kms_release_displays(struct sde_kms *sde_kms)
{
	if (!sde_kms) {
		SDE_ERROR("invalid sde kms\n");
		return;
	}

	kfree(sde_kms->wb_displays);
	sde_kms->wb_displays = NULL;
	sde_kms->wb_display_count = 0;

	kfree(sde_kms->dsi_displays);
	sde_kms->dsi_displays = NULL;
	sde_kms->dsi_display_count = 0;
}

/**
 * _sde_kms_setup_displays - create encoders, bridges and connectors
 *                           for underlying displays
 * @dev:        Pointer to drm device structure
 * @priv:       Pointer to private drm device data
 * @sde_kms:    Pointer to sde kms structure
 * Returns:     Zero on success
 */
static int _sde_kms_setup_displays(struct drm_device *dev,
		struct msm_drm_private *priv,
		struct sde_kms *sde_kms)
{
	static const struct sde_connector_ops dsi_ops = {
		.set_info_blob = dsi_conn_set_info_blob,
		.detect =     dsi_conn_detect,
		.get_modes =  dsi_connector_get_modes,
		.pre_destroy =  dsi_connector_put_modes,
		.mode_valid = dsi_conn_mode_valid,
		.get_info =   dsi_display_get_info,
		.set_backlight = dsi_display_set_backlight,
		.soft_reset   = dsi_display_soft_reset,
		.pre_kickoff  = dsi_conn_pre_kickoff,
		.clk_ctrl = dsi_display_clk_ctrl,
		.set_power = dsi_display_set_power,
		.get_mode_info = dsi_conn_get_mode_info,
		.get_dst_format = dsi_display_get_dst_format,
		.post_kickoff = dsi_conn_post_kickoff,
		.check_status = dsi_display_check_status,
		.enable_event = dsi_conn_enable_event,
		.cmd_transfer = dsi_display_cmd_transfer,
		.cont_splash_config = dsi_display_cont_splash_config,
		.get_panel_vfp = dsi_display_get_panel_vfp,
	};
	static const struct sde_connector_ops wb_ops = {
		.post_init =    sde_wb_connector_post_init,
		.set_info_blob = sde_wb_connector_set_info_blob,
		.detect =       sde_wb_connector_detect,
		.get_modes =    sde_wb_connector_get_modes,
		.set_property = sde_wb_connector_set_property,
		.get_info =     sde_wb_get_info,
		.soft_reset =   NULL,
		.get_mode_info = sde_wb_get_mode_info,
		.get_dst_format = NULL,
		.check_status = NULL,
		.cmd_transfer = NULL,
		.cont_splash_config = NULL,
		.get_panel_vfp = NULL,
	};
	static const struct sde_connector_ops dp_ops = {
		.post_init  = dp_connector_post_init,
		.detect     = dp_connector_detect,
		.get_modes  = dp_connector_get_modes,
		.mode_valid = dp_connector_mode_valid,
		.get_info   = dp_connector_get_info,
		.get_mode_info  = dp_connector_get_mode_info,
		.post_open  = dp_connector_post_open,
		.check_status = NULL,
		.config_hdr = dp_connector_config_hdr,
		.cmd_transfer = NULL,
		.cont_splash_config = NULL,
		.get_panel_vfp = NULL,
	};
	struct msm_display_info info;
	struct drm_encoder *encoder;
	void *display, *connector;
	int i, max_encoders;
	int rc = 0;

	if (!dev || !priv || !sde_kms) {
		SDE_ERROR("invalid argument(s)\n");
		return -EINVAL;
	}

	max_encoders = sde_kms->dsi_display_count + sde_kms->wb_display_count +
				sde_kms->dp_display_count +
				sde_kms->dp_stream_count;
	if (max_encoders > ARRAY_SIZE(priv->encoders)) {
		max_encoders = ARRAY_SIZE(priv->encoders);
		SDE_ERROR("capping number of displays to %d", max_encoders);
	}

	/* dsi */
	for (i = 0; i < sde_kms->dsi_display_count &&
		priv->num_encoders < max_encoders; ++i) {
		display = sde_kms->dsi_displays[i];
		encoder = NULL;

		memset(&info, 0x0, sizeof(info));
		rc = dsi_display_get_info(NULL, &info, display);
		if (rc) {
			SDE_ERROR("dsi get_info %d failed\n", i);
			continue;
		}

		encoder = sde_encoder_init(dev, &info);
		if (IS_ERR_OR_NULL(encoder)) {
			SDE_ERROR("encoder init failed for dsi %d\n", i);
			continue;
		}

		rc = dsi_display_drm_bridge_init(display, encoder);
		if (rc) {
			SDE_ERROR("dsi bridge %d init failed, %d\n", i, rc);
			sde_encoder_destroy(encoder);
			continue;
		}

		connector = sde_connector_init(dev,
					encoder,
					0,
					display,
					&dsi_ops,
					DRM_CONNECTOR_POLL_HPD,
					DRM_MODE_CONNECTOR_DSI);
		if (connector) {
			priv->encoders[priv->num_encoders++] = encoder;
			priv->connectors[priv->num_connectors++] = connector;
		} else {
			SDE_ERROR("dsi %d connector init failed\n", i);
			dsi_display_drm_bridge_deinit(display);
			sde_encoder_destroy(encoder);
		}
	}

	/* wb */
	for (i = 0; i < sde_kms->wb_display_count &&
		priv->num_encoders < max_encoders; ++i) {
		display = sde_kms->wb_displays[i];
		encoder = NULL;

		memset(&info, 0x0, sizeof(info));
		rc = sde_wb_get_info(NULL, &info, display);
		if (rc) {
			SDE_ERROR("wb get_info %d failed\n", i);
			continue;
		}

		encoder = sde_encoder_init(dev, &info);
		if (IS_ERR_OR_NULL(encoder)) {
			SDE_ERROR("encoder init failed for wb %d\n", i);
			continue;
		}

		rc = sde_wb_drm_init(display, encoder);
		if (rc) {
			SDE_ERROR("wb bridge %d init failed, %d\n", i, rc);
			sde_encoder_destroy(encoder);
			continue;
		}

		connector = sde_connector_init(dev,
				encoder,
				0,
				display,
				&wb_ops,
				DRM_CONNECTOR_POLL_HPD,
				DRM_MODE_CONNECTOR_VIRTUAL);
		if (connector) {
			priv->encoders[priv->num_encoders++] = encoder;
			priv->connectors[priv->num_connectors++] = connector;
		} else {
			SDE_ERROR("wb %d connector init failed\n", i);
			sde_wb_drm_deinit(display);
			sde_encoder_destroy(encoder);
		}
	}
	/* dp */
	for (i = 0; i < sde_kms->dp_display_count &&
			priv->num_encoders < max_encoders; ++i) {
		int idx;

		display = sde_kms->dp_displays[i];
		encoder = NULL;

		memset(&info, 0x0, sizeof(info));
		rc = dp_connector_get_info(NULL, &info, display);
		if (rc) {
			SDE_ERROR("dp get_info %d failed\n", i);
			continue;
		}

		encoder = sde_encoder_init(dev, &info);
		if (IS_ERR_OR_NULL(encoder)) {
			SDE_ERROR("dp encoder init failed %d\n", i);
			continue;
		}

		rc = dp_drm_bridge_init(display, encoder);
		if (rc) {
			SDE_ERROR("dp bridge %d init failed, %d\n", i, rc);
			sde_encoder_destroy(encoder);
			continue;
		}

		connector = sde_connector_init(dev,
					encoder,
					NULL,
					display,
					&dp_ops,
					DRM_CONNECTOR_POLL_HPD,
					DRM_MODE_CONNECTOR_DisplayPort);
		if (connector) {
			priv->encoders[priv->num_encoders++] = encoder;
			priv->connectors[priv->num_connectors++] = connector;
		} else {
			SDE_ERROR("dp %d connector init failed\n", i);
			dp_drm_bridge_deinit(display);
			sde_encoder_destroy(encoder);
		}

		/* update display cap to MST_MODE for DP MST encoders */
		info.capabilities |= MSM_DISPLAY_CAP_MST_MODE;
		for (idx = 0; idx < sde_kms->dp_stream_count; idx++) {
			info.h_tile_instance[0] = idx;
			encoder = sde_encoder_init(dev, &info);
			if (IS_ERR_OR_NULL(encoder)) {
				SDE_ERROR("dp mst encoder init failed %d\n", i);
				continue;
			}

			rc = dp_mst_drm_bridge_init(display, encoder);
			if (rc) {
				SDE_ERROR("dp mst bridge %d init failed, %d\n",
						i, rc);
				sde_encoder_destroy(encoder);
				continue;
			}
			priv->encoders[priv->num_encoders++] = encoder;
		}
	}

	return 0;
}

static void _sde_kms_drm_obj_destroy(struct sde_kms *sde_kms)
{
	struct msm_drm_private *priv;
	int i;

	if (!sde_kms) {
		SDE_ERROR("invalid sde_kms\n");
		return;
	} else if (!sde_kms->dev) {
		SDE_ERROR("invalid dev\n");
		return;
	} else if (!sde_kms->dev->dev_private) {
		SDE_ERROR("invalid dev_private\n");
		return;
	}
	priv = sde_kms->dev->dev_private;

	for (i = 0; i < priv->num_crtcs; i++)
		priv->crtcs[i]->funcs->destroy(priv->crtcs[i]);
	priv->num_crtcs = 0;

	for (i = 0; i < priv->num_planes; i++)
		priv->planes[i]->funcs->destroy(priv->planes[i]);
	priv->num_planes = 0;

	for (i = 0; i < priv->num_connectors; i++)
		priv->connectors[i]->funcs->destroy(priv->connectors[i]);
	priv->num_connectors = 0;

	for (i = 0; i < priv->num_encoders; i++)
		priv->encoders[i]->funcs->destroy(priv->encoders[i]);
	priv->num_encoders = 0;

	_sde_kms_release_displays(sde_kms);
}

static int _sde_kms_drm_obj_init(struct sde_kms *sde_kms)
{
	struct drm_device *dev;
	struct drm_plane *primary_planes[MAX_PLANES], *plane;
	struct drm_crtc *crtc;

	struct msm_drm_private *priv;
	struct sde_mdss_cfg *catalog;

	int primary_planes_idx = 0, i, ret;
	int max_crtc_count;

	u32 sspp_id[MAX_PLANES];
	u32 master_plane_id[MAX_PLANES];
	u32 num_virt_planes = 0;

	if (!sde_kms || !sde_kms->dev || !sde_kms->dev->dev) {
		SDE_ERROR("invalid sde_kms\n");
		return -EINVAL;
	}

	dev = sde_kms->dev;
	priv = dev->dev_private;
	catalog = sde_kms->catalog;

	ret = sde_core_irq_domain_add(sde_kms);
	if (ret)
		goto fail_irq;
	/*
	 * Query for underlying display drivers, and create connectors,
	 * bridges and encoders for them.
	 */
	if (!_sde_kms_get_displays(sde_kms))
		(void)_sde_kms_setup_displays(dev, priv, sde_kms);

	max_crtc_count = min(catalog->mixer_count, priv->num_encoders);

	/* Create the planes */
	for (i = 0; i < catalog->sspp_count; i++) {
		bool primary = true;

		if (catalog->sspp[i].features & BIT(SDE_SSPP_CURSOR)
			|| primary_planes_idx >= max_crtc_count)
			primary = false;

		plane = sde_plane_init(dev, catalog->sspp[i].id, primary,
				(1UL << max_crtc_count) - 1, 0);
		if (IS_ERR(plane)) {
			SDE_ERROR("sde_plane_init failed\n");
			ret = PTR_ERR(plane);
			goto fail;
		}
		priv->planes[priv->num_planes++] = plane;

		if (primary)
			primary_planes[primary_planes_idx++] = plane;

		if (sde_hw_sspp_multirect_enabled(&catalog->sspp[i]) &&
			sde_is_custom_client()) {
			int priority =
				catalog->sspp[i].sblk->smart_dma_priority;
			sspp_id[priority - 1] = catalog->sspp[i].id;
			master_plane_id[priority - 1] = plane->base.id;
			num_virt_planes++;
		}
	}

	/* Initialize smart DMA virtual planes */
	for (i = 0; i < num_virt_planes; i++) {
		plane = sde_plane_init(dev, sspp_id[i], false,
			(1UL << max_crtc_count) - 1, master_plane_id[i]);
		if (IS_ERR(plane)) {
			SDE_ERROR("sde_plane for virtual SSPP init failed\n");
			ret = PTR_ERR(plane);
			goto fail;
		}
		priv->planes[priv->num_planes++] = plane;
	}

	max_crtc_count = min(max_crtc_count, primary_planes_idx);

	/* Create one CRTC per encoder */
	for (i = 0; i < max_crtc_count; i++) {
		crtc = sde_crtc_init(dev, primary_planes[i]);
		if (IS_ERR(crtc)) {
			ret = PTR_ERR(crtc);
			goto fail;
		}
		priv->crtcs[priv->num_crtcs++] = crtc;
	}

	if (sde_is_custom_client()) {
		/* All CRTCs are compatible with all planes */
		for (i = 0; i < priv->num_planes; i++)
			priv->planes[i]->possible_crtcs =
				(1 << priv->num_crtcs) - 1;
	}

	/* All CRTCs are compatible with all encoders */
	for (i = 0; i < priv->num_encoders; i++)
		priv->encoders[i]->possible_crtcs = (1 << priv->num_crtcs) - 1;

	return 0;
fail:
	_sde_kms_drm_obj_destroy(sde_kms);
fail_irq:
	sde_core_irq_domain_fini(sde_kms);
	return ret;
}

/**
 * sde_kms_timeline_status - provides current timeline status
 *    This API should be called without mode config lock.
 * @dev: Pointer to drm device
 */
void sde_kms_timeline_status(struct drm_device *dev)
{
	struct drm_crtc *crtc;
	struct drm_connector *conn;
	struct drm_connector_list_iter conn_iter;

	if (!dev) {
		SDE_ERROR("invalid drm device node\n");
		return;
	}

	drm_for_each_crtc(crtc, dev)
		sde_crtc_timeline_status(crtc);

	if (mutex_is_locked(&dev->mode_config.mutex)) {
		/*
		 *Probably locked from last close dumping status anyway
		 */
		SDE_ERROR("dumping conn_timeline without mode_config lock\n");
		drm_for_each_connector_iter(conn, &conn_iter)
			sde_conn_timeline_status(conn);
		return;
	}

	mutex_lock(&dev->mode_config.mutex);
	drm_connector_list_iter_begin(dev, &conn_iter);
	drm_for_each_connector_iter(conn, &conn_iter)
		sde_conn_timeline_status(conn);
	drm_connector_list_iter_end(&conn_iter);
	mutex_unlock(&dev->mode_config.mutex);
}

static int sde_kms_postinit(struct msm_kms *kms)
{
	struct sde_kms *sde_kms = to_sde_kms(kms);
	struct drm_device *dev;
	struct drm_crtc *crtc;
	int rc;

	if (!sde_kms || !sde_kms->dev || !sde_kms->dev->dev) {
		SDE_ERROR("invalid sde_kms\n");
		return -EINVAL;
	}

	dev = sde_kms->dev;

	rc = _sde_debugfs_init(sde_kms);
	if (rc)
		SDE_ERROR("sde_debugfs init failed: %d\n", rc);

	drm_for_each_crtc(crtc, dev)
		sde_crtc_post_init(dev, crtc);

	return rc;
}

static long sde_kms_round_pixclk(struct msm_kms *kms, unsigned long rate,
		struct drm_encoder *encoder)
{
	return rate;
}

static void _sde_kms_hw_destroy(struct sde_kms *sde_kms,
		struct platform_device *pdev)
{
	struct drm_device *dev;
	struct msm_drm_private *priv;
	int i;

	if (!sde_kms || !pdev)
		return;

	dev = sde_kms->dev;
	if (!dev)
		return;

	priv = dev->dev_private;
	if (!priv)
		return;

	if (sde_kms->genpd_init) {
		sde_kms->genpd_init = false;
		pm_genpd_remove(&sde_kms->genpd);
		of_genpd_del_provider(pdev->dev.of_node);
	}

	if (sde_kms->hw_intr)
		sde_hw_intr_destroy(sde_kms->hw_intr);
	sde_kms->hw_intr = NULL;

	if (sde_kms->power_event)
		sde_power_handle_unregister_event(
				&priv->phandle, sde_kms->power_event);

	_sde_kms_release_displays(sde_kms);
	(void)_sde_kms_release_splash_buffer(
				sde_kms->splash_data.splash_base,
				sde_kms->splash_data.splash_size,
				sde_kms->splash_data.ramdump_size);

	/* safe to call these more than once during shutdown */
	_sde_debugfs_destroy(sde_kms);
	_sde_kms_mmu_destroy(sde_kms);

	if (sde_kms->catalog) {
		for (i = 0; i < sde_kms->catalog->vbif_count; i++) {
			u32 vbif_idx = sde_kms->catalog->vbif[i].id;

			if ((vbif_idx < VBIF_MAX) && sde_kms->hw_vbif[vbif_idx])
				sde_hw_vbif_destroy(sde_kms->hw_vbif[vbif_idx]);
		}
	}

	if (sde_kms->rm_init)
		sde_rm_destroy(&sde_kms->rm);
	sde_kms->rm_init = false;

	if (sde_kms->catalog)
		sde_hw_catalog_deinit(sde_kms->catalog);
	sde_kms->catalog = NULL;

	if (sde_kms->core_client)
		sde_power_client_destroy(&priv->phandle, sde_kms->core_client);
	sde_kms->core_client = NULL;

	if (sde_kms->vbif[VBIF_NRT])
		msm_iounmap(pdev, sde_kms->vbif[VBIF_NRT]);
	sde_kms->vbif[VBIF_NRT] = NULL;

	if (sde_kms->vbif[VBIF_RT])
		msm_iounmap(pdev, sde_kms->vbif[VBIF_RT]);
	sde_kms->vbif[VBIF_RT] = NULL;

	if (sde_kms->mmio)
		msm_iounmap(pdev, sde_kms->mmio);
	sde_kms->mmio = NULL;

	sde_reg_dma_deinit();
}

int sde_kms_mmu_detach(struct sde_kms *sde_kms, bool secure_only)
{
	int i;

	if (!sde_kms)
		return -EINVAL;

	for (i = 0; i < MSM_SMMU_DOMAIN_MAX; i++) {
		struct msm_mmu *mmu;
		struct msm_gem_address_space *aspace = sde_kms->aspace[i];

		if (!aspace)
			continue;

		mmu = sde_kms->aspace[i]->mmu;

		if (secure_only &&
			!aspace->mmu->funcs->is_domain_secure(mmu))
			continue;

		/* cleanup aspace before detaching */
		msm_gem_aspace_domain_attach_detach_update(aspace, true);

		SDE_DEBUG("Detaching domain:%d\n", i);
		aspace->mmu->funcs->detach(mmu, (const char **)iommu_ports,
			ARRAY_SIZE(iommu_ports));

		aspace->domain_attached = false;
	}

	return 0;
}

int sde_kms_mmu_attach(struct sde_kms *sde_kms, bool secure_only)
{
	int i;

	if (!sde_kms)
		return -EINVAL;

	for (i = 0; i < MSM_SMMU_DOMAIN_MAX; i++) {
		struct msm_mmu *mmu;
		struct msm_gem_address_space *aspace = sde_kms->aspace[i];

		if (!aspace)
			continue;

		mmu = sde_kms->aspace[i]->mmu;

		if (secure_only &&
			!aspace->mmu->funcs->is_domain_secure(mmu))
			continue;

		SDE_DEBUG("Attaching domain:%d\n", i);
		aspace->mmu->funcs->attach(mmu, (const char **)iommu_ports,
			ARRAY_SIZE(iommu_ports));

		aspace->domain_attached = true;
		msm_gem_aspace_domain_attach_detach_update(aspace, false);
	}

	return 0;
}

static void sde_kms_destroy(struct msm_kms *kms)
{
	struct sde_kms *sde_kms;
	struct drm_device *dev;

	if (!kms) {
		SDE_ERROR("invalid kms\n");
		return;
	}

	sde_kms = to_sde_kms(kms);
	dev = sde_kms->dev;
	if (!dev || !dev->dev) {
		SDE_ERROR("invalid device\n");
		return;
	}

	_sde_kms_hw_destroy(sde_kms, to_platform_device(dev->dev));
	kfree(sde_kms);
}

static void _sde_kms_plane_force_remove(struct drm_plane *plane,
			struct drm_atomic_state *state)
{
	struct drm_plane_state *plane_state;
	int ret = 0;

	if (!plane->crtc)
		return;

	plane_state = drm_atomic_get_plane_state(state, plane);
	if (IS_ERR(plane_state)) {
		ret = PTR_ERR(plane_state);
		SDE_ERROR("error %d getting plane %d state\n",
				ret, plane->base.id);
		return;
	}

	plane->old_fb = plane->fb;

	SDE_DEBUG("disabling plane %d\n", plane->base.id);

	ret = __drm_atomic_helper_disable_plane(plane, plane_state);
	if (ret != 0)
		SDE_ERROR("error %d disabling plane %d\n", ret,
				plane->base.id);
}

static int _sde_kms_remove_fbs(struct sde_kms *sde_kms, struct drm_file *file,
		struct drm_atomic_state *state)
{
	struct drm_device *dev = sde_kms->dev;
	struct drm_framebuffer *fb, *tfb;
	struct list_head fbs;
	struct drm_plane *plane;
	int ret = 0;
	u32 plane_mask = 0;

	INIT_LIST_HEAD(&fbs);

	list_for_each_entry_safe(fb, tfb, &file->fbs, filp_head) {
		if (drm_framebuffer_read_refcount(fb) > 1) {
			list_move_tail(&fb->filp_head, &fbs);

			drm_for_each_plane(plane, dev) {
				if (plane->fb == fb) {
					plane_mask |=
						1 << drm_plane_index(plane);
					 _sde_kms_plane_force_remove(
								plane, state);
				}
			}
		} else {
			list_del_init(&fb->filp_head);
			drm_framebuffer_put(fb);
		}
	}

	if (list_empty(&fbs)) {
		SDE_DEBUG("skip commit as no fb(s)\n");
		drm_atomic_state_put(state);
		return 0;
	}

	SDE_DEBUG("committing after removing all the pipes\n");
	ret = drm_atomic_commit(state);

	if (ret) {
		/*
		 * move the fbs back to original list, so it would be
		 * handled during drm_release
		 */
		list_for_each_entry_safe(fb, tfb, &fbs, filp_head)
			list_move_tail(&fb->filp_head, &file->fbs);

		SDE_ERROR("atomic commit failed in preclose, ret:%d\n", ret);
		goto end;
	}

	while (!list_empty(&fbs)) {
		fb = list_first_entry(&fbs, typeof(*fb), filp_head);

		list_del_init(&fb->filp_head);
		drm_framebuffer_put(fb);
	}

end:
	drm_atomic_clean_old_fb(dev, plane_mask, ret);

	return ret;
}

static void sde_kms_preclose(struct msm_kms *kms, struct drm_file *file)
{
	struct sde_kms *sde_kms = to_sde_kms(kms);
	struct drm_device *dev = sde_kms->dev;
	struct msm_drm_private *priv = dev->dev_private;
	unsigned int i;
	struct drm_atomic_state *state = NULL;
	struct drm_modeset_acquire_ctx ctx;
	int ret = 0;

	/* cancel pending flip event */
	for (i = 0; i < priv->num_crtcs; i++)
		sde_crtc_complete_flip(priv->crtcs[i], file);

	drm_modeset_acquire_init(&ctx, 0);
retry:
	ret = drm_modeset_lock_all_ctx(dev, &ctx);
	if (ret == -EDEADLK) {
		drm_modeset_backoff(&ctx);
		goto retry;
	} else if (WARN_ON(ret)) {
		goto end;
	}

	state = drm_atomic_state_alloc(dev);
	if (!state) {
		ret = -ENOMEM;
		goto end;
	}

	state->acquire_ctx = &ctx;

	for (i = 0; i < TEARDOWN_DEADLOCK_RETRY_MAX; i++) {
		ret = _sde_kms_remove_fbs(sde_kms, file, state);
		if (ret != -EDEADLK)
			break;
		drm_atomic_state_clear(state);
		drm_modeset_backoff(&ctx);
	}

end:
	if ((ret != 0) && state)
		drm_atomic_state_put(state);

	SDE_DEBUG("sde preclose done, ret:%d\n", ret);
	drm_modeset_drop_locks(&ctx);
	drm_modeset_acquire_fini(&ctx);
}

static int _sde_kms_helper_reset_custom_properties(struct sde_kms *sde_kms,
		struct drm_atomic_state *state)
{
	struct drm_device *dev = sde_kms->dev;
	struct drm_plane *plane;
	struct drm_plane_state *plane_state;
	struct drm_crtc *crtc;
	struct drm_crtc_state *crtc_state;
	struct drm_connector *conn;
	struct drm_connector_state *conn_state;
	struct drm_connector_list_iter conn_iter;
	int ret = 0;

	drm_for_each_plane(plane, dev) {
		plane_state = drm_atomic_get_plane_state(state, plane);
		if (IS_ERR(plane_state)) {
			ret = PTR_ERR(plane_state);
			SDE_ERROR("error %d getting plane %d state\n",
					ret, DRMID(plane));
			return ret;
		}

		ret = sde_plane_helper_reset_custom_properties(plane,
				plane_state);
		if (ret) {
			SDE_ERROR("error %d resetting plane props %d\n",
					ret, DRMID(plane));
			return ret;
		}
	}
	drm_for_each_crtc(crtc, dev) {
		crtc_state = drm_atomic_get_crtc_state(state, crtc);
		if (IS_ERR(crtc_state)) {
			ret = PTR_ERR(crtc_state);
			SDE_ERROR("error %d getting crtc %d state\n",
					ret, DRMID(crtc));
			return ret;
		}

		ret = sde_crtc_helper_reset_custom_properties(crtc, crtc_state);
		if (ret) {
			SDE_ERROR("error %d resetting crtc props %d\n",
					ret, DRMID(crtc));
			return ret;
		}
	}

	drm_connector_list_iter_begin(dev, &conn_iter);
	drm_for_each_connector_iter(conn, &conn_iter) {
		conn_state = drm_atomic_get_connector_state(state, conn);
		if (IS_ERR(conn_state)) {
			ret = PTR_ERR(conn_state);
			SDE_ERROR("error %d getting connector %d state\n",
					ret, DRMID(conn));
			return ret;
		}

		ret = sde_connector_helper_reset_custom_properties(conn,
				conn_state);
		if (ret) {
			SDE_ERROR("error %d resetting connector props %d\n",
					ret, DRMID(conn));
			return ret;
		}
	}
	drm_connector_list_iter_end(&conn_iter);

	return ret;
}

static void sde_kms_lastclose(struct msm_kms *kms,
		struct drm_modeset_acquire_ctx *ctx)
{
	struct sde_kms *sde_kms;
	struct drm_device *dev;
	struct drm_atomic_state *state;
	int ret, i;

	if (!kms) {
		SDE_ERROR("invalid argument\n");
		return;
	}

	sde_kms = to_sde_kms(kms);
	dev = sde_kms->dev;

	state = drm_atomic_state_alloc(dev);
	if (!state)
		return;

	state->acquire_ctx = ctx;

	for (i = 0; i < TEARDOWN_DEADLOCK_RETRY_MAX; i++) {
		/* add reset of custom properties to the state */
		ret = _sde_kms_helper_reset_custom_properties(sde_kms, state);
		if (ret)
			break;

		ret = drm_atomic_commit(state);
		if (ret != -EDEADLK)
			break;

		drm_atomic_state_clear(state);
		drm_modeset_backoff(ctx);
		SDE_DEBUG("deadlock backoff on attempt %d\n", i);
	}

	if (ret) {
		/**
		 * on success, atomic state object ownership transfers to
		 * framework, otherwise, free it here
		 */
		drm_atomic_state_put(state);
		SDE_ERROR("failed to run last close: %d\n", ret);
	}
}

static int sde_kms_check_secure_transition(struct msm_kms *kms,
		struct drm_atomic_state *state)
{
	struct sde_kms *sde_kms;
	struct drm_device *dev;
	struct drm_crtc *crtc;
	struct drm_crtc *cur_crtc = NULL, *global_crtc = NULL;
	struct drm_crtc_state *crtc_state;
	int active_crtc_cnt = 0, global_active_crtc_cnt = 0;
	bool sec_session = false, global_sec_session = false;
	uint32_t fb_ns = 0, fb_sec = 0, fb_sec_dir = 0;
	int i;

	if (!kms || !state) {
		return -EINVAL;
		SDE_ERROR("invalid arguments\n");
	}

	sde_kms = to_sde_kms(kms);
	dev = sde_kms->dev;

	/* iterate state object for active secure/non-secure crtc */
	for_each_crtc_in_state(state, crtc, crtc_state, i) {
		if (!crtc_state->active)
			continue;

		active_crtc_cnt++;
		sde_crtc_state_find_plane_fb_modes(crtc_state, &fb_ns,
				&fb_sec, &fb_sec_dir);
		if (fb_sec_dir)
			sec_session = true;
		cur_crtc = crtc;
	}

	/* iterate global list for active and secure/non-secure crtc */
	list_for_each_entry(crtc, &dev->mode_config.crtc_list, head) {
		if (!crtc->state->active)
			continue;

		global_active_crtc_cnt++;
		/* update only when crtc is not the same as current crtc */
		if (crtc != cur_crtc) {
			fb_ns = fb_sec = fb_sec_dir = 0;
			sde_crtc_find_plane_fb_modes(crtc, &fb_ns,
					&fb_sec, &fb_sec_dir);
			if (fb_sec_dir)
				global_sec_session = true;
			global_crtc = crtc;
		}
	}

	if (!global_sec_session && !sec_session)
		return 0;

	/*
	 * - fail crtc commit, if secure-camera/secure-ui session is
	 *   in-progress in any other display
	 * - fail secure-camera/secure-ui crtc commit, if any other display
	 *   session is in-progress
	 */
	if ((global_active_crtc_cnt > MAX_ALLOWED_CRTC_CNT_DURING_SECURE) ||
		    (active_crtc_cnt > MAX_ALLOWED_CRTC_CNT_DURING_SECURE)) {
		SDE_ERROR(
		    "crtc%d secure check failed global_active:%d active:%d\n",
				cur_crtc ? cur_crtc->base.id : -1,
				global_active_crtc_cnt, active_crtc_cnt);
		return -EPERM;

	/*
	 * As only one crtc is allowed during secure session, the crtc
	 * in this commit should match with the global crtc
	 */
	} else if (global_crtc && cur_crtc && (global_crtc != cur_crtc)) {
		SDE_ERROR("crtc%d-sec%d not allowed during crtc%d-sec%d\n",
				cur_crtc->base.id, sec_session,
				global_crtc->base.id, global_sec_session);
		return -EPERM;
	}

	return 0;
}

static int sde_kms_atomic_check(struct msm_kms *kms,
		struct drm_atomic_state *state)
{
	struct sde_kms *sde_kms;
	struct drm_device *dev;
	int ret;

	if (!kms || !state)
		return -EINVAL;

	sde_kms = to_sde_kms(kms);
	dev = sde_kms->dev;

	SDE_ATRACE_BEGIN("atomic_check");
	if (sde_kms_is_suspend_blocked(dev)) {
		SDE_DEBUG("suspended, skip atomic_check\n");
		ret = -EBUSY;
		goto end;
	}

	ret = drm_atomic_helper_check(dev, state);
	if (ret)
		goto end;
	/*
	 * Check if any secure transition(moving CRTC between secure and
	 * non-secure state and vice-versa) is allowed or not. when moving
	 * to secure state, planes with fb_mode set to dir_translated only can
	 * be staged on the CRTC, and only one CRTC can be active during
	 * Secure state
	 */
	ret = sde_kms_check_secure_transition(kms, state);
end:
	SDE_ATRACE_END("atomic_check");
	return ret;
}

static struct msm_gem_address_space*
_sde_kms_get_address_space(struct msm_kms *kms,
		unsigned int domain)
{
	struct sde_kms *sde_kms;

	if (!kms) {
		SDE_ERROR("invalid kms\n");
		return  NULL;
	}

	sde_kms = to_sde_kms(kms);
	if (!sde_kms) {
		SDE_ERROR("invalid sde_kms\n");
		return NULL;
	}

	if (domain >= MSM_SMMU_DOMAIN_MAX)
		return NULL;

	return (sde_kms->aspace[domain] &&
			sde_kms->aspace[domain]->domain_attached) ?
		sde_kms->aspace[domain] : NULL;
}

static void _sde_kms_post_open(struct msm_kms *kms, struct drm_file *file)
{
	struct drm_device *dev = NULL;
	struct sde_kms *sde_kms = NULL;
	struct drm_connector *connector = NULL;
	struct drm_connector_list_iter conn_iter;
	struct sde_connector *sde_conn = NULL;
	int i;

	if (!kms) {
		SDE_ERROR("invalid kms\n");
		return;
	}

	sde_kms = to_sde_kms(kms);
	dev = sde_kms->dev;

	if (!dev) {
		SDE_ERROR("invalid device\n");
		return;
	}

	if (!dev->mode_config.poll_enabled)
		return;

	/* init external dsi bridge here to make sure ext bridge is probed*/
	for (i = 0; i < sde_kms->dsi_display_count; ++i) {
		struct dsi_display *dsi_display;

		dsi_display = sde_kms->dsi_displays[i];
		if (dsi_display->bridge) {
			dsi_display_drm_ext_bridge_init(dsi_display,
				dsi_display->bridge->base.encoder,
				dsi_display->drm_conn);
		}
	}

	mutex_lock(&dev->mode_config.mutex);
	drm_connector_list_iter_begin(dev, &conn_iter);
	drm_for_each_connector_iter(connector, &conn_iter) {
		/* Only handle HPD capable connectors. */
		if (!(connector->polled & DRM_CONNECTOR_POLL_HPD))
			continue;

		sde_conn = to_sde_connector(connector);

		if (sde_conn->ops.post_open)
			sde_conn->ops.post_open(&sde_conn->base,
					sde_conn->display);
	}
	drm_connector_list_iter_end(&conn_iter);
	mutex_unlock(&dev->mode_config.mutex);

}

static int sde_kms_cont_splash_config(struct msm_kms *kms)
{
	void *display;
	struct dsi_display *dsi_display;
	struct msm_display_info info;
	struct drm_encoder *encoder = NULL;
	struct drm_crtc *crtc = NULL;
	int i, rc = 0;
	struct drm_display_mode *drm_mode = NULL;
	struct drm_device *dev;
	struct msm_drm_private *priv;
	struct sde_kms *sde_kms;
	struct drm_connector_list_iter conn_iter;
	struct drm_connector *connector = NULL;
	struct sde_connector *sde_conn = NULL;

	if (!kms) {
		SDE_ERROR("invalid kms\n");
		return -EINVAL;
	}

	sde_kms = to_sde_kms(kms);
	dev = sde_kms->dev;
	if (!dev) {
		SDE_ERROR("invalid device\n");
		return -EINVAL;
	}

	if (!sde_kms->splash_data.cont_splash_en) {
		DRM_INFO("cont_splash feature not enabled\n");
		return rc;
	}

	/* Currently, we only support one dsi display configuration */
	/* dsi */
	for (i = 0; i < sde_kms->dsi_display_count; ++i) {
		display = sde_kms->dsi_displays[i];
		dsi_display = (struct dsi_display *)display;
		SDE_DEBUG("display->name = %s\n", dsi_display->name);

		if (dsi_display->bridge->base.encoder) {
			encoder = dsi_display->bridge->base.encoder;
			SDE_DEBUG("encoder name = %s\n", encoder->name);
		}
		memset(&info, 0x0, sizeof(info));
		rc = dsi_display_get_info(NULL, &info, display);
		if (rc) {
			SDE_ERROR("dsi get_info %d failed\n", i);
			encoder = NULL;
			continue;
		}
		SDE_DEBUG("info.is_connected = %s, info.is_primary = %s\n",
			((info.is_connected) ? "true" : "false"),
			((info.is_primary) ? "true" : "false"));
		break;
	}

	if (!encoder) {
		SDE_ERROR("encoder not initialized\n");
		return -EINVAL;
	}

	priv = sde_kms->dev->dev_private;
	encoder->crtc = priv->crtcs[0];
	crtc = encoder->crtc;
	SDE_DEBUG("crtc id = %d\n", crtc->base.id);


	mutex_lock(&dev->mode_config.mutex);
	drm_connector_list_iter_begin(dev, &conn_iter);
	drm_for_each_connector_iter(connector, &conn_iter) {
		/**
		 * SDE_KMS doesn't attach more than one encoder to
		 * a DSI connector. So it is safe to check only with
		 * the first encoder entry. Revisit this logic if we
		 * ever have to support continuous splash for
		 * external displays in MST configuration.
		 */
		if (connector->encoder_ids[0] == encoder->base.id)
			break;
	}
	drm_connector_list_iter_end(&conn_iter);

	if (!connector) {
		SDE_ERROR("connector not initialized\n");
		mutex_unlock(&dev->mode_config.mutex);
		return -EINVAL;
	}

	if (connector->funcs->fill_modes) {
		connector->funcs->fill_modes(connector,
			dev->mode_config.max_width,
			dev->mode_config.max_height);
	} else {
		SDE_ERROR("fill_modes api not defined\n");
		mutex_unlock(&dev->mode_config.mutex);
		return -EINVAL;
	}
	mutex_unlock(&dev->mode_config.mutex);

	crtc->state->encoder_mask = (1 << drm_encoder_index(encoder));

	/* currently consider modes[0] as the preferred mode */
	drm_mode = list_first_entry(&connector->modes,
					struct drm_display_mode, head);
	SDE_DEBUG("drm_mode->name = %s, id=%d, type=0x%x, flags=0x%x\n",
			drm_mode->name, drm_mode->base.id,
			drm_mode->type, drm_mode->flags);

	/* Update CRTC drm structure */
	crtc->state->active = true;
	rc = drm_atomic_set_mode_for_crtc(crtc->state, drm_mode);
	if (rc) {
		SDE_ERROR("Failed: set mode for crtc. rc = %d\n", rc);
		return rc;
	}
	drm_mode_copy(&crtc->state->adjusted_mode, drm_mode);
	drm_mode_copy(&crtc->mode, drm_mode);

	/* Update encoder structure */
	sde_encoder_update_caps_for_cont_splash(encoder);

	sde_crtc_update_cont_splash_mixer_settings(crtc);

	sde_conn = to_sde_connector(connector);
	if (sde_conn && sde_conn->ops.cont_splash_config)
		sde_conn->ops.cont_splash_config(sde_conn->display);

	return rc;
}

static bool sde_kms_check_for_splash(struct msm_kms *kms)
{
	struct sde_kms *sde_kms;

	if (!kms) {
		SDE_ERROR("invalid kms\n");
		return false;
	}

	sde_kms = to_sde_kms(kms);
	return sde_kms->splash_data.cont_splash_en;
}

static int sde_kms_pm_suspend(struct device *dev)
{
	struct drm_device *ddev;
	struct drm_modeset_acquire_ctx ctx;
	struct drm_connector *conn;
	struct drm_connector_list_iter conn_iter;
	struct drm_atomic_state *state;
	struct sde_kms *sde_kms;
	int ret = 0, num_crtcs = 0;

	if (!dev)
		return -EINVAL;

	ddev = dev_get_drvdata(dev);
	if (!ddev || !ddev_to_msm_kms(ddev))
		return -EINVAL;

	sde_kms = to_sde_kms(ddev_to_msm_kms(ddev));
	SDE_EVT32(0);

	/* disable hot-plug polling */
	drm_kms_helper_poll_disable(ddev);

	/* acquire modeset lock(s) */
	drm_modeset_acquire_init(&ctx, 0);

retry:
	ret = drm_modeset_lock_all_ctx(ddev, &ctx);
	if (ret)
		goto unlock;

	/* save current state for resume */
	if (sde_kms->suspend_state)
		drm_atomic_state_put(sde_kms->suspend_state);
	sde_kms->suspend_state = drm_atomic_helper_duplicate_state(ddev, &ctx);
	if (IS_ERR_OR_NULL(sde_kms->suspend_state)) {
		DRM_ERROR("failed to back up suspend state\n");
		sde_kms->suspend_state = NULL;
		goto unlock;
	}

	/* create atomic state to disable all CRTCs */
	state = drm_atomic_state_alloc(ddev);
	if (IS_ERR_OR_NULL(state)) {
		DRM_ERROR("failed to allocate crtc disable state\n");
		goto unlock;
	}

	state->acquire_ctx = &ctx;
	drm_connector_list_iter_begin(ddev, &conn_iter);
	drm_for_each_connector_iter(conn, &conn_iter) {
		struct drm_crtc_state *crtc_state;
		uint64_t lp;

		if (!conn->state || !conn->state->crtc ||
				conn->dpms != DRM_MODE_DPMS_ON)
			continue;

		lp = sde_connector_get_lp(conn);
		if (lp == SDE_MODE_DPMS_LP1) {
			/* transition LP1->LP2 on pm suspend */
			ret = sde_connector_set_property_for_commit(conn, state,
					CONNECTOR_PROP_LP, SDE_MODE_DPMS_LP2);
			if (ret) {
				DRM_ERROR("failed to set lp2 for conn %d\n",
						conn->base.id);
				drm_atomic_state_put(state);
				goto unlock;
			}
		}

		if (lp != SDE_MODE_DPMS_LP2) {
			/* force CRTC to be inactive */
			crtc_state = drm_atomic_get_crtc_state(state,
					conn->state->crtc);
			if (IS_ERR_OR_NULL(crtc_state)) {
				DRM_ERROR("failed to get crtc %d state\n",
						conn->state->crtc->base.id);
				drm_atomic_state_put(state);
				goto unlock;
			}

			if (lp != SDE_MODE_DPMS_LP1)
				crtc_state->active = false;
			++num_crtcs;
		}
	}
	drm_connector_list_iter_end(&conn_iter);

	/* check for nothing to do */
	if (num_crtcs == 0) {
		DRM_DEBUG("all crtcs are already in the off state\n");
		drm_atomic_state_put(state);
		sde_kms->suspend_block = true;
		goto unlock;
	}

	/* commit the "disable all" state */
	ret = drm_atomic_commit(state);
	if (ret < 0) {
		DRM_ERROR("failed to disable crtcs, %d\n", ret);
		drm_atomic_state_put(state);
		goto unlock;
	}

	sde_kms->suspend_block = true;

	drm_connector_list_iter_begin(ddev, &conn_iter);
	drm_for_each_connector_iter(conn, &conn_iter) {
		uint64_t lp;

		lp = sde_connector_get_lp(conn);
		if (lp != SDE_MODE_DPMS_LP2)
			continue;

		ret = sde_encoder_wait_for_event(conn->encoder,
						MSM_ENC_TX_COMPLETE);
		if (ret && ret != -EWOULDBLOCK)
			SDE_ERROR(
				"[enc: %d] wait for commit done returned %d\n",
				conn->encoder->base.id, ret);
		else if (!ret)
			sde_encoder_idle_request(conn->encoder);
	}
	drm_connector_list_iter_end(&conn_iter);
unlock:
	if (ret == -EDEADLK) {
		drm_modeset_backoff(&ctx);
		goto retry;
	}
	drm_modeset_drop_locks(&ctx);
	drm_modeset_acquire_fini(&ctx);

	return 0;
}

static int sde_kms_pm_resume(struct device *dev)
{
	struct drm_device *ddev;
	struct sde_kms *sde_kms;
	struct drm_modeset_acquire_ctx ctx;
	int ret, i;

	if (!dev)
		return -EINVAL;

	ddev = dev_get_drvdata(dev);
	if (!ddev || !ddev_to_msm_kms(ddev))
		return -EINVAL;

	sde_kms = to_sde_kms(ddev_to_msm_kms(ddev));

	SDE_EVT32(sde_kms->suspend_state != NULL);

	drm_mode_config_reset(ddev);

	drm_modeset_acquire_init(&ctx, 0);
retry:
	ret = drm_modeset_lock_all_ctx(ddev, &ctx);
	if (ret == -EDEADLK) {
		drm_modeset_backoff(&ctx);
		goto retry;
	} else if (WARN_ON(ret)) {
		goto end;
	}

	sde_kms->suspend_block = false;

	if (sde_kms->suspend_state) {
		sde_kms->suspend_state->acquire_ctx = &ctx;
		for (i = 0; i < TEARDOWN_DEADLOCK_RETRY_MAX; i++) {
			ret = drm_atomic_helper_commit_duplicated_state(
					sde_kms->suspend_state, &ctx);
			if (ret != -EDEADLK)
				break;

			drm_modeset_backoff(&ctx);
		}

		if (ret < 0) {
			DRM_ERROR("failed to restore state, %d\n", ret);
			drm_atomic_state_put(sde_kms->suspend_state);
		}
		sde_kms->suspend_state = NULL;
	}

end:
	drm_modeset_drop_locks(&ctx);
	drm_modeset_acquire_fini(&ctx);

	/* enable hot-plug polling */
	drm_kms_helper_poll_enable(ddev);

	return 0;
}

static const struct msm_kms_funcs kms_funcs = {
	.hw_init         = sde_kms_hw_init,
	.postinit        = sde_kms_postinit,
	.irq_preinstall  = sde_irq_preinstall,
	.irq_postinstall = sde_irq_postinstall,
	.irq_uninstall   = sde_irq_uninstall,
	.irq             = sde_irq,
	.preclose        = sde_kms_preclose,
	.lastclose       = sde_kms_lastclose,
	.prepare_fence   = sde_kms_prepare_fence,
	.prepare_commit  = sde_kms_prepare_commit,
	.commit          = sde_kms_commit,
	.complete_commit = sde_kms_complete_commit,
	.wait_for_crtc_commit_done = sde_kms_wait_for_commit_done,
	.wait_for_tx_complete = sde_kms_wait_for_frame_transfer_complete,
	.enable_vblank   = sde_kms_enable_vblank,
	.disable_vblank  = sde_kms_disable_vblank,
	.check_modified_format = sde_format_check_modified_format,
	.atomic_check = sde_kms_atomic_check,
	.get_format      = sde_get_msm_format,
	.round_pixclk    = sde_kms_round_pixclk,
	.pm_suspend      = sde_kms_pm_suspend,
	.pm_resume       = sde_kms_pm_resume,
	.destroy         = sde_kms_destroy,
	.cont_splash_config = sde_kms_cont_splash_config,
	.register_events = _sde_kms_register_events,
	.get_address_space = _sde_kms_get_address_space,
	.postopen = _sde_kms_post_open,
	.check_for_splash = sde_kms_check_for_splash,
};

/* the caller api needs to turn on clock before calling it */
static inline void _sde_kms_core_hw_rev_init(struct sde_kms *sde_kms)
{
	sde_kms->core_rev = readl_relaxed(sde_kms->mmio + 0x0);
}

static int _sde_kms_mmu_destroy(struct sde_kms *sde_kms)
{
	struct msm_mmu *mmu;
	int i;

	for (i = ARRAY_SIZE(sde_kms->aspace) - 1; i >= 0; i--) {
		if (!sde_kms->aspace[i])
			continue;

		mmu = sde_kms->aspace[i]->mmu;

		mmu->funcs->detach(mmu, (const char **)iommu_ports,
				ARRAY_SIZE(iommu_ports));
		msm_gem_address_space_put(sde_kms->aspace[i]);

		sde_kms->aspace[i] = NULL;
	}

	return 0;
}

static int _sde_kms_mmu_init(struct sde_kms *sde_kms)
{
	struct msm_mmu *mmu;
	int i, ret;
	int early_map = 1;

	for (i = 0; i < MSM_SMMU_DOMAIN_MAX; i++) {
		struct msm_gem_address_space *aspace;

		mmu = msm_smmu_new(sde_kms->dev->dev, i);
		if (IS_ERR(mmu)) {
			ret = PTR_ERR(mmu);
			SDE_DEBUG("failed to init iommu id %d: rc:%d\n",
								i, ret);
			continue;
		}

		/*
		 * Before attaching SMMU, we need to honor continuous splash
		 * use case where hardware tries to fetch buffer from physical
		 * address. To facilitate this requirement we need to have a
		 * one to one mapping on SMMU until we have our first frame.
		 */
		if (i == MSM_SMMU_DOMAIN_UNSECURE) {
			ret = mmu->funcs->set_attribute(mmu,
				DOMAIN_ATTR_EARLY_MAP,
				&early_map);
			if (ret) {
				SDE_ERROR("failed to set map att: %d\n", ret);
				goto fail;
			}
		}

		aspace = msm_gem_smmu_address_space_create(sde_kms->dev,
			mmu, "sde");
		if (IS_ERR(aspace)) {
			ret = PTR_ERR(aspace);
			mmu->funcs->destroy(mmu);
			goto fail;
		}

		sde_kms->aspace[i] = aspace;

		ret = mmu->funcs->attach(mmu, (const char **)iommu_ports,
				ARRAY_SIZE(iommu_ports));
		if (ret) {
			SDE_ERROR("failed to attach iommu %d: %d\n", i, ret);
			msm_gem_address_space_put(aspace);
			goto fail;
		}
		aspace->domain_attached = true;
		early_map = 0;

		/* Mapping splash memory block */
		if ((i == MSM_SMMU_DOMAIN_UNSECURE) &&
				sde_kms->splash_data.splash_base) {
			ret = _sde_kms_splash_smmu_map(sde_kms->dev, mmu,
					&sde_kms->splash_data);
			if (ret) {
				SDE_ERROR("failed to map ret:%d\n", ret);
				goto fail;
			}
		}

		/*
		 * Turning off early map after generating one to one
		 * mapping for splash address space.
		 */
		ret = mmu->funcs->set_attribute(mmu, DOMAIN_ATTR_EARLY_MAP,
			&early_map);
		if (ret) {
			SDE_ERROR("failed to set map att ret:%d\n", ret);
			goto early_map_fail;
		}
	}

	return 0;
early_map_fail:
	mmu->funcs->one_to_one_unmap(mmu, sde_kms->splash_data.splash_base,
					sde_kms->splash_data.splash_size);
fail:
	mmu->funcs->destroy(mmu);
	_sde_kms_mmu_destroy(sde_kms);

	return ret;
}

static void sde_kms_init_shared_hw(struct sde_kms *sde_kms)
{
	if (!sde_kms || !sde_kms->hw_mdp || !sde_kms->catalog)
		return;

	if (sde_kms->hw_mdp->ops.reset_ubwc)
		sde_kms->hw_mdp->ops.reset_ubwc(sde_kms->hw_mdp,
						sde_kms->catalog);
}

static void sde_kms_handle_power_event(u32 event_type, void *usr)
{
	struct sde_kms *sde_kms = usr;
	struct msm_kms *msm_kms;

	msm_kms = &sde_kms->base;
	if (!sde_kms)
		return;

	SDE_DEBUG("event_type:%d\n", event_type);
	SDE_EVT32_VERBOSE(event_type);

	if (event_type == SDE_POWER_EVENT_POST_ENABLE) {
		sde_irq_update(msm_kms, true);
		sde_vbif_init_memtypes(sde_kms);
		sde_kms_init_shared_hw(sde_kms);
		sde_kms->first_kickoff = true;
	} else if (event_type == SDE_POWER_EVENT_PRE_DISABLE) {
		sde_irq_update(msm_kms, false);
		sde_kms->first_kickoff = false;
	}
}

#define genpd_to_sde_kms(domain) container_of(domain, struct sde_kms, genpd)

static int sde_kms_pd_enable(struct generic_pm_domain *genpd)
{
	struct sde_kms *sde_kms = genpd_to_sde_kms(genpd);
	struct drm_device *dev;
	struct msm_drm_private *priv;
	int rc;

	SDE_DEBUG("\n");

	dev = sde_kms->dev;
	if (!dev)
		return -EINVAL;

	priv = dev->dev_private;
	if (!priv)
		return -EINVAL;

	SDE_EVT32(genpd->device_count);

	rc = sde_power_resource_enable(&priv->phandle, priv->pclient, true);

	return rc;
}

static int sde_kms_pd_disable(struct generic_pm_domain *genpd)
{
	struct sde_kms *sde_kms = genpd_to_sde_kms(genpd);
	struct drm_device *dev;
	struct msm_drm_private *priv;
	int rc;

	SDE_DEBUG("\n");

	dev = sde_kms->dev;
	if (!dev)
		return -EINVAL;

	priv = dev->dev_private;
	if (!priv)
		return -EINVAL;

	SDE_EVT32(genpd->device_count);

	rc = sde_power_resource_enable(&priv->phandle, priv->pclient, false);

	return rc;
}

static int _sde_kms_get_splash_data(struct sde_splash_data *data)
{
	int ret = 0;
	struct device_node *parent, *node, *node1;
	struct resource r, r1;

	if (!data)
		return -EINVAL;

	parent = of_find_node_by_path("/reserved-memory");
	if (!parent) {
		SDE_ERROR("failed to find reserved-memory node\n");
		return -EINVAL;
	}

	node = of_find_node_by_name(parent, "cont_splash_region");
	if (!node) {
		SDE_ERROR("failed to find splash memory reservation\n");
		return -EINVAL;
	}

	if (of_address_to_resource(node, 0, &r)) {
		SDE_ERROR("failed to find data for  splash memory\n");
		return -EINVAL;
	}

	data->splash_base = (unsigned long)r.start;
	data->splash_size = (r.end - r.start) + 1;

	node1 = of_find_node_by_name(parent, "disp_rdump_region");
	if (!node1)
		SDE_DEBUG("failed to find disp ramdump memory reservation\n");

	if (!node1 || of_address_to_resource(node1, 0, &r1)) {
		SDE_DEBUG("failed to find data for  disp ramdump memory\n");
		data->ramdump_base = 0;
		data->ramdump_size = 0;
	} else {
		data->ramdump_base = (unsigned long)r1.start;
		data->ramdump_size = (r1.end - r1.start) + 1;
	}

	if ((data->ramdump_base && data->ramdump_base != data->splash_base) ||
			(data->ramdump_size > data->splash_size)) {
		SDE_ERROR("ramdump/splash buffer addr/size mismatched\n");
		data->ramdump_base = 0;
		data->ramdump_size = 0;
	}

	pr_info("cont spla base adds:%lx size:%x rdump adds=:%lx size:%x\n",
			data->splash_base, data->splash_size,
			data->ramdump_base, data->ramdump_size);
	return ret;
}

static int sde_kms_hw_init(struct msm_kms *kms)
{
	struct sde_kms *sde_kms;
	struct drm_device *dev;
	struct msm_drm_private *priv;
	struct sde_rm *rm = NULL;
	struct platform_device *platformdev;
	int i, rc = -EINVAL;

	if (!kms) {
		SDE_ERROR("invalid kms\n");
		goto end;
	}

	sde_kms = to_sde_kms(kms);
	dev = sde_kms->dev;
	if (!dev || !dev->dev) {
		SDE_ERROR("invalid device\n");
		goto end;
	}

	platformdev = to_platform_device(dev->dev);
	priv = dev->dev_private;
	if (!priv) {
		SDE_ERROR("invalid private data\n");
		goto end;
	}

	sde_kms->mmio = msm_ioremap(platformdev, "mdp_phys", "mdp_phys");
	if (IS_ERR(sde_kms->mmio)) {
		rc = PTR_ERR(sde_kms->mmio);
		SDE_ERROR("mdp register memory map failed: %d\n", rc);
		sde_kms->mmio = NULL;
		goto error;
	}
	DRM_INFO("mapped mdp address space @%pK\n", sde_kms->mmio);
	sde_kms->mmio_len = msm_iomap_size(platformdev, "mdp_phys");

	rc = sde_dbg_reg_register_base(SDE_DBG_NAME, sde_kms->mmio,
			sde_kms->mmio_len);
	if (rc)
		SDE_ERROR("dbg base register kms failed: %d\n", rc);

	sde_kms->vbif[VBIF_RT] = msm_ioremap(platformdev, "vbif_phys",
								"vbif_phys");
	if (IS_ERR(sde_kms->vbif[VBIF_RT])) {
		rc = PTR_ERR(sde_kms->vbif[VBIF_RT]);
		SDE_ERROR("vbif register memory map failed: %d\n", rc);
		sde_kms->vbif[VBIF_RT] = NULL;
		goto error;
	}
	sde_kms->vbif_len[VBIF_RT] = msm_iomap_size(platformdev,
								"vbif_phys");
	rc = sde_dbg_reg_register_base("vbif_rt", sde_kms->vbif[VBIF_RT],
				sde_kms->vbif_len[VBIF_RT]);
	if (rc)
		SDE_ERROR("dbg base register vbif_rt failed: %d\n", rc);

	sde_kms->vbif[VBIF_NRT] = msm_ioremap(platformdev, "vbif_nrt_phys",
								"vbif_nrt_phys");
	if (IS_ERR(sde_kms->vbif[VBIF_NRT])) {
		sde_kms->vbif[VBIF_NRT] = NULL;
		SDE_DEBUG("VBIF NRT is not defined");
	} else {
		sde_kms->vbif_len[VBIF_NRT] = msm_iomap_size(platformdev,
							"vbif_nrt_phys");
		rc = sde_dbg_reg_register_base("vbif_nrt",
				sde_kms->vbif[VBIF_NRT],
				sde_kms->vbif_len[VBIF_NRT]);
		if (rc)
			SDE_ERROR("dbg base register vbif_nrt failed: %d\n",
					rc);
	}

	sde_kms->reg_dma = msm_ioremap(platformdev, "regdma_phys",
								"regdma_phys");
	if (IS_ERR(sde_kms->reg_dma)) {
		sde_kms->reg_dma = NULL;
		SDE_DEBUG("REG_DMA is not defined");
	} else {
		sde_kms->reg_dma_len = msm_iomap_size(platformdev,
								"regdma_phys");
		rc =  sde_dbg_reg_register_base("reg_dma",
				sde_kms->reg_dma,
				sde_kms->reg_dma_len);
		if (rc)
			SDE_ERROR("dbg base register reg_dma failed: %d\n",
					rc);
	}

	sde_kms->core_client = sde_power_client_create(&priv->phandle, "core");
	if (IS_ERR_OR_NULL(sde_kms->core_client)) {
		rc = PTR_ERR(sde_kms->core_client);
		if (!sde_kms->core_client)
			rc = -EINVAL;
		SDE_ERROR("sde power client create failed: %d\n", rc);
		sde_kms->core_client = NULL;
		goto error;
	}

	rc = _sde_kms_get_splash_data(&sde_kms->splash_data);
	if (rc)
		SDE_DEBUG("sde splash data fetch failed: %d\n", rc);

	rc = sde_power_resource_enable(&priv->phandle, sde_kms->core_client,
		true);
	if (rc) {
		SDE_ERROR("resource enable failed: %d\n", rc);
		goto error;
	}

	for (i = 0; i < SDE_POWER_HANDLE_DBUS_ID_MAX; i++)
		sde_power_data_bus_set_quota(&priv->phandle,
			sde_kms->core_client,
			SDE_POWER_HANDLE_DATA_BUS_CLIENT_RT, i,
			SDE_POWER_HANDLE_CONT_SPLASH_BUS_AB_QUOTA,
			SDE_POWER_HANDLE_CONT_SPLASH_BUS_IB_QUOTA);

	_sde_kms_core_hw_rev_init(sde_kms);

	pr_info("sde hardware revision:0x%x\n", sde_kms->core_rev);

	sde_kms->catalog = sde_hw_catalog_init(dev, sde_kms->core_rev);
	if (IS_ERR_OR_NULL(sde_kms->catalog)) {
		rc = PTR_ERR(sde_kms->catalog);
		if (!sde_kms->catalog)
			rc = -EINVAL;
		SDE_ERROR("catalog init failed: %d\n", rc);
		sde_kms->catalog = NULL;
		goto power_error;
	}

	sde_kms->splash_data.resource_handoff_pending = true;

	/* initialize power domain if defined */
	if (of_find_property(dev->dev->of_node, "#power-domain-cells", NULL)) {
		sde_kms->genpd.name = dev->unique;
		sde_kms->genpd.power_off = sde_kms_pd_disable;
		sde_kms->genpd.power_on = sde_kms_pd_enable;

		rc = pm_genpd_init(&sde_kms->genpd, NULL, true);
		if (rc < 0) {
			SDE_ERROR("failed to init genpd provider %s: %d\n",
					sde_kms->genpd.name, rc);
			goto genpd_err;
		}

		rc = of_genpd_add_provider_simple(dev->dev->of_node,
				&sde_kms->genpd);
		if (rc < 0) {
			SDE_ERROR("failed to add genpd provider %s: %d\n",
					sde_kms->genpd.name, rc);
			pm_genpd_remove(&sde_kms->genpd);
			goto genpd_err;
		}

		sde_kms->genpd_init = true;
		SDE_DEBUG("added genpd provider %s\n", sde_kms->genpd.name);
	}

	rc = _sde_kms_mmu_init(sde_kms);
	if (rc) {
		SDE_ERROR("sde_kms_mmu_init failed: %d\n", rc);
		goto power_error;
	}

	/* Initialize reg dma block which is a singleton */
	rc = sde_reg_dma_init(sde_kms->reg_dma, sde_kms->catalog,
			sde_kms->dev);
	if (rc) {
		SDE_ERROR("failed: reg dma init failed\n");
		goto power_error;
	}

	sde_dbg_init_dbg_buses(sde_kms->core_rev);

	rm = &sde_kms->rm;
	rc = sde_rm_init(rm, sde_kms->catalog, sde_kms->mmio,
			sde_kms->dev);
	if (rc) {
		SDE_ERROR("rm init failed: %d\n", rc);
		goto power_error;
	}

	sde_kms->rm_init = true;

	sde_kms->hw_intr = sde_hw_intr_init(sde_kms->mmio, sde_kms->catalog);
	if (IS_ERR_OR_NULL(sde_kms->hw_intr)) {
		rc = PTR_ERR(sde_kms->hw_intr);
		SDE_ERROR("hw_intr init failed: %d\n", rc);
		sde_kms->hw_intr = NULL;
		goto hw_intr_init_err;
	}

	/*
	 * Attempt continuous splash handoff only if reserved
	 * splash memory is found.
	 */
	if (sde_kms->splash_data.splash_base)
		sde_rm_cont_splash_res_init(priv, &sde_kms->rm,
					&sde_kms->splash_data,
					sde_kms->catalog);

	sde_kms->hw_mdp = sde_rm_get_mdp(&sde_kms->rm);
	if (IS_ERR_OR_NULL(sde_kms->hw_mdp)) {
		rc = PTR_ERR(sde_kms->hw_mdp);
		if (!sde_kms->hw_mdp)
			rc = -EINVAL;
		SDE_ERROR("failed to get hw_mdp: %d\n", rc);
		sde_kms->hw_mdp = NULL;
		goto power_error;
	}

	for (i = 0; i < sde_kms->catalog->vbif_count; i++) {
		u32 vbif_idx = sde_kms->catalog->vbif[i].id;

		sde_kms->hw_vbif[i] = sde_hw_vbif_init(vbif_idx,
				sde_kms->vbif[vbif_idx], sde_kms->catalog);
		if (IS_ERR_OR_NULL(sde_kms->hw_vbif[vbif_idx])) {
			rc = PTR_ERR(sde_kms->hw_vbif[vbif_idx]);
			if (!sde_kms->hw_vbif[vbif_idx])
				rc = -EINVAL;
			SDE_ERROR("failed to init vbif %d: %d\n", vbif_idx, rc);
			sde_kms->hw_vbif[vbif_idx] = NULL;
			goto power_error;
		}
	}

	rc = sde_core_perf_init(&sde_kms->perf, dev, sde_kms->catalog,
			&priv->phandle, priv->pclient, "core_clk");
	if (rc) {
		SDE_ERROR("failed to init perf %d\n", rc);
		goto perf_err;
	}

	/*
	 * _sde_kms_drm_obj_init should create the DRM related objects
	 * i.e. CRTCs, planes, encoders, connectors and so forth
	 */
	rc = _sde_kms_drm_obj_init(sde_kms);
	if (rc) {
		SDE_ERROR("modeset init failed: %d\n", rc);
		goto drm_obj_init_err;
	}

	dev->mode_config.min_width = sde_kms->catalog->min_display_width;
	dev->mode_config.min_height = sde_kms->catalog->min_display_height;
	dev->mode_config.max_width = sde_kms->catalog->max_display_width;
	dev->mode_config.max_height = sde_kms->catalog->max_display_height;

	mutex_init(&sde_kms->secure_transition_lock);
	atomic_set(&sde_kms->detach_sec_cb, 0);
	atomic_set(&sde_kms->detach_all_cb, 0);

	/*
	 * Support format modifiers for compression etc.
	 */
	dev->mode_config.allow_fb_modifiers = true;

	/*
	 * Handle (re)initializations during power enable
	 */
	sde_kms_handle_power_event(SDE_POWER_EVENT_POST_ENABLE, sde_kms);
	sde_kms->power_event = sde_power_handle_register_event(&priv->phandle,
			SDE_POWER_EVENT_POST_ENABLE |
			SDE_POWER_EVENT_PRE_DISABLE,
			sde_kms_handle_power_event, sde_kms, "kms");

	if (sde_kms->splash_data.cont_splash_en) {
		SDE_DEBUG("Skipping MDP Resources disable\n");
	} else {
		for (i = 0; i < SDE_POWER_HANDLE_DBUS_ID_MAX; i++)
			sde_power_data_bus_set_quota(&priv->phandle,
				sde_kms->core_client,
				SDE_POWER_HANDLE_DATA_BUS_CLIENT_RT, i,
				SDE_POWER_HANDLE_ENABLE_BUS_AB_QUOTA,
				SDE_POWER_HANDLE_ENABLE_BUS_IB_QUOTA);

		sde_power_resource_enable(&priv->phandle,
						sde_kms->core_client, false);
	}
	return 0;

genpd_err:
drm_obj_init_err:
	sde_core_perf_destroy(&sde_kms->perf);
hw_intr_init_err:
perf_err:
power_error:
	sde_power_resource_enable(&priv->phandle, sde_kms->core_client, false);
error:
	_sde_kms_hw_destroy(sde_kms, platformdev);
end:
	return rc;
}

struct msm_kms *sde_kms_init(struct drm_device *dev)
{
	struct msm_drm_private *priv;
	struct sde_kms *sde_kms;

	if (!dev || !dev->dev_private) {
		SDE_ERROR("drm device node invalid\n");
		return ERR_PTR(-EINVAL);
	}

	priv = dev->dev_private;

	sde_kms = kzalloc(sizeof(*sde_kms), GFP_KERNEL);
	if (!sde_kms) {
		SDE_ERROR("failed to allocate sde kms\n");
		return ERR_PTR(-ENOMEM);
	}

	msm_kms_init(&sde_kms->base, &kms_funcs);
	sde_kms->dev = dev;

	return &sde_kms->base;
}

static int _sde_kms_register_events(struct msm_kms *kms,
		struct drm_mode_object *obj, u32 event, bool en)
{
	int ret = 0;
	struct drm_crtc *crtc = NULL;
	struct drm_connector *conn = NULL;
	struct sde_kms *sde_kms = NULL;

	if (!kms || !obj) {
		SDE_ERROR("invalid argument kms %pK obj %pK\n", kms, obj);
		return -EINVAL;
	}

	sde_kms = to_sde_kms(kms);
	switch (obj->type) {
	case DRM_MODE_OBJECT_CRTC:
		crtc = obj_to_crtc(obj);
		ret = sde_crtc_register_custom_event(sde_kms, crtc, event, en);
		break;
	case DRM_MODE_OBJECT_CONNECTOR:
		conn = obj_to_connector(obj);
		ret = sde_connector_register_custom_event(sde_kms, conn, event,
				en);
		break;
	}

	return ret;
}

int sde_kms_handle_recovery(struct drm_encoder *encoder)
{
	SDE_EVT32(DRMID(encoder), MSM_ENC_ACTIVE_REGION);
	return sde_encoder_wait_for_event(encoder, MSM_ENC_ACTIVE_REGION);
}<|MERGE_RESOLUTION|>--- conflicted
+++ resolved
@@ -1003,13 +1003,10 @@
 	 * transitions prepare below if any transtions is required.
 	 */
 	sde_kms_prepare_secure_transition(kms, state);
-<<<<<<< HEAD
 
 	_sde_kms_drm_check_dpms(state, MSM_DRM_EARLY_EVENT_BLANK);
-=======
 end:
 	SDE_ATRACE_END("prepare_commit");
->>>>>>> b199cdeb
 }
 
 static void sde_kms_commit(struct msm_kms *kms,
