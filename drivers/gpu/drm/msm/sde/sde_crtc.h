--- conflicted
+++ resolved
@@ -184,12 +184,6 @@
  * @frame_events  : static allocation of in-flight frame events
  * @frame_event_list : available frame event list
  * @spin_lock     : spin lock for frame event, transaction status, etc...
-<<<<<<< HEAD
- * @retire_events  : static allocation of retire fence connector
- * @retire_event_list : available retire fence connector list
-=======
- * @frame_done_comp    : for frame_event_done synchronization
->>>>>>> 81dd673b
  * @event_thread  : Pointer to event handler thread
  * @event_worker  : Event worker queue
  * @event_cache   : Local cache of event worker structures
@@ -260,12 +254,6 @@
 	struct sde_crtc_frame_event frame_events[SDE_CRTC_FRAME_EVENT_SIZE];
 	struct list_head frame_event_list;
 	spinlock_t spin_lock;
-<<<<<<< HEAD
-	struct sde_crtc_retire_event retire_events[SDE_CRTC_FRAME_EVENT_SIZE];
-	struct list_head retire_event_list;
-=======
-	struct completion frame_done_comp;
->>>>>>> 81dd673b
 
 	/* for handling internal event thread */
 	struct sde_crtc_event event_cache[SDE_CRTC_MAX_EVENT_COUNT];
