--- conflicted
+++ resolved
@@ -240,17 +240,6 @@
 		DRM_DEBUG_ATOMIC("disabling [ENCODER:%d:%s]\n",
 				 encoder->base.id, encoder->name);
 
-<<<<<<< HEAD
-=======
-		if (connector->state->crtc &&
-			connector->state->crtc->state->active_changed) {
-			blank = MSM_DRM_BLANK_POWERDOWN;
-			notifier_data.data = &blank;
-			notifier_data.id = crtc_idx;
-			msm_drm_notifier_call_chain(MSM_DRM_EARLY_EVENT_BLANK,
-						     &notifier_data);
-		}
->>>>>>> e7c78283
 		/*
 		 * Each encoder has at most one connector (since we always steal
 		 * it away), so we won't call disable hooks twice.
@@ -266,15 +255,6 @@
 			funcs->dpms(encoder, DRM_MODE_DPMS_OFF);
 
 		drm_bridge_post_disable(encoder->bridge);
-<<<<<<< HEAD
-=======
-		if (connector->state->crtc &&
-			connector->state->crtc->state->active_changed) {
-			DRM_DEBUG_ATOMIC("Notify blank\n");
-			msm_drm_notifier_call_chain(MSM_DRM_EVENT_BLANK,
-						&notifier_data);
-		}
->>>>>>> e7c78283
 	}
 
 	for_each_crtc_in_state(old_state, crtc, old_crtc_state, i) {
@@ -418,12 +398,7 @@
 	struct msm_drm_private *priv = dev->dev_private;
 	struct msm_kms *kms = priv->kms;
 	int bridge_enable_count = 0;
-<<<<<<< HEAD
 	int i;
-=======
-	int i, blank;
-	bool splash = false;
->>>>>>> e7c78283
 
 	SDE_ATRACE_BEGIN("msm_enable");
 	for_each_oldnew_crtc_in_state(old_state, crtc, old_crtc_state,
@@ -483,22 +458,6 @@
 		DRM_DEBUG_ATOMIC("enabling [ENCODER:%d:%s]\n",
 				 encoder->base.id, encoder->name);
 
-<<<<<<< HEAD
-=======
-		if (kms && kms->funcs && kms->funcs->check_for_splash)
-			splash = kms->funcs->check_for_splash(kms);
-
-		if (splash || (connector->state->crtc &&
-			connector->state->crtc->state->active_changed)) {
-			blank = MSM_DRM_BLANK_UNBLANK;
-			notifier_data.data = &blank;
-			notifier_data.id =
-				connector->state->crtc->index;
-			DRM_DEBUG_ATOMIC("Notify early unblank\n");
-			msm_drm_notifier_call_chain(MSM_DRM_EARLY_EVENT_BLANK,
-					    &notifier_data);
-		}
->>>>>>> e7c78283
 		/*
 		 * Each encoder has at most one connector (since we always steal
 		 * it away), so we won't call enable hooks twice.
@@ -547,16 +506,7 @@
 				 encoder->base.id, encoder->name);
 
 		drm_bridge_enable(encoder->bridge);
-<<<<<<< HEAD
-=======
-
-		if (splash || (connector->state->crtc &&
-			connector->state->crtc->state->active_changed)) {
-			DRM_DEBUG_ATOMIC("Notify unblank\n");
-			msm_drm_notifier_call_chain(MSM_DRM_EVENT_BLANK,
-					    &notifier_data);
-		}
->>>>>>> e7c78283
+
 	}
 	SDE_ATRACE_END("msm_enable");
 }
