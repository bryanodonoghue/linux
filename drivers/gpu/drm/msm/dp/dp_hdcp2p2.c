/* Copyright (c) 2016-2018, The Linux Foundation. All rights reserved.
 *
 * This program is free software; you can redistribute it and/or modify
 * it under the terms of the GNU General Public License version 2 and
 * only version 2 as published by the Free Software Foundation.
 *
 * This program is distributed in the hope that it will be useful,
 * but WITHOUT ANY WARRANTY; without even the implied warranty of
 * MERCHANTABILITY or FITNESS FOR A PARTICULAR PURPOSE.  See the
 * GNU General Public License for more details.
 */

#define pr_fmt(fmt)	"[dp-hdcp2p2] %s: " fmt, __func__

#include <linux/delay.h>
#include <linux/io.h>
#include <linux/slab.h>
#include <linux/stat.h>
#include <linux/types.h>
#include <linux/kthread.h>
#include <linux/msm_hdcp.h>
#include <drm/drm_dp_helper.h>

#include "sde_hdcp_2x.h"

#define DP_INTR_STATUS2				(0x00000024)
#define DP_INTR_STATUS3				(0x00000028)
#define dp_read(offset) readl_relaxed((offset))
#define dp_write(offset, data) writel_relaxed((data), (offset))
#define DP_HDCP_RXCAPS_LENGTH 3

enum dp_hdcp2p2_sink_status {
	SINK_DISCONNECTED,
	SINK_CONNECTED
};

struct dp_hdcp2p2_ctrl {
	atomic_t auth_state;
	enum dp_hdcp2p2_sink_status sink_status; /* Is sink connected */
	struct dp_hdcp2p2_interrupts *intr;
	struct sde_hdcp_init_data init_data;
	struct mutex mutex; /* mutex to protect access to ctrl */
	struct mutex msg_lock; /* mutex to protect access to msg buffer */
	struct mutex wakeup_mutex; /* mutex to protect access to wakeup call*/
	struct sde_hdcp_ops *ops;
	void *lib_ctx; /* Handle to HDCP 2.2 Trustzone library */
	struct sde_hdcp_2x_ops *lib; /* Ops for driver to call into TZ */
	enum hdcp_transport_wakeup_cmd wakeup_cmd;

	struct task_struct *thread;
	struct kthread_worker worker;
	struct kthread_work auth;
	struct kthread_work send_msg;
	struct kthread_work recv_msg;
	struct kthread_work link;
	struct hdcp2_buffer response;
	struct hdcp2_buffer request;
	uint32_t total_message_length;
	uint32_t timeout;
	struct sde_hdcp_2x_msg_part msg_part[HDCP_MAX_MESSAGE_PARTS];
	u8 sink_rx_status;
	u8 rx_status;
	char abort_mask;

	bool cp_irq_done;
	bool polling;
};

struct dp_hdcp2p2_int_set {
	u32 interrupt;
	char *name;
	void (*func)(struct dp_hdcp2p2_ctrl *ctrl);
};

struct dp_hdcp2p2_interrupts {
	u32 reg;
	struct dp_hdcp2p2_int_set *int_set;
};

static inline bool dp_hdcp2p2_is_valid_state(struct dp_hdcp2p2_ctrl *ctrl)
{
	if (ctrl->wakeup_cmd == HDCP_TRANSPORT_CMD_AUTHENTICATE)
		return true;

	if (atomic_read(&ctrl->auth_state) != HDCP_STATE_INACTIVE)
		return true;

	return false;
}

static int dp_hdcp2p2_copy_buf(struct dp_hdcp2p2_ctrl *ctrl,
	struct hdcp_transport_wakeup_data *data)
{
	int i = 0;
	uint32_t num_messages = 0;

	if (!data || !data->message_data)
		return 0;

	mutex_lock(&ctrl->msg_lock);

	ctrl->timeout = data->timeout;
	num_messages = data->message_data->num_messages;
	ctrl->total_message_length = 0; /* Total length of all messages */

	for (i = 0; i < num_messages; i++)
		ctrl->total_message_length +=
			data->message_data->messages[i].length;

	memcpy(ctrl->msg_part, data->message_data->messages,
		sizeof(data->message_data->messages));

	ctrl->rx_status = data->message_data->rx_status;
	ctrl->abort_mask = data->abort_mask;

	if (!ctrl->total_message_length) {
		mutex_unlock(&ctrl->msg_lock);
		return 0;
	}

	ctrl->response.data = data->buf;
	ctrl->response.length = ctrl->total_message_length;
	ctrl->request.data = data->buf;
	ctrl->request.length = ctrl->total_message_length;

	mutex_unlock(&ctrl->msg_lock);

	return 0;
}

static void dp_hdcp2p2_send_auth_status(struct dp_hdcp2p2_ctrl *ctrl)
{
	ctrl->init_data.notify_status(ctrl->init_data.cb_data,
		atomic_read(&ctrl->auth_state));
}

static void dp_hdcp2p2_set_interrupts(struct dp_hdcp2p2_ctrl *ctrl, bool enable)
{
	void __iomem *base = ctrl->init_data.dp_ahb->base;
	struct dp_hdcp2p2_interrupts *intr = ctrl->intr;

	while (intr && intr->reg) {
		struct dp_hdcp2p2_int_set *int_set = intr->int_set;
		u32 interrupts = 0;

		while (int_set && int_set->interrupt) {
			interrupts |= int_set->interrupt;
			int_set++;
		}

		if (enable)
			dp_write(base + intr->reg,
				dp_read(base + intr->reg) | interrupts);
		else
			dp_write(base + intr->reg,
				dp_read(base + intr->reg) & ~interrupts);
		intr++;
	}
}

static int dp_hdcp2p2_wakeup(struct hdcp_transport_wakeup_data *data)
{
	struct dp_hdcp2p2_ctrl *ctrl;
	u32 const default_timeout_us = 500;

	if (!data) {
		pr_err("invalid input\n");
		return -EINVAL;
	}

	ctrl = data->context;
	if (!ctrl) {
		pr_err("invalid ctrl\n");
		return -EINVAL;
	}

	mutex_lock(&ctrl->wakeup_mutex);

	ctrl->wakeup_cmd = data->cmd;

	if (data->timeout)
		ctrl->timeout = (data->timeout) * 2;
	else
		ctrl->timeout = default_timeout_us;

	if (!dp_hdcp2p2_is_valid_state(ctrl)) {
		pr_err("invalid state\n");
		goto exit;
	}

	if (dp_hdcp2p2_copy_buf(ctrl, data))
		goto exit;

	pr_debug("%s\n", hdcp_transport_cmd_to_str(ctrl->wakeup_cmd));

	switch (ctrl->wakeup_cmd) {
	case HDCP_TRANSPORT_CMD_SEND_MESSAGE:
		kthread_queue_work(&ctrl->worker, &ctrl->send_msg);
		break;
	case HDCP_TRANSPORT_CMD_RECV_MESSAGE:
		kthread_queue_work(&ctrl->worker, &ctrl->recv_msg);
		break;
	case HDCP_TRANSPORT_CMD_STATUS_SUCCESS:
		atomic_set(&ctrl->auth_state, HDCP_STATE_AUTHENTICATED);
		dp_hdcp2p2_send_auth_status(ctrl);
		break;
	case HDCP_TRANSPORT_CMD_STATUS_FAILED:
		atomic_set(&ctrl->auth_state, HDCP_STATE_AUTH_FAIL);
		kthread_cancel_work_sync(&ctrl->link);
		kthread_cancel_work_sync(&ctrl->recv_msg);
		dp_hdcp2p2_set_interrupts(ctrl, false);
		dp_hdcp2p2_send_auth_status(ctrl);
		break;
	case HDCP_TRANSPORT_CMD_LINK_POLL:
		if (ctrl->cp_irq_done)
			kthread_queue_work(&ctrl->worker, &ctrl->recv_msg);
		else
			ctrl->polling = true;
		break;
	case HDCP_TRANSPORT_CMD_AUTHENTICATE:
		kthread_queue_work(&ctrl->worker, &ctrl->auth);
		break;
	default:
		pr_err("invalid wakeup command %d\n", ctrl->wakeup_cmd);
	}
exit:
	mutex_unlock(&ctrl->wakeup_mutex);

	return 0;
}

static inline void dp_hdcp2p2_wakeup_lib(struct dp_hdcp2p2_ctrl *ctrl,
	struct sde_hdcp_2x_wakeup_data *data)
{
	int rc = 0;

	if (ctrl && ctrl->lib && ctrl->lib->wakeup &&
		data && (data->cmd != HDCP_2X_CMD_INVALID)) {
		rc = ctrl->lib->wakeup(data);
		if (rc)
			pr_err("error sending %s to lib\n",
				sde_hdcp_2x_cmd_to_str(data->cmd));
	}
}

static void dp_hdcp2p2_reset(struct dp_hdcp2p2_ctrl *ctrl)
{
	if (!ctrl) {
		pr_err("invalid input\n");
		return;
	}

	ctrl->sink_status = SINK_DISCONNECTED;
	atomic_set(&ctrl->auth_state, HDCP_STATE_INACTIVE);
}

static void dp_hdcp2p2_off(void *input)
{
	struct dp_hdcp2p2_ctrl *ctrl = (struct dp_hdcp2p2_ctrl *)input;
	struct hdcp_transport_wakeup_data cdata = {
					HDCP_TRANSPORT_CMD_AUTHENTICATE};

	if (!ctrl) {
		pr_err("invalid input\n");
		return;
	}

	if (atomic_read(&ctrl->auth_state) == HDCP_STATE_INACTIVE) {
		pr_err("hdcp is off\n");
		return;
	}

	dp_hdcp2p2_set_interrupts(ctrl, false);

	dp_hdcp2p2_reset(ctrl);

	kthread_flush_worker(&ctrl->worker);

	cdata.context = input;
	dp_hdcp2p2_wakeup(&cdata);
}

static int dp_hdcp2p2_authenticate(void *input)
{
	struct dp_hdcp2p2_ctrl *ctrl = input;
	struct hdcp_transport_wakeup_data cdata = {
					HDCP_TRANSPORT_CMD_AUTHENTICATE};
	int rc = 0;

	kthread_flush_worker(&ctrl->worker);

	dp_hdcp2p2_set_interrupts(ctrl, true);

	ctrl->sink_status = SINK_CONNECTED;
	atomic_set(&ctrl->auth_state, HDCP_STATE_AUTHENTICATING);

	cdata.context = input;
	dp_hdcp2p2_wakeup(&cdata);

	return rc;
}

static int dp_hdcp2p2_reauthenticate(void *input)
{
	struct dp_hdcp2p2_ctrl *ctrl = (struct dp_hdcp2p2_ctrl *)input;

	if (!ctrl) {
		pr_err("invalid input\n");
		return -EINVAL;
	}

	dp_hdcp2p2_reset((struct dp_hdcp2p2_ctrl *)input);

	return  dp_hdcp2p2_authenticate(input);
}

static void dp_hdcp2p2_min_level_change(void *client_ctx,
		u8 min_enc_level)
{
	struct dp_hdcp2p2_ctrl *ctrl = (struct dp_hdcp2p2_ctrl *)client_ctx;
	struct sde_hdcp_2x_wakeup_data cdata = {
		HDCP_2X_CMD_MIN_ENC_LEVEL};

	if (!ctrl) {
		pr_err("invalid input\n");
		return;
	}

	if (!dp_hdcp2p2_is_valid_state(ctrl)) {
		pr_err("invalid state\n");
<<<<<<< HEAD
		return;
	}

	cdata.context = ctrl->lib_ctx;
	cdata.min_enc_level = min_enc_level;
	dp_hdcp2p2_wakeup_lib(ctrl, &cdata);
}

static void dp_hdcp2p2_auth_failed(struct dp_hdcp2p2_ctrl *ctrl)
{
	if (!ctrl) {
		pr_err("invalid input\n");
=======
>>>>>>> 275774e0
		return;
	}

	cdata.context = ctrl->lib_ctx;
	cdata.min_enc_level = min_enc_level;
	dp_hdcp2p2_wakeup_lib(ctrl, &cdata);
}

static int dp_hdcp2p2_aux_read_message(struct dp_hdcp2p2_ctrl *ctrl)
{
	int rc = 0, max_size = 16, read_size = 0, bytes_read = 0;
	int size = ctrl->request.length, offset = ctrl->msg_part->offset;
	u8 *buf = ctrl->request.data;

	if (atomic_read(&ctrl->auth_state) == HDCP_STATE_INACTIVE ||
		atomic_read(&ctrl->auth_state) == HDCP_STATE_AUTH_FAIL) {
		pr_err("invalid hdcp state\n");
		rc = -EINVAL;
		goto exit;
	}

	if (!buf) {
		pr_err("invalid request buffer\n");
		rc = -EINVAL;
		goto exit;
	}

	pr_debug("request: offset(0x%x), size(%d)\n", offset, size);

	do {
		read_size = min(size, max_size);

		bytes_read = drm_dp_dpcd_read(ctrl->init_data.drm_aux,
				offset, buf, read_size);
		if (bytes_read != read_size) {
			pr_err("fail: offset(0x%x), size(0x%x), rc(0x%x)\n",
					offset, read_size, bytes_read);
			rc = -EINVAL;
			break;
		}

		buf += read_size;
		offset += read_size;
		size -= read_size;
	} while (size > 0);

exit:
	return rc;
}

static int dp_hdcp2p2_aux_write_message(struct dp_hdcp2p2_ctrl *ctrl,
	u8 *buf, int size, uint offset, uint timeout)
{
	int const max_size = 16;
	int rc = 0, write_size = 0, bytes_written = 0;

	do {
		write_size = min(size, max_size);

		bytes_written = drm_dp_dpcd_write(ctrl->init_data.drm_aux,
				offset, buf, write_size);
		if (bytes_written != write_size) {
			pr_err("fail: offset(0x%x), size(0x%x), rc(0x%x)\n",
					offset, write_size, bytes_written);
			rc = -EINVAL;
			break;
		}

		buf += write_size;
		offset += write_size;
		size -= write_size;
	} while (size > 0);

	return rc;
}

static bool dp_hdcp2p2_feature_supported(void *input)
{
	struct dp_hdcp2p2_ctrl *ctrl = input;
	struct sde_hdcp_2x_ops *lib = NULL;
	bool supported = false;

	if (!ctrl) {
		pr_err("invalid input\n");
		goto end;
	}

	lib = ctrl->lib;
	if (!lib) {
		pr_err("invalid lib ops data\n");
		goto end;
	}

	if (lib->feature_supported)
		supported = lib->feature_supported(
			ctrl->lib_ctx);
end:
	return supported;
}

static void dp_hdcp2p2_force_encryption(void *data, bool enable)
{
	struct dp_hdcp2p2_ctrl *ctrl = data;
	struct sde_hdcp_2x_ops *lib = NULL;

	if (!ctrl) {
		pr_err("invalid input\n");
		return;
	}

	lib = ctrl->lib;
	if (!lib) {
		pr_err("invalid lib ops data\n");
		return;
	}

	if (lib->force_encryption)
		lib->force_encryption(ctrl->lib_ctx, enable);
}

static void dp_hdcp2p2_send_msg_work(struct kthread_work *work)
{
	int rc = 0;
	struct dp_hdcp2p2_ctrl *ctrl = container_of(work,
		struct dp_hdcp2p2_ctrl, send_msg);
	struct sde_hdcp_2x_wakeup_data cdata = {HDCP_2X_CMD_INVALID};

	if (!ctrl) {
		pr_err("invalid input\n");
		rc = -EINVAL;
		goto exit;
	}

	cdata.context = ctrl->lib_ctx;

	if (atomic_read(&ctrl->auth_state) == HDCP_STATE_INACTIVE) {
		pr_err("hdcp is off\n");
		goto exit;
	}

	mutex_lock(&ctrl->msg_lock);

	rc = dp_hdcp2p2_aux_write_message(ctrl, ctrl->response.data,
			ctrl->response.length, ctrl->msg_part->offset,
			ctrl->timeout);
	if (rc) {
		pr_err("Error sending msg to sink %d\n", rc);
		mutex_unlock(&ctrl->msg_lock);
		goto exit;
	}

	cdata.cmd = HDCP_2X_CMD_MSG_SEND_SUCCESS;
	cdata.timeout = ctrl->timeout;
	mutex_unlock(&ctrl->msg_lock);

exit:
	if (rc == -ETIMEDOUT)
		cdata.cmd = HDCP_2X_CMD_MSG_SEND_TIMEOUT;
	else if (rc)
		cdata.cmd = HDCP_2X_CMD_MSG_SEND_FAILED;

	dp_hdcp2p2_wakeup_lib(ctrl, &cdata);
}

static int dp_hdcp2p2_get_msg_from_sink(struct dp_hdcp2p2_ctrl *ctrl)
{
	int rc = 0;
	struct sde_hdcp_2x_wakeup_data cdata = { HDCP_2X_CMD_INVALID };

	cdata.context = ctrl->lib_ctx;

	rc = dp_hdcp2p2_aux_read_message(ctrl);
	if (rc) {
		pr_err("error reading message %d\n", rc);
		goto exit;
	}

	cdata.total_message_length = ctrl->total_message_length;
	cdata.timeout = ctrl->timeout;
exit:
	if (rc == -ETIMEDOUT)
		cdata.cmd = HDCP_2X_CMD_MSG_RECV_TIMEOUT;
	else if (rc)
		cdata.cmd = HDCP_2X_CMD_MSG_RECV_FAILED;
	else
		cdata.cmd = HDCP_2X_CMD_MSG_RECV_SUCCESS;

	dp_hdcp2p2_wakeup_lib(ctrl, &cdata);

	return rc;
}

static void dp_hdcp2p2_recv_msg_work(struct kthread_work *work)
{
	struct sde_hdcp_2x_wakeup_data cdata = { HDCP_2X_CMD_INVALID };
	struct dp_hdcp2p2_ctrl *ctrl = container_of(work,
		struct dp_hdcp2p2_ctrl, recv_msg);

	cdata.context = ctrl->lib_ctx;

	if (atomic_read(&ctrl->auth_state) == HDCP_STATE_INACTIVE) {
		pr_err("hdcp is off\n");
		return;
	}

	if (ctrl->rx_status) {
		if (!ctrl->cp_irq_done) {
			pr_debug("waiting for CP_IRQ\n");
			ctrl->polling = true;
			return;
		}

		if (ctrl->rx_status & ctrl->sink_rx_status) {
			ctrl->cp_irq_done = false;
			ctrl->sink_rx_status = 0;
			ctrl->rx_status = 0;
		}
	}

	dp_hdcp2p2_get_msg_from_sink(ctrl);
}

static void dp_hdcp2p2_link_work(struct kthread_work *work)
{
	int rc = 0;
	struct dp_hdcp2p2_ctrl *ctrl = container_of(work,
		struct dp_hdcp2p2_ctrl, link);
	struct sde_hdcp_2x_wakeup_data cdata = {HDCP_2X_CMD_INVALID};

	if (!ctrl) {
		pr_err("invalid input\n");
		return;
	}

	if (atomic_read(&ctrl->auth_state) == HDCP_STATE_AUTH_FAIL ||
		atomic_read(&ctrl->auth_state) == HDCP_STATE_INACTIVE) {
		pr_err("invalid hdcp state\n");
		return;
	}

	cdata.context = ctrl->lib_ctx;

	if (ctrl->sink_rx_status & ctrl->abort_mask) {
		if (ctrl->sink_rx_status & BIT(3))
			pr_err("reauth_req set by sink\n");

		if (ctrl->sink_rx_status & BIT(4))
			pr_err("link failure reported by sink\n");

		ctrl->sink_rx_status = 0;
		ctrl->rx_status = 0;

		rc = -ENOLINK;

		cdata.cmd = HDCP_2X_CMD_LINK_FAILED;
		atomic_set(&ctrl->auth_state, HDCP_STATE_AUTH_FAIL);
		goto exit;
	}

	if (ctrl->polling && (ctrl->sink_rx_status & ctrl->rx_status)) {
		ctrl->sink_rx_status = 0;
		ctrl->rx_status = 0;

		dp_hdcp2p2_get_msg_from_sink(ctrl);

		ctrl->polling = false;
	} else {
		ctrl->cp_irq_done = true;
	}
exit:
	if (rc)
		dp_hdcp2p2_wakeup_lib(ctrl, &cdata);
}

static void dp_hdcp2p2_auth_work(struct kthread_work *work)
{
	struct sde_hdcp_2x_wakeup_data cdata = {HDCP_2X_CMD_INVALID};
	struct dp_hdcp2p2_ctrl *ctrl = container_of(work,
		struct dp_hdcp2p2_ctrl, auth);

	cdata.context = ctrl->lib_ctx;

	if (atomic_read(&ctrl->auth_state) == HDCP_STATE_AUTHENTICATING)
		cdata.cmd = HDCP_2X_CMD_START;
	else
		cdata.cmd = HDCP_2X_CMD_STOP;

	dp_hdcp2p2_wakeup_lib(ctrl, &cdata);
}

static int dp_hdcp2p2_read_rx_status(struct dp_hdcp2p2_ctrl *ctrl,
		u8 *rx_status)
{
	u32 const cp_irq_dpcd_offset = 0x201;
	u32 const rxstatus_dpcd_offset = 0x69493;
	ssize_t const bytes_to_read = 1;
	ssize_t bytes_read = 0;
	u8 buf = 0;
	int rc = 0;
	bool cp_irq = 0;

	*rx_status = 0;

	bytes_read = drm_dp_dpcd_read(ctrl->init_data.drm_aux,
			cp_irq_dpcd_offset, &buf, bytes_to_read);
	if (bytes_read != bytes_to_read) {
		pr_err("cp irq read failed\n");
		rc = bytes_read;
		goto error;
	}

	cp_irq = buf & BIT(2);
	pr_debug("cp_irq=0x%x\n", cp_irq);
	buf = 0;

	if (cp_irq) {
		bytes_read = drm_dp_dpcd_read(ctrl->init_data.drm_aux,
				rxstatus_dpcd_offset, &buf, bytes_to_read);
		if (bytes_read != bytes_to_read) {
			pr_err("rxstatus read failed\n");
			rc = bytes_read;
			goto error;
		}
		*rx_status = buf;
		pr_debug("rx_status=0x%x\n", *rx_status);
	}

error:
	return rc;
}

static int dp_hdcp2p2_cp_irq(void *input)
{
	int rc = 0;
	struct dp_hdcp2p2_ctrl *ctrl = input;

	if (!ctrl) {
		pr_err("invalid input\n");
		return -EINVAL;
	}

	if (atomic_read(&ctrl->auth_state) == HDCP_STATE_AUTH_FAIL ||
		atomic_read(&ctrl->auth_state) == HDCP_STATE_INACTIVE) {
		pr_err("invalid hdcp state\n");
		rc = -EINVAL;
		goto error;
	}

	ctrl->sink_rx_status = 0;
	rc = dp_hdcp2p2_read_rx_status(ctrl, &ctrl->sink_rx_status);
	if (rc) {
		pr_err("failed to read rx status\n");
		goto error;
	}

	pr_debug("sink_rx_status=0x%x\n", ctrl->sink_rx_status);

	if (!ctrl->sink_rx_status) {
		pr_debug("not a hdcp 2.2 irq\n");
		rc = -EINVAL;
		goto error;
	}

	kthread_queue_work(&ctrl->worker, &ctrl->link);

	return 0;
error:
	return rc;
}

static int dp_hdcp2p2_isr(void *input)
{
	struct dp_hdcp2p2_ctrl *ctrl = (struct dp_hdcp2p2_ctrl *)input;
	int rc = 0;
	struct dss_io_data *io;
	struct dp_hdcp2p2_interrupts *intr;
	u32 hdcp_int_val = 0;

	if (!ctrl || !ctrl->init_data.dp_ahb) {
		pr_err("invalid input\n");
		rc = -EINVAL;
		goto end;
	}

	io = ctrl->init_data.dp_ahb;
	intr = ctrl->intr;

	while (intr && intr->reg) {
		struct dp_hdcp2p2_int_set *int_set = intr->int_set;

		hdcp_int_val = dp_read(io->base + intr->reg);

		while (int_set && int_set->interrupt) {
			if (hdcp_int_val & (int_set->interrupt >> 2)) {
				pr_debug("%s\n", int_set->name);

				if (int_set->func)
					int_set->func(ctrl);

				dp_write(io->base + intr->reg, hdcp_int_val |
					(int_set->interrupt >> 1));
			}
			int_set++;
		}
		intr++;
	}
end:
	return rc;
}

static bool dp_hdcp2p2_supported(void *input)
{
	struct dp_hdcp2p2_ctrl *ctrl = input;
	u32 const rxcaps_dpcd_offset = 0x6921d;
	ssize_t bytes_read = 0;
	u8 buf[DP_HDCP_RXCAPS_LENGTH];

	pr_debug("Checking sink capability\n");

	bytes_read = drm_dp_dpcd_read(ctrl->init_data.drm_aux,
			rxcaps_dpcd_offset, &buf, DP_HDCP_RXCAPS_LENGTH);
	if (bytes_read != DP_HDCP_RXCAPS_LENGTH) {
		pr_err("RxCaps read failed\n");
		goto error;
	}

	pr_debug("HDCP_CAPABLE=%lu\n", (buf[2] & BIT(1)) >> 1);
	pr_debug("VERSION=%d\n", buf[0]);

	if ((buf[2] & BIT(1)) && (buf[0] == 0x2))
		return true;
error:
	return false;
}

void sde_dp_hdcp2p2_deinit(void *input)
{
	struct dp_hdcp2p2_ctrl *ctrl = (struct dp_hdcp2p2_ctrl *)input;
	struct sde_hdcp_2x_wakeup_data cdata = {HDCP_2X_CMD_INVALID};

	if (!ctrl) {
		pr_err("invalid input\n");
		return;
	}

	cdata.cmd = HDCP_2X_CMD_STOP;
	cdata.context = ctrl->lib_ctx;
	dp_hdcp2p2_wakeup_lib(ctrl, &cdata);

	kthread_stop(ctrl->thread);

	mutex_destroy(&ctrl->mutex);
	mutex_destroy(&ctrl->msg_lock);
	mutex_destroy(&ctrl->wakeup_mutex);
	kfree(ctrl);
}

void *sde_dp_hdcp2p2_init(struct sde_hdcp_init_data *init_data)
{
	int rc;
	struct dp_hdcp2p2_ctrl *ctrl;
	static struct sde_hdcp_ops ops = {
		.isr = dp_hdcp2p2_isr,
		.reauthenticate = dp_hdcp2p2_reauthenticate,
		.authenticate = dp_hdcp2p2_authenticate,
		.feature_supported = dp_hdcp2p2_feature_supported,
		.force_encryption = dp_hdcp2p2_force_encryption,
		.sink_support = dp_hdcp2p2_supported,
		.off = dp_hdcp2p2_off,
		.cp_irq = dp_hdcp2p2_cp_irq,
	};

	static struct hdcp_transport_ops client_ops = {
		.wakeup = dp_hdcp2p2_wakeup,
	};
	static struct dp_hdcp2p2_int_set int_set1[] = {
		{BIT(17), "authentication successful", NULL},
		{BIT(20), "authentication failed", NULL},
		{BIT(24), "encryption enabled", NULL},
		{BIT(27), "encryption disabled", NULL},
		{0},
	};
	static struct dp_hdcp2p2_int_set int_set2[] = {
		{BIT(2),  "key fifo underflow", NULL},
		{0},
	};
	static struct dp_hdcp2p2_interrupts intr[] = {
		{DP_INTR_STATUS2, int_set1},
		{DP_INTR_STATUS3, int_set2},
		{0}
	};
	static struct sde_hdcp_2x_ops hdcp2x_ops;
	struct sde_hdcp_2x_register_data register_data = {0};

	if (!init_data || !init_data->cb_data ||
			!init_data->notify_status || !init_data->drm_aux) {
		pr_err("invalid input\n");
		return ERR_PTR(-EINVAL);
	}

	ctrl = kzalloc(sizeof(*ctrl), GFP_KERNEL);
	if (!ctrl)
		return ERR_PTR(-ENOMEM);

	ctrl->init_data = *init_data;
	ctrl->lib = &hdcp2x_ops;
	ctrl->response.data = NULL;
	ctrl->request.data = NULL;

	ctrl->sink_status = SINK_DISCONNECTED;
	ctrl->intr = intr;

	atomic_set(&ctrl->auth_state, HDCP_STATE_INACTIVE);

	ctrl->ops = &ops;
	mutex_init(&ctrl->mutex);
	mutex_init(&ctrl->msg_lock);
	mutex_init(&ctrl->wakeup_mutex);

	register_data.hdcp_data = &ctrl->lib_ctx;
	register_data.client_ops = &client_ops;
	register_data.ops = &hdcp2x_ops;
	register_data.device_type = HDCP_TXMTR_DP;
	register_data.client_data = ctrl;

	rc = sde_hdcp_2x_register(&register_data);
	if (rc) {
		pr_err("Unable to register with HDCP 2.2 library\n");
		goto error;
	}

	if (IS_ENABLED(CONFIG_HDCP_QSEECOM))
		msm_hdcp_register_cb(init_data->msm_hdcp_dev, ctrl,
				dp_hdcp2p2_min_level_change);

	kthread_init_worker(&ctrl->worker);

	kthread_init_work(&ctrl->auth,     dp_hdcp2p2_auth_work);
	kthread_init_work(&ctrl->send_msg, dp_hdcp2p2_send_msg_work);
	kthread_init_work(&ctrl->recv_msg, dp_hdcp2p2_recv_msg_work);
	kthread_init_work(&ctrl->link,     dp_hdcp2p2_link_work);

	ctrl->thread = kthread_run(kthread_worker_fn,
		&ctrl->worker, "dp_hdcp2p2");

	if (IS_ERR(ctrl->thread)) {
		pr_err("unable to start DP hdcp2p2 thread\n");
		rc = PTR_ERR(ctrl->thread);
		ctrl->thread = NULL;
		goto error;
	}

	return ctrl;
error:
	kfree(ctrl);
	return ERR_PTR(rc);
}

struct sde_hdcp_ops *sde_dp_hdcp2p2_get(void *input)
{
	return ((struct dp_hdcp2p2_ctrl *)input)->ops;
}
<|MERGE_RESOLUTION|>--- conflicted
+++ resolved
@@ -328,21 +328,6 @@
 
 	if (!dp_hdcp2p2_is_valid_state(ctrl)) {
 		pr_err("invalid state\n");
-<<<<<<< HEAD
-		return;
-	}
-
-	cdata.context = ctrl->lib_ctx;
-	cdata.min_enc_level = min_enc_level;
-	dp_hdcp2p2_wakeup_lib(ctrl, &cdata);
-}
-
-static void dp_hdcp2p2_auth_failed(struct dp_hdcp2p2_ctrl *ctrl)
-{
-	if (!ctrl) {
-		pr_err("invalid input\n");
-=======
->>>>>>> 275774e0
 		return;
 	}
 
