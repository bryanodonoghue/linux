// SPDX-License-Identifier: GPL-2.0
/*
 * Main bcache entry point - handle a read or a write request and decide what to
 * do with it; the make_request functions are called by the block layer.
 *
 * Copyright 2010, 2011 Kent Overstreet <kent.overstreet@gmail.com>
 * Copyright 2012 Google, Inc.
 */

#include "bcache.h"
#include "btree.h"
#include "debug.h"
#include "request.h"
#include "writeback.h"

#include <linux/module.h>
#include <linux/hash.h>
#include <linux/random.h>
#include <linux/backing-dev.h>

#include <trace/events/bcache.h>

#define CUTOFF_CACHE_ADD	95
#define CUTOFF_CACHE_READA	90

struct kmem_cache *bch_search_cache;

static void bch_data_insert_start(struct closure *cl);

static unsigned int cache_mode(struct cached_dev *dc)
{
	return BDEV_CACHE_MODE(&dc->sb);
}

static bool verify(struct cached_dev *dc)
{
	return dc->verify;
}

static void bio_csum(struct bio *bio, struct bkey *k)
{
	struct bio_vec bv;
	struct bvec_iter iter;
	uint64_t csum = 0;

	bio_for_each_segment(bv, bio, iter) {
		void *d = kmap(bv.bv_page) + bv.bv_offset;

		csum = bch_crc64_update(csum, d, bv.bv_len);
		kunmap(bv.bv_page);
	}

	k->ptr[KEY_PTRS(k)] = csum & (~0ULL >> 1);
}

/* Insert data into cache */

static void bch_data_insert_keys(struct closure *cl)
{
	struct data_insert_op *op = container_of(cl, struct data_insert_op, cl);
	atomic_t *journal_ref = NULL;
	struct bkey *replace_key = op->replace ? &op->replace_key : NULL;
	int ret;

	/*
	 * If we're looping, might already be waiting on
	 * another journal write - can't wait on more than one journal write at
	 * a time
	 *
	 * XXX: this looks wrong
	 */
#if 0
	while (atomic_read(&s->cl.remaining) & CLOSURE_WAITING)
		closure_sync(&s->cl);
#endif

	if (!op->replace)
		journal_ref = bch_journal(op->c, &op->insert_keys,
					  op->flush_journal ? cl : NULL);

	ret = bch_btree_insert(op->c, &op->insert_keys,
			       journal_ref, replace_key);
	if (ret == -ESRCH) {
		op->replace_collision = true;
	} else if (ret) {
		op->status		= BLK_STS_RESOURCE;
		op->insert_data_done	= true;
	}

	if (journal_ref)
		atomic_dec_bug(journal_ref);

	if (!op->insert_data_done) {
		continue_at(cl, bch_data_insert_start, op->wq);
		return;
	}

	bch_keylist_free(&op->insert_keys);
	closure_return(cl);
}

static int bch_keylist_realloc(struct keylist *l, unsigned int u64s,
			       struct cache_set *c)
{
	size_t oldsize = bch_keylist_nkeys(l);
	size_t newsize = oldsize + u64s;

	/*
	 * The journalling code doesn't handle the case where the keys to insert
	 * is bigger than an empty write: If we just return -ENOMEM here,
	 * bch_data_insert_keys() will insert the keys created so far
	 * and finish the rest when the keylist is empty.
	 */
	if (newsize * sizeof(uint64_t) > block_bytes(c) - sizeof(struct jset))
		return -ENOMEM;

	return __bch_keylist_realloc(l, u64s);
}

static void bch_data_invalidate(struct closure *cl)
{
	struct data_insert_op *op = container_of(cl, struct data_insert_op, cl);
	struct bio *bio = op->bio;

	pr_debug("invalidating %i sectors from %llu",
		 bio_sectors(bio), (uint64_t) bio->bi_iter.bi_sector);

	while (bio_sectors(bio)) {
		unsigned int sectors = min(bio_sectors(bio),
				       1U << (KEY_SIZE_BITS - 1));

		if (bch_keylist_realloc(&op->insert_keys, 2, op->c))
			goto out;

		bio->bi_iter.bi_sector	+= sectors;
		bio->bi_iter.bi_size	-= sectors << 9;

		bch_keylist_add(&op->insert_keys,
				&KEY(op->inode,
				     bio->bi_iter.bi_sector,
				     sectors));
	}

	op->insert_data_done = true;
	/* get in bch_data_insert() */
	bio_put(bio);
out:
	continue_at(cl, bch_data_insert_keys, op->wq);
}

static void bch_data_insert_error(struct closure *cl)
{
	struct data_insert_op *op = container_of(cl, struct data_insert_op, cl);

	/*
	 * Our data write just errored, which means we've got a bunch of keys to
	 * insert that point to data that wasn't successfully written.
	 *
	 * We don't have to insert those keys but we still have to invalidate
	 * that region of the cache - so, if we just strip off all the pointers
	 * from the keys we'll accomplish just that.
	 */

	struct bkey *src = op->insert_keys.keys, *dst = op->insert_keys.keys;

	while (src != op->insert_keys.top) {
		struct bkey *n = bkey_next(src);

		SET_KEY_PTRS(src, 0);
		memmove(dst, src, bkey_bytes(src));

		dst = bkey_next(dst);
		src = n;
	}

	op->insert_keys.top = dst;

	bch_data_insert_keys(cl);
}

static void bch_data_insert_endio(struct bio *bio)
{
	struct closure *cl = bio->bi_private;
	struct data_insert_op *op = container_of(cl, struct data_insert_op, cl);

	if (bio->bi_status) {
		/* TODO: We could try to recover from this. */
		if (op->writeback)
			op->status = bio->bi_status;
		else if (!op->replace)
			set_closure_fn(cl, bch_data_insert_error, op->wq);
		else
			set_closure_fn(cl, NULL, NULL);
	}

	bch_bbio_endio(op->c, bio, bio->bi_status, "writing data to cache");
}

static void bch_data_insert_start(struct closure *cl)
{
	struct data_insert_op *op = container_of(cl, struct data_insert_op, cl);
	struct bio *bio = op->bio, *n;

	if (op->bypass)
		return bch_data_invalidate(cl);

	if (atomic_sub_return(bio_sectors(bio), &op->c->sectors_to_gc) < 0)
		wake_up_gc(op->c);

	/*
	 * Journal writes are marked REQ_PREFLUSH; if the original write was a
	 * flush, it'll wait on the journal write.
	 */
	bio->bi_opf &= ~(REQ_PREFLUSH|REQ_FUA);

	do {
		unsigned int i;
		struct bkey *k;
		struct bio_set *split = &op->c->bio_split;

		/* 1 for the device pointer and 1 for the chksum */
		if (bch_keylist_realloc(&op->insert_keys,
					3 + (op->csum ? 1 : 0),
					op->c)) {
			continue_at(cl, bch_data_insert_keys, op->wq);
			return;
		}

		k = op->insert_keys.top;
		bkey_init(k);
		SET_KEY_INODE(k, op->inode);
		SET_KEY_OFFSET(k, bio->bi_iter.bi_sector);

		if (!bch_alloc_sectors(op->c, k, bio_sectors(bio),
				       op->write_point, op->write_prio,
				       op->writeback))
			goto err;

		n = bio_next_split(bio, KEY_SIZE(k), GFP_NOIO, split);

		n->bi_end_io	= bch_data_insert_endio;
		n->bi_private	= cl;

		if (op->writeback) {
			SET_KEY_DIRTY(k, true);

			for (i = 0; i < KEY_PTRS(k); i++)
				SET_GC_MARK(PTR_BUCKET(op->c, k, i),
					    GC_MARK_DIRTY);
		}

		SET_KEY_CSUM(k, op->csum);
		if (KEY_CSUM(k))
			bio_csum(n, k);

		trace_bcache_cache_insert(k);
		bch_keylist_push(&op->insert_keys);

		bio_set_op_attrs(n, REQ_OP_WRITE, 0);
		bch_submit_bbio(n, op->c, k, 0);
	} while (n != bio);

	op->insert_data_done = true;
	continue_at(cl, bch_data_insert_keys, op->wq);
	return;
err:
	/* bch_alloc_sectors() blocks if s->writeback = true */
	BUG_ON(op->writeback);

	/*
	 * But if it's not a writeback write we'd rather just bail out if
	 * there aren't any buckets ready to write to - it might take awhile and
	 * we might be starving btree writes for gc or something.
	 */

	if (!op->replace) {
		/*
		 * Writethrough write: We can't complete the write until we've
		 * updated the index. But we don't want to delay the write while
		 * we wait for buckets to be freed up, so just invalidate the
		 * rest of the write.
		 */
		op->bypass = true;
		return bch_data_invalidate(cl);
	} else {
		/*
		 * From a cache miss, we can just insert the keys for the data
		 * we have written or bail out if we didn't do anything.
		 */
		op->insert_data_done = true;
		bio_put(bio);

		if (!bch_keylist_empty(&op->insert_keys))
			continue_at(cl, bch_data_insert_keys, op->wq);
		else
			closure_return(cl);
	}
}

/**
 * bch_data_insert - stick some data in the cache
 * @cl: closure pointer.
 *
 * This is the starting point for any data to end up in a cache device; it could
 * be from a normal write, or a writeback write, or a write to a flash only
 * volume - it's also used by the moving garbage collector to compact data in
 * mostly empty buckets.
 *
 * It first writes the data to the cache, creating a list of keys to be inserted
 * (if the data had to be fragmented there will be multiple keys); after the
 * data is written it calls bch_journal, and after the keys have been added to
 * the next journal write they're inserted into the btree.
 *
 * It inserts the data in s->cache_bio; bi_sector is used for the key offset,
 * and op->inode is used for the key inode.
 *
 * If s->bypass is true, instead of inserting the data it invalidates the
 * region of the cache represented by s->cache_bio and op->inode.
 */
void bch_data_insert(struct closure *cl)
{
	struct data_insert_op *op = container_of(cl, struct data_insert_op, cl);

	trace_bcache_write(op->c, op->inode, op->bio,
			   op->writeback, op->bypass);

	bch_keylist_init(&op->insert_keys);
	bio_get(op->bio);
	bch_data_insert_start(cl);
}

/* Congested? */

unsigned int bch_get_congested(struct cache_set *c)
{
	int i;
	long rand;

	if (!c->congested_read_threshold_us &&
	    !c->congested_write_threshold_us)
		return 0;

	i = (local_clock_us() - c->congested_last_us) / 1024;
	if (i < 0)
		return 0;

	i += atomic_read(&c->congested);
	if (i >= 0)
		return 0;

	i += CONGESTED_MAX;

	if (i > 0)
		i = fract_exp_two(i, 6);

	rand = get_random_int();
	i -= bitmap_weight(&rand, BITS_PER_LONG);

	return i > 0 ? i : 1;
}

static void add_sequential(struct task_struct *t)
{
	ewma_add(t->sequential_io_avg,
		 t->sequential_io, 8, 0);

	t->sequential_io = 0;
}

static struct hlist_head *iohash(struct cached_dev *dc, uint64_t k)
{
	return &dc->io_hash[hash_64(k, RECENT_IO_BITS)];
}

static bool check_should_bypass(struct cached_dev *dc, struct bio *bio)
{
	struct cache_set *c = dc->disk.c;
	unsigned int mode = cache_mode(dc);
	unsigned int sectors, congested = bch_get_congested(c);
	struct task_struct *task = current;
	struct io *i;

	if (test_bit(BCACHE_DEV_DETACHING, &dc->disk.flags) ||
	    c->gc_stats.in_use > CUTOFF_CACHE_ADD ||
	    (bio_op(bio) == REQ_OP_DISCARD))
		goto skip;

	if (mode == CACHE_MODE_NONE ||
	    (mode == CACHE_MODE_WRITEAROUND &&
	     op_is_write(bio_op(bio))))
		goto skip;

	/*
	 * Flag for bypass if the IO is for read-ahead or background,
	 * unless the read-ahead request is for metadata (eg, for gfs2).
	 */
	if (bio->bi_opf & (REQ_RAHEAD|REQ_BACKGROUND) &&
	    !(bio->bi_opf & REQ_PRIO))
		goto skip;

	if (bio->bi_iter.bi_sector & (c->sb.block_size - 1) ||
	    bio_sectors(bio) & (c->sb.block_size - 1)) {
		pr_debug("skipping unaligned io");
		goto skip;
	}

	if (bypass_torture_test(dc)) {
		if ((get_random_int() & 3) == 3)
			goto skip;
		else
			goto rescale;
	}

	if (!congested && !dc->sequential_cutoff)
		goto rescale;

	spin_lock(&dc->io_lock);

	hlist_for_each_entry(i, iohash(dc, bio->bi_iter.bi_sector), hash)
		if (i->last == bio->bi_iter.bi_sector &&
		    time_before(jiffies, i->jiffies))
			goto found;

	i = list_first_entry(&dc->io_lru, struct io, lru);

	add_sequential(task);
	i->sequential = 0;
found:
	if (i->sequential + bio->bi_iter.bi_size > i->sequential)
		i->sequential	+= bio->bi_iter.bi_size;

	i->last			 = bio_end_sector(bio);
	i->jiffies		 = jiffies + msecs_to_jiffies(5000);
	task->sequential_io	 = i->sequential;

	hlist_del(&i->hash);
	hlist_add_head(&i->hash, iohash(dc, i->last));
	list_move_tail(&i->lru, &dc->io_lru);

	spin_unlock(&dc->io_lock);

	sectors = max(task->sequential_io,
		      task->sequential_io_avg) >> 9;

	if (dc->sequential_cutoff &&
	    sectors >= dc->sequential_cutoff >> 9) {
		trace_bcache_bypass_sequential(bio);
		goto skip;
	}

	if (congested && sectors >= congested) {
		trace_bcache_bypass_congested(bio);
		goto skip;
	}

rescale:
	bch_rescale_priorities(c, bio_sectors(bio));
	return false;
skip:
	bch_mark_sectors_bypassed(c, dc, bio_sectors(bio));
	return true;
}

/* Cache lookup */

struct search {
	/* Stack frame for bio_complete */
	struct closure		cl;

	struct bbio		bio;
	struct bio		*orig_bio;
	struct bio		*cache_miss;
	struct bcache_device	*d;

	unsigned int		insert_bio_sectors;
	unsigned int		recoverable:1;
	unsigned int		write:1;
	unsigned int		read_dirty_data:1;
	unsigned int		cache_missed:1;

	unsigned long		start_time;

	struct btree_op		op;
	struct data_insert_op	iop;
};

static void bch_cache_read_endio(struct bio *bio)
{
	struct bbio *b = container_of(bio, struct bbio, bio);
	struct closure *cl = bio->bi_private;
	struct search *s = container_of(cl, struct search, cl);

	/*
	 * If the bucket was reused while our bio was in flight, we might have
	 * read the wrong data. Set s->error but not error so it doesn't get
	 * counted against the cache device, but we'll still reread the data
	 * from the backing device.
	 */

	if (bio->bi_status)
		s->iop.status = bio->bi_status;
	else if (!KEY_DIRTY(&b->key) &&
		 ptr_stale(s->iop.c, &b->key, 0)) {
		atomic_long_inc(&s->iop.c->cache_read_races);
		s->iop.status = BLK_STS_IOERR;
	}

	bch_bbio_endio(s->iop.c, bio, bio->bi_status, "reading from cache");
}

/*
 * Read from a single key, handling the initial cache miss if the key starts in
 * the middle of the bio
 */
static int cache_lookup_fn(struct btree_op *op, struct btree *b, struct bkey *k)
{
	struct search *s = container_of(op, struct search, op);
	struct bio *n, *bio = &s->bio.bio;
	struct bkey *bio_key;
	unsigned int ptr;

	if (bkey_cmp(k, &KEY(s->iop.inode, bio->bi_iter.bi_sector, 0)) <= 0)
		return MAP_CONTINUE;

	if (KEY_INODE(k) != s->iop.inode ||
	    KEY_START(k) > bio->bi_iter.bi_sector) {
		unsigned int bio_sectors = bio_sectors(bio);
		unsigned int sectors = KEY_INODE(k) == s->iop.inode
			? min_t(uint64_t, INT_MAX,
				KEY_START(k) - bio->bi_iter.bi_sector)
			: INT_MAX;
		int ret = s->d->cache_miss(b, s, bio, sectors);

		if (ret != MAP_CONTINUE)
			return ret;

		/* if this was a complete miss we shouldn't get here */
		BUG_ON(bio_sectors <= sectors);
	}

	if (!KEY_SIZE(k))
		return MAP_CONTINUE;

	/* XXX: figure out best pointer - for multiple cache devices */
	ptr = 0;

	PTR_BUCKET(b->c, k, ptr)->prio = INITIAL_PRIO;

	if (KEY_DIRTY(k))
		s->read_dirty_data = true;

	n = bio_next_split(bio, min_t(uint64_t, INT_MAX,
				      KEY_OFFSET(k) - bio->bi_iter.bi_sector),
			   GFP_NOIO, &s->d->bio_split);

	bio_key = &container_of(n, struct bbio, bio)->key;
	bch_bkey_copy_single_ptr(bio_key, k, ptr);

	bch_cut_front(&KEY(s->iop.inode, n->bi_iter.bi_sector, 0), bio_key);
	bch_cut_back(&KEY(s->iop.inode, bio_end_sector(n), 0), bio_key);

	n->bi_end_io	= bch_cache_read_endio;
	n->bi_private	= &s->cl;

	/*
	 * The bucket we're reading from might be reused while our bio
	 * is in flight, and we could then end up reading the wrong
	 * data.
	 *
	 * We guard against this by checking (in cache_read_endio()) if
	 * the pointer is stale again; if so, we treat it as an error
	 * and reread from the backing device (but we don't pass that
	 * error up anywhere).
	 */

	__bch_submit_bbio(n, b->c);
	return n == bio ? MAP_DONE : MAP_CONTINUE;
}

static void cache_lookup(struct closure *cl)
{
	struct search *s = container_of(cl, struct search, iop.cl);
	struct bio *bio = &s->bio.bio;
	struct cached_dev *dc;
	int ret;

	bch_btree_op_init(&s->op, -1);

	ret = bch_btree_map_keys(&s->op, s->iop.c,
				 &KEY(s->iop.inode, bio->bi_iter.bi_sector, 0),
				 cache_lookup_fn, MAP_END_KEY);
	if (ret == -EAGAIN) {
		continue_at(cl, cache_lookup, bcache_wq);
		return;
	}

	/*
	 * We might meet err when searching the btree, If that happens, we will
	 * get negative ret, in this scenario we should not recover data from
	 * backing device (when cache device is dirty) because we don't know
	 * whether bkeys the read request covered are all clean.
	 *
	 * And after that happened, s->iop.status is still its initial value
	 * before we submit s->bio.bio
	 */
	if (ret < 0) {
		BUG_ON(ret == -EINTR);
		if (s->d && s->d->c &&
				!UUID_FLASH_ONLY(&s->d->c->uuids[s->d->id])) {
			dc = container_of(s->d, struct cached_dev, disk);
			if (dc && atomic_read(&dc->has_dirty))
				s->recoverable = false;
		}
		if (!s->iop.status)
			s->iop.status = BLK_STS_IOERR;
	}

	closure_return(cl);
}

/* Common code for the make_request functions */

static void request_endio(struct bio *bio)
{
	struct closure *cl = bio->bi_private;

	if (bio->bi_status) {
		struct search *s = container_of(cl, struct search, cl);

		s->iop.status = bio->bi_status;
		/* Only cache read errors are recoverable */
		s->recoverable = false;
	}

	bio_put(bio);
	closure_put(cl);
}

static void backing_request_endio(struct bio *bio)
{
	struct closure *cl = bio->bi_private;

	if (bio->bi_status) {
		struct search *s = container_of(cl, struct search, cl);
		struct cached_dev *dc = container_of(s->d,
						     struct cached_dev, disk);
		/*
		 * If a bio has REQ_PREFLUSH for writeback mode, it is
		 * speically assembled in cached_dev_write() for a non-zero
		 * write request which has REQ_PREFLUSH. we don't set
		 * s->iop.status by this failure, the status will be decided
		 * by result of bch_data_insert() operation.
		 */
		if (unlikely(s->iop.writeback &&
			     bio->bi_opf & REQ_PREFLUSH)) {
			pr_err("Can't flush %s: returned bi_status %i",
				dc->backing_dev_name, bio->bi_status);
		} else {
			/* set to orig_bio->bi_status in bio_complete() */
			s->iop.status = bio->bi_status;
		}
		s->recoverable = false;
		/* should count I/O error for backing device here */
		bch_count_backing_io_errors(dc, bio);
	}

	bio_put(bio);
	closure_put(cl);
}

static void bio_complete(struct search *s)
{
	if (s->orig_bio) {
		generic_end_io_acct(s->d->disk->queue, bio_op(s->orig_bio),
				    &s->d->disk->part0, s->start_time);

		trace_bcache_request_end(s->d, s->orig_bio);
		s->orig_bio->bi_status = s->iop.status;
		bio_endio(s->orig_bio);
		s->orig_bio = NULL;
	}
}

static void do_bio_hook(struct search *s,
			struct bio *orig_bio,
			bio_end_io_t *end_io_fn)
{
	struct bio *bio = &s->bio.bio;

	bio_init(bio, NULL, 0);
	__bio_clone_fast(bio, orig_bio);
	/*
	 * bi_end_io can be set separately somewhere else, e.g. the
	 * variants in,
	 * - cache_bio->bi_end_io from cached_dev_cache_miss()
	 * - n->bi_end_io from cache_lookup_fn()
	 */
	bio->bi_end_io		= end_io_fn;
	bio->bi_private		= &s->cl;

	bio_cnt_set(bio, 3);
}

static void search_free(struct closure *cl)
{
	struct search *s = container_of(cl, struct search, cl);

	atomic_dec(&s->d->c->search_inflight);

	if (s->iop.bio)
		bio_put(s->iop.bio);

	bio_complete(s);
	closure_debug_destroy(cl);
	mempool_free(s, &s->d->c->search);
}

static inline struct search *search_alloc(struct bio *bio,
					  struct bcache_device *d)
{
	struct search *s;

	s = mempool_alloc(&d->c->search, GFP_NOIO);

	closure_init(&s->cl, NULL);
	do_bio_hook(s, bio, request_endio);
	atomic_inc(&d->c->search_inflight);

	s->orig_bio		= bio;
	s->cache_miss		= NULL;
	s->cache_missed		= 0;
	s->d			= d;
	s->recoverable		= 1;
	s->write		= op_is_write(bio_op(bio));
	s->read_dirty_data	= 0;
	s->start_time		= jiffies;

	s->iop.c		= d->c;
	s->iop.bio		= NULL;
	s->iop.inode		= d->id;
	s->iop.write_point	= hash_long((unsigned long) current, 16);
	s->iop.write_prio	= 0;
	s->iop.status		= 0;
	s->iop.flags		= 0;
	s->iop.flush_journal	= op_is_flush(bio->bi_opf);
	s->iop.wq		= bcache_wq;

	return s;
}

/* Cached devices */

static void cached_dev_bio_complete(struct closure *cl)
{
	struct search *s = container_of(cl, struct search, cl);
	struct cached_dev *dc = container_of(s->d, struct cached_dev, disk);

	search_free(cl);
	cached_dev_put(dc);
}

/* Process reads */

static void cached_dev_cache_miss_done(struct closure *cl)
{
	struct search *s = container_of(cl, struct search, cl);

	if (s->iop.replace_collision)
		bch_mark_cache_miss_collision(s->iop.c, s->d);

	if (s->iop.bio)
		bio_free_pages(s->iop.bio);

	cached_dev_bio_complete(cl);
}

static void cached_dev_read_error(struct closure *cl)
{
	struct search *s = container_of(cl, struct search, cl);
	struct bio *bio = &s->bio.bio;

	/*
	 * If read request hit dirty data (s->read_dirty_data is true),
	 * then recovery a failed read request from cached device may
	 * get a stale data back. So read failure recovery is only
	 * permitted when read request hit clean data in cache device,
	 * or when cache read race happened.
	 */
	if (s->recoverable && !s->read_dirty_data) {
		/* Retry from the backing device: */
		trace_bcache_read_retry(s->orig_bio);

		s->iop.status = 0;
		do_bio_hook(s, s->orig_bio, backing_request_endio);

		/* XXX: invalidate cache */

		/* I/O request sent to backing device */
		closure_bio_submit(s->iop.c, bio, cl);
	}

	continue_at(cl, cached_dev_cache_miss_done, NULL);
}

static void cached_dev_read_done(struct closure *cl)
{
	struct search *s = container_of(cl, struct search, cl);
	struct cached_dev *dc = container_of(s->d, struct cached_dev, disk);

	/*
	 * We had a cache miss; cache_bio now contains data ready to be inserted
	 * into the cache.
	 *
	 * First, we copy the data we just read from cache_bio's bounce buffers
	 * to the buffers the original bio pointed to:
	 */

	if (s->iop.bio) {
		bio_reset(s->iop.bio);
		s->iop.bio->bi_iter.bi_sector =
			s->cache_miss->bi_iter.bi_sector;
		bio_copy_dev(s->iop.bio, s->cache_miss);
		s->iop.bio->bi_iter.bi_size = s->insert_bio_sectors << 9;
		bch_bio_map(s->iop.bio, NULL);

		bio_copy_data(s->cache_miss, s->iop.bio);

		bio_put(s->cache_miss);
		s->cache_miss = NULL;
	}

	if (verify(dc) && s->recoverable && !s->read_dirty_data)
		bch_data_verify(dc, s->orig_bio);

	bio_complete(s);

	if (s->iop.bio &&
	    !test_bit(CACHE_SET_STOPPING, &s->iop.c->flags)) {
		BUG_ON(!s->iop.replace);
		closure_call(&s->iop.cl, bch_data_insert, NULL, cl);
	}

	continue_at(cl, cached_dev_cache_miss_done, NULL);
}

static void cached_dev_read_done_bh(struct closure *cl)
{
	struct search *s = container_of(cl, struct search, cl);
	struct cached_dev *dc = container_of(s->d, struct cached_dev, disk);

	bch_mark_cache_accounting(s->iop.c, s->d,
				  !s->cache_missed, s->iop.bypass);
	trace_bcache_read(s->orig_bio, !s->cache_missed, s->iop.bypass);

	if (s->iop.status)
		continue_at_nobarrier(cl, cached_dev_read_error, bcache_wq);
	else if (s->iop.bio || verify(dc))
		continue_at_nobarrier(cl, cached_dev_read_done, bcache_wq);
	else
		continue_at_nobarrier(cl, cached_dev_bio_complete, NULL);
}

static int cached_dev_cache_miss(struct btree *b, struct search *s,
				 struct bio *bio, unsigned int sectors)
{
	int ret = MAP_CONTINUE;
	unsigned int reada = 0;
	struct cached_dev *dc = container_of(s->d, struct cached_dev, disk);
	struct bio *miss, *cache_bio;

	s->cache_missed = 1;

	if (s->cache_miss || s->iop.bypass) {
		miss = bio_next_split(bio, sectors, GFP_NOIO, &s->d->bio_split);
		ret = miss == bio ? MAP_DONE : MAP_CONTINUE;
		goto out_submit;
	}

	if (!(bio->bi_opf & REQ_RAHEAD) &&
	    !(bio->bi_opf & REQ_PRIO) &&
	    s->iop.c->gc_stats.in_use < CUTOFF_CACHE_READA)
		reada = min_t(sector_t, dc->readahead >> 9,
			      get_capacity(bio->bi_disk) - bio_end_sector(bio));

	s->insert_bio_sectors = min(sectors, bio_sectors(bio) + reada);

	s->iop.replace_key = KEY(s->iop.inode,
				 bio->bi_iter.bi_sector + s->insert_bio_sectors,
				 s->insert_bio_sectors);

	ret = bch_btree_insert_check_key(b, &s->op, &s->iop.replace_key);
	if (ret)
		return ret;

	s->iop.replace = true;

	miss = bio_next_split(bio, sectors, GFP_NOIO, &s->d->bio_split);

	/* btree_search_recurse()'s btree iterator is no good anymore */
	ret = miss == bio ? MAP_DONE : -EINTR;

	cache_bio = bio_alloc_bioset(GFP_NOWAIT,
			DIV_ROUND_UP(s->insert_bio_sectors, PAGE_SECTORS),
			&dc->disk.bio_split);
	if (!cache_bio)
		goto out_submit;

	cache_bio->bi_iter.bi_sector	= miss->bi_iter.bi_sector;
	bio_copy_dev(cache_bio, miss);
	cache_bio->bi_iter.bi_size	= s->insert_bio_sectors << 9;

	cache_bio->bi_end_io	= backing_request_endio;
	cache_bio->bi_private	= &s->cl;

	bch_bio_map(cache_bio, NULL);
	if (bch_bio_alloc_pages(cache_bio, __GFP_NOWARN|GFP_NOIO))
		goto out_put;

	if (reada)
		bch_mark_cache_readahead(s->iop.c, s->d);

	s->cache_miss	= miss;
	s->iop.bio	= cache_bio;
	bio_get(cache_bio);
	/* I/O request sent to backing device */
	closure_bio_submit(s->iop.c, cache_bio, &s->cl);

	return ret;
out_put:
	bio_put(cache_bio);
out_submit:
	miss->bi_end_io		= backing_request_endio;
	miss->bi_private	= &s->cl;
	/* I/O request sent to backing device */
	closure_bio_submit(s->iop.c, miss, &s->cl);
	return ret;
}

static void cached_dev_read(struct cached_dev *dc, struct search *s)
{
	struct closure *cl = &s->cl;

	closure_call(&s->iop.cl, cache_lookup, NULL, cl);
	continue_at(cl, cached_dev_read_done_bh, NULL);
}

/* Process writes */

static void cached_dev_write_complete(struct closure *cl)
{
	struct search *s = container_of(cl, struct search, cl);
	struct cached_dev *dc = container_of(s->d, struct cached_dev, disk);

	up_read_non_owner(&dc->writeback_lock);
	cached_dev_bio_complete(cl);
}

static void cached_dev_write(struct cached_dev *dc, struct search *s)
{
	struct closure *cl = &s->cl;
	struct bio *bio = &s->bio.bio;
	struct bkey start = KEY(dc->disk.id, bio->bi_iter.bi_sector, 0);
	struct bkey end = KEY(dc->disk.id, bio_end_sector(bio), 0);

	bch_keybuf_check_overlapping(&s->iop.c->moving_gc_keys, &start, &end);

	down_read_non_owner(&dc->writeback_lock);
	if (bch_keybuf_check_overlapping(&dc->writeback_keys, &start, &end)) {
		/*
		 * We overlap with some dirty data undergoing background
		 * writeback, force this write to writeback
		 */
		s->iop.bypass = false;
		s->iop.writeback = true;
	}

	/*
	 * Discards aren't _required_ to do anything, so skipping if
	 * check_overlapping returned true is ok
	 *
	 * But check_overlapping drops dirty keys for which io hasn't started,
	 * so we still want to call it.
	 */
	if (bio_op(bio) == REQ_OP_DISCARD)
		s->iop.bypass = true;

	if (should_writeback(dc, s->orig_bio,
			     cache_mode(dc),
			     s->iop.bypass)) {
		s->iop.bypass = false;
		s->iop.writeback = true;
	}

	if (s->iop.bypass) {
		s->iop.bio = s->orig_bio;
		bio_get(s->iop.bio);

		if (bio_op(bio) == REQ_OP_DISCARD &&
		    !blk_queue_discard(bdev_get_queue(dc->bdev)))
			goto insert_data;

		/* I/O request sent to backing device */
		bio->bi_end_io = backing_request_endio;
		closure_bio_submit(s->iop.c, bio, cl);

	} else if (s->iop.writeback) {
		bch_writeback_add(dc);
		s->iop.bio = bio;

		if (bio->bi_opf & REQ_PREFLUSH) {
			/*
			 * Also need to send a flush to the backing
			 * device.
			 */
			struct bio *flush;

			flush = bio_alloc_bioset(GFP_NOIO, 0,
						 &dc->disk.bio_split);
			if (!flush) {
				s->iop.status = BLK_STS_RESOURCE;
				goto insert_data;
			}
			bio_copy_dev(flush, bio);
			flush->bi_end_io = backing_request_endio;
			flush->bi_private = cl;
			flush->bi_opf = REQ_OP_WRITE | REQ_PREFLUSH;
			/* I/O request sent to backing device */
			closure_bio_submit(s->iop.c, flush, cl);
		}
	} else {
		s->iop.bio = bio_clone_fast(bio, GFP_NOIO, &dc->disk.bio_split);
		/* I/O request sent to backing device */
		bio->bi_end_io = backing_request_endio;
		closure_bio_submit(s->iop.c, bio, cl);
	}

insert_data:
	closure_call(&s->iop.cl, bch_data_insert, NULL, cl);
	continue_at(cl, cached_dev_write_complete, NULL);
}

static void cached_dev_nodata(struct closure *cl)
{
	struct search *s = container_of(cl, struct search, cl);
	struct bio *bio = &s->bio.bio;

	if (s->iop.flush_journal)
		bch_journal_meta(s->iop.c, cl);

	/* If it's a flush, we send the flush to the backing device too */
	bio->bi_end_io = backing_request_endio;
	closure_bio_submit(s->iop.c, bio, cl);

	continue_at(cl, cached_dev_bio_complete, NULL);
}

struct detached_dev_io_private {
	struct bcache_device	*d;
	unsigned long		start_time;
	bio_end_io_t		*bi_end_io;
	void			*bi_private;
};

static void detached_dev_end_io(struct bio *bio)
{
	struct detached_dev_io_private *ddip;

	ddip = bio->bi_private;
	bio->bi_end_io = ddip->bi_end_io;
	bio->bi_private = ddip->bi_private;

	generic_end_io_acct(ddip->d->disk->queue, bio_op(bio),
			    &ddip->d->disk->part0, ddip->start_time);

	if (bio->bi_status) {
		struct cached_dev *dc = container_of(ddip->d,
						     struct cached_dev, disk);
		/* should count I/O error for backing device here */
		bch_count_backing_io_errors(dc, bio);
	}

	kfree(ddip);
	bio->bi_end_io(bio);
}

static void detached_dev_do_request(struct bcache_device *d, struct bio *bio)
{
	struct detached_dev_io_private *ddip;
	struct cached_dev *dc = container_of(d, struct cached_dev, disk);

	/*
	 * no need to call closure_get(&dc->disk.cl),
	 * because upper layer had already opened bcache device,
	 * which would call closure_get(&dc->disk.cl)
	 */
	ddip = kzalloc(sizeof(struct detached_dev_io_private), GFP_NOIO);
	ddip->d = d;
	ddip->start_time = jiffies;
	ddip->bi_end_io = bio->bi_end_io;
	ddip->bi_private = bio->bi_private;
	bio->bi_end_io = detached_dev_end_io;
	bio->bi_private = ddip;

	if ((bio_op(bio) == REQ_OP_DISCARD) &&
	    !blk_queue_discard(bdev_get_queue(dc->bdev)))
		bio->bi_end_io(bio);
	else
		generic_make_request(bio);
}

static void quit_max_writeback_rate(struct cache_set *c,
				    struct cached_dev *this_dc)
{
	int i;
	struct bcache_device *d;
	struct cached_dev *dc;

	/*
	 * mutex bch_register_lock may compete with other parallel requesters,
	 * or attach/detach operations on other backing device. Waiting to
	 * the mutex lock may increase I/O request latency for seconds or more.
	 * To avoid such situation, if mutext_trylock() failed, only writeback
	 * rate of current cached device is set to 1, and __update_write_back()
	 * will decide writeback rate of other cached devices (remember now
	 * c->idle_counter is 0 already).
	 */
	if (mutex_trylock(&bch_register_lock)) {
		for (i = 0; i < c->devices_max_used; i++) {
			if (!c->devices[i])
				continue;

			if (UUID_FLASH_ONLY(&c->uuids[i]))
				continue;

			d = c->devices[i];
			dc = container_of(d, struct cached_dev, disk);
			/*
			 * set writeback rate to default minimum value,
			 * then let update_writeback_rate() to decide the
			 * upcoming rate.
			 */
			atomic_long_set(&dc->writeback_rate.rate, 1);
		}
		mutex_unlock(&bch_register_lock);
	} else
		atomic_long_set(&this_dc->writeback_rate.rate, 1);
}

/* Cached devices - read & write stuff */

static blk_qc_t cached_dev_make_request(struct request_queue *q,
					struct bio *bio)
{
	struct search *s;
	struct bcache_device *d = bio->bi_disk->private_data;
	struct cached_dev *dc = container_of(d, struct cached_dev, disk);
	int rw = bio_data_dir(bio);

	if (unlikely((d->c && test_bit(CACHE_SET_IO_DISABLE, &d->c->flags)) ||
		     dc->io_disable)) {
		bio->bi_status = BLK_STS_IOERR;
		bio_endio(bio);
		return BLK_QC_T_NONE;
	}

	if (likely(d->c)) {
		if (atomic_read(&d->c->idle_counter))
			atomic_set(&d->c->idle_counter, 0);
		/*
		 * If at_max_writeback_rate of cache set is true and new I/O
		 * comes, quit max writeback rate of all cached devices
		 * attached to this cache set, and set at_max_writeback_rate
		 * to false.
		 */
		if (unlikely(atomic_read(&d->c->at_max_writeback_rate) == 1)) {
			atomic_set(&d->c->at_max_writeback_rate, 0);
			quit_max_writeback_rate(d->c, dc);
		}
	}

	generic_start_io_acct(q,
			      bio_op(bio),
			      bio_sectors(bio),
			      &d->disk->part0);

	bio_set_dev(bio, dc->bdev);
	bio->bi_iter.bi_sector += dc->sb.data_offset;

	if (cached_dev_get(dc)) {
		s = search_alloc(bio, d);
		trace_bcache_request_start(s->d, bio);

		if (!bio->bi_iter.bi_size) {
			/*
			 * can't call bch_journal_meta from under
			 * generic_make_request
			 */
			continue_at_nobarrier(&s->cl,
					      cached_dev_nodata,
					      bcache_wq);
		} else {
			s->iop.bypass = check_should_bypass(dc, bio);

			if (rw)
				cached_dev_write(dc, s);
			else
				cached_dev_read(dc, s);
		}
	} else
		/* I/O request sent to backing device */
		detached_dev_do_request(d, bio);

	return BLK_QC_T_NONE;
}

static int cached_dev_ioctl(struct bcache_device *d, fmode_t mode,
			    unsigned int cmd, unsigned long arg)
{
	struct cached_dev *dc = container_of(d, struct cached_dev, disk);

<<<<<<< HEAD
=======
	if (dc->io_disable)
		return -EIO;

>>>>>>> 0fd79184
	return __blkdev_driver_ioctl(dc->bdev, mode, cmd, arg);
}

static int cached_dev_congested(void *data, int bits)
{
	struct bcache_device *d = data;
	struct cached_dev *dc = container_of(d, struct cached_dev, disk);
	struct request_queue *q = bdev_get_queue(dc->bdev);
	int ret = 0;

	if (bdi_congested(q->backing_dev_info, bits))
		return 1;

	if (cached_dev_get(dc)) {
		unsigned int i;
		struct cache *ca;

		for_each_cache(ca, d->c, i) {
			q = bdev_get_queue(ca->bdev);
			ret |= bdi_congested(q->backing_dev_info, bits);
		}

		cached_dev_put(dc);
	}

	return ret;
}

void bch_cached_dev_request_init(struct cached_dev *dc)
{
	struct gendisk *g = dc->disk.disk;

	g->queue->make_request_fn		= cached_dev_make_request;
	g->queue->backing_dev_info->congested_fn = cached_dev_congested;
	dc->disk.cache_miss			= cached_dev_cache_miss;
	dc->disk.ioctl				= cached_dev_ioctl;
}

/* Flash backed devices */

static int flash_dev_cache_miss(struct btree *b, struct search *s,
				struct bio *bio, unsigned int sectors)
{
	unsigned int bytes = min(sectors, bio_sectors(bio)) << 9;

	swap(bio->bi_iter.bi_size, bytes);
	zero_fill_bio(bio);
	swap(bio->bi_iter.bi_size, bytes);

	bio_advance(bio, bytes);

	if (!bio->bi_iter.bi_size)
		return MAP_DONE;

	return MAP_CONTINUE;
}

static void flash_dev_nodata(struct closure *cl)
{
	struct search *s = container_of(cl, struct search, cl);

	if (s->iop.flush_journal)
		bch_journal_meta(s->iop.c, cl);

	continue_at(cl, search_free, NULL);
}

static blk_qc_t flash_dev_make_request(struct request_queue *q,
					     struct bio *bio)
{
	struct search *s;
	struct closure *cl;
	struct bcache_device *d = bio->bi_disk->private_data;

	if (unlikely(d->c && test_bit(CACHE_SET_IO_DISABLE, &d->c->flags))) {
		bio->bi_status = BLK_STS_IOERR;
		bio_endio(bio);
		return BLK_QC_T_NONE;
	}

	generic_start_io_acct(q, bio_op(bio), bio_sectors(bio), &d->disk->part0);

	s = search_alloc(bio, d);
	cl = &s->cl;
	bio = &s->bio.bio;

	trace_bcache_request_start(s->d, bio);

	if (!bio->bi_iter.bi_size) {
		/*
		 * can't call bch_journal_meta from under
		 * generic_make_request
		 */
		continue_at_nobarrier(&s->cl,
				      flash_dev_nodata,
				      bcache_wq);
		return BLK_QC_T_NONE;
	} else if (bio_data_dir(bio)) {
		bch_keybuf_check_overlapping(&s->iop.c->moving_gc_keys,
					&KEY(d->id, bio->bi_iter.bi_sector, 0),
					&KEY(d->id, bio_end_sector(bio), 0));

		s->iop.bypass		= (bio_op(bio) == REQ_OP_DISCARD) != 0;
		s->iop.writeback	= true;
		s->iop.bio		= bio;

		closure_call(&s->iop.cl, bch_data_insert, NULL, cl);
	} else {
		closure_call(&s->iop.cl, cache_lookup, NULL, cl);
	}

	continue_at(cl, search_free, NULL);
	return BLK_QC_T_NONE;
}

static int flash_dev_ioctl(struct bcache_device *d, fmode_t mode,
			   unsigned int cmd, unsigned long arg)
{
	return -ENOTTY;
}

static int flash_dev_congested(void *data, int bits)
{
	struct bcache_device *d = data;
	struct request_queue *q;
	struct cache *ca;
	unsigned int i;
	int ret = 0;

	for_each_cache(ca, d->c, i) {
		q = bdev_get_queue(ca->bdev);
		ret |= bdi_congested(q->backing_dev_info, bits);
	}

	return ret;
}

void bch_flash_dev_request_init(struct bcache_device *d)
{
	struct gendisk *g = d->disk;

	g->queue->make_request_fn		= flash_dev_make_request;
	g->queue->backing_dev_info->congested_fn = flash_dev_congested;
	d->cache_miss				= flash_dev_cache_miss;
	d->ioctl				= flash_dev_ioctl;
}

void bch_request_exit(void)
{
	kmem_cache_destroy(bch_search_cache);
}

int __init bch_request_init(void)
{
	bch_search_cache = KMEM_CACHE(search, 0);
	if (!bch_search_cache)
		return -ENOMEM;

	return 0;
}<|MERGE_RESOLUTION|>--- conflicted
+++ resolved
@@ -1218,12 +1218,9 @@
 {
 	struct cached_dev *dc = container_of(d, struct cached_dev, disk);
 
-<<<<<<< HEAD
-=======
 	if (dc->io_disable)
 		return -EIO;
 
->>>>>>> 0fd79184
 	return __blkdev_driver_ioctl(dc->bdev, mode, cmd, arg);
 }
 
