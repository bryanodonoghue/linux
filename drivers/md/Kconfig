--- conflicted
+++ resolved
@@ -557,10 +557,6 @@
 	depends on KEYS
 	depends on ASYMMETRIC_KEY_TYPE
 	depends on ASYMMETRIC_PUBLIC_KEY_SUBTYPE
-<<<<<<< HEAD
-	depends on MD_LINEAR=y
-=======
->>>>>>> 07d220e1
 	---help---
 	  This device-mapper target is virtually a VERITY target. This
 	  target is setup by reading the metadata contents piggybacked
