// SPDX-License-Identifier: GPL-2.0-only
/*
 * Device driver for Hi6421 PMIC
 *
 * Copyright (c) <2011-2014> HiSilicon Technologies Co., Ltd.
 *              http://www.hisilicon.com
 * Copyright (c) <2013-2017> Linaro Ltd.
 *              https://www.linaro.org
 *
 * Author: Guodong Xu <guodong.xu@linaro.org>
 */

#include <linux/device.h>
#include <linux/err.h>
#include <linux/mfd/core.h>
#include <linux/mfd/hi6421-pmic.h>
#include <linux/module.h>
#include <linux/of.h>
#include <linux/platform_device.h>
#include <linux/property.h>
#include <linux/regmap.h>

static const struct mfd_cell hi6421_devs[] = {
	{ .name = "hi6421-regulator", },
};

static const struct mfd_cell hi6421v530_devs[] = {
	{ .name = "hi6421v530-regulator", },
};

static const struct regmap_config hi6421_regmap_config = {
	.reg_bits = 32,
	.reg_stride = 4,
	.val_bits = 8,
	.max_register = HI6421_REG_TO_BUS_ADDR(HI6421_REG_MAX),
};

static const struct of_device_id of_hi6421_pmic_match[] = {
	{
		.compatible = "hisilicon,hi6421-pmic",
		.data = (void *)HI6421
	},
	{
		.compatible = "hisilicon,hi6421v530-pmic",
		.data = (void *)HI6421_V530
	},
	{ },
};
MODULE_DEVICE_TABLE(of, of_hi6421_pmic_match);

static int hi6421_pmic_probe(struct platform_device *pdev)
{
	struct hi6421_pmic *pmic;
	const struct mfd_cell *subdevs;
	enum hi6421_type type;
	void __iomem *base;
	int n_subdevs, ret;

<<<<<<< HEAD
	id = of_match_device(of_hi6421_pmic_match, &pdev->dev);
	if (!id)
		return -EINVAL;
	type = (uintptr_t)id->data;
=======
	type = (uintptr_t)device_get_match_data(&pdev->dev);
>>>>>>> 5c47251e

	pmic = devm_kzalloc(&pdev->dev, sizeof(*pmic), GFP_KERNEL);
	if (!pmic)
		return -ENOMEM;

	base = devm_platform_get_and_ioremap_resource(pdev, 0, NULL);
	if (IS_ERR(base))
		return PTR_ERR(base);

	pmic->regmap = devm_regmap_init_mmio_clk(&pdev->dev, NULL, base,
						 &hi6421_regmap_config);
	if (IS_ERR(pmic->regmap)) {
		dev_err(&pdev->dev, "Failed to initialise Regmap: %ld\n",
						PTR_ERR(pmic->regmap));
		return PTR_ERR(pmic->regmap);
	}

	platform_set_drvdata(pdev, pmic);

	switch (type) {
	case HI6421:
		/* set over-current protection debounce 8ms */
		regmap_update_bits(pmic->regmap, HI6421_OCP_DEB_CTRL_REG,
				(HI6421_OCP_DEB_SEL_MASK
				 | HI6421_OCP_EN_DEBOUNCE_MASK
				 | HI6421_OCP_AUTO_STOP_MASK),
				(HI6421_OCP_DEB_SEL_8MS
				 | HI6421_OCP_EN_DEBOUNCE_ENABLE));

		subdevs = hi6421_devs;
		n_subdevs = ARRAY_SIZE(hi6421_devs);
		break;
	case HI6421_V530:
		subdevs = hi6421v530_devs;
		n_subdevs = ARRAY_SIZE(hi6421v530_devs);
		break;
	default:
		dev_err(&pdev->dev, "Unknown device type %d\n",
						(unsigned int)type);
		return -EINVAL;
	}

	ret = devm_mfd_add_devices(&pdev->dev, PLATFORM_DEVID_NONE,
				   subdevs, n_subdevs, NULL, 0, NULL);
	if (ret) {
		dev_err(&pdev->dev, "Failed to add child devices: %d\n", ret);
		return ret;
	}

	return 0;
}

static struct platform_driver hi6421_pmic_driver = {
	.driver = {
		.name = "hi6421_pmic",
		.of_match_table = of_hi6421_pmic_match,
	},
	.probe	= hi6421_pmic_probe,
};
module_platform_driver(hi6421_pmic_driver);

MODULE_AUTHOR("Guodong Xu <guodong.xu@linaro.org>");
MODULE_DESCRIPTION("Hi6421 PMIC driver");
MODULE_LICENSE("GPL v2");<|MERGE_RESOLUTION|>--- conflicted
+++ resolved
@@ -56,14 +56,7 @@
 	void __iomem *base;
 	int n_subdevs, ret;
 
-<<<<<<< HEAD
-	id = of_match_device(of_hi6421_pmic_match, &pdev->dev);
-	if (!id)
-		return -EINVAL;
-	type = (uintptr_t)id->data;
-=======
 	type = (uintptr_t)device_get_match_data(&pdev->dev);
->>>>>>> 5c47251e
 
 	pmic = devm_kzalloc(&pdev->dev, sizeof(*pmic), GFP_KERNEL);
 	if (!pmic)
