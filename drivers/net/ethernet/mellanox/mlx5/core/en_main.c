--- conflicted
+++ resolved
@@ -5076,11 +5076,7 @@
 	if (priv->channels.params.num_channels > max_nch) {
 		mlx5_core_warn(priv->mdev, "MLX5E: Reducing number of channels to %d\n", max_nch);
 		priv->channels.params.num_channels = max_nch;
-<<<<<<< HEAD
-		mlx5e_build_default_indir_rqt(priv->channels.params.indirection_rqt,
-=======
 		mlx5e_build_default_indir_rqt(priv->rss_params.indirection_rqt,
->>>>>>> cf26057a
 					      MLX5E_INDIR_RQT_SIZE, max_nch);
 	}
 
