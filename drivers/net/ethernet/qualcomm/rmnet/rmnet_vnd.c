/* Copyright (c) 2013-2018, The Linux Foundation. All rights reserved.
 *
 * This program is free software; you can redistribute it and/or modify
 * it under the terms of the GNU General Public License version 2 and
 * only version 2 as published by the Free Software Foundation.
 *
 * This program is distributed in the hope that it will be useful,
 * but WITHOUT ANY WARRANTY; without even the implied warranty of
 * MERCHANTABILITY or FITNESS FOR A PARTICULAR PURPOSE.  See the
 * GNU General Public License for more details.
 *
 *
 * RMNET Data virtual network driver
 *
 */

#include <linux/etherdevice.h>
#include <linux/if_arp.h>
#include <linux/ip.h>
#include <net/pkt_sched.h>
#include "rmnet_config.h"
#include "rmnet_handlers.h"
#include "rmnet_private.h"
#include "rmnet_map.h"
#include "rmnet_vnd.h"

#include <soc/qcom/qmi_rmnet.h>
#define CREATE_TRACE_POINTS
#include <trace/events/rmnet.h>

/* RX/TX Fixup */

void rmnet_vnd_rx_fixup(struct net_device *dev, u32 skb_len)
{
	struct rmnet_priv *priv = netdev_priv(dev);
	struct rmnet_pcpu_stats *pcpu_ptr;

	pcpu_ptr = this_cpu_ptr(priv->pcpu_stats);

	u64_stats_update_begin(&pcpu_ptr->syncp);
	pcpu_ptr->stats.rx_pkts++;
	pcpu_ptr->stats.rx_bytes += skb_len;
	u64_stats_update_end(&pcpu_ptr->syncp);
}

void rmnet_vnd_tx_fixup(struct net_device *dev, u32 skb_len)
{
	struct rmnet_priv *priv = netdev_priv(dev);
	struct rmnet_pcpu_stats *pcpu_ptr;

	pcpu_ptr = this_cpu_ptr(priv->pcpu_stats);

	u64_stats_update_begin(&pcpu_ptr->syncp);
	pcpu_ptr->stats.tx_pkts++;
	pcpu_ptr->stats.tx_bytes += skb_len;
	u64_stats_update_end(&pcpu_ptr->syncp);
}

/* Network Device Operations */

static netdev_tx_t rmnet_vnd_start_xmit(struct sk_buff *skb,
					struct net_device *dev)
{
	struct rmnet_priv *priv;
	int ip_type;
	u32 mark;
	unsigned int len;

	priv = netdev_priv(dev);
	if (priv->real_dev) {
		ip_type = (ip_hdr(skb)->version == 4) ?
					AF_INET : AF_INET6;
		mark = skb->mark;
		len = skb->len;
		trace_rmnet_xmit_skb(skb);
		rmnet_egress_handler(skb);
		qmi_rmnet_burst_fc_check(dev, ip_type, mark, len);
	} else {
		this_cpu_inc(priv->pcpu_stats->stats.tx_drops);
		kfree_skb(skb);
	}
	return NETDEV_TX_OK;
}

static int rmnet_vnd_change_mtu(struct net_device *rmnet_dev, int new_mtu)
{
	if (new_mtu < 0 || new_mtu > RMNET_MAX_PACKET_SIZE)
		return -EINVAL;

	rmnet_dev->mtu = new_mtu;
	return 0;
}

static int rmnet_vnd_get_iflink(const struct net_device *dev)
{
	struct rmnet_priv *priv = netdev_priv(dev);

	return priv->real_dev->ifindex;
}

static int rmnet_vnd_init(struct net_device *dev)
{
	struct rmnet_priv *priv = netdev_priv(dev);
	int err;

	priv->pcpu_stats = alloc_percpu(struct rmnet_pcpu_stats);
	if (!priv->pcpu_stats)
		return -ENOMEM;

	err = gro_cells_init(&priv->gro_cells, dev);
	if (err) {
		free_percpu(priv->pcpu_stats);
		return err;
	}

	return 0;
}

static void rmnet_vnd_uninit(struct net_device *dev)
{
	struct rmnet_priv *priv = netdev_priv(dev);
	void *qos;

	gro_cells_destroy(&priv->gro_cells);
	free_percpu(priv->pcpu_stats);

	qos = priv->qos_info;
	RCU_INIT_POINTER(priv->qos_info, NULL);
	synchronize_rcu();
	qmi_rmnet_qos_exit(dev, qos);
}

static void rmnet_get_stats64(struct net_device *dev,
			      struct rtnl_link_stats64 *s)
{
	struct rmnet_priv *priv = netdev_priv(dev);
	struct rmnet_vnd_stats total_stats;
	struct rmnet_pcpu_stats *pcpu_ptr;
	unsigned int cpu, start;

	memset(&total_stats, 0, sizeof(struct rmnet_vnd_stats));

	for_each_possible_cpu(cpu) {
		pcpu_ptr = per_cpu_ptr(priv->pcpu_stats, cpu);

		do {
			start = u64_stats_fetch_begin_irq(&pcpu_ptr->syncp);
			total_stats.rx_pkts += pcpu_ptr->stats.rx_pkts;
			total_stats.rx_bytes += pcpu_ptr->stats.rx_bytes;
			total_stats.tx_pkts += pcpu_ptr->stats.tx_pkts;
			total_stats.tx_bytes += pcpu_ptr->stats.tx_bytes;
		} while (u64_stats_fetch_retry_irq(&pcpu_ptr->syncp, start));

		total_stats.tx_drops += pcpu_ptr->stats.tx_drops;
	}

	s->rx_packets = total_stats.rx_pkts;
	s->rx_bytes = total_stats.rx_bytes;
	s->tx_packets = total_stats.tx_pkts;
	s->tx_bytes = total_stats.tx_bytes;
	s->tx_dropped = total_stats.tx_drops;
}

static u16 rmnet_vnd_select_queue(struct net_device *dev,
				  struct sk_buff *skb,
				  void *accel_priv,
				  select_queue_fallback_t fallback)
{
<<<<<<< HEAD
	return 0;
=======
	struct rmnet_priv *priv = netdev_priv(dev);
	int txq = 0;

	if (priv->real_dev)
		txq = qmi_rmnet_get_queue(dev, skb);

	return (txq < dev->real_num_tx_queues) ? txq : 0;
>>>>>>> 0482853e
}

static const struct net_device_ops rmnet_vnd_ops = {
	.ndo_start_xmit = rmnet_vnd_start_xmit,
	.ndo_change_mtu = rmnet_vnd_change_mtu,
	.ndo_get_iflink = rmnet_vnd_get_iflink,
	.ndo_add_slave  = rmnet_add_bridge,
	.ndo_del_slave  = rmnet_del_bridge,
	.ndo_init       = rmnet_vnd_init,
	.ndo_uninit     = rmnet_vnd_uninit,
	.ndo_get_stats64 = rmnet_get_stats64,
	.ndo_select_queue = rmnet_vnd_select_queue,
};

static const char rmnet_gstrings_stats[][ETH_GSTRING_LEN] = {
	"Checksum ok",
	"Checksum valid bit not set",
	"Checksum validation failed",
	"Checksum error bad buffer",
	"Checksum error bad ip version",
	"Checksum error bad transport",
	"Checksum skipped on ip fragment",
	"Checksum skipped",
	"Checksum computed in software",
};

static const char rmnet_port_gstrings_stats[][ETH_GSTRING_LEN] = {
	"DL header last seen sequence",
	"DL header last seen bytes",
	"DL header last seen packets",
	"DL header last seen flows",
	"DL header pkts received",
	"DL header total bytes received",
	"DL header total pkts received",
	"DL header average bytes",
	"DL header average packets",
	"DL trailer last seen sequence",
	"DL trailer pkts received",
};

static void rmnet_get_strings(struct net_device *dev, u32 stringset, u8 *buf)
{
	switch (stringset) {
	case ETH_SS_STATS:
		memcpy(buf, &rmnet_gstrings_stats,
		       sizeof(rmnet_gstrings_stats));
		memcpy(buf + sizeof(rmnet_gstrings_stats),
		       &rmnet_port_gstrings_stats,
		       sizeof(rmnet_port_gstrings_stats));
		break;
	}
}

static int rmnet_get_sset_count(struct net_device *dev, int sset)
{
	switch (sset) {
	case ETH_SS_STATS:
		return ARRAY_SIZE(rmnet_gstrings_stats) +
		       ARRAY_SIZE(rmnet_port_gstrings_stats);
	default:
		return -EOPNOTSUPP;
	}
}

static void rmnet_get_ethtool_stats(struct net_device *dev,
				    struct ethtool_stats *stats, u64 *data)
{
	struct rmnet_priv *priv = netdev_priv(dev);
	struct rmnet_priv_stats *st = &priv->stats;
	struct rmnet_port_priv_stats *stp;
	struct rmnet_port *port;

	port = rmnet_get_port(priv->real_dev);

	if (!data || !port)
		return;

	stp = &port->stats;

	memcpy(data, st, ARRAY_SIZE(rmnet_gstrings_stats) * sizeof(u64));
	memcpy(data + ARRAY_SIZE(rmnet_gstrings_stats), stp,
	       ARRAY_SIZE(rmnet_port_gstrings_stats) * sizeof(u64));
}

static int rmnet_stats_reset(struct net_device *dev)
{
	struct rmnet_priv *priv = netdev_priv(dev);
	struct rmnet_port_priv_stats *stp;
	struct rmnet_port *port;

	port = rmnet_get_port(priv->real_dev);
	if (!port)
		return -EINVAL;

	stp = &port->stats;

	memset(stp, 0, sizeof(*stp));
	return 0;
}

static const struct ethtool_ops rmnet_ethtool_ops = {
	.get_ethtool_stats = rmnet_get_ethtool_stats,
	.get_strings = rmnet_get_strings,
	.get_sset_count = rmnet_get_sset_count,
	.nway_reset = rmnet_stats_reset,
};

/* Called by kernel whenever a new rmnet<n> device is created. Sets MTU,
 * flags, ARP type, needed headroom, etc...
 */
void rmnet_vnd_setup(struct net_device *rmnet_dev)
{
	rmnet_dev->netdev_ops = &rmnet_vnd_ops;
	rmnet_dev->mtu = RMNET_DFLT_PACKET_SIZE;
	rmnet_dev->needed_headroom = RMNET_NEEDED_HEADROOM;
	random_ether_addr(rmnet_dev->dev_addr);
	rmnet_dev->tx_queue_len = RMNET_TX_QUEUE_LEN;

	/* Raw IP mode */
	rmnet_dev->header_ops = NULL;  /* No header */
	rmnet_dev->type = ARPHRD_RAWIP;
	rmnet_dev->hard_header_len = 0;
	rmnet_dev->flags &= ~(IFF_BROADCAST | IFF_MULTICAST);

	rmnet_dev->needs_free_netdev = true;
	rmnet_dev->ethtool_ops = &rmnet_ethtool_ops;

	/* This perm addr will be used as interface identifier by IPv6 */
	rmnet_dev->addr_assign_type = NET_ADDR_RANDOM;
	eth_random_addr(rmnet_dev->perm_addr);
}

/* Exposed API */

int rmnet_vnd_newlink(u8 id, struct net_device *rmnet_dev,
		      struct rmnet_port *port,
		      struct net_device *real_dev,
		      struct rmnet_endpoint *ep)
{
	struct rmnet_priv *priv;
	int rc;

	if (ep->egress_dev)
		return -EINVAL;

	if (rmnet_get_endpoint(port, id))
		return -EBUSY;

	rmnet_dev->hw_features = NETIF_F_RXCSUM;
	rmnet_dev->hw_features |= NETIF_F_IP_CSUM | NETIF_F_IPV6_CSUM;
	rmnet_dev->hw_features |= NETIF_F_SG;

	rc = register_netdevice(rmnet_dev);
	if (!rc) {
		ep->egress_dev = rmnet_dev;
		ep->mux_id = id;
		port->nr_rmnet_devs++;

		rmnet_dev->rtnl_link_ops = &rmnet_link_ops;

		priv = netdev_priv(rmnet_dev);
		priv->mux_id = id;
		priv->real_dev = real_dev;
		priv->qos_info = qmi_rmnet_qos_init(real_dev, id);

		netdev_dbg(rmnet_dev, "rmnet dev created\n");
	}

	return rc;
}

int rmnet_vnd_dellink(u8 id, struct rmnet_port *port,
		      struct rmnet_endpoint *ep)
{
	if (id >= RMNET_MAX_LOGICAL_EP || !ep->egress_dev)
		return -EINVAL;

	ep->egress_dev = NULL;
	port->nr_rmnet_devs--;
	return 0;
}

u8 rmnet_vnd_get_mux(struct net_device *rmnet_dev)
{
	struct rmnet_priv *priv;

	priv = netdev_priv(rmnet_dev);
	return priv->mux_id;
}

int rmnet_vnd_do_flow_control(struct net_device *rmnet_dev, int enable)
{
	netdev_dbg(rmnet_dev, "Setting VND TX queue state to %d\n", enable);
	/* Although we expect similar number of enable/disable
	 * commands, optimize for the disable. That is more
	 * latency sensitive than enable
	 */
	if (unlikely(enable))
		netif_wake_queue(rmnet_dev);
	else
		netif_stop_queue(rmnet_dev);

	return 0;
}<|MERGE_RESOLUTION|>--- conflicted
+++ resolved
@@ -166,9 +166,6 @@
 				  void *accel_priv,
 				  select_queue_fallback_t fallback)
 {
-<<<<<<< HEAD
-	return 0;
-=======
 	struct rmnet_priv *priv = netdev_priv(dev);
 	int txq = 0;
 
@@ -176,7 +173,6 @@
 		txq = qmi_rmnet_get_queue(dev, skb);
 
 	return (txq < dev->real_num_tx_queues) ? txq : 0;
->>>>>>> 0482853e
 }
 
 static const struct net_device_ops rmnet_vnd_ops = {
