/* Copyright (c) 2013-2018, The Linux Foundation. All rights reserved.
 *
 * This program is free software; you can redistribute it and/or modify
 * it under the terms of the GNU General Public License version 2 and
 * only version 2 as published by the Free Software Foundation.
 *
 * This program is distributed in the hope that it will be useful,
 * but WITHOUT ANY WARRANTY; without even the implied warranty of
 * MERCHANTABILITY or FITNESS FOR A PARTICULAR PURPOSE.  See the
 * GNU General Public License for more details.
 */
#include <asm/dma-iommu.h>
#include <linux/iommu.h>
#include <linux/export.h>
#include <linux/err.h>
#include <linux/of.h>
#include <linux/init.h>
#include <linux/module.h>
#include <linux/kernel.h>
#include <linux/slab.h>
#include <linux/platform_device.h>
#include <linux/delay.h>
#include <linux/regulator/consumer.h>
#include <linux/gpio.h>
#include <linux/of_gpio.h>
#include <linux/pm.h>
#include <linux/pm_wakeup.h>
#include <linux/sched.h>
#include <linux/pm_qos.h>
#include <linux/pm_runtime.h>
#include <linux/esoc_client.h>
#include <linux/firmware.h>
#include <linux/dma-mapping.h>
#include <linux/msm-bus.h>
#include <linux/msm-bus-board.h>
#include <linux/spinlock.h>
#include <linux/suspend.h>
#include <linux/rwsem.h>
#include <linux/crypto.h>
#include <linux/scatterlist.h>
#include <linux/log2.h>
#include <linux/etherdevice.h>
#include <linux/msm_pcie.h>
#include <soc/qcom/subsystem_restart.h>
#include <soc/qcom/subsystem_notif.h>
#include <soc/qcom/ramdump.h>
#include <net/cfg80211.h>
#include <soc/qcom/memory_dump.h>
#include <net/cnss.h>
#include "cnss_common.h"

#ifdef CONFIG_WCNSS_MEM_PRE_ALLOC
#include <net/cnss_prealloc.h>
#endif

#define subsys_to_drv(d) container_of(d, struct cnss_data, subsys_desc)

#define VREG_ON			1
#define VREG_OFF		0
#define WLAN_EN_HIGH		1
#define WLAN_EN_LOW		0
#define PCIE_LINK_UP		1
#define PCIE_LINK_DOWN		0
#define WLAN_BOOTSTRAP_HIGH	1
#define WLAN_BOOTSTRAP_LOW	0
#define CNSS_DUMP_FORMAT_VER	0x11
#define CNSS_DUMP_MAGIC_VER_V2	0x42445953
#define CNSS_DUMP_NAME		"CNSS_WLAN"

#define QCA6174_VENDOR_ID	(0x168C)
#define QCA6174_DEVICE_ID	(0x003E)
#define BEELINER_DEVICE_ID      (0x0040)
#define QCA6174_REV_ID_OFFSET	(0x08)
#define QCA6174_FW_1_1	(0x11)
#define QCA6174_FW_1_3	(0x13)
#define QCA6174_FW_2_0	(0x20)
#define QCA6174_FW_3_0	(0x30)
#define QCA6174_FW_3_2	(0x32)
#define BEELINER_FW	(0x00)

#define QCA6180_VENDOR_ID	(0x168C)
#define QCA6180_DEVICE_ID	(0x0041)
#define QCA6180_REV_ID_OFFSET	(0x08)

#define WLAN_EN_VREG_NAME	"vdd-wlan-en"
#define WLAN_VREG_NAME		"vdd-wlan"
#define WLAN_VREG_IO_NAME	"vdd-wlan-io"
#define WLAN_VREG_XTAL_NAME	"vdd-wlan-xtal"
#define WLAN_VREG_XTAL_AON_NAME	"vdd-wlan-xtal-aon"
#define WLAN_VREG_CORE_NAME	"vdd-wlan-core"
#define WLAN_VREG_SP2T_NAME	"vdd-wlan-sp2t"
#define WLAN_SWREG_NAME		"wlan-soc-swreg"
#define WLAN_ANT_SWITCH_NAME	"wlan-ant-switch"
#define WLAN_EN_GPIO_NAME	"wlan-en-gpio"
#define WLAN_BOOTSTRAP_GPIO_NAME "wlan-bootstrap-gpio"
#define PM_OPTIONS		0
#define PM_OPTIONS_SUSPEND_LINK_DOWN \
	(MSM_PCIE_CONFIG_NO_CFG_RESTORE | MSM_PCIE_CONFIG_LINKDOWN)
#define PM_OPTIONS_RESUME_LINK_DOWN \
	(MSM_PCIE_CONFIG_NO_CFG_RESTORE)

#define SOC_SWREG_VOLT_MAX	1200000
#define SOC_SWREG_VOLT_MIN	1200000
#define WLAN_ANT_SWITCH_VOLT_MAX	2700000
#define WLAN_ANT_SWITCH_VOLT_MIN	2700000
#define WLAN_ANT_SWITCH_CURR	20000
#define WLAN_VREG_IO_MAX	1800000
#define WLAN_VREG_IO_MIN	1800000
#define WLAN_VREG_XTAL_MAX	1800000
#define WLAN_VREG_XTAL_MIN	1800000
#define WLAN_VREG_CORE_MAX	1300000
#define WLAN_VREG_CORE_MIN	1300000
#define WLAN_VREG_SP2T_MAX	2700000
#define WLAN_VREG_SP2T_MIN	2700000

#define POWER_ON_DELAY		2
#define WLAN_VREG_IO_DELAY_MIN	100
#define WLAN_VREG_IO_DELAY_MAX	1000
#define WLAN_ENABLE_DELAY	10
#define PCIE_SWITCH_DELAY       20
#define WLAN_RECOVERY_DELAY	1
#define PCIE_ENABLE_DELAY	100
#define WLAN_BOOTSTRAP_DELAY	10
#define EVICT_BIN_MAX_SIZE      (512*1024)

static DEFINE_SPINLOCK(pci_link_down_lock);

#define FW_NAME_FIXED_LEN	(6)
#define MAX_NUM_OF_SEGMENTS	(16)
#define MAX_INDEX_FILE_SIZE	(512)
#define FW_FILENAME_LENGTH	(13)
#define TYPE_LENGTH		(4)
#define PER_FILE_DATA		(21)
#define MAX_IMAGE_SIZE		(2*1024*1024)
#define FW_IMAGE_FTM		(0x01)
#define FW_IMAGE_MISSION	(0x02)
#define FW_IMAGE_BDATA		(0x03)
#define FW_IMAGE_PRINT		(0x04)

#define SEG_METADATA		(0x01)
#define SEG_NON_PAGED		(0x02)
#define SEG_LOCKED_PAGE		(0x03)
#define SEG_UNLOCKED_PAGE	(0x04)
#define SEG_NON_SECURE_DATA	(0x05)

#define BMI_TEST_SETUP		(0x09)

struct cnss_wlan_gpio_info {
	char *name;
	u32 num;
	bool state;
	bool init;
	bool prop;
};

struct cnss_wlan_vreg_info {
	struct regulator *wlan_en_reg;
	struct regulator *wlan_reg;
	struct regulator *soc_swreg;
	struct regulator *ant_switch;
	struct regulator *wlan_reg_io;
	struct regulator *wlan_reg_xtal;
	struct regulator *wlan_reg_xtal_aon;
	struct regulator *wlan_reg_core;
	struct regulator *wlan_reg_sp2t;
	bool state;
};

struct segment_memory {
	dma_addr_t dma_region;
	void *cpu_region;
	u32 size;
};

/* FW image descriptor lists */
struct image_desc_hdr {
	u8 image_id;
	u8 reserved[3];
	u32 segments_cnt;
};

struct segment_desc {
	u8 segment_id;
	u8 segment_idx;
	u8 flags[2];
	u32 addr_count;
	u32 addr_low;
	u32 addr_high;
};

struct region_desc {
	u32 addr_low;
	u32 addr_high;
	u32 size;
	u32 reserved;
};

struct index_file {
	u32 type;
	u32 segment_idx;
	u8 file_name[13];
};

struct cnss_dual_wifi {
	bool is_dual_wifi_enabled;
};

/**
 * struct wlan_mac_addr - Structure to hold WLAN MAC Address
 * @mac_addr: MAC address
 */
#define MAX_NO_OF_MAC_ADDR 4
struct cnss_wlan_mac_addr {
	u8 mac_addr[MAX_NO_OF_MAC_ADDR][ETH_ALEN];
	uint32_t no_of_mac_addr_set;
};

/* device_info is expected to be fully populated after cnss_config is invoked.
 * The function pointer callbacks are expected to be non null as well.
 */
static struct cnss_data {
	struct platform_device *pldev;
	struct subsys_device *subsys;
	struct subsys_desc    subsysdesc;
	struct cnss_wlan_mac_addr wlan_mac_addr;
	bool is_wlan_mac_set;
	bool ramdump_dynamic;
	struct ramdump_device *ramdump_dev;
	unsigned long ramdump_size;
	void *ramdump_addr;
	phys_addr_t ramdump_phys;
	struct msm_dump_data dump_data;
	struct cnss_wlan_driver *driver;
	struct pci_dev *pdev;
	const struct pci_device_id *id;
	struct dma_iommu_mapping *smmu_mapping;
	dma_addr_t smmu_iova_start;
	size_t smmu_iova_len;
	struct cnss_wlan_vreg_info vreg_info;
	bool wlan_en_vreg_support;
	struct cnss_wlan_gpio_info gpio_info;
	bool pcie_link_state;
	bool pcie_link_down_ind;
	bool pci_register_again;
	bool notify_modem_status;
	struct pci_saved_state *saved_state;
	u16 revision_id;
	bool recovery_in_progress;
	atomic_t fw_available;
	struct codeswap_codeseg_info *cnss_seg_info;
	/* Virtual Address of the DMA page */
	void *codeseg_cpuaddr[CODESWAP_MAX_CODESEGS];
	struct cnss_fw_files fw_files;
	struct pm_qos_request qos_request;
	void *modem_notify_handler;
	int modem_current_status;
	struct msm_bus_scale_pdata *bus_scale_table;
	uint32_t bus_client;
	int current_bandwidth_vote;
	void *subsys_handle;
	struct esoc_desc *esoc_desc;
	struct cnss_platform_cap cap;
	struct msm_pcie_register_event event_reg;
	struct wakeup_source ws;
	uint32_t recovery_count;
	enum cnss_driver_status driver_status;
#ifdef CONFIG_CNSS_SECURE_FW
	void *fw_mem;
#endif
	u32 device_id;
	int fw_image_setup;
	uint32_t bmi_test;
	void *fw_cpu;
	dma_addr_t fw_dma;
	u32 fw_dma_size;
	u32 fw_seg_count;
	struct segment_memory fw_seg_mem[MAX_NUM_OF_SEGMENTS];
	/* Firmware setup complete lock */
	struct mutex fw_setup_stat_lock;
	void *bdata_cpu;
	dma_addr_t bdata_dma;
	u32 bdata_dma_size;
	u32 bdata_seg_count;
	struct segment_memory bdata_seg_mem[MAX_NUM_OF_SEGMENTS];
	int wlan_bootstrap_gpio;
	atomic_t auto_suspended;
	bool monitor_wake_intr;
	struct cnss_dual_wifi dual_wifi_info;
	struct cnss_dev_platform_ops platform_ops;
} *penv;

static unsigned int pcie_link_down_panic;
module_param(pcie_link_down_panic, uint, S_IRUSR | S_IWUSR);
MODULE_PARM_DESC(pcie_link_down_panic,
		"Trigger kernel panic when PCIe link down is detected");

static void cnss_put_wlan_enable_gpio(void)
{
	struct cnss_wlan_gpio_info *gpio_info = &penv->gpio_info;
	struct cnss_wlan_vreg_info *vreg_info = &penv->vreg_info;

	if (penv->wlan_en_vreg_support)
		regulator_put(vreg_info->wlan_en_reg);
	else
		gpio_free(gpio_info->num);
}

static int cnss_wlan_vreg_on(struct cnss_wlan_vreg_info *vreg_info)
{
	int ret;

	if (vreg_info->wlan_reg_core) {
		ret = regulator_enable(vreg_info->wlan_reg_core);
		if (ret) {
			pr_err("%s: regulator enable failed for wlan_reg_core\n",
				__func__);
			goto error_enable_reg_core;
		}
	}

	if (vreg_info->wlan_reg_io) {
		ret = regulator_enable(vreg_info->wlan_reg_io);
		if (ret) {
			pr_err("%s: regulator enable failed for wlan_reg_io\n",
				__func__);
			goto error_enable_reg_io;
		}

		usleep_range(WLAN_VREG_IO_DELAY_MIN, WLAN_VREG_IO_DELAY_MAX);
	}

	if (vreg_info->wlan_reg_xtal_aon) {
		ret = regulator_enable(vreg_info->wlan_reg_xtal_aon);
		if (ret) {
			pr_err("%s: wlan_reg_xtal_aon enable failed\n",
			       __func__);
			goto error_enable_reg_xtal_aon;
		}
	}

	if (vreg_info->wlan_reg_xtal) {
		ret = regulator_enable(vreg_info->wlan_reg_xtal);
		if (ret) {
			pr_err("%s: regulator enable failed for wlan_reg_xtal\n",
				__func__);
			goto error_enable_reg_xtal;
		}
	}

	ret = regulator_enable(vreg_info->wlan_reg);
	if (ret) {
		pr_err("%s: regulator enable failed for WLAN power\n",
		       __func__);
		goto error_enable;
	}

	if (vreg_info->wlan_reg_sp2t) {
		ret = regulator_enable(vreg_info->wlan_reg_sp2t);
		if (ret) {
			pr_err("%s: regulator enable failed for wlan_reg_sp2t\n",
				__func__);
			goto error_enable_reg_sp2t;
		}
	}

	if (vreg_info->ant_switch) {
		ret = regulator_enable(vreg_info->ant_switch);
		if (ret) {
			pr_err("%s: regulator enable failed for ant_switch\n",
			       __func__);
			goto error_enable_ant_switch;
		}
	}

	if (vreg_info->soc_swreg) {
		ret = regulator_enable(vreg_info->soc_swreg);
		if (ret) {
			pr_err("%s: regulator enable failed for external soc-swreg\n",
					__func__);
			goto error_enable_soc_swreg;
		}
	}

	return ret;

error_enable_soc_swreg:
	if (vreg_info->ant_switch)
		regulator_disable(vreg_info->ant_switch);
error_enable_ant_switch:
	if (vreg_info->wlan_reg_sp2t)
		regulator_disable(vreg_info->wlan_reg_sp2t);
error_enable_reg_sp2t:
	regulator_disable(vreg_info->wlan_reg);
error_enable:
	if (vreg_info->wlan_reg_xtal)
		regulator_disable(vreg_info->wlan_reg_xtal);
error_enable_reg_xtal:
	if (vreg_info->wlan_reg_xtal_aon)
		regulator_disable(vreg_info->wlan_reg_xtal_aon);
error_enable_reg_xtal_aon:
	if (vreg_info->wlan_reg_io)
		regulator_disable(vreg_info->wlan_reg_io);
error_enable_reg_io:
	if (vreg_info->wlan_reg_core)
		regulator_disable(vreg_info->wlan_reg_core);
error_enable_reg_core:
	return ret;
}

static int cnss_wlan_vreg_off(struct cnss_wlan_vreg_info *vreg_info)
{
	int ret;

	if (vreg_info->soc_swreg) {
		ret = regulator_disable(vreg_info->soc_swreg);
		if (ret) {
			pr_err("%s: regulator disable failed for external soc-swreg\n",
					__func__);
			goto error_disable;
		}
	}

	if (vreg_info->ant_switch) {
		ret = regulator_disable(vreg_info->ant_switch);
		if (ret) {
			pr_err("%s: regulator disable failed for ant_switch\n",
			       __func__);
			goto error_disable;
		}
	}

	if (vreg_info->wlan_reg_sp2t) {
		ret = regulator_disable(vreg_info->wlan_reg_sp2t);
		if (ret) {
			pr_err("%s: regulator disable failed for wlan_reg_sp2t\n",
				__func__);
			goto error_disable;
		}
	}

	ret = regulator_disable(vreg_info->wlan_reg);
	if (ret) {
		pr_err("%s: regulator disable failed for WLAN power\n",
		       __func__);
		goto error_disable;
	}

	if (vreg_info->wlan_reg_xtal) {
		ret = regulator_disable(vreg_info->wlan_reg_xtal);
		if (ret) {
			pr_err("%s: regulator disable failed for wlan_reg_xtal\n",
				__func__);
			goto error_disable;
		}
	}

	if (vreg_info->wlan_reg_xtal_aon) {
		ret = regulator_disable(vreg_info->wlan_reg_xtal_aon);
		if (ret) {
			pr_err("%s: wlan_reg_xtal_aon disable failed\n",
			       __func__);
			goto error_disable;
		}
	}

	if (vreg_info->wlan_reg_io) {
		ret = regulator_disable(vreg_info->wlan_reg_io);
		if (ret) {
			pr_err("%s: regulator disable failed for wlan_reg_io\n",
				__func__);
			goto error_disable;
		}
	}

	if (vreg_info->wlan_reg_core) {
		ret = regulator_disable(vreg_info->wlan_reg_core);
		if (ret) {
			pr_err("%s: regulator disable failed for wlan_reg_core\n",
				__func__);
			goto error_disable;
		}
	}

error_disable:
	return ret;
}

static int cnss_wlan_vreg_set(struct cnss_wlan_vreg_info *vreg_info, bool state)
{
	int ret = 0;

	if (vreg_info->state == state) {
		pr_debug("Already wlan vreg state is %s\n",
				state ? "enabled" : "disabled");
		goto out;
	}

	if (state)
		ret = cnss_wlan_vreg_on(vreg_info);
	else
		ret = cnss_wlan_vreg_off(vreg_info);

	if (ret)
		goto out;

	pr_debug("%s: wlan vreg is now %s\n", __func__,
			state ? "enabled" : "disabled");
	vreg_info->state = state;

out:
	return ret;
}

static int cnss_wlan_gpio_init(struct cnss_wlan_gpio_info *info)
{
	int ret = 0;

	ret = gpio_request(info->num, info->name);

	if (ret) {
		pr_err("can't get gpio %s ret %d\n", info->name, ret);
		goto err_gpio_req;
	}

	ret = gpio_direction_output(info->num, info->init);

	if (ret) {
		pr_err("can't set gpio direction %s ret %d\n", info->name, ret);
		goto err_gpio_dir;
	}
	info->state = info->init;

	return ret;

err_gpio_dir:
	gpio_free(info->num);

err_gpio_req:

	return ret;
}

static int cnss_wlan_bootstrap_gpio_init(void)
{
	int ret = 0;

	ret = gpio_request(penv->wlan_bootstrap_gpio, WLAN_BOOTSTRAP_GPIO_NAME);
	if (ret) {
		pr_err("%s: Can't get GPIO %s, ret = %d\n",
		       __func__, WLAN_BOOTSTRAP_GPIO_NAME, ret);
		goto out;
	}

	ret = gpio_direction_output(penv->wlan_bootstrap_gpio,
				    WLAN_BOOTSTRAP_HIGH);
	if (ret) {
		pr_err("%s: Can't set GPIO %s direction, ret = %d\n",
		       __func__, WLAN_BOOTSTRAP_GPIO_NAME, ret);
		gpio_free(penv->wlan_bootstrap_gpio);
		goto out;
	}

	msleep(WLAN_BOOTSTRAP_DELAY);
out:
	return ret;
}

static void cnss_wlan_gpio_set(struct cnss_wlan_gpio_info *info, bool state)
{
	if (!info->prop)
		return;

	if (info->state == state) {
		pr_debug("Already %s gpio is %s\n",
			 info->name, state ? "high" : "low");
		return;
	}

	gpio_set_value(info->num, state);
	info->state = state;

	pr_debug("%s: %s gpio is now %s\n", __func__,
		 info->name, info->state ? "enabled" : "disabled");
}

static int cnss_configure_wlan_en_gpio(bool state)
{
	int ret = 0;
	struct cnss_wlan_gpio_info *gpio_info = &penv->gpio_info;
	struct cnss_wlan_vreg_info *vreg_info = &penv->vreg_info;

	if (penv->wlan_en_vreg_support) {
		if (state)
			ret = regulator_enable(vreg_info->wlan_en_reg);
		else
			ret = regulator_disable(vreg_info->wlan_en_reg);
	} else {
		cnss_wlan_gpio_set(gpio_info, state);
	}

	msleep(WLAN_ENABLE_DELAY);
	return ret;
}

static void cnss_disable_xtal_ldo(struct platform_device *pdev)
{
	struct cnss_wlan_vreg_info *info = &penv->vreg_info;

	if (info->wlan_reg_xtal) {
		regulator_disable(info->wlan_reg_xtal);
		regulator_put(info->wlan_reg_xtal);
	}

	if (info->wlan_reg_xtal_aon) {
		regulator_disable(info->wlan_reg_xtal_aon);
		regulator_put(info->wlan_reg_xtal_aon);
	}
}

static int cnss_enable_xtal_ldo(struct platform_device *pdev)
{
	int ret = 0;
	struct cnss_wlan_vreg_info *info = &penv->vreg_info;

	if (!of_get_property(pdev->dev.of_node,
			     WLAN_VREG_XTAL_AON_NAME "-supply", NULL))
		goto enable_xtal;

	info->wlan_reg_xtal_aon = regulator_get(&pdev->dev,
						WLAN_VREG_XTAL_AON_NAME);
	if (IS_ERR(info->wlan_reg_xtal_aon)) {
		ret = PTR_ERR(info->wlan_reg_xtal_aon);
		pr_err("%s: XTAL AON Regulator get failed err:%d\n", __func__,
		       ret);
		return ret;
	}

	ret = regulator_enable(info->wlan_reg_xtal_aon);
	if (ret) {
		pr_err("%s: VREG_XTAL_ON enable failed\n", __func__);
		goto end;
	}

enable_xtal:

	if (!of_get_property(pdev->dev.of_node,
			     WLAN_VREG_XTAL_NAME "-supply", NULL))
		goto out_disable_xtal_aon;

	info->wlan_reg_xtal = regulator_get(&pdev->dev, WLAN_VREG_XTAL_NAME);

	if (IS_ERR(info->wlan_reg_xtal)) {
		ret = PTR_ERR(info->wlan_reg_xtal);
		pr_err("%s XTAL Regulator get failed err:%d\n", __func__, ret);
		goto out_disable_xtal_aon;
	}

	ret = regulator_set_voltage(info->wlan_reg_xtal, WLAN_VREG_XTAL_MIN,
				    WLAN_VREG_XTAL_MAX);
	if (ret) {
		pr_err("%s: Set wlan_vreg_xtal failed!\n", __func__);
		goto out_put_xtal;
	}

	ret = regulator_enable(info->wlan_reg_xtal);
	if (ret) {
		pr_err("%s: Enable wlan_vreg_xtal failed!\n", __func__);
		goto out_put_xtal;
	}

	return 0;

out_put_xtal:
	if (info->wlan_reg_xtal)
		regulator_put(info->wlan_reg_xtal);

out_disable_xtal_aon:
	if (info->wlan_reg_xtal_aon)
		regulator_disable(info->wlan_reg_xtal_aon);

end:
	if (info->wlan_reg_xtal_aon)
		regulator_put(info->wlan_reg_xtal_aon);

	return ret;
}

static int cnss_get_wlan_enable_gpio(
	struct cnss_wlan_gpio_info *gpio_info,
	struct platform_device *pdev)
{
	int ret = 0;
	struct device *dev = &pdev->dev;

	if (!of_find_property(dev->of_node, gpio_info->name, NULL)) {
		gpio_info->prop = false;
		return -ENODEV;
	}

	gpio_info->prop = true;
	ret = of_get_named_gpio(dev->of_node, gpio_info->name, 0);
	if (ret >= 0) {
		gpio_info->num = ret;
	} else {
		if (ret == -EPROBE_DEFER)
			pr_debug("get WLAN_EN GPIO probe defer\n");
		else
			pr_err(
			"can't get gpio %s ret %d", gpio_info->name, ret);
	}

	ret = cnss_wlan_gpio_init(gpio_info);
	if (ret)
		pr_err("gpio init failed\n");

	return ret;
}

static int cnss_get_wlan_bootstrap_gpio(struct platform_device *pdev)
{
	int ret = 0;
	struct device_node *node = (&pdev->dev)->of_node;

	if (!of_find_property(node, WLAN_BOOTSTRAP_GPIO_NAME, NULL))
		return ret;

	penv->wlan_bootstrap_gpio =
		of_get_named_gpio(node, WLAN_BOOTSTRAP_GPIO_NAME, 0);
	if (penv->wlan_bootstrap_gpio > 0) {
		ret = cnss_wlan_bootstrap_gpio_init();
	} else {
		ret = penv->wlan_bootstrap_gpio;
		pr_err(
		"%s: Can't get GPIO %s, ret = %d",
		__func__, WLAN_BOOTSTRAP_GPIO_NAME, ret);
	}

	return ret;
}

static int cnss_wlan_get_resources(struct platform_device *pdev)
{
	int ret = 0;
	struct cnss_wlan_gpio_info *gpio_info = &penv->gpio_info;
	struct cnss_wlan_vreg_info *vreg_info = &penv->vreg_info;
	struct device_node *node = pdev->dev.of_node;

	if (of_get_property(node, WLAN_VREG_CORE_NAME "-supply", NULL)) {
		vreg_info->wlan_reg_core = regulator_get(&pdev->dev,
			WLAN_VREG_CORE_NAME);
		if (IS_ERR(vreg_info->wlan_reg_core)) {
			ret = PTR_ERR(vreg_info->wlan_reg_core);

			if (ret == -EPROBE_DEFER) {
				pr_err("%s: wlan_reg_core probe deferred!\n",
					__func__);
			} else {
				pr_err("%s: Get wlan_reg_core failed!\n",
					__func__);
			}
			goto err_reg_core_get;
		}

		ret = regulator_set_voltage(vreg_info->wlan_reg_core,
			WLAN_VREG_CORE_MIN, WLAN_VREG_CORE_MAX);
		if (ret) {
			pr_err("%s: Set wlan_reg_core failed!\n", __func__);
			goto err_reg_core_set;
		}

		ret = regulator_enable(vreg_info->wlan_reg_core);
		if (ret) {
			pr_err("%s: Enable wlan_reg_core failed!\n", __func__);
			goto err_reg_core_enable;
		}
	}

	if (of_get_property(node, WLAN_VREG_IO_NAME "-supply", NULL)) {
		vreg_info->wlan_reg_io = regulator_get(&pdev->dev,
			WLAN_VREG_IO_NAME);
		if (!IS_ERR(vreg_info->wlan_reg_io)) {
			ret = regulator_set_voltage(vreg_info->wlan_reg_io,
				WLAN_VREG_IO_MIN, WLAN_VREG_IO_MAX);
			if (ret) {
				pr_err("%s: Set wlan_vreg_io failed!\n",
					__func__);
				goto err_reg_io_set;
			}

			ret = regulator_enable(vreg_info->wlan_reg_io);
			if (ret) {
				pr_err("%s: Enable wlan_vreg_io failed!\n",
					__func__);
				goto err_reg_io_enable;
			}

			usleep_range(WLAN_VREG_IO_DELAY_MIN,
				     WLAN_VREG_IO_DELAY_MAX);
		}
	}

	if (cnss_enable_xtal_ldo(pdev))
		goto err_reg_xtal_enable;

	vreg_info->wlan_reg = regulator_get(&pdev->dev, WLAN_VREG_NAME);

	if (IS_ERR(vreg_info->wlan_reg)) {
		if (PTR_ERR(vreg_info->wlan_reg) == -EPROBE_DEFER)
			pr_err("%s: vreg probe defer\n", __func__);
		else
			pr_err("%s: vreg regulator get failed\n", __func__);
		ret = PTR_ERR(vreg_info->wlan_reg);
		goto err_reg_get;
	}

	ret = regulator_enable(vreg_info->wlan_reg);

	if (ret) {
		pr_err("%s: vreg initial vote failed\n", __func__);
		goto err_reg_enable;
	}

	if (of_get_property(node, WLAN_VREG_SP2T_NAME "-supply", NULL)) {
		vreg_info->wlan_reg_sp2t =
			regulator_get(&pdev->dev, WLAN_VREG_SP2T_NAME);
		if (!IS_ERR(vreg_info->wlan_reg_sp2t)) {
			ret = regulator_set_voltage(vreg_info->wlan_reg_sp2t,
				WLAN_VREG_SP2T_MIN, WLAN_VREG_SP2T_MAX);
			if (ret) {
				pr_err("%s: Set wlan_vreg_sp2t failed!\n",
					__func__);
				goto err_reg_sp2t_set;
			}

			ret = regulator_enable(vreg_info->wlan_reg_sp2t);
			if (ret) {
				pr_err("%s: Enable wlan_vreg_sp2t failed!\n",
					__func__);
				goto err_reg_sp2t_enable;
			}
		}
	}

	if (of_get_property(node, WLAN_ANT_SWITCH_NAME "-supply", NULL)) {
		vreg_info->ant_switch =
			regulator_get(&pdev->dev, WLAN_ANT_SWITCH_NAME);
		if (!IS_ERR(vreg_info->ant_switch)) {
			ret = regulator_set_voltage(vreg_info->ant_switch,
						    WLAN_ANT_SWITCH_VOLT_MIN,
						    WLAN_ANT_SWITCH_VOLT_MAX);
			if (ret < 0) {
				pr_err("%s: Set ant_switch voltage failed!\n",
				       __func__);
				goto err_ant_switch_set;
			}

			ret = regulator_set_optimum_mode(vreg_info->ant_switch,
							 WLAN_ANT_SWITCH_CURR);
			if (ret < 0) {
				pr_err("%s: Set ant_switch current failed!\n",
				       __func__);
				goto err_ant_switch_set;
			}

			ret = regulator_enable(vreg_info->ant_switch);
			if (ret < 0) {
				pr_err("%s: Enable ant_switch failed!\n",
				       __func__);
				goto err_ant_switch_enable;
			}
		}
	}

	if (of_find_property(node, "qcom,wlan-uart-access", NULL))
		penv->cap.cap_flag |= CNSS_HAS_UART_ACCESS;

	if (of_get_property(node, WLAN_SWREG_NAME "-supply", NULL)) {
		vreg_info->soc_swreg = regulator_get(&pdev->dev,
			WLAN_SWREG_NAME);
		if (IS_ERR(vreg_info->soc_swreg)) {
			pr_err("%s: soc-swreg node not found\n",
					__func__);
			goto err_reg_get2;
		}
		ret = regulator_set_voltage(vreg_info->soc_swreg,
				SOC_SWREG_VOLT_MIN, SOC_SWREG_VOLT_MAX);
		if (ret) {
			pr_err("%s: vreg initial voltage set failed on soc-swreg\n",
					__func__);
			goto err_reg_set;
		}
		ret = regulator_enable(vreg_info->soc_swreg);
		if (ret) {
			pr_err("%s: vreg initial vote failed\n", __func__);
			goto err_reg_enable2;
		}
		penv->cap.cap_flag |= CNSS_HAS_EXTERNAL_SWREG;
	}

	penv->wlan_en_vreg_support =
		of_property_read_bool(node, "qcom,wlan-en-vreg-support");
	if (penv->wlan_en_vreg_support) {
		vreg_info->wlan_en_reg =
			regulator_get(&pdev->dev, WLAN_EN_VREG_NAME);
		if (IS_ERR(vreg_info->wlan_en_reg)) {
			pr_err("%s:wlan_en vreg get failed\n", __func__);
			ret = PTR_ERR(vreg_info->wlan_en_reg);
			goto err_wlan_en_reg_get;
		}
	}

	if (!penv->wlan_en_vreg_support) {
		ret = cnss_get_wlan_enable_gpio(gpio_info, pdev);
		if (ret) {
			pr_err(
			"%s:Failed to config the WLAN_EN gpio\n", __func__);
			goto err_gpio_wlan_en;
		}
	}
	vreg_info->state = VREG_ON;

	ret = cnss_get_wlan_bootstrap_gpio(pdev);
	if (ret) {
		pr_err("%s: Failed to enable wlan bootstrap gpio\n", __func__);
		goto err_gpio_wlan_bootstrap;
	}

	return ret;

err_gpio_wlan_bootstrap:
	cnss_put_wlan_enable_gpio();
err_gpio_wlan_en:
err_wlan_en_reg_get:
	vreg_info->wlan_en_reg = NULL;
	if (vreg_info->soc_swreg)
		regulator_disable(vreg_info->soc_swreg);
	vreg_info->state = VREG_OFF;

err_reg_enable2:
err_reg_set:
	if (vreg_info->soc_swreg)
		regulator_put(vreg_info->soc_swreg);

err_reg_get2:
	if (vreg_info->ant_switch)
		regulator_disable(vreg_info->ant_switch);

err_ant_switch_enable:
err_ant_switch_set:
	if (vreg_info->ant_switch)
		regulator_put(vreg_info->ant_switch);
	if (vreg_info->wlan_reg_sp2t)
		regulator_disable(vreg_info->wlan_reg_sp2t);

err_reg_sp2t_enable:
err_reg_sp2t_set:
	if (vreg_info->wlan_reg_sp2t)
		regulator_put(vreg_info->wlan_reg_sp2t);
	regulator_disable(vreg_info->wlan_reg);

err_reg_enable:
	regulator_put(vreg_info->wlan_reg);
err_reg_get:
	cnss_disable_xtal_ldo(pdev);

err_reg_xtal_enable:
	if (vreg_info->wlan_reg_io)
		regulator_disable(vreg_info->wlan_reg_io);

err_reg_io_enable:
err_reg_io_set:
	if (vreg_info->wlan_reg_io)
		regulator_put(vreg_info->wlan_reg_io);
	if (vreg_info->wlan_reg_core)
		regulator_disable(vreg_info->wlan_reg_core);

err_reg_core_enable:
err_reg_core_set:
	if (vreg_info->wlan_reg_core)
		regulator_put(vreg_info->wlan_reg_core);

err_reg_core_get:
	return ret;
}

static void cnss_wlan_release_resources(void)
{
	struct cnss_wlan_gpio_info *gpio_info = &penv->gpio_info;
	struct cnss_wlan_vreg_info *vreg_info = &penv->vreg_info;

	if (penv->wlan_bootstrap_gpio > 0)
		gpio_free(penv->wlan_bootstrap_gpio);
	cnss_put_wlan_enable_gpio();
	gpio_info->state = WLAN_EN_LOW;
	gpio_info->prop = false;
	cnss_wlan_vreg_set(vreg_info, VREG_OFF);
	if (vreg_info->soc_swreg)
		regulator_put(vreg_info->soc_swreg);
	if (vreg_info->ant_switch)
		regulator_put(vreg_info->ant_switch);
	if (vreg_info->wlan_reg_sp2t)
		regulator_put(vreg_info->wlan_reg_sp2t);
	regulator_put(vreg_info->wlan_reg);
	if (vreg_info->wlan_reg_xtal)
		regulator_put(vreg_info->wlan_reg_xtal);
	if (vreg_info->wlan_reg_xtal_aon)
		regulator_put(vreg_info->wlan_reg_xtal_aon);
	if (vreg_info->wlan_reg_io)
		regulator_put(vreg_info->wlan_reg_io);
	if (vreg_info->wlan_reg_core)
		regulator_put(vreg_info->wlan_reg_core);
	vreg_info->state = VREG_OFF;
}

static u8 cnss_get_pci_dev_bus_number(struct pci_dev *pdev)
{
	return pdev->bus->number;
}

void cnss_setup_fw_files(u16 revision)
{
	switch (revision) {

	case QCA6174_FW_1_1:
		strlcpy(penv->fw_files.image_file, "qwlan11.bin",
			CNSS_MAX_FILE_NAME);
		strlcpy(penv->fw_files.board_data, "bdwlan11.bin",
			CNSS_MAX_FILE_NAME);
		strlcpy(penv->fw_files.otp_data, "otp11.bin",
			CNSS_MAX_FILE_NAME);
		strlcpy(penv->fw_files.utf_file, "utf11.bin",
			CNSS_MAX_FILE_NAME);
		strlcpy(penv->fw_files.utf_board_data, "utfbd11.bin",
			CNSS_MAX_FILE_NAME);
		break;

	case QCA6174_FW_1_3:
		strlcpy(penv->fw_files.image_file, "qwlan13.bin",
			CNSS_MAX_FILE_NAME);
		strlcpy(penv->fw_files.board_data, "bdwlan13.bin",
			CNSS_MAX_FILE_NAME);
		strlcpy(penv->fw_files.otp_data, "otp13.bin",
			CNSS_MAX_FILE_NAME);
		strlcpy(penv->fw_files.utf_file, "utf13.bin",
			CNSS_MAX_FILE_NAME);
		strlcpy(penv->fw_files.utf_board_data, "utfbd13.bin",
			CNSS_MAX_FILE_NAME);
		break;

	case QCA6174_FW_2_0:
		strlcpy(penv->fw_files.image_file, "qwlan20.bin",
			CNSS_MAX_FILE_NAME);
		strlcpy(penv->fw_files.board_data, "bdwlan20.bin",
			CNSS_MAX_FILE_NAME);
		strlcpy(penv->fw_files.otp_data, "otp20.bin",
			CNSS_MAX_FILE_NAME);
		strlcpy(penv->fw_files.utf_file, "utf20.bin",
			CNSS_MAX_FILE_NAME);
		strlcpy(penv->fw_files.utf_board_data, "utfbd20.bin",
			CNSS_MAX_FILE_NAME);
		break;

	case QCA6174_FW_3_0:
	case QCA6174_FW_3_2:
		strlcpy(penv->fw_files.image_file, "qwlan30.bin",
			CNSS_MAX_FILE_NAME);
		strlcpy(penv->fw_files.board_data, "bdwlan30.bin",
			CNSS_MAX_FILE_NAME);
		strlcpy(penv->fw_files.otp_data, "otp30.bin",
			CNSS_MAX_FILE_NAME);
		strlcpy(penv->fw_files.utf_file, "utf30.bin",
			CNSS_MAX_FILE_NAME);
		strlcpy(penv->fw_files.utf_board_data, "utfbd30.bin",
			CNSS_MAX_FILE_NAME);
		break;

	default:
		strlcpy(penv->fw_files.image_file, "qwlan.bin",
			CNSS_MAX_FILE_NAME);
		strlcpy(penv->fw_files.board_data, "bdwlan.bin",
			CNSS_MAX_FILE_NAME);
		strlcpy(penv->fw_files.otp_data, "otp.bin",
			CNSS_MAX_FILE_NAME);
		strlcpy(penv->fw_files.utf_file, "utf.bin",
			CNSS_MAX_FILE_NAME);
		strlcpy(penv->fw_files.utf_board_data, "utfbd.bin",
			CNSS_MAX_FILE_NAME);
		break;
	}
}

int cnss_get_fw_files(struct cnss_fw_files *pfw_files)
{
	if (!penv || !pfw_files)
		return -ENODEV;

	*pfw_files = penv->fw_files;

	return 0;
}
EXPORT_SYMBOL(cnss_get_fw_files);

#ifdef CONFIG_CNSS_SECURE_FW
static void cnss_wlan_fw_mem_alloc(struct pci_dev *pdev)
{
	penv->fw_mem = devm_kzalloc(&pdev->dev, MAX_FIRMWARE_SIZE, GFP_KERNEL);

	if (!penv->fw_mem)
		pr_debug("Memory not available for Secure FW\n");
}
#else
static void cnss_wlan_fw_mem_alloc(struct pci_dev *pdev)
{
}
#endif

static int get_image_file(const u8 *index_info, u8 *file_name,
	u32 *type, u32 *segment_idx)
{

	if (!file_name || !index_info || !type)
		return -EINVAL;

	memcpy(type, index_info, TYPE_LENGTH);
	memcpy(segment_idx, index_info + TYPE_LENGTH, TYPE_LENGTH);
	memcpy(file_name, index_info + TYPE_LENGTH + TYPE_LENGTH,
		FW_FILENAME_LENGTH);

	pr_debug("%u: %u: %s", *type, *segment_idx, file_name);

	return PER_FILE_DATA;
}

static void print_allocated_image_table(void)
{
	u32 seg = 0, count = 0;
	u8 *dump_addr;
	struct segment_memory *pseg_mem = penv->fw_seg_mem;
	struct segment_memory *p_bdata_seg_mem = penv->bdata_seg_mem;

	pr_debug("%s: Dumping FW IMAGE\n", __func__);
	while (seg++ < penv->fw_seg_count) {
		dump_addr = (u8 *)pseg_mem->cpu_region +
			sizeof(struct region_desc);
		for (count = 0; count < pseg_mem->size -
				sizeof(struct region_desc); count++)
			pr_debug("%02x", dump_addr[count]);

		pseg_mem++;
	}

	seg = 0;
	pr_debug("%s: Dumping BOARD DATA\n", __func__);
	while (seg++ < penv->bdata_seg_count) {
		dump_addr = (u8 *)p_bdata_seg_mem->cpu_region +
			sizeof(struct region_desc);
		for (count = 0; count < p_bdata_seg_mem->size -
			     sizeof(struct region_desc); count++)
			pr_debug("%02x ", dump_addr[count]);

		p_bdata_seg_mem++;
	}
}

static void free_allocated_image_table(void)
{
	struct device *dev = &penv->pdev->dev;
	struct segment_memory *pseg_mem;
	u32 seg = 0;

	/* free fw memroy */
	pseg_mem = penv->fw_seg_mem;
	while (seg++ < penv->fw_seg_count) {
		dma_free_coherent(dev, pseg_mem->size,
			pseg_mem->cpu_region, pseg_mem->dma_region);
		pseg_mem++;
	}
	if (penv->fw_cpu)
		dma_free_coherent(dev,
			sizeof(struct segment_desc) * MAX_NUM_OF_SEGMENTS,
			penv->fw_cpu, penv->fw_dma);
	penv->fw_seg_count = 0;
	penv->fw_dma = 0;
	penv->fw_cpu = NULL;
	penv->fw_dma_size = 0;

	/* free bdata memory */
	seg = 0;
	pseg_mem = penv->bdata_seg_mem;
	while (seg++ < penv->bdata_seg_count) {
		dma_free_coherent(dev, pseg_mem->size,
			pseg_mem->cpu_region, pseg_mem->dma_region);
		pseg_mem++;
	}
	if (penv->bdata_cpu)
		dma_free_coherent(dev,
			sizeof(struct segment_desc) * MAX_NUM_OF_SEGMENTS,
			penv->bdata_cpu, penv->bdata_dma);
	penv->bdata_seg_count = 0;
	penv->bdata_dma = 0;
	penv->bdata_cpu = NULL;
	penv->bdata_dma_size = 0;
}

static int cnss_setup_fw_image_table(int mode)
{
	struct image_desc_hdr *image_hdr;
	struct segment_desc *pseg = NULL;
	const struct firmware *fw_index, *fw_image;
	struct device *dev = NULL;
	char reserved[3] = "";
	u8 image_file[FW_FILENAME_LENGTH] = "";
	u8 index_file[FW_FILENAME_LENGTH] = "";
	u8 index_info[MAX_INDEX_FILE_SIZE] = "";
	size_t image_desc_size = 0, file_size = 0;
	size_t index_pos = 0, image_pos = 0;
	struct region_desc *reg_desc = NULL;
	u32 type = 0;
	u32 segment_idx = 0;
	uintptr_t address;
	int ret = 0;
	dma_addr_t dma_addr;
	void *vaddr = NULL;
	dma_addr_t paddr;
	struct segment_memory *pseg_mem;
	u32 *pseg_count;

	if (!penv || !penv->pdev) {
		pr_err("cnss: invalid penv or pdev or dev\n");
		ret = -EINVAL;
		goto err;
	}
	dev = &penv->pdev->dev;

	/*  meta data file has image details */
	switch (mode) {
	case FW_IMAGE_FTM:
		ret = scnprintf(index_file, FW_FILENAME_LENGTH, "qftm.bin");
		pseg_mem = penv->fw_seg_mem;
		pseg_count = &penv->fw_seg_count;
		break;
	case FW_IMAGE_MISSION:
		ret = scnprintf(index_file, FW_FILENAME_LENGTH, "qwlan.bin");
		pseg_mem = penv->fw_seg_mem;
		pseg_count = &penv->fw_seg_count;
		break;
	case FW_IMAGE_BDATA:
		ret = scnprintf(index_file, FW_FILENAME_LENGTH, "bdwlan.bin");
		pseg_mem = penv->bdata_seg_mem;
		pseg_count = &penv->bdata_seg_count;
		break;
	default:
		pr_err("%s: Unknown meta data file type 0x%x\n",
		       __func__, mode);
		ret = -EINVAL;
	}
	if (ret < 0)
		goto err;

	image_desc_size = sizeof(struct image_desc_hdr) +
		sizeof(struct segment_desc) * MAX_NUM_OF_SEGMENTS;

	vaddr = dma_alloc_coherent(dev, image_desc_size,
			&paddr, GFP_KERNEL);

	if (!vaddr) {
		pr_err("cnss: image desc allocation failure\n");
		ret = -ENOMEM;
		goto err;
	}

	memset(vaddr, 0, image_desc_size);

	image_hdr = (struct image_desc_hdr *)vaddr;
	image_hdr->image_id = mode;
	memcpy(image_hdr->reserved, reserved, 3);

	pr_err("cnss: request meta data file %s\n", index_file);
	ret = request_firmware(&fw_index, index_file, dev);
	if (ret || !fw_index || !fw_index->data || !fw_index->size) {
		pr_err("cnss: meta data file open failure %s\n", index_file);
		goto err_free;
	}

	if (fw_index->size > MAX_INDEX_FILE_SIZE) {
		pr_err("cnss: meta data file has invalid size %s: %zu\n",
				index_file, fw_index->size);
		release_firmware(fw_index);
		goto err_free;
	}

	memcpy(index_info, fw_index->data, fw_index->size);
	file_size = fw_index->size;
	release_firmware(fw_index);

	while (file_size >= PER_FILE_DATA  && image_pos < image_desc_size &&
			image_hdr->segments_cnt < MAX_NUM_OF_SEGMENTS) {

		ret = get_image_file(index_info + index_pos,
			image_file, &type, &segment_idx);
		if (ret == -EINVAL)
			goto err_free;

		file_size -= ret;
		index_pos += ret;
		pseg = vaddr + image_pos +
				sizeof(struct image_desc_hdr);

		switch (type) {
		case SEG_METADATA:
		case SEG_NON_PAGED:
		case SEG_LOCKED_PAGE:
		case SEG_UNLOCKED_PAGE:
		case SEG_NON_SECURE_DATA:

			image_hdr->segments_cnt++;
			pseg->segment_id = type;
			pseg->segment_idx = (u8)(segment_idx & 0xff);
			memcpy(pseg->flags, reserved, 2);

			ret = request_firmware(&fw_image, image_file, dev);
			if (ret || !fw_image || !fw_image->data ||
				!fw_image->size) {
				pr_err("cnss: image file read failed %s",
						image_file);
				goto err_free;
			}
			if (fw_image->size > MAX_IMAGE_SIZE) {
				pr_err("cnss: %s: image file invalid size %zu\n",
					image_file, fw_image->size);
				release_firmware(fw_image);
				ret = -EINVAL;
				goto err_free;
			}
			reg_desc = dma_alloc_coherent(dev,
				sizeof(struct region_desc) + fw_image->size,
				    &dma_addr, GFP_KERNEL);
			if (!reg_desc) {
				pr_err("cnss: region allocation failure\n");
				ret = -ENOMEM;
				release_firmware(fw_image);
				goto err_free;
			}
			address = (uintptr_t) dma_addr;
			pseg->addr_low = address & 0xFFFFFFFF;
			pseg->addr_high = 0x00;
			/* one region for one image file */
			pseg->addr_count = 1;
			memcpy((u8 *)reg_desc + sizeof(struct region_desc),
					fw_image->data, fw_image->size);
			address += sizeof(struct region_desc);
			reg_desc->addr_low = address & 0xFFFFFFFF;
			reg_desc->addr_high = 0x00;
			reg_desc->reserved = 0;
			reg_desc->size = fw_image->size;

			pseg_mem[*pseg_count].dma_region = dma_addr;
			pseg_mem[*pseg_count].cpu_region = reg_desc;
			pseg_mem[*pseg_count].size =
				sizeof(struct region_desc) + fw_image->size;

			release_firmware(fw_image);
			(*pseg_count)++;
			break;

		default:
			pr_err("cnss: Unknown segment %d", type);
			ret = -EINVAL;
			goto err_free;
	    }
	    image_pos += sizeof(struct segment_desc);
	}
	if (mode != FW_IMAGE_BDATA) {
		penv->fw_cpu = vaddr;
		penv->fw_dma = paddr;
		penv->fw_dma_size = sizeof(struct image_desc_hdr) +
			sizeof(struct segment_desc) * image_hdr->segments_cnt;
	} else {
		penv->bdata_cpu = vaddr;
		penv->bdata_dma = paddr;
		penv->bdata_dma_size = sizeof(struct image_desc_hdr) +
			sizeof(struct segment_desc) * image_hdr->segments_cnt;
	}
	pr_info("%s: Mode %d: Image setup table built on host", __func__, mode);

	return file_size;


err_free:
	free_allocated_image_table();
err:
	pr_err("cnss: image file setup failed %d\n", ret);
	return ret;
}

int cnss_get_fw_image(struct image_desc_info *image_desc_info)
{
	if (!image_desc_info || !penv ||
	    !penv->fw_seg_count || !penv->bdata_seg_count)
		return -EINVAL;

	mutex_lock(&penv->fw_setup_stat_lock);
	image_desc_info->fw_addr = penv->fw_dma;
	image_desc_info->fw_size = penv->fw_dma_size;
	image_desc_info->bdata_addr = penv->bdata_dma;
	image_desc_info->bdata_size = penv->bdata_dma_size;
	mutex_unlock(&penv->fw_setup_stat_lock);

	return 0;
}
EXPORT_SYMBOL(cnss_get_fw_image);

static ssize_t wlan_setup_show(struct device *dev,
		struct device_attribute *attr, char *buf)
{
	if (!penv)
		return -ENODEV;

	return scnprintf(buf, PAGE_SIZE, "%u\n", penv->revision_id);
}

static DEVICE_ATTR(wlan_setup, S_IRUSR,
			wlan_setup_show, NULL);

static int cnss_wlan_is_codeswap_supported(u16 revision)
{
	switch (revision) {
	case QCA6174_FW_3_0:
	case QCA6174_FW_3_2:
		return 0;
	default:
		return 1;
	}
}

static int cnss_smmu_init(struct device *dev)
{
	struct dma_iommu_mapping *mapping;
	int disable_htw = 1;
	int atomic_ctx = 1;
	int ret;

	mapping = arm_iommu_create_mapping(&platform_bus_type,
					   penv->smmu_iova_start,
					   penv->smmu_iova_len);
	if (IS_ERR(mapping)) {
		pr_err("%s: create mapping failed, err = %d\n", __func__, ret);
		ret = PTR_ERR(mapping);
		goto map_fail;
	}

	ret = iommu_domain_set_attr(mapping->domain,
			      DOMAIN_ATTR_COHERENT_HTW_DISABLE,
			      &disable_htw);
	if (ret) {
		pr_err("%s: set disable_htw attribute failed, err = %d\n",
			__func__, ret);
		goto set_attr_fail;
	}

	ret = iommu_domain_set_attr(mapping->domain,
				    DOMAIN_ATTR_ATOMIC,
				    &atomic_ctx);
	if (ret) {
		pr_err("%s: set atomic_ctx attribute failed, err = %d\n",
			__func__, ret);
		goto set_attr_fail;
	}

	ret = arm_iommu_attach_device(dev, mapping);
	if (ret) {
		pr_err("%s: attach device failed, err = %d\n", __func__, ret);
		goto attach_fail;
	}

	penv->smmu_mapping = mapping;

	return ret;

attach_fail:
set_attr_fail:
	arm_iommu_release_mapping(mapping);
map_fail:
	return ret;
}

static void cnss_smmu_remove(struct device *dev)
{
	arm_iommu_detach_device(dev);
	arm_iommu_release_mapping(penv->smmu_mapping);

	penv->smmu_mapping = NULL;
}

#ifdef CONFIG_PCI_MSM
struct pci_saved_state *cnss_pci_store_saved_state(struct pci_dev *dev)
{
	return pci_store_saved_state(dev);
}

<<<<<<< HEAD
	penv->pdev = pdev;
	penv->id = id;
	atomic_set(&penv->fw_available, 0);
	penv->device_id = pdev->device;
=======
int cnss_msm_pcie_pm_control(
		enum msm_pcie_pm_opt pm_opt, u32 bus_num,
		struct pci_dev *pdev, u32 options)
{
	return msm_pcie_pm_control(pm_opt, bus_num, pdev, NULL, options);
}
>>>>>>> e045a95c

int cnss_pci_load_and_free_saved_state(
	struct pci_dev *dev, struct pci_saved_state **state)
{
	return pci_load_and_free_saved_state(dev, state);
}

int cnss_msm_pcie_shadow_control(struct pci_dev *dev, bool enable)
{
	return msm_pcie_shadow_control(dev, enable);
}

int cnss_msm_pcie_deregister_event(struct msm_pcie_register_event *reg)
{
	return msm_pcie_deregister_event(reg);
}

int cnss_msm_pcie_recover_config(struct pci_dev *dev)
{
	return msm_pcie_recover_config(dev);
}

int cnss_msm_pcie_register_event(struct msm_pcie_register_event *reg)
{
	return msm_pcie_register_event(reg);
}

int cnss_msm_pcie_enumerate(u32 rc_idx)
{
	return msm_pcie_enumerate(rc_idx);
}
#else /* !defined CONFIG_PCI_MSM */

struct pci_saved_state *cnss_pci_store_saved_state(struct pci_dev *dev)
{
	return NULL;
}

int cnss_msm_pcie_pm_control(
		enum msm_pcie_pm_opt pm_opt, u32 bus_num,
		struct pci_dev *pdev, u32 options)
{
	return -ENODEV;
}

int cnss_pci_load_and_free_saved_state(
	struct pci_dev *dev, struct pci_saved_state **state)
{
	return 0;
}

int cnss_msm_pcie_shadow_control(struct pci_dev *dev, bool enable)
{
	return -ENODEV;
}

int cnss_msm_pcie_deregister_event(struct msm_pcie_register_event *reg)
{
	return -ENODEV;
}

int cnss_msm_pcie_recover_config(struct pci_dev *dev)
{
	return -ENODEV;
}

int cnss_msm_pcie_register_event(struct msm_pcie_register_event *reg)
{
	return -ENODEV;
}

int cnss_msm_pcie_enumerate(u32 rc_idx)
{
	return -EPROBE_DEFER;
}
#endif

static void cnss_pcie_set_platform_ops(struct device *dev)
{
	struct cnss_dev_platform_ops *pf_ops = &penv->platform_ops;

	pf_ops->request_bus_bandwidth = cnss_pci_request_bus_bandwidth;
	pf_ops->get_virt_ramdump_mem = cnss_pci_get_virt_ramdump_mem;
	pf_ops->device_self_recovery = cnss_pci_device_self_recovery;
	pf_ops->schedule_recovery_work = cnss_pci_schedule_recovery_work;
	pf_ops->device_crashed = cnss_pci_device_crashed;
	pf_ops->get_wlan_mac_address = cnss_pci_get_wlan_mac_address;
	pf_ops->set_wlan_mac_address = cnss_pcie_set_wlan_mac_address;
	pf_ops->power_up = cnss_pcie_power_up;
	pf_ops->power_down = cnss_pcie_power_down;

	dev->platform_data = pf_ops;
}

static void cnss_pcie_reset_platform_ops(struct device *dev)
{
	struct cnss_dev_platform_ops *pf_ops = &penv->platform_ops;

	memset(pf_ops, 0, sizeof(struct cnss_dev_platform_ops));
	dev->platform_data = NULL;
}

static int cnss_wlan_pci_probe(struct pci_dev *pdev,
			       const struct pci_device_id *id)
{
	int ret = 0;
	struct cnss_wlan_vreg_info *vreg_info = &penv->vreg_info;
	void *cpu_addr;
	dma_addr_t dma_handle;
	struct codeswap_codeseg_info *cnss_seg_info = NULL;
	struct device *dev = &pdev->dev;

	cnss_pcie_set_platform_ops(dev);
	penv->pdev = pdev;
	penv->id = id;
	atomic_set(&penv->fw_available, 0);
	penv->device_id = pdev->device;

	if (penv->smmu_iova_len) {
		ret = cnss_smmu_init(&pdev->dev);
		if (ret) {
			pr_err("%s: SMMU init failed, err = %d\n",
				__func__, ret);
			goto smmu_init_fail;
		}
	}

	if (penv->pci_register_again) {
		pr_debug("%s: PCI re-registration complete\n", __func__);
		penv->pci_register_again = false;
		return 0;
	}

	switch (pdev->device) {
	case QCA6180_DEVICE_ID:
		pci_read_config_word(pdev, QCA6180_REV_ID_OFFSET,
				&penv->revision_id);
		break;

	case QCA6174_DEVICE_ID:
		pci_read_config_word(pdev, QCA6174_REV_ID_OFFSET,
				&penv->revision_id);
		cnss_setup_fw_files(penv->revision_id);
		break;

	default:
		pr_err("cnss: unknown device found %d\n", pdev->device);
		ret = -EPROBE_DEFER;
		goto err_unknown;
	}


	if (penv->pcie_link_state) {
		pci_save_state(pdev);
		penv->saved_state = cnss_pci_store_saved_state(pdev);

		ret = cnss_msm_pcie_pm_control(
			MSM_PCIE_SUSPEND, cnss_get_pci_dev_bus_number(pdev),
			pdev, PM_OPTIONS);
		if (ret) {
			pr_err("Failed to shutdown PCIe link\n");
			goto err_pcie_suspend;
		}
		penv->pcie_link_state = PCIE_LINK_DOWN;
	}

	cnss_configure_wlan_en_gpio(WLAN_EN_LOW);
	ret = cnss_wlan_vreg_set(vreg_info, VREG_OFF);

	if (ret) {
		pr_err("can't turn off wlan vreg\n");
		goto err_pcie_suspend;
	}

	mutex_lock(&penv->fw_setup_stat_lock);
	cnss_wlan_fw_mem_alloc(pdev);
	mutex_unlock(&penv->fw_setup_stat_lock);

	ret = device_create_file(&penv->pldev->dev, &dev_attr_wlan_setup);

	if (ret) {
		pr_err("Can't Create Device file\n");
		goto err_pcie_suspend;
	}

	if (cnss_wlan_is_codeswap_supported(penv->revision_id)) {
		pr_debug("Code-swap not enabled: %d\n", penv->revision_id);
		goto err_pcie_suspend;
	}

	cpu_addr = dma_alloc_coherent(dev, EVICT_BIN_MAX_SIZE,
					&dma_handle, GFP_KERNEL);
	if (!cpu_addr || !dma_handle) {
		pr_err("cnss: Memory Alloc failed for codeswap feature\n");
		goto err_pcie_suspend;
	}

	memset(cpu_addr, 0, EVICT_BIN_MAX_SIZE);
	cnss_seg_info = devm_kzalloc(dev, sizeof(*cnss_seg_info),
							GFP_KERNEL);
	if (!cnss_seg_info) {
		pr_err("Fail to allocate memory for cnss_seg_info\n");
		goto end_dma_alloc;
	}

	memset(cnss_seg_info, 0, sizeof(*cnss_seg_info));
	cnss_seg_info->codeseg_busaddr[0]   = (void *)dma_handle;
	penv->codeseg_cpuaddr[0]            = cpu_addr;
	cnss_seg_info->codeseg_size         = EVICT_BIN_MAX_SIZE;
	cnss_seg_info->codeseg_total_bytes  = EVICT_BIN_MAX_SIZE;
	cnss_seg_info->num_codesegs         = 1;
	cnss_seg_info->codeseg_size_log2    = ilog2(EVICT_BIN_MAX_SIZE);

	penv->cnss_seg_info = cnss_seg_info;
	pr_debug("%s: Successfully allocated memory for CODESWAP\n", __func__);

	return ret;

end_dma_alloc:
	dma_free_coherent(dev, EVICT_BIN_MAX_SIZE, cpu_addr, dma_handle);
err_unknown:
err_pcie_suspend:
smmu_init_fail:
	cnss_pcie_reset_platform_ops(dev);
	return ret;
}

static void cnss_wlan_pci_remove(struct pci_dev *pdev)
{
	struct device *dev;

	if (!penv)
		return;

	dev = &penv->pldev->dev;
	cnss_pcie_reset_platform_ops(dev);
	device_remove_file(dev, &dev_attr_wlan_setup);

	if (penv->smmu_mapping)
		cnss_smmu_remove(&pdev->dev);
}

static int cnss_wlan_pci_suspend(struct device *dev)
{
	int ret = 0;
	struct cnss_wlan_driver *wdriver;
	struct pci_dev *pdev = to_pci_dev(dev);

	pm_message_t state = { .event = PM_EVENT_SUSPEND };

	if (!penv)
		goto out;

	if (!penv->pcie_link_state)
		goto out;

	wdriver = penv->driver;
	if (!wdriver)
		goto out;

	if (wdriver->suspend) {
		ret = wdriver->suspend(pdev, state);

		if (penv->pcie_link_state) {
			pci_save_state(pdev);
			penv->saved_state = cnss_pci_store_saved_state(pdev);
		}
	}
	penv->monitor_wake_intr = false;

out:
	return ret;
}

static int cnss_wlan_pci_resume(struct device *dev)
{
	int ret = 0;
	struct cnss_wlan_driver *wdriver;
	struct pci_dev *pdev = to_pci_dev(dev);

	if (!penv)
		goto out;

	if (!penv->pcie_link_state)
		goto out;

	wdriver = penv->driver;
	if (!wdriver)
		goto out;

	if (wdriver->resume && !penv->pcie_link_down_ind) {
		if (penv->saved_state)
			cnss_pci_load_and_free_saved_state(
				pdev, &penv->saved_state);
		pci_restore_state(pdev);

		ret = wdriver->resume(pdev);
	}

out:
	return ret;
}

static int cnss_wlan_runtime_suspend(struct device *dev)
{
	int ret = 0;
	struct cnss_wlan_driver *wdrv;

	if (!penv)
		return -EAGAIN;

	if (penv->pcie_link_down_ind) {
		pr_debug("PCI link down recovery is in progress!\n");
		return -EAGAIN;
	}

	pr_debug("cnss: runtime suspend start\n");

	wdrv = penv->driver;

	if (wdrv && wdrv->runtime_ops && wdrv->runtime_ops->runtime_suspend)
		ret = wdrv->runtime_ops->runtime_suspend(to_pci_dev(dev));

	pr_info("cnss: runtime suspend status: %d\n", ret);

	return ret;

}

static int cnss_wlan_runtime_resume(struct device *dev)
{
	struct cnss_wlan_driver *wdrv;
	int ret = 0;

	if (!penv)
		return -EAGAIN;

	if (penv->pcie_link_down_ind) {
		pr_debug("PCI link down recovery is in progress!\n");
		return -EAGAIN;
	}

	pr_debug("cnss: runtime resume start\n");

	wdrv = penv->driver;

	if (wdrv && wdrv->runtime_ops && wdrv->runtime_ops->runtime_resume)
		ret = wdrv->runtime_ops->runtime_resume(to_pci_dev(dev));

	pr_info("cnss: runtime resume status: %d\n", ret);

	return ret;
}

static int cnss_wlan_runtime_idle(struct device *dev)
{
	pr_debug("cnss: runtime idle\n");

	pm_request_autosuspend(dev);

	return -EBUSY;
}

static DECLARE_RWSEM(cnss_pm_sem);

static int cnss_pm_notify(struct notifier_block *b,
			unsigned long event, void *p)
{
	switch (event) {
	case PM_SUSPEND_PREPARE:
		down_write(&cnss_pm_sem);
		break;

	case PM_POST_SUSPEND:
		up_write(&cnss_pm_sem);
		break;
	}

	return NOTIFY_DONE;
}

static struct notifier_block cnss_pm_notifier = {
	.notifier_call = cnss_pm_notify,
};

static DEFINE_PCI_DEVICE_TABLE(cnss_wlan_pci_id_table) = {
	{ QCA6174_VENDOR_ID, QCA6174_DEVICE_ID, PCI_ANY_ID, PCI_ANY_ID },
	{ QCA6174_VENDOR_ID, BEELINER_DEVICE_ID, PCI_ANY_ID, PCI_ANY_ID },
	{ QCA6180_VENDOR_ID, QCA6180_DEVICE_ID, PCI_ANY_ID, PCI_ANY_ID },
	{ 0 }
};
MODULE_DEVICE_TABLE(pci, cnss_wlan_pci_id_table);

#ifdef CONFIG_PM
static const struct dev_pm_ops cnss_wlan_pm_ops = {
	SET_SYSTEM_SLEEP_PM_OPS(cnss_wlan_pci_suspend, cnss_wlan_pci_resume)
	SET_RUNTIME_PM_OPS(cnss_wlan_runtime_suspend, cnss_wlan_runtime_resume,
			cnss_wlan_runtime_idle)
};
#endif

struct pci_driver cnss_wlan_pci_driver = {
	.name     = "cnss_wlan_pci",
	.id_table = cnss_wlan_pci_id_table,
	.probe    = cnss_wlan_pci_probe,
	.remove   = cnss_wlan_pci_remove,
#ifdef CONFIG_PM
	.driver = {
		.pm = &cnss_wlan_pm_ops,
	},
#endif
};

static ssize_t fw_image_setup_show(struct device *dev,
				struct device_attribute *attr, char *buf)
{
	if (!penv)
		return -ENODEV;

	return scnprintf(buf, PAGE_SIZE, "%u\n", penv->fw_image_setup);
}

static ssize_t fw_image_setup_store(struct device *dev,
		struct device_attribute *attr, const char *buf, size_t count)
{
	int val;
	int ret;

	if (!penv)
		return -ENODEV;

	mutex_lock(&penv->fw_setup_stat_lock);
	pr_info("%s: Firmware setup in progress\n", __func__);

	if (kstrtoint(buf, 0, &val)) {
		mutex_unlock(&penv->fw_setup_stat_lock);
		return -EINVAL;
	}

	if (val == FW_IMAGE_FTM || val == FW_IMAGE_MISSION
	    || val == FW_IMAGE_BDATA) {
		pr_info("%s: fw image setup triggered %d\n", __func__, val);
		ret = cnss_setup_fw_image_table(val);
		if (ret != 0) {
			pr_err("%s: Invalid parsing of FW image files %d",
			       __func__, ret);
			mutex_unlock(&penv->fw_setup_stat_lock);
			return -EINVAL;
		}
		penv->fw_image_setup = val;
	} else if (val == FW_IMAGE_PRINT) {
		print_allocated_image_table();
	} else if (val == BMI_TEST_SETUP) {
		penv->bmi_test = val;
	}

	pr_info("%s: Firmware setup completed\n", __func__);
	mutex_unlock(&penv->fw_setup_stat_lock);
	return count;
}

static DEVICE_ATTR(fw_image_setup, S_IRUSR | S_IWUSR,
	fw_image_setup_show, fw_image_setup_store);

void cnss_pci_recovery_work_handler(struct work_struct *recovery)
{
	cnss_pci_device_self_recovery();
}

DECLARE_WORK(cnss_pci_recovery_work, cnss_pci_recovery_work_handler);

void cnss_schedule_recovery_work(void)
{
	schedule_work(&cnss_pci_recovery_work);
}
EXPORT_SYMBOL(cnss_schedule_recovery_work);

static inline void __cnss_disable_irq(void *data)
{
	struct pci_dev *pdev = data;

	disable_irq(pdev->irq);
}

void cnss_pci_events_cb(struct msm_pcie_notify *notify)
{
	unsigned long flags;

	if (notify == NULL)
		return;

	switch (notify->event) {

	case MSM_PCIE_EVENT_LINKDOWN:
		if (pcie_link_down_panic)
			panic("PCIe link is down!\n");

		spin_lock_irqsave(&pci_link_down_lock, flags);
		if (penv->pcie_link_down_ind) {
			pr_debug("PCI link down recovery is in progress, ignore!\n");
			spin_unlock_irqrestore(&pci_link_down_lock, flags);
			return;
		}
		penv->pcie_link_down_ind = true;
		spin_unlock_irqrestore(&pci_link_down_lock, flags);

		pr_err("PCI link down, schedule recovery\n");
		__cnss_disable_irq(notify->user);
		schedule_work(&cnss_pci_recovery_work);
		break;

	case MSM_PCIE_EVENT_WAKEUP:
		if (penv->monitor_wake_intr &&
			atomic_read(&penv->auto_suspended)) {
			penv->monitor_wake_intr = false;
			pm_request_resume(&penv->pdev->dev);
		}
		break;

	default:
		pr_err("cnss: invalid event from PCIe callback %d\n",
			notify->event);
	}
}

void cnss_wlan_pci_link_down(void)
{
	unsigned long flags;

	if (pcie_link_down_panic)
		panic("PCIe link is down!\n");

	spin_lock_irqsave(&pci_link_down_lock, flags);
	if (penv->pcie_link_down_ind) {
		pr_debug("PCI link down recovery is in progress, ignore!\n");
		spin_unlock_irqrestore(&pci_link_down_lock, flags);
		return;
	}
	penv->pcie_link_down_ind = true;
	spin_unlock_irqrestore(&pci_link_down_lock, flags);

	pr_err("PCI link down detected by host driver, schedule recovery!\n");
	schedule_work(&cnss_pci_recovery_work);
}
EXPORT_SYMBOL(cnss_wlan_pci_link_down);

int cnss_pcie_shadow_control(struct pci_dev *dev, bool enable)
{
	return cnss_msm_pcie_shadow_control(dev, enable);
}
EXPORT_SYMBOL(cnss_pcie_shadow_control);

int cnss_get_codeswap_struct(struct codeswap_codeseg_info *swap_seg)
{
	struct codeswap_codeseg_info *cnss_seg_info = penv->cnss_seg_info;

	mutex_lock(&penv->fw_setup_stat_lock);
	if (!cnss_seg_info) {
		swap_seg = NULL;
		mutex_unlock(&penv->fw_setup_stat_lock);
		return -ENOENT;
	}

	if (!atomic_read(&penv->fw_available)) {
		pr_debug("%s: fw is not available\n", __func__);
		mutex_unlock(&penv->fw_setup_stat_lock);
		return -ENOENT;
	}

	*swap_seg = *cnss_seg_info;
	mutex_unlock(&penv->fw_setup_stat_lock);

	return 0;
}
EXPORT_SYMBOL(cnss_get_codeswap_struct);

static void cnss_wlan_memory_expansion(void)
{
	struct device *dev;
	const struct firmware *fw_entry;
	const char *filename;
	u_int32_t fw_entry_size, size_left, dma_size_left, length;
	char *fw_temp;
	char *fw_data;
	char *dma_virt_addr;
	struct codeswap_codeseg_info *cnss_seg_info;
	u_int32_t total_length = 0;
	struct pci_dev *pdev;

	mutex_lock(&penv->fw_setup_stat_lock);
<<<<<<< HEAD
=======
	filename = cnss_wlan_get_evicted_data_file();
>>>>>>> e045a95c
	pdev = penv->pdev;
	dev = &pdev->dev;
	cnss_seg_info = penv->cnss_seg_info;

	if (!cnss_seg_info) {
		pr_debug("cnss: cnss_seg_info is NULL\n");
		mutex_unlock(&penv->fw_setup_stat_lock);
		goto end;
	}

	if (atomic_read(&penv->fw_available)) {
		pr_debug("cnss: fw code already copied to host memory\n");
		mutex_unlock(&penv->fw_setup_stat_lock);
		goto end;
	}

	if (request_firmware(&fw_entry, filename, dev) != 0) {
		pr_debug("cnss: failed to get fw: %s\n", filename);
		mutex_unlock(&penv->fw_setup_stat_lock);
		goto end;
	}

	if (!fw_entry || !fw_entry->data) {
		pr_err("%s: INVALID FW entries\n", __func__);
		mutex_unlock(&penv->fw_setup_stat_lock);
		goto release_fw;
	}

	dma_virt_addr = (char *)penv->codeseg_cpuaddr[0];
	fw_data = (u8 *) fw_entry->data;
	fw_temp = fw_data;
	fw_entry_size = fw_entry->size;
	if (fw_entry_size > EVICT_BIN_MAX_SIZE)
		fw_entry_size = EVICT_BIN_MAX_SIZE;
	size_left = fw_entry_size;
	dma_size_left = EVICT_BIN_MAX_SIZE;
	while ((size_left && fw_temp) && (dma_size_left > 0)) {
		fw_temp = fw_temp + 4;
		size_left = size_left - 4;
		length = *(int *)fw_temp;
		if ((length > size_left || length <= 0) ||
			(dma_size_left <= 0 || length > dma_size_left)) {
			pr_err("cnss: wrong length read:%d\n",
							length);
			break;
		}
		fw_temp = fw_temp + 4;
		size_left = size_left - 4;
		memcpy(dma_virt_addr, fw_temp, length);
		dma_size_left = dma_size_left - length;
		size_left = size_left - length;
		fw_temp = fw_temp + length;
		dma_virt_addr = dma_virt_addr + length;
		total_length += length;
		pr_debug("cnss: bytes_left to copy: fw:%d; dma_page:%d\n",
						size_left, dma_size_left);
	}
	pr_debug("cnss: total_bytes copied: %d\n", total_length);
	cnss_seg_info->codeseg_total_bytes = total_length;

	atomic_set(&penv->fw_available, 1);
	mutex_unlock(&penv->fw_setup_stat_lock);

release_fw:
	release_firmware(fw_entry);
end:
	return;
}

/**
 * cnss_get_wlan_mac_address() - API to return MAC addresses buffer
 * @dev: struct device pointer
 * @num: buffer for number of mac addresses supported
 *
 * API returns the pointer to the buffer filled with mac addresses and
 * updates num with the number of mac addresses the buffer contains.
 *
 * Return: pointer to mac address buffer.
 */
u8 *cnss_pci_get_wlan_mac_address(uint32_t *num)
{
	struct cnss_wlan_mac_addr *addr = NULL;

	if (!penv) {
		pr_err("%s: Invalid Platform Driver Context\n", __func__);
		goto end;
	}

	if (!penv->is_wlan_mac_set) {
		pr_info("%s: Platform Driver doesn't have any mac address\n",
			__func__);
		goto end;
	}

	addr = &penv->wlan_mac_addr;
	*num = addr->no_of_mac_addr_set;
	return &addr->mac_addr[0][0];

end:
	*num = 0;
	return NULL;
}

/**
 * cnss_get_wlan_mac_address() - API to return MAC addresses buffer
 * @dev: struct device pointer
 * @num: buffer for number of mac addresses supported
 *
 * API returns the pointer to the buffer filled with mac addresses and
 * updates num with the number of mac addresses the buffer contains.
 *
 * Return: pointer to mac address buffer.
 */
u8 *cnss_get_wlan_mac_address(struct device *dev, uint32_t *num)
{
	struct cnss_wlan_mac_addr *addr = NULL;

	if (!penv) {
		pr_err("%s: Invalid Platform Driver Context\n", __func__);
		goto end;
	}

	if (!penv->is_wlan_mac_set) {
		pr_info("%s: Platform Driver doesn't have any mac address\n",
			__func__);
		goto end;
	}

	addr = &penv->wlan_mac_addr;
	*num = addr->no_of_mac_addr_set;
	return &addr->mac_addr[0][0];
end:
	*num = 0;
	return NULL;
}
EXPORT_SYMBOL(cnss_get_wlan_mac_address);

/**
* cnss_pcie_set_wlan_mac_address() - API to get two wlan mac address
* @in: Input buffer with wlan mac addresses
* @len: Size of the buffer passed
*
* API to store wlan mac address passed by the caller. The stored mac
* addresses are used by the wlan functional driver to program wlan HW.
*
* Return: kernel error code.
*/
int cnss_pcie_set_wlan_mac_address(const u8 *in, uint32_t len)
{
	uint32_t no_of_mac_addr;
	struct cnss_wlan_mac_addr *addr = NULL;
	int iter = 0;
	u8 *temp = NULL;

	if (len == 0 || (len % ETH_ALEN) != 0) {
		pr_err("%s: Invalid Length:%d\n", __func__, len);
		return -EINVAL;
	}

	no_of_mac_addr = len / ETH_ALEN;

	if (no_of_mac_addr > MAX_NO_OF_MAC_ADDR) {
		pr_err("%s: Num of supported MAC  addresses are:%d given:%d\n",
		       __func__, MAX_NO_OF_MAC_ADDR, no_of_mac_addr);
		return -EINVAL;
	}

	if (!penv) {
		pr_err("%s: Invalid CNSS Platform Context\n", __func__);
		return -ENOENT;
	}

	if (penv->is_wlan_mac_set) {
		pr_info("%s: Already MAC address are configured\n", __func__);
		return 0;
	}

	penv->is_wlan_mac_set = true;
	addr = &penv->wlan_mac_addr;
	addr->no_of_mac_addr_set = no_of_mac_addr;
	temp = &addr->mac_addr[0][0];

	for (; iter < no_of_mac_addr; ++iter, temp += ETH_ALEN, in +=
	     ETH_ALEN) {
		ether_addr_copy(temp, in);
		pr_debug("%s MAC_ADDR:%02x:%02x:%02x:%02x:%02x:%02x\n",
			 __func__, temp[0], temp[1], temp[2], temp[3], temp[4],
			 temp[5]);
	}
	return 0;
}

int cnss_wlan_register_driver(struct cnss_wlan_driver *driver)
{
	int ret = 0;
	int probe_again = 0;
	struct cnss_wlan_driver *wdrv;
	struct cnss_wlan_vreg_info *vreg_info;
	struct cnss_wlan_gpio_info *gpio_info;
	struct pci_dev *pdev;

	if (!penv)
		return -ENODEV;

	wdrv = penv->driver;
	vreg_info = &penv->vreg_info;
	gpio_info = &penv->gpio_info;
	pdev = penv->pdev;

	if (!wdrv) {
		penv->driver = wdrv = driver;
	} else {
		pr_err("driver already registered\n");
		return -EEXIST;
	}

again:
	ret = cnss_wlan_vreg_set(vreg_info, VREG_ON);
	if (ret) {
		pr_err("wlan vreg ON failed\n");
		goto err_wlan_vreg_on;
	}

	msleep(POWER_ON_DELAY);

	if (penv->wlan_bootstrap_gpio > 0) {
		gpio_set_value(penv->wlan_bootstrap_gpio, WLAN_BOOTSTRAP_HIGH);
		msleep(WLAN_BOOTSTRAP_DELAY);
	}

	cnss_configure_wlan_en_gpio(WLAN_EN_HIGH);

	if (!pdev) {
		pr_debug("%s: invalid pdev. register pci device\n", __func__);
		ret = pci_register_driver(&cnss_wlan_pci_driver);

		if (ret) {
			pr_err("%s: pci registration failed\n", __func__);
			goto err_pcie_reg;
		}
		pdev = penv->pdev;
		if (!pdev) {
			pr_err("%s: pdev is still invalid\n", __func__);
			goto err_pcie_reg;
		}
	}

	penv->event_reg.events = MSM_PCIE_EVENT_LINKDOWN |
			MSM_PCIE_EVENT_WAKEUP;
	penv->event_reg.user = pdev;
	penv->event_reg.mode = MSM_PCIE_TRIGGER_CALLBACK;
	penv->event_reg.callback = cnss_pci_events_cb;
	penv->event_reg.options = MSM_PCIE_CONFIG_NO_RECOVERY;
	ret = cnss_msm_pcie_register_event(&penv->event_reg);
	if (ret)
		pr_err("%s: PCIe event register failed! %d\n", __func__, ret);

	if (!penv->pcie_link_state && !penv->pcie_link_down_ind) {
		ret = cnss_msm_pcie_pm_control(
			MSM_PCIE_RESUME, cnss_get_pci_dev_bus_number(pdev),
			pdev, PM_OPTIONS);
		if (ret) {
			pr_err("PCIe link bring-up failed\n");
			goto err_pcie_link_up;
		}
		penv->pcie_link_state = PCIE_LINK_UP;
	} else if (!penv->pcie_link_state && penv->pcie_link_down_ind) {

		ret = cnss_msm_pcie_pm_control(
			MSM_PCIE_RESUME, cnss_get_pci_dev_bus_number(pdev),
			pdev, PM_OPTIONS_RESUME_LINK_DOWN);

		if (ret) {
			pr_err("PCIe link bring-up failed (link down option)\n");
			goto err_pcie_link_up;
		}
		penv->pcie_link_state = PCIE_LINK_UP;

		ret = cnss_msm_pcie_recover_config(pdev);
		if (ret) {
			pr_err("cnss: PCI link failed to recover\n");
			goto err_pcie_link_up;
		}
		penv->pcie_link_down_ind = false;
	}

	if (!cnss_wlan_is_codeswap_supported(penv->revision_id))
		cnss_wlan_memory_expansion();

	if (wdrv->probe) {
		if (penv->saved_state)
			cnss_pci_load_and_free_saved_state(
				pdev, &penv->saved_state);

		pci_restore_state(pdev);

		ret = wdrv->probe(pdev, penv->id);
		if (ret) {
			wcnss_prealloc_check_memory_leak();
			wcnss_pre_alloc_reset();

			if (probe_again > 3) {
				pr_err("Failed to probe WLAN\n");
				goto err_wlan_probe;
			}
			pci_save_state(pdev);
			penv->saved_state = cnss_pci_store_saved_state(pdev);
			cnss_msm_pcie_deregister_event(&penv->event_reg);
			cnss_msm_pcie_pm_control(
				MSM_PCIE_SUSPEND,
				cnss_get_pci_dev_bus_number(pdev),
				pdev, PM_OPTIONS);
			penv->pcie_link_state = PCIE_LINK_DOWN;
			cnss_configure_wlan_en_gpio(WLAN_EN_LOW);
			cnss_wlan_vreg_set(vreg_info, VREG_OFF);
			msleep(POWER_ON_DELAY);
			probe_again++;
			goto again;
		}
	}

	if (penv->notify_modem_status && wdrv->modem_status)
		wdrv->modem_status(pdev, penv->modem_current_status);

	return ret;

err_wlan_probe:
	pci_save_state(pdev);
	penv->saved_state = cnss_pci_store_saved_state(pdev);

err_pcie_link_up:
	cnss_msm_pcie_deregister_event(&penv->event_reg);
	if (penv->pcie_link_state) {
		cnss_msm_pcie_pm_control(
			MSM_PCIE_SUSPEND, cnss_get_pci_dev_bus_number(pdev),
			pdev, PM_OPTIONS);
		penv->pcie_link_state = PCIE_LINK_DOWN;
	}

err_pcie_reg:
	cnss_configure_wlan_en_gpio(WLAN_EN_LOW);
	cnss_wlan_vreg_set(vreg_info, VREG_OFF);
	if (penv->pdev) {
		pr_err("%d: Unregistering PCI device\n", __LINE__);
		pci_unregister_driver(&cnss_wlan_pci_driver);
		penv->pdev = NULL;
		penv->pci_register_again = true;
	}

err_wlan_vreg_on:
	penv->driver = NULL;

	return ret;
}
EXPORT_SYMBOL(cnss_wlan_register_driver);

void cnss_wlan_unregister_driver(struct cnss_wlan_driver *driver)
{
	struct cnss_wlan_driver *wdrv;
	struct cnss_wlan_vreg_info *vreg_info;
	struct cnss_wlan_gpio_info *gpio_info;
	struct pci_dev *pdev;

	if (!penv)
		return;

	wdrv = penv->driver;
	vreg_info = &penv->vreg_info;
	gpio_info = &penv->gpio_info;
	pdev = penv->pdev;

	if (!wdrv) {
		pr_err("driver not registered\n");
		return;
	}

	if (!pdev) {
		pr_err("%d: invalid pdev\n", __LINE__);
		goto cut_power;
	}

	if (wdrv->remove)
		wdrv->remove(pdev);

	wcnss_prealloc_check_memory_leak();
	wcnss_pre_alloc_reset();

	cnss_msm_pcie_deregister_event(&penv->event_reg);

	if (penv->pcie_link_state && !penv->pcie_link_down_ind) {
		pci_save_state(pdev);
		penv->saved_state = cnss_pci_store_saved_state(pdev);

		if (cnss_msm_pcie_pm_control(
			MSM_PCIE_SUSPEND, cnss_get_pci_dev_bus_number(pdev),
			pdev, PM_OPTIONS)) {
			pr_err("Failed to shutdown PCIe link\n");
			goto bus_request;
		}
	} else if (penv->pcie_link_state && penv->pcie_link_down_ind) {
		penv->saved_state = NULL;

		if (cnss_msm_pcie_pm_control(
			MSM_PCIE_SUSPEND, cnss_get_pci_dev_bus_number(pdev),
				pdev, PM_OPTIONS_SUSPEND_LINK_DOWN)) {
			pr_err("Failed to shutdown PCIe link (with linkdown option)\n");
			goto bus_request;
		}
	}
	penv->pcie_link_state = PCIE_LINK_DOWN;
	penv->driver_status = CNSS_UNINITIALIZED;
	penv->monitor_wake_intr = false;
	atomic_set(&penv->auto_suspended, 0);

cut_power:
	penv->driver = NULL;

	cnss_configure_wlan_en_gpio(WLAN_EN_LOW);
	if (cnss_wlan_vreg_set(vreg_info, VREG_OFF))
		pr_err("wlan vreg OFF failed\n");
bus_request:
	if (penv->bus_client)
		msm_bus_scale_client_update_request(penv->bus_client,
						    CNSS_BUS_WIDTH_NONE);
}
EXPORT_SYMBOL(cnss_wlan_unregister_driver);

#ifdef CONFIG_PCI_MSM
int cnss_wlan_pm_control(bool vote)
{
	if (!penv || !penv->pdev)
		return -ENODEV;

	return cnss_msm_pcie_pm_control(
		vote ? MSM_PCIE_DISABLE_PC : MSM_PCIE_ENABLE_PC,
		cnss_get_pci_dev_bus_number(penv->pdev),
		penv->pdev, PM_OPTIONS);
}
EXPORT_SYMBOL(cnss_wlan_pm_control);
#endif

void cnss_lock_pm_sem(void)
{
	down_read(&cnss_pm_sem);
}
EXPORT_SYMBOL(cnss_lock_pm_sem);

void cnss_release_pm_sem(void)
{
	up_read(&cnss_pm_sem);
}
EXPORT_SYMBOL(cnss_release_pm_sem);

void cnss_pci_schedule_recovery_work(void)
{
	schedule_work(&cnss_pci_recovery_work);
}

void *cnss_pci_get_virt_ramdump_mem(unsigned long *size)
{
	if (!penv || !penv->pldev)
		return NULL;

	*size = penv->ramdump_size;

	return penv->ramdump_addr;
}

void cnss_pci_device_crashed(void)
{
	if (penv && penv->subsys) {
		subsys_set_crash_status(penv->subsys, true);
		subsystem_restart_dev(penv->subsys);
	}
}

void *cnss_get_virt_ramdump_mem(unsigned long *size)
{
	if (!penv || !penv->pldev)
		return NULL;

	*size = penv->ramdump_size;

	return penv->ramdump_addr;
}
EXPORT_SYMBOL(cnss_get_virt_ramdump_mem);

void cnss_device_crashed(void)
{
	if (penv && penv->subsys) {
		subsys_set_crash_status(penv->subsys, true);
		subsystem_restart_dev(penv->subsys);
	}
}
EXPORT_SYMBOL(cnss_device_crashed);

static int cnss_shutdown(const struct subsys_desc *subsys, bool force_stop)
{
	struct cnss_wlan_driver *wdrv;
	struct pci_dev *pdev;
	struct cnss_wlan_vreg_info *vreg_info;
	struct cnss_wlan_gpio_info *gpio_info;
	int ret = 0;

	if (!penv)
		return -ENODEV;

	penv->recovery_in_progress = true;
	wdrv = penv->driver;
	pdev = penv->pdev;
	vreg_info = &penv->vreg_info;
	gpio_info = &penv->gpio_info;

	if (!pdev) {
		ret = -EINVAL;
		goto cut_power;
	}

	if (wdrv && wdrv->shutdown)
		wdrv->shutdown(pdev);

	if (penv->pcie_link_state) {
		if (cnss_msm_pcie_pm_control(
			MSM_PCIE_SUSPEND, cnss_get_pci_dev_bus_number(pdev),
				pdev, PM_OPTIONS_SUSPEND_LINK_DOWN)) {
			pr_debug("cnss: Failed to shutdown PCIe link!\n");
			ret = -EFAULT;
		}
		penv->saved_state = NULL;
		penv->pcie_link_state = PCIE_LINK_DOWN;
	}

cut_power:
	cnss_configure_wlan_en_gpio(WLAN_EN_LOW);
	if (cnss_wlan_vreg_set(vreg_info, VREG_OFF))
		pr_err("cnss: Failed to set WLAN VREG_OFF!\n");

	return ret;
}

static int cnss_powerup(const struct subsys_desc *subsys)
{
	struct cnss_wlan_driver *wdrv;
	struct pci_dev *pdev;
	struct cnss_wlan_vreg_info *vreg_info;
	struct cnss_wlan_gpio_info *gpio_info;
	int ret = 0;

	if (!penv)
		return -ENODEV;

	if (!penv->driver)
		goto out;

	wdrv = penv->driver;
	pdev = penv->pdev;
	vreg_info = &penv->vreg_info;
	gpio_info = &penv->gpio_info;

	ret = cnss_wlan_vreg_set(vreg_info, VREG_ON);
	if (ret) {
		pr_err("cnss: Failed to set WLAN VREG_ON!\n");
		goto err_wlan_vreg_on;
	}

	msleep(POWER_ON_DELAY);
	cnss_configure_wlan_en_gpio(WLAN_EN_HIGH);
	/**
	 *  Some platforms have wifi and other PCIE card attached with PCIE
	 *  switch on the same RC like P5459 board(ROME 3.2 PCIE card + Ethernet
	 *  PCI), it will need extra time to stable the signals when do SSR,
	 *  otherwise fail to create the PCIE link, so add PCIE_SWITCH_DELAY.
	 */
	msleep(PCIE_SWITCH_DELAY);

	if (!pdev) {
		pr_err("%d: invalid pdev\n", __LINE__);
		goto err_pcie_link_up;
	}

	if (!penv->pcie_link_state) {
		ret = cnss_msm_pcie_pm_control(
			MSM_PCIE_RESUME,
			cnss_get_pci_dev_bus_number(pdev),
			pdev, PM_OPTIONS_RESUME_LINK_DOWN);

		if (ret) {
			pr_err("cnss: Failed to bring-up PCIe link!\n");
			goto err_pcie_link_up;
		}
		penv->pcie_link_state = PCIE_LINK_UP;
		ret = cnss_msm_pcie_recover_config(penv->pdev);
		if (ret) {
			pr_err("cnss: PCI link failed to recover\n");
			goto err_pcie_link_up;
		}
		penv->pcie_link_down_ind = false;
	}

	if (wdrv && wdrv->reinit) {
		if (penv->saved_state)
			cnss_pci_load_and_free_saved_state(
				pdev, &penv->saved_state);

		pci_restore_state(pdev);

		ret = wdrv->reinit(pdev, penv->id);
		if (ret) {
			pr_err("%d: Failed to do reinit\n", __LINE__);
			goto err_wlan_reinit;
		}
	} else {
		pr_err("%d: wdrv->reinit is invalid\n", __LINE__);
			goto err_pcie_link_up;
	}

	if (penv->notify_modem_status && wdrv->modem_status)
		wdrv->modem_status(pdev, penv->modem_current_status);

out:
	penv->recovery_in_progress = false;
	return ret;

err_wlan_reinit:
	pci_save_state(pdev);
	penv->saved_state = cnss_pci_store_saved_state(pdev);
	cnss_msm_pcie_pm_control(
			MSM_PCIE_SUSPEND,
			cnss_get_pci_dev_bus_number(pdev),
			pdev, PM_OPTIONS);
	penv->pcie_link_state = PCIE_LINK_DOWN;

err_pcie_link_up:
	cnss_configure_wlan_en_gpio(WLAN_EN_LOW);
	cnss_wlan_vreg_set(vreg_info, VREG_OFF);
	if (penv->pdev) {
		if (wdrv && wdrv->update_status)
			wdrv->update_status(penv->pdev, CNSS_SSR_FAIL);
		if (!penv->recovery_in_progress) {
			pr_err("%d: Unregistering pci device\n", __LINE__);
			pci_unregister_driver(&cnss_wlan_pci_driver);
			penv->pdev = NULL;
			penv->pci_register_again = true;
		}
	}

err_wlan_vreg_on:
	return ret;
}

void cnss_pci_device_self_recovery(void)
{
	if (!penv)
		return;

	if (penv->recovery_in_progress) {
		pr_err("cnss: Recovery already in progress\n");
		return;
	}

	if (penv->driver_status == CNSS_LOAD_UNLOAD) {
		pr_err("cnss: load unload in progress\n");
		return;
	}

	penv->recovery_count++;
	penv->recovery_in_progress = true;
	cnss_pm_wake_lock(&penv->ws);
	cnss_shutdown(NULL, false);
	msleep(WLAN_RECOVERY_DELAY);
	cnss_powerup(NULL);
	cnss_pm_wake_lock_release(&penv->ws);
	penv->recovery_in_progress = false;
}

static int cnss_ramdump(int enable, const struct subsys_desc *subsys)
{
	struct ramdump_segment segment;

	if (!penv)
		return -ENODEV;

	if (!penv->ramdump_size)
		return -ENOENT;

	if (!enable)
		return 0;

	memset(&segment, 0, sizeof(segment));
	segment.v_address = penv->ramdump_addr;
	segment.size = penv->ramdump_size;

	return do_ramdump(penv->ramdump_dev, &segment, 1);
}

static void cnss_crash_shutdown(const struct subsys_desc *subsys)
{
	struct cnss_wlan_driver *wdrv;
	struct pci_dev *pdev;

	if (!penv)
		return;

	wdrv = penv->driver;
	pdev = penv->pdev;

	if (pdev && wdrv && wdrv->crash_shutdown)
		wdrv->crash_shutdown(pdev);
}

void cnss_device_self_recovery(void)
{
	if (!penv)
		return;

	if (penv->recovery_in_progress) {
		pr_err("cnss: Recovery already in progress\n");
		return;
	}
	if (penv->driver_status == CNSS_LOAD_UNLOAD) {
		pr_err("cnss: load unload in progress\n");
		return;
	}
	penv->recovery_count++;
	penv->recovery_in_progress = true;
	cnss_pm_wake_lock(&penv->ws);
	cnss_shutdown(NULL, false);
	msleep(WLAN_RECOVERY_DELAY);
	cnss_powerup(NULL);
	cnss_pm_wake_lock_release(&penv->ws);
	penv->recovery_in_progress = false;
}
EXPORT_SYMBOL(cnss_device_self_recovery);

static int cnss_modem_notifier_nb(struct notifier_block *this,
				  unsigned long code,
				  void *ss_handle)
{
	struct cnss_wlan_driver *wdrv;
	struct pci_dev *pdev;

	pr_debug("%s: Modem-Notify: event %lu\n", __func__, code);

	if (!penv)
		return NOTIFY_DONE;

	if (SUBSYS_AFTER_POWERUP == code)
		penv->modem_current_status = 1;
	else if (SUBSYS_BEFORE_SHUTDOWN == code)
		penv->modem_current_status = 0;
	else
		return NOTIFY_DONE;

	wdrv = penv->driver;
	pdev = penv->pdev;

	if (!wdrv || !pdev || !wdrv->modem_status)
		return NOTIFY_DONE;

	wdrv->modem_status(pdev, penv->modem_current_status);

	return NOTIFY_OK;
}

static struct notifier_block mnb = {
	.notifier_call = cnss_modem_notifier_nb,
};

static int cnss_init_dump_entry(void)
{
	struct msm_dump_entry dump_entry;

	if (!penv)
		return -ENODEV;

	if (!penv->ramdump_dynamic)
		return 0;

	penv->dump_data.addr = penv->ramdump_phys;
	penv->dump_data.len = penv->ramdump_size;
	penv->dump_data.version = CNSS_DUMP_FORMAT_VER;
	penv->dump_data.magic = CNSS_DUMP_MAGIC_VER_V2;
	strlcpy(penv->dump_data.name, CNSS_DUMP_NAME,
		sizeof(penv->dump_data.name));
	dump_entry.id = MSM_DUMP_DATA_CNSS_WLAN;
	dump_entry.addr = virt_to_phys(&penv->dump_data);

	return msm_dump_data_register(MSM_DUMP_TABLE_APPS, &dump_entry);
}

static int cnss_probe(struct platform_device *pdev)
{
	int ret = 0;
	struct esoc_desc *desc;
	const char *client_desc;
	struct device *dev = &pdev->dev;
	u32 rc_num;
	struct resource *res;
	u32 ramdump_size = 0;
	u32 smmu_iova_address[2];

	if (penv)
		return -ENODEV;

	penv = devm_kzalloc(&pdev->dev, sizeof(*penv), GFP_KERNEL);
	if (!penv)
		return -ENOMEM;

	penv->pldev = pdev;
	penv->esoc_desc = NULL;

	penv->gpio_info.name = WLAN_EN_GPIO_NAME;
	penv->gpio_info.num = 0;
	penv->gpio_info.state = WLAN_EN_LOW;
	penv->gpio_info.init = WLAN_EN_LOW;
	penv->gpio_info.prop = false;
	penv->vreg_info.wlan_reg = NULL;
	penv->vreg_info.state = VREG_OFF;
	penv->pci_register_again = false;
	mutex_init(&penv->fw_setup_stat_lock);

	ret = cnss_wlan_get_resources(pdev);
	if (ret)
		goto err_get_wlan_res;

	ret = cnss_configure_wlan_en_gpio(WLAN_EN_HIGH);
	if (ret) {
		pr_err("%s: Failed to enable WLAN enable gpio\n", __func__);
		goto err_get_rc;
	}

	ret = of_property_read_u32(dev->of_node, "qcom,wlan-rc-num", &rc_num);
	if (ret) {
		pr_err("%s: Failed to find PCIe RC number!\n", __func__);
		goto err_get_rc;
	}

	ret = cnss_msm_pcie_enumerate(rc_num);
	if (ret) {
		pr_err("%s: Failed to enable PCIe RC%x!\n", __func__, rc_num);
		goto err_pcie_enumerate;
	}

	penv->pcie_link_state = PCIE_LINK_UP;

	penv->notify_modem_status =
		of_property_read_bool(dev->of_node,
				      "qcom,notify-modem-status");

	if (penv->notify_modem_status) {
		ret = of_property_read_string_index(dev->of_node, "esoc-names",
						    0, &client_desc);
		if (ret) {
			pr_debug("%s: esoc-names is not defined in DT, SKIP\n",
				__func__);
		} else {
			desc = devm_register_esoc_client(dev, client_desc);
			if (IS_ERR_OR_NULL(desc)) {
				ret = PTR_RET(desc);
				pr_err("%s: can't find esoc desc\n", __func__);
				goto err_esoc_reg;
			}
			penv->esoc_desc = desc;
		}
	}

	penv->subsysdesc.name = "AR6320";
	penv->subsysdesc.owner = THIS_MODULE;
	penv->subsysdesc.shutdown = cnss_shutdown;
	penv->subsysdesc.powerup = cnss_powerup;
	penv->subsysdesc.ramdump = cnss_ramdump;
	penv->subsysdesc.crash_shutdown = cnss_crash_shutdown;
	penv->subsysdesc.dev = &pdev->dev;
	penv->subsys = subsys_register(&penv->subsysdesc);
	if (IS_ERR(penv->subsys)) {
		ret = PTR_ERR(penv->subsys);
		goto err_subsys_reg;
	}

	penv->subsys_handle = subsystem_get(penv->subsysdesc.name);

	if (of_property_read_bool(dev->of_node, "qcom,is-dual-wifi-enabled"))
		penv->dual_wifi_info.is_dual_wifi_enabled = true;

	if (of_property_read_u32(dev->of_node, "qcom,wlan-ramdump-dynamic",
				&ramdump_size) == 0) {
		penv->ramdump_addr = dma_alloc_coherent(&pdev->dev,
				ramdump_size, &penv->ramdump_phys, GFP_KERNEL);

		if (penv->ramdump_addr)
			penv->ramdump_size = ramdump_size;
		penv->ramdump_dynamic = true;
	} else {
		res = platform_get_resource_byname(penv->pldev,
				IORESOURCE_MEM, "ramdump");
		if (res) {
			penv->ramdump_phys = res->start;
			ramdump_size = resource_size(res);
			penv->ramdump_addr = ioremap(penv->ramdump_phys,
					ramdump_size);

			if (penv->ramdump_addr)
				penv->ramdump_size = ramdump_size;

			penv->ramdump_dynamic = false;
		}
	}

	pr_debug("%s: ramdump addr: %p, phys: %pa\n", __func__,
			penv->ramdump_addr, &penv->ramdump_phys);

	if (penv->ramdump_size == 0) {
		pr_info("%s: CNSS ramdump will not be collected", __func__);
		goto skip_ramdump;
	}

	ret = cnss_init_dump_entry();
	if (ret) {
		pr_err("%s: Dump table setup failed: %d\n", __func__, ret);
		goto err_ramdump_create;
	}

	penv->ramdump_dev = create_ramdump_device(penv->subsysdesc.name,
				penv->subsysdesc.dev);
	if (!penv->ramdump_dev) {
		ret = -ENOMEM;
		goto err_ramdump_create;
	}

skip_ramdump:
	penv->modem_current_status = 0;

	if (penv->notify_modem_status) {
		penv->modem_notify_handler =
			subsys_notif_register_notifier(penv->esoc_desc ?
						       penv->esoc_desc->name :
						       "modem", &mnb);
		if (IS_ERR(penv->modem_notify_handler)) {
			ret = PTR_ERR(penv->modem_notify_handler);
			pr_err("%s: Register notifier Failed\n", __func__);
			goto err_notif_modem;
		}
	}

	if (of_property_read_u32_array(dev->of_node,
				       "qcom,wlan-smmu-iova-address",
				       smmu_iova_address, 2) == 0) {
		penv->smmu_iova_start = smmu_iova_address[0];
		penv->smmu_iova_len = smmu_iova_address[1];
	}

	ret = pci_register_driver(&cnss_wlan_pci_driver);
	if (ret)
		goto err_pci_reg;

	penv->bus_scale_table = 0;
	penv->bus_scale_table = msm_bus_cl_get_pdata(pdev);

	if (penv->bus_scale_table)  {
		penv->bus_client =
			msm_bus_scale_register_client(penv->bus_scale_table);

		if (!penv->bus_client) {
			pr_err("Failed to register with bus_scale client\n");
			goto err_bus_reg;
		}
	}
	cnss_pm_wake_lock_init(&penv->ws, "cnss_wlock");

	register_pm_notifier(&cnss_pm_notifier);

#ifdef CONFIG_CNSS_MAC_BUG
	/* 0-4K memory is reserved for QCA6174 to address a MAC HW bug.
	 * MAC would do an invalid pointer fetch based on the data
	 * that was read from 0 to 4K. So fill it with zero's (to an
	 * address for which PCIe RC honored the read without any errors).
	 */
	memset(phys_to_virt(0), 0, SZ_4K);
#endif

	ret = device_create_file(dev, &dev_attr_fw_image_setup);
	if (ret) {
		pr_err("cnss: fw_image_setup sys file creation failed\n");
		goto err_bus_reg;
	}
	pr_info("cnss: Platform driver probed successfully.\n");
	return ret;

err_bus_reg:
	if (penv->bus_scale_table)
		msm_bus_cl_clear_pdata(penv->bus_scale_table);
	pci_unregister_driver(&cnss_wlan_pci_driver);

err_pci_reg:
	if (penv->notify_modem_status)
		subsys_notif_unregister_notifier
			(penv->modem_notify_handler, &mnb);

err_notif_modem:
	if (penv->ramdump_dev)
		destroy_ramdump_device(penv->ramdump_dev);

err_ramdump_create:
	if (penv->ramdump_addr) {
		if (penv->ramdump_dynamic) {
			dma_free_coherent(&pdev->dev, penv->ramdump_size,
					penv->ramdump_addr, penv->ramdump_phys);
		} else {
			iounmap(penv->ramdump_addr);
		}
	}

	if (penv->subsys_handle)
		subsystem_put(penv->subsys_handle);

	subsys_unregister(penv->subsys);

err_subsys_reg:
	if (penv->esoc_desc)
		devm_unregister_esoc_client(&pdev->dev, penv->esoc_desc);

err_esoc_reg:
err_pcie_enumerate:
err_get_rc:
	cnss_configure_wlan_en_gpio(WLAN_EN_LOW);
	cnss_wlan_release_resources();

err_get_wlan_res:
	penv = NULL;

	return ret;
}

static int cnss_remove(struct platform_device *pdev)
{
	unregister_pm_notifier(&cnss_pm_notifier);
	device_remove_file(&pdev->dev, &dev_attr_fw_image_setup);

	cnss_pm_wake_lock_destroy(&penv->ws);

	if (penv->bus_client)
		msm_bus_scale_unregister_client(penv->bus_client);

	if (penv->bus_scale_table)
		msm_bus_cl_clear_pdata(penv->bus_scale_table);

	if (penv->ramdump_addr) {
		if (penv->ramdump_dynamic) {
			dma_free_coherent(&pdev->dev, penv->ramdump_size,
					penv->ramdump_addr, penv->ramdump_phys);
		} else {
			iounmap(penv->ramdump_addr);
		}
	}

	cnss_configure_wlan_en_gpio(WLAN_EN_LOW);
	if (penv->wlan_bootstrap_gpio > 0)
		gpio_set_value(penv->wlan_bootstrap_gpio, WLAN_BOOTSTRAP_LOW);
	cnss_wlan_release_resources();

	return 0;
}

static const struct of_device_id cnss_dt_match[] = {
	{.compatible = "qcom,cnss"},
	{}
};

MODULE_DEVICE_TABLE(of, cnss_dt_match);

static struct platform_driver cnss_driver = {
	.probe  = cnss_probe,
	.remove = cnss_remove,
	.driver = {
		.name = "cnss",
		.owner = THIS_MODULE,
		.of_match_table = cnss_dt_match,
#ifdef CONFIG_CNSS_ASYNC
		.probe_type = PROBE_PREFER_ASYNCHRONOUS,
#endif
	},
};

static int __init cnss_initialize(void)
{
	return platform_driver_register(&cnss_driver);
}

static void __exit cnss_exit(void)
{
	struct platform_device *pdev = penv->pldev;

	if (penv->ramdump_dev)
		destroy_ramdump_device(penv->ramdump_dev);
	if (penv->notify_modem_status)
		subsys_notif_unregister_notifier(penv->modem_notify_handler,
						&mnb);
	subsys_unregister(penv->subsys);
	if (penv->esoc_desc)
		devm_unregister_esoc_client(&pdev->dev, penv->esoc_desc);
	platform_driver_unregister(&cnss_driver);
}

void cnss_request_pm_qos_type(int latency_type, u32 qos_val)
{
	if (!penv) {
		pr_err("%s: penv is NULL!\n", __func__);
		return;
	}

	pm_qos_add_request(&penv->qos_request, latency_type, qos_val);
}
EXPORT_SYMBOL(cnss_request_pm_qos_type);

void cnss_request_pm_qos(u32 qos_val)
{
	if (!penv) {
		pr_err("%s: penv is NULL!\n", __func__);
		return;
	}

	pm_qos_add_request(&penv->qos_request, PM_QOS_CPU_DMA_LATENCY, qos_val);
}
EXPORT_SYMBOL(cnss_request_pm_qos);

void cnss_remove_pm_qos(void)
{
	if (!penv) {
		pr_err("%s: penv is NULL!\n", __func__);
		return;
	}

	pm_qos_remove_request(&penv->qos_request);
}
EXPORT_SYMBOL(cnss_remove_pm_qos);

void cnss_pci_request_pm_qos_type(int latency_type, u32 qos_val)
{
	if (!penv) {
		pr_err("%s: penv is NULL\n", __func__);
		return;
	}

	pm_qos_add_request(&penv->qos_request, latency_type, qos_val);
}
EXPORT_SYMBOL(cnss_pci_request_pm_qos_type);

void cnss_pci_request_pm_qos(u32 qos_val)
{
	if (!penv) {
		pr_err("%s: penv is NULL\n", __func__);
		return;
	}

	pm_qos_add_request(&penv->qos_request, PM_QOS_CPU_DMA_LATENCY, qos_val);
}
EXPORT_SYMBOL(cnss_pci_request_pm_qos);

void cnss_pci_remove_pm_qos(void)
{
	if (!penv) {
		pr_err("%s: penv is NULL\n", __func__);
		return;
	}

	pm_qos_remove_request(&penv->qos_request);
}
EXPORT_SYMBOL(cnss_pci_remove_pm_qos);

int cnss_pci_request_bus_bandwidth(int bandwidth)
{
	int ret = 0;

	if (!penv)
		return -ENODEV;

	if (!penv->bus_client)
		return -ENOSYS;

	switch (bandwidth) {
	case CNSS_BUS_WIDTH_NONE:
	case CNSS_BUS_WIDTH_LOW:
	case CNSS_BUS_WIDTH_MEDIUM:
	case CNSS_BUS_WIDTH_HIGH:
		ret = msm_bus_scale_client_update_request(
				penv->bus_client, bandwidth);
		if (!ret) {
			penv->current_bandwidth_vote = bandwidth;
		} else {
			pr_err("%s: could not set bus bandwidth %d, ret = %d\n",
			       __func__, bandwidth, ret);
		}
		break;

	default:
		pr_err("%s: Invalid request %d", __func__, bandwidth);
		ret = -EINVAL;
	}
	return ret;
}

int cnss_request_bus_bandwidth(int bandwidth)
{
	int ret = 0;

	if (!penv)
		return -ENODEV;

	if (!penv->bus_client)
		return -ENOSYS;

	switch (bandwidth) {
	case CNSS_BUS_WIDTH_NONE:
	case CNSS_BUS_WIDTH_LOW:
	case CNSS_BUS_WIDTH_MEDIUM:
	case CNSS_BUS_WIDTH_HIGH:
		ret = msm_bus_scale_client_update_request(
				penv->bus_client, bandwidth);
		if (!ret) {
			penv->current_bandwidth_vote = bandwidth;
		} else {
			pr_err("%s: could not set bus bandwidth %d, ret = %d\n",
			       __func__, bandwidth, ret);
		}
		break;

	default:
		pr_err("%s: Invalid request %d", __func__, bandwidth);
		ret = -EINVAL;
	}
	return ret;
}
EXPORT_SYMBOL(cnss_request_bus_bandwidth);

int cnss_get_platform_cap(struct cnss_platform_cap *cap)
{
	if (!penv)
		return -ENODEV;

	if (cap)
		*cap = penv->cap;

	return 0;
}
EXPORT_SYMBOL(cnss_get_platform_cap);

void cnss_set_driver_status(enum cnss_driver_status driver_status)
{
	penv->driver_status = driver_status;
}
EXPORT_SYMBOL(cnss_set_driver_status);

int cnss_get_bmi_setup(void)
{
	if (!penv)
		return -ENODEV;

	return penv->bmi_test;
}
EXPORT_SYMBOL(cnss_get_bmi_setup);

#ifdef CONFIG_CNSS_SECURE_FW
int cnss_get_sha_hash(const u8 *data, u32 data_len, u8 *hash_idx, u8 *out)
{
	struct scatterlist sg;
	struct hash_desc desc;
	int ret = 0;

	if (!out) {
		pr_err("memory for output buffer is not allocated\n");
		ret = -EINVAL;
		goto end;
	}

	desc.flags = CRYPTO_TFM_REQ_MAY_SLEEP;
	desc.tfm   = crypto_alloc_hash(hash_idx, 0, CRYPTO_ALG_ASYNC);
	if (IS_ERR(desc.tfm)) {
		pr_err("crypto_alloc_hash failed:%ld\n", PTR_ERR(desc.tfm));
		ret = PTR_ERR(desc.tfm);
		goto end;
	}

	sg_init_one(&sg, data, data_len);
	ret = crypto_hash_digest(&desc, &sg, sg.length, out);
	crypto_free_hash(desc.tfm);
end:
	return ret;
}
EXPORT_SYMBOL(cnss_get_sha_hash);

void *cnss_get_fw_ptr(void)
{
	if (!penv)
		return NULL;

	return penv->fw_mem;
}
EXPORT_SYMBOL(cnss_get_fw_ptr);
#endif

int cnss_auto_suspend(void)
{
	int ret = 0;
	struct pci_dev *pdev;

	if (!penv || !penv->driver)
		return -ENODEV;

	pdev = penv->pdev;

	if (penv->pcie_link_state) {
		pci_save_state(pdev);
		penv->saved_state = cnss_pci_store_saved_state(pdev);
		pci_disable_device(pdev);
		ret = pci_set_power_state(pdev, PCI_D3hot);
		if (ret)
			pr_err("%s: Set D3Hot failed: %d\n", __func__, ret);
		if (cnss_msm_pcie_pm_control(
				MSM_PCIE_SUSPEND,
				cnss_get_pci_dev_bus_number(pdev),
				pdev, PM_OPTIONS)) {
			pr_err("%s: Failed to shutdown PCIe link\n", __func__);
			ret = -EAGAIN;
			goto out;
		}
	}
	atomic_set(&penv->auto_suspended, 1);
	penv->monitor_wake_intr = true;
	penv->pcie_link_state = PCIE_LINK_DOWN;

	msm_bus_scale_client_update_request(penv->bus_client,
					    CNSS_BUS_WIDTH_NONE);
out:
	return ret;
}
EXPORT_SYMBOL(cnss_auto_suspend);

int cnss_auto_resume(void)
{
	int ret = 0;
	struct pci_dev *pdev;

	if (!penv || !penv->driver)
		return -ENODEV;

	pdev = penv->pdev;
	if (!penv->pcie_link_state) {
		if (cnss_msm_pcie_pm_control(
			MSM_PCIE_RESUME, cnss_get_pci_dev_bus_number(pdev),
				pdev, PM_OPTIONS)) {
			pr_err("%s: Failed to resume PCIe link\n", __func__);
			ret = -EAGAIN;
			goto out;
		}
		ret = pci_enable_device(pdev);
		if (ret)
			pr_err("%s: enable device failed: %d\n", __func__, ret);
		penv->pcie_link_state = PCIE_LINK_UP;
	}

	if (penv->saved_state)
		cnss_pci_load_and_free_saved_state(pdev, &penv->saved_state);

	pci_restore_state(pdev);
	pci_set_master(pdev);

	atomic_set(&penv->auto_suspended, 0);

	msm_bus_scale_client_update_request(penv->bus_client,
					    penv->current_bandwidth_vote);
out:
	return ret;
}
EXPORT_SYMBOL(cnss_auto_resume);

int cnss_pm_runtime_request(struct device *dev,
		enum cnss_runtime_request request)
{
	int ret = 0;

	switch (request) {
	case CNSS_PM_RUNTIME_GET:
		ret = pm_runtime_get(dev);
		break;
	case CNSS_PM_RUNTIME_PUT:
		ret = pm_runtime_put(dev);
		break;
	case CNSS_PM_RUNTIME_MARK_LAST_BUSY:
		pm_runtime_mark_last_busy(dev);
		break;
	case CNSS_PM_RUNTIME_RESUME:
		ret = pm_runtime_resume(dev);
		break;
	case CNSS_PM_RUNTIME_PUT_AUTO:
		ret = pm_runtime_put_autosuspend(dev);
		break;
	case CNSS_PM_RUNTIME_PUT_NOIDLE:
		pm_runtime_put_noidle(dev);
		break;
	case CNSS_PM_REQUEST_RESUME:
		ret = pm_request_resume(dev);
		break;
	case CNSS_PM_GET_NORESUME:
		pm_runtime_get_noresume(dev);
		break;
	default:
		ret = -EINVAL;
		break;
	}

	return ret;
}
EXPORT_SYMBOL(cnss_pm_runtime_request);

void cnss_runtime_init(struct device *dev, int auto_delay)
{
	pm_runtime_set_autosuspend_delay(dev, auto_delay);
	pm_runtime_use_autosuspend(dev);
	pm_runtime_allow(dev);
	pm_runtime_mark_last_busy(dev);
	pm_runtime_put_noidle(dev);
	pm_suspend_ignore_children(dev, true);
}
EXPORT_SYMBOL(cnss_runtime_init);

void cnss_runtime_exit(struct device *dev)
{
	pm_runtime_get_noresume(dev);
	pm_runtime_set_active(dev);
}
EXPORT_SYMBOL(cnss_runtime_exit);

static void __cnss_set_pcie_monitor_intr(struct device *dev, bool val)
{
	penv->monitor_wake_intr = val;
}

static void __cnss_set_auto_suspend(struct device *dev, int val)
{
	atomic_set(&penv->auto_suspended, val);
}

static int __cnss_resume_link(struct device *dev, u32 flags)
{
	int ret;
	struct pci_dev *pdev = to_pci_dev(dev);
	u8 bus_num = cnss_get_pci_dev_bus_number(pdev);

	ret = cnss_msm_pcie_pm_control(MSM_PCIE_RESUME, bus_num, pdev, flags);
	if (ret)
		pr_err("%s: PCIe link resume failed with flags:%d bus_num:%d\n",
		       __func__, flags, bus_num);

	penv->pcie_link_state = PCIE_LINK_UP;

	return ret;
}

static int __cnss_suspend_link(struct device *dev, u32 flags)
{
	struct pci_dev *pdev = to_pci_dev(dev);
	u8 bus_num = cnss_get_pci_dev_bus_number(pdev);
	int ret;

	if (!penv->pcie_link_state)
		return 0;

	ret = cnss_msm_pcie_pm_control(MSM_PCIE_SUSPEND, bus_num, pdev, flags);
	if (ret) {
		pr_err("%s: Failed to suspend link\n", __func__);
		return ret;
	}

	penv->pcie_link_state = PCIE_LINK_DOWN;

	return ret;
}

static int __cnss_pcie_recover_config(struct device *dev)
{
	int ret;

	ret = cnss_msm_pcie_recover_config(to_pci_dev(dev));
	if (ret)
		pr_err("%s: PCIe Recover config failed\n", __func__);

	return ret;
}

static int __cnss_event_reg(struct device *dev)
{
	int ret;
	struct msm_pcie_register_event *event_reg;

	event_reg = &penv->event_reg;

	event_reg->events = MSM_PCIE_EVENT_LINKDOWN |
		MSM_PCIE_EVENT_WAKEUP;
	event_reg->user = to_pci_dev(dev);
	event_reg->mode = MSM_PCIE_TRIGGER_CALLBACK;
	event_reg->callback = cnss_pci_events_cb;
	event_reg->options = MSM_PCIE_CONFIG_NO_RECOVERY;

	ret = cnss_msm_pcie_register_event(event_reg);
	if (ret)
		pr_err("%s: PCIe event register failed! %d\n", __func__, ret);

	return ret;
}

static void __cnss_event_dereg(struct device *dev)
{
	cnss_msm_pcie_deregister_event(&penv->event_reg);
}

static struct pci_dev *__cnss_get_pcie_dev(struct device *dev)
{
	int ret;
	struct pci_dev *pdev = penv->pdev;

	if (pdev)
		return pdev;

	ret = pci_register_driver(&cnss_wlan_pci_driver);
	if (ret) {
		pr_err("%s: pci re-registration failed\n", __func__);
		return NULL;
	}

	pdev = penv->pdev;

	return pdev;
}

static int __cnss_pcie_power_up(struct device *dev)
{
	struct cnss_wlan_vreg_info *vreg_info;
	struct cnss_wlan_gpio_info *gpio_info;
	int ret;

	vreg_info = &penv->vreg_info;
	gpio_info = &penv->gpio_info;

	ret = cnss_wlan_vreg_set(vreg_info, VREG_ON);
	if (ret) {
		pr_err("%s: WLAN VREG ON Failed\n", __func__);
		return ret;
	}

	msleep(POWER_ON_DELAY);

	if (penv->wlan_bootstrap_gpio > 0) {
		gpio_set_value(penv->wlan_bootstrap_gpio, WLAN_BOOTSTRAP_HIGH);
		msleep(WLAN_BOOTSTRAP_DELAY);
	}

	cnss_configure_wlan_en_gpio(WLAN_EN_HIGH);
	return 0;
}

static int __cnss_pcie_power_down(struct device *dev)
{
	struct cnss_wlan_vreg_info *vreg_info;
	struct cnss_wlan_gpio_info *gpio_info;
	int ret;

	vreg_info = &penv->vreg_info;
	gpio_info = &penv->gpio_info;

	cnss_configure_wlan_en_gpio(WLAN_EN_LOW);
	if (penv->wlan_bootstrap_gpio > 0)
		gpio_set_value(penv->wlan_bootstrap_gpio, WLAN_BOOTSTRAP_LOW);

	ret = cnss_wlan_vreg_set(vreg_info, VREG_OFF);
	if (ret)
		pr_err("%s: Failed to turn off 3.3V regulator\n", __func__);

	return ret;
}

static int __cnss_suspend_link_state(struct device *dev)
{
	int ret;
	struct pci_dev *pdev = to_pci_dev(dev);
	int link_ind;

	if (!penv->pcie_link_state) {
		pr_debug("%s: Link is already suspended\n", __func__);
		return 0;
	}

	link_ind = penv->pcie_link_down_ind;

	if (!link_ind)
		pci_save_state(pdev);

	penv->saved_state = link_ind ? NULL : cnss_pci_store_saved_state(pdev);

	ret = link_ind ? __cnss_suspend_link(dev, PM_OPTIONS_SUSPEND_LINK_DOWN)
		: __cnss_suspend_link(dev, PM_OPTIONS);
	if (ret) {
		pr_err("%s: Link Suspend failed in state:%s\n", __func__,
		       link_ind ? "LINK_DOWN" : "LINK_ACTIVE");
		return ret;
	}

	penv->pcie_link_state = PCIE_LINK_DOWN;

	return 0;
}

static int __cnss_restore_pci_config_space(struct device *dev)
{
	struct pci_dev *pdev = to_pci_dev(dev);
	int ret = 0;

	if (penv->saved_state)
		ret = cnss_pci_load_and_free_saved_state(pdev,
							 &penv->saved_state);
	pci_restore_state(pdev);

	return ret;
}

static int __cnss_resume_link_state(struct device *dev)
{
	int ret;
	int link_ind;

	if (penv->pcie_link_state) {
		pr_debug("%s: Link is already in active state\n", __func__);
		return 0;
	}

	link_ind = penv->pcie_link_down_ind;

	ret = link_ind ? __cnss_resume_link(dev, PM_OPTIONS_RESUME_LINK_DOWN) :
		__cnss_resume_link(dev, PM_OPTIONS);

	if (ret) {
		pr_err("%s: Resume Link failed in link state:%s\n", __func__,
		       link_ind ? "LINK_DOWN" : "LINK_ACTIVE");
		return ret;
	}

	penv->pcie_link_state = PCIE_LINK_UP;

	ret = link_ind ?  __cnss_pcie_recover_config(dev) :
		__cnss_restore_pci_config_space(dev);

	if (ret) {
		pr_err("%s: Link Recovery Config Failed link_state:%s\n",
		       __func__, link_ind ? "LINK_DOWN" : "LINK_ACTIVE");
		penv->pcie_link_state = PCIE_LINK_DOWN;
		return ret;
	}

	penv->pcie_link_down_ind  = false;
	return ret;
}

int cnss_pcie_power_up(struct device *dev)
{
	int ret;
	struct pci_dev *pdev;

	if (!penv) {
		pr_err("%s: platform data is NULL\n", __func__);
		return -ENODEV;
	}

	ret = __cnss_pcie_power_up(dev);
	if (ret) {
		pr_err("%s: Power UP Failed\n", __func__);
		return ret;
	}

	pdev = __cnss_get_pcie_dev(dev);
	if (!pdev) {
		pr_err("%s: PCIe Dev is NULL\n", __func__);
		goto power_down;
	}

	ret = __cnss_event_reg(dev);

	if (ret)
		pr_err("%s: PCIe event registration failed\n", __func__);

	ret = __cnss_resume_link_state(dev);

	if (ret) {
		pr_err("%s: Link Bring Up Failed\n", __func__);
		goto event_dereg;
	}

	__cnss_set_pcie_monitor_intr(dev, true);

	return ret;

event_dereg:
	__cnss_event_dereg(dev);
power_down:
	__cnss_pcie_power_down(dev);
	pr_err("%s: Device Power Up Failed Fatal Error!\n", __func__);
	return ret;
}

static void __cnss_vote_bus_width(struct device *dev, uint32_t option)
{
	if (penv->bus_client)
		msm_bus_scale_client_update_request(penv->bus_client, option);
}

int cnss_pcie_power_down(struct device *dev)
{
	int ret;
	struct pci_dev *pdev = to_pci_dev(dev);

	if (!penv) {
		pr_err("%s: Invalid Platform data\n", __func__);
		return -ENODEV;
	}

	if (!pdev) {
		pr_err("%s: Invalid Pdev, Cut Power to device\n", __func__);
		__cnss_pcie_power_down(dev);
		return -ENODEV;
	}

	__cnss_vote_bus_width(dev, CNSS_BUS_WIDTH_NONE);
	__cnss_event_dereg(dev);

	ret = __cnss_suspend_link_state(dev);

	if (ret) {
		pr_err("%s: Suspend Link failed\n", __func__);
		return ret;
	}

	__cnss_set_pcie_monitor_intr(dev, false);
	__cnss_set_auto_suspend(dev, 0);

	ret = __cnss_pcie_power_down(dev);
	if (ret)
		pr_err("%s: Power Down Failed\n", __func__);

	return ret;
}

module_init(cnss_initialize);
module_exit(cnss_exit);

MODULE_LICENSE("GPL v2");
MODULE_DESCRIPTION(DEVICE "CNSS Driver");<|MERGE_RESOLUTION|>--- conflicted
+++ resolved
@@ -1498,19 +1498,12 @@
 	return pci_store_saved_state(dev);
 }
 
-<<<<<<< HEAD
-	penv->pdev = pdev;
-	penv->id = id;
-	atomic_set(&penv->fw_available, 0);
-	penv->device_id = pdev->device;
-=======
 int cnss_msm_pcie_pm_control(
 		enum msm_pcie_pm_opt pm_opt, u32 bus_num,
 		struct pci_dev *pdev, u32 options)
 {
 	return msm_pcie_pm_control(pm_opt, bus_num, pdev, NULL, options);
 }
->>>>>>> e045a95c
 
 int cnss_pci_load_and_free_saved_state(
 	struct pci_dev *dev, struct pci_saved_state **state)
@@ -2101,10 +2094,7 @@
 	struct pci_dev *pdev;
 
 	mutex_lock(&penv->fw_setup_stat_lock);
-<<<<<<< HEAD
-=======
 	filename = cnss_wlan_get_evicted_data_file();
->>>>>>> e045a95c
 	pdev = penv->pdev;
 	dev = &pdev->dev;
 	cnss_seg_info = penv->cnss_seg_info;
