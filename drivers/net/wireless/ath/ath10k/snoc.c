// SPDX-License-Identifier: ISC
/*
 * Copyright (c) 2018 The Linux Foundation. All rights reserved.
 */

#include <linux/clk.h>
#include <linux/kernel.h>
#include <linux/module.h>
#include <linux/of.h>
#include <linux/of_device.h>
#include <linux/platform_device.h>
#include <linux/property.h>
#include <linux/regulator/consumer.h>

#include "ce.h"
#include "coredump.h"
#include "debug.h"
#include "hif.h"
#include "htc.h"
#include "snoc.h"

#define ATH10K_SNOC_RX_POST_RETRY_MS 50
#define CE_POLL_PIPE 4
#define ATH10K_SNOC_WAKE_IRQ 2

static char *const ce_name[] = {
	"WLAN_CE_0",
	"WLAN_CE_1",
	"WLAN_CE_2",
	"WLAN_CE_3",
	"WLAN_CE_4",
	"WLAN_CE_5",
	"WLAN_CE_6",
	"WLAN_CE_7",
	"WLAN_CE_8",
	"WLAN_CE_9",
	"WLAN_CE_10",
	"WLAN_CE_11",
};

static const char * const ath10k_regulators[] = {
	"vdd-0.8-cx-mx",
	"vdd-1.8-xo",
	"vdd-1.3-rfa",
	"vdd-3.3-ch0",
};

static const char * const ath10k_clocks[] = {
	"cxo_ref_clk_pin",
};

static void ath10k_snoc_htc_tx_cb(struct ath10k_ce_pipe *ce_state);
static void ath10k_snoc_htt_tx_cb(struct ath10k_ce_pipe *ce_state);
static void ath10k_snoc_htc_rx_cb(struct ath10k_ce_pipe *ce_state);
static void ath10k_snoc_htt_rx_cb(struct ath10k_ce_pipe *ce_state);
static void ath10k_snoc_htt_htc_rx_cb(struct ath10k_ce_pipe *ce_state);
static void ath10k_snoc_pktlog_rx_cb(struct ath10k_ce_pipe *ce_state);

static const struct ath10k_snoc_drv_priv drv_priv = {
	.hw_rev = ATH10K_HW_WCN3990,
	.dma_mask = DMA_BIT_MASK(35),
	.msa_size = 0x100000,
};

#define WCN3990_SRC_WR_IDX_OFFSET 0x3C
#define WCN3990_DST_WR_IDX_OFFSET 0x40

static struct ath10k_shadow_reg_cfg target_shadow_reg_cfg_map[] = {
		{
			.ce_id = __cpu_to_le16(0),
			.reg_offset = __cpu_to_le16(WCN3990_SRC_WR_IDX_OFFSET),
		},

		{
			.ce_id = __cpu_to_le16(3),
			.reg_offset = __cpu_to_le16(WCN3990_SRC_WR_IDX_OFFSET),
		},

		{
			.ce_id = __cpu_to_le16(4),
			.reg_offset = __cpu_to_le16(WCN3990_SRC_WR_IDX_OFFSET),
		},

		{
			.ce_id = __cpu_to_le16(5),
			.reg_offset =  __cpu_to_le16(WCN3990_SRC_WR_IDX_OFFSET),
		},

		{
			.ce_id = __cpu_to_le16(7),
			.reg_offset = __cpu_to_le16(WCN3990_SRC_WR_IDX_OFFSET),
		},

		{
			.ce_id = __cpu_to_le16(1),
			.reg_offset = __cpu_to_le16(WCN3990_DST_WR_IDX_OFFSET),
		},

		{
			.ce_id = __cpu_to_le16(2),
			.reg_offset =  __cpu_to_le16(WCN3990_DST_WR_IDX_OFFSET),
		},

		{
			.ce_id = __cpu_to_le16(7),
			.reg_offset =  __cpu_to_le16(WCN3990_DST_WR_IDX_OFFSET),
		},

		{
			.ce_id = __cpu_to_le16(8),
			.reg_offset =  __cpu_to_le16(WCN3990_DST_WR_IDX_OFFSET),
		},

		{
			.ce_id = __cpu_to_le16(9),
			.reg_offset = __cpu_to_le16(WCN3990_DST_WR_IDX_OFFSET),
		},

		{
			.ce_id = __cpu_to_le16(10),
			.reg_offset =  __cpu_to_le16(WCN3990_DST_WR_IDX_OFFSET),
		},

		{
			.ce_id = __cpu_to_le16(11),
			.reg_offset = __cpu_to_le16(WCN3990_DST_WR_IDX_OFFSET),
		},
};

static struct ce_attr host_ce_config_wlan[] = {
	/* CE0: host->target HTC control streams */
	{
		.flags = CE_ATTR_FLAGS,
		.src_nentries = 16,
		.src_sz_max = 2048,
		.dest_nentries = 0,
		.send_cb = ath10k_snoc_htc_tx_cb,
	},

	/* CE1: target->host HTT + HTC control */
	{
		.flags = CE_ATTR_FLAGS,
		.src_nentries = 0,
		.src_sz_max = 2048,
		.dest_nentries = 512,
		.recv_cb = ath10k_snoc_htt_htc_rx_cb,
	},

	/* CE2: target->host WMI */
	{
		.flags = CE_ATTR_FLAGS,
		.src_nentries = 0,
		.src_sz_max = 2048,
		.dest_nentries = 64,
		.recv_cb = ath10k_snoc_htc_rx_cb,
	},

	/* CE3: host->target WMI */
	{
		.flags = CE_ATTR_FLAGS,
		.src_nentries = 32,
		.src_sz_max = 2048,
		.dest_nentries = 0,
		.send_cb = ath10k_snoc_htc_tx_cb,
	},

	/* CE4: host->target HTT */
	{
		.flags = CE_ATTR_FLAGS | CE_ATTR_DIS_INTR,
		.src_nentries = 2048,
		.src_sz_max = 256,
		.dest_nentries = 0,
		.send_cb = ath10k_snoc_htt_tx_cb,
	},

	/* CE5: target->host HTT (ipa_uc->target ) */
	{
		.flags = CE_ATTR_FLAGS,
		.src_nentries = 0,
		.src_sz_max = 512,
		.dest_nentries = 512,
		.recv_cb = ath10k_snoc_htt_rx_cb,
	},

	/* CE6: target autonomous hif_memcpy */
	{
		.flags = CE_ATTR_FLAGS,
		.src_nentries = 0,
		.src_sz_max = 0,
		.dest_nentries = 0,
	},

	/* CE7: ce_diag, the Diagnostic Window */
	{
		.flags = CE_ATTR_FLAGS,
		.src_nentries = 2,
		.src_sz_max = 2048,
		.dest_nentries = 2,
	},

	/* CE8: Target to uMC */
	{
		.flags = CE_ATTR_FLAGS,
		.src_nentries = 0,
		.src_sz_max = 2048,
		.dest_nentries = 128,
	},

	/* CE9 target->host HTT */
	{
		.flags = CE_ATTR_FLAGS,
		.src_nentries = 0,
		.src_sz_max = 2048,
		.dest_nentries = 512,
		.recv_cb = ath10k_snoc_htt_htc_rx_cb,
	},

	/* CE10: target->host HTT */
	{
		.flags = CE_ATTR_FLAGS,
		.src_nentries = 0,
		.src_sz_max = 2048,
		.dest_nentries = 512,
		.recv_cb = ath10k_snoc_htt_htc_rx_cb,
	},

	/* CE11: target -> host PKTLOG */
	{
		.flags = CE_ATTR_FLAGS,
		.src_nentries = 0,
		.src_sz_max = 2048,
		.dest_nentries = 512,
		.recv_cb = ath10k_snoc_pktlog_rx_cb,
	},
};

static struct ce_pipe_config target_ce_config_wlan[] = {
	/* CE0: host->target HTC control and raw streams */
	{
		.pipenum = __cpu_to_le32(0),
		.pipedir = __cpu_to_le32(PIPEDIR_OUT),
		.nentries = __cpu_to_le32(32),
		.nbytes_max = __cpu_to_le32(2048),
		.flags = __cpu_to_le32(CE_ATTR_FLAGS),
		.reserved = __cpu_to_le32(0),
	},

	/* CE1: target->host HTT + HTC control */
	{
		.pipenum = __cpu_to_le32(1),
		.pipedir = __cpu_to_le32(PIPEDIR_IN),
		.nentries = __cpu_to_le32(32),
		.nbytes_max = __cpu_to_le32(2048),
		.flags = __cpu_to_le32(CE_ATTR_FLAGS),
		.reserved = __cpu_to_le32(0),
	},

	/* CE2: target->host WMI */
	{
		.pipenum = __cpu_to_le32(2),
		.pipedir = __cpu_to_le32(PIPEDIR_IN),
		.nentries = __cpu_to_le32(64),
		.nbytes_max = __cpu_to_le32(2048),
		.flags = __cpu_to_le32(CE_ATTR_FLAGS),
		.reserved = __cpu_to_le32(0),
	},

	/* CE3: host->target WMI */
	{
		.pipenum = __cpu_to_le32(3),
		.pipedir = __cpu_to_le32(PIPEDIR_OUT),
		.nentries = __cpu_to_le32(32),
		.nbytes_max = __cpu_to_le32(2048),
		.flags = __cpu_to_le32(CE_ATTR_FLAGS),
		.reserved = __cpu_to_le32(0),
	},

	/* CE4: host->target HTT */
	{
		.pipenum = __cpu_to_le32(4),
		.pipedir = __cpu_to_le32(PIPEDIR_OUT),
		.nentries = __cpu_to_le32(256),
		.nbytes_max = __cpu_to_le32(256),
		.flags = __cpu_to_le32(CE_ATTR_FLAGS | CE_ATTR_DIS_INTR),
		.reserved = __cpu_to_le32(0),
	},

	/* CE5: target->host HTT (HIF->HTT) */
	{
		.pipenum = __cpu_to_le32(5),
		.pipedir = __cpu_to_le32(PIPEDIR_OUT),
		.nentries = __cpu_to_le32(1024),
		.nbytes_max = __cpu_to_le32(64),
		.flags = __cpu_to_le32(CE_ATTR_FLAGS | CE_ATTR_DIS_INTR),
		.reserved = __cpu_to_le32(0),
	},

	/* CE6: Reserved for target autonomous hif_memcpy */
	{
		.pipenum = __cpu_to_le32(6),
		.pipedir = __cpu_to_le32(PIPEDIR_INOUT),
		.nentries = __cpu_to_le32(32),
		.nbytes_max = __cpu_to_le32(16384),
		.flags = __cpu_to_le32(CE_ATTR_FLAGS),
		.reserved = __cpu_to_le32(0),
	},

	/* CE7 used only by Host */
	{
		.pipenum = __cpu_to_le32(7),
		.pipedir = __cpu_to_le32(4),
		.nentries = __cpu_to_le32(0),
		.nbytes_max = __cpu_to_le32(0),
		.flags = __cpu_to_le32(CE_ATTR_FLAGS | CE_ATTR_DIS_INTR),
		.reserved = __cpu_to_le32(0),
	},

	/* CE8 Target to uMC */
	{
		.pipenum = __cpu_to_le32(8),
		.pipedir = __cpu_to_le32(PIPEDIR_IN),
		.nentries = __cpu_to_le32(32),
		.nbytes_max = __cpu_to_le32(2048),
		.flags = __cpu_to_le32(0),
		.reserved = __cpu_to_le32(0),
	},

	/* CE9 target->host HTT */
	{
		.pipenum = __cpu_to_le32(9),
		.pipedir = __cpu_to_le32(PIPEDIR_IN),
		.nentries = __cpu_to_le32(32),
		.nbytes_max = __cpu_to_le32(2048),
		.flags = __cpu_to_le32(CE_ATTR_FLAGS),
		.reserved = __cpu_to_le32(0),
	},

	/* CE10 target->host HTT */
	{
		.pipenum = __cpu_to_le32(10),
		.pipedir = __cpu_to_le32(PIPEDIR_IN),
		.nentries = __cpu_to_le32(32),
		.nbytes_max = __cpu_to_le32(2048),
		.flags = __cpu_to_le32(CE_ATTR_FLAGS),
		.reserved = __cpu_to_le32(0),
	},

	/* CE11 target autonomous qcache memcpy */
	{
		.pipenum = __cpu_to_le32(11),
		.pipedir = __cpu_to_le32(PIPEDIR_IN),
		.nentries = __cpu_to_le32(32),
		.nbytes_max = __cpu_to_le32(2048),
		.flags = __cpu_to_le32(CE_ATTR_FLAGS),
		.reserved = __cpu_to_le32(0),
	},
};

static struct service_to_pipe target_service_to_ce_map_wlan[] = {
	{
		__cpu_to_le32(ATH10K_HTC_SVC_ID_WMI_DATA_VO),
		__cpu_to_le32(PIPEDIR_OUT),	/* out = UL = host -> target */
		__cpu_to_le32(3),
	},
	{
		__cpu_to_le32(ATH10K_HTC_SVC_ID_WMI_DATA_VO),
		__cpu_to_le32(PIPEDIR_IN),	/* in = DL = target -> host */
		__cpu_to_le32(2),
	},
	{
		__cpu_to_le32(ATH10K_HTC_SVC_ID_WMI_DATA_BK),
		__cpu_to_le32(PIPEDIR_OUT),	/* out = UL = host -> target */
		__cpu_to_le32(3),
	},
	{
		__cpu_to_le32(ATH10K_HTC_SVC_ID_WMI_DATA_BK),
		__cpu_to_le32(PIPEDIR_IN),	/* in = DL = target -> host */
		__cpu_to_le32(2),
	},
	{
		__cpu_to_le32(ATH10K_HTC_SVC_ID_WMI_DATA_BE),
		__cpu_to_le32(PIPEDIR_OUT),	/* out = UL = host -> target */
		__cpu_to_le32(3),
	},
	{
		__cpu_to_le32(ATH10K_HTC_SVC_ID_WMI_DATA_BE),
		__cpu_to_le32(PIPEDIR_IN),	/* in = DL = target -> host */
		__cpu_to_le32(2),
	},
	{
		__cpu_to_le32(ATH10K_HTC_SVC_ID_WMI_DATA_VI),
		__cpu_to_le32(PIPEDIR_OUT),	/* out = UL = host -> target */
		__cpu_to_le32(3),
	},
	{
		__cpu_to_le32(ATH10K_HTC_SVC_ID_WMI_DATA_VI),
		__cpu_to_le32(PIPEDIR_IN),	/* in = DL = target -> host */
		__cpu_to_le32(2),
	},
	{
		__cpu_to_le32(ATH10K_HTC_SVC_ID_WMI_CONTROL),
		__cpu_to_le32(PIPEDIR_OUT),	/* out = UL = host -> target */
		__cpu_to_le32(3),
	},
	{
		__cpu_to_le32(ATH10K_HTC_SVC_ID_WMI_CONTROL),
		__cpu_to_le32(PIPEDIR_IN),	/* in = DL = target -> host */
		__cpu_to_le32(2),
	},
	{
		__cpu_to_le32(ATH10K_HTC_SVC_ID_RSVD_CTRL),
		__cpu_to_le32(PIPEDIR_OUT),	/* out = UL = host -> target */
		__cpu_to_le32(0),
	},
	{
		__cpu_to_le32(ATH10K_HTC_SVC_ID_RSVD_CTRL),
		__cpu_to_le32(PIPEDIR_IN),	/* in = DL = target -> host */
		__cpu_to_le32(2),
	},
	{ /* not used */
		__cpu_to_le32(ATH10K_HTC_SVC_ID_TEST_RAW_STREAMS),
		__cpu_to_le32(PIPEDIR_OUT),	/* out = UL = host -> target */
		__cpu_to_le32(0),
	},
	{ /* not used */
		__cpu_to_le32(ATH10K_HTC_SVC_ID_TEST_RAW_STREAMS),
		__cpu_to_le32(PIPEDIR_IN),	/* in = DL = target -> host */
		__cpu_to_le32(2),
	},
	{
		__cpu_to_le32(ATH10K_HTC_SVC_ID_HTT_DATA_MSG),
		__cpu_to_le32(PIPEDIR_OUT),	/* out = UL = host -> target */
		__cpu_to_le32(4),
	},
	{
		__cpu_to_le32(ATH10K_HTC_SVC_ID_HTT_DATA_MSG),
		__cpu_to_le32(PIPEDIR_IN),	/* in = DL = target -> host */
		__cpu_to_le32(1),
	},
	{ /* not used */
		__cpu_to_le32(ATH10K_HTC_SVC_ID_TEST_RAW_STREAMS),
		__cpu_to_le32(PIPEDIR_OUT),
		__cpu_to_le32(5),
	},
	{ /* in = DL = target -> host */
		__cpu_to_le32(ATH10K_HTC_SVC_ID_HTT_DATA2_MSG),
		__cpu_to_le32(PIPEDIR_IN),	/* in = DL = target -> host */
		__cpu_to_le32(9),
	},
	{ /* in = DL = target -> host */
		__cpu_to_le32(ATH10K_HTC_SVC_ID_HTT_DATA3_MSG),
		__cpu_to_le32(PIPEDIR_IN),	/* in = DL = target -> host */
		__cpu_to_le32(10),
	},
	{ /* in = DL = target -> host pktlog */
		__cpu_to_le32(ATH10K_HTC_SVC_ID_HTT_LOG_MSG),
		__cpu_to_le32(PIPEDIR_IN),	/* in = DL = target -> host */
		__cpu_to_le32(11),
	},
	/* (Additions here) */

	{ /* must be last */
		__cpu_to_le32(0),
		__cpu_to_le32(0),
		__cpu_to_le32(0),
	},
};

static void ath10k_snoc_write32(struct ath10k *ar, u32 offset, u32 value)
{
	struct ath10k_snoc *ar_snoc = ath10k_snoc_priv(ar);

	iowrite32(value, ar_snoc->mem + offset);
}

static u32 ath10k_snoc_read32(struct ath10k *ar, u32 offset)
{
	struct ath10k_snoc *ar_snoc = ath10k_snoc_priv(ar);
	u32 val;

	val = ioread32(ar_snoc->mem + offset);

	return val;
}

static int __ath10k_snoc_rx_post_buf(struct ath10k_snoc_pipe *pipe)
{
	struct ath10k_ce_pipe *ce_pipe = pipe->ce_hdl;
	struct ath10k *ar = pipe->hif_ce_state;
	struct ath10k_ce *ce = ath10k_ce_priv(ar);
	struct sk_buff *skb;
	dma_addr_t paddr;
	int ret;

	skb = dev_alloc_skb(pipe->buf_sz);
	if (!skb)
		return -ENOMEM;

	WARN_ONCE((unsigned long)skb->data & 3, "unaligned skb");

	paddr = dma_map_single(ar->dev, skb->data,
			       skb->len + skb_tailroom(skb),
			       DMA_FROM_DEVICE);
	if (unlikely(dma_mapping_error(ar->dev, paddr))) {
		ath10k_warn(ar, "failed to dma map snoc rx buf\n");
		dev_kfree_skb_any(skb);
		return -EIO;
	}

	ATH10K_SKB_RXCB(skb)->paddr = paddr;

	spin_lock_bh(&ce->ce_lock);
	ret = ce_pipe->ops->ce_rx_post_buf(ce_pipe, skb, paddr);
	spin_unlock_bh(&ce->ce_lock);
	if (ret) {
		dma_unmap_single(ar->dev, paddr, skb->len + skb_tailroom(skb),
				 DMA_FROM_DEVICE);
		dev_kfree_skb_any(skb);
		return ret;
	}

	return 0;
}

static void ath10k_snoc_rx_post_pipe(struct ath10k_snoc_pipe *pipe)
{
	struct ath10k *ar = pipe->hif_ce_state;
	struct ath10k_ce *ce = ath10k_ce_priv(ar);
	struct ath10k_snoc *ar_snoc = ath10k_snoc_priv(ar);
	struct ath10k_ce_pipe *ce_pipe = pipe->ce_hdl;
	int ret, num;

	if (pipe->buf_sz == 0)
		return;

	if (!ce_pipe->dest_ring)
		return;

	spin_lock_bh(&ce->ce_lock);
	num = __ath10k_ce_rx_num_free_bufs(ce_pipe);
	spin_unlock_bh(&ce->ce_lock);
	while (num--) {
		ret = __ath10k_snoc_rx_post_buf(pipe);
		if (ret) {
			if (ret == -ENOSPC)
				break;
			ath10k_warn(ar, "failed to post rx buf: %d\n", ret);
			mod_timer(&ar_snoc->rx_post_retry, jiffies +
				  ATH10K_SNOC_RX_POST_RETRY_MS);
			break;
		}
	}
}

static void ath10k_snoc_rx_post(struct ath10k *ar)
{
	struct ath10k_snoc *ar_snoc = ath10k_snoc_priv(ar);
	int i;

	for (i = 0; i < CE_COUNT; i++)
		ath10k_snoc_rx_post_pipe(&ar_snoc->pipe_info[i]);
}

static void ath10k_snoc_process_rx_cb(struct ath10k_ce_pipe *ce_state,
				      void (*callback)(struct ath10k *ar,
						       struct sk_buff *skb))
{
	struct ath10k *ar = ce_state->ar;
	struct ath10k_snoc *ar_snoc = ath10k_snoc_priv(ar);
	struct ath10k_snoc_pipe *pipe_info =  &ar_snoc->pipe_info[ce_state->id];
	struct sk_buff *skb;
	struct sk_buff_head list;
	void *transfer_context;
	unsigned int nbytes, max_nbytes;

	__skb_queue_head_init(&list);
	while (ath10k_ce_completed_recv_next(ce_state, &transfer_context,
					     &nbytes) == 0) {
		skb = transfer_context;
		max_nbytes = skb->len + skb_tailroom(skb);
		dma_unmap_single(ar->dev, ATH10K_SKB_RXCB(skb)->paddr,
				 max_nbytes, DMA_FROM_DEVICE);

		if (unlikely(max_nbytes < nbytes)) {
			ath10k_warn(ar, "rxed more than expected (nbytes %d, max %d)",
				    nbytes, max_nbytes);
			dev_kfree_skb_any(skb);
			continue;
		}

		skb_put(skb, nbytes);
		__skb_queue_tail(&list, skb);
	}

	while ((skb = __skb_dequeue(&list))) {
		ath10k_dbg(ar, ATH10K_DBG_SNOC, "snoc rx ce pipe %d len %d\n",
			   ce_state->id, skb->len);

		callback(ar, skb);
	}

	ath10k_snoc_rx_post_pipe(pipe_info);
}

static void ath10k_snoc_htc_rx_cb(struct ath10k_ce_pipe *ce_state)
{
	ath10k_snoc_process_rx_cb(ce_state, ath10k_htc_rx_completion_handler);
}

static void ath10k_snoc_htt_htc_rx_cb(struct ath10k_ce_pipe *ce_state)
{
	/* CE4 polling needs to be done whenever CE pipe which transports
	 * HTT Rx (target->host) is processed.
	 */
	ath10k_ce_per_engine_service(ce_state->ar, CE_POLL_PIPE);

	ath10k_snoc_process_rx_cb(ce_state, ath10k_htc_rx_completion_handler);
}

/* Called by lower (CE) layer when data is received from the Target.
 * WCN3990 firmware uses separate CE(CE11) to transfer pktlog data.
 */
static void ath10k_snoc_pktlog_rx_cb(struct ath10k_ce_pipe *ce_state)
{
	ath10k_snoc_process_rx_cb(ce_state, ath10k_htc_rx_completion_handler);
}

static void ath10k_snoc_htt_rx_deliver(struct ath10k *ar, struct sk_buff *skb)
{
	skb_pull(skb, sizeof(struct ath10k_htc_hdr));
	ath10k_htt_t2h_msg_handler(ar, skb);
}

static void ath10k_snoc_htt_rx_cb(struct ath10k_ce_pipe *ce_state)
{
	ath10k_ce_per_engine_service(ce_state->ar, CE_POLL_PIPE);
	ath10k_snoc_process_rx_cb(ce_state, ath10k_snoc_htt_rx_deliver);
}

static void ath10k_snoc_rx_replenish_retry(struct timer_list *t)
{
	struct ath10k_snoc *ar_snoc = from_timer(ar_snoc, t, rx_post_retry);
	struct ath10k *ar = ar_snoc->ar;

	ath10k_snoc_rx_post(ar);
}

static void ath10k_snoc_htc_tx_cb(struct ath10k_ce_pipe *ce_state)
{
	struct ath10k *ar = ce_state->ar;
	struct sk_buff_head list;
	struct sk_buff *skb;

	__skb_queue_head_init(&list);
	while (ath10k_ce_completed_send_next(ce_state, (void **)&skb) == 0) {
		if (!skb)
			continue;

		__skb_queue_tail(&list, skb);
	}

	while ((skb = __skb_dequeue(&list)))
		ath10k_htc_tx_completion_handler(ar, skb);
}

static void ath10k_snoc_htt_tx_cb(struct ath10k_ce_pipe *ce_state)
{
	struct ath10k *ar = ce_state->ar;
	struct sk_buff *skb;

	while (ath10k_ce_completed_send_next(ce_state, (void **)&skb) == 0) {
		if (!skb)
			continue;

		dma_unmap_single(ar->dev, ATH10K_SKB_CB(skb)->paddr,
				 skb->len, DMA_TO_DEVICE);
		ath10k_htt_hif_tx_complete(ar, skb);
	}
}

static int ath10k_snoc_hif_tx_sg(struct ath10k *ar, u8 pipe_id,
				 struct ath10k_hif_sg_item *items, int n_items)
{
	struct ath10k_snoc *ar_snoc = ath10k_snoc_priv(ar);
	struct ath10k_ce *ce = ath10k_ce_priv(ar);
	struct ath10k_snoc_pipe *snoc_pipe;
	struct ath10k_ce_pipe *ce_pipe;
	int err, i = 0;

	snoc_pipe = &ar_snoc->pipe_info[pipe_id];
	ce_pipe = snoc_pipe->ce_hdl;
	spin_lock_bh(&ce->ce_lock);

	for (i = 0; i < n_items - 1; i++) {
		ath10k_dbg(ar, ATH10K_DBG_SNOC,
			   "snoc tx item %d paddr %pad len %d n_items %d\n",
			   i, &items[i].paddr, items[i].len, n_items);

		err = ath10k_ce_send_nolock(ce_pipe,
					    items[i].transfer_context,
					    items[i].paddr,
					    items[i].len,
					    items[i].transfer_id,
					    CE_SEND_FLAG_GATHER);
		if (err)
			goto err;
	}

	ath10k_dbg(ar, ATH10K_DBG_SNOC,
		   "snoc tx item %d paddr %pad len %d n_items %d\n",
		   i, &items[i].paddr, items[i].len, n_items);

	err = ath10k_ce_send_nolock(ce_pipe,
				    items[i].transfer_context,
				    items[i].paddr,
				    items[i].len,
				    items[i].transfer_id,
				    0);
	if (err)
		goto err;

	spin_unlock_bh(&ce->ce_lock);

	return 0;

err:
	for (; i > 0; i--)
		__ath10k_ce_send_revert(ce_pipe);

	spin_unlock_bh(&ce->ce_lock);
	return err;
}

static int ath10k_snoc_hif_get_target_info(struct ath10k *ar,
					   struct bmi_target_info *target_info)
{
	target_info->version = ATH10K_HW_WCN3990;
	target_info->type = ATH10K_HW_WCN3990;

	return 0;
}

static u16 ath10k_snoc_hif_get_free_queue_number(struct ath10k *ar, u8 pipe)
{
	struct ath10k_snoc *ar_snoc = ath10k_snoc_priv(ar);

	ath10k_dbg(ar, ATH10K_DBG_SNOC, "hif get free queue number\n");

	return ath10k_ce_num_free_src_entries(ar_snoc->pipe_info[pipe].ce_hdl);
}

static void ath10k_snoc_hif_send_complete_check(struct ath10k *ar, u8 pipe,
						int force)
{
	int resources;

	ath10k_dbg(ar, ATH10K_DBG_SNOC, "snoc hif send complete check\n");

	if (!force) {
		resources = ath10k_snoc_hif_get_free_queue_number(ar, pipe);

		if (resources > (host_ce_config_wlan[pipe].src_nentries >> 1))
			return;
	}
	ath10k_ce_per_engine_service(ar, pipe);
}

static int ath10k_snoc_hif_map_service_to_pipe(struct ath10k *ar,
					       u16 service_id,
					       u8 *ul_pipe, u8 *dl_pipe)
{
	const struct service_to_pipe *entry;
	bool ul_set = false, dl_set = false;
	int i;

	ath10k_dbg(ar, ATH10K_DBG_SNOC, "snoc hif map service\n");

	for (i = 0; i < ARRAY_SIZE(target_service_to_ce_map_wlan); i++) {
		entry = &target_service_to_ce_map_wlan[i];

		if (__le32_to_cpu(entry->service_id) != service_id)
			continue;

		switch (__le32_to_cpu(entry->pipedir)) {
		case PIPEDIR_NONE:
			break;
		case PIPEDIR_IN:
			WARN_ON(dl_set);
			*dl_pipe = __le32_to_cpu(entry->pipenum);
			dl_set = true;
			break;
		case PIPEDIR_OUT:
			WARN_ON(ul_set);
			*ul_pipe = __le32_to_cpu(entry->pipenum);
			ul_set = true;
			break;
		case PIPEDIR_INOUT:
			WARN_ON(dl_set);
			WARN_ON(ul_set);
			*dl_pipe = __le32_to_cpu(entry->pipenum);
			*ul_pipe = __le32_to_cpu(entry->pipenum);
			dl_set = true;
			ul_set = true;
			break;
		}
	}

	if (!ul_set || !dl_set)
		return -ENOENT;

	return 0;
}

static void ath10k_snoc_hif_get_default_pipe(struct ath10k *ar,
					     u8 *ul_pipe, u8 *dl_pipe)
{
	ath10k_dbg(ar, ATH10K_DBG_SNOC, "snoc hif get default pipe\n");

	(void)ath10k_snoc_hif_map_service_to_pipe(ar,
						 ATH10K_HTC_SVC_ID_RSVD_CTRL,
						 ul_pipe, dl_pipe);
}

static inline void ath10k_snoc_irq_disable(struct ath10k *ar)
{
	ath10k_ce_disable_interrupts(ar);
}

static inline void ath10k_snoc_irq_enable(struct ath10k *ar)
{
	ath10k_ce_enable_interrupts(ar);
}

static void ath10k_snoc_rx_pipe_cleanup(struct ath10k_snoc_pipe *snoc_pipe)
{
	struct ath10k_ce_pipe *ce_pipe;
	struct ath10k_ce_ring *ce_ring;
	struct sk_buff *skb;
	struct ath10k *ar;
	int i;

	ar = snoc_pipe->hif_ce_state;
	ce_pipe = snoc_pipe->ce_hdl;
	ce_ring = ce_pipe->dest_ring;

	if (!ce_ring)
		return;

	if (!snoc_pipe->buf_sz)
		return;

	for (i = 0; i < ce_ring->nentries; i++) {
		skb = ce_ring->per_transfer_context[i];
		if (!skb)
			continue;

		ce_ring->per_transfer_context[i] = NULL;

		dma_unmap_single(ar->dev, ATH10K_SKB_RXCB(skb)->paddr,
				 skb->len + skb_tailroom(skb),
				 DMA_FROM_DEVICE);
		dev_kfree_skb_any(skb);
	}
}

static void ath10k_snoc_tx_pipe_cleanup(struct ath10k_snoc_pipe *snoc_pipe)
{
	struct ath10k_ce_pipe *ce_pipe;
	struct ath10k_ce_ring *ce_ring;
	struct sk_buff *skb;
	struct ath10k *ar;
	int i;

	ar = snoc_pipe->hif_ce_state;
	ce_pipe = snoc_pipe->ce_hdl;
	ce_ring = ce_pipe->src_ring;

	if (!ce_ring)
		return;

	if (!snoc_pipe->buf_sz)
		return;

	for (i = 0; i < ce_ring->nentries; i++) {
		skb = ce_ring->per_transfer_context[i];
		if (!skb)
			continue;

		ce_ring->per_transfer_context[i] = NULL;

		ath10k_htc_tx_completion_handler(ar, skb);
	}
}

static void ath10k_snoc_buffer_cleanup(struct ath10k *ar)
{
	struct ath10k_snoc *ar_snoc = ath10k_snoc_priv(ar);
	struct ath10k_snoc_pipe *pipe_info;
	int pipe_num;

	del_timer_sync(&ar_snoc->rx_post_retry);
	for (pipe_num = 0; pipe_num < CE_COUNT; pipe_num++) {
		pipe_info = &ar_snoc->pipe_info[pipe_num];
		ath10k_snoc_rx_pipe_cleanup(pipe_info);
		ath10k_snoc_tx_pipe_cleanup(pipe_info);
	}
}

static void ath10k_snoc_hif_stop(struct ath10k *ar)
{
	if (!test_bit(ATH10K_FLAG_CRASH_FLUSH, &ar->dev_flags))
		ath10k_snoc_irq_disable(ar);

	napi_synchronize(&ar->napi);
	napi_disable(&ar->napi);
	ath10k_snoc_buffer_cleanup(ar);
	ath10k_dbg(ar, ATH10K_DBG_BOOT, "boot hif stop\n");
}

static int ath10k_snoc_hif_start(struct ath10k *ar)
{
	struct ath10k_snoc *ar_snoc = ath10k_snoc_priv(ar);

	napi_enable(&ar->napi);
	ath10k_snoc_irq_enable(ar);
	ath10k_snoc_rx_post(ar);

	clear_bit(ATH10K_SNOC_FLAG_RECOVERY, &ar_snoc->flags);

	ath10k_dbg(ar, ATH10K_DBG_BOOT, "boot hif start\n");

	return 0;
}

static int ath10k_snoc_init_pipes(struct ath10k *ar)
{
	int i, ret;

	for (i = 0; i < CE_COUNT; i++) {
		ret = ath10k_ce_init_pipe(ar, i, &host_ce_config_wlan[i]);
		if (ret) {
			ath10k_err(ar, "failed to initialize copy engine pipe %d: %d\n",
				   i, ret);
			return ret;
		}
	}

	return 0;
}

static int ath10k_snoc_wlan_enable(struct ath10k *ar,
				   enum ath10k_firmware_mode fw_mode)
{
	struct ath10k_tgt_pipe_cfg tgt_cfg[CE_COUNT_MAX];
	struct ath10k_qmi_wlan_enable_cfg cfg;
	enum wlfw_driver_mode_enum_v01 mode;
	int pipe_num;

	for (pipe_num = 0; pipe_num < CE_COUNT_MAX; pipe_num++) {
		tgt_cfg[pipe_num].pipe_num =
				target_ce_config_wlan[pipe_num].pipenum;
		tgt_cfg[pipe_num].pipe_dir =
				target_ce_config_wlan[pipe_num].pipedir;
		tgt_cfg[pipe_num].nentries =
				target_ce_config_wlan[pipe_num].nentries;
		tgt_cfg[pipe_num].nbytes_max =
				target_ce_config_wlan[pipe_num].nbytes_max;
		tgt_cfg[pipe_num].flags =
				target_ce_config_wlan[pipe_num].flags;
		tgt_cfg[pipe_num].reserved = 0;
	}

	cfg.num_ce_tgt_cfg = sizeof(target_ce_config_wlan) /
				sizeof(struct ath10k_tgt_pipe_cfg);
	cfg.ce_tgt_cfg = (struct ath10k_tgt_pipe_cfg *)
		&tgt_cfg;
	cfg.num_ce_svc_pipe_cfg = sizeof(target_service_to_ce_map_wlan) /
				  sizeof(struct ath10k_svc_pipe_cfg);
	cfg.ce_svc_cfg = (struct ath10k_svc_pipe_cfg *)
		&target_service_to_ce_map_wlan;
	cfg.num_shadow_reg_cfg = ARRAY_SIZE(target_shadow_reg_cfg_map);
	cfg.shadow_reg_cfg = (struct ath10k_shadow_reg_cfg *)
		&target_shadow_reg_cfg_map;

	switch (fw_mode) {
	case ATH10K_FIRMWARE_MODE_NORMAL:
		mode = QMI_WLFW_MISSION_V01;
		break;
	case ATH10K_FIRMWARE_MODE_UTF:
		mode = QMI_WLFW_FTM_V01;
		break;
	default:
		ath10k_err(ar, "invalid firmware mode %d\n", fw_mode);
		return -EINVAL;
	}

	return ath10k_qmi_wlan_enable(ar, &cfg, mode,
				       NULL);
}

static void ath10k_snoc_wlan_disable(struct ath10k *ar)
{
	struct ath10k_snoc *ar_snoc = ath10k_snoc_priv(ar);

	/* If both ATH10K_FLAG_CRASH_FLUSH and ATH10K_SNOC_FLAG_RECOVERY
	 * flags are not set, it means that the driver has restarted
	 * due to a crash inject via debugfs. In this case, the driver
	 * needs to restart the firmware and hence send qmi wlan disable,
	 * during the driver restart sequence.
	 */
	if (!test_bit(ATH10K_FLAG_CRASH_FLUSH, &ar->dev_flags) ||
	    !test_bit(ATH10K_SNOC_FLAG_RECOVERY, &ar_snoc->flags))
		ath10k_qmi_wlan_disable(ar);
}

static void ath10k_snoc_hif_power_down(struct ath10k *ar)
{
	ath10k_dbg(ar, ATH10K_DBG_BOOT, "boot hif power down\n");

	ath10k_snoc_wlan_disable(ar);
	ath10k_ce_free_rri(ar);
}

static int ath10k_snoc_hif_power_up(struct ath10k *ar,
				    enum ath10k_firmware_mode fw_mode)
{
	int ret;

	ath10k_dbg(ar, ATH10K_DBG_SNOC, "%s:WCN3990 driver state = %d\n",
		   __func__, ar->state);

	ret = ath10k_snoc_wlan_enable(ar, fw_mode);
	if (ret) {
		ath10k_err(ar, "failed to enable wcn3990: %d\n", ret);
		return ret;
	}

	ath10k_ce_alloc_rri(ar);

	ret = ath10k_snoc_init_pipes(ar);
	if (ret) {
		ath10k_err(ar, "failed to initialize CE: %d\n", ret);
		goto err_wlan_enable;
	}

	return 0;

err_wlan_enable:
	ath10k_snoc_wlan_disable(ar);

	return ret;
}

static int ath10k_snoc_hif_set_target_log_mode(struct ath10k *ar,
					       u8 fw_log_mode)
{
	u8 fw_dbg_mode;

	if (fw_log_mode)
		fw_dbg_mode = ATH10K_ENABLE_FW_LOG_CE;
	else
		fw_dbg_mode = ATH10K_ENABLE_FW_LOG_DIAG;

	return ath10k_qmi_set_fw_log_mode(ar, fw_dbg_mode);
}

#ifdef CONFIG_PM
static int ath10k_snoc_hif_suspend(struct ath10k *ar)
{
	struct ath10k_snoc *ar_snoc = ath10k_snoc_priv(ar);
	int ret;

	if (!device_may_wakeup(ar->dev))
		return -EPERM;

	ret = enable_irq_wake(ar_snoc->ce_irqs[ATH10K_SNOC_WAKE_IRQ].irq_line);
	if (ret) {
		ath10k_err(ar, "failed to enable wakeup irq :%d\n", ret);
		return ret;
	}

	ath10k_dbg(ar, ATH10K_DBG_SNOC, "snoc device suspended\n");

	return ret;
}

static int ath10k_snoc_hif_resume(struct ath10k *ar)
{
	struct ath10k_snoc *ar_snoc = ath10k_snoc_priv(ar);
	int ret;

	if (!device_may_wakeup(ar->dev))
		return -EPERM;

	ret = disable_irq_wake(ar_snoc->ce_irqs[ATH10K_SNOC_WAKE_IRQ].irq_line);
	if (ret) {
		ath10k_err(ar, "failed to disable wakeup irq: %d\n", ret);
		return ret;
	}

	ath10k_dbg(ar, ATH10K_DBG_SNOC, "snoc device resumed\n");

	return ret;
}
#endif

static const struct ath10k_hif_ops ath10k_snoc_hif_ops = {
	.read32		= ath10k_snoc_read32,
	.write32	= ath10k_snoc_write32,
	.start		= ath10k_snoc_hif_start,
	.stop		= ath10k_snoc_hif_stop,
	.map_service_to_pipe	= ath10k_snoc_hif_map_service_to_pipe,
	.get_default_pipe	= ath10k_snoc_hif_get_default_pipe,
	.power_up		= ath10k_snoc_hif_power_up,
	.power_down		= ath10k_snoc_hif_power_down,
	.tx_sg			= ath10k_snoc_hif_tx_sg,
	.send_complete_check	= ath10k_snoc_hif_send_complete_check,
	.get_free_queue_number	= ath10k_snoc_hif_get_free_queue_number,
	.get_target_info	= ath10k_snoc_hif_get_target_info,
	.set_target_log_mode    = ath10k_snoc_hif_set_target_log_mode,

#ifdef CONFIG_PM
	.suspend                = ath10k_snoc_hif_suspend,
	.resume                 = ath10k_snoc_hif_resume,
#endif
};

static const struct ath10k_bus_ops ath10k_snoc_bus_ops = {
	.read32		= ath10k_snoc_read32,
	.write32	= ath10k_snoc_write32,
};

static int ath10k_snoc_get_ce_id_from_irq(struct ath10k *ar, int irq)
{
	struct ath10k_snoc *ar_snoc = ath10k_snoc_priv(ar);
	int i;

	for (i = 0; i < CE_COUNT_MAX; i++) {
		if (ar_snoc->ce_irqs[i].irq_line == irq)
			return i;
	}
	ath10k_err(ar, "No matching CE id for irq %d\n", irq);

	return -EINVAL;
}

static irqreturn_t ath10k_snoc_per_engine_handler(int irq, void *arg)
{
	struct ath10k *ar = arg;
	struct ath10k_snoc *ar_snoc = ath10k_snoc_priv(ar);
	int ce_id = ath10k_snoc_get_ce_id_from_irq(ar, irq);

	if (ce_id < 0 || ce_id >= ARRAY_SIZE(ar_snoc->pipe_info)) {
		ath10k_warn(ar, "unexpected/invalid irq %d ce_id %d\n", irq,
			    ce_id);
		return IRQ_HANDLED;
	}

	ath10k_snoc_irq_disable(ar);
	napi_schedule(&ar->napi);

	return IRQ_HANDLED;
}

static int ath10k_snoc_napi_poll(struct napi_struct *ctx, int budget)
{
	struct ath10k *ar = container_of(ctx, struct ath10k, napi);
	int done = 0;

	if (test_bit(ATH10K_FLAG_CRASH_FLUSH, &ar->dev_flags)) {
		napi_complete(ctx);
		return done;
	}

	ath10k_ce_per_engine_service_any(ar);
	done = ath10k_htt_txrx_compl_task(ar, budget);

	if (done < budget) {
		napi_complete(ctx);
		ath10k_snoc_irq_enable(ar);
	}

	return done;
}

static void ath10k_snoc_init_napi(struct ath10k *ar)
{
	netif_napi_add(&ar->napi_dev, &ar->napi, ath10k_snoc_napi_poll,
		       ATH10K_NAPI_BUDGET);
}

static int ath10k_snoc_request_irq(struct ath10k *ar)
{
	struct ath10k_snoc *ar_snoc = ath10k_snoc_priv(ar);
	int irqflags = IRQF_TRIGGER_RISING;
	int ret, id;

	for (id = 0; id < CE_COUNT_MAX; id++) {
		ret = request_irq(ar_snoc->ce_irqs[id].irq_line,
				  ath10k_snoc_per_engine_handler,
				  irqflags, ce_name[id], ar);
		if (ret) {
			ath10k_err(ar,
				   "failed to register IRQ handler for CE %d: %d",
				   id, ret);
			goto err_irq;
		}
	}

	return 0;

err_irq:
	for (id -= 1; id >= 0; id--)
		free_irq(ar_snoc->ce_irqs[id].irq_line, ar);

	return ret;
}

static void ath10k_snoc_free_irq(struct ath10k *ar)
{
	struct ath10k_snoc *ar_snoc = ath10k_snoc_priv(ar);
	int id;

	for (id = 0; id < CE_COUNT_MAX; id++)
		free_irq(ar_snoc->ce_irqs[id].irq_line, ar);
}

static int ath10k_snoc_resource_init(struct ath10k *ar)
{
	struct ath10k_snoc *ar_snoc = ath10k_snoc_priv(ar);
	struct platform_device *pdev;
	struct resource *res;
	int i, ret = 0;

	pdev = ar_snoc->dev;
	res = platform_get_resource_byname(pdev, IORESOURCE_MEM, "membase");
	if (!res) {
		ath10k_err(ar, "Memory base not found in DT\n");
		return -EINVAL;
	}

	ar_snoc->mem_pa = res->start;
	ar_snoc->mem = devm_ioremap(&pdev->dev, ar_snoc->mem_pa,
				    resource_size(res));
	if (!ar_snoc->mem) {
		ath10k_err(ar, "Memory base ioremap failed with physical address %pa\n",
			   &ar_snoc->mem_pa);
		return -EINVAL;
	}

	for (i = 0; i < CE_COUNT; i++) {
		res = platform_get_resource(ar_snoc->dev, IORESOURCE_IRQ, i);
		if (!res) {
			ath10k_err(ar, "failed to get IRQ%d\n", i);
			ret = -ENODEV;
			goto out;
		}
		ar_snoc->ce_irqs[i].irq_line = res->start;
	}

	ret = device_property_read_u32(&pdev->dev, "qcom,xo-cal-data",
				       &ar_snoc->xo_cal_data);
	ath10k_dbg(ar, ATH10K_DBG_SNOC, "snoc xo-cal-data return %d\n", ret);
	if (ret == 0) {
		ar_snoc->xo_cal_supported = true;
		ath10k_dbg(ar, ATH10K_DBG_SNOC, "xo cal data %x\n",
			   ar_snoc->xo_cal_data);
	}
	ret = 0;

out:
	return ret;
}

static void ath10k_snoc_quirks_init(struct ath10k *ar)
{
	struct ath10k_snoc *ar_snoc = ath10k_snoc_priv(ar);
	struct device *dev = &ar_snoc->dev->dev;

	if (of_property_read_bool(dev->of_node, "qcom,snoc-host-cap-8bit-quirk"))
		set_bit(ATH10K_SNOC_FLAG_8BIT_HOST_CAP_QUIRK, &ar_snoc->flags);
}

int ath10k_snoc_fw_indication(struct ath10k *ar, u64 type)
{
	struct ath10k_snoc *ar_snoc = ath10k_snoc_priv(ar);
	struct ath10k_bus_params bus_params = {};
	int ret;

	if (test_bit(ATH10K_SNOC_FLAG_UNREGISTERING, &ar_snoc->flags))
		return 0;

	switch (type) {
	case ATH10K_QMI_EVENT_FW_READY_IND:
		if (test_bit(ATH10K_SNOC_FLAG_REGISTERED, &ar_snoc->flags)) {
			queue_work(ar->workqueue, &ar->restart_work);
			break;
		}

		bus_params.dev_type = ATH10K_DEV_TYPE_LL;
		bus_params.chip_id = ar_snoc->target_info.soc_version;
		ret = ath10k_core_register(ar, &bus_params);
		if (ret) {
			ath10k_err(ar, "Failed to register driver core: %d\n",
				   ret);
			return ret;
		}
		set_bit(ATH10K_SNOC_FLAG_REGISTERED, &ar_snoc->flags);
		break;
	case ATH10K_QMI_EVENT_FW_DOWN_IND:
		set_bit(ATH10K_SNOC_FLAG_RECOVERY, &ar_snoc->flags);
		set_bit(ATH10K_FLAG_CRASH_FLUSH, &ar->dev_flags);
		break;
	default:
		ath10k_err(ar, "invalid fw indication: %llx\n", type);
		return -EINVAL;
	}

	return 0;
}

static int ath10k_snoc_setup_resource(struct ath10k *ar)
{
	struct ath10k_snoc *ar_snoc = ath10k_snoc_priv(ar);
	struct ath10k_ce *ce = ath10k_ce_priv(ar);
	struct ath10k_snoc_pipe *pipe;
	int i, ret;

	timer_setup(&ar_snoc->rx_post_retry, ath10k_snoc_rx_replenish_retry, 0);
	spin_lock_init(&ce->ce_lock);
	for (i = 0; i < CE_COUNT; i++) {
		pipe = &ar_snoc->pipe_info[i];
		pipe->ce_hdl = &ce->ce_states[i];
		pipe->pipe_num = i;
		pipe->hif_ce_state = ar;

		ret = ath10k_ce_alloc_pipe(ar, i, &host_ce_config_wlan[i]);
		if (ret) {
			ath10k_err(ar, "failed to allocate copy engine pipe %d: %d\n",
				   i, ret);
			return ret;
		}

		pipe->buf_sz = host_ce_config_wlan[i].src_sz_max;
	}
	ath10k_snoc_init_napi(ar);

	return 0;
}

static void ath10k_snoc_release_resource(struct ath10k *ar)
{
	int i;

	netif_napi_del(&ar->napi);
	for (i = 0; i < CE_COUNT; i++)
		ath10k_ce_free_pipe(ar, i);
}

static int ath10k_hw_power_on(struct ath10k *ar)
{
	struct ath10k_snoc *ar_snoc = ath10k_snoc_priv(ar);
	int ret;

	ath10k_dbg(ar, ATH10K_DBG_SNOC, "soc power on\n");

	ret = regulator_bulk_enable(ar_snoc->num_vregs, ar_snoc->vregs);
	if (ret)
		return ret;

	ret = clk_bulk_prepare_enable(ar_snoc->num_clks, ar_snoc->clks);
	if (ret)
		goto vreg_off;

	return ret;

vreg_off:
	regulator_bulk_disable(ar_snoc->num_vregs, ar_snoc->vregs);
	return ret;
}

static int ath10k_hw_power_off(struct ath10k *ar)
{
	struct ath10k_snoc *ar_snoc = ath10k_snoc_priv(ar);

	ath10k_dbg(ar, ATH10K_DBG_SNOC, "soc power off\n");

	clk_bulk_disable_unprepare(ar_snoc->num_clks, ar_snoc->clks);

	return regulator_bulk_disable(ar_snoc->num_vregs, ar_snoc->vregs);
}

static void ath10k_msa_dump_memory(struct ath10k *ar,
				   struct ath10k_fw_crash_data *crash_data)
{
	struct ath10k_snoc *ar_snoc = ath10k_snoc_priv(ar);
	const struct ath10k_hw_mem_layout *mem_layout;
	const struct ath10k_mem_region *current_region;
	struct ath10k_dump_ram_data_hdr *hdr;
	size_t buf_len;
	u8 *buf;

<<<<<<< HEAD
	if (!crash_data && !crash_data->ramdump_buf)
=======
	if (!crash_data || !crash_data->ramdump_buf)
>>>>>>> 3b58d6a5
		return;

	mem_layout = ath10k_coredump_get_mem_layout(ar);
	if (!mem_layout)
		return;

	current_region = &mem_layout->region_table.regions[0];

	buf = crash_data->ramdump_buf;
	buf_len = crash_data->ramdump_buf_len;
	memset(buf, 0, buf_len);

	/* Reserve space for the header. */
	hdr = (void *)buf;
	buf += sizeof(*hdr);
	buf_len -= sizeof(*hdr);

	hdr->region_type = cpu_to_le32(current_region->type);
	hdr->start = cpu_to_le32((unsigned long)ar_snoc->qmi->msa_va);
	hdr->length = cpu_to_le32(ar_snoc->qmi->msa_mem_size);

	if (current_region->len < ar_snoc->qmi->msa_mem_size) {
		memcpy(buf, ar_snoc->qmi->msa_va, current_region->len);
		ath10k_warn(ar, "msa dump length is less than msa size %x, %x\n",
			    current_region->len, ar_snoc->qmi->msa_mem_size);
	} else {
		memcpy(buf, ar_snoc->qmi->msa_va, ar_snoc->qmi->msa_mem_size);
	}
}

void ath10k_snoc_fw_crashed_dump(struct ath10k *ar)
{
	struct ath10k_fw_crash_data *crash_data;
	char guid[UUID_STRING_LEN + 1];

	mutex_lock(&ar->dump_mutex);

	spin_lock_bh(&ar->data_lock);
	ar->stats.fw_crash_counter++;
	spin_unlock_bh(&ar->data_lock);

	crash_data = ath10k_coredump_new(ar);

	if (crash_data)
		scnprintf(guid, sizeof(guid), "%pUl", &crash_data->guid);
	else
		scnprintf(guid, sizeof(guid), "n/a");

	ath10k_err(ar, "firmware crashed! (guid %s)\n", guid);
	ath10k_print_driver_info(ar);
	ath10k_msa_dump_memory(ar, crash_data);
	mutex_unlock(&ar->dump_mutex);
}

static const struct of_device_id ath10k_snoc_dt_match[] = {
	{ .compatible = "qcom,wcn3990-wifi",
	 .data = &drv_priv,
	},
	{ }
};
MODULE_DEVICE_TABLE(of, ath10k_snoc_dt_match);

static int ath10k_snoc_probe(struct platform_device *pdev)
{
	const struct ath10k_snoc_drv_priv *drv_data;
	const struct of_device_id *of_id;
	struct ath10k_snoc *ar_snoc;
	struct device *dev;
	struct ath10k *ar;
	u32 msa_size;
	int ret;
	u32 i;

	of_id = of_match_device(ath10k_snoc_dt_match, &pdev->dev);
	if (!of_id) {
		dev_err(&pdev->dev, "failed to find matching device tree id\n");
		return -EINVAL;
	}

	drv_data = of_id->data;
	dev = &pdev->dev;

	ret = dma_set_mask_and_coherent(dev, drv_data->dma_mask);
	if (ret) {
		dev_err(dev, "failed to set dma mask: %d", ret);
		return ret;
	}

	ar = ath10k_core_create(sizeof(*ar_snoc), dev, ATH10K_BUS_SNOC,
				drv_data->hw_rev, &ath10k_snoc_hif_ops);
	if (!ar) {
		dev_err(dev, "failed to allocate core\n");
		return -ENOMEM;
	}

	ar_snoc = ath10k_snoc_priv(ar);
	ar_snoc->dev = pdev;
	platform_set_drvdata(pdev, ar);
	ar_snoc->ar = ar;
	ar_snoc->ce.bus_ops = &ath10k_snoc_bus_ops;
	ar->ce_priv = &ar_snoc->ce;
	msa_size = drv_data->msa_size;

	ath10k_snoc_quirks_init(ar);

	ret = ath10k_snoc_resource_init(ar);
	if (ret) {
		ath10k_warn(ar, "failed to initialize resource: %d\n", ret);
		goto err_core_destroy;
	}

	ret = ath10k_snoc_setup_resource(ar);
	if (ret) {
		ath10k_warn(ar, "failed to setup resource: %d\n", ret);
		goto err_core_destroy;
	}
	ret = ath10k_snoc_request_irq(ar);
	if (ret) {
		ath10k_warn(ar, "failed to request irqs: %d\n", ret);
		goto err_release_resource;
	}

	ar_snoc->num_vregs = ARRAY_SIZE(ath10k_regulators);
	ar_snoc->vregs = devm_kcalloc(&pdev->dev, ar_snoc->num_vregs,
				      sizeof(*ar_snoc->vregs), GFP_KERNEL);
	if (!ar_snoc->vregs) {
		ret = -ENOMEM;
		goto err_free_irq;
	}
	for (i = 0; i < ar_snoc->num_vregs; i++)
		ar_snoc->vregs[i].supply = ath10k_regulators[i];

	ret = devm_regulator_bulk_get(&pdev->dev, ar_snoc->num_vregs,
				      ar_snoc->vregs);
	if (ret < 0)
		goto err_free_irq;

	ar_snoc->num_clks = ARRAY_SIZE(ath10k_clocks);
	ar_snoc->clks = devm_kcalloc(&pdev->dev, ar_snoc->num_clks,
				     sizeof(*ar_snoc->clks), GFP_KERNEL);
	if (!ar_snoc->clks) {
		ret = -ENOMEM;
		goto err_free_irq;
	}

	for (i = 0; i < ar_snoc->num_clks; i++)
		ar_snoc->clks[i].id = ath10k_clocks[i];

	ret = devm_clk_bulk_get_optional(&pdev->dev, ar_snoc->num_clks,
					 ar_snoc->clks);
	if (ret)
		goto err_free_irq;

	ret = ath10k_hw_power_on(ar);
	if (ret) {
		ath10k_err(ar, "failed to power on device: %d\n", ret);
		goto err_free_irq;
	}

	ret = ath10k_qmi_init(ar, msa_size);
	if (ret) {
		ath10k_warn(ar, "failed to register wlfw qmi client: %d\n", ret);
		goto err_core_destroy;
	}

	ath10k_dbg(ar, ATH10K_DBG_SNOC, "snoc probe\n");

	return 0;

err_free_irq:
	ath10k_snoc_free_irq(ar);

err_release_resource:
	ath10k_snoc_release_resource(ar);

err_core_destroy:
	ath10k_core_destroy(ar);

	return ret;
}

static int ath10k_snoc_remove(struct platform_device *pdev)
{
	struct ath10k *ar = platform_get_drvdata(pdev);
	struct ath10k_snoc *ar_snoc = ath10k_snoc_priv(ar);

	ath10k_dbg(ar, ATH10K_DBG_SNOC, "snoc remove\n");

	reinit_completion(&ar->driver_recovery);

	if (test_bit(ATH10K_SNOC_FLAG_RECOVERY, &ar_snoc->flags))
		wait_for_completion_timeout(&ar->driver_recovery, 3 * HZ);

	set_bit(ATH10K_SNOC_FLAG_UNREGISTERING, &ar_snoc->flags);

	ath10k_core_unregister(ar);
	ath10k_hw_power_off(ar);
	ath10k_snoc_free_irq(ar);
	ath10k_snoc_release_resource(ar);
	ath10k_qmi_deinit(ar);
	ath10k_core_destroy(ar);

	return 0;
}

static struct platform_driver ath10k_snoc_driver = {
	.probe  = ath10k_snoc_probe,
	.remove = ath10k_snoc_remove,
	.driver = {
		.name   = "ath10k_snoc",
		.of_match_table = ath10k_snoc_dt_match,
	},
};
module_platform_driver(ath10k_snoc_driver);

MODULE_AUTHOR("Qualcomm");
MODULE_LICENSE("Dual BSD/GPL");
MODULE_DESCRIPTION("Driver support for Atheros WCN3990 SNOC devices");<|MERGE_RESOLUTION|>--- conflicted
+++ resolved
@@ -1400,11 +1400,7 @@
 	size_t buf_len;
 	u8 *buf;
 
-<<<<<<< HEAD
-	if (!crash_data && !crash_data->ramdump_buf)
-=======
 	if (!crash_data || !crash_data->ramdump_buf)
->>>>>>> 3b58d6a5
 		return;
 
 	mem_layout = ath10k_coredump_get_mem_layout(ar);
