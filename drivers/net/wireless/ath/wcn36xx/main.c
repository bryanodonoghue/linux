/*
 * Copyright (c) 2013 Eugene Krasnikov <k.eugene.e@gmail.com>
 *
 * Permission to use, copy, modify, and/or distribute this software for any
 * purpose with or without fee is hereby granted, provided that the above
 * copyright notice and this permission notice appear in all copies.
 *
 * THE SOFTWARE IS PROVIDED "AS IS" AND THE AUTHOR DISCLAIMS ALL WARRANTIES
 * WITH REGARD TO THIS SOFTWARE INCLUDING ALL IMPLIED WARRANTIES OF
 * MERCHANTABILITY AND FITNESS. IN NO EVENT SHALL THE AUTHOR BE LIABLE FOR ANY
 * SPECIAL, DIRECT, INDIRECT, OR CONSEQUENTIAL DAMAGES OR ANY DAMAGES
 * WHATSOEVER RESULTING FROM LOSS OF USE, DATA OR PROFITS, WHETHER IN AN ACTION
 * OF CONTRACT, NEGLIGENCE OR OTHER TORTIOUS ACTION, ARISING OUT OF OR IN
 * CONNECTION WITH THE USE OR PERFORMANCE OF THIS SOFTWARE.
 */

#define pr_fmt(fmt) KBUILD_MODNAME ": " fmt

#include <linux/module.h>
#include <linux/firmware.h>
#include <linux/platform_device.h>
#include "wcn36xx.h"

unsigned int wcn36xx_dbg_mask;
module_param_named(debug_mask, wcn36xx_dbg_mask, uint, 0644);
MODULE_PARM_DESC(debug_mask, "Debugging mask");

#define CHAN2G(_freq, _idx) { \
	.band = IEEE80211_BAND_2GHZ, \
	.center_freq = (_freq), \
	.hw_value = (_idx), \
	.max_power = 25, \
}

#define CHAN5G(_freq, _idx) { \
	.band = IEEE80211_BAND_5GHZ, \
	.center_freq = (_freq), \
	.hw_value = (_idx), \
	.max_power = 25, \
}

/* The wcn firmware expects channel values to matching
 * their mnemonic values. So use these for .hw_value. */
static struct ieee80211_channel wcn_2ghz_channels[] = {
	CHAN2G(2412, 1), /* Channel 1 */
	CHAN2G(2417, 2), /* Channel 2 */
	CHAN2G(2422, 3), /* Channel 3 */
	CHAN2G(2427, 4), /* Channel 4 */
	CHAN2G(2432, 5), /* Channel 5 */
	CHAN2G(2437, 6), /* Channel 6 */
	CHAN2G(2442, 7), /* Channel 7 */
	CHAN2G(2447, 8), /* Channel 8 */
	CHAN2G(2452, 9), /* Channel 9 */
	CHAN2G(2457, 10), /* Channel 10 */
	CHAN2G(2462, 11), /* Channel 11 */
	CHAN2G(2467, 12), /* Channel 12 */
	CHAN2G(2472, 13), /* Channel 13 */
	CHAN2G(2484, 14)  /* Channel 14 */

};

static struct ieee80211_channel wcn_5ghz_channels[] = {
	CHAN5G(5180, 36),
	CHAN5G(5200, 40),
	CHAN5G(5220, 44),
	CHAN5G(5240, 48),
	CHAN5G(5260, 52),
	CHAN5G(5280, 56),
	CHAN5G(5300, 60),
	CHAN5G(5320, 64),
	CHAN5G(5500, 100),
	CHAN5G(5520, 104),
	CHAN5G(5540, 108),
	CHAN5G(5560, 112),
	CHAN5G(5580, 116),
	CHAN5G(5600, 120),
	CHAN5G(5620, 124),
	CHAN5G(5640, 128),
	CHAN5G(5660, 132),
	CHAN5G(5700, 140),
	CHAN5G(5745, 149),
	CHAN5G(5765, 153),
	CHAN5G(5785, 157),
	CHAN5G(5805, 161),
	CHAN5G(5825, 165)
};

#define RATE(_bitrate, _hw_rate, _flags) { \
	.bitrate        = (_bitrate),                   \
	.flags          = (_flags),                     \
	.hw_value       = (_hw_rate),                   \
	.hw_value_short = (_hw_rate)  \
}

static struct ieee80211_rate wcn_2ghz_rates[] = {
	RATE(10, HW_RATE_INDEX_1MBPS, 0),
	RATE(20, HW_RATE_INDEX_2MBPS, IEEE80211_RATE_SHORT_PREAMBLE),
	RATE(55, HW_RATE_INDEX_5_5MBPS, IEEE80211_RATE_SHORT_PREAMBLE),
	RATE(110, HW_RATE_INDEX_11MBPS, IEEE80211_RATE_SHORT_PREAMBLE),
	RATE(60, HW_RATE_INDEX_6MBPS, 0),
	RATE(90, HW_RATE_INDEX_9MBPS, 0),
	RATE(120, HW_RATE_INDEX_12MBPS, 0),
	RATE(180, HW_RATE_INDEX_18MBPS, 0),
	RATE(240, HW_RATE_INDEX_24MBPS, 0),
	RATE(360, HW_RATE_INDEX_36MBPS, 0),
	RATE(480, HW_RATE_INDEX_48MBPS, 0),
	RATE(540, HW_RATE_INDEX_54MBPS, 0)
};

static struct ieee80211_rate wcn_5ghz_rates[] = {
	RATE(60, HW_RATE_INDEX_6MBPS, 0),
	RATE(90, HW_RATE_INDEX_9MBPS, 0),
	RATE(120, HW_RATE_INDEX_12MBPS, 0),
	RATE(180, HW_RATE_INDEX_18MBPS, 0),
	RATE(240, HW_RATE_INDEX_24MBPS, 0),
	RATE(360, HW_RATE_INDEX_36MBPS, 0),
	RATE(480, HW_RATE_INDEX_48MBPS, 0),
	RATE(540, HW_RATE_INDEX_54MBPS, 0)
};

static struct ieee80211_supported_band wcn_band_2ghz = {
	.channels	= wcn_2ghz_channels,
	.n_channels	= ARRAY_SIZE(wcn_2ghz_channels),
	.bitrates	= wcn_2ghz_rates,
	.n_bitrates	= ARRAY_SIZE(wcn_2ghz_rates),
	.ht_cap		= {
		.cap =	IEEE80211_HT_CAP_GRN_FLD |
			IEEE80211_HT_CAP_SGI_20 |
			IEEE80211_HT_CAP_DSSSCCK40 |
			IEEE80211_HT_CAP_LSIG_TXOP_PROT,
		.ht_supported = true,
		.ampdu_factor = IEEE80211_HT_MAX_AMPDU_64K,
		.ampdu_density = IEEE80211_HT_MPDU_DENSITY_16,
		.mcs = {
			.rx_mask = { 0xff, 0, 0, 0, 0, 0, 0, 0, 0, 0, },
			.rx_highest = cpu_to_le16(72),
			.tx_params = IEEE80211_HT_MCS_TX_DEFINED,
		}
	}
};

static struct ieee80211_supported_band wcn_band_5ghz = {
	.channels	= wcn_5ghz_channels,
	.n_channels	= ARRAY_SIZE(wcn_5ghz_channels),
	.bitrates	= wcn_5ghz_rates,
	.n_bitrates	= ARRAY_SIZE(wcn_5ghz_rates),
	.ht_cap		= {
		.cap =	IEEE80211_HT_CAP_GRN_FLD |
			IEEE80211_HT_CAP_SGI_20 |
			IEEE80211_HT_CAP_DSSSCCK40 |
			IEEE80211_HT_CAP_LSIG_TXOP_PROT |
			IEEE80211_HT_CAP_SGI_40 |
			IEEE80211_HT_CAP_SUP_WIDTH_20_40,
		.ht_supported = true,
		.ampdu_factor = IEEE80211_HT_MAX_AMPDU_64K,
		.ampdu_density = IEEE80211_HT_MPDU_DENSITY_16,
		.mcs = {
			.rx_mask = { 0xff, 0, 0, 0, 0, 0, 0, 0, 0, 0, },
			.rx_highest = cpu_to_le16(72),
			.tx_params = IEEE80211_HT_MCS_TX_DEFINED,
		}
	}
};

#ifdef CONFIG_PM

static const struct wiphy_wowlan_support wowlan_support = {
	.flags = WIPHY_WOWLAN_ANY
};

#endif

static inline u8 get_sta_index(struct ieee80211_vif *vif,
			       struct wcn36xx_sta *sta_priv)
{
	return NL80211_IFTYPE_STATION == vif->type ?
	       sta_priv->bss_sta_index :
	       sta_priv->sta_index;
}

static const char * const wcn36xx_caps_names[] = {
	"MCC",				/* 0 */
	"P2P",				/* 1 */
	"DOT11AC",			/* 2 */
	"SLM_SESSIONIZATION",		/* 3 */
	"DOT11AC_OPMODE",		/* 4 */
	"SAP32STA",			/* 5 */
	"TDLS",				/* 6 */
	"P2P_GO_NOA_DECOUPLE_INIT_SCAN",/* 7 */
	"WLANACTIVE_OFFLOAD",		/* 8 */
	"BEACON_OFFLOAD",		/* 9 */
	"SCAN_OFFLOAD",			/* 10 */
	"ROAM_OFFLOAD",			/* 11 */
	"BCN_MISS_OFFLOAD",		/* 12 */
	"STA_POWERSAVE",		/* 13 */
	"STA_ADVANCED_PWRSAVE",		/* 14 */
	"AP_UAPSD",			/* 15 */
	"AP_DFS",			/* 16 */
	"BLOCKACK",			/* 17 */
	"PHY_ERR",			/* 18 */
	"BCN_FILTER",			/* 19 */
	"RTT",				/* 20 */
	"RATECTRL",			/* 21 */
	"WOW",				/* 22 */
	"WLAN_ROAM_SCAN_OFFLOAD",	/* 23 */
	"SPECULATIVE_PS_POLL",		/* 24 */
	"SCAN_SCH",			/* 25 */
	"IBSS_HEARTBEAT_OFFLOAD",	/* 26 */
	"WLAN_SCAN_OFFLOAD",		/* 27 */
	"WLAN_PERIODIC_TX_PTRN",	/* 28 */
	"ADVANCE_TDLS",			/* 29 */
	"BATCH_SCAN",			/* 30 */
	"FW_IN_TX_PATH",		/* 31 */
	"EXTENDED_NSOFFLOAD_SLOT",	/* 32 */
	"CH_SWITCH_V1",			/* 33 */
	"HT40_OBSS_SCAN",		/* 34 */
	"UPDATE_CHANNEL_LIST",		/* 35 */

};

static const char *wcn36xx_get_cap_name(enum place_holder_in_cap_bitmap x)
{
	if (x >= ARRAY_SIZE(wcn36xx_caps_names))
		return "UNKNOWN";
	return wcn36xx_caps_names[x];
}

static void wcn36xx_feat_caps_info(struct wcn36xx *wcn)
{
	int i;

	for (i = 0; i < MAX_FEATURE_SUPPORTED; i++) {
		if (get_feat_caps(wcn->fw_feat_caps, i))
			wcn36xx_info("FW Cap %s\n", wcn36xx_get_cap_name(i));
	}
}

static int wcn36xx_start(struct ieee80211_hw *hw)
{
	struct wcn36xx *wcn = hw->priv;
	int ret;

	wcn36xx_dbg(WCN36XX_DBG_MAC, "mac start\n");

	/* SMD initialization */
	ret = wcn36xx_smd_open(wcn);
	if (ret) {
		wcn36xx_err("Failed to open smd channel: %d\n", ret);
		goto out_err;
	}

	/* Allocate memory pools for Mgmt BD headers and Data BD headers */
	ret = wcn36xx_dxe_allocate_mem_pools(wcn);
	if (ret) {
		wcn36xx_err("Failed to alloc DXE mempool: %d\n", ret);
		goto out_smd_close;
	}

	ret = wcn36xx_dxe_alloc_ctl_blks(wcn);
	if (ret) {
		wcn36xx_err("Failed to alloc DXE ctl blocks: %d\n", ret);
		goto out_free_dxe_pool;
	}

	wcn->hal_buf = kmalloc(WCN36XX_HAL_BUF_SIZE, GFP_KERNEL);
	if (!wcn->hal_buf) {
		wcn36xx_err("Failed to allocate smd buf\n");
		ret = -ENOMEM;
		goto out_free_dxe_ctl;
	}

	ret = wcn36xx_smd_load_nv(wcn);
	if (ret) {
		wcn36xx_err("Failed to push NV to chip\n");
		goto out_free_smd_buf;
	}

	ret = wcn36xx_smd_start(wcn);
	if (ret) {
		wcn36xx_err("Failed to start chip\n");
		goto out_free_smd_buf;
	}

	if (!wcn36xx_is_fw_version(wcn, 1, 2, 2, 24)) {
		ret = wcn36xx_smd_feature_caps_exchange(wcn);
		if (ret)
			wcn36xx_warn("Exchange feature caps failed\n");
		else
			wcn36xx_feat_caps_info(wcn);
	}

<<<<<<< HEAD
=======
	wcn36xx_detect_chip_version(wcn);
	wcn36xx_smd_update_cfg(wcn, WCN36XX_HAL_CFG_ENABLE_MC_ADDR_LIST, 1);

>>>>>>> 2094fec6
	/* DMA channel initialization */
	ret = wcn36xx_dxe_init(wcn);
	if (ret) {
		wcn36xx_err("DXE init failed\n");
		goto out_smd_stop;
	}

	wcn36xx_debugfs_init(wcn);

	INIT_LIST_HEAD(&wcn->vif_list);
	spin_lock_init(&wcn->dxe_lock);

	return 0;

out_smd_stop:
	wcn36xx_smd_stop(wcn);
out_free_smd_buf:
	kfree(wcn->hal_buf);
out_free_dxe_pool:
	wcn36xx_dxe_free_mem_pools(wcn);
out_free_dxe_ctl:
	wcn36xx_dxe_free_ctl_blks(wcn);
out_smd_close:
	wcn36xx_smd_close(wcn);
out_err:
	return ret;
}

static void wcn36xx_stop(struct ieee80211_hw *hw)
{
	struct wcn36xx *wcn = hw->priv;

	wcn36xx_dbg(WCN36XX_DBG_MAC, "mac stop\n");

	wcn36xx_debugfs_exit(wcn);
	wcn36xx_smd_stop(wcn);
	wcn36xx_dxe_deinit(wcn);
	wcn36xx_smd_close(wcn);

	wcn36xx_dxe_free_mem_pools(wcn);
	wcn36xx_dxe_free_ctl_blks(wcn);

	kfree(wcn->hal_buf);
}

static int wcn36xx_config(struct ieee80211_hw *hw, u32 changed)
{
	struct wcn36xx *wcn = hw->priv;
	struct ieee80211_vif *vif = NULL;
	struct wcn36xx_vif *tmp;

	wcn36xx_dbg(WCN36XX_DBG_MAC, "mac config changed 0x%08x\n", changed);

	if (changed & IEEE80211_CONF_CHANGE_CHANNEL) {
		int ch = WCN36XX_HW_CHANNEL(wcn);
		wcn36xx_dbg(WCN36XX_DBG_MAC, "wcn36xx_config channel switch=%d\n",
			    ch);
		list_for_each_entry(tmp, &wcn->vif_list, list) {
			vif = wcn36xx_priv_to_vif(tmp);
			wcn36xx_smd_switch_channel(wcn, vif, ch);
		}
	}

	return 0;
}

#define WCN36XX_SUPPORTED_FILTERS (FIF_PROMISC_IN_BSS | \
				   FIF_ALLMULTI)

static void wcn36xx_configure_filter(struct ieee80211_hw *hw,
				     unsigned int changed,
				     unsigned int *total, u64 multicast)
{
	struct wcn36xx_hal_rcv_flt_mc_addr_list_type *fp;
	struct wcn36xx *wcn = hw->priv;
	struct wcn36xx_vif *tmp;
	struct ieee80211_vif *vif = NULL;

	wcn36xx_dbg(WCN36XX_DBG_MAC, "mac configure filter\n");

	*total &= WCN36XX_SUPPORTED_FILTERS;

	fp = (void *)(unsigned long)multicast;
	list_for_each_entry(tmp, &wcn->vif_list, list) {
		vif = wcn36xx_priv_to_vif(tmp);

		/* FW handles MC filtering only when connected as STA */
		if (*total & (FIF_ALLMULTI | FIF_PROMISC_IN_BSS))
			wcn36xx_smd_set_mc_list(wcn, vif, NULL);
		else if (NL80211_IFTYPE_STATION == vif->type && tmp->sta_assoc)
			wcn36xx_smd_set_mc_list(wcn, vif, fp);
	}
	kfree(fp);
}

static u64 wcn36xx_prepare_multicast(struct ieee80211_hw *hw,
				     struct netdev_hw_addr_list *mc_list)
{
	struct wcn36xx_hal_rcv_flt_mc_addr_list_type *fp;
	struct netdev_hw_addr *ha;

	wcn36xx_dbg(WCN36XX_DBG_MAC, "mac prepare multicast list\n");
	fp = kzalloc(sizeof(*fp), GFP_ATOMIC);
	if (!fp) {
		wcn36xx_err("Out of memory setting filters.\n");
		return 0;
	}

	fp->mc_addr_count = 0;
	/* update multicast filtering parameters */
	if (netdev_hw_addr_list_count(mc_list) <=
	    WCN36XX_HAL_MAX_NUM_MULTICAST_ADDRESS) {
		netdev_hw_addr_list_for_each(ha, mc_list) {
			memcpy(fp->mc_addr[fp->mc_addr_count],
					ha->addr, ETH_ALEN);
			fp->mc_addr_count++;
		}
	}

	return (u64)(unsigned long)fp;
}

static void wcn36xx_tx(struct ieee80211_hw *hw,
		       struct ieee80211_tx_control *control,
		       struct sk_buff *skb)
{
	struct wcn36xx *wcn = hw->priv;
	struct wcn36xx_sta *sta_priv = NULL;

	if (control->sta)
		sta_priv = wcn36xx_sta_to_priv(control->sta);

	if (wcn36xx_start_tx(wcn, sta_priv, skb))
		ieee80211_free_txskb(wcn->hw, skb);
}

static int wcn36xx_set_key(struct ieee80211_hw *hw, enum set_key_cmd cmd,
			   struct ieee80211_vif *vif,
			   struct ieee80211_sta *sta,
			   struct ieee80211_key_conf *key_conf)
{
	struct wcn36xx *wcn = hw->priv;
	struct wcn36xx_vif *vif_priv = wcn36xx_vif_to_priv(vif);
	struct wcn36xx_sta *sta_priv = wcn36xx_sta_to_priv(sta);
	int ret = 0;
	u8 key[WLAN_MAX_KEY_LEN];

	wcn36xx_dbg(WCN36XX_DBG_MAC, "mac80211 set key\n");
	wcn36xx_dbg(WCN36XX_DBG_MAC, "Key: cmd=0x%x algo:0x%x, id:%d, len:%d flags 0x%x\n",
		    cmd, key_conf->cipher, key_conf->keyidx,
		    key_conf->keylen, key_conf->flags);
	wcn36xx_dbg_dump(WCN36XX_DBG_MAC, "KEY: ",
			 key_conf->key,
			 key_conf->keylen);

	switch (key_conf->cipher) {
	case WLAN_CIPHER_SUITE_WEP40:
		vif_priv->encrypt_type = WCN36XX_HAL_ED_WEP40;
		break;
	case WLAN_CIPHER_SUITE_WEP104:
		vif_priv->encrypt_type = WCN36XX_HAL_ED_WEP40;
		break;
	case WLAN_CIPHER_SUITE_CCMP:
		vif_priv->encrypt_type = WCN36XX_HAL_ED_CCMP;
		break;
	case WLAN_CIPHER_SUITE_TKIP:
		vif_priv->encrypt_type = WCN36XX_HAL_ED_TKIP;
		break;
	default:
		wcn36xx_err("Unsupported key type 0x%x\n",
			      key_conf->cipher);
		ret = -EOPNOTSUPP;
		goto out;
	}

	switch (cmd) {
	case SET_KEY:
		if (WCN36XX_HAL_ED_TKIP == vif_priv->encrypt_type) {
			/*
			 * Supplicant is sending key in the wrong order:
			 * Temporal Key (16 b) - TX MIC (8 b) - RX MIC (8 b)
			 * but HW expects it to be in the order as described in
			 * IEEE 802.11 spec (see chapter 11.7) like this:
			 * Temporal Key (16 b) - RX MIC (8 b) - TX MIC (8 b)
			 */
			memcpy(key, key_conf->key, 16);
			memcpy(key + 16, key_conf->key + 24, 8);
			memcpy(key + 24, key_conf->key + 16, 8);
		} else {
			memcpy(key, key_conf->key, key_conf->keylen);
		}

		if (IEEE80211_KEY_FLAG_PAIRWISE & key_conf->flags) {
			sta_priv->is_data_encrypted = true;
			/* Reconfigure bss with encrypt_type */
			if (NL80211_IFTYPE_STATION == vif->type)
				wcn36xx_smd_config_bss(wcn,
						       vif,
						       sta,
						       sta->addr,
						       true);

			wcn36xx_smd_set_stakey(wcn,
				vif_priv->encrypt_type,
				key_conf->keyidx,
				key_conf->keylen,
				key,
				get_sta_index(vif, sta_priv));
		} else {
			wcn36xx_smd_set_bsskey(wcn,
				vif_priv->encrypt_type,
				key_conf->keyidx,
				key_conf->keylen,
				key);
			if ((WLAN_CIPHER_SUITE_WEP40 == key_conf->cipher) ||
			    (WLAN_CIPHER_SUITE_WEP104 == key_conf->cipher)) {
				sta_priv->is_data_encrypted = true;
				wcn36xx_smd_set_stakey(wcn,
					vif_priv->encrypt_type,
					key_conf->keyidx,
					key_conf->keylen,
					key,
					get_sta_index(vif, sta_priv));
			}
		}
		break;
	case DISABLE_KEY:
		if (!(IEEE80211_KEY_FLAG_PAIRWISE & key_conf->flags)) {
			vif_priv->encrypt_type = WCN36XX_HAL_ED_NONE;
			wcn36xx_smd_remove_bsskey(wcn,
				vif_priv->encrypt_type,
				key_conf->keyidx);
		} else {
			sta_priv->is_data_encrypted = false;
			/* do not remove key if disassociated */
			if (sta_priv->aid)
				wcn36xx_smd_remove_stakey(wcn,
					vif_priv->encrypt_type,
					key_conf->keyidx,
					get_sta_index(vif, sta_priv));
		}
		break;
	default:
		wcn36xx_err("Unsupported key cmd 0x%x\n", cmd);
		ret = -EOPNOTSUPP;
		goto out;
	}

out:
	return ret;
}

static void wcn36xx_sw_scan_start(struct ieee80211_hw *hw,
				  struct ieee80211_vif *vif,
				  const u8 *mac_addr)
{
	struct wcn36xx *wcn = hw->priv;

	wcn36xx_smd_init_scan(wcn, HAL_SYS_MODE_SCAN);
	wcn36xx_smd_start_scan(wcn);
}

static void wcn36xx_sw_scan_complete(struct ieee80211_hw *hw,
				     struct ieee80211_vif *vif)
{
	struct wcn36xx *wcn = hw->priv;

	wcn36xx_smd_end_scan(wcn);
	wcn36xx_smd_finish_scan(wcn, HAL_SYS_MODE_SCAN);
}

static void wcn36xx_update_allowed_rates(struct ieee80211_sta *sta,
					 enum ieee80211_band band)
{
	int i, size;
	u16 *rates_table;
	struct wcn36xx_sta *sta_priv = wcn36xx_sta_to_priv(sta);
	u32 rates = sta->supp_rates[band];

	memset(&sta_priv->supported_rates, 0,
		sizeof(sta_priv->supported_rates));
	sta_priv->supported_rates.op_rate_mode = STA_11n;

	size = ARRAY_SIZE(sta_priv->supported_rates.dsss_rates);
	rates_table = sta_priv->supported_rates.dsss_rates;
	if (band == IEEE80211_BAND_2GHZ) {
		for (i = 0; i < size; i++) {
			if (rates & 0x01) {
				rates_table[i] = wcn_2ghz_rates[i].hw_value;
				rates = rates >> 1;
			}
		}
	}

	size = ARRAY_SIZE(sta_priv->supported_rates.ofdm_rates);
	rates_table = sta_priv->supported_rates.ofdm_rates;
	for (i = 0; i < size; i++) {
		if (rates & 0x01) {
			rates_table[i] = wcn_5ghz_rates[i].hw_value;
			rates = rates >> 1;
		}
	}

	if (sta->ht_cap.ht_supported) {
		BUILD_BUG_ON(sizeof(sta->ht_cap.mcs.rx_mask) >
			sizeof(sta_priv->supported_rates.supported_mcs_set));
		memcpy(sta_priv->supported_rates.supported_mcs_set,
		       sta->ht_cap.mcs.rx_mask,
		       sizeof(sta->ht_cap.mcs.rx_mask));
	}
}
void wcn36xx_set_default_rates(struct wcn36xx_hal_supported_rates *rates)
{
	u16 ofdm_rates[WCN36XX_HAL_NUM_OFDM_RATES] = {
		HW_RATE_INDEX_6MBPS,
		HW_RATE_INDEX_9MBPS,
		HW_RATE_INDEX_12MBPS,
		HW_RATE_INDEX_18MBPS,
		HW_RATE_INDEX_24MBPS,
		HW_RATE_INDEX_36MBPS,
		HW_RATE_INDEX_48MBPS,
		HW_RATE_INDEX_54MBPS
	};
	u16 dsss_rates[WCN36XX_HAL_NUM_DSSS_RATES] = {
		HW_RATE_INDEX_1MBPS,
		HW_RATE_INDEX_2MBPS,
		HW_RATE_INDEX_5_5MBPS,
		HW_RATE_INDEX_11MBPS
	};

	rates->op_rate_mode = STA_11n;
	memcpy(rates->dsss_rates, dsss_rates,
		sizeof(*dsss_rates) * WCN36XX_HAL_NUM_DSSS_RATES);
	memcpy(rates->ofdm_rates, ofdm_rates,
		sizeof(*ofdm_rates) * WCN36XX_HAL_NUM_OFDM_RATES);
	rates->supported_mcs_set[0] = 0xFF;
}
static void wcn36xx_bss_info_changed(struct ieee80211_hw *hw,
				     struct ieee80211_vif *vif,
				     struct ieee80211_bss_conf *bss_conf,
				     u32 changed)
{
	struct wcn36xx *wcn = hw->priv;
	struct sk_buff *skb = NULL;
	u16 tim_off, tim_len;
	enum wcn36xx_hal_link_state link_state;
	struct wcn36xx_vif *vif_priv = wcn36xx_vif_to_priv(vif);

	wcn36xx_dbg(WCN36XX_DBG_MAC, "mac bss info changed vif %p changed 0x%08x\n",
		    vif, changed);

	if (changed & BSS_CHANGED_BEACON_INFO) {
		wcn36xx_dbg(WCN36XX_DBG_MAC,
			    "mac bss changed dtim period %d\n",
			    bss_conf->dtim_period);

		vif_priv->dtim_period = bss_conf->dtim_period;
	}

	if (changed & BSS_CHANGED_PS) {
		wcn36xx_dbg(WCN36XX_DBG_MAC,
			    "mac bss PS set %d\n",
			    bss_conf->ps);
		if (bss_conf->ps) {
			wcn36xx_pmc_enter_bmps_state(wcn, vif);
		} else {
			wcn36xx_pmc_exit_bmps_state(wcn, vif);
		}
	}

	if (changed & BSS_CHANGED_BSSID) {
		wcn36xx_dbg(WCN36XX_DBG_MAC, "mac bss changed_bssid %pM\n",
			    bss_conf->bssid);

		if (!is_zero_ether_addr(bss_conf->bssid)) {
			vif_priv->is_joining = true;
			vif_priv->bss_index = WCN36XX_HAL_BSS_INVALID_IDX;
			wcn36xx_smd_join(wcn, bss_conf->bssid,
					 vif->addr, WCN36XX_HW_CHANNEL(wcn));
			wcn36xx_smd_config_bss(wcn, vif, NULL,
					       bss_conf->bssid, false);
		} else {
			vif_priv->is_joining = false;
			wcn36xx_smd_delete_bss(wcn, vif);
			vif_priv->encrypt_type = WCN36XX_HAL_ED_NONE;
		}
	}

	if (changed & BSS_CHANGED_SSID) {
		wcn36xx_dbg(WCN36XX_DBG_MAC,
			    "mac bss changed ssid\n");
		wcn36xx_dbg_dump(WCN36XX_DBG_MAC, "ssid ",
				 bss_conf->ssid, bss_conf->ssid_len);

		vif_priv->ssid.length = bss_conf->ssid_len;
		memcpy(&vif_priv->ssid.ssid,
		       bss_conf->ssid,
		       bss_conf->ssid_len);
	}

	if (changed & BSS_CHANGED_ASSOC) {
		vif_priv->is_joining = false;
		if (bss_conf->assoc) {
			struct ieee80211_sta *sta;
			struct wcn36xx_sta *sta_priv;

			wcn36xx_dbg(WCN36XX_DBG_MAC,
				    "mac assoc bss %pM vif %pM AID=%d\n",
				     bss_conf->bssid,
				     vif->addr,
				     bss_conf->aid);

			vif_priv->sta_assoc = true;
			rcu_read_lock();
			sta = ieee80211_find_sta(vif, bss_conf->bssid);
			if (!sta) {
				wcn36xx_err("sta %pM is not found\n",
					      bss_conf->bssid);
				rcu_read_unlock();
				goto out;
			}
			sta_priv = wcn36xx_sta_to_priv(sta);

			wcn36xx_update_allowed_rates(sta, WCN36XX_BAND(wcn));

			wcn36xx_smd_set_link_st(wcn, bss_conf->bssid,
				vif->addr,
				WCN36XX_HAL_LINK_POSTASSOC_STATE);
			wcn36xx_smd_config_bss(wcn, vif, sta,
					       bss_conf->bssid,
					       true);
			sta_priv->aid = bss_conf->aid;
			/*
			 * config_sta must be called from  because this is the
			 * place where AID is available.
			 */
			wcn36xx_smd_config_sta(wcn, vif, sta);
			rcu_read_unlock();
		} else {
			wcn36xx_dbg(WCN36XX_DBG_MAC,
				    "disassociated bss %pM vif %pM AID=%d\n",
				    bss_conf->bssid,
				    vif->addr,
				    bss_conf->aid);
			vif_priv->sta_assoc = false;
			wcn36xx_smd_set_link_st(wcn,
						bss_conf->bssid,
						vif->addr,
						WCN36XX_HAL_LINK_IDLE_STATE);
		}
	}

	if (changed & BSS_CHANGED_AP_PROBE_RESP) {
		wcn36xx_dbg(WCN36XX_DBG_MAC, "mac bss changed ap probe resp\n");
		skb = ieee80211_proberesp_get(hw, vif);
		if (!skb) {
			wcn36xx_err("failed to alloc probereq skb\n");
			goto out;
		}

		wcn36xx_smd_update_proberesp_tmpl(wcn, vif, skb);
		dev_kfree_skb(skb);
	}

	if (changed & BSS_CHANGED_BEACON_ENABLED ||
	    changed & BSS_CHANGED_BEACON) {
		wcn36xx_dbg(WCN36XX_DBG_MAC,
			    "mac bss changed beacon enabled %d\n",
			    bss_conf->enable_beacon);

		if (bss_conf->enable_beacon) {
			vif_priv->dtim_period = bss_conf->dtim_period;
			vif_priv->bss_index = WCN36XX_HAL_BSS_INVALID_IDX;
			wcn36xx_smd_config_bss(wcn, vif, NULL,
					       vif->addr, false);
			skb = ieee80211_beacon_get_tim(hw, vif, &tim_off,
						       &tim_len);
			if (!skb) {
				wcn36xx_err("failed to alloc beacon skb\n");
				goto out;
			}
			wcn36xx_smd_send_beacon(wcn, vif, skb, tim_off, 0);
			dev_kfree_skb(skb);

			if (vif->type == NL80211_IFTYPE_ADHOC ||
			    vif->type == NL80211_IFTYPE_MESH_POINT)
				link_state = WCN36XX_HAL_LINK_IBSS_STATE;
			else
				link_state = WCN36XX_HAL_LINK_AP_STATE;

			wcn36xx_smd_set_link_st(wcn, vif->addr, vif->addr,
						link_state);
		} else {
			wcn36xx_smd_set_link_st(wcn, vif->addr, vif->addr,
						WCN36XX_HAL_LINK_IDLE_STATE);
			wcn36xx_smd_delete_bss(wcn, vif);
		}
	}
out:
	return;
}

/* this is required when using IEEE80211_HW_HAS_RATE_CONTROL */
static int wcn36xx_set_rts_threshold(struct ieee80211_hw *hw, u32 value)
{
	struct wcn36xx *wcn = hw->priv;
	wcn36xx_dbg(WCN36XX_DBG_MAC, "mac set RTS threshold %d\n", value);

	wcn36xx_smd_update_cfg(wcn, WCN36XX_HAL_CFG_RTS_THRESHOLD, value);
	return 0;
}

static void wcn36xx_remove_interface(struct ieee80211_hw *hw,
				     struct ieee80211_vif *vif)
{
	struct wcn36xx *wcn = hw->priv;
	struct wcn36xx_vif *vif_priv = wcn36xx_vif_to_priv(vif);
	wcn36xx_dbg(WCN36XX_DBG_MAC, "mac remove interface vif %p\n", vif);

	list_del(&vif_priv->list);
	wcn36xx_smd_delete_sta_self(wcn, vif->addr);
}

static int wcn36xx_add_interface(struct ieee80211_hw *hw,
				 struct ieee80211_vif *vif)
{
	struct wcn36xx *wcn = hw->priv;
	struct wcn36xx_vif *vif_priv = wcn36xx_vif_to_priv(vif);

	wcn36xx_dbg(WCN36XX_DBG_MAC, "mac add interface vif %p type %d\n",
		    vif, vif->type);

	if (!(NL80211_IFTYPE_STATION == vif->type ||
	      NL80211_IFTYPE_AP == vif->type ||
	      NL80211_IFTYPE_ADHOC == vif->type ||
	      NL80211_IFTYPE_MESH_POINT == vif->type)) {
		wcn36xx_warn("Unsupported interface type requested: %d\n",
			     vif->type);
		return -EOPNOTSUPP;
	}

	list_add(&vif_priv->list, &wcn->vif_list);
	wcn36xx_smd_add_sta_self(wcn, vif);

	return 0;
}

static int wcn36xx_sta_add(struct ieee80211_hw *hw, struct ieee80211_vif *vif,
			   struct ieee80211_sta *sta)
{
	struct wcn36xx *wcn = hw->priv;
	struct wcn36xx_vif *vif_priv = wcn36xx_vif_to_priv(vif);
	struct wcn36xx_sta *sta_priv = wcn36xx_sta_to_priv(sta);
	wcn36xx_dbg(WCN36XX_DBG_MAC, "mac sta add vif %p sta %pM\n",
		    vif, sta->addr);

	spin_lock_init(&sta_priv->ampdu_lock);
	sta_priv->vif = vif_priv;
	/*
	 * For STA mode HW will be configured on BSS_CHANGED_ASSOC because
	 * at this stage AID is not available yet.
	 */
	if (NL80211_IFTYPE_STATION != vif->type) {
		wcn36xx_update_allowed_rates(sta, WCN36XX_BAND(wcn));
		sta_priv->aid = sta->aid;
		wcn36xx_smd_config_sta(wcn, vif, sta);
	}
	return 0;
}

static int wcn36xx_sta_remove(struct ieee80211_hw *hw,
			      struct ieee80211_vif *vif,
			      struct ieee80211_sta *sta)
{
	struct wcn36xx *wcn = hw->priv;
	struct wcn36xx_sta *sta_priv = wcn36xx_sta_to_priv(sta);

	wcn36xx_dbg(WCN36XX_DBG_MAC, "mac sta remove vif %p sta %pM index %d\n",
		    vif, sta->addr, sta_priv->sta_index);

	wcn36xx_smd_delete_sta(wcn, sta_priv->sta_index);
	sta_priv->vif = NULL;
	return 0;
}

#ifdef CONFIG_PM

static int wcn36xx_suspend(struct ieee80211_hw *hw, struct cfg80211_wowlan *wow)
{
	struct wcn36xx *wcn = hw->priv;

	wcn36xx_dbg(WCN36XX_DBG_MAC, "mac suspend\n");

	flush_workqueue(wcn->hal_ind_wq);
	wcn36xx_smd_set_power_params(wcn, true);
	return 0;
}

static int wcn36xx_resume(struct ieee80211_hw *hw)
{
	struct wcn36xx *wcn = hw->priv;

	wcn36xx_dbg(WCN36XX_DBG_MAC, "mac resume\n");

	flush_workqueue(wcn->hal_ind_wq);
	wcn36xx_smd_set_power_params(wcn, false);
	return 0;
}

#endif

static int wcn36xx_ampdu_action(struct ieee80211_hw *hw,
		    struct ieee80211_vif *vif,
		    enum ieee80211_ampdu_mlme_action action,
		    struct ieee80211_sta *sta, u16 tid, u16 *ssn,
		    u8 buf_size, bool amsdu)
{
	struct wcn36xx *wcn = hw->priv;
	struct wcn36xx_sta *sta_priv = wcn36xx_sta_to_priv(sta);

	wcn36xx_dbg(WCN36XX_DBG_MAC, "mac ampdu action action %d tid %d\n",
		    action, tid);

	switch (action) {
	case IEEE80211_AMPDU_RX_START:
		sta_priv->tid = tid;
		wcn36xx_smd_add_ba_session(wcn, sta, tid, ssn, 0,
			get_sta_index(vif, sta_priv));
		wcn36xx_smd_add_ba(wcn);
		wcn36xx_smd_trigger_ba(wcn, get_sta_index(vif, sta_priv));
		break;
	case IEEE80211_AMPDU_RX_STOP:
		wcn36xx_smd_del_ba(wcn, tid, get_sta_index(vif, sta_priv));
		break;
	case IEEE80211_AMPDU_TX_START:
		spin_lock_bh(&sta_priv->ampdu_lock);
		sta_priv->ampdu_state[tid] = WCN36XX_AMPDU_START;
		spin_unlock_bh(&sta_priv->ampdu_lock);

		ieee80211_start_tx_ba_cb_irqsafe(vif, sta->addr, tid);
		break;
	case IEEE80211_AMPDU_TX_OPERATIONAL:
		spin_lock_bh(&sta_priv->ampdu_lock);
		sta_priv->ampdu_state[tid] = WCN36XX_AMPDU_OPERATIONAL;
		spin_unlock_bh(&sta_priv->ampdu_lock);

		wcn36xx_smd_add_ba_session(wcn, sta, tid, ssn, 1,
			get_sta_index(vif, sta_priv));
		break;
	case IEEE80211_AMPDU_TX_STOP_FLUSH:
	case IEEE80211_AMPDU_TX_STOP_FLUSH_CONT:
	case IEEE80211_AMPDU_TX_STOP_CONT:
		spin_lock_bh(&sta_priv->ampdu_lock);
		sta_priv->ampdu_state[tid] = WCN36XX_AMPDU_NONE;
		spin_unlock_bh(&sta_priv->ampdu_lock);

		ieee80211_stop_tx_ba_cb_irqsafe(vif, sta->addr, tid);
		break;
	default:
		wcn36xx_err("Unknown AMPDU action\n");
	}

	return 0;
}

static const struct ieee80211_ops wcn36xx_ops = {
	.start			= wcn36xx_start,
	.stop			= wcn36xx_stop,
	.add_interface		= wcn36xx_add_interface,
	.remove_interface	= wcn36xx_remove_interface,
#ifdef CONFIG_PM
	.suspend		= wcn36xx_suspend,
	.resume			= wcn36xx_resume,
#endif
	.config			= wcn36xx_config,
	.prepare_multicast	= wcn36xx_prepare_multicast,
	.configure_filter       = wcn36xx_configure_filter,
	.tx			= wcn36xx_tx,
	.set_key		= wcn36xx_set_key,
	.sw_scan_start		= wcn36xx_sw_scan_start,
	.sw_scan_complete	= wcn36xx_sw_scan_complete,
	.bss_info_changed	= wcn36xx_bss_info_changed,
	.set_rts_threshold	= wcn36xx_set_rts_threshold,
	.sta_add		= wcn36xx_sta_add,
	.sta_remove		= wcn36xx_sta_remove,
	.ampdu_action		= wcn36xx_ampdu_action,
};

static int wcn36xx_init_ieee80211(struct wcn36xx *wcn)
{
	int ret = 0;

	static const u32 cipher_suites[] = {
		WLAN_CIPHER_SUITE_WEP40,
		WLAN_CIPHER_SUITE_WEP104,
		WLAN_CIPHER_SUITE_TKIP,
		WLAN_CIPHER_SUITE_CCMP,
	};

	ieee80211_hw_set(wcn->hw, TIMING_BEACON_ONLY);
	ieee80211_hw_set(wcn->hw, AMPDU_AGGREGATION);
	ieee80211_hw_set(wcn->hw, CONNECTION_MONITOR);
	ieee80211_hw_set(wcn->hw, SUPPORTS_PS);
	ieee80211_hw_set(wcn->hw, SIGNAL_DBM);
	ieee80211_hw_set(wcn->hw, HAS_RATE_CONTROL);

	/* 3620 powersaving currently unstable */
	if (wcn->chip_version == WCN36XX_CHIP_3620)
		__clear_bit(IEEE80211_HW_SUPPORTS_PS, wcn->hw->flags);

	wcn->hw->wiphy->interface_modes = BIT(NL80211_IFTYPE_STATION) |
		BIT(NL80211_IFTYPE_AP) |
		BIT(NL80211_IFTYPE_ADHOC) |
		BIT(NL80211_IFTYPE_MESH_POINT);

	wcn->hw->wiphy->bands[IEEE80211_BAND_2GHZ] = &wcn_band_2ghz;
	wcn->hw->wiphy->bands[IEEE80211_BAND_5GHZ] = &wcn_band_5ghz;

	wcn->hw->wiphy->cipher_suites = cipher_suites;
	wcn->hw->wiphy->n_cipher_suites = ARRAY_SIZE(cipher_suites);

	wcn->hw->wiphy->flags |= WIPHY_FLAG_AP_PROBE_RESP_OFFLOAD;

	/* TODO: Figure out why this is necessary */
	wcn->hw->wiphy->flags &= ~WIPHY_FLAG_PS_ON_BY_DEFAULT;

#ifdef CONFIG_PM
	wcn->hw->wiphy->wowlan = &wowlan_support;
#endif

	wcn->hw->max_listen_interval = 200;

	wcn->hw->queues = 4;

	SET_IEEE80211_DEV(wcn->hw, wcn->dev);

	wcn->hw->sta_data_size = sizeof(struct wcn36xx_sta);
	wcn->hw->vif_data_size = sizeof(struct wcn36xx_vif);

	return ret;
}

static int wcn36xx_platform_get_resources(struct wcn36xx *wcn,
					  struct platform_device *pdev)
{
	struct resource *res;
	/* Set TX IRQ */
	res = platform_get_resource_byname(pdev, IORESOURCE_IRQ,
					   "wcnss_wlantx_irq");
	if (!res) {
		wcn36xx_err("failed to get tx_irq\n");
		return -ENOENT;
	}
	wcn->tx_irq = res->start;

	/* Set RX IRQ */
	res = platform_get_resource_byname(pdev, IORESOURCE_IRQ,
					   "wcnss_wlanrx_irq");
	if (!res) {
		wcn36xx_err("failed to get rx_irq\n");
		return -ENOENT;
	}
	wcn->rx_irq = res->start;

	/* Map the memory */
	res = platform_get_resource_byname(pdev, IORESOURCE_MEM,
						 "wcnss_mmio");
	if (!res) {
		wcn36xx_err("failed to get mmio\n");
		return -ENOENT;
	}
	wcn->mmio = ioremap(res->start, resource_size(res));
	if (!wcn->mmio) {
		wcn36xx_err("failed to map io memory\n");
		return -ENOMEM;
	}
	return 0;
}

static int wcn36xx_probe(struct platform_device *pdev)
{
	struct ieee80211_hw *hw;
	struct wcn36xx *wcn;
	int ret;
	u8 addr[ETH_ALEN];

	wcn36xx_dbg(WCN36XX_DBG_MAC, "platform probe\n");

	hw = ieee80211_alloc_hw(sizeof(struct wcn36xx), &wcn36xx_ops);
	if (!hw) {
		wcn36xx_err("failed to alloc hw\n");
		ret = -ENOMEM;
		goto out_err;
	}
	platform_set_drvdata(pdev, hw);
	wcn = hw->priv;
	wcn->hw = hw;
	wcn->dev = &pdev->dev;
	wcn->dev->dma_mask = kzalloc(sizeof(*wcn->dev->dma_mask), GFP_KERNEL);
	if (!wcn->dev->dma_mask) {
		ret = -ENOMEM;
		goto dma_mask_err;
	}
	dma_set_mask_and_coherent(wcn->dev, DMA_BIT_MASK(32));
	wcn->wcn36xx_data = pdev->dev.platform_data;
	wcn->ctrl_ops = &wcn->wcn36xx_data->ctrl_ops;
	wcn->wcn36xx_data->wcn = wcn;
	if (!wcn->ctrl_ops->get_chip_type) {
		dev_err(&pdev->dev, "Missing ops->get_chip_type\n");
		ret = -EINVAL;
		goto out_wq;
	}
	wcn->chip_version = wcn->ctrl_ops->get_chip_type(wcn);

	mutex_init(&wcn->hal_mutex);

	if (!wcn->ctrl_ops->get_hw_mac(wcn, addr)) {
		wcn36xx_info("mac address: %pM\n", addr);
		SET_IEEE80211_PERM_ADDR(wcn->hw, addr);
	}

	ret = wcn36xx_platform_get_resources(wcn, pdev);
	if (ret)
		goto out_wq;

	wcn36xx_init_ieee80211(wcn);
	ret = ieee80211_register_hw(wcn->hw);
	if (ret)
		goto out_unmap;

	return 0;

out_unmap:
	iounmap(wcn->mmio);
out_wq:
	kfree(wcn->dev->dma_mask);
dma_mask_err:
	ieee80211_free_hw(hw);
out_err:
	return ret;
}
static int wcn36xx_remove(struct platform_device *pdev)
{
	struct ieee80211_hw *hw = platform_get_drvdata(pdev);
	struct wcn36xx *wcn = hw->priv;
	wcn36xx_dbg(WCN36XX_DBG_MAC, "platform remove\n");

	release_firmware(wcn->nv);
	mutex_destroy(&wcn->hal_mutex);

	ieee80211_unregister_hw(hw);
	iounmap(wcn->mmio);
	ieee80211_free_hw(hw);

	return 0;
}
static const struct platform_device_id wcn36xx_platform_id_table[] = {
	{
		.name = "wcn36xx",
		.driver_data = 0
	},
	{}
};
MODULE_DEVICE_TABLE(platform, wcn36xx_platform_id_table);

static struct platform_driver wcn36xx_driver = {
	.probe      = wcn36xx_probe,
	.remove     = wcn36xx_remove,
	.driver         = {
		.name   = "wcn36xx",
	},
	.id_table    = wcn36xx_platform_id_table,
};

static int __init wcn36xx_init(void)
{
	platform_driver_register(&wcn36xx_driver);
	return 0;
}
module_init(wcn36xx_init);

static void __exit wcn36xx_exit(void)
{
	platform_driver_unregister(&wcn36xx_driver);
}
module_exit(wcn36xx_exit);

MODULE_LICENSE("Dual BSD/GPL");
MODULE_AUTHOR("Eugene Krasnikov k.eugene.e@gmail.com");
MODULE_FIRMWARE(WLAN_NV_FILE);<|MERGE_RESOLUTION|>--- conflicted
+++ resolved
@@ -289,12 +289,8 @@
 			wcn36xx_feat_caps_info(wcn);
 	}
 
-<<<<<<< HEAD
-=======
-	wcn36xx_detect_chip_version(wcn);
 	wcn36xx_smd_update_cfg(wcn, WCN36XX_HAL_CFG_ENABLE_MC_ADDR_LIST, 1);
 
->>>>>>> 2094fec6
 	/* DMA channel initialization */
 	ret = wcn36xx_dxe_init(wcn);
 	if (ret) {
