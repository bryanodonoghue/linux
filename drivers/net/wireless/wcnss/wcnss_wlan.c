/* Copyright (c) 2011-2017, The Linux Foundation. All rights reserved.
 *
 * This program is free software; you can redistribute it and/or modify
 * it under the terms of the GNU General Public License version 2 and
 * only version 2 as published by the Free Software Foundation.
 *
 * This program is distributed in the hope that it will be useful,
 * but WITHOUT ANY WARRANTY; without even the implied warranty of
 * MERCHANTABILITY or FITNESS FOR A PARTICULAR PURPOSE.  See the
 * GNU General Public License for more details.
 */

#include <linux/module.h>
#include <linux/firmware.h>
#include <linux/slab.h>
#include <linux/err.h>
#include <linux/platform_device.h>
#include <linux/miscdevice.h>
#include <linux/fs.h>
#include <linux/wcnss_wlan.h>
#include <linux/platform_data/qcom_wcnss_device.h>
#include <linux/workqueue.h>
#include <linux/jiffies.h>
#include <linux/gpio.h>
#include <linux/wakelock.h>
#include <linux/delay.h>
#include <linux/of.h>
#include <linux/of_gpio.h>
#include <linux/clk.h>
#include <linux/ratelimit.h>
#include <linux/kthread.h>
#include <linux/wait.h>
#include <linux/uaccess.h>
#include <linux/suspend.h>
#include <linux/rwsem.h>
#include <linux/qpnp/qpnp-adc.h>
#include <linux/pinctrl/consumer.h>
#include <linux/pm_qos.h>
#include <soc/qcom/socinfo.h>

#include <soc/qcom/subsystem_restart.h>
#include <soc/qcom/subsystem_notif.h>

#include <soc/qcom/smd.h>

#define DEVICE "wcnss_wlan"
#define CTRL_DEVICE "wcnss_ctrl"
#define VERSION "1.01"
#define WCNSS_PIL_DEVICE "wcnss"

#define WCNSS_PINCTRL_STATE_DEFAULT "wcnss_default"
#define WCNSS_PINCTRL_STATE_SLEEP "wcnss_sleep"
#define WCNSS_PINCTRL_GPIO_STATE_DEFAULT "wcnss_gpio_default"

#define WCNSS_DISABLE_PC_LATENCY	100
#define WCNSS_ENABLE_PC_LATENCY	PM_QOS_DEFAULT_VALUE
#define WCNSS_PM_QOS_TIMEOUT	15000
#define IS_CAL_DATA_PRESENT     0
#define WAIT_FOR_CBC_IND     2
#define WCNSS_DUAL_BAND_CAPABILITY_OFFSET	(1 << 8)

/* module params */
#define WCNSS_CONFIG_UNSPECIFIED (-1)
#define UINT32_MAX (0xFFFFFFFFU)

static int has_48mhz_xo = WCNSS_CONFIG_UNSPECIFIED;
module_param(has_48mhz_xo, int, S_IWUSR | S_IRUGO);
MODULE_PARM_DESC(has_48mhz_xo, "Is an external 48 MHz XO present");

static int has_calibrated_data = WCNSS_CONFIG_UNSPECIFIED;
module_param(has_calibrated_data, int, S_IWUSR | S_IRUGO);
MODULE_PARM_DESC(has_calibrated_data, "whether calibrated data file available");

static int has_autodetect_xo = WCNSS_CONFIG_UNSPECIFIED;
module_param(has_autodetect_xo, int, S_IWUSR | S_IRUGO);
MODULE_PARM_DESC(has_autodetect_xo, "Perform auto detect to configure IRIS XO");

static int do_not_cancel_vote = WCNSS_CONFIG_UNSPECIFIED;
module_param(do_not_cancel_vote, int, S_IWUSR | S_IRUGO);
MODULE_PARM_DESC(do_not_cancel_vote, "Do not cancel votes for wcnss");

static DEFINE_SPINLOCK(reg_spinlock);

#define RIVA_SPARE_OFFSET		0x0b4
#define RIVA_SUSPEND_BIT		BIT(24)

#define CCU_RIVA_INVALID_ADDR_OFFSET		0x100
#define CCU_RIVA_LAST_ADDR0_OFFSET		0x104
#define CCU_RIVA_LAST_ADDR1_OFFSET		0x108
#define CCU_RIVA_LAST_ADDR2_OFFSET		0x10c

#define PRONTO_PMU_SPARE_OFFSET       0x1088
#define PMU_A2XB_CFG_HSPLIT_RESP_LIMIT_OFFSET	0x117C

#define PRONTO_PMU_COM_GDSCR_OFFSET       0x0024
#define PRONTO_PMU_COM_GDSCR_SW_COLLAPSE  BIT(0)
#define PRONTO_PMU_COM_GDSCR_HW_CTRL      BIT(1)

#define PRONTO_PMU_WLAN_BCR_OFFSET         0x0050
#define PRONTO_PMU_WLAN_BCR_BLK_ARES       BIT(0)

#define PRONTO_PMU_WLAN_GDSCR_OFFSET       0x0054
#define PRONTO_PMU_WLAN_GDSCR_SW_COLLAPSE  BIT(0)

#define PRONTO_PMU_WDOG_CTL		0x0068

#define PRONTO_PMU_CBCR_OFFSET        0x0008
#define PRONTO_PMU_CBCR_CLK_EN        BIT(0)

#define PRONTO_PMU_COM_CPU_CBCR_OFFSET     0x0030
#define PRONTO_PMU_COM_AHB_CBCR_OFFSET     0x0034

#define PRONTO_PMU_WLAN_AHB_CBCR_OFFSET    0x0074
#define PRONTO_PMU_WLAN_AHB_CBCR_CLK_EN    BIT(0)
#define PRONTO_PMU_WLAN_AHB_CBCR_CLK_OFF   BIT(31)

#define PRONTO_PMU_CPU_AHB_CMD_RCGR_OFFSET  0x0120
#define PRONTO_PMU_CPU_AHB_CMD_RCGR_ROOT_EN BIT(1)

#define PRONTO_PMU_CFG_OFFSET              0x1004
#define PRONTO_PMU_COM_CSR_OFFSET          0x1040
#define PRONTO_PMU_SOFT_RESET_OFFSET       0x104C

#define PRONTO_QFUSE_DUAL_BAND_OFFSET	   0x0018

#define A2XB_CFG_OFFSET				0x00
#define A2XB_INT_SRC_OFFSET			0x0c
#define A2XB_TSTBUS_CTRL_OFFSET		0x14
#define A2XB_TSTBUS_OFFSET			0x18
#define A2XB_ERR_INFO_OFFSET		0x1c
#define A2XB_FIFO_FILL_OFFSET		0x07
#define A2XB_READ_FIFO_FILL_MASK		0x3F
#define A2XB_CMD_FIFO_FILL_MASK			0x0F
#define A2XB_WRITE_FIFO_FILL_MASK		0x1F
#define A2XB_FIFO_EMPTY			0x2
#define A2XB_FIFO_COUNTER			0xA

#define WCNSS_TSTBUS_CTRL_EN		BIT(0)
#define WCNSS_TSTBUS_CTRL_AXIM		(0x02 << 1)
#define WCNSS_TSTBUS_CTRL_CMDFIFO	(0x03 << 1)
#define WCNSS_TSTBUS_CTRL_WRFIFO	(0x04 << 1)
#define WCNSS_TSTBUS_CTRL_RDFIFO	(0x05 << 1)
#define WCNSS_TSTBUS_CTRL_CTRL		(0x07 << 1)
#define WCNSS_TSTBUS_CTRL_AXIM_CFG0	(0x00 << 8)
#define WCNSS_TSTBUS_CTRL_AXIM_CFG1	(0x01 << 8)
#define WCNSS_TSTBUS_CTRL_CTRL_CFG0	(0x00 << 28)
#define WCNSS_TSTBUS_CTRL_CTRL_CFG1	(0x01 << 28)

#define CCU_PRONTO_INVALID_ADDR_OFFSET		0x08
#define CCU_PRONTO_LAST_ADDR0_OFFSET		0x0c
#define CCU_PRONTO_LAST_ADDR1_OFFSET		0x10
#define CCU_PRONTO_LAST_ADDR2_OFFSET		0x14

#define CCU_PRONTO_AOWBR_ERR_ADDR_OFFSET	0x28
#define CCU_PRONTO_AOWBR_TIMEOUT_REG_OFFSET	0xcc
#define CCU_PRONTO_AOWBR_ERR_TIMEOUT_OFFSET	0xd0
#define CCU_PRONTO_A2AB_ERR_ADDR_OFFSET		0x18

#define PRONTO_SAW2_SPM_STS_OFFSET		0x0c
#define PRONTO_SAW2_SPM_CTL		0x30
#define PRONTO_SAW2_SAW2_VERSION		0xFD0
#define PRONTO_SAW2_MAJOR_VER_OFFSET		0x1C

#define PRONTO_PLL_STATUS_OFFSET		0x1c
#define PRONTO_PLL_MODE_OFFSET			0x1c0

#define MCU_APB2PHY_STATUS_OFFSET		0xec
#define MCU_CBR_CCAHB_ERR_OFFSET		0x380
#define MCU_CBR_CAHB_ERR_OFFSET			0x384
#define MCU_CBR_CCAHB_TIMEOUT_OFFSET		0x388
#define MCU_CBR_CAHB_TIMEOUT_OFFSET		0x38c
#define MCU_DBR_CDAHB_ERR_OFFSET		0x390
#define MCU_DBR_DAHB_ERR_OFFSET			0x394
#define MCU_DBR_CDAHB_TIMEOUT_OFFSET		0x398
#define MCU_DBR_DAHB_TIMEOUT_OFFSET		0x39c
#define MCU_FDBR_CDAHB_ERR_OFFSET		0x3a0
#define MCU_FDBR_FDAHB_ERR_OFFSET		0x3a4
#define MCU_FDBR_CDAHB_TIMEOUT_OFFSET		0x3a8
#define MCU_FDBR_FDAHB_TIMEOUT_OFFSET		0x3ac
#define PRONTO_PMU_CCPU_BOOT_REMAP_OFFSET	0x2004

#define WCNSS_DEF_WLAN_RX_BUFF_COUNT		1024

#define WCNSS_CTRL_CHANNEL			"WCNSS_CTRL"
#define WCNSS_MAX_FRAME_SIZE		(4*1024)
#define WCNSS_VERSION_LEN			30
#define WCNSS_MAX_BUILD_VER_LEN		256
#define WCNSS_MAX_CMD_LEN		(128)
#define WCNSS_MIN_CMD_LEN		(3)
#define WCNSS_CMD_INFO_LEN		2

/* control messages from userspace */
#define WCNSS_USR_CTRL_MSG_START  0x00000000
#define WCNSS_USR_HAS_CAL_DATA    (WCNSS_USR_CTRL_MSG_START + 2)
#define WCNSS_USR_WLAN_MAC_ADDR   (WCNSS_USR_CTRL_MSG_START + 3)

#define MAC_ADDRESS_STR "%02x:%02x:%02x:%02x:%02x:%02x"
#define WCNSS_USER_MAC_ADDR_LENGTH	18

/* message types */
#define WCNSS_CTRL_MSG_START	0x01000000
#define	WCNSS_VERSION_REQ             (WCNSS_CTRL_MSG_START + 0)
#define	WCNSS_VERSION_RSP             (WCNSS_CTRL_MSG_START + 1)
#define	WCNSS_NVBIN_DNLD_REQ          (WCNSS_CTRL_MSG_START + 2)
#define	WCNSS_NVBIN_DNLD_RSP          (WCNSS_CTRL_MSG_START + 3)
#define	WCNSS_CALDATA_UPLD_REQ        (WCNSS_CTRL_MSG_START + 4)
#define	WCNSS_CALDATA_UPLD_RSP        (WCNSS_CTRL_MSG_START + 5)
#define	WCNSS_CALDATA_DNLD_REQ        (WCNSS_CTRL_MSG_START + 6)
#define	WCNSS_CALDATA_DNLD_RSP        (WCNSS_CTRL_MSG_START + 7)
#define	WCNSS_VBATT_LEVEL_IND         (WCNSS_CTRL_MSG_START + 8)
#define	WCNSS_BUILD_VER_REQ           (WCNSS_CTRL_MSG_START + 9)
#define	WCNSS_BUILD_VER_RSP           (WCNSS_CTRL_MSG_START + 10)
#define	WCNSS_PM_CONFIG_REQ           (WCNSS_CTRL_MSG_START + 11)
#define	WCNSS_CBC_COMPLETE_IND        (WCNSS_CTRL_MSG_START + 12)

/* max 20mhz channel count */
#define WCNSS_MAX_CH_NUM			45
#define WCNSS_MAX_PIL_RETRY			2

#define VALID_VERSION(version) \
	((strncmp(version, "INVALID", WCNSS_VERSION_LEN)) ? 1 : 0)

#define FW_CALDATA_CAPABLE() \
	((penv->fw_major >= 1) && (penv->fw_minor >= 5) ? 1 : 0)

static int wcnss_pinctrl_set_state(bool active);

struct smd_msg_hdr {
	unsigned int msg_type;
	unsigned int msg_len;
};

struct wcnss_version {
	struct smd_msg_hdr hdr;
	unsigned char  major;
	unsigned char  minor;
	unsigned char  version;
	unsigned char  revision;
};

struct wcnss_pmic_dump {
	char reg_name[10];
	u16 reg_addr;
};

static int wcnss_notif_cb(struct notifier_block *this, unsigned long code,
				void *ss_handle);

static struct notifier_block wnb = {
	.notifier_call = wcnss_notif_cb,
};

#define NVBIN_FILE "wlan/prima/WCNSS_qcom_wlan_nv.bin"

/* On SMD channel 4K of maximum data can be transferred, including message
 * header, so NV fragment size as next multiple of 1Kb is 3Kb.
 */
#define NV_FRAGMENT_SIZE  3072
#define MAX_CALIBRATED_DATA_SIZE  (64*1024)
#define LAST_FRAGMENT        (1 << 0)
#define MESSAGE_TO_FOLLOW    (1 << 1)
#define CAN_RECEIVE_CALDATA  (1 << 15)
#define WCNSS_RESP_SUCCESS   1
#define WCNSS_RESP_FAIL      0


/* Macro to find the total number fragments of the NV bin Image */
#define TOTALFRAGMENTS(x) (((x % NV_FRAGMENT_SIZE) == 0) ? \
	(x / NV_FRAGMENT_SIZE) : ((x / NV_FRAGMENT_SIZE) + 1))

struct nvbin_dnld_req_params {
	/* Fragment sequence number of the NV bin Image. NV Bin Image
	 * might not fit into one message due to size limitation of
	 * the SMD channel FIFO so entire NV blob is chopped into
	 * multiple fragments starting with seqeunce number 0. The
	 * last fragment is indicated by marking is_last_fragment field
	 * to 1. At receiving side, NV blobs would be concatenated
	 * together without any padding bytes in between.
	 */
	unsigned short frag_number;

	/* bit 0: When set to 1 it indicates that no more fragments will
	 * be sent.
	 * bit 1: When set, a new message will be followed by this message
	 * bit 2- bit 14:  Reserved
	 * bit 15: when set, it indicates that the sender is capable of
	 * receiving Calibrated data.
	 */
	unsigned short msg_flags;

	/* NV Image size (number of bytes) */
	unsigned int nvbin_buffer_size;

	/* Following the 'nvbin_buffer_size', there should be
	 * nvbin_buffer_size bytes of NV bin Image i.e.
	 * uint8[nvbin_buffer_size].
	 */
};


struct nvbin_dnld_req_msg {
	/* Note: The length specified in nvbin_dnld_req_msg messages
	 * should be hdr.msg_len = sizeof(nvbin_dnld_req_msg) +
	 * nvbin_buffer_size.
	 */
	struct smd_msg_hdr hdr;
	struct nvbin_dnld_req_params dnld_req_params;
};

struct cal_data_params {

	/* The total size of the calibrated data, including all the
	 * fragments.
	 */
	unsigned int total_size;
	unsigned short frag_number;
	/* bit 0: When set to 1 it indicates that no more fragments will
	 * be sent.
	 * bit 1: When set, a new message will be followed by this message
	 * bit 2- bit 15: Reserved
	 */
	unsigned short msg_flags;
	/* fragment size
	 */
	unsigned int frag_size;
	/* Following the frag_size, frag_size of fragmented
	 * data will be followed.
	 */
};

struct cal_data_msg {
	/* The length specified in cal_data_msg should be
	 * hdr.msg_len = sizeof(cal_data_msg) + frag_size
	 */
	struct smd_msg_hdr hdr;
	struct cal_data_params cal_params;
};

struct vbatt_level {
	u32 curr_volt;
	u32 threshold;
};

struct vbatt_message {
	struct smd_msg_hdr hdr;
	struct vbatt_level vbatt;
};

static struct {
	struct platform_device *pdev;
	void		*pil;
	struct resource	*mmio_res;
	struct resource	*tx_irq_res;
	struct resource	*rx_irq_res;
	struct resource	*gpios_5wire;
	const struct dev_pm_ops *pm_ops;
	int		triggered;
	int		smd_channel_ready;
	u32		wlan_rx_buff_count;
	int		is_vsys_adc_channel;
	int		is_a2xb_split_reg;
	smd_channel_t	*smd_ch;
	unsigned char	wcnss_version[WCNSS_VERSION_LEN];
	unsigned char   fw_major;
	unsigned char   fw_minor;
	unsigned int	serial_number;
	int		thermal_mitigation;
	enum wcnss_hw_type	wcnss_hw_type;
	void		(*tm_notify)(struct device *, int);
	struct wcnss_wlan_config wlan_config;
	struct delayed_work wcnss_work;
	struct delayed_work vbatt_work;
	struct work_struct wcnssctrl_version_work;
	struct work_struct wcnss_pm_config_work;
	struct work_struct wcnssctrl_nvbin_dnld_work;
	struct work_struct wcnssctrl_rx_work;
	struct work_struct wcnss_vadc_work;
	struct wake_lock wcnss_wake_lock;
	void __iomem *msm_wcnss_base;
	void __iomem *riva_ccu_base;
	void __iomem *pronto_a2xb_base;
	void __iomem *pronto_ccpu_base;
	void __iomem *pronto_saw2_base;
	void __iomem *pronto_pll_base;
	void __iomem *pronto_mcu_base;
	void __iomem *pronto_qfuse;
	void __iomem *wlan_tx_status;
	void __iomem *wlan_tx_phy_aborts;
	void __iomem *wlan_brdg_err_source;
	void __iomem *alarms_txctl;
	void __iomem *alarms_tactl;
	void __iomem *fiq_reg;
	int	nv_downloaded;
	int	is_cbc_done;
	unsigned char *fw_cal_data;
	unsigned char *user_cal_data;
	int	fw_cal_rcvd;
	int	fw_cal_exp_frag;
	int	fw_cal_available;
	int	user_cal_read;
	int	user_cal_available;
	u32	user_cal_rcvd;
	u32	user_cal_exp_size;
	int	iris_xo_mode_set;
	int	fw_vbatt_state;
	char	wlan_nv_macAddr[WLAN_MAC_ADDR_SIZE];
	int	ctrl_device_opened;
	struct mutex dev_lock;
	struct mutex ctrl_lock;
	wait_queue_head_t read_wait;
	struct qpnp_adc_tm_btm_param vbat_monitor_params;
	struct qpnp_adc_tm_chip *adc_tm_dev;
	struct qpnp_vadc_chip *vadc_dev;
	struct mutex vbat_monitor_mutex;
	u16 unsafe_ch_count;
	u16 unsafe_ch_list[WCNSS_MAX_CH_NUM];
	void *wcnss_notif_hdle;
	struct pinctrl *pinctrl;
	struct pinctrl_state *wcnss_5wire_active;
	struct pinctrl_state *wcnss_5wire_suspend;
	struct pinctrl_state *wcnss_gpio_active;
	int gpios[WCNSS_WLAN_MAX_GPIO];
	int use_pinctrl;
	u8 is_shutdown;
	struct pm_qos_request wcnss_pm_qos_request;
	int pc_disabled;
	struct delayed_work wcnss_pm_qos_del_req;
	struct mutex pm_qos_mutex;
	struct clk *snoc_wcnss;
	unsigned int snoc_wcnss_clock_freq;
	bool is_dual_band_disabled;
} *penv = NULL;

static ssize_t wcnss_wlan_macaddr_store(struct device *dev,
		struct device_attribute *attr, const char *buf, size_t count)
{
	int index;
	int macAddr[WLAN_MAC_ADDR_SIZE];

	if (!penv)
		return -ENODEV;

	if (WCNSS_USER_MAC_ADDR_LENGTH != strlen(buf)) {
		dev_err(dev, "%s: Invalid MAC addr length\n", __func__);
		return -EINVAL;
	}

	if (WLAN_MAC_ADDR_SIZE != sscanf(buf, MAC_ADDRESS_STR,
		&macAddr[0], &macAddr[1], &macAddr[2],
		&macAddr[3], &macAddr[4], &macAddr[5])) {
		pr_err("%s: Failed to Copy MAC\n", __func__);
		return -EINVAL;
	}

	for (index = 0; index < WLAN_MAC_ADDR_SIZE; index++) {
		memcpy(&penv->wlan_nv_macAddr[index],
		       (char *)&macAddr[index], sizeof(char));
	}

	pr_info("%s: Write MAC Addr: %pM\n", __func__, penv->wlan_nv_macAddr);
	return count;
}

static ssize_t wcnss_wlan_macaddr_show(struct device *dev,
		struct device_attribute *attr, char *buf)
{
	if (!penv)
		return -ENODEV;

	return scnprintf(buf, PAGE_SIZE, "%pM\n", penv->wlan_nv_macAddr);
}

static DEVICE_ATTR(wcnss_mac_addr, S_IRUSR | S_IWUSR,
	wcnss_wlan_macaddr_show, wcnss_wlan_macaddr_store);

static ssize_t wcnss_thermal_mitigation_show(struct device *dev,
				struct device_attribute *attr, char *buf)
{
	if (!penv)
		return -ENODEV;

	return scnprintf(buf, PAGE_SIZE, "%u\n", penv->thermal_mitigation);
}

static ssize_t wcnss_thermal_mitigation_store(struct device *dev,
		struct device_attribute *attr, const char *buf, size_t count)
{
	int value;

	if (!penv)
		return -ENODEV;

	if (sscanf(buf, "%d", &value) != 1)
		return -EINVAL;
	penv->thermal_mitigation = value;
	if (penv->tm_notify)
		(penv->tm_notify)(dev, value);
	return count;
}

static DEVICE_ATTR(thermal_mitigation, S_IRUSR | S_IWUSR,
	wcnss_thermal_mitigation_show, wcnss_thermal_mitigation_store);


static ssize_t wcnss_version_show(struct device *dev,
				struct device_attribute *attr, char *buf)
{
	if (!penv)
		return -ENODEV;

	return scnprintf(buf, PAGE_SIZE, "%s", penv->wcnss_version);
}

static DEVICE_ATTR(wcnss_version, S_IRUSR,
		wcnss_version_show, NULL);

/* wcnss_reset_fiq() is invoked when host drivers fails to
 * communicate with WCNSS over SMD; so logging these registers
 * helps to know WCNSS failure reason
 */
void wcnss_riva_log_debug_regs(void)
{
	void __iomem *ccu_reg;
	u32 reg = 0;

	ccu_reg = penv->riva_ccu_base + CCU_RIVA_INVALID_ADDR_OFFSET;
	reg = readl_relaxed(ccu_reg);
	pr_info_ratelimited("%s: CCU_CCPU_INVALID_ADDR %08x\n", __func__, reg);

	ccu_reg = penv->riva_ccu_base + CCU_RIVA_LAST_ADDR0_OFFSET;
	reg = readl_relaxed(ccu_reg);
	pr_info_ratelimited("%s: CCU_CCPU_LAST_ADDR0 %08x\n", __func__, reg);

	ccu_reg = penv->riva_ccu_base + CCU_RIVA_LAST_ADDR1_OFFSET;
	reg = readl_relaxed(ccu_reg);
	pr_info_ratelimited("%s: CCU_CCPU_LAST_ADDR1 %08x\n", __func__, reg);

	ccu_reg = penv->riva_ccu_base + CCU_RIVA_LAST_ADDR2_OFFSET;
	reg = readl_relaxed(ccu_reg);
	pr_info_ratelimited("%s: CCU_CCPU_LAST_ADDR2 %08x\n", __func__, reg);

}
EXPORT_SYMBOL(wcnss_riva_log_debug_regs);

void wcnss_pronto_is_a2xb_bus_stall(void *tst_addr, u32 fifo_mask, char *type)
{
	u32 iter = 0, reg = 0;
	u32 axi_fifo_count = 0, axi_fifo_count_last = 0;

	reg = readl_relaxed(tst_addr);
	axi_fifo_count = (reg >> A2XB_FIFO_FILL_OFFSET) & fifo_mask;
	while ((++iter < A2XB_FIFO_COUNTER) && axi_fifo_count) {
		axi_fifo_count_last = axi_fifo_count;
		reg = readl_relaxed(tst_addr);
		axi_fifo_count = (reg >> A2XB_FIFO_FILL_OFFSET) & fifo_mask;
		if (axi_fifo_count < axi_fifo_count_last)
			break;
	}

	if (iter == A2XB_FIFO_COUNTER) {
		pr_err("%s data FIFO testbus possibly stalled reg%08x\n",
				type, reg);
	} else {
		pr_err("%s data FIFO tstbus not stalled reg%08x\n",
				type, reg);
	}
}

int wcnss_get_dual_band_capability_info(struct platform_device *pdev)
{
	u32 reg = 0;
	struct resource *res;

	res = platform_get_resource_byname(
			pdev, IORESOURCE_MEM, "pronto_qfuse");
	if (!res)
		return -EINVAL;

	penv->pronto_qfuse = devm_ioremap_resource(&pdev->dev, res);
	if (IS_ERR(penv->pronto_qfuse))
		return -ENOMEM;

	reg = readl_relaxed(penv->pronto_qfuse +
			PRONTO_QFUSE_DUAL_BAND_OFFSET);
	if (reg & WCNSS_DUAL_BAND_CAPABILITY_OFFSET)
		penv->is_dual_band_disabled = true;
	else
		penv->is_dual_band_disabled = false;

	return 0;
}

/* Log pronto debug registers during SSR Timeout CB */
void wcnss_pronto_log_debug_regs(void)
{
	void __iomem *reg_addr, *tst_addr, *tst_ctrl_addr;
	u32 reg = 0, reg2 = 0, reg3 = 0, reg4 = 0;

	reg_addr = penv->msm_wcnss_base + PRONTO_PMU_SPARE_OFFSET;
	reg = readl_relaxed(reg_addr);
	pr_err("PRONTO_PMU_SPARE %08x\n", reg);

	reg_addr = penv->msm_wcnss_base + PRONTO_PMU_COM_CPU_CBCR_OFFSET;
	reg = readl_relaxed(reg_addr);
	pr_err("PRONTO_PMU_COM_CPU_CBCR %08x\n", reg);

	reg_addr = penv->msm_wcnss_base + PRONTO_PMU_COM_AHB_CBCR_OFFSET;
	reg = readl_relaxed(reg_addr);
	pr_err("PRONTO_PMU_COM_AHB_CBCR %08x\n", reg);

	reg_addr = penv->msm_wcnss_base + PRONTO_PMU_CFG_OFFSET;
	reg = readl_relaxed(reg_addr);
	pr_err("PRONTO_PMU_CFG %08x\n", reg);

	reg_addr = penv->msm_wcnss_base + PRONTO_PMU_COM_CSR_OFFSET;
	reg = readl_relaxed(reg_addr);
	pr_err("PRONTO_PMU_COM_CSR %08x\n", reg);

	reg_addr = penv->msm_wcnss_base + PRONTO_PMU_SOFT_RESET_OFFSET;
	reg = readl_relaxed(reg_addr);
	pr_err("PRONTO_PMU_SOFT_RESET %08x\n", reg);

	reg_addr = penv->msm_wcnss_base + PRONTO_PMU_WDOG_CTL;
	reg = readl_relaxed(reg_addr);
	pr_err("PRONTO_PMU_WDOG_CTL %08x\n", reg);

	reg_addr = penv->pronto_saw2_base + PRONTO_SAW2_SPM_STS_OFFSET;
	reg = readl_relaxed(reg_addr);
	pr_err("PRONTO_SAW2_SPM_STS %08x\n", reg);

	reg_addr = penv->pronto_saw2_base + PRONTO_SAW2_SPM_CTL;
	reg = readl_relaxed(reg_addr);
	pr_err("PRONTO_SAW2_SPM_CTL %08x\n", reg);

	if (penv->is_a2xb_split_reg) {
		reg_addr = penv->msm_wcnss_base +
			   PMU_A2XB_CFG_HSPLIT_RESP_LIMIT_OFFSET;
		reg = readl_relaxed(reg_addr);
		pr_err("PMU_A2XB_CFG_HSPLIT_RESP_LIMIT %08x\n", reg);
	}

	reg_addr = penv->pronto_saw2_base + PRONTO_SAW2_SAW2_VERSION;
	reg = readl_relaxed(reg_addr);
	pr_err("PRONTO_SAW2_SAW2_VERSION %08x\n", reg);
	reg >>= PRONTO_SAW2_MAJOR_VER_OFFSET;

	reg_addr = penv->msm_wcnss_base  + PRONTO_PMU_CCPU_BOOT_REMAP_OFFSET;
	reg = readl_relaxed(reg_addr);
	pr_err("PRONTO_PMU_CCPU_BOOT_REMAP %08x\n", reg);

	reg_addr = penv->pronto_pll_base + PRONTO_PLL_STATUS_OFFSET;
	reg = readl_relaxed(reg_addr);
	pr_err("PRONTO_PLL_STATUS %08x\n", reg);

	reg_addr = penv->msm_wcnss_base + PRONTO_PMU_CPU_AHB_CMD_RCGR_OFFSET;
	reg4 = readl_relaxed(reg_addr);
	pr_err("PMU_CPU_CMD_RCGR %08x\n", reg4);

	reg_addr = penv->msm_wcnss_base + PRONTO_PMU_COM_GDSCR_OFFSET;
	reg = readl_relaxed(reg_addr);
	pr_err("PRONTO_PMU_COM_GDSCR %08x\n", reg);
	reg >>= 31;

	if (!reg) {
		pr_err("Cannot log, Pronto common SS is power collapsed\n");
		return;
	}
	reg &= ~(PRONTO_PMU_COM_GDSCR_SW_COLLAPSE
			| PRONTO_PMU_COM_GDSCR_HW_CTRL);
	writel_relaxed(reg, reg_addr);

	reg_addr = penv->msm_wcnss_base + PRONTO_PMU_CBCR_OFFSET;
	reg = readl_relaxed(reg_addr);
	reg |= PRONTO_PMU_CBCR_CLK_EN;
	writel_relaxed(reg, reg_addr);

	reg_addr = penv->pronto_a2xb_base + A2XB_CFG_OFFSET;
	reg = readl_relaxed(reg_addr);
	pr_err("A2XB_CFG_OFFSET %08x\n", reg);

	reg_addr = penv->pronto_a2xb_base + A2XB_INT_SRC_OFFSET;
	reg = readl_relaxed(reg_addr);
	pr_err("A2XB_INT_SRC_OFFSET %08x\n", reg);

	reg_addr = penv->pronto_a2xb_base + A2XB_ERR_INFO_OFFSET;
	reg = readl_relaxed(reg_addr);
	pr_err("A2XB_ERR_INFO_OFFSET %08x\n", reg);

	reg_addr = penv->pronto_ccpu_base + CCU_PRONTO_INVALID_ADDR_OFFSET;
	reg = readl_relaxed(reg_addr);
	pr_err("CCU_CCPU_INVALID_ADDR %08x\n", reg);

	reg_addr = penv->pronto_ccpu_base + CCU_PRONTO_LAST_ADDR0_OFFSET;
	reg = readl_relaxed(reg_addr);
	pr_err("CCU_CCPU_LAST_ADDR0 %08x\n", reg);

	reg_addr = penv->pronto_ccpu_base + CCU_PRONTO_LAST_ADDR1_OFFSET;
	reg = readl_relaxed(reg_addr);
	pr_err("CCU_CCPU_LAST_ADDR1 %08x\n", reg);

	reg_addr = penv->pronto_ccpu_base + CCU_PRONTO_LAST_ADDR2_OFFSET;
	reg = readl_relaxed(reg_addr);
	pr_err("CCU_CCPU_LAST_ADDR2 %08x\n", reg);

	reg_addr = penv->pronto_ccpu_base + CCU_PRONTO_AOWBR_ERR_ADDR_OFFSET;
	reg = readl_relaxed(reg_addr);
	pr_err("CCU_PRONTO_AOWBR_ERR_ADDR_OFFSET %08x\n", reg);

	reg_addr = penv->pronto_ccpu_base + CCU_PRONTO_AOWBR_TIMEOUT_REG_OFFSET;
	reg = readl_relaxed(reg_addr);
	pr_err("CCU_PRONTO_AOWBR_TIMEOUT_REG_OFFSET %08x\n", reg);

	reg_addr = penv->pronto_ccpu_base + CCU_PRONTO_AOWBR_ERR_TIMEOUT_OFFSET;
	reg = readl_relaxed(reg_addr);
	pr_err("CCU_PRONTO_AOWBR_ERR_TIMEOUT_OFFSET %08x\n", reg);

	reg_addr = penv->pronto_ccpu_base + CCU_PRONTO_A2AB_ERR_ADDR_OFFSET;
	reg = readl_relaxed(reg_addr);
	pr_err("CCU_PRONTO_A2AB_ERR_ADDR_OFFSET %08x\n", reg);

	tst_addr = penv->pronto_a2xb_base + A2XB_TSTBUS_OFFSET;
	tst_ctrl_addr = penv->pronto_a2xb_base + A2XB_TSTBUS_CTRL_OFFSET;

	/*  read data FIFO */
	reg = 0;
	reg = reg | WCNSS_TSTBUS_CTRL_EN | WCNSS_TSTBUS_CTRL_RDFIFO;
	writel_relaxed(reg, tst_ctrl_addr);
	reg = readl_relaxed(tst_addr);
	if (!(reg & A2XB_FIFO_EMPTY)) {
		wcnss_pronto_is_a2xb_bus_stall(tst_addr,
			       A2XB_READ_FIFO_FILL_MASK, "Read");
	} else {
		pr_err("Read data FIFO testbus %08x\n", reg);
	}
	/*  command FIFO */
	reg = 0;
	reg = reg | WCNSS_TSTBUS_CTRL_EN | WCNSS_TSTBUS_CTRL_CMDFIFO;
	writel_relaxed(reg, tst_ctrl_addr);
	reg = readl_relaxed(tst_addr);
	if (!(reg & A2XB_FIFO_EMPTY)) {
		wcnss_pronto_is_a2xb_bus_stall(tst_addr,
			       A2XB_CMD_FIFO_FILL_MASK, "Cmd");
	} else {
		pr_err("Command FIFO testbus %08x\n", reg);
	}


	/*  write data FIFO */
	reg = 0;
	reg = reg | WCNSS_TSTBUS_CTRL_EN | WCNSS_TSTBUS_CTRL_WRFIFO;
	writel_relaxed(reg, tst_ctrl_addr);
	reg = readl_relaxed(tst_addr);
	if (!(reg & A2XB_FIFO_EMPTY)) {
		wcnss_pronto_is_a2xb_bus_stall(tst_addr,
				A2XB_WRITE_FIFO_FILL_MASK, "Write");
	} else {
		pr_err("Write data FIFO testbus %08x\n", reg);
	}

	/*   AXIM SEL CFG0 */
	reg = 0;
	reg = reg | WCNSS_TSTBUS_CTRL_EN | WCNSS_TSTBUS_CTRL_AXIM |
				WCNSS_TSTBUS_CTRL_AXIM_CFG0;
	writel_relaxed(reg, tst_ctrl_addr);
	reg = readl_relaxed(tst_addr);
	pr_err("AXIM SEL CFG0 testbus %08x\n", reg);

	/*   AXIM SEL CFG1 */
	reg = 0;
	reg = reg | WCNSS_TSTBUS_CTRL_EN | WCNSS_TSTBUS_CTRL_AXIM |
				WCNSS_TSTBUS_CTRL_AXIM_CFG1;
	writel_relaxed(reg, tst_ctrl_addr);
	reg = readl_relaxed(tst_addr);
	pr_err("AXIM SEL CFG1 testbus %08x\n", reg);

	/*   CTRL SEL CFG0 */
	reg = 0;
	reg = reg | WCNSS_TSTBUS_CTRL_EN | WCNSS_TSTBUS_CTRL_CTRL |
		WCNSS_TSTBUS_CTRL_CTRL_CFG0;
	writel_relaxed(reg, tst_ctrl_addr);
	reg = readl_relaxed(tst_addr);
	pr_err("CTRL SEL CFG0 testbus %08x\n", reg);

	/*   CTRL SEL CFG1 */
	reg = 0;
	reg = reg | WCNSS_TSTBUS_CTRL_EN | WCNSS_TSTBUS_CTRL_CTRL |
		WCNSS_TSTBUS_CTRL_CTRL_CFG1;
	writel_relaxed(reg, tst_ctrl_addr);
	reg = readl_relaxed(tst_addr);
	pr_err("CTRL SEL CFG1 testbus %08x\n", reg);


	reg_addr = penv->msm_wcnss_base + PRONTO_PMU_WLAN_BCR_OFFSET;
	reg = readl_relaxed(reg_addr);

	reg_addr = penv->msm_wcnss_base + PRONTO_PMU_WLAN_GDSCR_OFFSET;
	reg2 = readl_relaxed(reg_addr);

	reg_addr = penv->msm_wcnss_base + PRONTO_PMU_WLAN_AHB_CBCR_OFFSET;
	reg3 = readl_relaxed(reg_addr);
	pr_err("PMU_WLAN_AHB_CBCR %08x\n", reg3);
}
EXPORT_SYMBOL(wcnss_pronto_log_debug_regs);

/* Log pronto debug registers before sending reset interrupt */
void wcnss_pronto_dump_regs(void)
{
	void __iomem *reg_addr;
	u32 reg = 0, reg2 = 0, reg3 = 0, reg4 = 0;

	if (!penv || !penv->triggered || !penv->msm_wcnss_base) {
		pr_info(DEVICE " WCNSS driver is not triggered by userspace\n");
		return;
	}

	wcnss_pronto_log_debug_regs();

	reg_addr = penv->msm_wcnss_base + PRONTO_PMU_WLAN_BCR_OFFSET;
	reg = readl_relaxed(reg_addr);

	reg_addr = penv->msm_wcnss_base + PRONTO_PMU_WLAN_GDSCR_OFFSET;
	reg2 = readl_relaxed(reg_addr);

	reg_addr = penv->msm_wcnss_base + PRONTO_PMU_WLAN_AHB_CBCR_OFFSET;
	reg3 = readl_relaxed(reg_addr);

	reg_addr = penv->msm_wcnss_base + PRONTO_PMU_CPU_AHB_CMD_RCGR_OFFSET;
	reg4 = readl_relaxed(reg_addr);

	msleep(50);

	if ((reg & PRONTO_PMU_WLAN_BCR_BLK_ARES) ||
		(reg2 & PRONTO_PMU_WLAN_GDSCR_SW_COLLAPSE) ||
		(!(reg4 & PRONTO_PMU_CPU_AHB_CMD_RCGR_ROOT_EN)) ||
		(reg3 & PRONTO_PMU_WLAN_AHB_CBCR_CLK_OFF) ||
		(!(reg3 & PRONTO_PMU_WLAN_AHB_CBCR_CLK_EN))) {
		pr_err("Cannot log, wlan domain is power collapsed\n");
		return;
	}

	reg = readl_relaxed(penv->wlan_tx_phy_aborts);
	pr_err("WLAN_TX_PHY_ABORTS %08x\n", reg);

	reg_addr = penv->pronto_mcu_base + MCU_APB2PHY_STATUS_OFFSET;
	reg = readl_relaxed(reg_addr);
	pr_err("MCU_APB2PHY_STATUS %08x\n", reg);

	reg_addr = penv->pronto_mcu_base + MCU_CBR_CCAHB_ERR_OFFSET;
	reg = readl_relaxed(reg_addr);
	pr_err("MCU_CBR_CCAHB_ERR %08x\n", reg);

	reg_addr = penv->pronto_mcu_base + MCU_CBR_CAHB_ERR_OFFSET;
	reg = readl_relaxed(reg_addr);
	pr_err("MCU_CBR_CAHB_ERR %08x\n", reg);

	reg_addr = penv->pronto_mcu_base + MCU_CBR_CCAHB_TIMEOUT_OFFSET;
	reg = readl_relaxed(reg_addr);
	pr_err("MCU_CBR_CCAHB_TIMEOUT %08x\n", reg);

	reg_addr = penv->pronto_mcu_base + MCU_CBR_CAHB_TIMEOUT_OFFSET;
	reg = readl_relaxed(reg_addr);
	pr_err("MCU_CBR_CAHB_TIMEOUT %08x\n", reg);

	reg_addr = penv->pronto_mcu_base + MCU_DBR_CDAHB_ERR_OFFSET;
	reg = readl_relaxed(reg_addr);
	pr_err("MCU_DBR_CDAHB_ERR %08x\n", reg);

	reg_addr = penv->pronto_mcu_base + MCU_DBR_DAHB_ERR_OFFSET;
	reg = readl_relaxed(reg_addr);
	pr_err("MCU_DBR_DAHB_ERR %08x\n", reg);

	reg_addr = penv->pronto_mcu_base + MCU_DBR_CDAHB_TIMEOUT_OFFSET;
	reg = readl_relaxed(reg_addr);
	pr_err("MCU_DBR_CDAHB_TIMEOUT %08x\n", reg);

	reg_addr = penv->pronto_mcu_base + MCU_DBR_DAHB_TIMEOUT_OFFSET;
	reg = readl_relaxed(reg_addr);
	pr_err("MCU_DBR_DAHB_TIMEOUT %08x\n", reg);

	reg_addr = penv->pronto_mcu_base + MCU_FDBR_CDAHB_ERR_OFFSET;
	reg = readl_relaxed(reg_addr);
	pr_err("MCU_FDBR_CDAHB_ERR %08x\n", reg);

	reg_addr = penv->pronto_mcu_base + MCU_FDBR_FDAHB_ERR_OFFSET;
	reg = readl_relaxed(reg_addr);
	pr_err("MCU_FDBR_FDAHB_ERR %08x\n", reg);

	reg_addr = penv->pronto_mcu_base + MCU_FDBR_CDAHB_TIMEOUT_OFFSET;
	reg = readl_relaxed(reg_addr);
	pr_err("MCU_FDBR_CDAHB_TIMEOUT %08x\n", reg);

	reg_addr = penv->pronto_mcu_base + MCU_FDBR_FDAHB_TIMEOUT_OFFSET;
	reg = readl_relaxed(reg_addr);
	pr_err("MCU_FDBR_FDAHB_TIMEOUT %08x\n", reg);

	reg = readl_relaxed(penv->wlan_brdg_err_source);
	pr_err("WLAN_BRDG_ERR_SOURCE %08x\n", reg);

	reg = readl_relaxed(penv->wlan_tx_status);
	pr_err("WLAN_TXP_STATUS %08x\n", reg);

	reg = readl_relaxed(penv->alarms_txctl);
	pr_err("ALARMS_TXCTL %08x\n", reg);

	reg = readl_relaxed(penv->alarms_tactl);
	pr_err("ALARMS_TACTL %08x\n", reg);
}
EXPORT_SYMBOL(wcnss_pronto_dump_regs);

#ifdef CONFIG_WCNSS_REGISTER_DUMP_ON_BITE

static int wcnss_gpio_set_state(bool is_enable)
{
	struct pinctrl_state *pin_state;
	int ret;
	int i;

	if (!is_enable) {
		for (i = 0; i < WCNSS_WLAN_MAX_GPIO; i++) {
			if (gpio_is_valid(penv->gpios[i]))
				gpio_free(penv->gpios[i]);
		}

		return 0;
	}

	pin_state = penv->wcnss_gpio_active;
	if (!IS_ERR_OR_NULL(pin_state)) {
		ret = pinctrl_select_state(penv->pinctrl, pin_state);
		if (ret < 0) {
			pr_err("%s: can not set gpio pins err: %d\n",
						__func__, ret);
			goto pinctrl_set_err;
		}

	} else {
		pr_err("%s: invalid gpio pinstate err: %lu\n",
					__func__, PTR_ERR(pin_state));
		goto pinctrl_set_err;
	}

	for (i = WCNSS_WLAN_DATA2; i <= WCNSS_WLAN_DATA0; i++) {
		ret = gpio_request_one(penv->gpios[i],
					GPIOF_DIR_IN, NULL);
		if (ret) {
			pr_err("%s: request failed for gpio:%d\n",
						__func__, penv->gpios[i]);
			i--;
			goto gpio_req_err;
		}
	}

	for (i = WCNSS_WLAN_SET; i <= WCNSS_WLAN_CLK; i++) {
		ret = gpio_request_one(penv->gpios[i],
					GPIOF_OUT_INIT_LOW, NULL);
		if (ret) {
			pr_err("%s: request failed for gpio:%d\n",
						__func__, penv->gpios[i]);
			i--;
			goto gpio_req_err;
		}
	}

	return 0;

gpio_req_err:
	for (; i >= WCNSS_WLAN_DATA2; --i)
		gpio_free(penv->gpios[i]);

pinctrl_set_err:
	return -EINVAL;
}

static u32 wcnss_rf_read_reg(u32 rf_reg_addr)
{
	int count = 0;
	u32 rf_cmd_and_addr = 0;
	u32 rf_data_received = 0;
	u32 rf_bit = 0;

	if (wcnss_gpio_set_state(true))
		return 0;

	/* Reset the signal if it is already being used. */
	gpio_set_value(penv->gpios[WCNSS_WLAN_SET], 0);
	gpio_set_value(penv->gpios[WCNSS_WLAN_CLK], 0);

	/* We start with cmd_set high penv->gpio_base + WCNSS_WLAN_SET = 1. */
	gpio_set_value(penv->gpios[WCNSS_WLAN_SET], 1);

	gpio_direction_output(penv->gpios[WCNSS_WLAN_DATA0], 1);
	gpio_direction_output(penv->gpios[WCNSS_WLAN_DATA1], 1);
	gpio_direction_output(penv->gpios[WCNSS_WLAN_DATA2], 1);

	gpio_set_value(penv->gpios[WCNSS_WLAN_DATA0], 0);
	gpio_set_value(penv->gpios[WCNSS_WLAN_DATA1], 0);
	gpio_set_value(penv->gpios[WCNSS_WLAN_DATA2], 0);

	/* Prepare command and RF register address that need to sent out. */
	rf_cmd_and_addr  = (((WLAN_RF_READ_REG_CMD) |
		(rf_reg_addr << WLAN_RF_REG_ADDR_START_OFFSET)) &
		WLAN_RF_READ_CMD_MASK);
	/* Send 15 bit RF register address */
	for (count = 0; count < WLAN_RF_PREPARE_CMD_DATA; count++) {
		gpio_set_value(penv->gpios[WCNSS_WLAN_CLK], 0);

		rf_bit = (rf_cmd_and_addr & 0x1);
		gpio_set_value(penv->gpios[WCNSS_WLAN_DATA0],
							rf_bit ? 1 : 0);
		rf_cmd_and_addr = (rf_cmd_and_addr >> 1);

		rf_bit = (rf_cmd_and_addr & 0x1);
		gpio_set_value(penv->gpios[WCNSS_WLAN_DATA1], rf_bit ? 1 : 0);
		rf_cmd_and_addr = (rf_cmd_and_addr >> 1);

		rf_bit = (rf_cmd_and_addr & 0x1);
		gpio_set_value(penv->gpios[WCNSS_WLAN_DATA2], rf_bit ? 1 : 0);
		rf_cmd_and_addr = (rf_cmd_and_addr >> 1);

		/* Send the data out penv->gpio_base + WCNSS_WLAN_CLK = 1 */
		gpio_set_value(penv->gpios[WCNSS_WLAN_CLK], 1);
	}

	/* Pull down the clock signal */
	gpio_set_value(penv->gpios[WCNSS_WLAN_CLK], 0);

	/* Configure data pins to input IO pins */
	gpio_direction_input(penv->gpios[WCNSS_WLAN_DATA0]);
	gpio_direction_input(penv->gpios[WCNSS_WLAN_DATA1]);
	gpio_direction_input(penv->gpios[WCNSS_WLAN_DATA2]);

	for (count = 0; count < WLAN_RF_CLK_WAIT_CYCLE; count++) {
		gpio_set_value(penv->gpios[WCNSS_WLAN_CLK], 1);
		gpio_set_value(penv->gpios[WCNSS_WLAN_CLK], 0);
	}

	rf_bit = 0;
	/* Read 16 bit RF register value */
	for (count = 0; count < WLAN_RF_READ_DATA; count++) {
		gpio_set_value(penv->gpios[WCNSS_WLAN_CLK], 1);
		gpio_set_value(penv->gpios[WCNSS_WLAN_CLK], 0);

		rf_bit = gpio_get_value(penv->gpios[WCNSS_WLAN_DATA0]);
		rf_data_received |= (rf_bit << (count * WLAN_RF_DATA_LEN
					+ WLAN_RF_DATA0_SHIFT));

		if (count != 5) {
			rf_bit = gpio_get_value(penv->gpios[WCNSS_WLAN_DATA1]);
			rf_data_received |= (rf_bit << (count * WLAN_RF_DATA_LEN
						+ WLAN_RF_DATA1_SHIFT));

			rf_bit = gpio_get_value(penv->gpios[WCNSS_WLAN_DATA2]);
			rf_data_received |= (rf_bit << (count * WLAN_RF_DATA_LEN
						+ WLAN_RF_DATA2_SHIFT));
		}
	}

	gpio_set_value(penv->gpios[WCNSS_WLAN_SET], 0);
	wcnss_gpio_set_state(false);
	wcnss_pinctrl_set_state(true);

	return rf_data_received;
}

static void wcnss_log_iris_regs(void)
{
	int i;
	u32 reg_val;
	u32 regs_array[] = {
		0x04, 0x05, 0x11, 0x1e, 0x40, 0x48,
		0x49, 0x4b, 0x00, 0x01, 0x4d};

	pr_info("%s: IRIS Registers [address] : value\n", __func__);

	for (i = 0; i < ARRAY_SIZE(regs_array); i++) {
		reg_val = wcnss_rf_read_reg(regs_array[i]);

		pr_info("[0x%08x] : 0x%08x\n", regs_array[i], reg_val);
	}
}

int wcnss_get_mux_control(void)
{
	void __iomem *pmu_conf_reg;
	u32 reg = 0;

	if (NULL == penv)
		return 0;

	pmu_conf_reg = penv->msm_wcnss_base + PRONTO_PMU_OFFSET;
	reg = readl_relaxed(pmu_conf_reg);
	reg |= WCNSS_PMU_CFG_GC_BUS_MUX_SEL_TOP;
	writel_relaxed(reg, pmu_conf_reg);
	return 1;
}

void wcnss_log_debug_regs_on_bite(void)
{
	struct platform_device *pdev = wcnss_get_platform_device();
	struct clk *measure;
	struct clk *wcnss_debug_mux;
	unsigned long clk_rate;

	if (wcnss_hardware_type() != WCNSS_PRONTO_HW)
		return;

	measure = clk_get(&pdev->dev, "measure");
	wcnss_debug_mux = clk_get(&pdev->dev, "wcnss_debug");

	if (!IS_ERR(measure) && !IS_ERR(wcnss_debug_mux)) {
		if (clk_set_parent(measure, wcnss_debug_mux)) {
			pr_err("Setting measure clk parent failed\n");
			return;
		}

		if (clk_prepare_enable(measure)) {
			pr_err("measure clk enable failed\n");
			return;
		}

		clk_rate = clk_get_rate(measure);
		pr_debug("wcnss: clock frequency is: %luHz\n", clk_rate);

		if (clk_rate) {
			wcnss_pronto_log_debug_regs();
			if (wcnss_get_mux_control())
				wcnss_log_iris_regs();
		} else {
			pr_err("clock frequency is zero, cannot access PMU or other registers\n");
			wcnss_log_iris_regs();
		}

		clk_disable_unprepare(measure);
	}
}
#endif

/* interface to reset wcnss by sending the reset interrupt */
void wcnss_reset_fiq(bool clk_chk_en)
{
	if (wcnss_hardware_type() == WCNSS_PRONTO_HW) {
		if (clk_chk_en) {
			wcnss_log_debug_regs_on_bite();
		} else {
			wcnss_pronto_log_debug_regs();
			if (wcnss_get_mux_control())
				wcnss_log_iris_regs();
		}
		if (!wcnss_device_is_shutdown()) {
			/* Insert memory barrier before writing fiq register */
			wmb();
			__raw_writel(1 << 16, penv->fiq_reg);
		} else {
			pr_info("%s: Block FIQ during power up sequence\n",
				__func__);
		}
	} else {
		wcnss_riva_log_debug_regs();
	}
}
EXPORT_SYMBOL(wcnss_reset_fiq);

static int wcnss_create_sysfs(struct device *dev)
{
	int ret;

	if (!dev)
		return -ENODEV;

	ret = device_create_file(dev, &dev_attr_thermal_mitigation);
	if (ret)
		return ret;

	ret = device_create_file(dev, &dev_attr_wcnss_version);
	if (ret)
		goto remove_thermal;

	ret = device_create_file(dev, &dev_attr_wcnss_mac_addr);
	if (ret)
		goto remove_version;

	return 0;

remove_version:
	device_remove_file(dev, &dev_attr_wcnss_version);
remove_thermal:
	device_remove_file(dev, &dev_attr_thermal_mitigation);

	return ret;
}

static void wcnss_remove_sysfs(struct device *dev)
{
	if (dev) {
		device_remove_file(dev, &dev_attr_thermal_mitigation);
		device_remove_file(dev, &dev_attr_wcnss_version);
		device_remove_file(dev, &dev_attr_wcnss_mac_addr);
	}
}

static void wcnss_pm_qos_add_request(void)
{
	pr_info("%s: add request\n", __func__);
	pm_qos_add_request(&penv->wcnss_pm_qos_request, PM_QOS_CPU_DMA_LATENCY,
			PM_QOS_DEFAULT_VALUE);
}

static void wcnss_pm_qos_remove_request(void)
{
	pr_info("%s: remove request\n", __func__);
	pm_qos_remove_request(&penv->wcnss_pm_qos_request);
}

void wcnss_pm_qos_update_request(int val)
{
	pr_info("%s: update request %d\n", __func__, val);
	pm_qos_update_request(&penv->wcnss_pm_qos_request, val);
}

void wcnss_disable_pc_remove_req(void)
{
	mutex_lock(&penv->pm_qos_mutex);
	if (penv->pc_disabled) {
		penv->pc_disabled = 0;
		wcnss_pm_qos_update_request(WCNSS_ENABLE_PC_LATENCY);
		wcnss_pm_qos_remove_request();
		wcnss_allow_suspend();
	}
	mutex_unlock(&penv->pm_qos_mutex);
}

void wcnss_disable_pc_add_req(void)
{
	mutex_lock(&penv->pm_qos_mutex);
	if (!penv->pc_disabled) {
		wcnss_pm_qos_add_request();
		wcnss_prevent_suspend();
		wcnss_pm_qos_update_request(WCNSS_DISABLE_PC_LATENCY);
		penv->pc_disabled = 1;
	}
	mutex_unlock(&penv->pm_qos_mutex);
}

static void wcnss_smd_notify_event(void *data, unsigned int event)
{
	int len = 0;

	if (penv != data) {
		pr_err("wcnss: invalid env pointer in smd callback\n");
		return;
	}
	switch (event) {
	case SMD_EVENT_DATA:
		len = smd_read_avail(penv->smd_ch);
		if (len < 0) {
			pr_err("wcnss: failed to read from smd %d\n", len);
			return;
		}
		schedule_work(&penv->wcnssctrl_rx_work);
		break;

	case SMD_EVENT_OPEN:
		pr_debug("wcnss: opening WCNSS SMD channel :%s",
				WCNSS_CTRL_CHANNEL);
		schedule_work(&penv->wcnssctrl_version_work);
		schedule_work(&penv->wcnss_pm_config_work);
		cancel_delayed_work(&penv->wcnss_pm_qos_del_req);
		schedule_delayed_work(&penv->wcnss_pm_qos_del_req, 0);
		if (penv->wlan_config.is_pronto_vadc && (penv->vadc_dev))
			schedule_work(&penv->wcnss_vadc_work);
		break;

	case SMD_EVENT_CLOSE:
		pr_debug("wcnss: closing WCNSS SMD channel :%s",
				WCNSS_CTRL_CHANNEL);
		penv->nv_downloaded = 0;
		penv->is_cbc_done = 0;
		break;

	default:
		break;
	}
}

static int
wcnss_pinctrl_set_state(bool active)
{
	struct pinctrl_state *pin_state;
	int ret;

	pr_debug("%s: Set GPIO state : %d\n", __func__, active);

	pin_state = active ? penv->wcnss_5wire_active
			: penv->wcnss_5wire_suspend;

	if (!IS_ERR_OR_NULL(pin_state)) {
		ret = pinctrl_select_state(penv->pinctrl, pin_state);
		if (ret < 0) {
			pr_err("%s: can not set %s pins\n", __func__,
				active ? WCNSS_PINCTRL_STATE_DEFAULT
				: WCNSS_PINCTRL_STATE_SLEEP);
			return ret;
		}
	} else {
		pr_err("%s: invalid '%s' pinstate\n", __func__,
			active ? WCNSS_PINCTRL_STATE_DEFAULT
			: WCNSS_PINCTRL_STATE_SLEEP);
		return PTR_ERR(pin_state);
	}

	return 0;
}

static int
wcnss_pinctrl_init(struct platform_device *pdev)
{
	struct device_node *node = pdev->dev.of_node;
	int i;

	/* Get pinctrl if target uses pinctrl */
	penv->pinctrl = devm_pinctrl_get(&pdev->dev);

	if (IS_ERR_OR_NULL(penv->pinctrl)) {
		pr_err("%s: failed to get pinctrl\n", __func__);
		return PTR_ERR(penv->pinctrl);
	}

	penv->wcnss_5wire_active
		= pinctrl_lookup_state(penv->pinctrl,
			WCNSS_PINCTRL_STATE_DEFAULT);

	if (IS_ERR_OR_NULL(penv->wcnss_5wire_active)) {
		pr_err("%s: can not get default pinstate\n", __func__);
		return PTR_ERR(penv->wcnss_5wire_active);
	}

	penv->wcnss_5wire_suspend
		= pinctrl_lookup_state(penv->pinctrl,
			WCNSS_PINCTRL_STATE_SLEEP);

	if (IS_ERR_OR_NULL(penv->wcnss_5wire_suspend)) {
		pr_warn("%s: can not get sleep pinstate\n", __func__);
		return PTR_ERR(penv->wcnss_5wire_suspend);
	}

	penv->wcnss_gpio_active = pinctrl_lookup_state(penv->pinctrl,
					WCNSS_PINCTRL_GPIO_STATE_DEFAULT);
	if (IS_ERR_OR_NULL(penv->wcnss_gpio_active))
		pr_warn("%s: can not get gpio default pinstate\n", __func__);

	for (i = 0; i < WCNSS_WLAN_MAX_GPIO; i++) {
		penv->gpios[i] = of_get_gpio(node, i);
		if (penv->gpios[i] < 0)
			pr_warn("%s: Fail to get 5wire gpio: %d\n",
							__func__, i);
	}

	return 0;
}

static int
wcnss_pronto_gpios_config(struct platform_device *pdev, bool enable)
{
	int rc = 0;
	int i, j;
	int WCNSS_WLAN_NUM_GPIOS = 5;

	/* Use Pinctrl to configure 5 wire GPIOs */
	rc = wcnss_pinctrl_init(pdev);
	if (rc) {
		pr_err("%s: failed to get pin resources\n", __func__);
		penv->pinctrl = NULL;
		goto gpio_probe;
	} else {
		rc = wcnss_pinctrl_set_state(true);
		if (rc)
			pr_err("%s: failed to set pin state\n",
							__func__);
		penv->use_pinctrl = true;
		return rc;
	}

gpio_probe:
	for (i = 0; i < WCNSS_WLAN_NUM_GPIOS; i++) {
		int gpio = of_get_gpio(pdev->dev.of_node, i);
		if (enable) {
			rc = gpio_request(gpio, "wcnss_wlan");
			if (rc) {
				pr_err("WCNSS gpio_request %d err %d\n",
					gpio, rc);
				goto fail;
			}
		} else
			gpio_free(gpio);
	}
	return rc;

fail:
	for (j = WCNSS_WLAN_NUM_GPIOS-1; j >= 0; j--) {
		int gpio = of_get_gpio(pdev->dev.of_node, i);
		gpio_free(gpio);
	}
	return rc;
}

static int
wcnss_gpios_config(struct resource *gpios_5wire, bool enable)
{
	int i, j;
	int rc = 0;

	for (i = gpios_5wire->start; i <= gpios_5wire->end; i++) {
		if (enable) {
			rc = gpio_request(i, gpios_5wire->name);
			if (rc) {
				pr_err("WCNSS gpio_request %d err %d\n", i, rc);
				goto fail;
			}
		} else
			gpio_free(i);
	}

	return rc;

fail:
	for (j = i-1; j >= gpios_5wire->start; j--)
		gpio_free(j);
	return rc;
}

static int
wcnss_wlan_ctrl_probe(struct platform_device *pdev)
{
	if (!penv || !penv->triggered)
		return -ENODEV;

	penv->smd_channel_ready = 1;

	pr_info("%s: SMD ctrl channel up\n", __func__);
	return 0;
}

static int
wcnss_wlan_ctrl_remove(struct platform_device *pdev)
{
	if (penv)
		penv->smd_channel_ready = 0;

	pr_info("%s: SMD ctrl channel down\n", __func__);

	return 0;
}


static struct platform_driver wcnss_wlan_ctrl_driver = {
	.driver = {
		.name	= "WLAN_CTRL",
		.owner	= THIS_MODULE,
	},
	.probe	= wcnss_wlan_ctrl_probe,
	.remove	= wcnss_wlan_ctrl_remove,
};

static int
wcnss_ctrl_remove(struct platform_device *pdev)
{
	if (penv && penv->smd_ch)
		smd_close(penv->smd_ch);

	return 0;
}

static int
wcnss_ctrl_probe(struct platform_device *pdev)
{
	int ret = 0;

	if (!penv || !penv->triggered)
		return -ENODEV;

	ret = smd_named_open_on_edge(WCNSS_CTRL_CHANNEL, SMD_APPS_WCNSS,
			&penv->smd_ch, penv, wcnss_smd_notify_event);
	if (ret < 0) {
		pr_err("wcnss: cannot open the smd command channel %s: %d\n",
				WCNSS_CTRL_CHANNEL, ret);
		return -ENODEV;
	}
	smd_disable_read_intr(penv->smd_ch);

	return 0;
}

/* platform device for WCNSS_CTRL SMD channel */
static struct platform_driver wcnss_ctrl_driver = {
	.driver = {
		.name	= "WCNSS_CTRL",
		.owner	= THIS_MODULE,
	},
	.probe	= wcnss_ctrl_probe,
	.remove	= wcnss_ctrl_remove,
};

struct device *wcnss_wlan_get_device(void)
{
	if (penv && penv->pdev && penv->smd_channel_ready)
		return &penv->pdev->dev;
	return NULL;
}
EXPORT_SYMBOL(wcnss_wlan_get_device);

void wcnss_get_monotonic_boottime(struct timespec *ts)
{
	get_monotonic_boottime(ts);
}
EXPORT_SYMBOL(wcnss_get_monotonic_boottime);

struct platform_device *wcnss_get_platform_device(void)
{
	if (penv && penv->pdev)
		return penv->pdev;
	return NULL;
}
EXPORT_SYMBOL(wcnss_get_platform_device);

struct wcnss_wlan_config *wcnss_get_wlan_config(void)
{
	if (penv && penv->pdev)
		return &penv->wlan_config;
	return NULL;
}
EXPORT_SYMBOL(wcnss_get_wlan_config);

int wcnss_is_hw_pronto_ver3(void)
{
	if (penv && penv->pdev) {
		if (penv->wlan_config.is_pronto_v3)
			return penv->wlan_config.is_pronto_v3;
	}
	return 0;
}
EXPORT_SYMBOL(wcnss_is_hw_pronto_ver3);

int wcnss_device_ready(void)
{
	if (penv && penv->pdev && penv->nv_downloaded &&
	    !wcnss_device_is_shutdown())
		return 1;
	return 0;
}
EXPORT_SYMBOL(wcnss_device_ready);

bool wcnss_cbc_complete(void)
{
	if (penv && penv->pdev && penv->is_cbc_done &&
	    !wcnss_device_is_shutdown())
		return true;
	return false;
}
EXPORT_SYMBOL(wcnss_cbc_complete);

int wcnss_device_is_shutdown(void)
{
	if (penv && penv->is_shutdown)
		return 1;
	return 0;
}
EXPORT_SYMBOL(wcnss_device_is_shutdown);

struct resource *wcnss_wlan_get_memory_map(struct device *dev)
{
	if (penv && dev && (dev == &penv->pdev->dev) && penv->smd_channel_ready)
		return penv->mmio_res;
	return NULL;
}
EXPORT_SYMBOL(wcnss_wlan_get_memory_map);

int wcnss_wlan_get_dxe_tx_irq(struct device *dev)
{
	if (penv && dev && (dev == &penv->pdev->dev) &&
				penv->tx_irq_res && penv->smd_channel_ready)
		return penv->tx_irq_res->start;
	return WCNSS_WLAN_IRQ_INVALID;
}
EXPORT_SYMBOL(wcnss_wlan_get_dxe_tx_irq);

int wcnss_wlan_get_dxe_rx_irq(struct device *dev)
{
	if (penv && dev && (dev == &penv->pdev->dev) &&
				penv->rx_irq_res && penv->smd_channel_ready)
		return penv->rx_irq_res->start;
	return WCNSS_WLAN_IRQ_INVALID;
}
EXPORT_SYMBOL(wcnss_wlan_get_dxe_rx_irq);

void wcnss_wlan_register_pm_ops(struct device *dev,
				const struct dev_pm_ops *pm_ops)
{
	if (penv && dev && (dev == &penv->pdev->dev) && pm_ops)
		penv->pm_ops = pm_ops;
}
EXPORT_SYMBOL(wcnss_wlan_register_pm_ops);

void wcnss_wlan_unregister_pm_ops(struct device *dev,
				const struct dev_pm_ops *pm_ops)
{
	if (penv && dev && (dev == &penv->pdev->dev) && pm_ops) {
		if (penv->pm_ops == NULL) {
			pr_err("%s: pm_ops is already unregistered.\n",
				 __func__);
			return;
		}

		if (pm_ops->suspend != penv->pm_ops->suspend ||
				pm_ops->resume != penv->pm_ops->resume)
			pr_err("PM APIs dont match with registered APIs\n");
		penv->pm_ops = NULL;
	}
}
EXPORT_SYMBOL(wcnss_wlan_unregister_pm_ops);

void wcnss_register_thermal_mitigation(struct device *dev,
				void (*tm_notify)(struct device *, int))
{
	if (penv && dev && tm_notify)
		penv->tm_notify = tm_notify;
}
EXPORT_SYMBOL(wcnss_register_thermal_mitigation);

void wcnss_unregister_thermal_mitigation(
				void (*tm_notify)(struct device *, int))
{
	if (penv && tm_notify) {
		if (tm_notify != penv->tm_notify)
			pr_err("tm_notify doesn't match registered\n");
		penv->tm_notify = NULL;
	}
}
EXPORT_SYMBOL(wcnss_unregister_thermal_mitigation);

unsigned int wcnss_get_serial_number(void)
{
	if (penv) {
		penv->serial_number = socinfo_get_serial_number();
		pr_info("%s: Device serial number: %u\n",
			__func__, penv->serial_number);
		return penv->serial_number;
	}

	return 0;
}
EXPORT_SYMBOL(wcnss_get_serial_number);

int wcnss_get_wlan_mac_address(char mac_addr[WLAN_MAC_ADDR_SIZE])
{
	if (!penv)
		return -ENODEV;

	memcpy(mac_addr, penv->wlan_nv_macAddr, WLAN_MAC_ADDR_SIZE);
	pr_debug("%s: Get MAC Addr: %pM\n", __func__, penv->wlan_nv_macAddr);

	return 0;
}
EXPORT_SYMBOL(wcnss_get_wlan_mac_address);

static int enable_wcnss_suspend_notify;

static int enable_wcnss_suspend_notify_set(const char *val,
				struct kernel_param *kp)
{
	int ret;

	ret = param_set_int(val, kp);
	if (ret)
		return ret;

	if (enable_wcnss_suspend_notify)
		pr_debug("Suspend notification activated for wcnss\n");

	return 0;
}
module_param_call(enable_wcnss_suspend_notify, enable_wcnss_suspend_notify_set,
		param_get_int, &enable_wcnss_suspend_notify, S_IRUGO | S_IWUSR);

int wcnss_xo_auto_detect_enabled(void)
{
	return (has_autodetect_xo == 1 ? 1 : 0);
}

void wcnss_set_iris_xo_mode(int iris_xo_mode_set)
{
	penv->iris_xo_mode_set = iris_xo_mode_set;
}
EXPORT_SYMBOL(wcnss_set_iris_xo_mode);

int wcnss_wlan_iris_xo_mode(void)
{
	if (penv && penv->pdev && penv->smd_channel_ready)
		return penv->iris_xo_mode_set;
	return -ENODEV;
}
EXPORT_SYMBOL(wcnss_wlan_iris_xo_mode);

int wcnss_wlan_dual_band_disabled(void)
{
	if (penv && penv->pdev)
		return penv->is_dual_band_disabled;

	return -EINVAL;
}
EXPORT_SYMBOL(wcnss_wlan_dual_band_disabled);

void wcnss_suspend_notify(void)
{
	void __iomem *pmu_spare_reg;
	u32 reg = 0;
	unsigned long flags;

	if (!enable_wcnss_suspend_notify)
		return;

	if (wcnss_hardware_type() == WCNSS_PRONTO_HW)
		return;

	/* For Riva */
	pmu_spare_reg = penv->msm_wcnss_base + RIVA_SPARE_OFFSET;
	spin_lock_irqsave(&reg_spinlock, flags);
	reg = readl_relaxed(pmu_spare_reg);
	reg |= RIVA_SUSPEND_BIT;
	writel_relaxed(reg, pmu_spare_reg);
	spin_unlock_irqrestore(&reg_spinlock, flags);
}
EXPORT_SYMBOL(wcnss_suspend_notify);

void wcnss_resume_notify(void)
{
	void __iomem *pmu_spare_reg;
	u32 reg = 0;
	unsigned long flags;

	if (!enable_wcnss_suspend_notify)
		return;

	if (wcnss_hardware_type() == WCNSS_PRONTO_HW)
		return;

	/* For Riva */
	pmu_spare_reg = penv->msm_wcnss_base + RIVA_SPARE_OFFSET;

	spin_lock_irqsave(&reg_spinlock, flags);
	reg = readl_relaxed(pmu_spare_reg);
	reg &= ~RIVA_SUSPEND_BIT;
	writel_relaxed(reg, pmu_spare_reg);
	spin_unlock_irqrestore(&reg_spinlock, flags);
}
EXPORT_SYMBOL(wcnss_resume_notify);

static int wcnss_wlan_suspend(struct device *dev)
{
	if (penv && dev && (dev == &penv->pdev->dev) &&
	    penv->smd_channel_ready &&
	    penv->pm_ops && penv->pm_ops->suspend)
		return penv->pm_ops->suspend(dev);
	return 0;
}

static int wcnss_wlan_resume(struct device *dev)
{
	if (penv && dev && (dev == &penv->pdev->dev) &&
	    penv->smd_channel_ready &&
	    penv->pm_ops && penv->pm_ops->resume)
		return penv->pm_ops->resume(dev);
	return 0;
}

void wcnss_prevent_suspend()
{
	if (penv)
		wake_lock(&penv->wcnss_wake_lock);
}
EXPORT_SYMBOL(wcnss_prevent_suspend);

void wcnss_allow_suspend()
{
	if (penv)
		wake_unlock(&penv->wcnss_wake_lock);
}
EXPORT_SYMBOL(wcnss_allow_suspend);

int wcnss_hardware_type(void)
{
	if (penv)
		return penv->wcnss_hw_type;
	else
		return -ENODEV;
}
EXPORT_SYMBOL(wcnss_hardware_type);

int fw_cal_data_available(void)
{
	if (penv)
		return penv->fw_cal_available;
	else
		return -ENODEV;
}

u32 wcnss_get_wlan_rx_buff_count(void)
{
	if (penv)
		return penv->wlan_rx_buff_count;
	else
		return WCNSS_DEF_WLAN_RX_BUFF_COUNT;

}
EXPORT_SYMBOL(wcnss_get_wlan_rx_buff_count);

int wcnss_set_wlan_unsafe_channel(u16 *unsafe_ch_list, u16 ch_count)
{
	if (penv && unsafe_ch_list &&
		(ch_count <= WCNSS_MAX_CH_NUM)) {
		memcpy((char *)penv->unsafe_ch_list,
			(char *)unsafe_ch_list, ch_count * sizeof(u16));
		penv->unsafe_ch_count = ch_count;
		return 0;
	} else
		return -ENODEV;
}
EXPORT_SYMBOL(wcnss_set_wlan_unsafe_channel);

int wcnss_get_wlan_unsafe_channel(u16 *unsafe_ch_list, u16 buffer_size,
					u16 *ch_count)
{
	if (penv) {
		if (buffer_size < penv->unsafe_ch_count * sizeof(u16))
			return -ENODEV;
		memcpy((char *)unsafe_ch_list,
			(char *)penv->unsafe_ch_list,
			penv->unsafe_ch_count * sizeof(u16));
		*ch_count = penv->unsafe_ch_count;
		return 0;
	} else
		return -ENODEV;
}
EXPORT_SYMBOL(wcnss_get_wlan_unsafe_channel);

static int wcnss_smd_tx(void *data, int len)
{
	int ret = 0;

	ret = smd_write_avail(penv->smd_ch);
	if (ret < len) {
		pr_err("wcnss: no space available for smd frame\n");
		return -ENOSPC;
	}
	ret = smd_write(penv->smd_ch, data, len);
	if (ret < len) {
		pr_err("wcnss: failed to write Command %d", len);
		ret = -ENODEV;
	}
	return ret;
}

static int wcnss_get_battery_volt(int *result_uv)
{
	int rc = -1;
	struct qpnp_vadc_result adc_result;

	if (!penv->vadc_dev) {
		pr_err("wcnss: not setting up vadc\n");
		return rc;
	}

	rc = qpnp_vadc_read(penv->vadc_dev, VBAT_SNS, &adc_result);
	if (rc) {
		pr_err("error reading adc channel = %d, rc = %d\n",
		       VBAT_SNS, rc);
		return rc;
	}

	pr_info("Battery mvolts phy=%lld meas=0x%llx\n", adc_result.physical,
		adc_result.measurement);
	*result_uv = (int)adc_result.physical;

	return 0;
}

static void wcnss_notify_vbat(enum qpnp_tm_state state, void *ctx)
{
	int rc = 0;

	mutex_lock(&penv->vbat_monitor_mutex);
	cancel_delayed_work_sync(&penv->vbatt_work);

	if (state == ADC_TM_LOW_STATE) {
		pr_debug("wcnss: low voltage notification triggered\n");
		penv->vbat_monitor_params.state_request =
			ADC_TM_HIGH_THR_ENABLE;
		penv->vbat_monitor_params.high_thr = WCNSS_VBATT_THRESHOLD +
		WCNSS_VBATT_GUARD;
		penv->vbat_monitor_params.low_thr = 0;
	} else if (state == ADC_TM_HIGH_STATE) {
		penv->vbat_monitor_params.state_request =
			ADC_TM_LOW_THR_ENABLE;
		penv->vbat_monitor_params.low_thr = WCNSS_VBATT_THRESHOLD -
		WCNSS_VBATT_GUARD;
		penv->vbat_monitor_params.high_thr = 0;
		pr_debug("wcnss: high voltage notification triggered\n");
	} else {
		pr_debug("wcnss: unknown voltage notification state: %d\n",
				state);
		mutex_unlock(&penv->vbat_monitor_mutex);
		return;
	}
	pr_debug("wcnss: set low thr to %d and high to %d\n",
			penv->vbat_monitor_params.low_thr,
			penv->vbat_monitor_params.high_thr);

	rc = qpnp_adc_tm_channel_measure(penv->adc_tm_dev,
					 &penv->vbat_monitor_params);

	if (rc)
		pr_err("%s: tm setup failed: %d\n", __func__, rc);
	else
		schedule_delayed_work(&penv->vbatt_work,
				      msecs_to_jiffies(2000));

	mutex_unlock(&penv->vbat_monitor_mutex);
}

static int wcnss_setup_vbat_monitoring(void)
{
	int rc = -1;

	if (!penv->adc_tm_dev) {
		pr_err("wcnss: not setting up vbatt\n");
		return rc;
	}
	penv->vbat_monitor_params.low_thr = WCNSS_VBATT_THRESHOLD;
	penv->vbat_monitor_params.high_thr = WCNSS_VBATT_THRESHOLD;
	penv->vbat_monitor_params.state_request = ADC_TM_HIGH_LOW_THR_ENABLE;

	if (penv->is_vsys_adc_channel)
		penv->vbat_monitor_params.channel = VSYS;
	else
		penv->vbat_monitor_params.channel = VBAT_SNS;

	penv->vbat_monitor_params.btm_ctx = (void *)penv;
	penv->vbat_monitor_params.timer_interval = ADC_MEAS1_INTERVAL_1S;
	penv->vbat_monitor_params.threshold_notification = &wcnss_notify_vbat;
	pr_debug("wcnss: set low thr to %d and high to %d\n",
			penv->vbat_monitor_params.low_thr,
			penv->vbat_monitor_params.high_thr);

	rc = qpnp_adc_tm_channel_measure(penv->adc_tm_dev,
					&penv->vbat_monitor_params);
	if (rc)
		pr_err("%s: tm setup failed: %d\n", __func__, rc);

	return rc;
}

static void wcnss_send_vbatt_indication(struct work_struct *work)
{
	struct vbatt_message vbatt_msg;
	int ret = 0;

	vbatt_msg.hdr.msg_type = WCNSS_VBATT_LEVEL_IND;
	vbatt_msg.hdr.msg_len = sizeof(struct vbatt_message);
	vbatt_msg.vbatt.threshold = WCNSS_VBATT_THRESHOLD;

	mutex_lock(&penv->vbat_monitor_mutex);
	vbatt_msg.vbatt.curr_volt = penv->wlan_config.vbatt;
	mutex_unlock(&penv->vbat_monitor_mutex);
	pr_debug("wcnss: send curr_volt: %d to FW\n",
		 vbatt_msg.vbatt.curr_volt);

	ret = wcnss_smd_tx(&vbatt_msg, vbatt_msg.hdr.msg_len);
	if (ret < 0)
		pr_err("wcnss: smd tx failed\n");
}

static void wcnss_update_vbatt(struct work_struct *work)
{
	struct vbatt_message vbatt_msg;
	int ret = 0;

	vbatt_msg.hdr.msg_type = WCNSS_VBATT_LEVEL_IND;
	vbatt_msg.hdr.msg_len = sizeof(struct vbatt_message);
	vbatt_msg.vbatt.threshold = WCNSS_VBATT_THRESHOLD;

	mutex_lock(&penv->vbat_monitor_mutex);
	if (penv->vbat_monitor_params.low_thr &&
		(penv->fw_vbatt_state == WCNSS_VBATT_LOW ||
			penv->fw_vbatt_state == WCNSS_CONFIG_UNSPECIFIED)) {
		vbatt_msg.vbatt.curr_volt = WCNSS_VBATT_HIGH;
		penv->fw_vbatt_state = WCNSS_VBATT_HIGH;
		pr_debug("wcnss: send HIGH BATT to FW\n");
	} else if (!penv->vbat_monitor_params.low_thr &&
		(penv->fw_vbatt_state == WCNSS_VBATT_HIGH ||
			penv->fw_vbatt_state == WCNSS_CONFIG_UNSPECIFIED)){
		vbatt_msg.vbatt.curr_volt = WCNSS_VBATT_LOW;
		penv->fw_vbatt_state = WCNSS_VBATT_LOW;
		pr_debug("wcnss: send LOW BATT to FW\n");
	} else {
		mutex_unlock(&penv->vbat_monitor_mutex);
		return;
	}
	mutex_unlock(&penv->vbat_monitor_mutex);
	ret = wcnss_smd_tx(&vbatt_msg, vbatt_msg.hdr.msg_len);
	if (ret < 0)
		pr_err("wcnss: smd tx failed\n");
	return;
}


static unsigned char wcnss_fw_status(void)
{
	int len = 0;
	int rc = 0;

	unsigned char fw_status = 0xFF;

	len = smd_read_avail(penv->smd_ch);
	if (len < 1) {
		pr_err("%s: invalid firmware status", __func__);
		return fw_status;
	}

	rc = smd_read(penv->smd_ch, &fw_status, 1);
	if (rc < 0) {
		pr_err("%s: incomplete data read from smd\n", __func__);
		return fw_status;
	}
	return fw_status;
}

static void wcnss_send_cal_rsp(unsigned char fw_status)
{
	struct smd_msg_hdr *rsphdr;
	unsigned char *msg = NULL;
	int rc;

	msg = kmalloc((sizeof(struct smd_msg_hdr) + 1), GFP_KERNEL);
	if (NULL == msg) {
		pr_err("wcnss: %s: failed to get memory\n", __func__);
		return;
	}

	rsphdr = (struct smd_msg_hdr *)msg;
	rsphdr->msg_type = WCNSS_CALDATA_UPLD_RSP;
	rsphdr->msg_len = sizeof(struct smd_msg_hdr) + 1;
	memcpy(msg+sizeof(struct smd_msg_hdr), &fw_status, 1);

	rc = wcnss_smd_tx(msg, rsphdr->msg_len);
	if (rc < 0)
		pr_err("wcnss: smd tx failed\n");

	kfree(msg);
}

/* Collect calibrated data from WCNSS */
void extract_cal_data(int len)
{
	int rc;
	struct cal_data_params calhdr;
	unsigned char fw_status = WCNSS_RESP_FAIL;

	if (len < sizeof(struct cal_data_params)) {
		pr_err("wcnss: incomplete cal header length\n");
		return;
	}

	mutex_lock(&penv->dev_lock);
	rc = smd_read(penv->smd_ch, (unsigned char *)&calhdr,
			sizeof(struct cal_data_params));
	if (rc < sizeof(struct cal_data_params)) {
		pr_err("wcnss: incomplete cal header read from smd\n");
		mutex_unlock(&penv->dev_lock);
		return;
	}

	if (penv->fw_cal_exp_frag != calhdr.frag_number) {
		pr_err("wcnss: Invalid frgament");
		goto unlock_exit;
	}

	if (calhdr.frag_size > WCNSS_MAX_FRAME_SIZE) {
		pr_err("wcnss: Invalid fragment size");
		goto unlock_exit;
	}

	if (penv->fw_cal_available) {
		/* ignore cal upload from SSR */
		smd_read(penv->smd_ch, NULL, calhdr.frag_size);
		penv->fw_cal_exp_frag++;
		if (calhdr.msg_flags & LAST_FRAGMENT) {
			penv->fw_cal_exp_frag = 0;
			goto unlock_exit;
		}
		mutex_unlock(&penv->dev_lock);
		return;
	}

	if (0 == calhdr.frag_number) {
		if (calhdr.total_size > MAX_CALIBRATED_DATA_SIZE) {
			pr_err("wcnss: Invalid cal data size %d",
				calhdr.total_size);
			goto unlock_exit;
		}
		kfree(penv->fw_cal_data);
		penv->fw_cal_rcvd = 0;
		penv->fw_cal_data = kmalloc(calhdr.total_size,
				GFP_KERNEL);
		if (penv->fw_cal_data == NULL) {
			smd_read(penv->smd_ch, NULL, calhdr.frag_size);
			goto unlock_exit;
		}
	}

	if (penv->fw_cal_rcvd + calhdr.frag_size >
			MAX_CALIBRATED_DATA_SIZE) {
		pr_err("calibrated data size is more than expected %d",
				penv->fw_cal_rcvd + calhdr.frag_size);
		penv->fw_cal_exp_frag = 0;
		penv->fw_cal_rcvd = 0;
		smd_read(penv->smd_ch, NULL, calhdr.frag_size);
		goto unlock_exit;
	}

	rc = smd_read(penv->smd_ch, penv->fw_cal_data + penv->fw_cal_rcvd,
			calhdr.frag_size);
	if (rc < calhdr.frag_size)
		goto unlock_exit;

	penv->fw_cal_exp_frag++;
	penv->fw_cal_rcvd += calhdr.frag_size;

	if (calhdr.msg_flags & LAST_FRAGMENT) {
		penv->fw_cal_exp_frag = 0;
		penv->fw_cal_available = true;
		pr_info("wcnss: cal data collection completed\n");
	}
	mutex_unlock(&penv->dev_lock);
	wake_up(&penv->read_wait);

	if (penv->fw_cal_available) {
		fw_status = WCNSS_RESP_SUCCESS;
		wcnss_send_cal_rsp(fw_status);
	}
	return;

unlock_exit:
	mutex_unlock(&penv->dev_lock);
	wcnss_send_cal_rsp(fw_status);
	return;
}

static void wcnss_process_smd_msg(int len)
{
	int rc = 0;
	unsigned char buf[sizeof(struct wcnss_version)];
	unsigned char build[WCNSS_MAX_BUILD_VER_LEN+1];
	struct smd_msg_hdr *phdr;
	struct smd_msg_hdr smd_msg;
	struct wcnss_version *pversion;
	int hw_type;
	unsigned char fw_status = 0;

	rc = smd_read(penv->smd_ch, buf, sizeof(struct smd_msg_hdr));
	if (rc < sizeof(struct smd_msg_hdr)) {
		pr_err("wcnss: incomplete header read from smd\n");
		return;
	}
	len -= sizeof(struct smd_msg_hdr);

	phdr = (struct smd_msg_hdr *)buf;

	switch (phdr->msg_type) {

	case WCNSS_VERSION_RSP:
		if (len != sizeof(struct wcnss_version)
				- sizeof(struct smd_msg_hdr)) {
			pr_err("wcnss: invalid version data from wcnss %d\n",
					len);
			return;
		}
		rc = smd_read(penv->smd_ch, buf+sizeof(struct smd_msg_hdr),
				len);
		if (rc < len) {
			pr_err("wcnss: incomplete data read from smd\n");
			return;
		}
		pversion = (struct wcnss_version *)buf;
		penv->fw_major = pversion->major;
		penv->fw_minor = pversion->minor;
		snprintf(penv->wcnss_version, WCNSS_VERSION_LEN,
			"%02x%02x%02x%02x", pversion->major, pversion->minor,
					pversion->version, pversion->revision);
		pr_info("wcnss: version %s\n", penv->wcnss_version);
		/* schedule work to download nvbin to ccpu */
		hw_type = wcnss_hardware_type();
		switch (hw_type) {
		case WCNSS_RIVA_HW:
			/* supported only if riva major >= 1 and minor >= 4 */
			if ((pversion->major >= 1) && (pversion->minor >= 4)) {
				pr_info("wcnss: schedule dnld work for riva\n");
				schedule_work(&penv->wcnssctrl_nvbin_dnld_work);
			}
			break;

		case WCNSS_PRONTO_HW:
			smd_msg.msg_type = WCNSS_BUILD_VER_REQ;
			smd_msg.msg_len = sizeof(smd_msg);
			rc = wcnss_smd_tx(&smd_msg, smd_msg.msg_len);
			if (rc < 0)
				pr_err("wcnss: smd tx failed: %s\n", __func__);

			/* supported only if pronto major >= 1 and minor >= 4 */
			if ((pversion->major >= 1) && (pversion->minor >= 4)) {
				pr_info("wcnss: schedule dnld work for pronto\n");
				schedule_work(&penv->wcnssctrl_nvbin_dnld_work);
			}
			break;

		default:
			pr_info("wcnss: unknown hw type (%d), will not schedule dnld work\n",
				hw_type);
			break;
		}
		break;

	case WCNSS_BUILD_VER_RSP:
		if (len > WCNSS_MAX_BUILD_VER_LEN) {
			pr_err("wcnss: invalid build version data from wcnss %d\n",
				len);
			return;
		}
		rc = smd_read(penv->smd_ch, build, len);
		if (rc < len) {
			pr_err("wcnss: incomplete data read from smd\n");
			return;
		}
		build[len] = 0;
		pr_info("wcnss: build version %s\n", build);
		break;

	case WCNSS_NVBIN_DNLD_RSP:
		penv->nv_downloaded = true;
		fw_status = wcnss_fw_status();
		pr_debug("wcnss: received WCNSS_NVBIN_DNLD_RSP from ccpu %u\n",
			fw_status);
		if (fw_status != WAIT_FOR_CBC_IND)
			penv->is_cbc_done = 1;
		wcnss_setup_vbat_monitoring();
		break;

	case WCNSS_CALDATA_DNLD_RSP:
		penv->nv_downloaded = true;
		fw_status = wcnss_fw_status();
		pr_debug("wcnss: received WCNSS_CALDATA_DNLD_RSP from ccpu %u\n",
			fw_status);
		break;
	case WCNSS_CBC_COMPLETE_IND:
		penv->is_cbc_done = 1;
		pr_debug("wcnss: received WCNSS_CBC_COMPLETE_IND from FW\n");
		break;
	case WCNSS_CALDATA_UPLD_REQ:
		extract_cal_data(len);
		break;

	default:
		pr_err("wcnss: invalid message type %d\n", phdr->msg_type);
	}
	return;
}

static void wcnssctrl_rx_handler(struct work_struct *worker)
{
	int len;

	while (1) {
		len = smd_read_avail(penv->smd_ch);
		if (0 == len) {
			pr_debug("wcnss: No more data to be read\n");
			return;
		}

		if (len > WCNSS_MAX_FRAME_SIZE) {
			pr_err("wcnss: frame larger than the allowed size\n");
			smd_read(penv->smd_ch, NULL, len);
			return;
		}

		if (len < sizeof(struct smd_msg_hdr)) {
			pr_err("wcnss: incomplete header available len = %d\n",
			       len);
			return;
		}

		wcnss_process_smd_msg(len);
	}
}

static void wcnss_send_version_req(struct work_struct *worker)
{
	struct smd_msg_hdr smd_msg;
	int ret = 0;

	smd_msg.msg_type = WCNSS_VERSION_REQ;
	smd_msg.msg_len = sizeof(smd_msg);
	ret = wcnss_smd_tx(&smd_msg, smd_msg.msg_len);
	if (ret < 0)
		pr_err("wcnss: smd tx failed\n");

	return;
}

static void wcnss_send_pm_config(struct work_struct *worker)
{
	struct smd_msg_hdr *hdr;
	unsigned char *msg = NULL;
	int rc, prop_len;
	u32 *payload;

	if (!of_find_property(penv->pdev->dev.of_node,
			"qcom,wcnss-pm", &prop_len))
		return;

	msg = kmalloc((sizeof(struct smd_msg_hdr) + prop_len), GFP_KERNEL);

	if (NULL == msg) {
		pr_err("wcnss: %s: failed to allocate memory\n", __func__);
		return;
	}

	payload = (u32 *)(msg + sizeof(struct smd_msg_hdr));

	prop_len /= sizeof(int);

	rc = of_property_read_u32_array(penv->pdev->dev.of_node,
			"qcom,wcnss-pm", payload, prop_len);
	if (rc < 0) {
		pr_err("wcnss: property read failed\n");
		kfree(msg);
		return;
	}

	pr_debug("%s:size=%d: <%d, %d, %d, %d, %d %d>\n", __func__,
			prop_len, *payload, *(payload+1), *(payload+2),
			*(payload+3), *(payload+4), *(payload+5));

	hdr = (struct smd_msg_hdr *)msg;
	hdr->msg_type = WCNSS_PM_CONFIG_REQ;
	hdr->msg_len = sizeof(struct smd_msg_hdr) + (prop_len * sizeof(int));

	rc = wcnss_smd_tx(msg, hdr->msg_len);
	if (rc < 0)
		pr_err("wcnss: smd tx failed\n");

	kfree(msg);
	return;
}

static void wcnss_pm_qos_enable_pc(struct work_struct *worker)
{
	wcnss_disable_pc_remove_req();
	return;
}

static DECLARE_RWSEM(wcnss_pm_sem);

static void wcnss_nvbin_dnld(void)
{
	int ret = 0;
	struct nvbin_dnld_req_msg *dnld_req_msg;
	unsigned short total_fragments = 0;
	unsigned short count = 0;
	unsigned short retry_count = 0;
	unsigned short cur_frag_size = 0;
	unsigned char *outbuffer = NULL;
	const void *nv_blob_addr = NULL;
	unsigned int nv_blob_size = 0;
	const struct firmware *nv = NULL;
	struct device *dev = &penv->pdev->dev;

	down_read(&wcnss_pm_sem);

	ret = request_firmware(&nv, NVBIN_FILE, dev);

	if (ret || !nv || !nv->data || !nv->size) {
		pr_err("wcnss: %s: request_firmware failed for %s (ret = %d)\n",
			__func__, NVBIN_FILE, ret);
		goto out;
	}

	/* First 4 bytes in nv blob is validity bitmap.
	 * We cannot validate nv, so skip those 4 bytes.
	 */
	nv_blob_addr = nv->data + 4;
	nv_blob_size = nv->size - 4;

	total_fragments = TOTALFRAGMENTS(nv_blob_size);

	pr_info("wcnss: NV bin size: %d, total_fragments: %d\n",
		nv_blob_size, total_fragments);

	/* get buffer for nv bin dnld req message */
	outbuffer = kmalloc((sizeof(struct nvbin_dnld_req_msg) +
		NV_FRAGMENT_SIZE), GFP_KERNEL);

	if (NULL == outbuffer) {
		pr_err("wcnss: %s: failed to get buffer\n", __func__);
		goto err_free_nv;
	}

	dnld_req_msg = (struct nvbin_dnld_req_msg *)outbuffer;

	dnld_req_msg->hdr.msg_type = WCNSS_NVBIN_DNLD_REQ;
	dnld_req_msg->dnld_req_params.msg_flags = 0;

	for (count = 0; count < total_fragments; count++) {
		dnld_req_msg->dnld_req_params.frag_number = count;

		if (count == (total_fragments - 1)) {
			/* last fragment, take care of boundry condition */
			cur_frag_size = nv_blob_size % NV_FRAGMENT_SIZE;
			if (!cur_frag_size)
				cur_frag_size = NV_FRAGMENT_SIZE;

			dnld_req_msg->dnld_req_params.msg_flags |=
				LAST_FRAGMENT;
			dnld_req_msg->dnld_req_params.msg_flags |=
				CAN_RECEIVE_CALDATA;
		} else {
			cur_frag_size = NV_FRAGMENT_SIZE;
			dnld_req_msg->dnld_req_params.msg_flags &=
				~LAST_FRAGMENT;
		}

		dnld_req_msg->dnld_req_params.nvbin_buffer_size =
			cur_frag_size;

		dnld_req_msg->hdr.msg_len =
			sizeof(struct nvbin_dnld_req_msg) + cur_frag_size;

		/* copy NV fragment */
		memcpy((outbuffer + sizeof(struct nvbin_dnld_req_msg)),
			(nv_blob_addr + count * NV_FRAGMENT_SIZE),
			cur_frag_size);

		ret = wcnss_smd_tx(outbuffer, dnld_req_msg->hdr.msg_len);

		retry_count = 0;
		while ((ret == -ENOSPC) && (retry_count <= 3)) {
			pr_debug("wcnss: %s: smd tx failed, ENOSPC\n",
				__func__);
			pr_debug("fragment: %d, len: %d, TotFragments: %d, retry_count: %d\n",
				count, dnld_req_msg->hdr.msg_len,
				total_fragments, retry_count);

			/* wait and try again */
			msleep(20);
			retry_count++;
			ret = wcnss_smd_tx(outbuffer,
				dnld_req_msg->hdr.msg_len);
		}

		if (ret < 0) {
			pr_err("wcnss: %s: smd tx failed\n", __func__);
			pr_err("fragment %d, len: %d, TotFragments: %d, retry_count: %d\n",
				count, dnld_req_msg->hdr.msg_len,
				total_fragments, retry_count);
			goto err_dnld;
		}
	}

err_dnld:
	/* free buffer */
	kfree(outbuffer);

err_free_nv:
	/* release firmware */
	release_firmware(nv);

out:
	up_read(&wcnss_pm_sem);

	return;
}


static void wcnss_caldata_dnld(const void *cal_data,
		unsigned int cal_data_size, bool msg_to_follow)
{
	int ret = 0;
	struct cal_data_msg *cal_msg;
	unsigned short total_fragments = 0;
	unsigned short count = 0;
	unsigned short retry_count = 0;
	unsigned short cur_frag_size = 0;
	unsigned char *outbuffer = NULL;

	total_fragments = TOTALFRAGMENTS(cal_data_size);

	outbuffer = kmalloc((sizeof(struct cal_data_msg) +
		NV_FRAGMENT_SIZE), GFP_KERNEL);

	if (NULL == outbuffer) {
		pr_err("wcnss: %s: failed to get buffer\n", __func__);
		return;
	}

	cal_msg = (struct cal_data_msg *)outbuffer;

	cal_msg->hdr.msg_type = WCNSS_CALDATA_DNLD_REQ;
	cal_msg->cal_params.msg_flags = 0;

	for (count = 0; count < total_fragments; count++) {
		cal_msg->cal_params.frag_number = count;

		if (count == (total_fragments - 1)) {
			cur_frag_size = cal_data_size % NV_FRAGMENT_SIZE;
			if (!cur_frag_size)
				cur_frag_size = NV_FRAGMENT_SIZE;

			cal_msg->cal_params.msg_flags
			    |= LAST_FRAGMENT;
			if (msg_to_follow)
				cal_msg->cal_params.msg_flags |=
					MESSAGE_TO_FOLLOW;
		} else {
			cur_frag_size = NV_FRAGMENT_SIZE;
			cal_msg->cal_params.msg_flags &=
				~LAST_FRAGMENT;
		}

		cal_msg->cal_params.total_size = cal_data_size;
		cal_msg->cal_params.frag_size =
			cur_frag_size;

		cal_msg->hdr.msg_len =
			sizeof(struct cal_data_msg) + cur_frag_size;

		memcpy((outbuffer + sizeof(struct cal_data_msg)),
			(cal_data + count * NV_FRAGMENT_SIZE),
			cur_frag_size);

		ret = wcnss_smd_tx(outbuffer, cal_msg->hdr.msg_len);

		retry_count = 0;
		while ((ret == -ENOSPC) && (retry_count <= 3)) {
			pr_debug("wcnss: %s: smd tx failed, ENOSPC\n",
					__func__);
			pr_debug("fragment: %d, len: %d, TotFragments: %d, retry_count: %d\n",
				count, cal_msg->hdr.msg_len,
				total_fragments, retry_count);

			/* wait and try again */
			msleep(20);
			retry_count++;
			ret = wcnss_smd_tx(outbuffer,
				cal_msg->hdr.msg_len);
		}

		if (ret < 0) {
			pr_err("wcnss: %s: smd tx failed\n", __func__);
			pr_err("fragment %d, len: %d, TotFragments: %d, retry_count: %d\n",
				count, cal_msg->hdr.msg_len,
				total_fragments, retry_count);
			goto err_dnld;
		}
	}


err_dnld:
	/* free buffer */
	kfree(outbuffer);

	return;
}


static void wcnss_nvbin_dnld_main(struct work_struct *worker)
{
	int retry = 0;

	if (!FW_CALDATA_CAPABLE())
		goto nv_download;

	if (!penv->fw_cal_available && IS_CAL_DATA_PRESENT
		!= has_calibrated_data && !penv->user_cal_available) {
		while (!penv->user_cal_available && retry++ < 5)
			msleep(500);
	}
	if (penv->fw_cal_available) {
		pr_info_ratelimited("wcnss: cal download, using fw cal");
		wcnss_caldata_dnld(penv->fw_cal_data, penv->fw_cal_rcvd, true);

	} else if (penv->user_cal_available) {
		pr_info_ratelimited("wcnss: cal download, using user cal");
		wcnss_caldata_dnld(penv->user_cal_data,
		penv->user_cal_rcvd, true);
	}

nv_download:
	pr_info_ratelimited("wcnss: NV download");
	wcnss_nvbin_dnld();

	return;
}

static int wcnss_pm_notify(struct notifier_block *b,
			unsigned long event, void *p)
{
	switch (event) {
	case PM_SUSPEND_PREPARE:
		down_write(&wcnss_pm_sem);
		break;

	case PM_POST_SUSPEND:
		up_write(&wcnss_pm_sem);
		break;
	}

	return NOTIFY_DONE;
}

static struct notifier_block wcnss_pm_notifier = {
	.notifier_call = wcnss_pm_notify,
};

static int wcnss_ctrl_open(struct inode *inode, struct file *file)
{
	int rc = 0;

	if (!penv || penv->ctrl_device_opened)
		return -EFAULT;

	penv->ctrl_device_opened = 1;

	return rc;
}

static ssize_t wcnss_ctrl_write(struct file *fp, const char __user
			*user_buffer, size_t count, loff_t *position)
{
	int rc = 0;
	u16 cmd;
	u8 buf[WCNSS_MAX_CMD_LEN];

	if (!penv || !penv->ctrl_device_opened ||
	    WCNSS_MAX_CMD_LEN < count || WCNSS_MIN_CMD_LEN > count)
		return -EFAULT;

	mutex_lock(&penv->ctrl_lock);
	rc = copy_from_user(buf, user_buffer, count);
	if (rc) {
		pr_err("%s: Failed to copy ctrl data\n", __func__);
		goto exit;
	}

	cmd = buf[0] << 8 | buf[1];
	switch (cmd) {
	case WCNSS_USR_HAS_CAL_DATA:
		if (buf[2] > 1) {
			pr_err("%s: Invalid cal data %d\n", __func__, buf[2]);
			rc = -EINVAL;
			goto exit;
		}
		has_calibrated_data = buf[2];
		break;

	case WCNSS_USR_WLAN_MAC_ADDR:
		if ((count - WCNSS_CMD_INFO_LEN) != WLAN_MAC_ADDR_SIZE) {
			pr_err("%s: Invalid Mac addr %d\n", __func__, buf[2]);
			rc = -EINVAL;
			goto exit;
		}

		memcpy(&penv->wlan_nv_macAddr, &buf[2],
		       sizeof(penv->wlan_nv_macAddr));
		pr_debug("%s:MAC Addr: %pM\n", __func__, penv->wlan_nv_macAddr);
		break;
	default:
		pr_err("%s: Invalid command %d\n", __func__, cmd);
		rc = -EINVAL;
		break;
	}

exit:
	mutex_unlock(&penv->ctrl_lock);
	return rc;
}

static const struct file_operations wcnss_ctrl_fops = {
	.owner = THIS_MODULE,
	.open = wcnss_ctrl_open,
	.write = wcnss_ctrl_write,
};

static struct miscdevice wcnss_usr_ctrl = {
	.minor = MISC_DYNAMIC_MINOR,
	.name = CTRL_DEVICE,
	.fops = &wcnss_ctrl_fops,
};

static int
wcnss_dt_parse_vreg_level(struct device *dev, int index,
			  const char *current_vreg_name, const char *vreg_name,
			  struct vregs_level *vlevel)
{
	int ret = 0;
	/* array used to store nominal, low and high voltage values
	 */
	u32 voltage_levels[3], current_vreg;

	ret = of_property_read_u32_array(dev->of_node, vreg_name,
					 voltage_levels,
					 ARRAY_SIZE(voltage_levels));
	if (ret) {
		dev_err(dev, "error reading %s property\n", vreg_name);
		return ret;
	}

	vlevel[index].nominal_min = voltage_levels[0];
	vlevel[index].low_power_min = voltage_levels[1];
	vlevel[index].max_voltage = voltage_levels[2];

	ret = of_property_read_u32(dev->of_node, current_vreg_name,
				   &current_vreg);
	if (ret) {
		dev_err(dev, "error reading %s property\n", current_vreg_name);
		return ret;
	}

	vlevel[index].uA_load = current_vreg;

	return ret;
}

static int
wcnss_trigger_config(struct platform_device *pdev)
{
	int ret;
	int rc, index = 0;
	struct qcom_wcnss_opts *pdata;
	struct resource *res;
	int is_pronto_vadc;
	int is_pronto_v3;
	int pil_retry = 0;
	struct wcnss_wlan_config *wlan_cfg = &penv->wlan_config;
	struct device_node *node = (&pdev->dev)->of_node;
	int has_pronto_hw = of_property_read_bool(node, "qcom,has-pronto-hw");

	is_pronto_vadc = of_property_read_bool(node, "qcom,is-pronto-vadc");
	is_pronto_v3 = of_property_read_bool(node, "qcom,is-pronto-v3");

	penv->is_vsys_adc_channel =
		of_property_read_bool(node, "qcom,has-vsys-adc-channel");
	penv->is_a2xb_split_reg =
		of_property_read_bool(node, "qcom,has-a2xb-split-reg");

	wlan_cfg->wcn_external_gpio_support =
		of_property_read_bool(node, "qcom,wcn-external-gpio-support");

	if (of_property_read_u32(node, "qcom,wlan-rx-buff-count",
				 &penv->wlan_rx_buff_count)) {
		penv->wlan_rx_buff_count = WCNSS_DEF_WLAN_RX_BUFF_COUNT;
	}

	ret = wcnss_dt_parse_vreg_level(&pdev->dev, index,
					"qcom,pronto-vddmx-current",
					"qcom,vddmx-voltage-level",
					penv->wlan_config.pronto_vlevel);

	if (ret) {
		dev_err(&pdev->dev, "error reading voltage-level property\n");
		goto fail;
	}

	index++;
	ret = wcnss_dt_parse_vreg_level(&pdev->dev, index,
					"qcom,pronto-vddcx-current",
					"qcom,vddcx-voltage-level",
					penv->wlan_config.pronto_vlevel);

	if (ret) {
		dev_err(&pdev->dev, "error reading voltage-level property\n");
		goto fail;
	}

	index++;
	ret = wcnss_dt_parse_vreg_level(&pdev->dev, index,
					"qcom,pronto-vddpx-current",
					"qcom,vddpx-voltage-level",
					penv->wlan_config.pronto_vlevel);

	if (ret) {
		dev_err(&pdev->dev, "error reading voltage-level property\n");
		goto fail;
	}

	/* assign 0 to index now onwards, index variable re used to
	 * represent iris regulator index
	 */
	index = 0;
	ret = wcnss_dt_parse_vreg_level(&pdev->dev, index,
					"qcom,iris-vddxo-current",
					"qcom,iris-vddxo-voltage-level",
					penv->wlan_config.iris_vlevel);

	if (ret) {
		dev_err(&pdev->dev, "error reading voltage-level property\n");
		goto fail;
	}

	index++;
	ret = wcnss_dt_parse_vreg_level(&pdev->dev, index,
					"qcom,iris-vddrfa-current",
					"qcom,iris-vddrfa-voltage-level",
					penv->wlan_config.iris_vlevel);

	if (ret) {
		dev_err(&pdev->dev, "error reading voltage-level property\n");
		goto fail;
	}

	if (!wlan_cfg->wcn_external_gpio_support) {
		index++;
		ret = wcnss_dt_parse_vreg_level(
				&pdev->dev, index,
				"qcom,iris-vddpa-current",
				"qcom,iris-vddpa-voltage-level",
				penv->wlan_config.iris_vlevel);
		if (ret) {
			dev_err(&pdev->dev,
				"error reading voltage-level property\n");
			goto fail;
		}
	}

	index++;
	ret = wcnss_dt_parse_vreg_level(&pdev->dev, index,
					"qcom,iris-vdddig-current",
					"qcom,iris-vdddig-voltage-level",
					penv->wlan_config.iris_vlevel);

	if (ret) {
		dev_err(&pdev->dev, "error reading voltage-level property\n");
		goto fail;
	}

	/* make sure we are only triggered once */
	if (penv->triggered)
		return 0;
	penv->triggered = 1;

	/* initialize the WCNSS device configuration */
	pdata = pdev->dev.platform_data;
	if (WCNSS_CONFIG_UNSPECIFIED == has_48mhz_xo) {
		if (has_pronto_hw) {
			has_48mhz_xo =
			of_property_read_bool(node, "qcom,has-48mhz-xo");
		} else {
			has_48mhz_xo = pdata->has_48mhz_xo;
		}
	}
	penv->wcnss_hw_type = (has_pronto_hw) ? WCNSS_PRONTO_HW : WCNSS_RIVA_HW;
	penv->wlan_config.use_48mhz_xo = has_48mhz_xo;
	penv->wlan_config.is_pronto_vadc = is_pronto_vadc;
	penv->wlan_config.is_pronto_v3 = is_pronto_v3;

	if (WCNSS_CONFIG_UNSPECIFIED == has_autodetect_xo && has_pronto_hw) {
		has_autodetect_xo =
			of_property_read_bool(node, "qcom,has-autodetect-xo");
	}

	penv->thermal_mitigation = 0;
	strlcpy(penv->wcnss_version, "INVALID", WCNSS_VERSION_LEN);

	/* Configure 5 wire GPIOs */
	if (!has_pronto_hw) {
		penv->gpios_5wire = platform_get_resource_byname(pdev,
					IORESOURCE_IO, "wcnss_gpios_5wire");

		/* allocate 5-wire GPIO resources */
		if (!penv->gpios_5wire) {
			dev_err(&pdev->dev, "insufficient IO resources\n");
			ret = -ENOENT;
			goto fail_gpio_res;
		}
		ret = wcnss_gpios_config(penv->gpios_5wire, true);
	} else
		ret = wcnss_pronto_gpios_config(pdev, true);

	if (ret) {
		dev_err(&pdev->dev, "WCNSS gpios config failed.\n");
		goto fail_gpio_res;
	}

	/* allocate resources */
	penv->mmio_res = platform_get_resource_byname(pdev, IORESOURCE_MEM,
							"wcnss_mmio");
	penv->tx_irq_res = platform_get_resource_byname(pdev, IORESOURCE_IRQ,
							"wcnss_wlantx_irq");
	penv->rx_irq_res = platform_get_resource_byname(pdev, IORESOURCE_IRQ,
							"wcnss_wlanrx_irq");

	if (!(penv->mmio_res && penv->tx_irq_res && penv->rx_irq_res)) {
		dev_err(&pdev->dev, "insufficient resources\n");
		ret = -ENOENT;
		goto fail_res;
	}
	INIT_WORK(&penv->wcnssctrl_rx_work, wcnssctrl_rx_handler);
	INIT_WORK(&penv->wcnssctrl_version_work, wcnss_send_version_req);
	INIT_WORK(&penv->wcnss_pm_config_work, wcnss_send_pm_config);
	INIT_WORK(&penv->wcnssctrl_nvbin_dnld_work, wcnss_nvbin_dnld_main);
	INIT_DELAYED_WORK(&penv->wcnss_pm_qos_del_req, wcnss_pm_qos_enable_pc);

	wake_lock_init(&penv->wcnss_wake_lock, WAKE_LOCK_SUSPEND, "wcnss");
	/* Add pm_qos request to disable power collapse for DDR */
	wcnss_disable_pc_add_req();

	if (wcnss_hardware_type() == WCNSS_PRONTO_HW) {
		res = platform_get_resource_byname(pdev,
			IORESOURCE_MEM, "pronto_phy_base");
		if (!res) {
			ret = -EIO;
			pr_err("%s: resource pronto_phy_base failed\n",
								__func__);
			goto fail_ioremap;
		}
		penv->msm_wcnss_base =
			devm_ioremap_resource(&pdev->dev, res);
	} else {
		res = platform_get_resource_byname(pdev,
			IORESOURCE_MEM, "riva_phy_base");
		if (!res) {
			ret = -EIO;
			pr_err("%s: resource riva_phy_base failed\n",
								__func__);
			goto fail_ioremap;
		}
		penv->msm_wcnss_base =
			devm_ioremap_resource(&pdev->dev, res);
	}

	if (!penv->msm_wcnss_base) {
		ret = -ENOMEM;
		pr_err("%s: ioremap wcnss physical failed\n", __func__);
		goto fail_ioremap;
	}

	penv->wlan_config.msm_wcnss_base = penv->msm_wcnss_base;
	if (wcnss_hardware_type() == WCNSS_RIVA_HW) {
		res = platform_get_resource_byname(pdev,
			IORESOURCE_MEM, "riva_ccu_base");
		if (!res) {
			ret = -EIO;
			pr_err("%s: resource riva_ccu_base failed\n",
								__func__);
			goto fail_ioremap;
		}
		penv->riva_ccu_base =
			devm_ioremap_resource(&pdev->dev, res);

		if (!penv->riva_ccu_base) {
			ret = -ENOMEM;
			pr_err("%s: ioremap riva ccu physical failed\n",
								 __func__);
			goto fail_ioremap;
		}
	} else {
		res = platform_get_resource_byname(pdev,
			IORESOURCE_MEM, "pronto_a2xb_base");
		if (!res) {
			ret = -EIO;
			pr_err("%s: resource pronto_a2xb_base failed\n",
								__func__);
			goto fail_ioremap;
		}
		penv->pronto_a2xb_base =
			devm_ioremap_resource(&pdev->dev, res);

		if (!penv->pronto_a2xb_base) {
			ret = -ENOMEM;
			pr_err("%s: ioremap pronto a2xb physical failed\n",
								 __func__);
			goto fail_ioremap;
		}

		res = platform_get_resource_byname(pdev,
			IORESOURCE_MEM, "pronto_ccpu_base");
		if (!res) {
			ret = -EIO;
			pr_err("%s: resource pronto_ccpu_base failed\n",
								__func__);
			goto fail_ioremap;
		}
		penv->pronto_ccpu_base =
			devm_ioremap_resource(&pdev->dev, res);

		if (!penv->pronto_ccpu_base) {
			ret = -ENOMEM;
			pr_err("%s: ioremap pronto ccpu physical failed\n",
								__func__);
			goto fail_ioremap;
		}

		/* for reset FIQ */
		res = platform_get_resource_byname(penv->pdev,
				IORESOURCE_MEM, "wcnss_fiq");
		if (!res) {
			dev_err(&pdev->dev, "insufficient irq mem resources\n");
			ret = -ENOENT;
			goto fail_ioremap;
		}
		penv->fiq_reg = ioremap_nocache(res->start, resource_size(res));
		if (!penv->fiq_reg) {
			pr_err("wcnss: %s: ioremap_nocache() failed fiq_reg addr:%pr\n",
				__func__, &res->start);
			ret = -ENOMEM;
			goto fail_ioremap;
		}

		res = platform_get_resource_byname(pdev,
			IORESOURCE_MEM, "pronto_saw2_base");
		if (!res) {
			ret = -EIO;
			pr_err("%s: resource pronto_saw2_base failed\n",
								__func__);
			goto fail_ioremap2;
		}
		penv->pronto_saw2_base =
			devm_ioremap_resource(&pdev->dev, res);

		if (!penv->pronto_saw2_base) {
			pr_err("%s: ioremap wcnss physical(saw2) failed\n",
					__func__);
			ret = -ENOMEM;
			goto fail_ioremap2;
		}

		penv->pronto_pll_base =
			penv->msm_wcnss_base + PRONTO_PLL_MODE_OFFSET;
		if (!penv->pronto_pll_base) {
			pr_err("%s: ioremap wcnss physical(pll) failed\n",
					__func__);
			ret = -ENOMEM;
			goto fail_ioremap2;
		}

		res = platform_get_resource_byname(pdev,
			IORESOURCE_MEM, "wlan_tx_phy_aborts");
		if (!res) {
			ret = -EIO;
			pr_err("%s: resource wlan_tx_phy_aborts failed\n",
								__func__);
			goto fail_ioremap2;
		}
		penv->wlan_tx_phy_aborts =
			devm_ioremap_resource(&pdev->dev, res);

		if (!penv->wlan_tx_phy_aborts) {
			ret = -ENOMEM;
			pr_err("%s: ioremap wlan TX PHY failed\n", __func__);
			goto fail_ioremap2;
		}

		res = platform_get_resource_byname(pdev,
			IORESOURCE_MEM, "wlan_brdg_err_source");
		if (!res) {
			ret = -EIO;
			pr_err("%s: resource wlan_brdg_err_source failed\n",
								__func__);
			goto fail_ioremap2;
		}
		penv->wlan_brdg_err_source =
			devm_ioremap_resource(&pdev->dev, res);

		if (!penv->wlan_brdg_err_source) {
			ret = -ENOMEM;
			pr_err("%s: ioremap wlan BRDG ERR failed\n", __func__);
			goto fail_ioremap2;
		}

		res = platform_get_resource_byname(pdev,
			IORESOURCE_MEM, "wlan_tx_status");
		if (!res) {
			ret = -EIO;
			pr_err("%s: resource wlan_tx_status failed\n",
								__func__);
			goto fail_ioremap2;
		}
		penv->wlan_tx_status =
			devm_ioremap_resource(&pdev->dev, res);

		if (!penv->wlan_tx_status) {
			ret = -ENOMEM;
			pr_err("%s: ioremap wlan TX STATUS failed\n", __func__);
			goto fail_ioremap2;
		}

		res = platform_get_resource_byname(pdev,
			IORESOURCE_MEM, "alarms_txctl");
		if (!res) {
			ret = -EIO;
			pr_err("%s: resource alarms_txctl failed\n",
								__func__);
			goto fail_ioremap2;
		}
		penv->alarms_txctl =
			devm_ioremap_resource(&pdev->dev, res);

		if (!penv->alarms_txctl) {
			ret = -ENOMEM;
			pr_err("%s: ioremap alarms TXCTL failed\n", __func__);
			goto fail_ioremap2;
		}

		res = platform_get_resource_byname(pdev,
			IORESOURCE_MEM, "alarms_tactl");
		if (!res) {
			ret = -EIO;
			pr_err("%s: resource alarms_tactl failed\n",
								__func__);
			goto fail_ioremap2;
		}
		penv->alarms_tactl =
			devm_ioremap_resource(&pdev->dev, res);

		if (!penv->alarms_tactl) {
			ret = -ENOMEM;
			pr_err("%s: ioremap alarms TACTL failed\n", __func__);
			goto fail_ioremap2;
		}

		res = platform_get_resource_byname(pdev,
			IORESOURCE_MEM, "pronto_mcu_base");
		if (!res) {
			ret = -EIO;
			pr_err("%s: resource pronto_mcu_base failed\n",
								__func__);
			goto fail_ioremap2;
		}
		penv->pronto_mcu_base =
			devm_ioremap_resource(&pdev->dev, res);

		if (!penv->pronto_mcu_base) {
			ret = -ENOMEM;
			pr_err("%s: ioremap pronto mcu physical failed\n",
				__func__);
			goto fail_ioremap2;
		}

		if (of_property_read_bool(node,
					  "qcom,is-dual-band-disabled")) {
			ret = wcnss_get_dual_band_capability_info(pdev);
			if (ret) {
				pr_err(
				"%s: failed to get dual band info\n", __func__);
				goto fail_ioremap2;
			}
		}
	}

	penv->adc_tm_dev = qpnp_get_adc_tm(&penv->pdev->dev, "wcnss");
	if (IS_ERR(penv->adc_tm_dev)) {
		pr_err("%s:  adc get failed\n", __func__);
		penv->adc_tm_dev = NULL;
	} else {
		INIT_DELAYED_WORK(&penv->vbatt_work, wcnss_update_vbatt);
		penv->fw_vbatt_state = WCNSS_CONFIG_UNSPECIFIED;
	}

	penv->snoc_wcnss = devm_clk_get(&penv->pdev->dev, "snoc_wcnss");
	if (IS_ERR(penv->snoc_wcnss)) {
		pr_err("%s: couldn't get snoc_wcnss\n", __func__);
		penv->snoc_wcnss = NULL;
	} else {
		if (of_property_read_u32(pdev->dev.of_node,
					 "qcom,snoc-wcnss-clock-freq",
					 &penv->snoc_wcnss_clock_freq)) {
			pr_debug("%s: wcnss snoc clock frequency is not defined\n",
				 __func__);
			devm_clk_put(&penv->pdev->dev, penv->snoc_wcnss);
			penv->snoc_wcnss = NULL;
		}
	}

	if (penv->wlan_config.is_pronto_vadc) {
		penv->vadc_dev = qpnp_get_vadc(&penv->pdev->dev, "wcnss");

		if (IS_ERR(penv->vadc_dev)) {
			pr_err("%s:  vadc get failed\n", __func__);
			penv->vadc_dev = NULL;
		} else {
			rc = wcnss_get_battery_volt(&penv->wlan_config.vbatt);
			INIT_WORK(&penv->wcnss_vadc_work,
				  wcnss_send_vbatt_indication);

			if (rc < 0)
				pr_err("Failed to get battery voltage with error= %d\n",
				       rc);
		}
	}

	do {
		/* trigger initialization of the WCNSS */
		penv->pil = subsystem_get(WCNSS_PIL_DEVICE);
		if (IS_ERR(penv->pil)) {
			dev_err(&pdev->dev, "Peripheral Loader failed on WCNSS.\n");
			ret = PTR_ERR(penv->pil);
			wcnss_disable_pc_add_req();
			wcnss_pronto_dump_regs();
		}
	} while (pil_retry++ < WCNSS_MAX_PIL_RETRY && IS_ERR(penv->pil));

	if (IS_ERR(penv->pil)) {
		wcnss_reset_fiq(false);
		if (penv->wcnss_notif_hdle)
			subsys_notif_unregister_notifier(penv->wcnss_notif_hdle,
				&wnb);
		penv->pil = NULL;
		goto fail_ioremap2;
	}
	/* Remove pm_qos request */
	wcnss_disable_pc_remove_req();

	return 0;

fail_ioremap2:
	if (penv->fiq_reg)
		iounmap(penv->fiq_reg);
fail_ioremap:
	wake_lock_destroy(&penv->wcnss_wake_lock);
fail_res:
	if (!has_pronto_hw)
		wcnss_gpios_config(penv->gpios_5wire, false);
	else if (penv->use_pinctrl)
		wcnss_pinctrl_set_state(false);
	else
		wcnss_pronto_gpios_config(pdev, false);
fail_gpio_res:
	wcnss_disable_pc_remove_req();
fail:
	if (penv->wcnss_notif_hdle)
		subsys_notif_unregister_notifier(penv->wcnss_notif_hdle, &wnb);
	penv = NULL;
	return ret;
}

/* Driver requires to directly vote the snoc clocks
 * To enable and disable snoc clock, it call
 * wcnss_snoc_vote function
 */
void wcnss_snoc_vote(bool clk_chk_en)
{
	int rc;

	if (penv->snoc_wcnss == NULL) {
		pr_err("%s: couldn't get clk snoc_wcnss\n", __func__);
		return;
	}

	if (clk_chk_en) {
		rc = clk_set_rate(penv->snoc_wcnss,
				  penv->snoc_wcnss_clock_freq);
		if (rc) {
			pr_err("%s: snoc_wcnss_clk-clk_set_rate failed =%d\n",
			       __func__, rc);
			return;
		}

		if (clk_prepare_enable(penv->snoc_wcnss)) {
			pr_err("%s: snoc_wcnss clk enable failed\n", __func__);
			return;
		}
	} else {
		clk_disable_unprepare(penv->snoc_wcnss);
	}
}
EXPORT_SYMBOL(wcnss_snoc_vote);

/* wlan prop driver cannot invoke cancel_work_sync
 * function directly, so to invoke this function it
 * call wcnss_flush_work function
 */
void wcnss_flush_work(struct work_struct *work)
{
	struct work_struct *cnss_work = work;
	if (cnss_work != NULL)
		cancel_work_sync(cnss_work);
}
EXPORT_SYMBOL(wcnss_flush_work);

/* wlan prop driver cannot invoke show_stack
 * function directly, so to invoke this function it
 * call wcnss_dump_stack function
 */
void wcnss_dump_stack(struct task_struct *task)
{
	show_stack(task, NULL);
}
EXPORT_SYMBOL(wcnss_dump_stack);

/* wlan prop driver cannot invoke cancel_delayed_work_sync
 * function directly, so to invoke this function it call
 * wcnss_flush_delayed_work function
 */
void wcnss_flush_delayed_work(struct delayed_work *dwork)
{
	struct delayed_work *cnss_dwork = dwork;
	if (cnss_dwork != NULL)
		cancel_delayed_work_sync(cnss_dwork);
}
EXPORT_SYMBOL(wcnss_flush_delayed_work);

/* wlan prop driver cannot invoke INIT_WORK function
 * directly, so to invoke this function call
 * wcnss_init_work function.
 */
void wcnss_init_work(struct work_struct *work , void *callbackptr)
{
	if (work && callbackptr)
		INIT_WORK(work, callbackptr);
}
EXPORT_SYMBOL(wcnss_init_work);

/* wlan prop driver cannot invoke INIT_DELAYED_WORK
 * function directly, so to invoke this function
 * call wcnss_init_delayed_work function.
 */
void wcnss_init_delayed_work(struct delayed_work *dwork , void *callbackptr)
{
	if (dwork && callbackptr)
		INIT_DELAYED_WORK(dwork, callbackptr);
}
EXPORT_SYMBOL(wcnss_init_delayed_work);

static int wcnss_node_open(struct inode *inode, struct file *file)
{
	struct platform_device *pdev;
	int rc = 0;

	if (!penv)
		return -EFAULT;

	if (!penv->triggered) {
		pr_info(DEVICE " triggered by userspace\n");
		pdev = penv->pdev;
		rc = wcnss_trigger_config(pdev);
		if (rc)
			return -EFAULT;
	}

	return rc;
}

static ssize_t wcnss_wlan_read(struct file *fp, char __user
			*buffer, size_t count, loff_t *position)
{
	int rc = 0;

	if (!penv)
		return -EFAULT;

	rc = wait_event_interruptible(penv->read_wait, penv->fw_cal_rcvd
			> penv->user_cal_read || penv->fw_cal_available);

	if (rc < 0)
		return rc;

	mutex_lock(&penv->dev_lock);

	if (penv->fw_cal_available && penv->fw_cal_rcvd
			== penv->user_cal_read) {
		rc = 0;
		goto exit;
	}

	if (count > penv->fw_cal_rcvd - penv->user_cal_read)
		count = penv->fw_cal_rcvd - penv->user_cal_read;

	rc = copy_to_user(buffer, penv->fw_cal_data +
			penv->user_cal_read, count);
	if (rc == 0) {
		penv->user_cal_read += count;
		rc = count;
	}

exit:
	mutex_unlock(&penv->dev_lock);
	return rc;
}

/* first (valid) write to this device should be 4 bytes cal file size */
static ssize_t wcnss_wlan_write(struct file *fp, const char __user
			*user_buffer, size_t count, loff_t *position)
{
	int rc = 0;
	char *cal_data = NULL;

	if (!penv || penv->user_cal_available)
		return -EFAULT;

	if (!penv->user_cal_rcvd && count >= 4 && !penv->user_cal_exp_size) {
		mutex_lock(&penv->dev_lock);
		rc = copy_from_user((void *)&penv->user_cal_exp_size,
				    user_buffer, 4);
		if (!penv->user_cal_exp_size ||
		    penv->user_cal_exp_size > MAX_CALIBRATED_DATA_SIZE) {
			pr_err(DEVICE " invalid size to write %d\n",
			       penv->user_cal_exp_size);
			penv->user_cal_exp_size = 0;
			mutex_unlock(&penv->dev_lock);
			return -EFAULT;
		}
		mutex_unlock(&penv->dev_lock);
		return count;
	} else if (!penv->user_cal_rcvd && count < 4) {
		return -EFAULT;
	}

	mutex_lock(&penv->dev_lock);
	if ((UINT32_MAX - count < penv->user_cal_rcvd) ||
		(penv->user_cal_exp_size < count + penv->user_cal_rcvd)) {
		pr_err(DEVICE " invalid size to write %zu\n", count +
				penv->user_cal_rcvd);
		mutex_unlock(&penv->dev_lock);
		return -ENOMEM;
<<<<<<< HEAD
	}

	cal_data = kmalloc(count, GFP_KERNEL);
	if (!cal_data) {
		mutex_unlock(&penv->dev_lock);
		return -ENOMEM;
	}

=======
	}

	cal_data = kmalloc(count, GFP_KERNEL);
	if (!cal_data) {
		mutex_unlock(&penv->dev_lock);
		return -ENOMEM;
	}

>>>>>>> e045a95c
	rc = copy_from_user(cal_data, user_buffer, count);
	if (!rc) {
		memcpy(penv->user_cal_data + penv->user_cal_rcvd,
		       cal_data, count);
		penv->user_cal_rcvd += count;
		rc += count;
	}

	kfree(cal_data);
	if (penv->user_cal_rcvd == penv->user_cal_exp_size) {
		penv->user_cal_available = true;
		pr_info_ratelimited("wcnss: user cal written");
	}
	mutex_unlock(&penv->dev_lock);

	return rc;
}

static int wcnss_node_release(struct inode *inode, struct file *file)
{
	return 0;
}

static int wcnss_notif_cb(struct notifier_block *this, unsigned long code,
				void *ss_handle)
{
	struct platform_device *pdev = wcnss_get_platform_device();
	struct wcnss_wlan_config *pwlanconfig = wcnss_get_wlan_config();
	struct notif_data *data = (struct notif_data *)ss_handle;
	int ret, xo_mode;

	pr_info("%s: wcnss notification event: %lu\n", __func__, code);

	if (code == SUBSYS_PROXY_VOTE) {
		if (pdev && pwlanconfig) {
			ret = wcnss_wlan_power(&pdev->dev, pwlanconfig,
					WCNSS_WLAN_SWITCH_ON, &xo_mode);
			wcnss_set_iris_xo_mode(xo_mode);
			if (ret)
				pr_err("Failed to execute wcnss_wlan_power\n");
		}
	} else if (code == SUBSYS_PROXY_UNVOTE) {
		if (pdev && pwlanconfig) {
			/* Temporary workaround as some pronto images have an
			 * issue of sending an interrupt that it is capable of
			 * voting for it's resources too early.
			 */
			msleep(20);
			wcnss_wlan_power(&pdev->dev, pwlanconfig,
					WCNSS_WLAN_SWITCH_OFF, NULL);
		}
	} else if ((code == SUBSYS_BEFORE_SHUTDOWN && data && data->crashed) ||
			code == SUBSYS_SOC_RESET) {
		wcnss_disable_pc_add_req();
		schedule_delayed_work(&penv->wcnss_pm_qos_del_req,
				msecs_to_jiffies(WCNSS_PM_QOS_TIMEOUT));
		penv->is_shutdown = 1;
		wcnss_log_debug_regs_on_bite();
	} else if (code == SUBSYS_POWERUP_FAILURE) {
		if (pdev && pwlanconfig)
			wcnss_wlan_power(&pdev->dev, pwlanconfig,
					WCNSS_WLAN_SWITCH_OFF, NULL);
		wcnss_pronto_dump_regs();
		wcnss_disable_pc_remove_req();
	} else if (SUBSYS_BEFORE_SHUTDOWN == code) {
		wcnss_disable_pc_add_req();
		schedule_delayed_work(&penv->wcnss_pm_qos_del_req,
				msecs_to_jiffies(WCNSS_PM_QOS_TIMEOUT));
		penv->is_shutdown = 1;
	} else if (SUBSYS_AFTER_POWERUP == code)
		penv->is_shutdown = 0;

	return NOTIFY_DONE;
}

static const struct file_operations wcnss_node_fops = {
	.owner = THIS_MODULE,
	.open = wcnss_node_open,
	.read = wcnss_wlan_read,
	.write = wcnss_wlan_write,
	.release = wcnss_node_release,
};

static struct miscdevice wcnss_misc = {
	.minor = MISC_DYNAMIC_MINOR,
	.name = DEVICE,
	.fops = &wcnss_node_fops,
};

static int
wcnss_wlan_probe(struct platform_device *pdev)
{
	int ret = 0;

	/* verify we haven't been called more than once */
	if (penv) {
		dev_err(&pdev->dev, "cannot handle multiple devices.\n");
		return -ENODEV;
	}

	/* create an environment to track the device */
	penv = devm_kzalloc(&pdev->dev, sizeof(*penv), GFP_KERNEL);
	if (!penv) {
		dev_err(&pdev->dev, "cannot allocate device memory.\n");
		return -ENOMEM;
	}
	penv->pdev = pdev;

	penv->user_cal_data =
		devm_kzalloc(&pdev->dev, MAX_CALIBRATED_DATA_SIZE, GFP_KERNEL);
	if (!penv->user_cal_data) {
		dev_err(&pdev->dev, "Failed to alloc memory for cal data.\n");
		return -ENOMEM;
	}

	/* register sysfs entries */
	ret = wcnss_create_sysfs(&pdev->dev);
	if (ret) {
		penv = NULL;
		return -ENOENT;
	}

	/* register wcnss event notification */
	penv->wcnss_notif_hdle = subsys_notif_register_notifier("wcnss", &wnb);
	if (IS_ERR(penv->wcnss_notif_hdle)) {
		pr_err("wcnss: register event notification failed!\n");
		return PTR_ERR(penv->wcnss_notif_hdle);
	}

	mutex_init(&penv->dev_lock);
	mutex_init(&penv->ctrl_lock);
	mutex_init(&penv->vbat_monitor_mutex);
	mutex_init(&penv->pm_qos_mutex);
	init_waitqueue_head(&penv->read_wait);

	penv->user_cal_rcvd = 0;
	penv->user_cal_read = 0;
	penv->user_cal_exp_size = 0;
	penv->user_cal_available = false;

	/* Since we were built into the kernel we'll be called as part
	 * of kernel initialization.  We don't know if userspace
	 * applications are available to service PIL at this time
	 * (they probably are not), so we simply create a device node
	 * here.  When userspace is available it should touch the
	 * device so that we know that WCNSS configuration can take
	 * place
	 */
	pr_info(DEVICE " probed in built-in mode\n");

	misc_register(&wcnss_usr_ctrl);

	return misc_register(&wcnss_misc);

}

static int
wcnss_wlan_remove(struct platform_device *pdev)
{
	if (penv->wcnss_notif_hdle)
		subsys_notif_unregister_notifier(penv->wcnss_notif_hdle, &wnb);
	wcnss_remove_sysfs(&pdev->dev);
	penv = NULL;
	return 0;
}


static const struct dev_pm_ops wcnss_wlan_pm_ops = {
	.suspend	= wcnss_wlan_suspend,
	.resume		= wcnss_wlan_resume,
};

#ifdef CONFIG_WCNSS_CORE_PRONTO
static struct of_device_id msm_wcnss_pronto_match[] = {
	{.compatible = "qcom,wcnss_wlan"},
	{}
};
#endif

static struct platform_driver wcnss_wlan_driver = {
	.driver = {
		.name	= DEVICE,
		.owner	= THIS_MODULE,
		.pm	= &wcnss_wlan_pm_ops,
#ifdef CONFIG_WCNSS_CORE_PRONTO
		.of_match_table = msm_wcnss_pronto_match,
#endif
	},
	.probe	= wcnss_wlan_probe,
	.remove	= wcnss_wlan_remove,
};

static int __init wcnss_wlan_init(void)
{
	platform_driver_register(&wcnss_wlan_driver);
	platform_driver_register(&wcnss_wlan_ctrl_driver);
	platform_driver_register(&wcnss_ctrl_driver);
	register_pm_notifier(&wcnss_pm_notifier);

	return 0;
}

static void __exit wcnss_wlan_exit(void)
{
	if (penv) {
		if (penv->pil)
			subsystem_put(penv->pil);
		penv = NULL;
	}

	unregister_pm_notifier(&wcnss_pm_notifier);
	platform_driver_unregister(&wcnss_ctrl_driver);
	platform_driver_unregister(&wcnss_wlan_ctrl_driver);
	platform_driver_unregister(&wcnss_wlan_driver);
}

module_init(wcnss_wlan_init);
module_exit(wcnss_wlan_exit);

MODULE_LICENSE("GPL v2");
MODULE_VERSION(VERSION);
MODULE_DESCRIPTION(DEVICE "Driver");<|MERGE_RESOLUTION|>--- conflicted
+++ resolved
@@ -3428,7 +3428,6 @@
 				penv->user_cal_rcvd);
 		mutex_unlock(&penv->dev_lock);
 		return -ENOMEM;
-<<<<<<< HEAD
 	}
 
 	cal_data = kmalloc(count, GFP_KERNEL);
@@ -3437,16 +3436,6 @@
 		return -ENOMEM;
 	}
 
-=======
-	}
-
-	cal_data = kmalloc(count, GFP_KERNEL);
-	if (!cal_data) {
-		mutex_unlock(&penv->dev_lock);
-		return -ENOMEM;
-	}
-
->>>>>>> e045a95c
 	rc = copy_from_user(cal_data, user_buffer, count);
 	if (!rc) {
 		memcpy(penv->user_cal_data + penv->user_cal_rcvd,
