--- conflicted
+++ resolved
@@ -841,11 +841,7 @@
 static void intel_pstate_hwp_set(struct cpufreq_policy *policy)
 {
 	int min, hw_min, max, hw_max, cpu;
-<<<<<<< HEAD
-	struct perf_limits *perf_limits = limits;
-=======
 	struct perf_limits *perf_limits = &global;
->>>>>>> ea6b1720
 	u64 value, cap;
 
 	for_each_cpu(cpu, policy->cpus) {
@@ -862,25 +858,17 @@
 		else
 			hw_max = HWP_HIGHEST_PERF(cap);
 
-<<<<<<< HEAD
-		min = fp_ext_toint(hw_max * perf_limits->min_perf);
-=======
 		max = fp_ext_toint(hw_max * perf_limits->max_perf);
 		if (cpu_data->policy == CPUFREQ_POLICY_PERFORMANCE)
 			min = max;
 		else
 			min = fp_ext_toint(hw_max * perf_limits->min_perf);
->>>>>>> ea6b1720
 
 		rdmsrl_on_cpu(cpu, MSR_HWP_REQUEST, &value);
 
 		value &= ~HWP_MIN_PERF(~0L);
 		value |= HWP_MIN_PERF(min);
 
-<<<<<<< HEAD
-		max = fp_ext_toint(hw_max * perf_limits->max_perf);
-=======
->>>>>>> ea6b1720
 		value &= ~HWP_MAX_PERF(~0L);
 		value |= HWP_MAX_PERF(max);
 
@@ -1214,24 +1202,11 @@
 
 	mutex_lock(&intel_pstate_limits_lock);
 
-<<<<<<< HEAD
-	limits->max_sysfs_pct = clamp_t(int, input, 0 , 100);
-	limits->max_perf_pct = min(limits->max_policy_pct,
-				   limits->max_sysfs_pct);
-	limits->max_perf_pct = max(limits->min_policy_pct,
-				   limits->max_perf_pct);
-	limits->max_perf_pct = max(limits->min_perf_pct,
-				   limits->max_perf_pct);
-	limits->max_perf = percent_ext_fp(limits->max_perf_pct);
-
-	intel_pstate_update_policies();
-=======
 	global.max_sysfs_pct = clamp_t(int, input, 0 , 100);
 	global.max_perf_pct = min(global.max_policy_pct, global.max_sysfs_pct);
 	global.max_perf_pct = max(global.min_policy_pct, global.max_perf_pct);
 	global.max_perf_pct = max(global.min_perf_pct, global.max_perf_pct);
 	global.max_perf = percent_ext_fp(global.max_perf_pct);
->>>>>>> ea6b1720
 
 	mutex_unlock(&intel_pstate_limits_lock);
 
@@ -1261,24 +1236,11 @@
 
 	mutex_lock(&intel_pstate_limits_lock);
 
-<<<<<<< HEAD
-	limits->min_sysfs_pct = clamp_t(int, input, 0 , 100);
-	limits->min_perf_pct = max(limits->min_policy_pct,
-				   limits->min_sysfs_pct);
-	limits->min_perf_pct = min(limits->max_policy_pct,
-				   limits->min_perf_pct);
-	limits->min_perf_pct = min(limits->max_perf_pct,
-				   limits->min_perf_pct);
-	limits->min_perf = percent_ext_fp(limits->min_perf_pct);
-
-	intel_pstate_update_policies();
-=======
 	global.min_sysfs_pct = clamp_t(int, input, 0 , 100);
 	global.min_perf_pct = max(global.min_policy_pct, global.min_sysfs_pct);
 	global.min_perf_pct = min(global.max_policy_pct, global.min_perf_pct);
 	global.min_perf_pct = min(global.max_perf_pct, global.min_perf_pct);
 	global.min_perf = percent_ext_fp(global.min_perf_pct);
->>>>>>> ea6b1720
 
 	mutex_unlock(&intel_pstate_limits_lock);
 
