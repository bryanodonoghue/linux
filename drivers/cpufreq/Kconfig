--- conflicted
+++ resolved
@@ -120,16 +120,6 @@
 	  loading your cpufreq low-level hardware driver, using the
 	  'interactive' governor for latency-sensitive workloads.
 
-<<<<<<< HEAD
-config CPU_FREQ_DEFAULT_GOV_INTERACTIVE
-	bool "interactive"
-	select CPU_FREQ_GOV_INTERACTIVE
-	help
-	  Use the CPUFreq governor 'interactive' as default. This allows
-	  you to get a full dynamic cpu frequency capable system by simply
-	  loading your cpufreq low-level hardware driver, using the
-	  'interactive' governor for latency-sensitive workloads.
-=======
 config CPU_FREQ_DEFAULT_GOV_SCHEDUTIL
 	bool "schedutil"
 	depends on SMP
@@ -139,7 +129,6 @@
 	  Use the 'schedutil' CPUFreq governor by default. If unsure,
 	  have a look at the help section of that governor. The fallback
 	  governor will be 'performance'.
->>>>>>> 0455ac9d
 
 endchoice
 
