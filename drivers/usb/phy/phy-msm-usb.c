--- conflicted
+++ resolved
@@ -2588,11 +2588,7 @@
 	case USB_CHG_STATE_SECONDARY_DONE:
 		motg->chg_state = USB_CHG_STATE_DETECTED;
 	case USB_CHG_STATE_DETECTED:
-<<<<<<< HEAD
-		state_detected:
-=======
 state_detected:
->>>>>>> 4ace475a
 		/*
 		 * Notify the charger type to power supply
 		 * owner as soon as we determine the charger.
