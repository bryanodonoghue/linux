/*
 * gadget.c - DesignWare USB3 DRD Controller Gadget Framework Link
 *
 * Copyright (C) 2010-2011 Texas Instruments Incorporated - http://www.ti.com
 *
 * Authors: Felipe Balbi <balbi@ti.com>,
 *	    Sebastian Andrzej Siewior <bigeasy@linutronix.de>
 *
 * This program is free software: you can redistribute it and/or modify
 * it under the terms of the GNU General Public License version 2  of
 * the License as published by the Free Software Foundation.
 *
 * This program is distributed in the hope that it will be useful,
 * but WITHOUT ANY WARRANTY; without even the implied warranty of
 * MERCHANTABILITY or FITNESS FOR A PARTICULAR PURPOSE.  See the
 * GNU General Public License for more details.
 */

#include <linux/kernel.h>
#include <linux/delay.h>
#include <linux/slab.h>
#include <linux/spinlock.h>
#include <linux/platform_device.h>
#include <linux/pm_runtime.h>
#include <linux/interrupt.h>
#include <linux/io.h>
#include <linux/list.h>
#include <linux/dma-mapping.h>

#include <linux/usb/ch9.h>
#include <linux/usb/composite.h>
#include <linux/usb/gadget.h>

#include "debug.h"
#include "core.h"
#include "gadget.h"
#include "io.h"

static void dwc3_gadget_wakeup_interrupt(struct dwc3 *dwc, bool remote_wakeup);
static int dwc3_gadget_wakeup_int(struct dwc3 *dwc);
static int __dwc3_gadget_start(struct dwc3 *dwc);
static void dwc3_gadget_disconnect_interrupt(struct dwc3 *dwc);

/**
 * dwc3_gadget_set_test_mode - enables usb2 test modes
 * @dwc: pointer to our context structure
 * @mode: the mode to set (J, K SE0 NAK, Force Enable)
 *
 * Caller should take care of locking. This function will return 0 on
 * success or -EINVAL if wrong Test Selector is passed.
 */
int dwc3_gadget_set_test_mode(struct dwc3 *dwc, int mode)
{
	u32		reg;

	reg = dwc3_readl(dwc->regs, DWC3_DCTL);
	reg &= ~DWC3_DCTL_TSTCTRL_MASK;

	switch (mode) {
	case TEST_J:
	case TEST_K:
	case TEST_SE0_NAK:
	case TEST_PACKET:
	case TEST_FORCE_EN:
		reg |= mode << 1;
		break;
	default:
		return -EINVAL;
	}

	dwc3_writel(dwc->regs, DWC3_DCTL, reg);

	return 0;
}

/**
 * dwc3_gadget_get_link_state - gets current state of usb link
 * @dwc: pointer to our context structure
 *
 * Caller should take care of locking. This function will
 * return the link state on success (>= 0) or -ETIMEDOUT.
 */
int dwc3_gadget_get_link_state(struct dwc3 *dwc)
{
	u32		reg;

	reg = dwc3_readl(dwc->regs, DWC3_DSTS);

	return DWC3_DSTS_USBLNKST(reg);
}

/**
 * dwc3_gadget_set_link_state - sets usb link to a particular state
 * @dwc: pointer to our context structure
 * @state: the state to put link into
 *
 * Caller should take care of locking. This function will
 * return 0 on success or -ETIMEDOUT.
 */
int dwc3_gadget_set_link_state(struct dwc3 *dwc, enum dwc3_link_state state)
{
	int		retries = 10000;
	u32		reg;

	/*
	 * Wait until device controller is ready. Only applies to 1.94a and
	 * later RTL.
	 */
	if (dwc->revision >= DWC3_REVISION_194A) {
		while (--retries) {
			reg = dwc3_readl(dwc->regs, DWC3_DSTS);
			if (reg & DWC3_DSTS_DCNRD)
				udelay(5);
			else
				break;
		}

		if (retries <= 0)
			return -ETIMEDOUT;
	}

	reg = dwc3_readl(dwc->regs, DWC3_DCTL);
	reg &= ~DWC3_DCTL_ULSTCHNGREQ_MASK;

	/* set requested state */
	reg |= DWC3_DCTL_ULSTCHNGREQ(state);
	dwc3_writel(dwc->regs, DWC3_DCTL, reg);

	/*
	 * The following code is racy when called from dwc3_gadget_wakeup,
	 * and is not needed, at least on newer versions
	 */
	if (dwc->revision >= DWC3_REVISION_194A)
		return 0;

	/* wait for a change in DSTS */
	retries = 10000;
	while (--retries) {
		reg = dwc3_readl(dwc->regs, DWC3_DSTS);

		if (DWC3_DSTS_USBLNKST(reg) == state)
			return 0;

		udelay(5);
	}

	return -ETIMEDOUT;
}

/**
 * dwc3_ep_inc_trb - increment a trb index.
 * @index: Pointer to the TRB index to increment.
 *
 * The index should never point to the link TRB. After incrementing,
 * if it is point to the link TRB, wrap around to the beginning. The
 * link TRB is always at the last TRB entry.
 */
static void dwc3_ep_inc_trb(u8 *index)
{
	(*index)++;
	if (*index == (DWC3_TRB_NUM - 1))
		*index = 0;
}

/**
 * dwc3_ep_inc_enq - increment endpoint's enqueue pointer
 * @dep: The endpoint whose enqueue pointer we're incrementing
 */
void dwc3_ep_inc_enq(struct dwc3_ep *dep)
{
	dwc3_ep_inc_trb(&dep->trb_enqueue);
}

/**
 * dwc3_ep_inc_deq - increment endpoint's dequeue pointer
 * @dep: The endpoint whose enqueue pointer we're incrementing
 */
void dwc3_ep_inc_deq(struct dwc3_ep *dep)
{
	dwc3_ep_inc_trb(&dep->trb_dequeue);
}

/*
 * dwc3_gadget_resize_tx_fifos - reallocate fifo spaces for current use-case
 * @dwc: pointer to our context structure
 *
 * This function will a best effort FIFO allocation in order
 * to improve FIFO usage and throughput, while still allowing
 * us to enable as many endpoints as possible.
 *
 * Keep in mind that this operation will be highly dependent
 * on the configured size for RAM1 - which contains TxFifo -,
 * the amount of endpoints enabled on coreConsultant tool, and
 * the width of the Master Bus.
 *
 * In the ideal world, we would always be able to satisfy the
 * following equation:
 *
 * ((512 + 2 * MDWIDTH-Bytes) + (Number of IN Endpoints - 1) * \
 * (3 * (1024 + MDWIDTH-Bytes) + MDWIDTH-Bytes)) / MDWIDTH-Bytes
 *
 * Unfortunately, due to many variables that's not always the case.
 */
int dwc3_gadget_resize_tx_fifos(struct dwc3 *dwc, struct dwc3_ep *dep)
{
	int		fifo_size, mdwidth, max_packet = 1024;
	int		tmp, mult = 1, fifo_0_start;

	if (!dwc->needs_fifo_resize || !dwc->tx_fifo_size)
		return 0;

	/* resize IN endpoints excepts ep0 */
	if (!usb_endpoint_dir_in(dep->endpoint.desc) ||
			dep->endpoint.ep_num == 0)
		return 0;

	/* Don't resize already resized IN endpoint */
	if (dep->fifo_depth) {
		dev_dbg(dwc->dev, "%s fifo_depth:%d is already set\n",
				dep->endpoint.name, dep->fifo_depth);
		return 0;
	}

	mdwidth = DWC3_MDWIDTH(dwc->hwparams.hwparams0);
	/* MDWIDTH is represented in bits, we need it in bytes */
	mdwidth >>= 3;

	if (((dep->endpoint.maxburst > 1) &&
			usb_endpoint_xfer_bulk(dep->endpoint.desc))
			|| usb_endpoint_xfer_isoc(dep->endpoint.desc))
		mult = 3;

	if ((dep->endpoint.maxburst > 2) &&
			dep->endpoint.ep_type == EP_TYPE_GSI
			&& dwc3_is_usb31(dwc))
		mult = 6;

	tmp = ((max_packet + mdwidth) * mult) + mdwidth;
	fifo_size = DIV_ROUND_UP(tmp, mdwidth);
	dep->fifo_depth = fifo_size;

	/* Check if TXFIFOs start at non-zero addr */
	tmp = dwc3_readl(dwc->regs, DWC3_GTXFIFOSIZ(0));
	fifo_0_start = DWC3_GTXFIFOSIZ_TXFSTADDR(tmp);

	fifo_size |= (fifo_0_start + (dwc->last_fifo_depth << 16));
	if (dwc3_is_usb31(dwc))
		dwc->last_fifo_depth += DWC31_GTXFIFOSIZ_TXFDEF(fifo_size);
	else
		dwc->last_fifo_depth += DWC3_GTXFIFOSIZ_TXFDEF(fifo_size);

	dev_dbg(dwc->dev, "%s ep_num:%d last_fifo_depth:%04x fifo_depth:%d\n",
		dep->endpoint.name, dep->endpoint.ep_num, dwc->last_fifo_depth,
		dep->fifo_depth);

	dbg_event(0xFF, "resize_fifo", dep->number);
	dbg_event(0xFF, "fifo_depth", dep->fifo_depth);
	/* Check fifo size allocation doesn't exceed available RAM size. */
	if ((dwc->last_fifo_depth * mdwidth) >= dwc->tx_fifo_size) {
		dev_err(dwc->dev, "Fifosize(%d) > RAM size(%d) %s depth:%d\n",
			(dwc->last_fifo_depth * mdwidth), dwc->tx_fifo_size,
			dep->endpoint.name, fifo_size);
		if (dwc3_is_usb31(dwc))
			fifo_size = DWC31_GTXFIFOSIZ_TXFDEF(fifo_size);
		else
			fifo_size = DWC3_GTXFIFOSIZ_TXFDEF(fifo_size);
		dwc->last_fifo_depth -= fifo_size;
		dep->fifo_depth = 0;
		WARN_ON(1);
		return -ENOMEM;
	}

	if ((dwc->revision == DWC3_USB31_REVISION_170A) &&
		(dwc->versiontype == DWC3_USB31_VER_TYPE_EA06) &&
		usb_endpoint_xfer_isoc(dep->endpoint.desc))
		fifo_size |= DWC31_GTXFIFOSIZ_TXFRAMNUM;

	dwc3_writel(dwc->regs, DWC3_GTXFIFOSIZ(dep->endpoint.ep_num),
							fifo_size);
	return 0;
}

void dwc3_gadget_del_and_unmap_request(struct dwc3_ep *dep,
		struct dwc3_request *req, int status)
{
	struct dwc3			*dwc = dep->dwc;

	req->started = false;
	list_del(&req->list);
	req->remaining = 0;
	req->unaligned = false;
	req->zero = false;

	if (req->request.status == -EINPROGRESS)
		req->request.status = status;

	if (req->trb)
		usb_gadget_unmap_request_by_dev(dwc->sysdev,
				&req->request, req->direction);

	req->trb = NULL;
	trace_dwc3_gadget_giveback(req);
}

/**
 * dwc3_gadget_giveback - call struct usb_request's ->complete callback
 * @dep: The endpoint to whom the request belongs to
 * @req: The request we're giving back
 * @status: completion code for the request
 *
 * Must be called with controller's lock held and interrupts disabled. This
 * function will unmap @req and call its ->complete() callback to notify upper
 * layers that it has completed.
 */
void dwc3_gadget_giveback(struct dwc3_ep *dep, struct dwc3_request *req,
		int status)
{
	struct dwc3			*dwc = dep->dwc;

	dwc3_gadget_del_and_unmap_request(dep, req, status);

	spin_unlock(&dwc->lock);
	usb_gadget_giveback_request(&dep->endpoint, &req->request);
	spin_lock(&dwc->lock);
}

/**
 * dwc3_send_gadget_generic_command - issue a generic command for the controller
 * @dwc: pointer to the controller context
 * @cmd: the command to be issued
 * @param: command parameter
 *
 * Caller should take care of locking. Issue @cmd with a given @param to @dwc
 * and wait for its completion.
 */
int dwc3_send_gadget_generic_command(struct dwc3 *dwc, unsigned cmd, u32 param)
{
	u32		timeout = 500;
	int		status = 0;
	int		ret = 0;
	u32		reg;

	dwc3_writel(dwc->regs, DWC3_DGCMDPAR, param);
	dwc3_writel(dwc->regs, DWC3_DGCMD, cmd | DWC3_DGCMD_CMDACT);

	do {
		reg = dwc3_readl(dwc->regs, DWC3_DGCMD);
		if (!(reg & DWC3_DGCMD_CMDACT)) {
			status = DWC3_DGCMD_STATUS(reg);
			if (status)
				ret = -EINVAL;
			break;
		}
	} while (--timeout);

	if (!timeout) {
		ret = -ETIMEDOUT;
		status = -ETIMEDOUT;
	}

	trace_dwc3_gadget_generic_cmd(cmd, param, status);

	return ret;
}

/**
 * dwc3_send_gadget_ep_cmd - issue an endpoint command
 * @dep: the endpoint to which the command is going to be issued
 * @cmd: the command to be issued
 * @params: parameters to the command
 *
 * Caller should handle locking. This function will issue @cmd with given
 * @params to @dep and wait for its completion.
 */
int dwc3_send_gadget_ep_cmd(struct dwc3_ep *dep, unsigned cmd,
		struct dwc3_gadget_ep_cmd_params *params)
{
	const struct usb_endpoint_descriptor *desc = dep->endpoint.desc;
	struct dwc3		*dwc = dep->dwc;
	u32			timeout = 3000;
	u32			reg;

	int			cmd_status = 0;
	int			susphy = false;
	int			ret = -EINVAL;

	/*
	 * Synopsys Databook 2.60a states, on section 6.3.2.5.[1-8], that if
	 * we're issuing an endpoint command, we must check if
	 * GUSB2PHYCFG.SUSPHY bit is set. If it is, then we need to clear it.
	 *
	 * We will also set SUSPHY bit to what it was before returning as stated
	 * by the same section on Synopsys databook.
	 */
	if (dwc->gadget.speed <= USB_SPEED_HIGH) {
		reg = dwc3_readl(dwc->regs, DWC3_GUSB2PHYCFG(0));
		if (unlikely(reg & DWC3_GUSB2PHYCFG_SUSPHY)) {
			susphy = true;
			reg &= ~DWC3_GUSB2PHYCFG_SUSPHY;
			dwc3_writel(dwc->regs, DWC3_GUSB2PHYCFG(0), reg);
		}
	}

	dwc3_writel(dep->regs, DWC3_DEPCMDPAR0, params->param0);
	dwc3_writel(dep->regs, DWC3_DEPCMDPAR1, params->param1);
	dwc3_writel(dep->regs, DWC3_DEPCMDPAR2, params->param2);

	/*
	 * Synopsys Databook 2.60a states in section 6.3.2.5.6 of that if we're
	 * not relying on XferNotReady, we can make use of a special "No
	 * Response Update Transfer" command where we should clear both CmdAct
	 * and CmdIOC bits.
	 *
	 * With this, we don't need to wait for command completion and can
	 * straight away issue further commands to the endpoint.
	 *
	 * NOTICE: We're making an assumption that control endpoints will never
	 * make use of Update Transfer command. This is a safe assumption
	 * because we can never have more than one request at a time with
	 * Control Endpoints. If anybody changes that assumption, this chunk
	 * needs to be updated accordingly.
	 */
	if (DWC3_DEPCMD_CMD(cmd) == DWC3_DEPCMD_UPDATETRANSFER &&
			!usb_endpoint_xfer_isoc(desc))
		cmd &= ~(DWC3_DEPCMD_CMDIOC | DWC3_DEPCMD_CMDACT);
	else
		cmd |= DWC3_DEPCMD_CMDACT;

	dwc3_writel(dep->regs, DWC3_DEPCMD, cmd);
	do {
		reg = dwc3_readl(dep->regs, DWC3_DEPCMD);
		if (!(reg & DWC3_DEPCMD_CMDACT)) {
			cmd_status = DWC3_DEPCMD_STATUS(reg);

			switch (cmd_status) {
			case 0:
				ret = 0;
				break;
			case DEPEVT_TRANSFER_NO_RESOURCE:
				ret = -EINVAL;
				break;
			case DEPEVT_TRANSFER_BUS_EXPIRY:
				/*
				 * SW issues START TRANSFER command to
				 * isochronous ep with future frame interval. If
				 * future interval time has already passed when
				 * core receives the command, it will respond
				 * with an error status of 'Bus Expiry'.
				 *
				 * Instead of always returning -EINVAL, let's
				 * give a hint to the gadget driver that this is
				 * the case by returning -EAGAIN.
				 */
				ret = -EAGAIN;
				break;
			default:
				dev_WARN(dwc->dev, "UNKNOWN cmd status\n");
			}

			break;
		}
	} while (--timeout);

	if (timeout == 0) {
		ret = -ETIMEDOUT;
		dev_err(dwc->dev, "%s command timeout for %s\n",
			dwc3_gadget_ep_cmd_string(cmd), dep->name);
		if (DWC3_DEPCMD_CMD(cmd) != DWC3_DEPCMD_ENDTRANSFER) {
			dwc->ep_cmd_timeout_cnt++;
			dwc3_notify_event(dwc,
				DWC3_CONTROLLER_RESTART_USB_SESSION, 0);
		}
		cmd_status = -ETIMEDOUT;
	}

	trace_dwc3_gadget_ep_cmd(dep, cmd, params, cmd_status);

	if (ret == 0) {
		switch (DWC3_DEPCMD_CMD(cmd)) {
		case DWC3_DEPCMD_STARTTRANSFER:
			dep->flags |= DWC3_EP_TRANSFER_STARTED;
			break;
		case DWC3_DEPCMD_ENDTRANSFER:
			dep->flags &= ~DWC3_EP_TRANSFER_STARTED;
			break;
		default:
			/* nothing */
			break;
		}
	}

	if (unlikely(susphy)) {
		reg = dwc3_readl(dwc->regs, DWC3_GUSB2PHYCFG(0));
		reg |= DWC3_GUSB2PHYCFG_SUSPHY;
		dwc3_writel(dwc->regs, DWC3_GUSB2PHYCFG(0), reg);
	}

	return ret;
}

static int dwc3_send_clear_stall_ep_cmd(struct dwc3_ep *dep)
{
	struct dwc3 *dwc = dep->dwc;
	struct dwc3_gadget_ep_cmd_params params;
	u32 cmd = DWC3_DEPCMD_CLEARSTALL;

	/*
	 * As of core revision 2.60a the recommended programming model
	 * is to set the ClearPendIN bit when issuing a Clear Stall EP
	 * command for IN endpoints. This is to prevent an issue where
	 * some (non-compliant) hosts may not send ACK TPs for pending
	 * IN transfers due to a mishandled error condition. Synopsys
	 * STAR 9000614252.
	 */
	if (dep->direction && (dwc->revision >= DWC3_REVISION_260A) &&
	    (dwc->gadget.speed >= USB_SPEED_SUPER))
		cmd |= DWC3_DEPCMD_CLEARPENDIN;

	memset(&params, 0, sizeof(params));

	return dwc3_send_gadget_ep_cmd(dep, cmd, &params);
}

static int dwc3_alloc_trb_pool(struct dwc3_ep *dep)
{
	struct dwc3		*dwc = dep->dwc;
	u32			num_trbs = DWC3_TRB_NUM;

	if (dep->trb_pool)
		return 0;

	dep->trb_pool = dma_zalloc_coherent(dwc->sysdev,
			sizeof(struct dwc3_trb) * num_trbs,
			&dep->trb_pool_dma, GFP_KERNEL);
	if (!dep->trb_pool) {
		dev_err(dep->dwc->dev, "failed to allocate trb pool for %s\n",
				dep->name);
		return -ENOMEM;
	}
	dep->num_trbs = num_trbs;

	return 0;
}

static void dwc3_free_trb_pool(struct dwc3_ep *dep)
{
	struct dwc3		*dwc = dep->dwc;

	/* Freeing of GSI EP TRBs are handled by GSI EP ops. */
	if (dep->endpoint.ep_type == EP_TYPE_GSI)
		return;

	/*
	 * Clean up ep ring to avoid getting xferInProgress due to stale trbs
	 * with HWO bit set from previous composition when update transfer cmd
	 * is issued.
	 */
	if (dep->number > 1 && dep->trb_pool && dep->trb_pool_dma) {
		memset(&dep->trb_pool[0], 0,
			sizeof(struct dwc3_trb) * dep->num_trbs);
		dbg_event(dep->number, "Clr_TRB", 0);
		dev_dbg(dwc->dev, "Clr_TRB ring of %s\n", dep->name);

		dma_free_coherent(dwc->sysdev,
				sizeof(struct dwc3_trb) * DWC3_TRB_NUM,
				dep->trb_pool, dep->trb_pool_dma);
		dep->trb_pool = NULL;
		dep->trb_pool_dma = 0;
	}
}

static int dwc3_gadget_set_xfer_resource(struct dwc3 *dwc, struct dwc3_ep *dep);

/**
 * dwc3_gadget_start_config - configure ep resources
 * @dwc: pointer to our controller context structure
 * @dep: endpoint that is being enabled
 *
 * Issue a %DWC3_DEPCMD_DEPSTARTCFG command to @dep. After the command's
 * completion, it will set Transfer Resource for all available endpoints.
 *
 * The assignment of transfer resources cannot perfectly follow the data book
 * due to the fact that the controller driver does not have all knowledge of the
 * configuration in advance. It is given this information piecemeal by the
 * composite gadget framework after every SET_CONFIGURATION and
 * SET_INTERFACE. Trying to follow the databook programming model in this
 * scenario can cause errors. For two reasons:
 *
 * 1) The databook says to do %DWC3_DEPCMD_DEPSTARTCFG for every
 * %USB_REQ_SET_CONFIGURATION and %USB_REQ_SET_INTERFACE (8.1.5). This is
 * incorrect in the scenario of multiple interfaces.
 *
 * 2) The databook does not mention doing more %DWC3_DEPCMD_DEPXFERCFG for new
 * endpoint on alt setting (8.1.6).
 *
 * The following simplified method is used instead:
 *
 * All hardware endpoints can be assigned a transfer resource and this setting
 * will stay persistent until either a core reset or hibernation. So whenever we
 * do a %DWC3_DEPCMD_DEPSTARTCFG(0) we can go ahead and do
 * %DWC3_DEPCMD_DEPXFERCFG for every hardware endpoint as well. We are
 * guaranteed that there are as many transfer resources as endpoints.
 *
 * This function is called for each endpoint when it is being enabled but is
 * triggered only when called for EP0-out, which always happens first, and which
 * should only happen in one of the above conditions.
 */
static int dwc3_gadget_start_config(struct dwc3 *dwc, struct dwc3_ep *dep)
{
	struct dwc3_gadget_ep_cmd_params params;
	u32			cmd;
	int			i;
	int			ret;

	if (dep->number)
		return 0;

	memset(&params, 0x00, sizeof(params));
	cmd = DWC3_DEPCMD_DEPSTARTCFG;

	ret = dwc3_send_gadget_ep_cmd(dep, cmd, &params);
	if (ret)
		return ret;

	for (i = 0; i < DWC3_ENDPOINTS_NUM; i++) {
		struct dwc3_ep *dep = dwc->eps[i];

		if (!dep)
			continue;

		ret = dwc3_gadget_set_xfer_resource(dwc, dep);
		if (ret)
			return ret;
	}

	return 0;
}

static int dwc3_gadget_set_ep_config(struct dwc3 *dwc, struct dwc3_ep *dep,
		bool modify, bool restore)
{
	const struct usb_ss_ep_comp_descriptor *comp_desc;
	const struct usb_endpoint_descriptor *desc;
	struct dwc3_gadget_ep_cmd_params params;

	if (dev_WARN_ONCE(dwc->dev, modify && restore,
					"Can't modify and restore\n"))
		return -EINVAL;

	comp_desc = dep->endpoint.comp_desc;
	desc = dep->endpoint.desc;

	memset(&params, 0x00, sizeof(params));

	params.param0 = DWC3_DEPCFG_EP_TYPE(usb_endpoint_type(desc))
		| DWC3_DEPCFG_MAX_PACKET_SIZE(usb_endpoint_maxp(desc));

	/* Burst size is only needed in SuperSpeed mode */
	if (dwc->gadget.speed >= USB_SPEED_SUPER) {
		u32 burst = dep->endpoint.maxburst;
		params.param0 |= DWC3_DEPCFG_BURST_SIZE(burst - 1);
	}

	if (modify) {
		params.param0 |= DWC3_DEPCFG_ACTION_MODIFY;
	} else if (restore) {
		params.param0 |= DWC3_DEPCFG_ACTION_RESTORE;
		params.param2 |= dep->saved_state;
	} else {
		params.param0 |= DWC3_DEPCFG_ACTION_INIT;
	}

	if (usb_endpoint_xfer_control(desc))
		params.param1 = DWC3_DEPCFG_XFER_COMPLETE_EN;

	if (dep->number <= 1 || usb_endpoint_xfer_isoc(desc))
		params.param1 |= DWC3_DEPCFG_XFER_NOT_READY_EN;

	if (usb_ss_max_streams(comp_desc) && usb_endpoint_xfer_bulk(desc)) {
		params.param1 |= DWC3_DEPCFG_STREAM_CAPABLE
			| DWC3_DEPCFG_STREAM_EVENT_EN;
		dep->stream_capable = true;
	}

	if (!usb_endpoint_xfer_control(desc))
		params.param1 |= DWC3_DEPCFG_XFER_IN_PROGRESS_EN;

	/*
	 * We are doing 1:1 mapping for endpoints, meaning
	 * Physical Endpoints 2 maps to Logical Endpoint 2 and
	 * so on. We consider the direction bit as part of the physical
	 * endpoint number. So USB endpoint 0x81 is 0x03.
	 */
	params.param1 |= DWC3_DEPCFG_EP_NUMBER(dep->number);

	/*
	 * We must use the lower 16 TX FIFOs even though
	 * HW might have more
	 */
	if (dep->direction)
		params.param0 |= DWC3_DEPCFG_FIFO_NUMBER(dep->number >> 1);

	if (desc->bInterval) {
		params.param1 |= DWC3_DEPCFG_BINTERVAL_M1(desc->bInterval - 1);
		dep->interval = 1 << (desc->bInterval - 1);
	}

	return dwc3_send_gadget_ep_cmd(dep, DWC3_DEPCMD_SETEPCONFIG, &params);
}

static int dwc3_gadget_set_xfer_resource(struct dwc3 *dwc, struct dwc3_ep *dep)
{
	struct dwc3_gadget_ep_cmd_params params;

	memset(&params, 0x00, sizeof(params));

	params.param0 = DWC3_DEPXFERCFG_NUM_XFER_RES(1);

	return dwc3_send_gadget_ep_cmd(dep, DWC3_DEPCMD_SETTRANSFRESOURCE,
			&params);
}

/**
 * __dwc3_gadget_ep_enable - initializes a hw endpoint
 * @dep: endpoint to be initialized
 * @modify: if true, modify existing endpoint configuration
 * @restore: if true, restore endpoint configuration from scratch buffer
 *
 * Caller should take care of locking. Execute all necessary commands to
 * initialize a HW endpoint so it can be used by a gadget driver.
 */
static int __dwc3_gadget_ep_enable(struct dwc3_ep *dep,
		bool modify, bool restore)
{
	const struct usb_endpoint_descriptor *desc = dep->endpoint.desc;
	struct dwc3		*dwc = dep->dwc;

	u32			reg;
	int			ret;

	if (!(dep->flags & DWC3_EP_ENABLED)) {
		ret = dwc3_gadget_resize_tx_fifos(dwc, dep);
		if (ret)
			return ret;

		ret = dwc3_gadget_start_config(dwc, dep);
		if (ret) {
			dev_err(dwc->dev, "start_config() failed for %s\n",
								dep->name);
			return ret;
		}
	}

	ret = dwc3_gadget_set_ep_config(dwc, dep, modify, restore);
	if (ret) {
		dev_err(dwc->dev, "set_ep_config() failed for %s\n", dep->name);
		return ret;
	}

	if (!(dep->flags & DWC3_EP_ENABLED)) {
		struct dwc3_trb	*trb_st_hw;
		struct dwc3_trb	*trb_link;

		dep->type = usb_endpoint_type(desc);
		dep->flags |= DWC3_EP_ENABLED;
		dep->flags &= ~DWC3_EP_END_TRANSFER_PENDING;

		reg = dwc3_readl(dwc->regs, DWC3_DALEPENA);
		reg |= DWC3_DALEPENA_EP(dep->number);
		dwc3_writel(dwc->regs, DWC3_DALEPENA, reg);

		init_waitqueue_head(&dep->wait_end_transfer);

		if (usb_endpoint_xfer_control(desc))
			goto out;

		/* Initialize the TRB ring */
		dep->trb_dequeue = 0;
		dep->trb_enqueue = 0;
		memset(dep->trb_pool, 0,
		       sizeof(struct dwc3_trb) * DWC3_TRB_NUM);

		/* Link TRB. The HWO bit is never reset */
		trb_st_hw = &dep->trb_pool[0];

		trb_link = &dep->trb_pool[DWC3_TRB_NUM - 1];
		trb_link->bpl = lower_32_bits(dwc3_trb_dma_offset(dep, trb_st_hw));
		trb_link->bph = upper_32_bits(dwc3_trb_dma_offset(dep, trb_st_hw));
		trb_link->ctrl |= DWC3_TRBCTL_LINK_TRB;
		trb_link->ctrl |= DWC3_TRB_CTRL_HWO;
	}

	/*
	 * Issue StartTransfer here with no-op TRB so we can always rely on No
	 * Response Update Transfer command.
	 */
	if (usb_endpoint_xfer_bulk(desc) && !dep->endpoint.endless) {
		struct dwc3_gadget_ep_cmd_params params;
		struct dwc3_trb	*trb;
		dma_addr_t trb_dma;
		u32 cmd;

		memset(&params, 0, sizeof(params));
		trb = &dep->trb_pool[0];
		trb_dma = dwc3_trb_dma_offset(dep, trb);

		params.param0 = upper_32_bits(trb_dma);
		params.param1 = lower_32_bits(trb_dma);

		cmd = DWC3_DEPCMD_STARTTRANSFER;

		ret = dwc3_send_gadget_ep_cmd(dep, cmd, &params);
		if (ret < 0)
			return ret;

		dep->flags |= DWC3_EP_BUSY;

		dep->resource_index = dwc3_gadget_ep_get_transfer_index(dep);
		WARN_ON_ONCE(!dep->resource_index);
	}


out:
	trace_dwc3_gadget_ep_enable(dep);

	return 0;
}

static void dwc3_remove_requests(struct dwc3 *dwc, struct dwc3_ep *dep)
{
	struct dwc3_request		*req;

	dbg_log_string("START for %s(%d)", dep->name, dep->number);
	dwc3_stop_active_transfer(dwc, dep->number, true);

	/* - giveback all requests to gadget driver */
	while (!list_empty(&dep->started_list)) {
		req = next_request(&dep->started_list);

		dwc3_gadget_giveback(dep, req, -ESHUTDOWN);
	}

	while (!list_empty(&dep->pending_list)) {
		req = next_request(&dep->pending_list);

		dwc3_gadget_giveback(dep, req, -ESHUTDOWN);
	}
	dbg_log_string("DONE for %s(%d)", dep->name, dep->number);
}

static void dwc3_stop_active_transfers(struct dwc3 *dwc)
{
	u32 epnum;

	dbg_log_string("START");
	for (epnum = 2; epnum < DWC3_ENDPOINTS_NUM; epnum++) {
		struct dwc3_ep *dep;

		dep = dwc->eps[epnum];
		if (!dep)
			continue;

		if (!(dep->flags & DWC3_EP_ENABLED))
			continue;

		if (dep->endpoint.ep_type == EP_TYPE_GSI && dep->direction)
			dwc3_notify_event(dwc,
				DWC3_CONTROLLER_NOTIFY_CLEAR_DB, 0);

		dwc3_remove_requests(dwc, dep);
	}
	dbg_log_string("DONE");
}

/**
 * __dwc3_gadget_ep_disable - disables a hw endpoint
 * @dep: the endpoint to disable
 *
 * This function undoes what __dwc3_gadget_ep_enable did and also removes
 * requests which are currently being processed by the hardware and those which
 * are not yet scheduled.
 *
 * Caller should take care of locking.
 */
static int __dwc3_gadget_ep_disable(struct dwc3_ep *dep)
{
	struct dwc3		*dwc = dep->dwc;
	u32			reg;

	trace_dwc3_gadget_ep_disable(dep);

	if (dep->endpoint.ep_type == EP_TYPE_NORMAL)
		dwc3_remove_requests(dwc, dep);
	else if (dep->endpoint.ep_type == EP_TYPE_GSI)
		dwc3_stop_active_transfer(dwc, dep->number, true);

	/* make sure HW endpoint isn't stalled */
	if (dep->flags & DWC3_EP_STALL)
		__dwc3_gadget_ep_set_halt(dep, 0, false);

	reg = dwc3_readl(dwc->regs, DWC3_DALEPENA);
	reg &= ~DWC3_DALEPENA_EP(dep->number);
	dwc3_writel(dwc->regs, DWC3_DALEPENA, reg);

	dep->stream_capable = false;
	dep->type = 0;
	dep->flags &= DWC3_EP_END_TRANSFER_PENDING;

	/* Clear out the ep descriptors for non-ep0 */
	if (dep->number > 1) {
		dep->endpoint.comp_desc = NULL;
		dep->endpoint.desc = NULL;
	}

	return 0;
}

/* -------------------------------------------------------------------------- */

static int dwc3_gadget_ep0_enable(struct usb_ep *ep,
		const struct usb_endpoint_descriptor *desc)
{
	return -EINVAL;
}

static int dwc3_gadget_ep0_disable(struct usb_ep *ep)
{
	return -EINVAL;
}

/* -------------------------------------------------------------------------- */

static int dwc3_gadget_ep_enable(struct usb_ep *ep,
		const struct usb_endpoint_descriptor *desc)
{
	struct dwc3_ep			*dep;
	struct dwc3			*dwc;
	unsigned long			flags;
	int				ret;

	if (!ep || !desc || desc->bDescriptorType != USB_DT_ENDPOINT) {
		pr_debug("dwc3: invalid parameters\n");
		return -EINVAL;
	}

	if (!desc->wMaxPacketSize) {
		pr_debug("dwc3: missing wMaxPacketSize\n");
		return -EINVAL;
	}

	dep = to_dwc3_ep(ep);
	dwc = dep->dwc;

	if (dev_WARN_ONCE(dwc->dev, dep->flags & DWC3_EP_ENABLED,
					"%s is already enabled\n",
					dep->name))
		return 0;

	spin_lock_irqsave(&dwc->lock, flags);
	ret = __dwc3_gadget_ep_enable(dep, false, false);
	dbg_event(dep->number, "ENABLE", ret);
	spin_unlock_irqrestore(&dwc->lock, flags);

	return ret;
}

static int dwc3_gadget_ep_disable(struct usb_ep *ep)
{
	struct dwc3_ep			*dep;
	struct dwc3			*dwc;
	unsigned long			flags;
	int				ret;

	if (!ep) {
		pr_debug("dwc3: invalid parameters\n");
		return -EINVAL;
	}

	dep = to_dwc3_ep(ep);
	dwc = dep->dwc;

	if (dev_WARN_ONCE(dwc->dev, !(dep->flags & DWC3_EP_ENABLED),
					"%s is already disabled\n",
					dep->name))
		return 0;

	spin_lock_irqsave(&dwc->lock, flags);
	ret = __dwc3_gadget_ep_disable(dep);
	dbg_event(dep->number, "DISABLE", ret);
	spin_unlock_irqrestore(&dwc->lock, flags);

	return ret;
}

static struct usb_request *dwc3_gadget_ep_alloc_request(struct usb_ep *ep,
	gfp_t gfp_flags)
{
	struct dwc3_request		*req;
	struct dwc3_ep			*dep = to_dwc3_ep(ep);

	req = kzalloc(sizeof(*req), gfp_flags);
	if (!req)
		return NULL;

	req->epnum	= dep->number;
	req->dep	= dep;

	dep->allocated_requests++;

	trace_dwc3_alloc_request(req);

	return &req->request;
}

static void dwc3_gadget_ep_free_request(struct usb_ep *ep,
		struct usb_request *request)
{
	struct dwc3_request		*req = to_dwc3_request(request);
	struct dwc3_ep			*dep = to_dwc3_ep(ep);

	dep->allocated_requests--;
	trace_dwc3_free_request(req);
	kfree(req);
}

static u32 dwc3_calc_trbs_left(struct dwc3_ep *dep);

static void __dwc3_prepare_one_trb(struct dwc3_ep *dep, struct dwc3_trb *trb,
		dma_addr_t dma, unsigned length, unsigned chain, unsigned node,
		unsigned stream_id, unsigned short_not_ok, unsigned no_interrupt)
{
	struct dwc3		*dwc = dep->dwc;
	struct usb_gadget	*gadget = &dwc->gadget;
	enum usb_device_speed	speed = gadget->speed;

	trb->size = DWC3_TRB_SIZE_LENGTH(length);
	trb->bpl = lower_32_bits(dma);
	trb->bph = upper_32_bits(dma);

	switch (usb_endpoint_type(dep->endpoint.desc)) {
	case USB_ENDPOINT_XFER_CONTROL:
		trb->ctrl = DWC3_TRBCTL_CONTROL_SETUP;
		break;

	case USB_ENDPOINT_XFER_ISOC:
		if (!node) {
			trb->ctrl = DWC3_TRBCTL_ISOCHRONOUS_FIRST;

			/*
			 * USB Specification 2.0 Section 5.9.2 states that: "If
			 * there is only a single transaction in the microframe,
			 * only a DATA0 data packet PID is used.  If there are
			 * two transactions per microframe, DATA1 is used for
			 * the first transaction data packet and DATA0 is used
			 * for the second transaction data packet.  If there are
			 * three transactions per microframe, DATA2 is used for
			 * the first transaction data packet, DATA1 is used for
			 * the second, and DATA0 is used for the third."
			 *
			 * IOW, we should satisfy the following cases:
			 *
			 * 1) length <= maxpacket
			 *	- DATA0
			 *
			 * 2) maxpacket < length <= (2 * maxpacket)
			 *	- DATA1, DATA0
			 *
			 * 3) (2 * maxpacket) < length <= (3 * maxpacket)
			 *	- DATA2, DATA1, DATA0
			 */
			if (speed == USB_SPEED_HIGH) {
				struct usb_ep *ep = &dep->endpoint;
				unsigned int mult = ep->mult - 1;
				unsigned int maxp = usb_endpoint_maxp(ep->desc);

				if (length <= (2 * maxp))
					mult--;

				if (length <= maxp)
					mult--;

				trb->size |= DWC3_TRB_SIZE_PCM1(mult);
			}
		} else {
			trb->ctrl = DWC3_TRBCTL_ISOCHRONOUS;
		}

		/* always enable Interrupt on Missed ISOC */
		trb->ctrl |= DWC3_TRB_CTRL_ISP_IMI;
		break;

	case USB_ENDPOINT_XFER_BULK:
	case USB_ENDPOINT_XFER_INT:
		trb->ctrl = DWC3_TRBCTL_NORMAL;
		break;
	default:
		/*
		 * This is only possible with faulty memory because we
		 * checked it already :)
		 */
		dev_WARN(dwc->dev, "Unknown endpoint type %d\n",
				usb_endpoint_type(dep->endpoint.desc));
	}

	/*
	 * Enable Continue on Short Packet
	 * when endpoint is not a stream capable
	 */
	if (usb_endpoint_dir_out(dep->endpoint.desc)) {
		if (!dep->stream_capable)
			trb->ctrl |= DWC3_TRB_CTRL_CSP;

		if (short_not_ok)
			trb->ctrl |= DWC3_TRB_CTRL_ISP_IMI;
	}

	if ((!no_interrupt && !chain) ||
			(dwc3_calc_trbs_left(dep) == 1))
		trb->ctrl |= DWC3_TRB_CTRL_IOC;

	if (chain)
		trb->ctrl |= DWC3_TRB_CTRL_CHN;

	if (usb_endpoint_xfer_bulk(dep->endpoint.desc) && dep->stream_capable)
		trb->ctrl |= DWC3_TRB_CTRL_SID_SOFN(stream_id);

	trb->ctrl |= DWC3_TRB_CTRL_HWO;

	dwc3_ep_inc_enq(dep);

	trace_dwc3_prepare_trb(dep, trb);
}

/**
 * dwc3_prepare_one_trb - setup one TRB from one request
 * @dep: endpoint for which this request is prepared
 * @req: dwc3_request pointer
 * @chain: should this TRB be chained to the next?
 * @node: only for isochronous endpoints. First TRB needs different type.
 */
static void dwc3_prepare_one_trb(struct dwc3_ep *dep,
		struct dwc3_request *req, unsigned chain, unsigned node)
{
	struct dwc3_trb		*trb;
	unsigned		length = req->request.length;
	unsigned		stream_id = req->request.stream_id;
	unsigned		short_not_ok = req->request.short_not_ok;
	unsigned		no_interrupt = req->request.no_interrupt;
	dma_addr_t		dma = req->request.dma;

	trb = &dep->trb_pool[dep->trb_enqueue];

	if (!req->trb) {
		dwc3_gadget_move_started_request(req);
		req->trb = trb;
		req->trb_dma = dwc3_trb_dma_offset(dep, trb);
		dep->queued_requests++;
	}

	__dwc3_prepare_one_trb(dep, trb, dma, length, chain, node,
			stream_id, short_not_ok, no_interrupt);
}

/**
 * dwc3_ep_prev_trb - returns the previous TRB in the ring
 * @dep: The endpoint with the TRB ring
 * @index: The index of the current TRB in the ring
 *
 * Returns the TRB prior to the one pointed to by the index. If the
 * index is 0, we will wrap backwards, skip the link TRB, and return
 * the one just before that.
 */
static struct dwc3_trb *dwc3_ep_prev_trb(struct dwc3_ep *dep, u8 index)
{
	u8 tmp = index;

	if (!dep->trb_pool)
		return NULL;

	if (!tmp)
		tmp = DWC3_TRB_NUM - 1;

	return &dep->trb_pool[tmp - 1];
}

static u32 dwc3_calc_trbs_left(struct dwc3_ep *dep)
{
	struct dwc3_trb		*tmp;
	u8			trbs_left;

	/*
	 * If enqueue & dequeue are equal than it is either full or empty.
	 *
	 * One way to know for sure is if the TRB right before us has HWO bit
	 * set or not. If it has, then we're definitely full and can't fit any
	 * more transfers in our ring.
	 */
	if (dep->trb_enqueue == dep->trb_dequeue) {
		tmp = dwc3_ep_prev_trb(dep, dep->trb_enqueue);
		if (!tmp || tmp->ctrl & DWC3_TRB_CTRL_HWO)
			return 0;

		return DWC3_TRB_NUM - 1;
	}

	trbs_left = dep->trb_dequeue - dep->trb_enqueue;
	trbs_left &= (DWC3_TRB_NUM - 1);

	if (dep->trb_dequeue < dep->trb_enqueue)
		trbs_left--;

	return trbs_left;
}

static void dwc3_prepare_one_trb_sg(struct dwc3_ep *dep,
		struct dwc3_request *req)
{
	struct scatterlist *sg = req->sg;
	struct scatterlist *s;
	int		i;

	for_each_sg(sg, s, req->num_pending_sgs, i) {
		unsigned int length = req->request.length;
		unsigned int maxp = usb_endpoint_maxp(dep->endpoint.desc);
		unsigned int rem = length % maxp;
		unsigned chain = true;

		if (sg_is_last(s))
			chain = false;

		if (rem && usb_endpoint_dir_out(dep->endpoint.desc) && !chain) {
			struct dwc3	*dwc = dep->dwc;
			struct dwc3_trb	*trb;

			req->unaligned = true;

			/* prepare normal TRB */
			dwc3_prepare_one_trb(dep, req, true, i);

			/* Now prepare one extra TRB to align transfer size */
			trb = &dep->trb_pool[dep->trb_enqueue];
			__dwc3_prepare_one_trb(dep, trb, dwc->bounce_addr,
					maxp - rem, false, 1,
					req->request.stream_id,
					req->request.short_not_ok,
					req->request.no_interrupt);
		} else {
			dwc3_prepare_one_trb(dep, req, chain, i);
		}

		if (!dwc3_calc_trbs_left(dep))
			break;
	}
}

static void dwc3_prepare_one_trb_linear(struct dwc3_ep *dep,
		struct dwc3_request *req)
{
	unsigned int length = req->request.length;
	unsigned int maxp = usb_endpoint_maxp(dep->endpoint.desc);
	unsigned int rem = length % maxp;

	if ((!length || rem) && usb_endpoint_dir_out(dep->endpoint.desc)) {
		struct dwc3	*dwc = dep->dwc;
		struct dwc3_trb	*trb;

		req->unaligned = true;

		/* prepare normal TRB */
		dwc3_prepare_one_trb(dep, req, true, 0);

		/* Now prepare one extra TRB to align transfer size */
		trb = &dep->trb_pool[dep->trb_enqueue];
		__dwc3_prepare_one_trb(dep, trb, dwc->bounce_addr, maxp - rem,
				false, 1, req->request.stream_id,
				req->request.short_not_ok,
				req->request.no_interrupt);
	} else if (req->request.zero && req->request.length &&
		   (IS_ALIGNED(req->request.length,dep->endpoint.maxpacket))) {
		struct dwc3	*dwc = dep->dwc;
		struct dwc3_trb	*trb;

		req->zero = true;

		/* prepare normal TRB */
		dwc3_prepare_one_trb(dep, req, true, 0);

		/* Now prepare one extra TRB to handle ZLP */
		trb = &dep->trb_pool[dep->trb_enqueue];
		__dwc3_prepare_one_trb(dep, trb, dwc->bounce_addr, 0,
				false, 1, req->request.stream_id,
				req->request.short_not_ok,
				req->request.no_interrupt);
	} else {
		dwc3_prepare_one_trb(dep, req, false, 0);
	}
}

/*
 * dwc3_prepare_trbs - setup TRBs from requests
 * @dep: endpoint for which requests are being prepared
 *
 * The function goes through the requests list and sets up TRBs for the
 * transfers. The function returns once there are no more TRBs available or
 * it runs out of requests.
 */
static void dwc3_prepare_trbs(struct dwc3_ep *dep)
{
	struct dwc3_request	*req, *n;

	BUILD_BUG_ON_NOT_POWER_OF_2(DWC3_TRB_NUM);

	if (!dwc3_calc_trbs_left(dep))
		return;

	/*
	 * We can get in a situation where there's a request in the started list
	 * but there weren't enough TRBs to fully kick it in the first time
	 * around, so it has been waiting for more TRBs to be freed up.
	 *
	 * In that case, we should check if we have a request with pending_sgs
	 * in the started list and prepare TRBs for that request first,
	 * otherwise we will prepare TRBs completely out of order and that will
	 * break things.
	 */
	list_for_each_entry(req, &dep->started_list, list) {
		if (req->num_pending_sgs > 0)
			dwc3_prepare_one_trb_sg(dep, req);

		if (!dwc3_calc_trbs_left(dep))
			return;
	}

	list_for_each_entry_safe(req, n, &dep->pending_list, list) {
		struct dwc3	*dwc = dep->dwc;
		int		ret;

		ret = usb_gadget_map_request_by_dev(dwc->sysdev, &req->request,
						    dep->direction);
		if (ret)
			return;

		req->sg			= req->request.sg;
		req->num_pending_sgs	= req->request.num_mapped_sgs;

		if (req->num_pending_sgs > 0)
			dwc3_prepare_one_trb_sg(dep, req);
		else
			dwc3_prepare_one_trb_linear(dep, req);

		if (!dwc3_calc_trbs_left(dep))
			return;
	}
}

static int __dwc3_gadget_kick_transfer(struct dwc3_ep *dep, u16 cmd_param)
{
	struct dwc3_gadget_ep_cmd_params params;
	struct dwc3_request		*req, *req1, *n;
	struct dwc3			*dwc = dep->dwc;
	int				starting;
	int				ret;
	u32				cmd;

	if (dep->flags & DWC3_EP_END_TRANSFER_PENDING) {
		dbg_event(dep->number, "ENDXFER Pending", dep->flags);
		return -EBUSY;
	}

	starting = !(dep->flags & DWC3_EP_BUSY);

	dwc3_prepare_trbs(dep);
	req = next_request(&dep->started_list);
	if (!req) {
		dep->flags |= DWC3_EP_PENDING_REQUEST;
		dbg_event(dep->number, "NO REQ", 0);
		return 0;
	}

	memset(&params, 0, sizeof(params));

	if (starting) {
		params.param0 = upper_32_bits(req->trb_dma);
		params.param1 = lower_32_bits(req->trb_dma);
		cmd = DWC3_DEPCMD_STARTTRANSFER |
			DWC3_DEPCMD_PARAM(cmd_param);
	} else {
		cmd = DWC3_DEPCMD_UPDATETRANSFER |
			DWC3_DEPCMD_PARAM(dep->resource_index);
	}

	ret = dwc3_send_gadget_ep_cmd(dep, cmd, &params);
	if (ret < 0) {
		if ((ret == -EAGAIN) && starting &&
				usb_endpoint_xfer_isoc(dep->endpoint.desc)) {
			dbg_event(dep->number, "CMD_STS", ret);
			/* If bit13 in Command complete event is set, software
			 * must issue ENDTRANDFER command and wait for
			 * Xfernotready event to queue the requests again.
			 */
			if (!dep->resource_index) {
				dep->resource_index =
					 dwc3_gadget_ep_get_transfer_index(dep);
				WARN_ON_ONCE(!dep->resource_index);
			}
			dwc3_stop_active_transfer(dwc, dep->number, true);

			list_for_each_entry_safe_reverse(req1, n,
						&dep->started_list, list) {
				req1->trb->ctrl &= ~DWC3_TRB_CTRL_HWO;
				req1->trb = NULL;
				dwc3_gadget_move_pending_list_front(req1);
				dwc3_ep_inc_deq(dep);
			}

			return ret;
		}

		/*
		 * FIXME we need to iterate over the list of requests
		 * here and stop, unmap, free and del each of the linked
		 * requests instead of what we do now.
		 */
		if (req->trb)
			memset(req->trb, 0, sizeof(struct dwc3_trb));
		dep->queued_requests--;
		dwc3_gadget_del_and_unmap_request(dep, req, ret);
		return ret;
	}

	dep->flags |= DWC3_EP_BUSY;

	if (starting) {
		dep->resource_index = dwc3_gadget_ep_get_transfer_index(dep);
		WARN_ON_ONCE(!dep->resource_index);
	}

	return 0;
}

static int __dwc3_gadget_get_frame(struct dwc3 *dwc)
{
	u32			reg;

	reg = dwc3_readl(dwc->regs, DWC3_DSTS);
	return DWC3_DSTS_SOFFN(reg);
}

static void __dwc3_gadget_start_isoc(struct dwc3 *dwc, struct dwc3_ep *dep)
{
	u16 uf, wraparound_bits;

	if (list_empty(&dep->pending_list)) {
		dev_info(dwc->dev, "%s: ran out of requests\n",
				dep->name);
		dep->flags |= DWC3_EP_PENDING_REQUEST;
		return;
	}

	wraparound_bits = dep->frame_number & DWC3_FRAME_WRAP_AROUND_MASK;
	uf = dep->frame_number & ~DWC3_FRAME_WRAP_AROUND_MASK;

	/* if frame wrapped-around update wrap-around bits to reflect that */
	if (__dwc3_gadget_get_frame(dwc) < uf)
		wraparound_bits += BIT(14);

	uf = __dwc3_gadget_get_frame(dwc) + 2 * dep->interval;

	/* align uf to ep interval */
	uf = (wraparound_bits | uf) & ~(dep->interval - 1);

	__dwc3_gadget_kick_transfer(dep, uf);
}

static void dwc3_gadget_start_isoc(struct dwc3 *dwc,
		struct dwc3_ep *dep, const struct dwc3_event_depevt *event)
{
	dep->frame_number = event->parameters;

	__dwc3_gadget_start_isoc(dwc, dep);
}

static int __dwc3_gadget_ep_queue(struct dwc3_ep *dep, struct dwc3_request *req)
{
	struct dwc3		*dwc = dep->dwc;
	int			ret = 0;

	if (!dep->endpoint.desc || !dwc->pullups_connected) {
		dev_err_ratelimited(dwc->dev, "%s: can't queue to disabled endpoint\n",
				dep->name);
		return -ESHUTDOWN;
	}

	if (WARN(req->dep != dep, "request %pK belongs to '%s'\n",
				&req->request, req->dep->name))
		return -EINVAL;

	if (req->request.status == -EINPROGRESS) {
		ret = -EBUSY;
		dev_err(dwc->dev, "%s: %pK request already in queue",
					dep->name, req);
		return ret;
	}

	req->request.actual	= 0;
	req->request.status	= -EINPROGRESS;
	req->direction		= dep->direction;
	req->epnum		= dep->number;

	trace_dwc3_ep_queue(req);

	list_add_tail(&req->list, &dep->pending_list);

	/*
	 * NOTICE: Isochronous endpoints should NEVER be prestarted. We must
	 * wait for a XferNotReady event so we will know what's the current
	 * (micro-)frame number.
	 *
	 * Without this trick, we are very, very likely gonna get Bus Expiry
	 * errors which will force us issue EndTransfer command.
	 */
	if (usb_endpoint_xfer_isoc(dep->endpoint.desc)) {
		if ((dep->flags & DWC3_EP_PENDING_REQUEST)) {
			if (dep->flags & DWC3_EP_TRANSFER_STARTED) {
				dwc3_stop_active_transfer(dwc, dep->number, true);
				dep->flags = DWC3_EP_ENABLED;
			} else {
				__dwc3_gadget_start_isoc(dwc, dep);
				dep->flags &= ~DWC3_EP_PENDING_REQUEST;
			}
			return 0;
		}

		if ((dep->flags & DWC3_EP_BUSY) &&
		    !(dep->flags & DWC3_EP_MISSED_ISOC)) {
			WARN_ON_ONCE(!dep->resource_index);
			ret = __dwc3_gadget_kick_transfer(dep,
							  dep->resource_index);
		}

		goto out;
	}

	if (!dwc3_calc_trbs_left(dep))
		return 0;

	ret = __dwc3_gadget_kick_transfer(dep, 0);
out:
	if (ret == -EBUSY)
		ret = 0;

	return ret;
}

static int dwc3_gadget_wakeup(struct usb_gadget *g)
{
	struct dwc3	*dwc = gadget_to_dwc(g);

	schedule_work(&dwc->wakeup_work);
	return 0;
}

static bool dwc3_gadget_is_suspended(struct dwc3 *dwc)
{
	if (atomic_read(&dwc->in_lpm) ||
			dwc->link_state == DWC3_LINK_STATE_U3)
		return true;
	return false;
}

static int dwc3_gadget_ep_queue(struct usb_ep *ep, struct usb_request *request,
	gfp_t gfp_flags)
{
	struct dwc3_request		*req = to_dwc3_request(request);
	struct dwc3_ep			*dep = to_dwc3_ep(ep);
	struct dwc3			*dwc = dep->dwc;

	unsigned long			flags;

	int				ret;

	spin_lock_irqsave(&dwc->lock, flags);
	ret = __dwc3_gadget_ep_queue(dep, req);
	spin_unlock_irqrestore(&dwc->lock, flags);

	return ret;
}

static int dwc3_gadget_ep_dequeue(struct usb_ep *ep,
		struct usb_request *request)
{
	struct dwc3_request		*req = to_dwc3_request(request);
	struct dwc3_request		*r = NULL;

	struct dwc3_ep			*dep = to_dwc3_ep(ep);
	struct dwc3			*dwc = dep->dwc;

	unsigned long			flags;
	int				ret = 0;

	if (atomic_read(&dwc->in_lpm)) {
		dev_err(dwc->dev, "Unable to dequeue while in LPM\n");
		return -EAGAIN;
	}

	trace_dwc3_ep_dequeue(req);

	spin_lock_irqsave(&dwc->lock, flags);

	list_for_each_entry(r, &dep->pending_list, list) {
		if (r == req)
			break;
	}

	if (r != req) {
		list_for_each_entry(r, &dep->started_list, list) {
			if (r == req)
				break;
		}
		if (r == req) {
			/* wait until it is processed */
			dwc3_stop_active_transfer(dwc, dep->number, true);

			/*
			 * If request was already started, this means we had to
			 * stop the transfer. With that we also need to ignore
			 * all TRBs used by the request, however TRBs can only
			 * be modified after completion of END_TRANSFER
			 * command. So what we do here is that we wait for
			 * END_TRANSFER completion and only after that, we jump
			 * over TRBs by clearing HWO and incrementing dequeue
			 * pointer.
			 *
			 * Note that we have 2 possible types of transfers here:
			 *
			 * i) Linear buffer request
			 * ii) SG-list based request
			 *
			 * SG-list based requests will have r->num_pending_sgs
			 * set to a valid number (> 0). Linear requests,
			 * normally use a single TRB.
			 *
			 * For each of these two cases, if r->unaligned flag is
			 * set, one extra TRB has been used to align transfer
			 * size to wMaxPacketSize.
			 *
			 * All of these cases need to be taken into
			 * consideration so we don't mess up our TRB ring
			 * pointers.
			 */
			if (!r->trb)
				goto out0;

			if (r->num_pending_sgs) {
				struct dwc3_trb *trb;
				int i = 0;

				for (i = 0; i < r->num_pending_sgs; i++) {
					trb = r->trb + i;
					trb->ctrl &= ~DWC3_TRB_CTRL_HWO;
					dwc3_ep_inc_deq(dep);
				}

				if (r->unaligned || r->zero) {
					trb = r->trb + r->num_pending_sgs + 1;
					trb->ctrl &= ~DWC3_TRB_CTRL_HWO;
					dwc3_ep_inc_deq(dep);
				}
			} else {
				struct dwc3_trb *trb = r->trb;

				trb->ctrl &= ~DWC3_TRB_CTRL_HWO;
				dwc3_ep_inc_deq(dep);

				if (r->unaligned || r->zero) {
					trb = r->trb + 1;
					trb->ctrl &= ~DWC3_TRB_CTRL_HWO;
					dwc3_ep_inc_deq(dep);
				}
			}
			goto out1;
		}
		dev_err(dwc->dev, "request %pK was not queued to %s\n",
				request, ep->name);
		ret = -EINVAL;
		goto out0;
	}

out1:
	dbg_event(dep->number, "DEQUEUE", 0);
	/* giveback the request */
	dep->queued_requests--;
	dwc3_gadget_giveback(dep, req, -ECONNRESET);

out0:
	spin_unlock_irqrestore(&dwc->lock, flags);

	return ret;
}

int __dwc3_gadget_ep_set_halt(struct dwc3_ep *dep, int value, int protocol)
{
	struct dwc3_gadget_ep_cmd_params	params;
	struct dwc3				*dwc = dep->dwc;
	int					ret;

	if (!dep->endpoint.desc) {
		dev_dbg(dwc->dev, "(%s)'s desc is NULL.\n", dep->name);
		return -EINVAL;
	}

	if (usb_endpoint_xfer_isoc(dep->endpoint.desc)) {
		dev_err(dwc->dev, "%s is of Isochronous type\n", dep->name);
		return -EINVAL;
	}

	memset(&params, 0x00, sizeof(params));
	dbg_event(dep->number, "HALT", value);
	if (value) {
		struct dwc3_trb *trb;

		unsigned transfer_in_flight;
		unsigned started;

		if (dep->number > 1)
			trb = dwc3_ep_prev_trb(dep, dep->trb_enqueue);
		else
			trb = &dwc->ep0_trb[dep->trb_enqueue];

		if (trb)
			transfer_in_flight = trb->ctrl & DWC3_TRB_CTRL_HWO;
		else
			transfer_in_flight = false;

		started = !list_empty(&dep->started_list);

		if (!protocol && ((dep->direction && transfer_in_flight) ||
				(!dep->direction && started))) {
			return -EAGAIN;
		}

		ret = dwc3_send_gadget_ep_cmd(dep, DWC3_DEPCMD_SETSTALL,
				&params);
		if (ret)
			dev_err(dwc->dev, "failed to set STALL on %s\n",
					dep->name);
		else
			dep->flags |= DWC3_EP_STALL;
	} else {

		ret = dwc3_send_clear_stall_ep_cmd(dep);
		if (ret)
			dev_err(dwc->dev, "failed to clear STALL on %s\n",
					dep->name);
		else
			dep->flags &= ~(DWC3_EP_STALL | DWC3_EP_WEDGE);
	}

	return ret;
}

static int dwc3_gadget_ep_set_halt(struct usb_ep *ep, int value)
{
	struct dwc3_ep			*dep = to_dwc3_ep(ep);
	struct dwc3			*dwc = dep->dwc;

	unsigned long			flags;

	int				ret;

	if (!ep->desc) {
		dev_err(dwc->dev, "(%s)'s desc is NULL.\n", dep->name);
		return -EINVAL;
	}

	spin_lock_irqsave(&dwc->lock, flags);
	ret = __dwc3_gadget_ep_set_halt(dep, value, false);
	spin_unlock_irqrestore(&dwc->lock, flags);

	return ret;
}

static int dwc3_gadget_ep_set_wedge(struct usb_ep *ep)
{
	struct dwc3_ep			*dep = to_dwc3_ep(ep);
	struct dwc3			*dwc = dep->dwc;
	unsigned long			flags;
	int				ret;

	spin_lock_irqsave(&dwc->lock, flags);
	dbg_event(dep->number, "WEDGE", 0);
	dep->flags |= DWC3_EP_WEDGE;

	if (dep->number == 0 || dep->number == 1)
		ret = __dwc3_gadget_ep0_set_halt(ep, 1);
	else
		ret = __dwc3_gadget_ep_set_halt(dep, 1, false);
	spin_unlock_irqrestore(&dwc->lock, flags);

	return ret;
}

/* -------------------------------------------------------------------------- */

static struct usb_endpoint_descriptor dwc3_gadget_ep0_desc = {
	.bLength	= USB_DT_ENDPOINT_SIZE,
	.bDescriptorType = USB_DT_ENDPOINT,
	.bmAttributes	= USB_ENDPOINT_XFER_CONTROL,
};

static const struct usb_ep_ops dwc3_gadget_ep0_ops = {
	.enable		= dwc3_gadget_ep0_enable,
	.disable	= dwc3_gadget_ep0_disable,
	.alloc_request	= dwc3_gadget_ep_alloc_request,
	.free_request	= dwc3_gadget_ep_free_request,
	.queue		= dwc3_gadget_ep0_queue,
	.dequeue	= dwc3_gadget_ep_dequeue,
	.set_halt	= dwc3_gadget_ep0_set_halt,
	.set_wedge	= dwc3_gadget_ep_set_wedge,
};

static const struct usb_ep_ops dwc3_gadget_ep_ops = {
	.enable		= dwc3_gadget_ep_enable,
	.disable	= dwc3_gadget_ep_disable,
	.alloc_request	= dwc3_gadget_ep_alloc_request,
	.free_request	= dwc3_gadget_ep_free_request,
	.queue		= dwc3_gadget_ep_queue,
	.dequeue	= dwc3_gadget_ep_dequeue,
	.set_halt	= dwc3_gadget_ep_set_halt,
	.set_wedge	= dwc3_gadget_ep_set_wedge,
};

/* -------------------------------------------------------------------------- */

static int dwc3_gadget_get_frame(struct usb_gadget *g)
{
	struct dwc3		*dwc = gadget_to_dwc(g);

	return __dwc3_gadget_get_frame(dwc);
}

#define DWC3_PM_RESUME_RETRIES		20    /* Max Number of retries */
#define DWC3_PM_RESUME_DELAY		100   /* 100 msec */

static void dwc3_gadget_wakeup_work(struct work_struct *w)
{
	struct dwc3		*dwc;
	int			ret;
	static int		retry_count;

	dwc = container_of(w, struct dwc3, wakeup_work);

	ret = pm_runtime_get_sync(dwc->dev);
	if (ret) {
		/* pm_runtime_get_sync returns -EACCES error between
		 * late_suspend and early_resume, wait for system resume to
		 * finish and queue work again
		 */
		dev_dbg(dwc->dev, "PM runtime get sync failed, ret %d\n", ret);
		if (ret == -EACCES) {
			pm_runtime_put_noidle(dwc->dev);
			if (retry_count == DWC3_PM_RESUME_RETRIES) {
				retry_count = 0;
				dev_err(dwc->dev, "pm_runtime_get_sync timed out\n");
				return;
			}
			msleep(DWC3_PM_RESUME_DELAY);
			retry_count++;
			schedule_work(&dwc->wakeup_work);
			return;
		}
	}
	retry_count = 0;
	dbg_event(0xFF, "Gdgwake gsyn",
		atomic_read(&dwc->dev->power.usage_count));

	ret = dwc3_gadget_wakeup_int(dwc);
	if (ret)
		dev_err(dwc->dev, "Remote wakeup failed. ret = %d\n", ret);

	pm_runtime_put_noidle(dwc->dev);
	dbg_event(0xFF, "Gdgwake put",
		atomic_read(&dwc->dev->power.usage_count));
}

static int dwc3_gadget_wakeup_int(struct dwc3 *dwc)
{
	bool			link_recover_only = false;

	u32			reg;
	int			ret = 0;
	u8			link_state;
	unsigned long		flags;

	dev_dbg(dwc->dev, "%s(): Entry\n", __func__);
	disable_irq(dwc->irq);
	spin_lock_irqsave(&dwc->lock, flags);
	/*
	 * According to the Databook Remote wakeup request should
	 * be issued only when the device is in early suspend state.
	 *
	 * We can check that via USB Link State bits in DSTS register.
	 */
	link_state = dwc3_get_link_state(dwc);

	switch (link_state) {
	case DWC3_LINK_STATE_RX_DET:	/* in HS, means Early Suspend */
	case DWC3_LINK_STATE_U3:	/* in HS, means SUSPEND */
		break;
	case DWC3_LINK_STATE_U1:
		if (dwc->gadget.speed != USB_SPEED_SUPER) {
			link_recover_only = true;
			break;
		}
		/* Intentional fallthrough */
	default:
		dev_dbg(dwc->dev, "can't wakeup from link state %d\n",
				link_state);
		ret = -EINVAL;
		goto out;
	}

	/* Enable LINK STATUS change event */
	reg = dwc3_readl(dwc->regs, DWC3_DEVTEN);
	reg |= DWC3_DEVTEN_ULSTCNGEN;
	dwc3_writel(dwc->regs, DWC3_DEVTEN, reg);
	/*
	 * memory barrier is required to make sure that required events
	 * with core is enabled before performing RECOVERY mechnism.
	 */
	mb();

	ret = dwc3_gadget_set_link_state(dwc, DWC3_LINK_STATE_RECOV);
	if (ret < 0) {
		dev_err(dwc->dev, "failed to put link in Recovery\n");
		/* Disable LINK STATUS change */
		reg = dwc3_readl(dwc->regs, DWC3_DEVTEN);
		reg &= ~DWC3_DEVTEN_ULSTCNGEN;
		dwc3_writel(dwc->regs, DWC3_DEVTEN, reg);
		/* Required to complete this operation before returning */
		mb();
		goto out;
	}

	/* Recent versions do this automatically */
	if (dwc->revision < DWC3_REVISION_194A) {
		/* write zeroes to Link Change Request */
		reg = dwc3_readl(dwc->regs, DWC3_DCTL);
		reg &= ~DWC3_DCTL_ULSTCHNGREQ_MASK;
		dwc3_writel(dwc->regs, DWC3_DCTL, reg);
	}

	spin_unlock_irqrestore(&dwc->lock, flags);
	enable_irq(dwc->irq);

	/*
	 * Have bigger value (16 sec) for timeout since some host PCs driving
	 * resume for very long time (e.g. 8 sec)
	 */
	ret = wait_event_interruptible_timeout(dwc->wait_linkstate,
			(dwc->link_state < DWC3_LINK_STATE_U3) ||
			(dwc->link_state == DWC3_LINK_STATE_SS_DIS),
			msecs_to_jiffies(16000));

	spin_lock_irqsave(&dwc->lock, flags);
	/* Disable link status change event */
	reg = dwc3_readl(dwc->regs, DWC3_DEVTEN);
	reg &= ~DWC3_DEVTEN_ULSTCNGEN;
	dwc3_writel(dwc->regs, DWC3_DEVTEN, reg);
	/*
	 * Complete this write before we go ahead and perform resume
	 * as we don't need link status change notificaiton anymore.
	 */
	mb();

	if (!ret) {
		dev_dbg(dwc->dev, "Timeout moving into state(%d)\n",
							dwc->link_state);
		ret = -EINVAL;
		spin_unlock_irqrestore(&dwc->lock, flags);
		goto out1;
	} else {
		ret = 0;
		/*
		 * If USB is disconnected OR received RESET from host,
		 * don't perform resume
		 */
		if (dwc->link_state == DWC3_LINK_STATE_SS_DIS ||
				dwc->gadget.state == USB_STATE_DEFAULT)
			link_recover_only = true;
	}

	/*
	 * According to DWC3 databook, the controller does not
	 * trigger a wakeup event when remote-wakeup is used.
	 * Hence, after remote-wakeup sequence is complete, and
	 * the device is back at U0 state, it is required that
	 * the resume sequence is initiated by SW.
	 */
	if (!link_recover_only)
		dwc3_gadget_wakeup_interrupt(dwc, true);

	spin_unlock_irqrestore(&dwc->lock, flags);
	dev_dbg(dwc->dev, "%s: Exit\n", __func__);
	return ret;

out:
	spin_unlock_irqrestore(&dwc->lock, flags);
	enable_irq(dwc->irq);

out1:
	return ret;
}

static int dwc_gadget_func_wakeup(struct usb_gadget *g, int interface_id)
{
	int ret = 0;
	struct dwc3 *dwc = gadget_to_dwc(g);

	if (!g || (g->speed != USB_SPEED_SUPER))
		return -ENOTSUPP;

	if (dwc3_gadget_is_suspended(dwc)) {
		dev_dbg(dwc->dev, "USB bus is suspended, scheduling wakeup\n");
		dwc3_gadget_wakeup(&dwc->gadget);
		return -EACCES;
	}

	ret = dwc3_send_gadget_generic_command(dwc, DWC3_DGCMD_XMIT_DEV,
			0x1 | (interface_id << 4));
	if (ret)
		dev_err(dwc->dev, "Function wakeup HW command failed, ret %d\n",
				ret);

	return ret;
}

static int dwc3_gadget_set_selfpowered(struct usb_gadget *g,
		int is_selfpowered)
{
	struct dwc3		*dwc = gadget_to_dwc(g);
	unsigned long		flags;

	spin_lock_irqsave(&dwc->lock, flags);
	g->is_selfpowered = !!is_selfpowered;
	spin_unlock_irqrestore(&dwc->lock, flags);

	return 0;
}

static int dwc3_gadget_run_stop(struct dwc3 *dwc, int is_on, int suspend)
{
	u32			reg, reg1;
	u32			timeout = 1500;

	dbg_event(0xFF, "run_stop", is_on);
	reg = dwc3_readl(dwc->regs, DWC3_DCTL);
	if (is_on) {
		if (dwc->revision <= DWC3_REVISION_187A) {
			reg &= ~DWC3_DCTL_TRGTULST_MASK;
			reg |= DWC3_DCTL_TRGTULST_RX_DET;
		}

		if (dwc->revision >= DWC3_REVISION_194A)
			reg &= ~DWC3_DCTL_KEEP_CONNECT;

		dwc3_event_buffers_setup(dwc);
		__dwc3_gadget_start(dwc);

		reg1 = dwc3_readl(dwc->regs, DWC3_DCFG);
		reg1 &= ~(DWC3_DCFG_SPEED_MASK);

		if (dwc->maximum_speed == USB_SPEED_SUPER_PLUS)
			reg1 |= DWC3_DCFG_SUPERSPEED_PLUS;
		else if (dwc->maximum_speed == USB_SPEED_HIGH)
			reg1 |= DWC3_DCFG_HIGHSPEED;
		else
			reg1 |= DWC3_DCFG_SUPERSPEED;
		dwc3_writel(dwc->regs, DWC3_DCFG, reg1);

		reg |= DWC3_DCTL_RUN_STOP;

		if (dwc->has_hibernation)
			reg |= DWC3_DCTL_KEEP_CONNECT;

		dwc->pullups_connected = true;
	} else {
		dwc3_gadget_disable_irq(dwc);
		dwc->pullups_connected = false;
		__dwc3_gadget_ep_disable(dwc->eps[0]);
		__dwc3_gadget_ep_disable(dwc->eps[1]);

		/*
		 * According to dwc3 databook, it is must to remove any active
		 * transfers before trying to stop USB device controller. Hence
		 * call dwc3_stop_active_transfers() API before stopping USB
		 * device controller.
		 */
		dwc3_stop_active_transfers(dwc);

		reg &= ~DWC3_DCTL_RUN_STOP;

		if (dwc->has_hibernation && !suspend)
			reg &= ~DWC3_DCTL_KEEP_CONNECT;
	}

	dwc3_writel(dwc->regs, DWC3_DCTL, reg);

	/* Controller is not halted until the events are acknowledged */
	if (!is_on) {
		/*
		 * Clear out any pending events (i.e. End Transfer Command
		 * Complete).
		 */
		reg1 = dwc3_readl(dwc->regs, DWC3_GEVNTCOUNT(0));
		reg1 &= DWC3_GEVNTCOUNT_MASK;
		dbg_log_string("remaining EVNTCOUNT(0)=%d", reg1);
		dwc3_writel(dwc->regs, DWC3_GEVNTCOUNT(0), reg1);
		dwc3_notify_event(dwc, DWC3_GSI_EVT_BUF_CLEAR, 0);
	}

	do {
		reg = dwc3_readl(dwc->regs, DWC3_DSTS);
		reg &= DWC3_DSTS_DEVCTRLHLT;
	} while (--timeout && !(!is_on ^ !reg));

	if (!timeout) {
		dev_err(dwc->dev, "failed to %s controller\n",
				is_on ? "start" : "stop");
		if (is_on)
			dbg_event(0xFF, "STARTTOUT", reg);
		else
			dbg_event(0xFF, "STOPTOUT", reg);
		return -ETIMEDOUT;
	}

	return 0;
}

static int dwc3_gadget_vbus_draw(struct usb_gadget *g, unsigned int mA)
{
	struct dwc3		*dwc = gadget_to_dwc(g);

	dwc->vbus_draw = mA;
	dev_dbg(dwc->dev, "Notify controller from %s. mA = %u\n", __func__, mA);
	dbg_event(0xFF, "currentDraw", mA);
	dwc3_notify_event(dwc, DWC3_CONTROLLER_SET_CURRENT_DRAW_EVENT, 0);
	return 0;
}

static int dwc3_gadget_pullup(struct usb_gadget *g, int is_on)
{
	struct dwc3		*dwc = gadget_to_dwc(g);
	unsigned long		flags;
	int			ret;

	is_on = !!is_on;
	dwc->softconnect = is_on;

	if (((dwc->dr_mode == USB_DR_MODE_OTG) && !dwc->vbus_active)
			|| !dwc->gadget_driver) {
		/*
		 * Need to wait for vbus_session(on) from otg driver or to
		 * the udc_start.
		 */
		dbg_event(0xFF, "WaitPullup", 0);
		return 0;
	}

	pm_runtime_get_sync(dwc->dev);
	dbg_event(0xFF, "Pullup gsync",
		atomic_read(&dwc->dev->power.usage_count));

	/*
	 * Per databook, when we want to stop the gadget, if a control transfer
	 * is still in process, complete it and get the core into setup phase.
	 */
	if (!is_on && (dwc->ep0state != EP0_SETUP_PHASE ||
				dwc->ep0_next_event != DWC3_EP0_COMPLETE)) {
		reinit_completion(&dwc->ep0_in_setup);

		ret = wait_for_completion_timeout(&dwc->ep0_in_setup,
				msecs_to_jiffies(DWC3_PULL_UP_TIMEOUT));
		if (ret == 0) {
			dev_err(dwc->dev, "timed out waiting for SETUP phase\n");
			pm_runtime_put_autosuspend(dwc->dev);
			dbg_event(0xFF, "Pullup timeout put",
				atomic_read(&dwc->dev->power.usage_count));
			return -ETIMEDOUT;
		}
	}

	spin_lock_irqsave(&dwc->lock, flags);
	/*
	 * If we are here after bus suspend notify otg state machine to
	 * increment pm usage count of dwc to prevent pm_runtime_suspend
	 * during enumeration.
	 */
	dwc->b_suspend = false;
	dwc3_notify_event(dwc, DWC3_CONTROLLER_NOTIFY_OTG_EVENT, 0);

	ret = dwc3_gadget_run_stop(dwc, is_on, false);
	spin_unlock_irqrestore(&dwc->lock, flags);

	pm_runtime_mark_last_busy(dwc->dev);
	pm_runtime_put_autosuspend(dwc->dev);
	dbg_event(0xFF, "Pullup put",
		atomic_read(&dwc->dev->power.usage_count));
	return ret;
}

static void dwc3_gadget_enable_irq(struct dwc3 *dwc)
{
	u32			reg;

	dbg_event(0xFF, "UnmaskINT", 0);
	/* Enable all but Start and End of Frame IRQs */
	reg = (DWC3_DEVTEN_VNDRDEVTSTRCVEDEN |
			DWC3_DEVTEN_EVNTOVERFLOWEN |
			DWC3_DEVTEN_CMDCMPLTEN |
			DWC3_DEVTEN_ERRTICERREN |
			DWC3_DEVTEN_WKUPEVTEN |
			DWC3_DEVTEN_CONNECTDONEEN |
			DWC3_DEVTEN_USBRSTEN |
			DWC3_DEVTEN_DISCONNEVTEN);

	if (dwc->revision < DWC3_REVISION_230A)
		reg |= DWC3_DEVTEN_ULSTCNGEN;

	dwc3_writel(dwc->regs, DWC3_DEVTEN, reg);
}

void dwc3_gadget_disable_irq(struct dwc3 *dwc)
{
	dbg_event(0xFF, "MaskINT", 0);
	/* mask all interrupts */
	dwc3_writel(dwc->regs, DWC3_DEVTEN, 0x00);
}

static irqreturn_t dwc3_thread_interrupt(int irq, void *_dwc);

/**
 * dwc3_gadget_setup_nump - calculate and initialize NUMP field of %DWC3_DCFG
 * @dwc: pointer to our context structure
 *
 * The following looks like complex but it's actually very simple. In order to
 * calculate the number of packets we can burst at once on OUT transfers, we're
 * gonna use RxFIFO size.
 *
 * To calculate RxFIFO size we need two numbers:
 * MDWIDTH = size, in bits, of the internal memory bus
 * RAM2_DEPTH = depth, in MDWIDTH, of internal RAM2 (where RxFIFO sits)
 *
 * Given these two numbers, the formula is simple:
 *
 * RxFIFO Size = (RAM2_DEPTH * MDWIDTH / 8) - 24 - 16;
 *
 * 24 bytes is for 3x SETUP packets
 * 16 bytes is a clock domain crossing tolerance
 *
 * Given RxFIFO Size, NUMP = RxFIFOSize / 1024;
 */
static void dwc3_gadget_setup_nump(struct dwc3 *dwc)
{
	u32 ram2_depth;
	u32 mdwidth;
	u32 nump;
	u32 reg;

	ram2_depth = DWC3_GHWPARAMS7_RAM2_DEPTH(dwc->hwparams.hwparams7);
	mdwidth = DWC3_GHWPARAMS0_MDWIDTH(dwc->hwparams.hwparams0);

	nump = ((ram2_depth * mdwidth / 8) - 24 - 16) / 1024;
	nump = min_t(u32, nump, 16);

	/* update NumP */
	reg = dwc3_readl(dwc->regs, DWC3_DCFG);
	reg &= ~DWC3_DCFG_NUMP_MASK;
	reg |= nump << DWC3_DCFG_NUMP_SHIFT;
	dwc3_writel(dwc->regs, DWC3_DCFG, reg);
}

static int dwc3_gadget_vbus_session(struct usb_gadget *_gadget, int is_active)
{
	struct dwc3 *dwc = gadget_to_dwc(_gadget);
	unsigned long flags;

	if (dwc->dr_mode != USB_DR_MODE_OTG)
		return -EPERM;

	is_active = !!is_active;

	dbg_event(0xFF, "VbusSess", is_active);
	spin_lock_irqsave(&dwc->lock, flags);

	/* Mark that the vbus was powered */
	dwc->vbus_active = is_active;

	/*
	 * Check if upper level usb_gadget_driver was already registered with
	 * this udc controller driver (if dwc3_gadget_start was called)
	 */
	if (dwc->gadget_driver && dwc->softconnect) {
		if (dwc->vbus_active) {
			/*
			 * Both vbus was activated by otg and pullup was
			 * signaled by the gadget driver.
			 */
			dwc3_gadget_run_stop(dwc, 1, false);
		} else {
			dwc3_gadget_run_stop(dwc, 0, false);
		}
	}

	/*
	 * Clearing run/stop bit might occur before disconnect event is seen.
	 * Make sure to let gadget driver know in that case.
	 */
	if (!dwc->vbus_active) {
		dev_dbg(dwc->dev, "calling disconnect from %s\n", __func__);
		dwc3_gadget_disconnect_interrupt(dwc);
	}

	spin_unlock_irqrestore(&dwc->lock, flags);
	return 0;
}

static int __dwc3_gadget_start(struct dwc3 *dwc)
{
	struct dwc3_ep		*dep;
	int			ret = 0;
	u32			reg;

	dbg_event(0xFF, "__Gadgetstart", 0);

	/*
	 * Use IMOD if enabled via dwc->imod_interval. Otherwise, if
	 * the core supports IMOD, disable it.
	 */
	if (dwc->imod_interval) {
		dwc3_writel(dwc->regs, DWC3_DEV_IMOD(0), dwc->imod_interval);
		dwc3_writel(dwc->regs, DWC3_GEVNTCOUNT(0), DWC3_GEVNTCOUNT_EHB);
	} else if (dwc3_has_imod(dwc)) {
		dwc3_writel(dwc->regs, DWC3_DEV_IMOD(0), 0);
	}

	/*
	 * We are telling dwc3 that we want to use DCFG.NUMP as ACK TP's NUMP
	 * field instead of letting dwc3 itself calculate that automatically.
	 *
	 * This way, we maximize the chances that we'll be able to get several
	 * bursts of data without going through any sort of endpoint throttling.
	 */
	reg = dwc3_readl(dwc->regs, DWC3_GRXTHRCFG);
	reg &= ~DWC3_GRXTHRCFG_PKTCNTSEL;
	dwc3_writel(dwc->regs, DWC3_GRXTHRCFG, reg);

	/*
	 * Programs the number of outstanding pipelined transfer requests
	 * the AXI master pushes to the AXI slave.
	 */
	if (dwc->revision >= DWC3_REVISION_270A) {
		reg = dwc3_readl(dwc->regs, DWC3_GSBUSCFG1);
		reg &= ~DWC3_GSBUSCFG1_PIPETRANSLIMIT_MASK;
		reg |= DWC3_GSBUSCFG1_PIPETRANSLIMIT(0xe);
		dwc3_writel(dwc->regs, DWC3_GSBUSCFG1, reg);
	}

	dwc3_gadget_setup_nump(dwc);

	/* Start with SuperSpeed Default */
	dwc3_gadget_ep0_desc.wMaxPacketSize = cpu_to_le16(512);

	dep = dwc->eps[0];
	ret = __dwc3_gadget_ep_enable(dep, false, false);
	if (ret) {
		dev_err(dwc->dev, "failed to enable %s\n", dep->name);
		goto err0;
	}

	dep = dwc->eps[1];
	ret = __dwc3_gadget_ep_enable(dep, false, false);
	if (ret) {
		dev_err(dwc->dev, "failed to enable %s\n", dep->name);
		goto err1;
	}

	/* begin to receive SETUP packets */
	dwc->ep0state = EP0_SETUP_PHASE;
	dwc->link_state = DWC3_LINK_STATE_SS_DIS;
	dwc3_ep0_out_start(dwc);

	dwc3_gadget_enable_irq(dwc);

	return 0;

err1:
	__dwc3_gadget_ep_disable(dwc->eps[0]);

err0:
	return ret;
}

static int dwc3_gadget_start(struct usb_gadget *g,
		struct usb_gadget_driver *driver)
{
	struct dwc3		*dwc = gadget_to_dwc(g);
	unsigned long		flags;
	int			ret = 0;

	dbg_event(0xFF, "Gadgetstart", 0);
	spin_lock_irqsave(&dwc->lock, flags);
	if (dwc->gadget_driver) {
		dev_err(dwc->dev, "%s is already bound to %s\n",
				dwc->gadget.name,
				dwc->gadget_driver->driver.name);
		ret = -EBUSY;
		goto err0;
	}

	dwc->gadget_driver	= driver;

	/*
	 * For DRD, this might get called by gadget driver during bootup
	 * even though host mode might be active. Don't actually perform
	 * device-specific initialization until device mode is activated.
	 * In that case dwc3_gadget_restart() will handle it.
	 */
	spin_unlock_irqrestore(&dwc->lock, flags);

	return 0;

err0:
	spin_unlock_irqrestore(&dwc->lock, flags);
	return ret;
}

static void __dwc3_gadget_stop(struct dwc3 *dwc)
{
	dbg_event(0xFF, "__Gadgetstop", 0);
	dwc3_gadget_disable_irq(dwc);
	__dwc3_gadget_ep_disable(dwc->eps[0]);
	__dwc3_gadget_ep_disable(dwc->eps[1]);
}

static int dwc3_gadget_stop(struct usb_gadget *g)
{
	struct dwc3		*dwc = gadget_to_dwc(g);
	unsigned long		flags;

	spin_lock_irqsave(&dwc->lock, flags);

	dwc->gadget_driver	= NULL;
	spin_unlock_irqrestore(&dwc->lock, flags);

	dbg_event(0xFF, "fwq_started", 0);
	flush_workqueue(dwc->dwc_wq);
	dbg_event(0xFF, "fwq_completed", 0);

	return 0;
}

static void __maybe_unused dwc3_gadget_set_speed(struct usb_gadget *g,
				  enum usb_device_speed speed)
{
	struct dwc3		*dwc = gadget_to_dwc(g);
	unsigned long		flags;
	u32			reg;

	spin_lock_irqsave(&dwc->lock, flags);
	reg = dwc3_readl(dwc->regs, DWC3_DCFG);
	reg &= ~(DWC3_DCFG_SPEED_MASK);

	/*
	 * WORKAROUND: DWC3 revision < 2.20a have an issue
	 * which would cause metastability state on Run/Stop
	 * bit if we try to force the IP to USB2-only mode.
	 *
	 * Because of that, we cannot configure the IP to any
	 * speed other than the SuperSpeed
	 *
	 * Refers to:
	 *
	 * STAR#9000525659: Clock Domain Crossing on DCTL in
	 * USB 2.0 Mode
	 */
	if (dwc->revision < DWC3_REVISION_220A) {
		reg |= DWC3_DCFG_SUPERSPEED;
	} else {
		switch (speed) {
		case USB_SPEED_LOW:
			reg |= DWC3_DCFG_LOWSPEED;
			break;
		case USB_SPEED_FULL:
			reg |= DWC3_DCFG_FULLSPEED;
			break;
		case USB_SPEED_HIGH:
			reg |= DWC3_DCFG_HIGHSPEED;
			break;
		case USB_SPEED_SUPER:
			reg |= DWC3_DCFG_SUPERSPEED;
			break;
		case USB_SPEED_SUPER_PLUS:
			reg |= DWC3_DCFG_SUPERSPEED_PLUS;
			break;
		default:
			dev_err(dwc->dev, "invalid speed (%d)\n", speed);

			if (dwc->revision & DWC3_REVISION_IS_DWC31)
				reg |= DWC3_DCFG_SUPERSPEED_PLUS;
			else
				reg |= DWC3_DCFG_SUPERSPEED;
		}
	}
	dwc3_writel(dwc->regs, DWC3_DCFG, reg);

	spin_unlock_irqrestore(&dwc->lock, flags);
}

static int dwc3_gadget_restart_usb_session(struct usb_gadget *g)
{
	struct dwc3		*dwc = gadget_to_dwc(g);

	dbg_event(0xFF, "RestartUSBSession", 0);
	return dwc3_notify_event(dwc, DWC3_CONTROLLER_RESTART_USB_SESSION, 0);
}

static const struct usb_gadget_ops dwc3_gadget_ops = {
	.get_frame		= dwc3_gadget_get_frame,
	.wakeup			= dwc3_gadget_wakeup,
	.func_wakeup		= dwc_gadget_func_wakeup,
	.set_selfpowered	= dwc3_gadget_set_selfpowered,
	.vbus_session		= dwc3_gadget_vbus_session,
	.vbus_draw		= dwc3_gadget_vbus_draw,
	.pullup			= dwc3_gadget_pullup,
	.udc_start		= dwc3_gadget_start,
	.udc_stop		= dwc3_gadget_stop,
	.restart		= dwc3_gadget_restart_usb_session,
};

/* -------------------------------------------------------------------------- */

#define NUM_GSI_OUT_EPS	1
#define NUM_GSI_IN_EPS	2

static int dwc3_gadget_init_endpoints(struct dwc3 *dwc, u8 total)
{
	struct dwc3_ep			*dep;
	u8				epnum;
	u8				out_count;
	u8				in_count;

	INIT_LIST_HEAD(&dwc->gadget.ep_list);

	in_count = out_count = total / 2;
	out_count += total & 1;		/* in case odd, there is one more OUT */

	for (epnum = 0; epnum < total; epnum++) {
		bool			direction = epnum & 1;
		u8			num = epnum >> 1;

		dep = kzalloc(sizeof(*dep), GFP_KERNEL);
		if (!dep)
			return -ENOMEM;

		dep->dwc = dwc;
		dep->number = epnum;
		dep->direction = direction;
		dep->regs = dwc->regs + DWC3_DEP_BASE(epnum);
		dwc->eps[epnum] = dep;

		/* Reserve EPs at the end for GSI */
		if (!direction && num > out_count - NUM_GSI_OUT_EPS - 1) {
			snprintf(dep->name, sizeof(dep->name), "gsi-epout");
			dep->endpoint.ep_type = EP_TYPE_GSI;
		} else if (direction && num > in_count - NUM_GSI_IN_EPS - 1) {
			snprintf(dep->name, sizeof(dep->name), "gsi-epin");
			dep->endpoint.ep_type = EP_TYPE_GSI;
		} else {
			snprintf(dep->name, sizeof(dep->name), "ep%u%s", num,
					direction ? "in" : "out");
		}

		dep->endpoint.ep_num = epnum >> 1;
		dep->endpoint.name = dep->name;

		if (!(dep->number > 1)) {
			dep->endpoint.desc = &dwc3_gadget_ep0_desc;
			dep->endpoint.comp_desc = NULL;
		}

		spin_lock_init(&dep->lock);

		if (num == 0) {
			usb_ep_set_maxpacket_limit(&dep->endpoint, 512);
			dep->endpoint.maxburst = 1;
			dep->endpoint.ops = &dwc3_gadget_ep0_ops;
			if (!direction)
				dwc->gadget.ep0 = &dep->endpoint;
		} else {
			int		ret;

			usb_ep_set_maxpacket_limit(&dep->endpoint, 1024);
			dep->endpoint.max_streams = 15;
			dep->endpoint.ops = &dwc3_gadget_ep_ops;
			list_add_tail(&dep->endpoint.ep_list,
					&dwc->gadget.ep_list);

			ret = dwc3_alloc_trb_pool(dep);
			if (ret)
				return ret;
		}

		if (num == 0) {
			dep->endpoint.caps.type_control = true;
		} else {
			dep->endpoint.caps.type_iso = true;
			dep->endpoint.caps.type_bulk = true;
			dep->endpoint.caps.type_int = true;
		}

		dep->endpoint.caps.dir_in = direction;
		dep->endpoint.caps.dir_out = !direction;

		INIT_LIST_HEAD(&dep->pending_list);
		INIT_LIST_HEAD(&dep->started_list);
	}

	return 0;
}

static void dwc3_gadget_free_endpoints(struct dwc3 *dwc)
{
	struct dwc3_ep			*dep;
	u8				epnum;

	for (epnum = 0; epnum < DWC3_ENDPOINTS_NUM; epnum++) {
		dep = dwc->eps[epnum];
		if (!dep)
			continue;
		/*
		 * Physical endpoints 0 and 1 are special; they form the
		 * bi-directional USB endpoint 0.
		 *
		 * For those two physical endpoints, we don't allocate a TRB
		 * pool nor do we add them the endpoints list. Due to that, we
		 * shouldn't do these two operations otherwise we would end up
		 * with all sorts of bugs when removing dwc3.ko.
		 */
		if (epnum != 0 && epnum != 1) {
			dwc3_free_trb_pool(dep);
			list_del(&dep->endpoint.ep_list);
		}

		kfree(dep);
	}
}

/* -------------------------------------------------------------------------- */

static int __dwc3_cleanup_done_trbs(struct dwc3 *dwc, struct dwc3_ep *dep,
		struct dwc3_request *req, struct dwc3_trb *trb,
		const struct dwc3_event_depevt *event, int status,
		int chain)
{
	unsigned int		count;
	unsigned int		s_pkt = 0;
	unsigned int		trb_status;

	dwc3_ep_inc_deq(dep);

	if (req->trb == trb)
		dep->queued_requests--;

	trace_dwc3_complete_trb(dep, trb);

	/*
	 * If we're in the middle of series of chained TRBs and we
	 * receive a short transfer along the way, DWC3 will skip
	 * through all TRBs including the last TRB in the chain (the
	 * where CHN bit is zero. DWC3 will also avoid clearing HWO
	 * bit and SW has to do it manually.
	 *
	 * We're going to do that here to avoid problems of HW trying
	 * to use bogus TRBs for transfers.
	 */
	if (chain && (trb->ctrl & DWC3_TRB_CTRL_HWO))
		trb->ctrl &= ~DWC3_TRB_CTRL_HWO;

	/*
	 * If we're dealing with unaligned size OUT transfer, we will be left
	 * with one TRB pending in the ring. We need to manually clear HWO bit
	 * from that TRB.
	 */
	if ((req->zero || req->unaligned) && !(trb->ctrl & DWC3_TRB_CTRL_CHN)) {
		trb->ctrl &= ~DWC3_TRB_CTRL_HWO;
		return 1;
	}

	count = trb->size & DWC3_TRB_SIZE_MASK;
	req->remaining += count;

	if ((trb->ctrl & DWC3_TRB_CTRL_HWO) && status != -ESHUTDOWN)
		return 1;

	if (dep->direction) {
		if (count) {
			trb_status = DWC3_TRB_SIZE_TRBSTS(trb->size);
			if (trb_status == DWC3_TRBSTS_MISSED_ISOC) {
				/*
				 * If missed isoc occurred and there is
				 * no request queued then issue END
				 * TRANSFER, so that core generates
				 * next xfernotready and we will issue
				 * a fresh START TRANSFER.
				 * If there are still queued request
				 * then wait, do not issue either END
				 * or UPDATE TRANSFER, just attach next
				 * request in pending_list during
				 * giveback.If any future queued request
				 * is successfully transferred then we
				 * will issue UPDATE TRANSFER for all
				 * request in the pending_list.
				 */
				dep->flags |= DWC3_EP_MISSED_ISOC;
			} else {
				dev_err(dwc->dev, "incomplete IN transfer %s\n",
						dep->name);
				status = -ECONNRESET;
			}
		} else {
			dep->flags &= ~DWC3_EP_MISSED_ISOC;
		}
	} else {
		if (count && (event->status & DEPEVT_STATUS_SHORT))
			s_pkt = 1;
	}

	if (s_pkt && !chain)
		return 1;

	if ((event->status & DEPEVT_STATUS_IOC) &&
			(trb->ctrl & DWC3_TRB_CTRL_IOC))
		return 1;

	return 0;
}

static int dwc3_cleanup_done_reqs(struct dwc3 *dwc, struct dwc3_ep *dep,
		const struct dwc3_event_depevt *event, int status)
{
	struct dwc3_request	*req;
	struct dwc3_trb		*trb;
	bool			ioc = false;
	int			ret = 0;

	while (!list_empty(&dep->started_list)) {
		unsigned length;
		int chain;

		req = next_request(&dep->started_list);
		length = req->request.length;
		chain = req->num_pending_sgs > 0;
		if (chain) {
			struct scatterlist *sg = req->sg;
			struct scatterlist *s;
			unsigned int pending = req->num_pending_sgs;
			unsigned int i;

			for_each_sg(sg, s, pending, i) {
				trb = &dep->trb_pool[dep->trb_dequeue];

				if (trb->ctrl & DWC3_TRB_CTRL_HWO)
					break;

				req->sg = sg_next(s);
				req->num_pending_sgs--;

				ret = __dwc3_cleanup_done_trbs(dwc, dep, req, trb,
						event, status, chain);
				if (ret)
					break;
			}
		} else {
			trb = &dep->trb_pool[dep->trb_dequeue];
			ret = __dwc3_cleanup_done_trbs(dwc, dep, req, trb,
					event, status, chain);
		}

		if (req->unaligned || req->zero) {
			trb = &dep->trb_pool[dep->trb_dequeue];
			ret = __dwc3_cleanup_done_trbs(dwc, dep, req, trb,
					event, status, false);
			req->unaligned = false;
			req->zero = false;
		}

		req->request.actual = length - req->remaining;

		if ((req->request.actual < length) && req->num_pending_sgs)
			return __dwc3_gadget_kick_transfer(dep, 0);

		dwc3_gadget_giveback(dep, req, status);

		if (ret) {
			if ((event->status & DEPEVT_STATUS_IOC) &&
			    (trb->ctrl & DWC3_TRB_CTRL_IOC))
				ioc = true;
			break;
		}
	}

	/*
	 * Our endpoint might get disabled by another thread during
	 * dwc3_gadget_giveback(). If that happens, we're just gonna return 1
	 * early on so DWC3_EP_BUSY flag gets cleared
	 */
	if (!dep->endpoint.desc)
		return 1;

	if (usb_endpoint_xfer_isoc(dep->endpoint.desc) &&
			list_empty(&dep->started_list)) {
		if (list_empty(&dep->pending_list))
			/*
			 * If there is no entry in request list then do
			 * not issue END TRANSFER now. Just set PENDING
			 * flag, so that END TRANSFER is issued when an
			 * entry is added into request list.
			 */
			dep->flags |= DWC3_EP_PENDING_REQUEST;
		else
			dwc3_stop_active_transfer(dwc, dep->number, true);
		dep->flags &= ~DWC3_EP_MISSED_ISOC;
		return 1;
	}

	if (usb_endpoint_xfer_isoc(dep->endpoint.desc) && ioc)
		return 0;

	return 1;
}

static void dwc3_endpoint_transfer_complete(struct dwc3 *dwc,
		struct dwc3_ep *dep, const struct dwc3_event_depevt *event)
{
	unsigned		status = 0;
	int			clean_busy;
	u32			is_xfer_complete;

	is_xfer_complete = (event->endpoint_event == DWC3_DEPEVT_XFERCOMPLETE);

	if (event->status & DEPEVT_STATUS_BUSERR)
		status = -ECONNRESET;

	clean_busy = dwc3_cleanup_done_reqs(dwc, dep, event, status);
	if (clean_busy && (!dep->endpoint.desc || is_xfer_complete ||
				usb_endpoint_xfer_isoc(dep->endpoint.desc)))
		dep->flags &= ~DWC3_EP_BUSY;

	/*
	 * WORKAROUND: This is the 2nd half of U1/U2 -> U0 workaround.
	 * See dwc3_gadget_linksts_change_interrupt() for 1st half.
	 */
	if (dwc->revision < DWC3_REVISION_183A) {
		u32		reg;
		int		i;

		for (i = 0; i < DWC3_ENDPOINTS_NUM; i++) {
			dep = dwc->eps[i];

			if (!(dep->flags & DWC3_EP_ENABLED))
				continue;

			if (!list_empty(&dep->started_list))
				return;
		}

		reg = dwc3_readl(dwc->regs, DWC3_DCTL);
		reg |= dwc->u1u2;
		dwc3_writel(dwc->regs, DWC3_DCTL, reg);

		dwc->u1u2 = 0;
	}

	/*
	 * Our endpoint might get disabled by another thread or stop
	 * active transfer is invoked with pull up disable during
	 * dwc3_gadget_giveback(). If that happens, we're just gonna
	 * return 1 early on so DWC3_EP_BUSY flag gets cleared.
	 */
	if (!dep->endpoint.desc || !dwc->pullups_connected)
		return;

	if (!usb_endpoint_xfer_isoc(dep->endpoint.desc)) {
		int ret;

		ret = __dwc3_gadget_kick_transfer(dep, 0);
		if (!ret || ret == -EBUSY)
			return;
	}
}

static void dwc3_endpoint_interrupt(struct dwc3 *dwc,
		const struct dwc3_event_depevt *event)
{
	struct dwc3_ep		*dep;
	u8			epnum = event->endpoint_number;
	u8			cmd;

	dep = dwc->eps[epnum];

	if (!(dep->flags & DWC3_EP_ENABLED)) {
		if (!(dep->flags & DWC3_EP_END_TRANSFER_PENDING))
			return;

		/* Handle only EPCMDCMPLT when EP disabled */
		if (event->endpoint_event != DWC3_DEPEVT_EPCMDCMPLT)
			return;
	}

	if (epnum == 0 || epnum == 1) {
		dwc3_ep0_interrupt(dwc, event);
		return;
	}

	dep->dbg_ep_events.total++;

	switch (event->endpoint_event) {
	case DWC3_DEPEVT_XFERCOMPLETE:
		dep->resource_index = 0;
		dep->dbg_ep_events.xfercomplete++;

		if (usb_endpoint_xfer_isoc(dep->endpoint.desc)) {
			dev_err(dwc->dev, "XferComplete for Isochronous endpoint\n");
			return;
		}

		dwc3_endpoint_transfer_complete(dwc, dep, event);
		break;
	case DWC3_DEPEVT_XFERINPROGRESS:
		dep->dbg_ep_events.xferinprogress++;
		dwc3_endpoint_transfer_complete(dwc, dep, event);
		break;
	case DWC3_DEPEVT_XFERNOTREADY:
		dep->dbg_ep_events.xfernotready++;
		if (usb_endpoint_xfer_isoc(dep->endpoint.desc)) {
			dwc3_gadget_start_isoc(dwc, dep, event);
		} else {
			int ret;

			ret = __dwc3_gadget_kick_transfer(dep, 0);
			if (!ret || ret == -EBUSY)
				return;
		}

		break;
	case DWC3_DEPEVT_STREAMEVT:
		dep->dbg_ep_events.streamevent++;
		if (!usb_endpoint_xfer_bulk(dep->endpoint.desc)) {
			dev_err(dwc->dev, "Stream event for non-Bulk %s\n",
					dep->name);
			return;
		}
		break;
	case DWC3_DEPEVT_EPCMDCMPLT:
		dep->dbg_ep_events.epcmdcomplete++;
		cmd = DEPEVT_PARAMETER_CMD(event->parameters);

		if (cmd == DWC3_DEPCMD_ENDTRANSFER) {
			dep->flags &= ~DWC3_EP_END_TRANSFER_PENDING;
			wake_up(&dep->wait_end_transfer);
		}
		break;
	case DWC3_DEPEVT_RXTXFIFOEVT:
		dep->dbg_ep_events.rxtxfifoevent++;
		break;
	}
}

static void dwc3_disconnect_gadget(struct dwc3 *dwc)
{
	struct usb_gadget_driver *gadget_driver;

	if (dwc->gadget_driver && dwc->gadget_driver->disconnect) {
		gadget_driver = dwc->gadget_driver;
		spin_unlock(&dwc->lock);
		dbg_event(0xFF, "DISCONNECT", 0);
		gadget_driver->disconnect(&dwc->gadget);
		spin_lock(&dwc->lock);
	}
}

static void dwc3_suspend_gadget(struct dwc3 *dwc)
{
	struct usb_gadget_driver *gadget_driver;

	if (dwc->gadget_driver && dwc->gadget_driver->suspend) {
		gadget_driver = dwc->gadget_driver;
		spin_unlock(&dwc->lock);
		dbg_event(0xFF, "SUSPEND", 0);
		gadget_driver->suspend(&dwc->gadget);
		spin_lock(&dwc->lock);
	}
}

static void dwc3_resume_gadget(struct dwc3 *dwc)
{
	struct usb_gadget_driver *gadget_driver;

	if (dwc->gadget_driver && dwc->gadget_driver->resume) {
		gadget_driver = dwc->gadget_driver;
		spin_unlock(&dwc->lock);
		dbg_event(0xFF, "RESUME", 0);
		gadget_driver->resume(&dwc->gadget);
		spin_lock(&dwc->lock);
	}
}

static void dwc3_reset_gadget(struct dwc3 *dwc)
{
	struct usb_gadget_driver *gadget_driver;

	if (!dwc->gadget_driver)
		return;

	if (dwc->gadget.speed != USB_SPEED_UNKNOWN) {
		gadget_driver = dwc->gadget_driver;
		spin_unlock(&dwc->lock);
		dbg_event(0xFF, "UDC RESET", 0);
		usb_gadget_udc_reset(&dwc->gadget, gadget_driver);
		spin_lock(&dwc->lock);
	}
}

void dwc3_stop_active_transfer(struct dwc3 *dwc, u32 epnum, bool force)
{
	struct dwc3_ep *dep;
	struct dwc3_gadget_ep_cmd_params params;
	u32 cmd;
	int ret;

	dep = dwc->eps[epnum];

	if ((dep->flags & DWC3_EP_END_TRANSFER_PENDING) ||
	    !dep->resource_index)
		return;

	if (dep->endpoint.endless)
		dwc3_notify_event(dwc, DWC3_CONTROLLER_NOTIFY_DISABLE_UPDXFER,
								dep->number);

	/*
	 * NOTICE: We are violating what the Databook says about the
	 * EndTransfer command. Ideally we would _always_ wait for the
	 * EndTransfer Command Completion IRQ, but that's causing too
	 * much trouble synchronizing between us and gadget driver.
	 *
	 * We have discussed this with the IP Provider and it was
	 * suggested to giveback all requests here, but give HW some
	 * extra time to synchronize with the interconnect. We're using
	 * an arbitrary 100us delay for that.
	 *
	 * Note also that a similar handling was tested by Synopsys
	 * (thanks a lot Paul) and nothing bad has come out of it.
	 * In short, what we're doing is:
	 *
	 * - Issue EndTransfer WITH CMDIOC bit set
	 * - Wait 100us
	 *
	 * As of IP version 3.10a of the DWC_usb3 IP, the controller
	 * supports a mode to work around the above limitation. The
	 * software can poll the CMDACT bit in the DEPCMD register
	 * after issuing a EndTransfer command. This mode is enabled
	 * by writing GUCTL2[14]. This polling is already done in the
	 * dwc3_send_gadget_ep_cmd() function so if the mode is
	 * enabled, the EndTransfer command will have completed upon
	 * returning from this function and we don't need to delay for
	 * 100us.
	 *
	 * This mode is NOT available on the DWC_usb31 IP.
	 */

	cmd = DWC3_DEPCMD_ENDTRANSFER;
	cmd |= force ? DWC3_DEPCMD_HIPRI_FORCERM : 0;
	cmd |= DWC3_DEPCMD_CMDIOC;
	cmd |= DWC3_DEPCMD_PARAM(dep->resource_index);
	memset(&params, 0, sizeof(params));
	ret = dwc3_send_gadget_ep_cmd(dep, cmd, &params);
	WARN_ON_ONCE(ret);
	dep->resource_index = 0;
	dep->flags &= ~DWC3_EP_BUSY;

	if (dwc3_is_usb31(dwc) || dwc->revision < DWC3_REVISION_310A) {
		if (dep->endpoint.ep_type != EP_TYPE_GSI)
			dep->flags |= DWC3_EP_END_TRANSFER_PENDING;
		udelay(100);
	}
	dbg_log_string("%s(%d): endxfer ret:%d)",
			dep->name, dep->number, ret);
}

static void dwc3_clear_stall_all_ep(struct dwc3 *dwc)
{
	u32 epnum;

	for (epnum = 1; epnum < DWC3_ENDPOINTS_NUM; epnum++) {
		struct dwc3_ep *dep;
		int ret;

		dep = dwc->eps[epnum];
		if (!dep)
			continue;

		if (!(dep->flags & DWC3_EP_STALL))
			continue;

		dep->flags &= ~DWC3_EP_STALL;

		ret = dwc3_send_clear_stall_ep_cmd(dep);
		dbg_event(dep->number, "ECLRSTALL", ret);
		WARN_ON_ONCE(ret);
	}
}

static void dwc3_gadget_disconnect_interrupt(struct dwc3 *dwc)
{
	int			reg;

	dbg_event(0xFF, "DISCONNECT INT", 0);
	dev_dbg(dwc->dev, "Notify OTG from %s\n", __func__);
	dwc->b_suspend = false;
	dwc3_notify_event(dwc, DWC3_CONTROLLER_NOTIFY_OTG_EVENT, 0);

	reg = dwc3_readl(dwc->regs, DWC3_DCTL);
	reg &= ~DWC3_DCTL_INITU1ENA;
	dwc3_writel(dwc->regs, DWC3_DCTL, reg);

	reg &= ~DWC3_DCTL_INITU2ENA;
	dwc3_writel(dwc->regs, DWC3_DCTL, reg);

	dwc3_disconnect_gadget(dwc);

	dwc->gadget.speed = USB_SPEED_UNKNOWN;
	dwc->setup_packet_pending = false;
	dwc->link_state = DWC3_LINK_STATE_SS_DIS;
	usb_gadget_set_state(&dwc->gadget, USB_STATE_NOTATTACHED);

	dwc->connected = false;
	wake_up_interruptible(&dwc->wait_linkstate);
}

static void dwc3_gadget_reset_interrupt(struct dwc3 *dwc)
{
	u32			reg;

	usb_phy_start_link_training(dwc->usb3_phy);

	dwc->connected = true;

	/*
	 * WORKAROUND: DWC3 revisions <1.88a have an issue which
	 * would cause a missing Disconnect Event if there's a
	 * pending Setup Packet in the FIFO.
	 *
	 * There's no suggested workaround on the official Bug
	 * report, which states that "unless the driver/application
	 * is doing any special handling of a disconnect event,
	 * there is no functional issue".
	 *
	 * Unfortunately, it turns out that we _do_ some special
	 * handling of a disconnect event, namely complete all
	 * pending transfers, notify gadget driver of the
	 * disconnection, and so on.
	 *
	 * Our suggested workaround is to follow the Disconnect
	 * Event steps here, instead, based on a setup_packet_pending
	 * flag. Such flag gets set whenever we have a SETUP_PENDING
	 * status for EP0 TRBs and gets cleared on XferComplete for the
	 * same endpoint.
	 *
	 * Refers to:
	 *
	 * STAR#9000466709: RTL: Device : Disconnect event not
	 * generated if setup packet pending in FIFO
	 */
	if (dwc->revision < DWC3_REVISION_188A) {
		if (dwc->setup_packet_pending)
			dwc3_gadget_disconnect_interrupt(dwc);
	}

	dbg_event(0xFF, "BUS RESET", 0);
	dev_dbg(dwc->dev, "Notify OTG from %s\n", __func__);
	dwc->b_suspend = false;
	dwc3_notify_event(dwc, DWC3_CONTROLLER_NOTIFY_OTG_EVENT, 0);

	usb_gadget_vbus_draw(&dwc->gadget, 100);

	dwc3_reset_gadget(dwc);

	reg = dwc3_readl(dwc->regs, DWC3_DCTL);
	reg &= ~DWC3_DCTL_TSTCTRL_MASK;
	dwc3_writel(dwc->regs, DWC3_DCTL, reg);
	dwc->test_mode = false;
	/*
	 * From SNPS databook section 8.1.2
	 * the EP0 should be in setup phase. So ensure
	 * that EP0 is in setup phase by issuing a stall
	 * and restart if EP0 is not in setup phase.
	 */
	if (dwc->ep0state != EP0_SETUP_PHASE) {
		unsigned int	dir;

		dbg_event(0xFF, "CONTRPEND", dwc->ep0state);
		dir = !!dwc->ep0_expect_in;
		if (dwc->ep0state == EP0_DATA_PHASE)
			dwc3_ep0_end_control_data(dwc, dwc->eps[dir]);
		else
			dwc3_ep0_end_control_data(dwc, dwc->eps[!dir]);
		dwc3_ep0_stall_and_restart(dwc);
	}

	dwc3_stop_active_transfers(dwc);
	dwc3_clear_stall_all_ep(dwc);

	/* Reset device address to zero */
	reg = dwc3_readl(dwc->regs, DWC3_DCFG);
	reg &= ~(DWC3_DCFG_DEVADDR_MASK);
	dwc3_writel(dwc->regs, DWC3_DCFG, reg);

	dwc->gadget.speed = USB_SPEED_UNKNOWN;
	dwc->link_state = DWC3_LINK_STATE_U0;
	wake_up_interruptible(&dwc->wait_linkstate);
}

static void dwc3_gadget_conndone_interrupt(struct dwc3 *dwc)
{
	struct dwc3_ep		*dep;
	int			ret;
	u32			reg;
	u8			speed;

	dbg_event(0xFF, "CONNECT DONE", 0);
	usb_phy_stop_link_training(dwc->usb3_phy);
	reg = dwc3_readl(dwc->regs, DWC3_DSTS);
	speed = reg & DWC3_DSTS_CONNECTSPD;
	dwc->speed = speed;

	/* Enable SUSPENDEVENT(BIT:6) for version 230A and above */
	if (dwc->revision >= DWC3_REVISION_230A) {
		reg = dwc3_readl(dwc->regs, DWC3_DEVTEN);
		reg |= DWC3_DEVTEN_EOPFEN;
		dwc3_writel(dwc->regs, DWC3_DEVTEN, reg);
	}

	/*
	 * RAMClkSel is reset to 0 after USB reset, so it must be reprogrammed
	 * each time on Connect Done.
	 *
	 * Currently we always use the reset value. If any platform
	 * wants to set this to a different value, we need to add a
	 * setting and update GCTL.RAMCLKSEL here.
	 */

	switch (speed) {
	case DWC3_DSTS_SUPERSPEED_PLUS:
		dwc3_gadget_ep0_desc.wMaxPacketSize = cpu_to_le16(512);
		dwc->gadget.ep0->maxpacket = 512;
		dwc->gadget.speed = USB_SPEED_SUPER_PLUS;
		break;
	case DWC3_DSTS_SUPERSPEED:
		/*
		 * WORKAROUND: DWC3 revisions <1.90a have an issue which
		 * would cause a missing USB3 Reset event.
		 *
		 * In such situations, we should force a USB3 Reset
		 * event by calling our dwc3_gadget_reset_interrupt()
		 * routine.
		 *
		 * Refers to:
		 *
		 * STAR#9000483510: RTL: SS : USB3 reset event may
		 * not be generated always when the link enters poll
		 */
		if (dwc->revision < DWC3_REVISION_190A)
			dwc3_gadget_reset_interrupt(dwc);

		dwc3_gadget_ep0_desc.wMaxPacketSize = cpu_to_le16(512);
		dwc->gadget.ep0->maxpacket = 512;
		dwc->gadget.speed = USB_SPEED_SUPER;
		break;
	case DWC3_DSTS_HIGHSPEED:
		dwc3_gadget_ep0_desc.wMaxPacketSize = cpu_to_le16(64);
		dwc->gadget.ep0->maxpacket = 64;
		dwc->gadget.speed = USB_SPEED_HIGH;
		break;
	case DWC3_DSTS_FULLSPEED:
		dwc3_gadget_ep0_desc.wMaxPacketSize = cpu_to_le16(64);
		dwc->gadget.ep0->maxpacket = 64;
		dwc->gadget.speed = USB_SPEED_FULL;
		break;
	case DWC3_DSTS_LOWSPEED:
		dwc3_gadget_ep0_desc.wMaxPacketSize = cpu_to_le16(8);
		dwc->gadget.ep0->maxpacket = 8;
		dwc->gadget.speed = USB_SPEED_LOW;
		break;
	}

	dwc->eps[1]->endpoint.maxpacket = dwc->gadget.ep0->maxpacket;

	/* Enable USB2 LPM Capability */

	if ((dwc->revision > DWC3_REVISION_194A) &&
	    (speed != DWC3_DSTS_SUPERSPEED) &&
	    (speed != DWC3_DSTS_SUPERSPEED_PLUS)) {
		reg = dwc3_readl(dwc->regs, DWC3_DCFG);
		reg |= DWC3_DCFG_LPM_CAP;
		dwc3_writel(dwc->regs, DWC3_DCFG, reg);

		reg = dwc3_readl(dwc->regs, DWC3_DCTL);
		reg &= ~(DWC3_DCTL_HIRD_THRES_MASK | DWC3_DCTL_L1_HIBER_EN);

		reg |= DWC3_DCTL_HIRD_THRES(dwc->hird_threshold);

		/*
		 * When dwc3 revisions >= 2.40a, LPM Erratum is enabled and
		 * DCFG.LPMCap is set, core responses with an ACK and the
		 * BESL value in the LPM token is less than or equal to LPM
		 * NYET threshold.
		 */
		WARN_ONCE(dwc->revision < DWC3_REVISION_240A
				&& dwc->has_lpm_erratum,
				"LPM Erratum not available on dwc3 revisions < 2.40a\n");

		if (dwc->has_lpm_erratum && dwc->revision >= DWC3_REVISION_240A)
			reg |= DWC3_DCTL_LPM_ERRATA(dwc->lpm_nyet_threshold);

		dwc3_writel(dwc->regs, DWC3_DCTL, reg);
	} else {
		reg = dwc3_readl(dwc->regs, DWC3_DCTL);
		reg &= ~DWC3_DCTL_HIRD_THRES_MASK;
		dwc3_writel(dwc->regs, DWC3_DCTL, reg);
	}

	dep = dwc->eps[0];
	ret = __dwc3_gadget_ep_enable(dep, true, false);
	if (ret) {
		dev_err(dwc->dev, "failed to enable %s\n", dep->name);
		return;
	}

	dep = dwc->eps[1];
	ret = __dwc3_gadget_ep_enable(dep, true, false);
	if (ret) {
		dev_err(dwc->dev, "failed to enable %s\n", dep->name);
		return;
	}

	dwc3_notify_event(dwc, DWC3_CONTROLLER_CONNDONE_EVENT, 0);

	/*
	 * Configure PHY via GUSB3PIPECTLn if required.
	 *
	 * Update GTXFIFOSIZn
	 *
	 * In both cases reset values should be sufficient.
	 */
}

static void dwc3_gadget_wakeup_interrupt(struct dwc3 *dwc, bool remote_wakeup)
{
	bool perform_resume = true;

	dev_dbg(dwc->dev, "%s\n", __func__);

	dbg_event(0xFF, "WAKEUP", remote_wakeup);
	/*
	 * Identify if it is called from wakeup_interrupt() context for bus
	 * resume or as part of remote wakeup. And based on that check for
	 * U3 state. as we need to handle case of L1 resume i.e. where we
	 * don't want to perform resume.
	 */
	if (!remote_wakeup && dwc->link_state != DWC3_LINK_STATE_U3)
		perform_resume = false;

	/* Only perform resume from L2 or Early Suspend states */
	if (perform_resume) {

		/*
		 * In case of remote wake up dwc3_gadget_wakeup_work()
		 * is doing pm_runtime_get_sync().
		 */
		dev_dbg(dwc->dev, "Notify OTG from %s\n", __func__);
		dwc->b_suspend = false;
		dwc3_notify_event(dwc,
				DWC3_CONTROLLER_NOTIFY_OTG_EVENT, 0);

		/*
		 * set state to U0 as function level resume is trying to queue
		 * notification over USB interrupt endpoint which would fail
		 * due to state is not being updated.
		 */
		dwc->link_state = DWC3_LINK_STATE_U0;
		dwc3_resume_gadget(dwc);
		return;
	}

	dwc->link_state = DWC3_LINK_STATE_U0;
}

static void dwc3_gadget_linksts_change_interrupt(struct dwc3 *dwc,
		unsigned int evtinfo)
{
	enum dwc3_link_state	next = evtinfo & DWC3_LINK_STATE_MASK;
	unsigned int		pwropt;

	/*
	 * WORKAROUND: DWC3 < 2.50a have an issue when configured without
	 * Hibernation mode enabled which would show up when device detects
	 * host-initiated U3 exit.
	 *
	 * In that case, device will generate a Link State Change Interrupt
	 * from U3 to RESUME which is only necessary if Hibernation is
	 * configured in.
	 *
	 * There are no functional changes due to such spurious event and we
	 * just need to ignore it.
	 *
	 * Refers to:
	 *
	 * STAR#9000570034 RTL: SS Resume event generated in non-Hibernation
	 * operational mode
	 */
	pwropt = DWC3_GHWPARAMS1_EN_PWROPT(dwc->hwparams.hwparams1);
	if ((dwc->revision < DWC3_REVISION_250A) &&
			(pwropt != DWC3_GHWPARAMS1_EN_PWROPT_HIB)) {
		if ((dwc->link_state == DWC3_LINK_STATE_U3) &&
				(next == DWC3_LINK_STATE_RESUME)) {
			return;
		}
	}

	/*
	 * WORKAROUND: DWC3 Revisions <1.83a have an issue which, depending
	 * on the link partner, the USB session might do multiple entry/exit
	 * of low power states before a transfer takes place.
	 *
	 * Due to this problem, we might experience lower throughput. The
	 * suggested workaround is to disable DCTL[12:9] bits if we're
	 * transitioning from U1/U2 to U0 and enable those bits again
	 * after a transfer completes and there are no pending transfers
	 * on any of the enabled endpoints.
	 *
	 * This is the first half of that workaround.
	 *
	 * Refers to:
	 *
	 * STAR#9000446952: RTL: Device SS : if U1/U2 ->U0 takes >128us
	 * core send LGO_Ux entering U0
	 */
	if (dwc->revision < DWC3_REVISION_183A) {
		if (next == DWC3_LINK_STATE_U0) {
			u32	u1u2;
			u32	reg;

			switch (dwc->link_state) {
			case DWC3_LINK_STATE_U1:
			case DWC3_LINK_STATE_U2:
				reg = dwc3_readl(dwc->regs, DWC3_DCTL);
				u1u2 = reg & (DWC3_DCTL_INITU2ENA
						| DWC3_DCTL_ACCEPTU2ENA
						| DWC3_DCTL_INITU1ENA
						| DWC3_DCTL_ACCEPTU1ENA);

				if (!dwc->u1u2)
					dwc->u1u2 = reg & u1u2;

				reg &= ~u1u2;

				dwc3_writel(dwc->regs, DWC3_DCTL, reg);
				break;
			default:
				/* do nothing */
				break;
			}
		}
	}

	switch (next) {
	case DWC3_LINK_STATE_U1:
		if (dwc->speed == USB_SPEED_SUPER)
			dwc3_suspend_gadget(dwc);
		break;
	case DWC3_LINK_STATE_U2:
	case DWC3_LINK_STATE_U3:
		dwc3_suspend_gadget(dwc);
		break;
	case DWC3_LINK_STATE_RESUME:
		dwc3_resume_gadget(dwc);
		break;
	default:
		/* do nothing */
		break;
	}

	dev_dbg(dwc->dev, "Going from (%d)--->(%d)\n", dwc->link_state, next);
	dwc->link_state = next;
	wake_up_interruptible(&dwc->wait_linkstate);
}

static void dwc3_gadget_suspend_interrupt(struct dwc3 *dwc,
					  unsigned int evtinfo)
{
	enum dwc3_link_state next = evtinfo & DWC3_LINK_STATE_MASK;

	dbg_event(0xFF, "SUSPEND INT", 0);
	dev_dbg(dwc->dev, "%s Entry to %d\n", __func__, next);

	if (dwc->link_state != next && next == DWC3_LINK_STATE_U3) {
		/*
		 * When first connecting the cable, even before the initial
		 * DWC3_DEVICE_EVENT_RESET or DWC3_DEVICE_EVENT_CONNECT_DONE
		 * events, the controller sees a DWC3_DEVICE_EVENT_SUSPEND
		 * event. In such a case, ignore.
		 * Ignore suspend event until device side usb is not into
		 * CONFIGURED state.
		 */
		if (dwc->gadget.state != USB_STATE_CONFIGURED) {
			dev_err(dwc->dev, "%s(): state:%d. Ignore SUSPEND.\n",
						__func__, dwc->gadget.state);
			return;
		}

		dwc3_suspend_gadget(dwc);

		dev_dbg(dwc->dev, "Notify OTG from %s\n", __func__);
		dwc->b_suspend = true;
		dwc3_notify_event(dwc, DWC3_CONTROLLER_NOTIFY_OTG_EVENT, 0);
	}

	dwc->link_state = next;
}

static void dwc3_gadget_hibernation_interrupt(struct dwc3 *dwc,
		unsigned int evtinfo)
{
	unsigned int is_ss = evtinfo & BIT(4);

	/*
	 * WORKAROUND: DWC3 revison 2.20a with hibernation support
	 * have a known issue which can cause USB CV TD.9.23 to fail
	 * randomly.
	 *
	 * Because of this issue, core could generate bogus hibernation
	 * events which SW needs to ignore.
	 *
	 * Refers to:
	 *
	 * STAR#9000546576: Device Mode Hibernation: Issue in USB 2.0
	 * Device Fallback from SuperSpeed
	 */
	if (is_ss ^ (dwc->speed == USB_SPEED_SUPER))
		return;

	/* enter hibernation here */
}

static void dwc3_gadget_interrupt(struct dwc3 *dwc,
		const struct dwc3_event_devt *event)
{
	switch (event->type) {
	case DWC3_DEVICE_EVENT_DISCONNECT:
		dwc3_gadget_disconnect_interrupt(dwc);
		dwc->dbg_gadget_events.disconnect++;
		break;
	case DWC3_DEVICE_EVENT_RESET:
		dwc3_gadget_reset_interrupt(dwc);
		dwc->dbg_gadget_events.reset++;
		break;
	case DWC3_DEVICE_EVENT_CONNECT_DONE:
		dwc3_gadget_conndone_interrupt(dwc);
		dwc->dbg_gadget_events.connect++;
		break;
	case DWC3_DEVICE_EVENT_WAKEUP:
		dwc3_gadget_wakeup_interrupt(dwc, false);
		dwc->dbg_gadget_events.wakeup++;
		break;
	case DWC3_DEVICE_EVENT_HIBER_REQ:
		if (dev_WARN_ONCE(dwc->dev, !dwc->has_hibernation,
					"unexpected hibernation event\n"))
			break;

		dwc3_gadget_hibernation_interrupt(dwc, event->event_info);
		break;
	case DWC3_DEVICE_EVENT_LINK_STATUS_CHANGE:
		dwc3_gadget_linksts_change_interrupt(dwc, event->event_info);
		dwc->dbg_gadget_events.link_status_change++;
		break;
	case DWC3_DEVICE_EVENT_EOPF:
		/* It changed to be suspend event for version 2.30a and above */
		if (dwc->revision >= DWC3_REVISION_230A) {
			dbg_event(0xFF, "GAD SUS", 0);
			dwc->dbg_gadget_events.suspend++;
			/*
			 * Ignore suspend event until the gadget enters into
			 * USB_STATE_CONFIGURED state.
			 */
			if (dwc->gadget.state >= USB_STATE_CONFIGURED)
				dwc3_gadget_suspend_interrupt(dwc,
						event->event_info);
			else
				usb_gadget_vbus_draw(&dwc->gadget, 2);
		}
		break;
	case DWC3_DEVICE_EVENT_SOF:
		dwc->dbg_gadget_events.sof++;
		break;
	case DWC3_DEVICE_EVENT_ERRATIC_ERROR:
		dbg_event(0xFF, "ERROR", 0);
		dwc->dbg_gadget_events.erratic_error++;
		dwc->err_evt_seen = true;
		break;
	case DWC3_DEVICE_EVENT_CMD_CMPL:
		dwc->dbg_gadget_events.cmdcmplt++;
		break;
	case DWC3_DEVICE_EVENT_OVERFLOW:
		dwc->dbg_gadget_events.overflow++;
		break;
	default:
		dev_WARN(dwc->dev, "UNKNOWN IRQ %d\n", event->type);
		dwc->dbg_gadget_events.unknown_event++;
	}
}

static void dwc3_process_event_entry(struct dwc3 *dwc,
		const union dwc3_event *event)
{
	trace_dwc3_event(event->raw, dwc);

	if (!event->type.is_devspec)
		dwc3_endpoint_interrupt(dwc, &event->depevt);
	else if (event->type.type == DWC3_EVENT_TYPE_DEV)
		dwc3_gadget_interrupt(dwc, &event->devt);
	else
		dev_err(dwc->dev, "UNKNOWN IRQ type %d\n", event->raw);
}

static irqreturn_t dwc3_process_event_buf(struct dwc3_event_buffer *evt)
{
	struct dwc3 *dwc = evt->dwc;
	irqreturn_t ret = IRQ_NONE;
	int left;
	u32 reg;

	left = evt->count;

	if (!(evt->flags & DWC3_EVENT_PENDING))
		return IRQ_NONE;

	while (left > 0) {
		union dwc3_event event;

		event.raw = *(u32 *) (evt->cache + evt->lpos);

		dwc3_process_event_entry(dwc, &event);

		if (dwc->err_evt_seen) {
			/*
			 * if erratic error, skip remaining events
			 * while controller undergoes reset
			 */
			evt->lpos = (evt->lpos + left) %
					DWC3_EVENT_BUFFERS_SIZE;
			if (dwc3_notify_event(dwc,
						DWC3_CONTROLLER_ERROR_EVENT, 0))
				dwc->err_evt_seen = 0;
			break;
		}

		/*
		 * FIXME we wrap around correctly to the next entry as
		 * almost all entries are 4 bytes in size. There is one
		 * entry which has 12 bytes which is a regular entry
		 * followed by 8 bytes data. ATM I don't know how
		 * things are organized if we get next to the a
		 * boundary so I worry about that once we try to handle
		 * that.
		 */
		evt->lpos = (evt->lpos + 4) % evt->length;
		left -= 4;
	}

	dwc->bh_handled_evt_cnt[dwc->irq_dbg_index] += (evt->count / 4);
	evt->count = 0;
	evt->flags &= ~DWC3_EVENT_PENDING;
	ret = IRQ_HANDLED;

	/* Unmask interrupt */
	reg = dwc3_readl(dwc->regs, DWC3_GEVNTSIZ(0));
	reg &= ~DWC3_GEVNTSIZ_INTMASK;
	dwc3_writel(dwc->regs, DWC3_GEVNTSIZ(0), reg);

	if (dwc->imod_interval) {
		dwc3_writel(dwc->regs, DWC3_GEVNTCOUNT(0), DWC3_GEVNTCOUNT_EHB);
		dwc3_writel(dwc->regs, DWC3_DEV_IMOD(0), dwc->imod_interval);
	}

	return ret;
}

void dwc3_bh_work(struct work_struct *w)
{
	struct dwc3 *dwc = container_of(w, struct dwc3, bh_work);

	pm_runtime_get_sync(dwc->dev);
	dwc3_thread_interrupt(dwc->irq, dwc->ev_buf);
	pm_runtime_put(dwc->dev);
}

static irqreturn_t dwc3_thread_interrupt(int irq, void *_evt)
{
	struct dwc3_event_buffer *evt = _evt;
	struct dwc3 *dwc = evt->dwc;
	unsigned long flags;
	irqreturn_t ret = IRQ_NONE;
	ktime_t start_time;

	start_time = ktime_get();

	spin_lock_irqsave(&dwc->lock, flags);
	dwc->bh_handled_evt_cnt[dwc->irq_dbg_index] = 0;
	ret = dwc3_process_event_buf(evt);
	spin_unlock_irqrestore(&dwc->lock, flags);

	dwc->bh_completion_time[dwc->irq_dbg_index] =
		ktime_to_us(ktime_sub(ktime_get(), start_time));
	dwc->irq_dbg_index = (dwc->irq_dbg_index + 1) % MAX_INTR_STATS;

	return ret;
}

static irqreturn_t dwc3_check_event_buf(struct dwc3_event_buffer *evt)
{
	struct dwc3 *dwc;
	u32 amount;
	u32 count;
	u32 reg;
	ktime_t start_time;

	if(!evt)
		return IRQ_NONE;

	dwc = evt->dwc;

	start_time = ktime_get();
	dwc->irq_cnt++;

	/* controller reset is still pending */
	if (dwc->err_evt_seen)
		return IRQ_HANDLED;

	/* Controller is being halted, ignore the interrupts */
	if (!dwc->pullups_connected) {
<<<<<<< HEAD
		dbg_event(0xFF, "NO_PULLUP", 0);
=======
		/*
		 * Even with controller halted, there is a possibility
		 * that the interrupt line is kept asserted.
		 * As per the databook (3.00A - 6.3.57) read the GEVNTCOUNT
		 * to ensure that the interrupt line is de-asserted.
		 */
		count = dwc3_readl(dwc->regs, DWC3_GEVNTCOUNT(0));
		count &= DWC3_GEVNTCOUNT_MASK;
		dbg_event(0xFF, "NO_PULLUP", count);
>>>>>>> 330231e5
		return IRQ_HANDLED;
	}

	/*
	 * With PCIe legacy interrupt, test shows that top-half irq handler can
	 * be called again after HW interrupt deassertion. Check if bottom-half
	 * irq event handler completes before caching new event to prevent
	 * losing events.
	 */
	if (evt->flags & DWC3_EVENT_PENDING)
		return IRQ_HANDLED;

	count = dwc3_readl(dwc->regs, DWC3_GEVNTCOUNT(0));
	count &= DWC3_GEVNTCOUNT_MASK;
	if (!count)
		return IRQ_NONE;

	if (count > evt->length) {
		dbg_event(0xFF, "HUGE_EVCNT", count);
		/*
		 * If writes from dwc3_interrupt and run_stop(0) races
		 * with each other, the count can result in a very large
		 * value.In that case setting the evt->lpos here
		 * is a no-op. The value will be reset as part of run_stop(1).
		 */
		evt->lpos = (evt->lpos + count) % DWC3_EVENT_BUFFERS_SIZE;
		dwc3_writel(dwc->regs, DWC3_GEVNTCOUNT(0), count);
		return IRQ_HANDLED;
	}

	evt->count = count;
	evt->flags |= DWC3_EVENT_PENDING;

	/* Mask interrupt */
	reg = dwc3_readl(dwc->regs, DWC3_GEVNTSIZ(0));
	reg |= DWC3_GEVNTSIZ_INTMASK;
	dwc3_writel(dwc->regs, DWC3_GEVNTSIZ(0), reg);

	amount = min(count, evt->length - evt->lpos);
	memcpy(evt->cache + evt->lpos, evt->buf + evt->lpos, amount);

	if (amount < count)
		memcpy(evt->cache, evt->buf, count - amount);

	dwc3_writel(dwc->regs, DWC3_GEVNTCOUNT(0), count);

	dwc->irq_start_time[dwc->irq_dbg_index] = start_time;
	dwc->irq_completion_time[dwc->irq_dbg_index] =
		ktime_us_delta(ktime_get(), start_time);
	dwc->irq_event_count[dwc->irq_dbg_index] = count / 4;
	dwc->irq_dbg_index = (dwc->irq_dbg_index + 1) % MAX_INTR_STATS;

	return IRQ_WAKE_THREAD;
}

irqreturn_t dwc3_interrupt(int irq, void *_dwc)
{
	struct dwc3     *dwc = _dwc;
	irqreturn_t     ret = IRQ_NONE;
	irqreturn_t     status;

	status = dwc3_check_event_buf(dwc->ev_buf);
	if (status == IRQ_WAKE_THREAD)
		ret = status;

	if (ret == IRQ_WAKE_THREAD)
		queue_work(dwc->dwc_wq, &dwc->bh_work);

	return IRQ_HANDLED;
}

static int dwc3_gadget_get_irq(struct dwc3 *dwc)
{
	struct platform_device *dwc3_pdev = to_platform_device(dwc->dev);
	int irq;

	irq = platform_get_irq_byname(dwc3_pdev, "peripheral");
	if (irq > 0)
		goto out;

	if (irq == -EPROBE_DEFER)
		goto out;

	irq = platform_get_irq_byname(dwc3_pdev, "dwc_usb3");
	if (irq > 0)
		goto out;

	if (irq == -EPROBE_DEFER)
		goto out;

	irq = platform_get_irq(dwc3_pdev, 0);
	if (irq > 0)
		goto out;

	if (irq != -EPROBE_DEFER)
		dev_err(dwc->dev, "missing peripheral IRQ\n");

	if (!irq)
		irq = -EINVAL;

out:
	return irq;
}

/**
 * dwc3_gadget_init - initializes gadget related registers
 * @dwc: pointer to our controller context structure
 *
 * Returns 0 on success otherwise negative errno.
 */
int dwc3_gadget_init(struct dwc3 *dwc)
{
	int ret;
	int irq;

	irq = dwc3_gadget_get_irq(dwc);
	if (irq < 0) {
		ret = irq;
		goto err0;
	}

	dwc->irq_gadget = irq;

	INIT_WORK(&dwc->wakeup_work, dwc3_gadget_wakeup_work);

	dwc->ep0_trb = dma_alloc_coherent(dwc->sysdev,
					  sizeof(*dwc->ep0_trb) * 2,
					  &dwc->ep0_trb_addr, GFP_KERNEL);
	if (!dwc->ep0_trb) {
		dev_err(dwc->dev, "failed to allocate ep0 trb\n");
		ret = -ENOMEM;
		goto err0;
	}

	dwc->setup_buf = kzalloc(DWC3_EP0_SETUP_SIZE, GFP_KERNEL);
	if (!dwc->setup_buf) {
		ret = -ENOMEM;
		goto err1;
	}

	dwc->bounce = dma_alloc_coherent(dwc->sysdev, DWC3_BOUNCE_SIZE,
			&dwc->bounce_addr, GFP_KERNEL);
	if (!dwc->bounce) {
		ret = -ENOMEM;
		goto err2;
	}

	init_completion(&dwc->ep0_in_setup);

	dwc->gadget.ops                 = &dwc3_gadget_ops;
	dwc->gadget.speed               = USB_SPEED_UNKNOWN;
	dwc->gadget.sg_supported        = true;
	dwc->gadget.name                = "dwc3-gadget";
	dwc->gadget.is_otg              = dwc->dr_mode == USB_DR_MODE_OTG;

	/*
	 * FIXME We might be setting max_speed to <SUPER, however versions
	 * <2.20a of dwc3 have an issue with metastability (documented
	 * elsewhere in this driver) which tells us we can't set max speed to
	 * anything lower than SUPER.
	 *
	 * Because gadget.max_speed is only used by composite.c and function
	 * drivers (i.e. it won't go into dwc3's registers) we are allowing this
	 * to happen so we avoid sending SuperSpeed Capability descriptor
	 * together with our BOS descriptor as that could confuse host into
	 * thinking we can handle super speed.
	 *
	 * Note that, in fact, we won't even support GetBOS requests when speed
	 * is less than super speed because we don't have means, yet, to tell
	 * composite.c that we are USB 2.0 + LPM ECN.
	 */
	if (dwc->revision < DWC3_REVISION_220A)
		dev_info(dwc->dev, "changing max_speed on rev %08x\n",
				dwc->revision);

	dwc->gadget.max_speed		= dwc->maximum_speed;

	/*
	 * REVISIT: Here we should clear all pending IRQs to be
	 * sure we're starting from a well known location.
	 */

	dwc->num_eps = DWC3_ENDPOINTS_NUM;
	ret = dwc3_gadget_init_endpoints(dwc, dwc->num_eps);
	if (ret)
		goto err3;

	ret = usb_add_gadget_udc(dwc->dev, &dwc->gadget);
	if (ret) {
		dev_err(dwc->dev, "failed to register udc\n");
		goto err4;
	}

	return 0;

err4:
	dwc3_gadget_free_endpoints(dwc);

err3:
	dma_free_coherent(dwc->sysdev, DWC3_BOUNCE_SIZE, dwc->bounce,
			dwc->bounce_addr);

err2:
	kfree(dwc->setup_buf);

err1:
	dma_free_coherent(dwc->sysdev, sizeof(*dwc->ep0_trb) * 2,
			dwc->ep0_trb, dwc->ep0_trb_addr);

err0:
	return ret;
}

/* -------------------------------------------------------------------------- */

void dwc3_gadget_exit(struct dwc3 *dwc)
{
	usb_del_gadget_udc(&dwc->gadget);
	dwc3_gadget_free_endpoints(dwc);
	dma_free_coherent(dwc->sysdev, DWC3_BOUNCE_SIZE, dwc->bounce,
			  dwc->bounce_addr);
	kfree(dwc->setup_buf);
	dma_free_coherent(dwc->sysdev, sizeof(*dwc->ep0_trb) * 2,
			  dwc->ep0_trb, dwc->ep0_trb_addr);
}

int dwc3_gadget_suspend(struct dwc3 *dwc)
{
	if (!dwc->gadget_driver)
		return 0;

	dwc3_gadget_run_stop(dwc, false, false);
	dwc3_disconnect_gadget(dwc);
	__dwc3_gadget_stop(dwc);

	synchronize_irq(dwc->irq_gadget);

	return 0;
}

int dwc3_gadget_resume(struct dwc3 *dwc)
{
	int			ret;

	if (!dwc->gadget_driver)
		return 0;

	ret = __dwc3_gadget_start(dwc);
	if (ret < 0)
		goto err0;

	ret = dwc3_gadget_run_stop(dwc, true, false);
	if (ret < 0)
		goto err1;

	return 0;

err1:
	__dwc3_gadget_stop(dwc);

err0:
	return ret;
}

void dwc3_gadget_process_pending_events(struct dwc3 *dwc)
{
	if (dwc->pending_events) {
		dwc3_interrupt(dwc->irq_gadget, dwc->ev_buf);
		dwc->pending_events = false;
		enable_irq(dwc->irq_gadget);
	}
}<|MERGE_RESOLUTION|>--- conflicted
+++ resolved
@@ -3760,9 +3760,6 @@
 
 	/* Controller is being halted, ignore the interrupts */
 	if (!dwc->pullups_connected) {
-<<<<<<< HEAD
-		dbg_event(0xFF, "NO_PULLUP", 0);
-=======
 		/*
 		 * Even with controller halted, there is a possibility
 		 * that the interrupt line is kept asserted.
@@ -3772,7 +3769,6 @@
 		count = dwc3_readl(dwc->regs, DWC3_GEVNTCOUNT(0));
 		count &= DWC3_GEVNTCOUNT_MASK;
 		dbg_event(0xFF, "NO_PULLUP", count);
->>>>>>> 330231e5
 		return IRQ_HANDLED;
 	}
 
