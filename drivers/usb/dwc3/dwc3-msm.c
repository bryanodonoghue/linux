--- conflicted
+++ resolved
@@ -733,19 +733,11 @@
 		return -EINVAL;
 	}
 
-<<<<<<< HEAD
-	if (!dep->endpoint.desc) {
-		dev_err(mdwc->dev,
-			"%s: trying to queue request %pK to disabled ep %s\n",
-			__func__, request, ep->name);
-		return -EPERM;
-=======
 	/* HW restriction regarding TRB size (8KB) */
 	if (req->request.length < 0x2000) {
 		dev_err(mdwc->dev, "%s: Min TRB size is 8KB\n", __func__);
 		spin_unlock_irqrestore(&dwc->lock, flags);
 		return -EINVAL;
->>>>>>> e045a95c
 	}
 
 	if (dep->number == 0 || dep->number == 1) {
@@ -973,13 +965,8 @@
 	}
 
 	offset = dwc3_trb_dma_offset(dep, &dep->trb_pool[num_trbs-1]);
-<<<<<<< HEAD
-	dev_dbg(mdwc->dev, "Writing link TRB addr: %pKa to %pK (%x)\n",
-	&offset, gsi_dbl_address_lsb, dbl_lo_addr);
-=======
 	dev_dbg(mdwc->dev, "Writing link TRB addr:%pKa to %pK (%x) for ep:%s\n",
 		&offset, gsi_dbl_address_lsb, dbl_lo_addr, ep->name);
->>>>>>> e045a95c
 
 	writel_relaxed(offset, gsi_dbl_address_lsb);
 	writel_relaxed(0, gsi_dbl_address_msb);
