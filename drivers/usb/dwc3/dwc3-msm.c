--- conflicted
+++ resolved
@@ -283,12 +283,9 @@
 	struct mutex suspend_resume_mutex;
 
 	enum usb_device_speed override_usb_speed;
-<<<<<<< HEAD
-	u32 auto_vbus_src_sel;
-=======
 	u32			*gsi_reg;
 	int			gsi_reg_offset_cnt;
->>>>>>> e7c78283
+	u32 auto_vbus_src_sel;
 };
 
 #define USB_HSPHY_3P3_VOL_MIN		3050000 /* uV */
