--- conflicted
+++ resolved
@@ -855,10 +855,7 @@
 #define DWC3_GSI_EVT_BUF_SETUP			11
 #define DWC3_GSI_EVT_BUF_CLEANUP		12
 #define DWC3_GSI_EVT_BUF_FREE			13
-<<<<<<< HEAD
 #define DWC3_CONTROLLER_NOTIFY_CLEAR_DB		14
-=======
->>>>>>> 6a2de27b
 
 #define MAX_INTR_STATS				10
 
@@ -1199,15 +1196,12 @@
 	unsigned int		vbus_active:1;
 	/* Indicate if software connect was issued by the usb_gadget_driver */
 	unsigned int		softconnect:1;
-<<<<<<< HEAD
 	/*
 	 * If true, PM suspend allowed irrespective of host runtimePM state
 	 * and core will power collapse. This also leads to reset-resume of
 	 * connected devices on PM resume.
 	 */
 	bool			host_poweroff_in_pm_suspend;
-=======
->>>>>>> 6a2de27b
 };
 
 #define work_to_dwc(w)		(container_of((w), struct dwc3, drd_work))
