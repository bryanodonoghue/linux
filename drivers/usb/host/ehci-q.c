--- conflicted
+++ resolved
@@ -998,11 +998,7 @@
 	/*
 	 * flush qh descriptor into memory immediately,
 	 * see comments in qh_append_tds.
-<<<<<<< HEAD
-	 * */
-=======
-	 */
->>>>>>> 5d9d49c5
+	 */
 	ehci_sync_mem();
 
 	qh_get(qh);
@@ -1101,11 +1097,7 @@
 			 * is added to flush 'token' immediatelly into
 			 * memory, so that ehci can execute the transaction
 			 * ASAP.
-<<<<<<< HEAD
-			 * */
-=======
 			 */
->>>>>>> 5d9d49c5
 			ehci_sync_mem();
 
 			urb->hcpriv = qh_get (qh);
