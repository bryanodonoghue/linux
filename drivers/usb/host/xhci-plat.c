/*
 * xhci-plat.c - xHCI host controller driver platform Bus Glue.
 *
 * Copyright (C) 2012 Texas Instruments Incorporated - http://www.ti.com
 * Author: Sebastian Andrzej Siewior <bigeasy@linutronix.de>
 *
 * A lot of code borrowed from the Linux xHCI driver.
 *
 * This program is free software; you can redistribute it and/or
 * modify it under the terms of the GNU General Public License
 * version 2 as published by the Free Software Foundation.
 */

#include <linux/clk.h>
#include <linux/dma-mapping.h>
#include <linux/module.h>
#include <linux/of.h>
#include <linux/platform_device.h>
#include <linux/pm_runtime.h>
#include <linux/slab.h>
#include <linux/usb/xhci_pdriver.h>
#include <linux/dma-mapping.h>

#include "xhci.h"
#include "xhci-mvebu.h"
#include "xhci-rcar.h"

static struct hc_driver __read_mostly xhci_plat_hc_driver;

static void xhci_plat_quirks(struct device *dev, struct xhci_hcd *xhci)
{
	/*
	 * As of now platform drivers don't provide MSI support so we ensure
	 * here that the generic code does not try to make a pci_dev from our
	 * dev struct in order to setup MSI
	 */
	xhci->quirks |= XHCI_PLAT;
}

/* called during probe() after chip reset completes */
static int xhci_plat_setup(struct usb_hcd *hcd)
{
	struct device_node *of_node = hcd->self.controller->of_node;
	int ret;

	if (of_device_is_compatible(of_node, "renesas,xhci-r8a7790") ||
	    of_device_is_compatible(of_node, "renesas,xhci-r8a7791")) {
		ret = xhci_rcar_init_quirk(hcd);
		if (ret)
			return ret;
	}

	return xhci_gen_setup(hcd, xhci_plat_quirks);
}

static int xhci_plat_start(struct usb_hcd *hcd)
{
	struct device_node *of_node = hcd->self.controller->of_node;

	if (of_device_is_compatible(of_node, "renesas,xhci-r8a7790") ||
	    of_device_is_compatible(of_node, "renesas,xhci-r8a7791"))
		xhci_rcar_start(hcd);

	return xhci_run(hcd);
}

static ssize_t config_imod_store(struct device *pdev,
		struct device_attribute *attr, const char *buff, size_t size)
{
	struct usb_hcd *hcd = dev_get_drvdata(pdev);
	struct xhci_hcd *xhci;
	u32 temp;
	u32 imod;
	unsigned long flags;

	if (kstrtouint(buff, 10, &imod) != 1)
		return 0;

	imod &= ER_IRQ_INTERVAL_MASK;
	xhci = hcd_to_xhci(hcd);

	if (xhci->shared_hcd->state == HC_STATE_SUSPENDED
		&& hcd->state == HC_STATE_SUSPENDED)
		return -EACCES;

	spin_lock_irqsave(&xhci->lock, flags);
	temp = readl_relaxed(&xhci->ir_set->irq_control);
	temp &= ~ER_IRQ_INTERVAL_MASK;
	temp |= imod;
	writel_relaxed(temp, &xhci->ir_set->irq_control);
	spin_unlock_irqrestore(&xhci->lock, flags);

	return size;
}

static ssize_t config_imod_show(struct device *pdev,
		struct device_attribute *attr, char *buff)
{
	struct usb_hcd *hcd = dev_get_drvdata(pdev);
	struct xhci_hcd *xhci;
	u32 temp;
	unsigned long flags;

	xhci = hcd_to_xhci(hcd);

	if (xhci->shared_hcd->state == HC_STATE_SUSPENDED
		&& hcd->state == HC_STATE_SUSPENDED)
		return -EACCES;

	spin_lock_irqsave(&xhci->lock, flags);
	temp = readl_relaxed(&xhci->ir_set->irq_control) &
			ER_IRQ_INTERVAL_MASK;
	spin_unlock_irqrestore(&xhci->lock, flags);

	return snprintf(buff, PAGE_SIZE, "%08u\n", temp);
}

static DEVICE_ATTR(config_imod, S_IRUGO | S_IWUSR,
		config_imod_show, config_imod_store);

static int xhci_plat_probe(struct platform_device *pdev)
{
	struct device_node	*node = pdev->dev.of_node;
	struct usb_xhci_pdata	*pdata = dev_get_platdata(&pdev->dev);
	const struct hc_driver	*driver;
	struct xhci_hcd		*xhci;
	struct resource         *res;
	struct usb_hcd		*hcd;
	struct clk              *clk;
	int			ret;
	int			irq;

	if (usb_disabled())
		return -ENODEV;

	driver = &xhci_plat_hc_driver;

	irq = platform_get_irq(pdev, 0);
	if (irq < 0)
		return -ENODEV;

	res = platform_get_resource(pdev, IORESOURCE_MEM, 0);
	if (!res)
		return -ENODEV;

	/* Initialize dma_mask and coherent_dma_mask to 32-bits */
	ret = dma_set_coherent_mask(&pdev->dev, DMA_BIT_MASK(32));
	if (ret)
		return ret;
	if (!pdev->dev.dma_mask)
		pdev->dev.dma_mask = &pdev->dev.coherent_dma_mask;
	else
		dma_set_mask(&pdev->dev, DMA_BIT_MASK(32));

	hcd = usb_create_hcd(driver, &pdev->dev, dev_name(&pdev->dev));
	if (!hcd)
		return -ENOMEM;

	hcd_to_bus(hcd)->skip_resume = true;
	hcd->rsrc_start = res->start;
	hcd->rsrc_len = resource_size(res);

	hcd->regs = devm_ioremap_resource(&pdev->dev, res);
	if (IS_ERR(hcd->regs)) {
		ret = PTR_ERR(hcd->regs);
		goto put_hcd;
	}

	/*
	 * Not all platforms have a clk so it is not an error if the
	 * clock does not exists.
	 */
	clk = devm_clk_get(&pdev->dev, NULL);
	if (!IS_ERR(clk)) {
		ret = clk_prepare_enable(clk);
		if (ret)
			goto put_hcd;
	} else if (PTR_ERR(clk) == -EPROBE_DEFER) {
		ret = -EPROBE_DEFER;
		goto put_hcd;
	}

	if (pdev->dev.parent)
		pm_runtime_resume(pdev->dev.parent);

	pm_runtime_use_autosuspend(&pdev->dev);
	pm_runtime_set_autosuspend_delay(&pdev->dev, 1000);
	pm_runtime_set_active(&pdev->dev);
	pm_runtime_enable(&pdev->dev);
	pm_runtime_get_sync(&pdev->dev);

	if (of_device_is_compatible(pdev->dev.of_node,
				    "marvell,armada-375-xhci") ||
	    of_device_is_compatible(pdev->dev.of_node,
				    "marvell,armada-380-xhci")) {
		ret = xhci_mvebu_mbus_init_quirk(pdev);
		if (ret)
			goto disable_clk;
	}

	ret = usb_add_hcd(hcd, irq, IRQF_SHARED);
	if (ret)
		goto disable_clk;

	device_wakeup_enable(hcd->self.controller);

	/* USB 2.0 roothub is stored in the platform_device now. */
	hcd = platform_get_drvdata(pdev);
	xhci = hcd_to_xhci(hcd);
	xhci->clk = clk;
	xhci->main_hcd = hcd;
	xhci->shared_hcd = usb_create_shared_hcd(driver, &pdev->dev,
			dev_name(&pdev->dev), hcd);
	if (!xhci->shared_hcd) {
		ret = -ENOMEM;
		goto dealloc_usb2_hcd;
	}

	if ((node && of_property_read_bool(node, "usb3-lpm-capable")) ||
			(pdata && pdata->usb3_lpm_capable))
		xhci->quirks |= XHCI_LPM_SUPPORT;

	hcd_to_bus(xhci->shared_hcd)->skip_resume = true;
	/*
	 * Set the xHCI pointer before xhci_plat_setup() (aka hcd_driver.reset)
	 * is called by usb_add_hcd().
	 */
	*((struct xhci_hcd **) xhci->shared_hcd->hcd_priv) = xhci;

	if (HCC_MAX_PSA(xhci->hcc_params) >= 4)
		xhci->shared_hcd->can_do_streams = 1;

	ret = usb_add_hcd(xhci->shared_hcd, irq, IRQF_SHARED);
	if (ret)
		goto put_usb3_hcd;

	ret = device_create_file(&pdev->dev, &dev_attr_config_imod);
	if (ret)
		dev_err(&pdev->dev, "%s: unable to create imod sysfs entry\n",
					__func__);

	pm_runtime_mark_last_busy(&pdev->dev);
	pm_runtime_put_autosuspend(&pdev->dev);

	return 0;

put_usb3_hcd:
	usb_put_hcd(xhci->shared_hcd);

dealloc_usb2_hcd:
	usb_remove_hcd(hcd);

disable_clk:
	if (!IS_ERR(clk))
		clk_disable_unprepare(clk);

put_hcd:
	usb_put_hcd(hcd);

	return ret;
}

static int xhci_plat_remove(struct platform_device *dev)
{
	struct usb_hcd	*hcd = platform_get_drvdata(dev);
	struct xhci_hcd	*xhci = hcd_to_xhci(hcd);
	struct clk *clk = xhci->clk;

<<<<<<< HEAD
	pm_runtime_disable(&dev->dev);

	device_remove_file(&dev->dev, &dev_attr_config_imod);
=======
	xhci->xhc_state |= XHCI_STATE_REMOVING;

>>>>>>> 68e50dad
	usb_remove_hcd(xhci->shared_hcd);
	usb_put_hcd(xhci->shared_hcd);

	usb_remove_hcd(hcd);
	if (!IS_ERR(clk))
		clk_disable_unprepare(clk);
	usb_put_hcd(hcd);
	kfree(xhci);

	return 0;
}

#ifdef CONFIG_PM_SLEEP
#ifdef CONFIG_PM_RUNTIME
static int xhci_plat_runtime_idle(struct device *dev)
{
	/*
	 * When pm_runtime_put_autosuspend() is called on this device,
	 * after this idle callback returns the PM core will schedule the
	 * autosuspend if there is any remaining time until expiry. However,
	 * when reaching this point because the child_count becomes 0, the
	 * core does not honor autosuspend in that case and results in
	 * idle/suspend happening immediately. In order to have a delay
	 * before suspend we have to call pm_runtime_autosuspend() manually.
	 */
	pm_runtime_mark_last_busy(dev);
	pm_runtime_autosuspend(dev);
	return -EBUSY;
}

static int xhci_plat_runtime_suspend(struct device *dev)
{
	struct usb_hcd *hcd = dev_get_drvdata(dev);
	struct xhci_hcd *xhci = hcd_to_xhci(hcd);
	int ret;

	if (!xhci)
		return 0;

	dev_dbg(dev, "xhci-plat runtime suspend\n");

	disable_irq(hcd->irq);
	ret = xhci_suspend(xhci, true);
	if (ret)
		enable_irq(hcd->irq);

	return ret;
}

static int xhci_plat_runtime_resume(struct device *dev)
{
	struct usb_hcd *hcd = dev_get_drvdata(dev);
	struct xhci_hcd *xhci = hcd_to_xhci(hcd);
	int ret;

	if (!xhci)
		return 0;

	dev_dbg(dev, "xhci-plat runtime resume\n");

	ret = xhci_resume(xhci, false);
	enable_irq(hcd->irq);
	pm_runtime_mark_last_busy(dev);

	return ret;
}
#endif

static const struct dev_pm_ops xhci_plat_pm_ops = {
	SET_SYSTEM_SLEEP_PM_OPS(NULL, NULL)
	SET_RUNTIME_PM_OPS(xhci_plat_runtime_suspend, xhci_plat_runtime_resume,
			   xhci_plat_runtime_idle)
};
#define DEV_PM_OPS	(&xhci_plat_pm_ops)
#else
#define DEV_PM_OPS	NULL
#endif /* CONFIG_PM */

#ifdef CONFIG_OF
static const struct of_device_id usb_xhci_of_match[] = {
	{ .compatible = "generic-xhci" },
	{ .compatible = "xhci-platform" },
	{ .compatible = "marvell,armada-375-xhci"},
	{ .compatible = "marvell,armada-380-xhci"},
	{ .compatible = "renesas,xhci-r8a7790"},
	{ .compatible = "renesas,xhci-r8a7791"},
	{ },
};
MODULE_DEVICE_TABLE(of, usb_xhci_of_match);
#endif

static struct platform_driver usb_xhci_driver = {
	.probe	= xhci_plat_probe,
	.remove	= xhci_plat_remove,
	.driver	= {
		.name = "xhci-hcd",
		.pm = DEV_PM_OPS,
		.of_match_table = of_match_ptr(usb_xhci_of_match),
	},
};
MODULE_ALIAS("platform:xhci-hcd");

static int __init xhci_plat_init(void)
{
	xhci_init_driver(&xhci_plat_hc_driver, xhci_plat_setup);
	xhci_plat_hc_driver.start = xhci_plat_start;
	return platform_driver_register(&usb_xhci_driver);
}
module_init(xhci_plat_init);

static void __exit xhci_plat_exit(void)
{
	platform_driver_unregister(&usb_xhci_driver);
}
module_exit(xhci_plat_exit);

MODULE_DESCRIPTION("xHCI Platform Host Controller Driver");
MODULE_LICENSE("GPL");<|MERGE_RESOLUTION|>--- conflicted
+++ resolved
@@ -266,14 +266,11 @@
 	struct xhci_hcd	*xhci = hcd_to_xhci(hcd);
 	struct clk *clk = xhci->clk;
 
-<<<<<<< HEAD
+	xhci->xhc_state |= XHCI_STATE_REMOVING;
+
 	pm_runtime_disable(&dev->dev);
 
 	device_remove_file(&dev->dev, &dev_attr_config_imod);
-=======
-	xhci->xhc_state |= XHCI_STATE_REMOVING;
-
->>>>>>> 68e50dad
 	usb_remove_hcd(xhci->shared_hcd);
 	usb_put_hcd(xhci->shared_hcd);
 
