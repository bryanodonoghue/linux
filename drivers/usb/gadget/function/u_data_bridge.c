/*
 * Copyright (c) 2011, 2013-2017, The Linux Foundation. All rights reserved.
 * Linux Foundation chooses to take subject only to the GPLv2 license terms,
 * and distributes only under these terms.
 *
 * This code also borrows from drivers/usb/gadget/u_serial.c, which is
 * Copyright (C) 2000 - 2003 Al Borchers (alborchers@steinerpoint.com)
 * Copyright (C) 2008 David Brownell
 * Copyright (C) 2008 by Nokia Corporation
 * Copyright (C) 1999 - 2002 Greg Kroah-Hartman (greg@kroah.com)
 * Copyright (C) 2000 Peter Berger (pberger@brimson.com)
 *
 * gbridge_port_read() API implementation is using borrowed code from
 * drivers/usb/gadget/legacy/printer.c, which is
 * Copyright (C) 2003-2005 David Brownell
 * Copyright (C) 2006 Craig W. Nadler
 *
 * This program is free software; you can redistribute it and/or modify
 * it under the terms of the GNU General Public License version 2 and
 * only version 2 as published by the Free Software Foundation.
 *
 * This program is distributed in the hope that it will be useful,
 * but WITHOUT ANY WARRANTY; without even the implied warranty of
 * MERCHANTABILITY or FITNESS FOR A PARTICULAR PURPOSE.  See the
 * GNU General Public License for more details.
 */

#ifdef pr_fmt
#undef pr_fmt
#endif
#define pr_fmt(fmt) "%s: " fmt, __func__

#include <linux/wait.h>
#include <linux/poll.h>
#include <linux/kernel.h>
#include <linux/interrupt.h>
#include <linux/device.h>
#include <linux/delay.h>
#include <linux/slab.h>
#include <linux/debugfs.h>
#include <linux/spinlock.h>
#include <asm/ioctls.h>

#define DEVICE_NAME "at_usb"
#define MODULE_NAME "msm_usb_bridge"
#define num_of_instance 2

#define BRIDGE_RX_QUEUE_SIZE	8
#define BRIDGE_RX_BUF_SIZE	2048
#define BRIDGE_TX_QUEUE_SIZE	8
#define BRIDGE_TX_BUF_SIZE	2048

struct gbridge_port {
	struct cdev		gbridge_cdev;
	struct device		*dev;
	unsigned		port_num;
	char			name[sizeof(DEVICE_NAME) + 2];

	spinlock_t		port_lock;

	wait_queue_head_t	open_wq;
	wait_queue_head_t	read_wq;

	struct list_head	read_pool;
	struct list_head	read_queued;
	struct list_head	write_pool;

	/* current active USB RX request */
	struct usb_request	*current_rx_req;
	/* number of pending bytes */
	size_t			pending_rx_bytes;
	/* current USB RX buffer */
	u8			*current_rx_buf;

	struct gserial		*port_usb;

	unsigned		cbits_to_modem;
	bool			cbits_updated;

	bool			is_connected;
	bool			port_open;

	unsigned long           nbytes_from_host;
	unsigned long		nbytes_to_host;
	unsigned long           nbytes_to_port_bridge;
	unsigned long		nbytes_from_port_bridge;
};

struct gbridge_port *ports[num_of_instance];
struct class *gbridge_classp;
static dev_t gbridge_number;
static struct workqueue_struct *gbridge_wq;
static unsigned n_bridge_ports;
static void gbridge_read_complete(struct usb_ep *ep, struct usb_request *req);
static void gbridge_free_req(struct usb_ep *ep, struct usb_request *req)
{
	kfree(req->buf);
	usb_ep_free_request(ep, req);
}

static void gbridge_free_requests(struct usb_ep *ep, struct list_head *head)
{
	struct usb_request	*req;

	while (!list_empty(head)) {
		req = list_entry(head->next, struct usb_request, list);
		list_del_init(&req->list);
		gbridge_free_req(ep, req);
	}
}

static struct usb_request *
gbridge_alloc_req(struct usb_ep *ep, unsigned len, gfp_t flags)
{
	struct usb_request *req;

	req = usb_ep_alloc_request(ep, flags);
	if (!req) {
		pr_err("usb alloc request failed\n");
		return 0;
	}

	req->length = len;
	req->buf = kmalloc(len, flags);
	if (!req->buf) {
		pr_err("request buf allocation failed\n");
		usb_ep_free_request(ep, req);
		return 0;
	}

	return req;
}

static int gbridge_alloc_requests(struct usb_ep *ep, struct list_head *head,
		int num, int size,
		void (*cb)(struct usb_ep *ep, struct usb_request *))
{
	int i;
	struct usb_request *req;

	pr_debug("ep:%pK head:%pK num:%d size:%d cb:%pK",
				ep, head, num, size, cb);

	for (i = 0; i < num; i++) {
		req = gbridge_alloc_req(ep, size, GFP_ATOMIC);
		if (!req) {
			pr_debug("req allocated:%d\n", i);
			return list_empty(head) ? -ENOMEM : 0;
		}
		req->complete = cb;
		list_add_tail(&req->list, head);
	}

	return 0;
}

static void gbridge_start_rx(struct gbridge_port *port)
{
	struct list_head	*pool;
	struct usb_ep		*ep;
	unsigned long		flags;
	int ret;

	pr_debug("start RX(USB OUT)\n");
	if (!port) {
		pr_err("port is null\n");
		return;
	}

	spin_lock_irqsave(&port->port_lock, flags);
	if (!(port->is_connected && port->port_open)) {
		spin_unlock_irqrestore(&port->port_lock, flags);
		pr_debug("can't start rx.\n");
		return;
	}

	pool = &port->read_pool;
	ep = port->port_usb->out;

	while (!list_empty(pool)) {
		struct usb_request	*req;

		req = list_entry(pool->next, struct usb_request, list);
		list_del_init(&req->list);
		req->length = BRIDGE_RX_BUF_SIZE;
		req->complete = gbridge_read_complete;
		spin_unlock_irqrestore(&port->port_lock, flags);
		ret = usb_ep_queue(ep, req, GFP_KERNEL);
		spin_lock_irqsave(&port->port_lock, flags);
		if (ret) {
			pr_err("port(%d):%pK usb ep(%s) queue failed\n",
					port->port_num, port, ep->name);
			list_add(&req->list, pool);
			break;
		}
	}

	spin_unlock_irqrestore(&port->port_lock, flags);
}

static void gbridge_read_complete(struct usb_ep *ep, struct usb_request *req)
{
	struct gbridge_port *port = ep->driver_data;
	unsigned long flags;

	pr_debug("ep:(%pK)(%s) port:%pK req_status:%d req->actual:%u\n",
			ep, ep->name, port, req->status, req->actual);
	if (!port) {
		pr_err("port is null\n");
		return;
	}

	spin_lock_irqsave(&port->port_lock, flags);
	if (!port->port_open || req->status || !req->actual) {
		list_add_tail(&req->list, &port->read_pool);
		spin_unlock_irqrestore(&port->port_lock, flags);
		return;
	}

	port->nbytes_from_host += req->actual;
	list_add_tail(&req->list, &port->read_queued);
	spin_unlock_irqrestore(&port->port_lock, flags);

	wake_up(&port->read_wq);
	return;
}

static void gbridge_write_complete(struct usb_ep *ep, struct usb_request *req)
{
	unsigned long flags;
	struct gbridge_port *port = ep->driver_data;

	pr_debug("ep:(%pK)(%s) port:%pK req_stats:%d\n",
			ep, ep->name, port, req->status);

	spin_lock_irqsave(&port->port_lock, flags);
	if (!port) {
		spin_unlock_irqrestore(&port->port_lock, flags);
		pr_err("port is null\n");
		return;
	}

	port->nbytes_to_host += req->actual;
	list_add_tail(&req->list, &port->write_pool);

	switch (req->status) {
	default:
		pr_debug("unexpected %s status %d\n", ep->name, req->status);
		/* FALL THROUGH */
	case 0:
		/* normal completion */
		break;

	case -ESHUTDOWN:
		/* disconnect */
		pr_debug("%s shutdown\n", ep->name);
		break;
	}

	spin_unlock_irqrestore(&port->port_lock, flags);
	return;
}

static void gbridge_start_io(struct gbridge_port *port)
{
	int ret = -ENODEV;
	unsigned long	flags;

	pr_debug("port: %pK\n", port);

	spin_lock_irqsave(&port->port_lock, flags);
	if (!port->port_usb)
		goto start_io_out;

	port->current_rx_req = NULL;
	port->pending_rx_bytes = 0;
	port->current_rx_buf = NULL;

	ret = gbridge_alloc_requests(port->port_usb->out,
				&port->read_pool,
				BRIDGE_RX_QUEUE_SIZE, BRIDGE_RX_BUF_SIZE,
				gbridge_read_complete);
	if (ret) {
		pr_err("unable to allocate out requests\n");
		goto start_io_out;
	}

	ret = gbridge_alloc_requests(port->port_usb->in,
				&port->write_pool,
				BRIDGE_TX_QUEUE_SIZE, BRIDGE_TX_BUF_SIZE,
				gbridge_write_complete);
	if (ret) {
		gbridge_free_requests(port->port_usb->out, &port->read_pool);
		pr_err("unable to allocate IN requests\n");
		goto start_io_out;
	}

start_io_out:
	spin_unlock_irqrestore(&port->port_lock, flags);
	if (ret)
		return;

	gbridge_start_rx(port);
}

static void gbridge_stop_io(struct gbridge_port *port)
{
	struct usb_ep	*in;
	struct usb_ep	*out;
	unsigned long	flags;

	pr_debug("port:%pK\n", port);
	spin_lock_irqsave(&port->port_lock, flags);
	if (!port->port_usb) {
		spin_unlock_irqrestore(&port->port_lock, flags);
		return;
	}
	in = port->port_usb->in;
	out = port->port_usb->out;
	spin_unlock_irqrestore(&port->port_lock, flags);

	/* disable endpoints, aborting down any active I/O */
	usb_ep_disable(out);
	out->driver_data = NULL;
	usb_ep_disable(in);
	in->driver_data = NULL;

	spin_lock_irqsave(&port->port_lock, flags);
	if (port->current_rx_req != NULL) {
		kfree(port->current_rx_req->buf);
		usb_ep_free_request(out, port->current_rx_req);
	}

	port->pending_rx_bytes = 0;
	port->current_rx_buf = NULL;
	gbridge_free_requests(out, &port->read_queued);
	gbridge_free_requests(out, &port->read_pool);
	gbridge_free_requests(in, &port->write_pool);
	spin_unlock_irqrestore(&port->port_lock, flags);
}

int gbridge_port_open(struct inode *inode, struct file *file)
{
	int ret;
	unsigned long flags;
	struct gbridge_port *port;

	port = container_of(inode->i_cdev, struct gbridge_port,
							gbridge_cdev);
	if (!port) {
		pr_err("Port is NULL.\n");
		return -EINVAL;
	}

	if (port && port->port_open) {
		pr_err("port is already opened.\n");
		return -EBUSY;
	}

	file->private_data = port;
	pr_debug("opening port(%pK)\n", port);
	ret = wait_event_interruptible(port->open_wq,
					port->is_connected);
	if (ret) {
		pr_debug("open interrupted.\n");
		return ret;
	}

	spin_lock_irqsave(&port->port_lock, flags);
	port->port_open = true;
	spin_unlock_irqrestore(&port->port_lock, flags);
	gbridge_start_rx(port);

	pr_debug("port(%pK) open is success\n", port);

	return 0;
}

int gbridge_port_release(struct inode *inode, struct file *file)
{
	unsigned long flags;
	struct gbridge_port *port;

	port = file->private_data;
	if (!port) {
		pr_err("port is NULL.\n");
		return -EINVAL;
	}

	pr_debug("closing port(%pK)\n", port);
	spin_lock_irqsave(&port->port_lock, flags);
	port->port_open = false;
	port->cbits_updated = false;
	spin_unlock_irqrestore(&port->port_lock, flags);
	pr_debug("port(%pK) is closed.\n", port);

	return 0;
}

ssize_t gbridge_port_read(struct file *file,
		       char __user *buf,
		       size_t count,
		       loff_t *ppos)
{
	unsigned long flags;
	struct gbridge_port *port;
	struct usb_request *req;
	struct list_head *pool;
	struct usb_request *current_rx_req;
	size_t pending_rx_bytes, bytes_copied = 0, size;
	u8 *current_rx_buf;

	port = file->private_data;
	if (!port) {
		pr_err("port is NULL.\n");
		return -EINVAL;
	}

	pr_debug("read on port(%pK) count:%zu\n", port, count);
	spin_lock_irqsave(&port->port_lock, flags);
	current_rx_req = port->current_rx_req;
	pending_rx_bytes = port->pending_rx_bytes;
	current_rx_buf = port->current_rx_buf;
	port->current_rx_req = NULL;
	port->current_rx_buf = NULL;
	port->pending_rx_bytes = 0;
	bytes_copied = 0;

	if (list_empty(&port->read_queued) && !pending_rx_bytes) {
		spin_unlock_irqrestore(&port->port_lock, flags);
		pr_debug("%s(): read_queued list is empty.\n", __func__);
		goto start_rx;
	}

	/*
	 * Consider below cases:
	 * 1. If available read buffer size (i.e. count value) is greater than
	 * available data as part of one USB OUT request buffer, then consider
	 * copying multiple USB OUT request buffers until read buffer is filled.
	 * 2. If available read buffer size (i.e. count value) is smaller than
	 * available data as part of one USB OUT request buffer, then copy this
	 * buffer data across multiple read() call until whole USB OUT request
	 * buffer is copied.
	 */
	while ((pending_rx_bytes || !list_empty(&port->read_queued)) && count) {
		if (pending_rx_bytes == 0) {
			pool = &port->read_queued;
			req = list_first_entry(pool, struct usb_request, list);
			list_del_init(&req->list);
			current_rx_req = req;
			pending_rx_bytes = req->actual;
			current_rx_buf = req->buf;
		}

		spin_unlock_irqrestore(&port->port_lock, flags);
		size = count;
		if (size > pending_rx_bytes)
			size = pending_rx_bytes;

		pr_debug("pending_rx_bytes:%zu count:%zu size:%zu\n",
					pending_rx_bytes, count, size);
		size -= copy_to_user(buf, current_rx_buf, size);
		port->nbytes_to_port_bridge += size;
		bytes_copied += size;
		count -= size;
		buf += size;

		spin_lock_irqsave(&port->port_lock, flags);
		if (!port->is_connected) {
			list_add_tail(&current_rx_req->list, &port->read_pool);
			spin_unlock_irqrestore(&port->port_lock, flags);
			return -EAGAIN;
		}

		/*
		 * partial data available, then update pending_rx_bytes,
		 * otherwise add USB request back to read_pool for next data.
		 */
		if (size < pending_rx_bytes) {
			pending_rx_bytes -= size;
			current_rx_buf += size;
		} else {
			list_add_tail(&current_rx_req->list, &port->read_pool);
			pending_rx_bytes = 0;
			current_rx_req = NULL;
			current_rx_buf = NULL;
		}
	}

	port->pending_rx_bytes = pending_rx_bytes;
	port->current_rx_buf = current_rx_buf;
	port->current_rx_req = current_rx_req;
	spin_unlock_irqrestore(&port->port_lock, flags);

start_rx:
	gbridge_start_rx(port);
	return bytes_copied;
}

ssize_t gbridge_port_write(struct file *file,
		       const char __user *buf,
		       size_t count,
		       loff_t *ppos)
{
	int ret;
	unsigned long flags;
	struct gbridge_port *port;
	struct usb_request *req;
	struct list_head *pool;
	unsigned xfer_size;
	struct usb_ep *in;

	port = file->private_data;
	if (!port) {
		pr_err("port is NULL.\n");
		return -EINVAL;
	}

	spin_lock_irqsave(&port->port_lock, flags);
	pr_debug("write on port(%pK)\n", port);

	if (!port->is_connected || !port->port_usb) {
		spin_unlock_irqrestore(&port->port_lock, flags);
		pr_err("%s: cable is disconnected.\n", __func__);
		return -ENODEV;
	}

	if (list_empty(&port->write_pool)) {
		spin_unlock_irqrestore(&port->port_lock, flags);
		pr_debug("%s: Request list is empty.\n", __func__);
		return 0;
	}

	in = port->port_usb->in;
	pool = &port->write_pool;
	req = list_first_entry(pool, struct usb_request, list);
	list_del_init(&req->list);
	spin_unlock_irqrestore(&port->port_lock, flags);

	pr_debug("%s: write buf size:%zu\n", __func__, count);
	if (count > BRIDGE_TX_BUF_SIZE)
		xfer_size = BRIDGE_TX_BUF_SIZE;
	else
		xfer_size = count;

	ret = copy_from_user(req->buf, buf, xfer_size);
	if (ret) {
		pr_err("copy_from_user failed: err %d\n", ret);
		ret = -EFAULT;
	} else {
		req->length = xfer_size;
		ret = usb_ep_queue(in, req, GFP_KERNEL);
		if (ret) {
			pr_err("EP QUEUE failed:%d\n", ret);
			ret = -EIO;
			goto err_exit;
		}
		spin_lock_irqsave(&port->port_lock, flags);
		port->nbytes_from_port_bridge += req->length;
		spin_unlock_irqrestore(&port->port_lock, flags);
	}

err_exit:
	if (ret) {
		spin_lock_irqsave(&port->port_lock, flags);
		/* USB cable is connected, add it back otherwise free request */
		if (port->is_connected)
			list_add(&req->list, &port->write_pool);
		else
			gbridge_free_req(in, req);
		spin_unlock_irqrestore(&port->port_lock, flags);
		return ret;
	}

	return xfer_size;
}

static unsigned int gbridge_port_poll(struct file *file, poll_table *wait)
{
	unsigned int mask = 0;
	struct gbridge_port *port;
	unsigned long flags;

	port = file->private_data;
	if (port && port->is_connected) {
		poll_wait(file, &port->read_wq, wait);
		spin_lock_irqsave(&port->port_lock, flags);
		if (!list_empty(&port->read_queued)) {
			mask |= POLLIN | POLLRDNORM;
			pr_debug("sets POLLIN for gbridge_port\n");
		}

		if (port->cbits_updated) {
			mask |= POLLPRI;
			pr_debug("sets POLLPRI for gbridge_port\n");
		}
		spin_unlock_irqrestore(&port->port_lock, flags);
	} else {
		pr_err("Failed due to NULL device or disconnected.\n");
		mask = POLLERR;
	}

	return mask;
}

static int gbridge_port_tiocmget(struct gbridge_port *port)
{
	struct gserial	*gser;
	unsigned int result = 0;
	unsigned long flags;

	if (!port) {
		pr_err("port is NULL.\n");
		return -ENODEV;
	}

	spin_lock_irqsave(&port->port_lock, flags);
	gser = port->port_usb;
	if (!gser) {
		pr_err("gser is null.\n");
		result = -ENODEV;
		goto fail;
	}

	if (gser->get_dtr)
		result |= (gser->get_dtr(gser) ? TIOCM_DTR : 0);

	if (gser->get_rts)
		result |= (gser->get_rts(gser) ? TIOCM_RTS : 0);

	if (gser->serial_state & TIOCM_CD)
		result |= TIOCM_CD;

	if (gser->serial_state & TIOCM_RI)
		result |= TIOCM_RI;

	if (gser->serial_state & TIOCM_DSR)
		result |= TIOCM_DSR;
fail:
	spin_unlock_irqrestore(&port->port_lock, flags);
	return result;
}

static int gbridge_port_tiocmset(struct gbridge_port *port,
			unsigned int set, unsigned int clear)
{
	struct gserial *gser;
	int status = 0;
	unsigned long flags;

	if (!port) {
		pr_err("port is NULL.\n");
		return -ENODEV;
	}

	spin_lock_irqsave(&port->port_lock, flags);
	gser = port->port_usb;
	if (!gser) {
		pr_err("gser is NULL.\n");
		status = -ENODEV;
		goto fail;
	}

	if (set & TIOCM_RI) {
		if (gser->send_ring_indicator) {
			gser->serial_state |= TIOCM_RI;
			status = gser->send_ring_indicator(gser, 1);
		}
	}
	if (clear & TIOCM_RI) {
		if (gser->send_ring_indicator) {
			gser->serial_state &= ~TIOCM_RI;
			status = gser->send_ring_indicator(gser, 0);
		}
	}
	if (set & TIOCM_CD) {
		if (gser->send_carrier_detect) {
			gser->serial_state |= TIOCM_CD;
			status = gser->send_carrier_detect(gser, 1);
		}
	}
	if (clear & TIOCM_CD) {
		if (gser->send_carrier_detect) {
			gser->serial_state &= ~TIOCM_CD;
			status = gser->send_carrier_detect(gser, 0);
		}
	}
	if (set & TIOCM_DSR)
		gser->serial_state |= TIOCM_DSR;
	if (clear & TIOCM_DSR)
		gser->serial_state &= ~TIOCM_DSR;
fail:
	spin_unlock_irqrestore(&port->port_lock, flags);
	return status;
}

static long gbridge_port_ioctl(struct file *fp, unsigned cmd,
						unsigned long arg)
{
	long ret = 0;
	int i = 0;
	uint32_t val;
	struct gbridge_port *port;

	port = fp->private_data;
	if (!port) {
		pr_err("port is null.\n");
		return POLLERR;
	}

	switch (cmd) {
	case TIOCMBIC:
	case TIOCMBIS:
	case TIOCMSET:
		pr_debug("TIOCMSET on port:%pK\n", port);
		i = get_user(val, (uint32_t *)arg);
		if (i) {
			pr_err("Error getting TIOCMSET value\n");
			return i;
		}
		ret = gbridge_port_tiocmset(port, val, ~val);
		break;
	case TIOCMGET:
		pr_debug("TIOCMGET on port:%pK\n", port);
		ret = gbridge_port_tiocmget(port);
		if (ret >= 0) {
			ret = put_user(ret, (uint32_t *)arg);
			port->cbits_updated = false;
		}
		break;
	default:
		pr_err("Received cmd:%d not supported\n", cmd);
		ret = -ENOIOCTLCMD;
		break;
	}

	return ret;
}

static void gbridge_notify_modem(void *gptr, u8 portno, int ctrl_bits)
{
	struct gbridge_port *port;
	int temp;
	struct gserial *gser = gptr;
	unsigned long flags;

	pr_debug("portno:%d ctrl_bits:%x\n", portno, ctrl_bits);
	if (!gser) {
		pr_err("gser is null\n");
		return;
	}

	port = ports[portno];
	spin_lock_irqsave(&port->port_lock, flags);
	temp = convert_acm_sigs_to_uart(ctrl_bits);

	if (temp == port->cbits_to_modem) {
		spin_unlock_irqrestore(&port->port_lock, flags);
		return;
	}

	port->cbits_to_modem = temp;
	port->cbits_updated = true;
	spin_unlock_irqrestore(&port->port_lock, flags);
	/* if DTR is high, update latest modem info to laptop */
	if (port->cbits_to_modem & TIOCM_DTR) {
		unsigned int result;
		unsigned cbits_to_laptop;

		result = gbridge_port_tiocmget(port);
		cbits_to_laptop = convert_uart_sigs_to_acm(result);
		if (gser->send_modem_ctrl_bits)
			gser->send_modem_ctrl_bits(
					port->port_usb, cbits_to_laptop);
	}

	wake_up(&port->read_wq);
}

#if defined(CONFIG_DEBUG_FS)
static ssize_t debug_gbridge_read_stats(struct file *file, char __user *ubuf,
		size_t count, loff_t *ppos)
{
	struct gbridge_port *port;
	char *buf;
	unsigned long flags;
	int temp = 0;
	int i;
	int ret;

	buf = kzalloc(sizeof(char) * 512, GFP_KERNEL);
	if (!buf)
		return -ENOMEM;

	for (i = 0; i < n_bridge_ports; i++) {
		port = ports[i];
		spin_lock_irqsave(&port->port_lock, flags);
		temp += scnprintf(buf + temp, 512 - temp,
				"###PORT:%d###\n"
				"nbytes_to_host: %lu\n"
				"nbytes_from_host: %lu\n"
				"nbytes_to_port_bridge:  %lu\n"
				"nbytes_from_port_bridge: %lu\n"
				"cbits_to_modem:  %u\n"
				"Port Opened: %s\n",
				i, port->nbytes_to_host,
				port->nbytes_from_host,
				port->nbytes_to_port_bridge,
				port->nbytes_from_port_bridge,
				port->cbits_to_modem,
				(port->port_open ? "Opened" : "Closed"));
		spin_unlock_irqrestore(&port->port_lock, flags);
	}

	ret = simple_read_from_buffer(ubuf, count, ppos, buf, temp);
	kfree(buf);

	return ret;
}

static ssize_t debug_gbridge_reset_stats(struct file *file,
				const char __user *buf,
				size_t count, loff_t *ppos)
{
	struct gbridge_port *port;
	unsigned long flags;
	int i;

	for (i = 0; i < n_bridge_ports; i++) {
		port = ports[i];
		spin_lock_irqsave(&port->port_lock, flags);
		port->nbytes_to_host = port->nbytes_from_host = 0;
		port->nbytes_to_port_bridge = port->nbytes_from_port_bridge = 0;
		spin_unlock_irqrestore(&port->port_lock, flags);
	}

	return count;
}

static ssize_t gbridge_rw_write(struct file *file, const char __user *ubuf,
					size_t count, loff_t *ppos)
{
	struct gbridge_port *ui_dev = ports[0];
	struct gserial *gser;
	struct usb_function *func;
	struct usb_gadget   *gadget;

	if (!ui_dev) {
		pr_err("%s ui_dev is NULL\n", __func__);
		return -EINVAL;
	}

	gser = ui_dev->port_usb;
	if (!gser) {
		pr_err("%s gser is NULL\n", __func__);
		return -EINVAL;
	}

	func = &gser->func;
	if (!func) {
		pr_err("%s func is NULL\n", __func__);
		return -EINVAL;
	}

	gadget = gser->func.config->cdev->gadget;
	if ((gadget->speed == USB_SPEED_SUPER) && (func->func_is_suspended)) {
		pr_debug("%s Calling usb_func_wakeup\n", __func__);
		usb_func_wakeup(func);
	}

	return count;
}

static int debug_gbridge_open(struct inode *inode, struct file *file)
{
	return 0;
}

static const struct file_operations debug_gbridge_ops = {
	.open = debug_gbridge_open,
	.read = debug_gbridge_read_stats,
	.write = debug_gbridge_reset_stats,
};

const struct file_operations gbridge_rem_wakeup_fops = {
	.open = debug_gbridge_open,
	.write = gbridge_rw_write,
};

static void gbridge_debugfs_init(void)
{
	struct dentry *dent;

	dent = debugfs_create_dir("usb_gbridge", 0);
	if (IS_ERR(dent))
		return;

	debugfs_create_file("status", 0444, dent, 0, &debug_gbridge_ops);
	debugfs_create_file("remote_wakeup", S_IWUSR,
				dent, 0, &gbridge_rem_wakeup_fops);
}

#else
static void gbridge_debugfs_init(void) {}
#endif

int gbridge_setup(void *gptr, u8 no_ports)
{
	pr_debug("gptr:%pK, no_bridge_ports:%d\n", gptr, no_ports);
<<<<<<< HEAD
	if (no_ports >= num_of_instance) {
=======
	if (no_ports > num_of_instance) {
>>>>>>> 4ace475a
		pr_err("More ports are requested\n");
		return -EINVAL;
	}

	n_bridge_ports = no_ports;
	gbridge_debugfs_init();
	return 0;
}

int gbridge_connect(void *gptr, u8 portno)
{
	unsigned long flags;
	int ret;
	struct gserial *gser;
	struct gbridge_port *port;

	if (!gptr) {
		pr_err("gptr is null\n");
		return -EINVAL;
	}

	pr_debug("gbridge:%pK portno:%u\n", gptr, portno);
	port = ports[portno];
	gser = gptr;

	spin_lock_irqsave(&port->port_lock, flags);
	port->port_usb = gser;
	gser->notify_modem = gbridge_notify_modem;
	spin_unlock_irqrestore(&port->port_lock, flags);

	ret = usb_ep_enable(gser->in);
	if (ret) {
		pr_err("usb_ep_enable failed eptype:IN ep:%pK, err:%d",
					gser->in, ret);
		port->port_usb = 0;
		return ret;
	}
	gser->in->driver_data = port;

	ret = usb_ep_enable(gser->out);
	if (ret) {
		pr_err("usb_ep_enable failed eptype:OUT ep:%pK, err: %d",
					gser->out, ret);
		port->port_usb = 0;
		gser->in->driver_data = 0;
		return ret;
	}
	gser->out->driver_data = port;

	spin_lock_irqsave(&port->port_lock, flags);
	port->is_connected = true;
	spin_unlock_irqrestore(&port->port_lock, flags);

	gbridge_start_io(port);
	wake_up(&port->open_wq);
	return 0;
}

void gbridge_disconnect(void *gptr, u8 portno)
{
	unsigned long flags;
	struct gserial *gser;
	struct gbridge_port *port;

	if (!gptr) {
		pr_err("gptr is null\n");
		return;
	}

	pr_debug("gptr:%pK portno:%u\n", gptr, portno);
	if (portno >= num_of_instance) {
		pr_err("Wrong port no %d\n", portno);
		return;
	}

	port = ports[portno];
	gser = gptr;

	gbridge_stop_io(port);

	/* lower DTR to modem */
	gbridge_notify_modem(gser, portno, 0);

	spin_lock_irqsave(&port->port_lock, flags);
	port->is_connected = false;
	gser->notify_modem = NULL;
	port->port_usb = NULL;
	port->nbytes_from_host = port->nbytes_to_host = 0;
	port->nbytes_to_port_bridge = 0;
	spin_unlock_irqrestore(&port->port_lock, flags);
}

static void gbridge_port_free(int portno)
{
	if (portno >= num_of_instance) {
		pr_err("Wrong portno %d\n", portno);
		return;
	}

	kfree(ports[portno]);
}
static int gbridge_port_alloc(int portno)
{
	int ret;

	ports[portno] = kzalloc(sizeof(struct gbridge_port), GFP_KERNEL);
	if (!ports[portno]) {
		pr_err("Unable to allocate memory for port(%d)\n", portno);
		ret = -ENOMEM;
		return  ret;
	}

	ports[portno]->port_num = portno;
	snprintf(ports[portno]->name, sizeof(ports[portno]->name),
			"%s%d", DEVICE_NAME, portno);
	spin_lock_init(&ports[portno]->port_lock);

	init_waitqueue_head(&ports[portno]->open_wq);
	init_waitqueue_head(&ports[portno]->read_wq);
	INIT_LIST_HEAD(&ports[portno]->read_pool);
	INIT_LIST_HEAD(&ports[portno]->read_queued);
	INIT_LIST_HEAD(&ports[portno]->write_pool);
	pr_debug("port:%pK portno:%d\n", ports[portno], portno);
	return 0;
}

static const struct file_operations gbridge_port_fops = {
	.owner = THIS_MODULE,
	.open = gbridge_port_open,
	.release = gbridge_port_release,
	.read = gbridge_port_read,
	.write = gbridge_port_write,
	.poll = gbridge_port_poll,
	.unlocked_ioctl = gbridge_port_ioctl,
	.compat_ioctl = gbridge_port_ioctl,
};

static void gbridge_chardev_deinit(void)
{
	int i;

	for (i = 0; i < num_of_instance; i++) {
		cdev_del(&ports[i]->gbridge_cdev);
		gbridge_port_free(i);
	}

	if (!IS_ERR_OR_NULL(gbridge_classp))
		class_destroy(gbridge_classp);
	unregister_chrdev_region(MAJOR(gbridge_number), num_of_instance);
}

static int gbridge_alloc_chardev_region(void)
{
	int ret;

	ret = alloc_chrdev_region(&gbridge_number,
			       0,
			       num_of_instance,
			       MODULE_NAME);
	if (IS_ERR_VALUE(ret)) {
		pr_err("alloc_chrdev_region() failed ret:%i\n", ret);
		return ret;
	}

	gbridge_classp = class_create(THIS_MODULE, MODULE_NAME);
	if (IS_ERR(gbridge_classp)) {
		pr_err("class_create() failed ENOMEM\n");
		ret = -ENOMEM;
	}

	return 0;
}

static int __init gbridge_init(void)
{
	int ret, i;
	struct device *devicep;
	struct gbridge_port *cur_port;

	gbridge_wq = create_singlethread_workqueue("k_gbridge");
	if (!gbridge_wq) {
		pr_err("Unable to create workqueue gbridge_wq\n");
		return -ENOMEM;
	}

	ret = gbridge_alloc_chardev_region();
	if (ret) {
		pr_err("gbridge_alloc_chardev_region() failed ret:%d\n", ret);
		destroy_workqueue(gbridge_wq);
		return ret;
	}

	for (i = 0; i < num_of_instance; i++) {
		gbridge_port_alloc(i);
		cur_port = ports[i];
		cdev_init(&cur_port->gbridge_cdev, &gbridge_port_fops);
		cur_port->gbridge_cdev.owner = THIS_MODULE;

		ret = cdev_add(&cur_port->gbridge_cdev, gbridge_number + i, 1);
		if (IS_ERR_VALUE(ret)) {
			pr_err("cdev_add() failed ret:%d\n", ret);
			unregister_chrdev_region(MAJOR(gbridge_number),
							num_of_instance);
			return ret;
		}

		devicep = device_create(gbridge_classp,	NULL,
					gbridge_number + i, cur_port->dev,
					cur_port->name);
		if (IS_ERR_OR_NULL(devicep)) {
			pr_err("device_create() failed for port(%d)\n", i);
			ret = -ENOMEM;
			cdev_del(&cur_port->gbridge_cdev);
			return ret;
		}
	}

	pr_info("gbridge_init successs.\n");
	return 0;
}
module_init(gbridge_init);

static void __exit gbridge_exit(void)
{
	gbridge_chardev_deinit();
}
module_exit(gbridge_exit);
MODULE_DESCRIPTION("Port Bridge DUN character Driver");
MODULE_LICENSE("GPL v2");<|MERGE_RESOLUTION|>--- conflicted
+++ resolved
@@ -907,11 +907,7 @@
 int gbridge_setup(void *gptr, u8 no_ports)
 {
 	pr_debug("gptr:%pK, no_bridge_ports:%d\n", gptr, no_ports);
-<<<<<<< HEAD
-	if (no_ports >= num_of_instance) {
-=======
 	if (no_ports > num_of_instance) {
->>>>>>> 4ace475a
 		pr_err("More ports are requested\n");
 		return -EINVAL;
 	}
