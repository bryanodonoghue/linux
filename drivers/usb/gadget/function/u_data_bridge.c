/*
 * Copyright (c) 2011, 2013-2018, The Linux Foundation. All rights reserved.
 * Linux Foundation chooses to take subject only to the GPLv2 license terms,
 * and distributes only under these terms.
 *
 * This code also borrows from drivers/usb/gadget/u_serial.c, which is
 * Copyright (C) 2000 - 2003 Al Borchers (alborchers@steinerpoint.com)
 * Copyright (C) 2008 David Brownell
 * Copyright (C) 2008 by Nokia Corporation
 * Copyright (C) 1999 - 2002 Greg Kroah-Hartman (greg@kroah.com)
 * Copyright (C) 2000 Peter Berger (pberger@brimson.com)
 *
 * gbridge_port_read() API implementation is using borrowed code from
 * drivers/usb/gadget/legacy/printer.c, which is
 * Copyright (C) 2003-2005 David Brownell
 * Copyright (C) 2006 Craig W. Nadler
 *
 * This program is free software; you can redistribute it and/or modify
 * it under the terms of the GNU General Public License version 2 and
 * only version 2 as published by the Free Software Foundation.
 *
 * This program is distributed in the hope that it will be useful,
 * but WITHOUT ANY WARRANTY; without even the implied warranty of
 * MERCHANTABILITY or FITNESS FOR A PARTICULAR PURPOSE.  See the
 * GNU General Public License for more details.
 */

#ifdef pr_fmt
#undef pr_fmt
#endif
#define pr_fmt(fmt) "%s: " fmt, __func__

#include <linux/wait.h>
#include <linux/poll.h>
#include <linux/kernel.h>
#include <linux/interrupt.h>
#include <linux/device.h>
#include <linux/delay.h>
#include <linux/slab.h>
#include <linux/debugfs.h>
#include <linux/spinlock.h>
#include <asm/ioctls.h>

#define DEVICE_NAME "at_usb"
#define MODULE_NAME "msm_usb_bridge"
#define num_of_instance 2

#define BRIDGE_RX_QUEUE_SIZE	8
#define BRIDGE_RX_BUF_SIZE	2048
#define BRIDGE_TX_QUEUE_SIZE	8
#define BRIDGE_TX_BUF_SIZE	2048

struct gbridge_port {
	struct cdev		gbridge_cdev;
	struct device		*dev;
	unsigned		port_num;
	char			name[sizeof(DEVICE_NAME) + 2];

	spinlock_t		port_lock;

	wait_queue_head_t	open_wq;
	wait_queue_head_t	read_wq;

	struct list_head	read_pool;
	struct list_head	read_queued;
	struct list_head	write_pool;

	/* current active USB RX request */
	struct usb_request	*current_rx_req;
	/* number of pending bytes */
	size_t			pending_rx_bytes;
	/* current USB RX buffer */
	u8			*current_rx_buf;

	struct gserial		*port_usb;

	unsigned		cbits_to_modem;
	bool			cbits_updated;

	bool			is_connected;
	bool			port_open;

	unsigned long           nbytes_from_host;
	unsigned long		nbytes_to_host;
	unsigned long           nbytes_to_port_bridge;
	unsigned long		nbytes_from_port_bridge;
};

struct gbridge_port *ports[num_of_instance];
struct class *gbridge_classp;
static dev_t gbridge_number;
static struct workqueue_struct *gbridge_wq;
static unsigned n_bridge_ports;
static void gbridge_read_complete(struct usb_ep *ep, struct usb_request *req);
static void gbridge_free_req(struct usb_ep *ep, struct usb_request *req)
{
	kfree(req->buf);
	usb_ep_free_request(ep, req);
}

static void gbridge_free_requests(struct usb_ep *ep, struct list_head *head)
{
	struct usb_request	*req;

	while (!list_empty(head)) {
		req = list_entry(head->next, struct usb_request, list);
		list_del_init(&req->list);
		gbridge_free_req(ep, req);
	}
}

static struct usb_request *
gbridge_alloc_req(struct usb_ep *ep, unsigned len, gfp_t flags)
{
	struct usb_request *req;

	req = usb_ep_alloc_request(ep, flags);
	if (!req) {
		pr_err("usb alloc request failed\n");
		return 0;
	}

	req->length = len;
	req->buf = kmalloc(len, flags);
	if (!req->buf) {
		pr_err("request buf allocation failed\n");
		usb_ep_free_request(ep, req);
		return 0;
	}

	return req;
}

static int gbridge_alloc_requests(struct usb_ep *ep, struct list_head *head,
		int num, int size,
		void (*cb)(struct usb_ep *ep, struct usb_request *))
{
	int i;
	struct usb_request *req;

	pr_debug("ep:%pK head:%pK num:%d size:%d cb:%pK",
				ep, head, num, size, cb);

	for (i = 0; i < num; i++) {
		req = gbridge_alloc_req(ep, size, GFP_ATOMIC);
		if (!req) {
			pr_debug("req allocated:%d\n", i);
			return list_empty(head) ? -ENOMEM : 0;
		}
		req->complete = cb;
		list_add_tail(&req->list, head);
	}

	return 0;
}

static void gbridge_start_rx(struct gbridge_port *port)
{
	struct list_head	*pool;
	struct usb_ep		*ep;
	unsigned long		flags;
	int ret;

	pr_debug("start RX(USB OUT)\n");
	if (!port) {
		pr_err("port is null\n");
		return;
	}

	spin_lock_irqsave(&port->port_lock, flags);
	if (!(port->is_connected && port->port_open)) {
		spin_unlock_irqrestore(&port->port_lock, flags);
		pr_debug("can't start rx.\n");
		return;
	}

	pool = &port->read_pool;
	ep = port->port_usb->out;

	while (!list_empty(pool)) {
		struct usb_request	*req;

		req = list_entry(pool->next, struct usb_request, list);
		list_del_init(&req->list);
		req->length = BRIDGE_RX_BUF_SIZE;
		req->complete = gbridge_read_complete;
		spin_unlock_irqrestore(&port->port_lock, flags);
		ret = usb_ep_queue(ep, req, GFP_KERNEL);
		spin_lock_irqsave(&port->port_lock, flags);
		if (ret) {
			pr_err("port(%d):%pK usb ep(%s) queue failed\n",
					port->port_num, port, ep->name);
			list_add(&req->list, pool);
			break;
		}
	}

	spin_unlock_irqrestore(&port->port_lock, flags);
}

static void gbridge_read_complete(struct usb_ep *ep, struct usb_request *req)
{
	struct gbridge_port *port = ep->driver_data;
	unsigned long flags;

	pr_debug("ep:(%pK)(%s) port:%pK req_status:%d req->actual:%u\n",
			ep, ep->name, port, req->status, req->actual);
	if (!port) {
		pr_err("port is null\n");
		return;
	}

	spin_lock_irqsave(&port->port_lock, flags);
	if (!port->port_open || req->status || !req->actual) {
		list_add_tail(&req->list, &port->read_pool);
		spin_unlock_irqrestore(&port->port_lock, flags);
		return;
	}

	port->nbytes_from_host += req->actual;
	list_add_tail(&req->list, &port->read_queued);
	spin_unlock_irqrestore(&port->port_lock, flags);

	wake_up(&port->read_wq);
	return;
}

static void gbridge_write_complete(struct usb_ep *ep, struct usb_request *req)
{
	unsigned long flags;
	struct gbridge_port *port = ep->driver_data;

	pr_debug("ep:(%pK)(%s) port:%pK req_stats:%d\n",
			ep, ep->name, port, req->status);

	spin_lock_irqsave(&port->port_lock, flags);
	if (!port) {
		spin_unlock_irqrestore(&port->port_lock, flags);
		pr_err("port is null\n");
		return;
	}

	port->nbytes_to_host += req->actual;
	list_add_tail(&req->list, &port->write_pool);

	switch (req->status) {
	default:
		pr_debug("unexpected %s status %d\n", ep->name, req->status);
		/* FALL THROUGH */
	case 0:
		/* normal completion */
		break;

	case -ESHUTDOWN:
		/* disconnect */
		pr_debug("%s shutdown\n", ep->name);
		break;
	}

	spin_unlock_irqrestore(&port->port_lock, flags);
	return;
}

static void gbridge_start_io(struct gbridge_port *port)
{
	int ret = -ENODEV;
	unsigned long	flags;

	pr_debug("port: %pK\n", port);

	spin_lock_irqsave(&port->port_lock, flags);
	if (!port->port_usb)
		goto start_io_out;

	port->current_rx_req = NULL;
	port->pending_rx_bytes = 0;
	port->current_rx_buf = NULL;

	ret = gbridge_alloc_requests(port->port_usb->out,
				&port->read_pool,
				BRIDGE_RX_QUEUE_SIZE, BRIDGE_RX_BUF_SIZE,
				gbridge_read_complete);
	if (ret) {
		pr_err("unable to allocate out requests\n");
		goto start_io_out;
	}

	ret = gbridge_alloc_requests(port->port_usb->in,
				&port->write_pool,
				BRIDGE_TX_QUEUE_SIZE, BRIDGE_TX_BUF_SIZE,
				gbridge_write_complete);
	if (ret) {
		gbridge_free_requests(port->port_usb->out, &port->read_pool);
		pr_err("unable to allocate IN requests\n");
		goto start_io_out;
	}

start_io_out:
	spin_unlock_irqrestore(&port->port_lock, flags);
	if (ret)
		return;

	gbridge_start_rx(port);
}

static void gbridge_stop_io(struct gbridge_port *port)
{
	struct usb_ep	*in;
	struct usb_ep	*out;
	unsigned long	flags;

	pr_debug("port:%pK\n", port);
	spin_lock_irqsave(&port->port_lock, flags);
	if (!port->port_usb) {
		spin_unlock_irqrestore(&port->port_lock, flags);
		return;
	}
	in = port->port_usb->in;
	out = port->port_usb->out;
	spin_unlock_irqrestore(&port->port_lock, flags);

	/* disable endpoints, aborting down any active I/O */
	usb_ep_disable(out);
	out->driver_data = NULL;
	usb_ep_disable(in);
	in->driver_data = NULL;

	spin_lock_irqsave(&port->port_lock, flags);
	if (port->current_rx_req != NULL) {
		kfree(port->current_rx_req->buf);
		usb_ep_free_request(out, port->current_rx_req);
	}

	port->pending_rx_bytes = 0;
	port->current_rx_buf = NULL;
	gbridge_free_requests(out, &port->read_queued);
	gbridge_free_requests(out, &port->read_pool);
	gbridge_free_requests(in, &port->write_pool);
	spin_unlock_irqrestore(&port->port_lock, flags);
}

int gbridge_port_open(struct inode *inode, struct file *file)
{
	int ret;
	unsigned long flags;
	struct gbridge_port *port;

	port = container_of(inode->i_cdev, struct gbridge_port,
							gbridge_cdev);
	if (!port) {
		pr_err("Port is NULL.\n");
		return -EINVAL;
	}

	if (port && port->port_open) {
		pr_err("port is already opened.\n");
		return -EBUSY;
	}

	file->private_data = port;
	pr_debug("opening port(%pK)\n", port);
	ret = wait_event_interruptible(port->open_wq,
					port->is_connected);
	if (ret) {
		pr_debug("open interrupted.\n");
		return ret;
	}

	spin_lock_irqsave(&port->port_lock, flags);
	port->port_open = true;
	spin_unlock_irqrestore(&port->port_lock, flags);
	gbridge_start_rx(port);

	pr_debug("port(%pK) open is success\n", port);

	return 0;
}

int gbridge_port_release(struct inode *inode, struct file *file)
{
	unsigned long flags;
	struct gbridge_port *port;

	port = file->private_data;
	if (!port) {
		pr_err("port is NULL.\n");
		return -EINVAL;
	}

	pr_debug("closing port(%pK)\n", port);
	spin_lock_irqsave(&port->port_lock, flags);
	port->port_open = false;
	port->cbits_updated = false;
	spin_unlock_irqrestore(&port->port_lock, flags);
	pr_debug("port(%pK) is closed.\n", port);

	return 0;
}

ssize_t gbridge_port_read(struct file *file,
		       char __user *buf,
		       size_t count,
		       loff_t *ppos)
{
	unsigned long flags;
	struct gbridge_port *port;
	struct usb_request *req;
	struct list_head *pool;
	struct usb_request *current_rx_req;
	size_t pending_rx_bytes, bytes_copied = 0, size;
	u8 *current_rx_buf;

	port = file->private_data;
	if (!port) {
		pr_err("port is NULL.\n");
		return -EINVAL;
	}

	pr_debug("read on port(%pK) count:%zu\n", port, count);
	spin_lock_irqsave(&port->port_lock, flags);
	current_rx_req = port->current_rx_req;
	pending_rx_bytes = port->pending_rx_bytes;
	current_rx_buf = port->current_rx_buf;
	port->current_rx_req = NULL;
	port->current_rx_buf = NULL;
	port->pending_rx_bytes = 0;
	bytes_copied = 0;

	if (list_empty(&port->read_queued) && !pending_rx_bytes) {
		spin_unlock_irqrestore(&port->port_lock, flags);
		pr_debug("%s(): read_queued list is empty.\n", __func__);
		goto start_rx;
	}

	/*
	 * Consider below cases:
	 * 1. If available read buffer size (i.e. count value) is greater than
	 * available data as part of one USB OUT request buffer, then consider
	 * copying multiple USB OUT request buffers until read buffer is filled.
	 * 2. If available read buffer size (i.e. count value) is smaller than
	 * available data as part of one USB OUT request buffer, then copy this
	 * buffer data across multiple read() call until whole USB OUT request
	 * buffer is copied.
	 */
	while ((pending_rx_bytes || !list_empty(&port->read_queued)) && count) {
		if (pending_rx_bytes == 0) {
			pool = &port->read_queued;
			req = list_first_entry(pool, struct usb_request, list);
			list_del_init(&req->list);
			current_rx_req = req;
			pending_rx_bytes = req->actual;
			current_rx_buf = req->buf;
		}

		spin_unlock_irqrestore(&port->port_lock, flags);
		size = count;
		if (size > pending_rx_bytes)
			size = pending_rx_bytes;

		pr_debug("pending_rx_bytes:%zu count:%zu size:%zu\n",
					pending_rx_bytes, count, size);
		size -= copy_to_user(buf, current_rx_buf, size);
		port->nbytes_to_port_bridge += size;
		bytes_copied += size;
		count -= size;
		buf += size;

		spin_lock_irqsave(&port->port_lock, flags);
		if (!port->is_connected) {
			list_add_tail(&current_rx_req->list, &port->read_pool);
			spin_unlock_irqrestore(&port->port_lock, flags);
			return -EAGAIN;
		}

		/*
		 * partial data available, then update pending_rx_bytes,
		 * otherwise add USB request back to read_pool for next data.
		 */
		if (size < pending_rx_bytes) {
			pending_rx_bytes -= size;
			current_rx_buf += size;
		} else {
			list_add_tail(&current_rx_req->list, &port->read_pool);
			pending_rx_bytes = 0;
			current_rx_req = NULL;
			current_rx_buf = NULL;
		}
	}

	port->pending_rx_bytes = pending_rx_bytes;
	port->current_rx_buf = current_rx_buf;
	port->current_rx_req = current_rx_req;
	spin_unlock_irqrestore(&port->port_lock, flags);

start_rx:
	gbridge_start_rx(port);
	return bytes_copied;
}

ssize_t gbridge_port_write(struct file *file,
		       const char __user *buf,
		       size_t count,
		       loff_t *ppos)
{
	int ret;
	unsigned long flags;
	struct gbridge_port *port;
	struct usb_request *req;
	struct list_head *pool;
	unsigned xfer_size;
	struct usb_ep *in;

	port = file->private_data;
	if (!port) {
		pr_err("port is NULL.\n");
		return -EINVAL;
	}

	spin_lock_irqsave(&port->port_lock, flags);
	pr_debug("write on port(%pK)\n", port);

	if (!port->is_connected || !port->port_usb) {
		spin_unlock_irqrestore(&port->port_lock, flags);
		pr_err("%s: cable is disconnected.\n", __func__);
		return -ENODEV;
	}

	if (list_empty(&port->write_pool)) {
		spin_unlock_irqrestore(&port->port_lock, flags);
		pr_debug("%s: Request list is empty.\n", __func__);
		return 0;
	}

	in = port->port_usb->in;
	pool = &port->write_pool;
	req = list_first_entry(pool, struct usb_request, list);
	list_del_init(&req->list);
	spin_unlock_irqrestore(&port->port_lock, flags);

	pr_debug("%s: write buf size:%zu\n", __func__, count);
	if (count > BRIDGE_TX_BUF_SIZE)
		xfer_size = BRIDGE_TX_BUF_SIZE;
	else
		xfer_size = count;

	ret = copy_from_user(req->buf, buf, xfer_size);
	if (ret) {
		pr_err("copy_from_user failed: err %d\n", ret);
		ret = -EFAULT;
	} else {
		req->length = xfer_size;
		ret = usb_ep_queue(in, req, GFP_KERNEL);
		if (ret) {
			pr_err("EP QUEUE failed:%d\n", ret);
			ret = -EIO;
			goto err_exit;
		}
		spin_lock_irqsave(&port->port_lock, flags);
		port->nbytes_from_port_bridge += req->length;
		spin_unlock_irqrestore(&port->port_lock, flags);
	}

err_exit:
	if (ret) {
		spin_lock_irqsave(&port->port_lock, flags);
		/* USB cable is connected, add it back otherwise free request */
		if (port->is_connected)
			list_add(&req->list, &port->write_pool);
		else
			gbridge_free_req(in, req);
		spin_unlock_irqrestore(&port->port_lock, flags);
		return ret;
	}

	return xfer_size;
}

static unsigned int gbridge_port_poll(struct file *file, poll_table *wait)
{
	unsigned int mask = 0;
	struct gbridge_port *port;
	unsigned long flags;

	port = file->private_data;
	if (port && port->is_connected) {
		poll_wait(file, &port->read_wq, wait);
		spin_lock_irqsave(&port->port_lock, flags);
		if (!list_empty(&port->read_queued)) {
			mask |= POLLIN | POLLRDNORM;
			pr_debug("sets POLLIN for gbridge_port\n");
		}

		if (port->cbits_updated) {
			mask |= POLLPRI;
			pr_debug("sets POLLPRI for gbridge_port\n");
		}
		spin_unlock_irqrestore(&port->port_lock, flags);
	} else {
		pr_err("Failed due to NULL device or disconnected.\n");
		mask = POLLERR;
	}

	return mask;
}

static int gbridge_port_tiocmget(struct gbridge_port *port)
{
	struct gserial	*gser;
	unsigned int result = 0;
	unsigned long flags;

	if (!port) {
		pr_err("port is NULL.\n");
		return -ENODEV;
	}

	spin_lock_irqsave(&port->port_lock, flags);
	gser = port->port_usb;
	if (!gser) {
		pr_err("gser is null.\n");
		result = -ENODEV;
		goto fail;
	}

	if (gser->get_dtr)
		result |= (gser->get_dtr(gser) ? TIOCM_DTR : 0);

	if (gser->get_rts)
		result |= (gser->get_rts(gser) ? TIOCM_RTS : 0);

	if (gser->serial_state & TIOCM_CD)
		result |= TIOCM_CD;

	if (gser->serial_state & TIOCM_RI)
		result |= TIOCM_RI;

	if (gser->serial_state & TIOCM_DSR)
		result |= TIOCM_DSR;

	if (gser->serial_state & TIOCM_CTS)
		result |= TIOCM_CTS;
fail:
	spin_unlock_irqrestore(&port->port_lock, flags);
	return result;
}

static int gbridge_port_tiocmset(struct gbridge_port *port,
			unsigned int set, unsigned int clear)
{
	struct gserial *gser;
	int status = 0;
	unsigned long flags;

	if (!port) {
		pr_err("port is NULL.\n");
		return -ENODEV;
	}

	spin_lock_irqsave(&port->port_lock, flags);
	gser = port->port_usb;
	if (!gser) {
		pr_err("gser is NULL.\n");
		status = -ENODEV;
		goto fail;
	}

	if (set & TIOCM_RI) {
		if (gser->send_ring_indicator) {
			gser->serial_state |= TIOCM_RI;
			status = gser->send_ring_indicator(gser, 1);
		}
	}
	if (clear & TIOCM_RI) {
		if (gser->send_ring_indicator) {
			gser->serial_state &= ~TIOCM_RI;
			status = gser->send_ring_indicator(gser, 0);
		}
	}
	if (set & TIOCM_CD) {
		if (gser->send_carrier_detect) {
			gser->serial_state |= TIOCM_CD;
			status = gser->send_carrier_detect(gser, 1);
		}
	}
	if (clear & TIOCM_CD) {
		if (gser->send_carrier_detect) {
			gser->serial_state &= ~TIOCM_CD;
			status = gser->send_carrier_detect(gser, 0);
		}
	}
	if (set & TIOCM_DSR)
		gser->serial_state |= TIOCM_DSR;
	if (clear & TIOCM_DSR)
		gser->serial_state &= ~TIOCM_DSR;
	if (set & TIOCM_CTS) {
		if (gser->send_break) {
			gser->serial_state |= TIOCM_CTS;
			status = gser->send_break(gser, 0);
		}
	}
	if (clear & TIOCM_CTS) {
		if (gser->send_break) {
			gser->serial_state &= ~TIOCM_CTS;
			status = gser->send_break(gser, 1);
		}
	}
fail:
	spin_unlock_irqrestore(&port->port_lock, flags);
	return status;
}

static long gbridge_port_ioctl(struct file *fp, unsigned cmd,
						unsigned long arg)
{
	long ret = 0;
	int i = 0;
	uint32_t val;
	struct gbridge_port *port;

	port = fp->private_data;
	if (!port) {
		pr_err("port is null.\n");
		return POLLERR;
	}

	switch (cmd) {
	case TIOCMBIC:
	case TIOCMBIS:
	case TIOCMSET:
		pr_debug("TIOCMSET on port:%pK\n", port);
		i = get_user(val, (uint32_t *)arg);
		if (i) {
			pr_err("Error getting TIOCMSET value\n");
			return i;
		}
		ret = gbridge_port_tiocmset(port, val, ~val);
		break;
	case TIOCMGET:
		pr_debug("TIOCMGET on port:%pK\n", port);
		ret = gbridge_port_tiocmget(port);
		if (ret >= 0) {
			ret = put_user(ret, (uint32_t *)arg);
			port->cbits_updated = false;
		}
		break;
	default:
		pr_err("Received cmd:%d not supported\n", cmd);
		ret = -ENOIOCTLCMD;
		break;
	}

	return ret;
}

static void gbridge_notify_modem(void *gptr, u8 portno, int ctrl_bits)
{
	struct gbridge_port *port;
	int temp;
	struct gserial *gser = gptr;
	unsigned long flags;

	pr_debug("portno:%d ctrl_bits:%x\n", portno, ctrl_bits);
	if (!gser) {
		pr_err("gser is null\n");
		return;
	}

	port = ports[portno];
	spin_lock_irqsave(&port->port_lock, flags);
	temp = convert_acm_sigs_to_uart(ctrl_bits);

	if (temp == port->cbits_to_modem) {
		spin_unlock_irqrestore(&port->port_lock, flags);
		return;
	}

	port->cbits_to_modem = temp;
	port->cbits_updated = true;
	spin_unlock_irqrestore(&port->port_lock, flags);
	/* if DTR is high, update latest modem info to laptop */
	if (port->cbits_to_modem & TIOCM_DTR) {
		unsigned int result;
		unsigned cbits_to_laptop;

		result = gbridge_port_tiocmget(port);
		cbits_to_laptop = convert_uart_sigs_to_acm(result);
		if (gser->send_modem_ctrl_bits)
			gser->send_modem_ctrl_bits(
					port->port_usb, cbits_to_laptop);
	}

	wake_up(&port->read_wq);
}

#if defined(CONFIG_DEBUG_FS)
static ssize_t debug_gbridge_read_stats(struct file *file, char __user *ubuf,
		size_t count, loff_t *ppos)
{
	struct gbridge_port *port;
	char *buf;
	unsigned long flags;
	int temp = 0;
	int i;
	int ret;

	buf = kzalloc(sizeof(char) * 512, GFP_KERNEL);
	if (!buf)
		return -ENOMEM;

	for (i = 0; i < n_bridge_ports; i++) {
		port = ports[i];
		spin_lock_irqsave(&port->port_lock, flags);
		temp += scnprintf(buf + temp, 512 - temp,
				"###PORT:%d###\n"
				"nbytes_to_host: %lu\n"
				"nbytes_from_host: %lu\n"
				"nbytes_to_port_bridge:  %lu\n"
				"nbytes_from_port_bridge: %lu\n"
				"cbits_to_modem:  %u\n"
				"Port Opened: %s\n",
				i, port->nbytes_to_host,
				port->nbytes_from_host,
				port->nbytes_to_port_bridge,
				port->nbytes_from_port_bridge,
				port->cbits_to_modem,
				(port->port_open ? "Opened" : "Closed"));
		spin_unlock_irqrestore(&port->port_lock, flags);
	}

	ret = simple_read_from_buffer(ubuf, count, ppos, buf, temp);
	kfree(buf);

	return ret;
}

static ssize_t debug_gbridge_reset_stats(struct file *file,
				const char __user *buf,
				size_t count, loff_t *ppos)
{
	struct gbridge_port *port;
	unsigned long flags;
	int i;

	for (i = 0; i < n_bridge_ports; i++) {
		port = ports[i];
		spin_lock_irqsave(&port->port_lock, flags);
		port->nbytes_to_host = port->nbytes_from_host = 0;
		port->nbytes_to_port_bridge = port->nbytes_from_port_bridge = 0;
		spin_unlock_irqrestore(&port->port_lock, flags);
	}

	return count;
}

static ssize_t gbridge_rw_write(struct file *file, const char __user *ubuf,
					size_t count, loff_t *ppos)
{
	struct gbridge_port *ui_dev = ports[0];
	struct gserial *gser;
	struct usb_function *func;
	struct usb_gadget   *gadget;

	if (!ui_dev) {
		pr_err("%s ui_dev is NULL\n", __func__);
		return -EINVAL;
	}

	gser = ui_dev->port_usb;
	if (!gser) {
		pr_err("%s gser is NULL\n", __func__);
		return -EINVAL;
	}

	func = &gser->func;
	if (!func) {
		pr_err("%s func is NULL\n", __func__);
		return -EINVAL;
	}

	gadget = gser->func.config->cdev->gadget;
	if ((gadget->speed == USB_SPEED_SUPER) && (func->func_is_suspended)) {
		pr_debug("%s Calling usb_func_wakeup\n", __func__);
		usb_func_wakeup(func);
	}

	return count;
}

static int debug_gbridge_open(struct inode *inode, struct file *file)
{
	return 0;
}

static const struct file_operations debug_gbridge_ops = {
	.open = debug_gbridge_open,
	.read = debug_gbridge_read_stats,
	.write = debug_gbridge_reset_stats,
};

const struct file_operations gbridge_rem_wakeup_fops = {
	.open = debug_gbridge_open,
	.write = gbridge_rw_write,
};

static void gbridge_debugfs_init(void)
{
	struct dentry *dent;

	dent = debugfs_create_dir("usb_gbridge", 0);
	if (IS_ERR(dent))
		return;

	debugfs_create_file("status", 0444, dent, 0, &debug_gbridge_ops);
	debugfs_create_file("remote_wakeup", S_IWUSR,
				dent, 0, &gbridge_rem_wakeup_fops);
}

#else
static void gbridge_debugfs_init(void) {}
#endif

int gbridge_setup(void *gptr, u8 no_ports)
{
	pr_debug("gptr:%pK, no_bridge_ports:%d\n", gptr, no_ports);
<<<<<<< HEAD
	if (no_ports >= num_of_instance) {
=======
	if (no_ports > num_of_instance) {
>>>>>>> e045a95c
		pr_err("More ports are requested\n");
		return -EINVAL;
	}

	n_bridge_ports = no_ports;
	gbridge_debugfs_init();
	return 0;
}

int gbridge_connect(void *gptr, u8 portno)
{
	unsigned long flags;
	int ret;
	struct gserial *gser;
	struct gbridge_port *port;

	if (!gptr) {
		pr_err("gptr is null\n");
		return -EINVAL;
	}

	pr_debug("gbridge:%pK portno:%u\n", gptr, portno);
	port = ports[portno];
	gser = gptr;

	spin_lock_irqsave(&port->port_lock, flags);
	port->port_usb = gser;
	gser->notify_modem = gbridge_notify_modem;
	spin_unlock_irqrestore(&port->port_lock, flags);

	ret = usb_ep_enable(gser->in);
	if (ret) {
		pr_err("usb_ep_enable failed eptype:IN ep:%pK, err:%d",
					gser->in, ret);
		port->port_usb = 0;
		return ret;
	}
	gser->in->driver_data = port;

	ret = usb_ep_enable(gser->out);
	if (ret) {
		pr_err("usb_ep_enable failed eptype:OUT ep:%pK, err: %d",
					gser->out, ret);
		port->port_usb = 0;
		gser->in->driver_data = 0;
		return ret;
	}
	gser->out->driver_data = port;

	spin_lock_irqsave(&port->port_lock, flags);
	port->is_connected = true;
	spin_unlock_irqrestore(&port->port_lock, flags);

	gbridge_start_io(port);
	wake_up(&port->open_wq);
	return 0;
}

void gbridge_disconnect(void *gptr, u8 portno)
{
	unsigned long flags;
	struct gserial *gser;
	struct gbridge_port *port;

	if (!gptr) {
		pr_err("gptr is null\n");
		return;
	}

	pr_debug("gptr:%pK portno:%u\n", gptr, portno);
	if (portno >= num_of_instance) {
		pr_err("Wrong port no %d\n", portno);
		return;
	}

	port = ports[portno];
	gser = gptr;

	gbridge_stop_io(port);

	/* lower DTR to modem */
	gbridge_notify_modem(gser, portno, 0);

	spin_lock_irqsave(&port->port_lock, flags);
	port->is_connected = false;
	gser->notify_modem = NULL;
	port->port_usb = NULL;
	port->nbytes_from_host = port->nbytes_to_host = 0;
	port->nbytes_to_port_bridge = 0;
	spin_unlock_irqrestore(&port->port_lock, flags);
}

static void gbridge_port_free(int portno)
{
	if (portno >= num_of_instance) {
		pr_err("Wrong portno %d\n", portno);
		return;
	}

	kfree(ports[portno]);
}
static int gbridge_port_alloc(int portno)
{
	int ret;

	ports[portno] = kzalloc(sizeof(struct gbridge_port), GFP_KERNEL);
	if (!ports[portno]) {
		pr_err("Unable to allocate memory for port(%d)\n", portno);
		ret = -ENOMEM;
		return  ret;
	}

	ports[portno]->port_num = portno;
	snprintf(ports[portno]->name, sizeof(ports[portno]->name),
			"%s%d", DEVICE_NAME, portno);
	spin_lock_init(&ports[portno]->port_lock);

	init_waitqueue_head(&ports[portno]->open_wq);
	init_waitqueue_head(&ports[portno]->read_wq);
	INIT_LIST_HEAD(&ports[portno]->read_pool);
	INIT_LIST_HEAD(&ports[portno]->read_queued);
	INIT_LIST_HEAD(&ports[portno]->write_pool);
	pr_debug("port:%pK portno:%d\n", ports[portno], portno);
	return 0;
}

static const struct file_operations gbridge_port_fops = {
	.owner = THIS_MODULE,
	.open = gbridge_port_open,
	.release = gbridge_port_release,
	.read = gbridge_port_read,
	.write = gbridge_port_write,
	.poll = gbridge_port_poll,
	.unlocked_ioctl = gbridge_port_ioctl,
	.compat_ioctl = gbridge_port_ioctl,
};

static void gbridge_chardev_deinit(void)
{
	int i;

	for (i = 0; i < num_of_instance; i++) {
		cdev_del(&ports[i]->gbridge_cdev);
		gbridge_port_free(i);
	}

	if (!IS_ERR_OR_NULL(gbridge_classp))
		class_destroy(gbridge_classp);
	unregister_chrdev_region(MAJOR(gbridge_number), num_of_instance);
}

static int gbridge_alloc_chardev_region(void)
{
	int ret;

	ret = alloc_chrdev_region(&gbridge_number,
			       0,
			       num_of_instance,
			       MODULE_NAME);
	if (IS_ERR_VALUE(ret)) {
		pr_err("alloc_chrdev_region() failed ret:%i\n", ret);
		return ret;
	}

	gbridge_classp = class_create(THIS_MODULE, MODULE_NAME);
	if (IS_ERR(gbridge_classp)) {
		pr_err("class_create() failed ENOMEM\n");
		ret = -ENOMEM;
	}

	return 0;
}

static int __init gbridge_init(void)
{
	int ret, i;
	struct device *devicep;
	struct gbridge_port *cur_port;

	gbridge_wq = create_singlethread_workqueue("k_gbridge");
	if (!gbridge_wq) {
		pr_err("Unable to create workqueue gbridge_wq\n");
		return -ENOMEM;
	}

	ret = gbridge_alloc_chardev_region();
	if (ret) {
		pr_err("gbridge_alloc_chardev_region() failed ret:%d\n", ret);
		destroy_workqueue(gbridge_wq);
		return ret;
	}

	for (i = 0; i < num_of_instance; i++) {
		gbridge_port_alloc(i);
		cur_port = ports[i];
		cdev_init(&cur_port->gbridge_cdev, &gbridge_port_fops);
		cur_port->gbridge_cdev.owner = THIS_MODULE;

		ret = cdev_add(&cur_port->gbridge_cdev, gbridge_number + i, 1);
		if (IS_ERR_VALUE(ret)) {
			pr_err("cdev_add() failed ret:%d\n", ret);
			unregister_chrdev_region(MAJOR(gbridge_number),
							num_of_instance);
			return ret;
		}

		devicep = device_create(gbridge_classp,	NULL,
					gbridge_number + i, cur_port->dev,
					cur_port->name);
		if (IS_ERR_OR_NULL(devicep)) {
			pr_err("device_create() failed for port(%d)\n", i);
			ret = -ENOMEM;
			cdev_del(&cur_port->gbridge_cdev);
			return ret;
		}
	}

	pr_info("gbridge_init successs.\n");
	return 0;
}
module_init(gbridge_init);

static void __exit gbridge_exit(void)
{
	gbridge_chardev_deinit();
}
module_exit(gbridge_exit);
MODULE_DESCRIPTION("Port Bridge DUN character Driver");
MODULE_LICENSE("GPL v2");<|MERGE_RESOLUTION|>--- conflicted
+++ resolved
@@ -922,11 +922,7 @@
 int gbridge_setup(void *gptr, u8 no_ports)
 {
 	pr_debug("gptr:%pK, no_bridge_ports:%d\n", gptr, no_ports);
-<<<<<<< HEAD
-	if (no_ports >= num_of_instance) {
-=======
 	if (no_ports > num_of_instance) {
->>>>>>> e045a95c
 		pr_err("More ports are requested\n");
 		return -EINVAL;
 	}
