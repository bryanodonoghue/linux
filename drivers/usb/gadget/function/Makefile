#
# USB peripheral controller drivers
#

ccflags-y			:= -I$(srctree)/drivers/usb/gadget/
ccflags-y			+= -I$(srctree)/drivers/usb/gadget/udc/

# USB Functions
usb_f_acm-y			:= f_acm.o
obj-$(CONFIG_USB_F_ACM)		+= usb_f_acm.o
usb_f_ss_lb-y			:= f_loopback.o f_sourcesink.o
obj-$(CONFIG_USB_F_SS_LB)	+= usb_f_ss_lb.o
obj-$(CONFIG_USB_U_SERIAL)	+= u_serial.o
usb_f_serial-y			:= f_serial.o
obj-$(CONFIG_USB_F_SERIAL)	+= usb_f_serial.o
usb_f_obex-y			:= f_obex.o
obj-$(CONFIG_USB_F_OBEX)	+= usb_f_obex.o
obj-$(CONFIG_USB_U_ETHER)	+= u_ether.o
usb_f_ncm-y			:= f_ncm.o
obj-$(CONFIG_USB_F_NCM)		+= usb_f_ncm.o
usb_f_ecm-y			:= f_ecm.o
obj-$(CONFIG_USB_F_ECM)		+= usb_f_ecm.o
usb_f_phonet-y			:= f_phonet.o
obj-$(CONFIG_USB_F_PHONET)	+= usb_f_phonet.o
usb_f_eem-y			:= f_eem.o
obj-$(CONFIG_USB_F_EEM)		+= usb_f_eem.o
usb_f_ecm_subset-y		:= f_subset.o
obj-$(CONFIG_USB_F_SUBSET)	+= usb_f_ecm_subset.o
usb_f_rndis-y			:= f_rndis.o rndis.o
obj-$(CONFIG_USB_F_RNDIS)	+= usb_f_rndis.o
usb_f_mass_storage-y		:= f_mass_storage.o storage_common.o
obj-$(CONFIG_USB_F_MASS_STORAGE)+= usb_f_mass_storage.o
usb_f_fs-y			:= f_fs.o
obj-$(CONFIG_USB_F_FS)		+= usb_f_fs.o
usb_f_uac1-y			:= f_uac1.o u_uac1.o
obj-$(CONFIG_USB_F_UAC1)	+= usb_f_uac1.o
usb_f_uac2-y			:= f_uac2.o
obj-$(CONFIG_USB_F_UAC2)	+= usb_f_uac2.o
<<<<<<< HEAD
usb_f_uvc-y			:= f_uvc.o uvc_queue.o uvc_v4l2.o uvc_video.o uvc_configfs.o
obj-$(CONFIG_USB_F_UVC)		+= usb_f_uvc.o
usb_f_midi-y			:= f_midi.o
obj-$(CONFIG_USB_F_MIDI)	+= usb_f_midi.o
usb_f_hid-y			:= f_hid.o
obj-$(CONFIG_USB_F_HID)		+= usb_f_hid.o
usb_f_printer-y			:= f_printer.o
obj-$(CONFIG_USB_F_PRINTER)	+= usb_f_printer.o
=======
usb_f_uvc-y			:= f_uvc.o uvc_queue.o uvc_v4l2.o uvc_video.o
obj-$(CONFIG_USB_F_UVC)		+= usb_f_uvc.o
usb_f_mtp-y                     := f_mtp.o
obj-$(CONFIG_USB_F_MTP)         += usb_f_mtp.o
usb_f_ptp-y                     := f_ptp.o
obj-$(CONFIG_USB_F_PTP)         += usb_f_ptp.o
usb_f_audio_source-y            := f_audio_source.o
obj-$(CONFIG_USB_F_AUDIO_SRC)   += usb_f_audio_source.o
usb_f_accessory-y               := f_accessory.o
obj-$(CONFIG_USB_F_ACC)         += usb_f_accessory.o

>>>>>>> a63e9712
<|MERGE_RESOLUTION|>--- conflicted
+++ resolved
@@ -36,7 +36,6 @@
 obj-$(CONFIG_USB_F_UAC1)	+= usb_f_uac1.o
 usb_f_uac2-y			:= f_uac2.o
 obj-$(CONFIG_USB_F_UAC2)	+= usb_f_uac2.o
-<<<<<<< HEAD
 usb_f_uvc-y			:= f_uvc.o uvc_queue.o uvc_v4l2.o uvc_video.o uvc_configfs.o
 obj-$(CONFIG_USB_F_UVC)		+= usb_f_uvc.o
 usb_f_midi-y			:= f_midi.o
@@ -45,9 +44,6 @@
 obj-$(CONFIG_USB_F_HID)		+= usb_f_hid.o
 usb_f_printer-y			:= f_printer.o
 obj-$(CONFIG_USB_F_PRINTER)	+= usb_f_printer.o
-=======
-usb_f_uvc-y			:= f_uvc.o uvc_queue.o uvc_v4l2.o uvc_video.o
-obj-$(CONFIG_USB_F_UVC)		+= usb_f_uvc.o
 usb_f_mtp-y                     := f_mtp.o
 obj-$(CONFIG_USB_F_MTP)         += usb_f_mtp.o
 usb_f_ptp-y                     := f_ptp.o
@@ -55,6 +51,4 @@
 usb_f_audio_source-y            := f_audio_source.o
 obj-$(CONFIG_USB_F_AUDIO_SRC)   += usb_f_audio_source.o
 usb_f_accessory-y               := f_accessory.o
-obj-$(CONFIG_USB_F_ACC)         += usb_f_accessory.o
-
->>>>>>> a63e9712
+obj-$(CONFIG_USB_F_ACC)         += usb_f_accessory.o