--- conflicted
+++ resolved
@@ -447,11 +447,6 @@
 
 static void gsmd_start_io(struct gsmd_port *port)
 {
-<<<<<<< HEAD
-	int		ret = -ENODEV;
-
-=======
->>>>>>> 4ace475a
 	pr_debug("%s: port: %pK\n", __func__, port);
 
 	spin_lock(&port->port_lock);
