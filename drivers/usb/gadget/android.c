--- conflicted
+++ resolved
@@ -1450,9 +1450,7 @@
 	.unbind_config	= rndis_function_unbind_config,
 	.attributes	= rndis_function_attributes,
 };
-<<<<<<< HEAD
 #endif /* CONFIG_USB_ANDROID_CDC_ECM */
-=======
 
 static struct android_usb_function rndis_qc_function = {
 	.name		= "rndis_qc",
@@ -1462,7 +1460,6 @@
 	.unbind_config	= rndis_qc_function_unbind_config,
 	.attributes	= rndis_function_attributes,
 };
->>>>>>> 406a0a84
 
 struct mass_storage_function_config {
 	struct fsg_config fsg;
@@ -1670,11 +1667,8 @@
 	&ecm_function,
 #else
 	&rndis_function,
-<<<<<<< HEAD
 #endif
-=======
 	&rndis_qc_function,
->>>>>>> 406a0a84
 	&mass_storage_function,
 	&accessory_function,
 	&uasp_function,
