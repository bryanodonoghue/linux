--- conflicted
+++ resolved
@@ -53,13 +53,9 @@
 
 /* Infineon Flashloader driver */
 #define FLASHLOADER_IDS()		\
-<<<<<<< HEAD
-	{ USB_DEVICE(0x8087, 0x0716) }
-=======
 	{ USB_DEVICE_INTERFACE_CLASS(0x058b, 0x0041, USB_CLASS_CDC_DATA) }, \
 	{ USB_DEVICE(0x8087, 0x0716) }, \
 	{ USB_DEVICE(0x8087, 0x0801) }
->>>>>>> 3cab355c
 DEVICE(flashloader, FLASHLOADER_IDS);
 
 /* ViVOpay USB Serial Driver */
