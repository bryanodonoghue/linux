--- conflicted
+++ resolved
@@ -725,20 +725,19 @@
 	} else if (drvdata->config_type == TMC_CONFIG_TYPE_ETR) {
 		desc.type = CORESIGHT_DEV_TYPE_SINK;
 		desc.ops = &tmc_etr_cs_ops;
-<<<<<<< HEAD
 		desc.groups = coresight_tmc_etr_groups;
 		desc.subtype.sink_subtype = CORESIGHT_DEV_SUBTYPE_SINK_BUFFER;
 
 		drvdata->byte_cntr = byte_cntr_init(adev, drvdata);
 
 		ret = tmc_etr_bam_init(adev, drvdata);
-=======
+		if (ret)
+			goto out;
 		/*
 		 * ETR configuration uses a 40-bit AXI master in place of
 		 * the embedded SRAM of ETB/ETF.
 		 */
 		ret = dma_set_mask_and_coherent(dev, DMA_BIT_MASK(40));
->>>>>>> 8683408f
 		if (ret)
 			goto out;
 	} else {
