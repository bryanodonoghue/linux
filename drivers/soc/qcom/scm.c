--- conflicted
+++ resolved
@@ -668,11 +668,8 @@
 
 		desc->ret[0] = desc->ret[1] = desc->ret[2] = 0;
 
-<<<<<<< HEAD
-=======
 		trace_scm_call_start(x0, desc);
 
->>>>>>> e045a95c
 		if (scm_version == SCM_ARMV8_64)
 			ret = __scm_call_armv8_64(x0, desc->arginfo,
 						  desc->args[0], desc->args[1],
