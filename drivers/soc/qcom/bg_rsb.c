--- conflicted
+++ resolved
@@ -25,7 +25,6 @@
 #include <linux/delay.h>
 #include <linux/wait.h>
 #include <linux/sched.h>
-#include <linux/wakelock.h>
 #include <linux/regulator/consumer.h>
 #include <soc/qcom/subsystem_restart.h>
 #include <soc/qcom/subsystem_notif.h>
@@ -123,11 +122,7 @@
 
 	struct device *ldev;
 
-<<<<<<< HEAD
-	struct wake_lock wake_lock;
-=======
 	struct wakeup_source bgrsb_ws;
->>>>>>> 38bc3d98
 
 	wait_queue_head_t link_state_wait;
 
@@ -469,11 +464,7 @@
 	if (!dev->chnl_state)
 		return -ENODEV;
 
-<<<<<<< HEAD
-	wake_lock(&dev->wake_lock);
-=======
 	__pm_stay_awake(&dev->bgrsb_ws);
->>>>>>> 38bc3d98
 	mutex_lock(&dev->glink_mutex);
 	init_completion(&dev->tx_done);
 	init_completion(&dev->bg_resp_cmplt);
@@ -519,11 +510,7 @@
 
 err_ret:
 	mutex_unlock(&dev->glink_mutex);
-<<<<<<< HEAD
-	wake_unlock(&dev->wake_lock);
-=======
 	__pm_relax(&dev->bgrsb_ws);
->>>>>>> 38bc3d98
 	return rc;
 }
 
@@ -921,14 +908,8 @@
 	if (!dev)
 		return -ENOMEM;
 
-<<<<<<< HEAD
-	/* Add wake_lock for PM suspend */
-	wake_lock_init(&dev->wake_lock, WAKE_LOCK_SUSPEND,
-			dev_name(&pdev->dev));
-=======
 	/* Add wake lock for PM suspend */
 	wakeup_source_init(&dev->bgrsb_ws, "BGRSB_wake_lock");
->>>>>>> 38bc3d98
 
 	dev->bgrsb_current_state = BGRSB_STATE_UNKNOWN;
 	rc = bgrsb_init(dev);
@@ -990,11 +971,7 @@
 	destroy_workqueue(dev->bgrsb_event_wq);
 	destroy_workqueue(dev->bgrsb_wq);
 	input_free_device(dev->input);
-<<<<<<< HEAD
-	wake_lock_destroy(&dev->wake_lock);
-=======
 	wakeup_source_trash(&dev->bgrsb_ws);
->>>>>>> 38bc3d98
 
 	return 0;
 }
