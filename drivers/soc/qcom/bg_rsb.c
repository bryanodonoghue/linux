--- conflicted
+++ resolved
@@ -563,7 +563,6 @@
 }
 
 static void bgrsb_calibration(struct work_struct *work)
-<<<<<<< HEAD
 {
 	int rc = 0;
 	struct bgrsb_msg req = {0};
@@ -601,45 +600,6 @@
 	if (!tmp)
 		return -EINVAL;
 
-=======
-{
-	int rc = 0;
-	struct bgrsb_msg req = {0};
-	struct bgrsb_priv *dev =
-			container_of(work, struct bgrsb_priv,
-							rsb_calibration_work);
-
-	req.cmd_id = 0x03;
-	req.data = dev->calbrtion_cpi;
-
-	rc = bgrsb_tx_msg(dev, &req, 5);
-	if (rc != 0) {
-		pr_err("Failed to send resolution value to BG\n");
-		return;
-	}
-
-	req.cmd_id = 0x04;
-	req.data = dev->calbrtion_intrvl;
-
-	rc = bgrsb_tx_msg(dev, &req, 5);
-	if (rc != 0) {
-		pr_err("Failed to send interval value to BG\n");
-		return;
-	}
-	pr_debug("RSB Calibbered\n");
-}
-
-static int split_bg_work(struct bgrsb_priv *dev, char *str)
-{
-	long val;
-	int ret;
-	char *tmp;
-
-	tmp = strsep(&str, ":");
-	if (!tmp)
-		return -EINVAL;
-
->>>>>>> dffcf6c0
 	ret = kstrtol(tmp, 10, &val);
 	if (ret < 0)
 		return ret;
