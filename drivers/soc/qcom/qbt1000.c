/* Copyright (c) 2015-2017, The Linux Foundation. All rights reserved.
 *
 * This program is free software; you can redistribute it and/or modify
 * it under the terms of the GNU General Public License version 2 and
 * only version 2 as published by the Free Software Foundation.
 *
 * This program is distributed in the hope that it will be useful,
 * but WITHOUT ANY WARRANTY; without even the implied warranty of
 * MERCHANTABILITY or FITNESS FOR A PARTICULAR PURPOSE.  See the
 * GNU General Public License for more details.
 */


#include <linux/kernel.h>
#include <linux/module.h>
#include <linux/fs.h>
#include <linux/uaccess.h>
#include <linux/platform_device.h>
#include <linux/debugfs.h>
#include <linux/types.h>
#include <linux/cdev.h>
#include <linux/clk.h>
#include <linux/slab.h>
#include <linux/of.h>
#include <linux/mutex.h>
#include <linux/atomic.h>
#include <linux/of.h>
#include <linux/input.h>
#include <linux/pm_runtime.h>
#include <linux/pm_wakeup.h>
#include <uapi/linux/qbt1000.h>
#include <soc/qcom/scm.h>
#include "qseecom_kernel.h"

#include <soc/qcom/msm_qmi_interface.h>
#define QBT1000_SNS_SERVICE_ID		0x138 /* From sns_common_v01.idl */
#define QBT1000_SNS_SERVICE_VER_ID	1
#define QBT1000_SNS_INSTANCE_INST_ID	0

static void qbt1000_qmi_clnt_svc_arrive(struct work_struct *work);
static void qbt1000_qmi_clnt_svc_exit(struct work_struct *work);
static void qbt1000_qmi_clnt_recv_msg(struct work_struct *work);

#define QBT1000_DEV "qbt1000"
#define QBT1000_IN_DEV_NAME "qbt1000_key_input"
#define QBT1000_IN_DEV_VERSION 0x0100

/* definitions for the TZ_BLSP_MODIFY_OWNERSHIP_ID system call */
#define TZ_BLSP_MODIFY_OWNERSHIP_ARGINFO    2
#define TZ_BLSP_MODIFY_OWNERSHIP_SVC_ID     4 /* resource locking service */
#define TZ_BLSP_MODIFY_OWNERSHIP_FUNC_ID    3

enum sensor_connection_types {
	SPI,
	SSC_SPI,
};

/*
 * shared buffer size - init with max value,
 * user space will provide new value upon tz app load
 */
static uint32_t g_app_buf_size = SZ_256K;
static char const *const FP_APP_NAME = "fingerpr";

struct qbt1000_drvdata {
	struct class	*qbt1000_class;
	struct cdev	qbt1000_cdev;
	struct device	*dev;
	char		*qbt1000_node;
	enum sensor_connection_types sensor_conn_type;
	struct clk	**clocks;
	unsigned	clock_count;
	uint8_t		clock_state;
	uint8_t		ssc_state;
	unsigned	root_clk_idx;
	unsigned	frequency;
	atomic_t	available;
	struct mutex	mutex;
	struct input_dev *in_dev;
	struct work_struct qmi_svc_arrive;
	struct work_struct qmi_svc_exit;
	struct work_struct qmi_svc_rcv_msg;
	struct qmi_handle *qmi_handle;
	struct notifier_block qmi_svc_notifier;
	uint32_t	tz_subsys_id;
	uint32_t	ssc_subsys_id;
	uint32_t	ssc_spi_port;
	uint32_t	ssc_spi_port_slave_index;
<<<<<<< HEAD
=======
	struct wakeup_source w_lock;
>>>>>>> 4ace475a
	struct qseecom_handle *app_handle;
};
#define W_LOCK_DELAY_MS (2000)

/**
 * get_cmd_rsp_buffers() - Function sets cmd & rsp buffer pointers and
 *                         aligns buffer lengths
 * @hdl:	index of qseecom_handle
 * @cmd:	req buffer - set to qseecom_handle.sbuf
 * @cmd_len:	ptr to req buffer len
 * @rsp:	rsp buffer - set to qseecom_handle.sbuf + offset
 * @rsp_len:	ptr to rsp buffer len
 *
 * Return: 0 on success. Error code on failure.
 */
static int get_cmd_rsp_buffers(struct qseecom_handle *hdl,
	void **cmd,
	uint32_t *cmd_len,
	void **rsp,
	uint32_t *rsp_len)
{
	/* 64 bytes alignment for QSEECOM */
	uint64_t aligned_cmd_len = ALIGN((uint64_t)*cmd_len, 64);
	uint64_t aligned_rsp_len = ALIGN((uint64_t)*rsp_len, 64);

	if ((aligned_rsp_len + aligned_cmd_len) > (uint64_t)g_app_buf_size)
		return -ENOMEM;

	*cmd = hdl->sbuf;
	*cmd_len = aligned_cmd_len;
	*rsp = hdl->sbuf + *cmd_len;
	*rsp_len = aligned_rsp_len;

	return 0;
}

/**
 * clocks_on() - Function votes for SPI and AHB clocks to be on and sets
 *               the clk rate to predetermined value for SPI.
 * @drvdata:	ptr to driver data
 *
 * Return: 0 on success. Error code on failure.
 */
static int clocks_on(struct qbt1000_drvdata *drvdata)
{
	int rc = 0;
	int index;

	mutex_lock(&drvdata->mutex);

	if (!drvdata->clock_state) {
		for (index = 0; index < drvdata->clock_count; index++) {
			rc = clk_prepare_enable(drvdata->clocks[index]);
			if (rc) {
				dev_err(drvdata->dev, "%s: Clk idx:%d fail\n",
					__func__, index);
				goto unprepare;
			}
			if (index == drvdata->root_clk_idx) {
				rc = clk_set_rate(drvdata->clocks[index],
					drvdata->frequency);
				if (rc) {
					dev_err(drvdata->dev,
					 "%s: Failed clk  set rate at idx:%d\n",
					 __func__, index);
					goto unprepare;
				}
			}
		}
		drvdata->clock_state = 1;
	}
	goto end;

unprepare:
	for (--index; index >= 0; index--)
		clk_disable_unprepare(drvdata->clocks[index]);

end:
	mutex_unlock(&drvdata->mutex);
	return rc;
}

/**
 * clocks_off() - Function votes for SPI and AHB clocks to be off
 * @drvdata:	ptr to driver data
 *
 * Return: None
 */
static void clocks_off(struct qbt1000_drvdata *drvdata)
{
	int index;

	mutex_lock(&drvdata->mutex);
	if (drvdata->clock_state) {
		for (index = 0; index < drvdata->clock_count; index++)
			clk_disable_unprepare(drvdata->clocks[index]);
		drvdata->clock_state = 0;
	}
	mutex_unlock(&drvdata->mutex);
}

#define SNS_QFP_OPEN_REQ_V01 0x0020
#define SNS_QFP_OPEN_RESP_V01 0x0020
#define SNS_QFP_KEEP_ALIVE_REQ_V01 0x0022
#define SNS_QFP_KEEP_ALIVE_RESP_V01 0x0022
#define SNS_QFP_CLOSE_REQ_V01 0x0021
#define SNS_QFP_CLOSE_RESP_V01 0x0021
#define SNS_QFP_VERSION_REQ_V01 0x0001
#define TIMEOUT_MS			(500)

struct sns_common_resp_s_v01 {
	uint8_t sns_result_t;
	uint8_t sns_err_t;
};

struct sns_qfp_open_req_msg_v01 {
	uint8_t port_id;
	uint8_t slave_index;
	uint32_t freq;
};
#define SNS_QFP_OPEN_REQ_MSG_V01_MAX_MSG_LEN 15

struct sns_qfp_open_resp_msg_v01 {
	struct sns_common_resp_s_v01 resp;
};
#define SNS_QFP_OPEN_RESP_MSG_V01_MAX_MSG_LEN 5

struct sns_qfp_close_req_msg_v01 {
	char placeholder;
};
#define SNS_QFP_CLOSE_REQ_MSG_V01_MAX_MSG_LEN 0

struct sns_qfp_close_resp_msg_v01 {
	struct sns_common_resp_s_v01 resp;
};
#define SNS_QFP_CLOSE_RESP_MSG_V01_MAX_MSG_LEN 5

struct sns_qfp_keep_alive_req_msg_v01 {
	uint8_t enable;
};
#define SNS_QFP_KEEP_ALIVE_REQ_MSG_V01_MAX_MSG_LEN 4

struct sns_qfp_keep_alive_resp_msg_v01 {
	struct sns_common_resp_s_v01 resp;
};
#define SNS_QFP_KEEP_ALIVE_RESP_MSG_V01_MAX_MSG_LEN 5

static struct elem_info sns_common_resp_s_v01_ei[] = {
	{
		.data_type    = QMI_UNSIGNED_1_BYTE,
		.elem_len     = 1,
		.elem_size    = sizeof(uint8_t),
		.is_array     = NO_ARRAY,
		.tlv_type     = 0,
		.offset       = offsetof(struct sns_common_resp_s_v01,
					 sns_result_t),
	},
	{
		.data_type    = QMI_UNSIGNED_1_BYTE,
		.elem_len     = 1,
		.elem_size    = sizeof(uint8_t),
		.is_array     = NO_ARRAY,
		.tlv_type     = 0,
		.offset       = offsetof(struct sns_common_resp_s_v01,
					 sns_err_t),
	},
	{
		.data_type    = QMI_EOTI,
		.is_array     = NO_ARRAY,
		.is_array     = QMI_COMMON_TLV_TYPE,
	},
};

static struct elem_info sns_qfp_open_req_msg_v01_ei[] = {
	{
		.data_type    = QMI_UNSIGNED_1_BYTE,
		.elem_len     = 1,
		.elem_size    = sizeof(uint8_t),
		.is_array     = NO_ARRAY,
		.tlv_type     = 0x01,
		.offset       = offsetof(struct sns_qfp_open_req_msg_v01,
					 port_id),
	},
	{
		.data_type    = QMI_UNSIGNED_1_BYTE,
		.elem_len     = 1,
		.elem_size    = sizeof(uint8_t),
		.is_array     = NO_ARRAY,
		.tlv_type     = 0x02,
		.offset       = offsetof(struct sns_qfp_open_req_msg_v01,
					 slave_index),
	},
	{
		.data_type    = QMI_UNSIGNED_4_BYTE,
		.elem_len     = 1,
		.elem_size    = sizeof(uint32_t),
		.is_array     = NO_ARRAY,
		.tlv_type     = 0x03,
		.offset       = offsetof(struct sns_qfp_open_req_msg_v01,
					 freq),
	},
	{
		.data_type    = QMI_EOTI,
		.is_array     = NO_ARRAY,
		.is_array     = QMI_COMMON_TLV_TYPE,
	},
};

static struct elem_info sns_qfp_open_resp_msg_v01_ei[] = {
	{
		.data_type    = QMI_STRUCT,
		.elem_len     = 1,
		.elem_size    = sizeof(struct sns_common_resp_s_v01),
		.is_array     = NO_ARRAY,
		.tlv_type     = 0x01,
		.offset       = offsetof(struct sns_qfp_open_resp_msg_v01,
					 resp),
		.ei_array     = sns_common_resp_s_v01_ei,
	},
	{
		.data_type    = QMI_EOTI,
		.is_array     = NO_ARRAY,
		.is_array     = QMI_COMMON_TLV_TYPE,
	},
};

static struct elem_info sns_qfp_close_req_msg_v01_ei[] = {
	{
		.data_type    = QMI_EOTI,
		.is_array     = NO_ARRAY,
		.is_array     = QMI_COMMON_TLV_TYPE,
	},
};

static struct elem_info sns_qfp_close_resp_msg_v01_ei[] = {
	{
		.data_type    = QMI_STRUCT,
		.elem_len     = 1,
		.elem_size    = sizeof(struct sns_common_resp_s_v01),
		.is_array     = NO_ARRAY,
		.tlv_type     = 0x01,
		.offset       = offsetof(struct sns_qfp_close_resp_msg_v01,
					 resp),
		.ei_array     = sns_common_resp_s_v01_ei,
	},
	{
		.data_type    = QMI_EOTI,
		.is_array     = NO_ARRAY,
		.is_array     = QMI_COMMON_TLV_TYPE,
	},
};

static struct elem_info sns_qfp_keep_alive_req_msg_v01_ei[] = {
	{
		.data_type    = QMI_UNSIGNED_1_BYTE,
		.elem_len     = 1,
		.elem_size    = sizeof(uint8_t),
		.is_array     = NO_ARRAY,
		.tlv_type     = 0x01,
		.offset       = offsetof(struct sns_qfp_keep_alive_req_msg_v01,
					 enable),
	},
	{
		.data_type    = QMI_EOTI,
		.is_array     = NO_ARRAY,
		.is_array     = QMI_COMMON_TLV_TYPE,
	},
};

static struct elem_info sns_qfp_keep_alive_resp_msg_v01_ei[] = {
	{
		.data_type    = QMI_STRUCT,
		.elem_len     = 1,
		.elem_size    = sizeof(struct sns_common_resp_s_v01),
		.is_array     = NO_ARRAY,
		.tlv_type     = 0x01,
		.offset       = offsetof(struct sns_qfp_keep_alive_resp_msg_v01,
					 resp),
		.ei_array     = sns_common_resp_s_v01_ei,
	},
	{
		.data_type    = QMI_EOTI,
		.is_array     = NO_ARRAY,
		.is_array     = QMI_COMMON_TLV_TYPE,
	},
};

static int qbt1000_sns_open_req(struct qbt1000_drvdata *drvdata)
{
	struct sns_qfp_open_req_msg_v01 req;
	struct sns_qfp_open_resp_msg_v01 resp = { { 0, 0 } };

	struct msg_desc req_desc, resp_desc;
	int ret = -EINVAL;

	mutex_lock(&drvdata->mutex);

	if (!drvdata->qmi_handle) {
		dev_info(drvdata->dev,
			 "%s: QMI service unavailable. Skipping QMI requests\n",
			 __func__);
		goto err;
	}

	req.port_id = drvdata->ssc_spi_port;
	req.slave_index = drvdata->ssc_spi_port_slave_index;
	req.freq = drvdata->frequency;

	req_desc.msg_id = SNS_QFP_OPEN_REQ_V01;
	req_desc.max_msg_len = SNS_QFP_OPEN_REQ_MSG_V01_MAX_MSG_LEN;
	req_desc.ei_array = sns_qfp_open_req_msg_v01_ei;

	resp_desc.msg_id = SNS_QFP_OPEN_RESP_V01;
	resp_desc.max_msg_len = SNS_QFP_OPEN_RESP_MSG_V01_MAX_MSG_LEN;
	resp_desc.ei_array = sns_qfp_open_resp_msg_v01_ei;

	ret = qmi_send_req_wait(drvdata->qmi_handle,
				&req_desc, &req, sizeof(req),
				&resp_desc, &resp, sizeof(resp),
				TIMEOUT_MS);

	if (ret < 0) {
		dev_err(drvdata->dev, "%s: QMI send req failed %d\n", __func__,
			ret);
		goto err;
	}

	if (resp.resp.sns_result_t != 0) {
		dev_err(drvdata->dev, "%s: QMI request failed %d %d\n",
			__func__, resp.resp.sns_result_t, resp.resp.sns_err_t);
		ret = -EREMOTEIO;
		goto err;
	}

err:
	mutex_unlock(&drvdata->mutex);
	return ret;
}

static int qbt1000_sns_keep_alive_req(struct qbt1000_drvdata *drvdata,
				      uint8_t enable)
{
	struct sns_qfp_keep_alive_req_msg_v01 req;
	struct sns_qfp_keep_alive_resp_msg_v01 resp = { { 0, 0 } };

	struct msg_desc req_desc, resp_desc;
	int ret = -EINVAL;

	mutex_lock(&drvdata->mutex);

	if (!drvdata->qmi_handle) {
		dev_info(drvdata->dev,
			 "%s: QMI service unavailable. Skipping QMI requests\n",
			 __func__);
		goto err;
	}

	req.enable = enable;

	req_desc.msg_id = SNS_QFP_KEEP_ALIVE_REQ_V01;
	req_desc.max_msg_len = SNS_QFP_KEEP_ALIVE_REQ_MSG_V01_MAX_MSG_LEN;
	req_desc.ei_array = sns_qfp_keep_alive_req_msg_v01_ei;

	resp_desc.msg_id = SNS_QFP_KEEP_ALIVE_RESP_V01;
	resp_desc.max_msg_len = SNS_QFP_KEEP_ALIVE_RESP_MSG_V01_MAX_MSG_LEN;
	resp_desc.ei_array = sns_qfp_keep_alive_resp_msg_v01_ei;

	ret = qmi_send_req_wait(drvdata->qmi_handle,
				&req_desc, &req, sizeof(req),
				&resp_desc, &resp, sizeof(resp),
				TIMEOUT_MS);

	if (ret < 0) {
		dev_err(drvdata->dev, "%s: QMI send req failed %d\n", __func__,
			ret);
		goto err;
	}

	if (resp.resp.sns_result_t != 0) {
		dev_err(drvdata->dev, "%s: QMI request failed %d %d\n",
			__func__, resp.resp.sns_result_t, resp.resp.sns_err_t);
		ret = -EREMOTEIO;
		goto err;
	}

err:
	mutex_unlock(&drvdata->mutex);
	return ret;
}

static int qbt1000_sns_close_req(struct qbt1000_drvdata *drvdata)
{
	struct sns_qfp_close_req_msg_v01 req;
	struct sns_qfp_close_resp_msg_v01 resp = { { 0, 0 } };

	struct msg_desc req_desc, resp_desc;
	int ret = -EINVAL;

	mutex_lock(&drvdata->mutex);

	if (!drvdata->qmi_handle) {
		dev_info(drvdata->dev,
			 "%s: QMI service unavailable. Skipping QMI requests\n",
			 __func__);
		goto err;
	}

	req.placeholder = 1;

	req_desc.msg_id = SNS_QFP_CLOSE_REQ_V01;
	req_desc.max_msg_len = SNS_QFP_CLOSE_REQ_MSG_V01_MAX_MSG_LEN;
	req_desc.ei_array = sns_qfp_close_req_msg_v01_ei;

	resp_desc.msg_id = SNS_QFP_CLOSE_RESP_V01;
	resp_desc.max_msg_len = SNS_QFP_CLOSE_RESP_MSG_V01_MAX_MSG_LEN;
	resp_desc.ei_array = sns_qfp_close_resp_msg_v01_ei;

	ret = qmi_send_req_wait(drvdata->qmi_handle,
				&req_desc, &req, sizeof(req),
				&resp_desc, &resp, sizeof(resp),
				TIMEOUT_MS);

	if (ret < 0) {
		dev_err(drvdata->dev, "%s: QMI send req failed %d\n", __func__,
			ret);
		goto err;
	}

	if (resp.resp.sns_result_t != 0) {
		dev_err(drvdata->dev, "%s: QMI request failed %d %d\n",
			__func__, resp.resp.sns_result_t, resp.resp.sns_err_t);
		ret = -EREMOTEIO;
		goto err;
	}

err:
	mutex_unlock(&drvdata->mutex);
	return ret;
}

static void qbt1000_sns_notify(struct qmi_handle *handle,
			     enum qmi_event_type event, void *notify_priv)
{

	struct qbt1000_drvdata *drvdata =
					(struct qbt1000_drvdata *)notify_priv;

	switch (event) {
	case QMI_RECV_MSG:
		schedule_work(&drvdata->qmi_svc_rcv_msg);
		break;
	default:
		break;
	}
}

static int qbt1000_qmi_svc_event_notify(struct notifier_block *this,
					unsigned long code,
					void *_cmd)
{
	struct qbt1000_drvdata *drvdata = container_of(this,
						struct qbt1000_drvdata,
						qmi_svc_notifier);

	switch (code) {
	case QMI_SERVER_ARRIVE:
		schedule_work(&drvdata->qmi_svc_arrive);
		break;
	case QMI_SERVER_EXIT:
		schedule_work(&drvdata->qmi_svc_exit);
		break;
	default:
		break;
	}
	return 0;
}

static void qbt1000_qmi_ind_cb(struct qmi_handle *handle, unsigned int msg_id,
			void *msg, unsigned int msg_len, void *ind_cb_priv)
{
}

static void qbt1000_qmi_connect_to_service(struct qbt1000_drvdata *drvdata)
{
	int rc = 0;

	/* Create a Local client port for QMI communication */
	drvdata->qmi_handle = qmi_handle_create(qbt1000_sns_notify, drvdata);
	if (!drvdata->qmi_handle) {
		dev_err(drvdata->dev, "%s: QMI client handle alloc failed\n",
			__func__);
		return;
	}

	rc = qmi_connect_to_service(drvdata->qmi_handle,
				    QBT1000_SNS_SERVICE_ID,
				    QBT1000_SNS_SERVICE_VER_ID,
				    QBT1000_SNS_INSTANCE_INST_ID);
	if (rc < 0) {
		dev_err(drvdata->dev, "%s: Could not connect to SNS service\n",
			__func__);
		goto err;
	}

	rc = qmi_register_ind_cb(drvdata->qmi_handle, qbt1000_qmi_ind_cb,
							(void *)drvdata);
	if (rc < 0) {
		dev_err(drvdata->dev, "%s: Could not register the QMI ind cb\n",
			__func__);
		goto err;
	}

	return;

err:
	qmi_handle_destroy(drvdata->qmi_handle);
	drvdata->qmi_handle = NULL;
}

static void qbt1000_qmi_clnt_svc_arrive(struct work_struct *work)
{
	struct qbt1000_drvdata *drvdata = container_of(work,
					struct qbt1000_drvdata, qmi_svc_arrive);

	qbt1000_qmi_connect_to_service(drvdata);
}

static void qbt1000_qmi_clnt_svc_exit(struct work_struct *work)
{
	struct qbt1000_drvdata *drvdata = container_of(work,
					struct qbt1000_drvdata, qmi_svc_exit);

	qmi_handle_destroy(drvdata->qmi_handle);
	drvdata->qmi_handle = NULL;
}

static void qbt1000_qmi_clnt_recv_msg(struct work_struct *work)
{
	struct qbt1000_drvdata *drvdata = container_of(work,
				struct qbt1000_drvdata, qmi_svc_rcv_msg);

	if (qmi_recv_msg(drvdata->qmi_handle) < 0)
		dev_err(drvdata->dev, "%s: Error receiving QMI message\n",
		 __func__);
}

static int qbt1000_set_blsp_ownership(struct qbt1000_drvdata *drvdata,
				      uint8_t owner_id)
{
	int rc = 0;
	struct scm_desc desc = {0};

	desc.arginfo = TZ_BLSP_MODIFY_OWNERSHIP_ARGINFO;
	desc.args[0] = drvdata->ssc_spi_port + 11;
	desc.args[1] = owner_id;


	rc = scm_call2(SCM_SIP_FNID(TZ_BLSP_MODIFY_OWNERSHIP_SVC_ID,
				    TZ_BLSP_MODIFY_OWNERSHIP_FUNC_ID),
				    &desc);

	if (rc < 0)
		dev_err(drvdata->dev, "%s: Error blsp ownership switch to %d\n",
			__func__, owner_id);

	return rc;
}

/**
 * qbt1000_open() - Function called when user space opens device.
 * Successful if driver not currently open and clocks turned on.
 * @inode:	ptr to inode object
 * @file:	ptr to file object
 *
 * Return: 0 on success. Error code on failure.
 */
static int qbt1000_open(struct inode *inode, struct file *file)
{
	int rc = 0;

	struct qbt1000_drvdata *drvdata = container_of(inode->i_cdev,
						   struct qbt1000_drvdata,
						   qbt1000_cdev);
	file->private_data = drvdata;

	/* disallowing concurrent opens */
	if (!atomic_dec_and_test(&drvdata->available)) {
		atomic_inc(&drvdata->available);
		return -EBUSY;
	}

	if (drvdata->sensor_conn_type == SPI) {
		rc = clocks_on(drvdata);
	} else if (drvdata->sensor_conn_type == SSC_SPI) {
		rc = qbt1000_sns_open_req(drvdata);
		if (rc < 0) {
			dev_err(drvdata->dev, "%s: Error sensor open request\n",
				__func__);
			goto out;
		}
		rc = qbt1000_sns_keep_alive_req(drvdata, 1);
		if (rc < 0) {
			dev_err(drvdata->dev,
				"%s: Error sensor keep-alive request\n",
				 __func__);
			qbt1000_sns_close_req(drvdata);
			goto out;
		}
		rc = qbt1000_set_blsp_ownership(drvdata, drvdata->tz_subsys_id);
		if (rc < 0) {
			dev_err(drvdata->dev,
				"%s: Error setting blsp ownership\n", __func__);
			qbt1000_sns_keep_alive_req(drvdata, 0);
			qbt1000_sns_close_req(drvdata);
			goto out;
		}
		drvdata->ssc_state = 1;
	}

out:
	/* increment atomic counter on failure */
	if (rc)
		atomic_inc(&drvdata->available);

	return rc;
}

/**
 * qbt1000_release() - Function called when user space closes device.
 *                     SPI Clocks turn off.
 * @inode:	ptr to inode object
 * @file:	ptr to file object
 *
 * Return: 0 on success. Error code on failure.
 */
static int qbt1000_release(struct inode *inode, struct file *file)
{
	struct qbt1000_drvdata *drvdata = file->private_data;

	if (drvdata->sensor_conn_type == SPI) {
		clocks_off(drvdata);
	} else if (drvdata->sensor_conn_type == SSC_SPI) {
		qbt1000_set_blsp_ownership(drvdata, drvdata->ssc_subsys_id);
		qbt1000_sns_keep_alive_req(drvdata, 0);
		qbt1000_sns_close_req(drvdata);
		drvdata->ssc_state = 0;
	}

	atomic_inc(&drvdata->available);
	return 0;
}

/**
 * qbt1000_ioctl() - Function called when user space calls ioctl.
 * @file:	struct file - not used
 * @cmd:	cmd identifier:QBT1000_LOAD_APP,QBT1000_UNLOAD_APP,
 *              QBT1000_SEND_TZCMD
 * @arg:	ptr to relevant structe: either qbt1000_app or
 *              qbt1000_send_tz_cmd depending on which cmd is passed
 *
 * Return: 0 on success. Error code on failure.
 */
static long qbt1000_ioctl(struct file *file, unsigned cmd, unsigned long arg)
{
	int rc = 0;
	void __user *priv_arg = (void __user *)arg;
	struct qbt1000_drvdata *drvdata;

	drvdata = file->private_data;

	if (IS_ERR(priv_arg)) {
		dev_err(drvdata->dev, "%s: invalid user space pointer %lu\n",
			__func__, arg);
		return -EINVAL;
	}

	pm_runtime_get_sync(drvdata->dev);
	mutex_lock(&drvdata->mutex);
	if (((drvdata->sensor_conn_type == SPI) && (!drvdata->clock_state)) ||
	    ((drvdata->sensor_conn_type == SSC_SPI) && (!drvdata->ssc_state))) {
		rc = -EPERM;
		dev_err(drvdata->dev, "%s: IOCTL call in invalid state\n",
			__func__);
		goto end;
	}

	switch (cmd) {
	case QBT1000_LOAD_APP:
	{
		struct qbt1000_app app;
		struct qseecom_handle *app_handle;

		if (copy_from_user(&app, priv_arg,
			sizeof(app)) != 0) {
			rc = -ENOMEM;
			dev_err(drvdata->dev,
				"%s: Failed copy from user space-LOAD\n",
				__func__);
			goto end;
		}

		if (!app.app_handle) {
			dev_err(drvdata->dev, "%s: LOAD app_handle is null\n",
				__func__);
			rc = -EINVAL;
			goto end;
		}

<<<<<<< HEAD
=======
		if (strcmp(app.name, FP_APP_NAME)) {
			dev_err(drvdata->dev, "%s: Invalid app name\n",
				__func__);
			rc = -EINVAL;
			goto end;
		}

>>>>>>> 4ace475a
		if (drvdata->app_handle) {
			dev_err(drvdata->dev, "%s: LOAD app already loaded, unloading first\n",
				__func__);
			rc = qseecom_shutdown_app(&drvdata->app_handle);
			if (rc != 0) {
				dev_err(drvdata->dev, "%s: LOAD current app failed to shutdown\n",
					  __func__);
				goto end;
			}
		}

		app.name[MAX_NAME_SIZE - 1] = '\0';

		/* start the TZ app */
		rc = qseecom_start_app(&drvdata->app_handle,
				app.name, app.size);
		if (rc == 0) {
			g_app_buf_size = app.size;
		} else {
			dev_err(drvdata->dev, "%s: Fingerprint Trusted App failed to load\n",
				__func__);
			goto end;
		}

		/* copy a fake app handle to user */
		app_handle = drvdata->app_handle ?
			(struct qseecom_handle *)123456 : 0;
		rc = copy_to_user((void __user *)app.app_handle, &app_handle,
			sizeof(*app.app_handle));

		if (rc != 0) {
			dev_err(drvdata->dev,
				"%s: Failed copy 2us LOAD rc:%d\n",
				 __func__, rc);
			rc = -ENOMEM;
			goto end;
		}

		break;
	}
	case QBT1000_UNLOAD_APP:
	{
		struct qbt1000_app app;
		struct qseecom_handle *app_handle = 0;

		if (copy_from_user(&app, priv_arg,
			sizeof(app)) != 0) {
			rc = -ENOMEM;
			dev_err(drvdata->dev,
				"%s: Failed copy from user space-UNLOAD\n",
				 __func__);
			goto end;
		}

		if (!app.app_handle) {
			dev_err(drvdata->dev, "%s: UNLOAD app_handle is null\n",
				__func__);
			rc = -EINVAL;
			goto end;
		}

		rc = copy_from_user(&app_handle, app.app_handle,
			sizeof(app_handle));

		if (rc != 0) {
			dev_err(drvdata->dev,
				"%s: Failed copy from user space-UNLOAD handle rc:%d\n",
				 __func__, rc);
			rc = -ENOMEM;
			goto end;
		}

		/* if the app hasn't been loaded already, return err */
		if (!drvdata->app_handle) {
			dev_err(drvdata->dev, "%s: App not loaded\n",
				__func__);
			rc = -EINVAL;
			goto end;
		}

		rc = qseecom_shutdown_app(&drvdata->app_handle);
		if (rc != 0) {
			dev_err(drvdata->dev, "%s: App failed to shutdown\n",
				__func__);
			goto end;
		}

		/* copy the app handle (should be null) to user */
		rc = copy_to_user((void __user *)app.app_handle, &app_handle,
			sizeof(*app.app_handle));

		if (rc != 0) {
			dev_err(drvdata->dev,
				"%s: Failed copy 2us UNLOAD rc:%d\n",
				 __func__, rc);
			rc = -ENOMEM;
			goto end;
		}

		break;
	}
	case QBT1000_SEND_TZCMD:
	{
		void *aligned_cmd;
		void *aligned_rsp;
		uint32_t aligned_cmd_len;
		uint32_t aligned_rsp_len;

		struct qbt1000_send_tz_cmd tzcmd;

		if (copy_from_user(&tzcmd, priv_arg,
			sizeof(tzcmd))
				!= 0) {
			rc = -ENOMEM;
			dev_err(drvdata->dev,
				"%s: Failed copy from user space-LOAD\n",
				 __func__);
			goto end;
		}

		/* if the app hasn't been loaded already, return err */
		if (!drvdata->app_handle) {
			dev_err(drvdata->dev, "%s: App not loaded\n",
				__func__);
			rc = -EINVAL;
			goto end;
		}

		/* init command and response buffers and align lengths */
		aligned_cmd_len = tzcmd.req_buf_len;
		aligned_rsp_len = tzcmd.rsp_buf_len;
		rc = get_cmd_rsp_buffers(drvdata->app_handle,
			(void **)&aligned_cmd,
			&aligned_cmd_len,
			(void **)&aligned_rsp,
			&aligned_rsp_len);
		if (rc != 0)
			goto end;

		if (!aligned_cmd) {
			dev_err(drvdata->dev, "%s: Null command buffer\n",
				__func__);
			rc = -EINVAL;
			goto end;
		}

		rc = copy_from_user(aligned_cmd, (void __user *)tzcmd.req_buf,
				tzcmd.req_buf_len);
		if (rc != 0) {
			dev_err(drvdata->dev,
				"%s: Failure to copy user space buf %d\n",
				 __func__, rc);
			goto end;
		}

		/* send cmd to TZ */
		rc = qseecom_send_command(drvdata->app_handle,
			aligned_cmd,
			aligned_cmd_len,
			aligned_rsp,
			aligned_rsp_len);

		if (rc == 0) {
			/* copy rsp buf back to user space unaligned buffer */
			rc = copy_to_user((void __user *)tzcmd.rsp_buf,
				 aligned_rsp, tzcmd.rsp_buf_len);
			if (rc != 0) {
				dev_err(drvdata->dev,
					"%s: Failed copy 2us rc:%d bytes %d:\n",
					 __func__, rc, tzcmd.rsp_buf_len);
				goto end;
			}
		} else {
			dev_err(drvdata->dev, "%s: Failure to send tz cmd %d\n",
				__func__, rc);
			goto end;
		}

		break;
	}
	default:
		dev_err(drvdata->dev, "%s: Invalid cmd %d\n", __func__, cmd);
		rc = -EINVAL;
		goto end;
	}

end:
	pm_runtime_mark_last_busy(drvdata->dev);
	pm_runtime_put_autosuspend(drvdata->dev);
	mutex_unlock(&drvdata->mutex);
	return rc;
}

static const struct file_operations qbt1000_fops = {
	.owner = THIS_MODULE,
	.unlocked_ioctl = qbt1000_ioctl,
	.open = qbt1000_open,
	.release = qbt1000_release
};

static int qbt1000_dev_register(struct qbt1000_drvdata *drvdata)
{
	dev_t dev_no;
	int ret = 0;
	size_t node_size;
	char *node_name = QBT1000_DEV;
	struct device *dev = drvdata->dev;
	struct device *device;

	node_size = strlen(node_name) + 1;

	drvdata->qbt1000_node = devm_kzalloc(dev, node_size, GFP_KERNEL);
	if (!drvdata->qbt1000_node) {
		ret = -ENOMEM;
		goto err_alloc;
	}

	strlcpy(drvdata->qbt1000_node, node_name, node_size);

	ret = alloc_chrdev_region(&dev_no, 0, 1, drvdata->qbt1000_node);
	if (ret) {
		dev_err(drvdata->dev, "%s: alloc_chrdev_region failed %d\n",
			__func__, ret);
		goto err_alloc;
	}

	cdev_init(&drvdata->qbt1000_cdev, &qbt1000_fops);

	drvdata->qbt1000_cdev.owner = THIS_MODULE;
	ret = cdev_add(&drvdata->qbt1000_cdev, dev_no, 1);
	if (ret) {
		dev_err(drvdata->dev, "%s: cdev_add failed %d\n", __func__,
			ret);
		goto err_cdev_add;
	}

	drvdata->qbt1000_class = class_create(THIS_MODULE,
					   drvdata->qbt1000_node);
	if (IS_ERR(drvdata->qbt1000_class)) {
		ret = PTR_ERR(drvdata->qbt1000_class);
		dev_err(drvdata->dev, "%s: class_create failed %d\n", __func__,
			ret);
		goto err_class_create;
	}

	device = device_create(drvdata->qbt1000_class, NULL,
			       drvdata->qbt1000_cdev.dev, drvdata,
			       drvdata->qbt1000_node);
	if (IS_ERR(device)) {
		ret = PTR_ERR(device);
		dev_err(drvdata->dev, "%s: device_create failed %d\n",
			__func__, ret);
		goto err_dev_create;
	}

	return 0;

err_dev_create:
	class_destroy(drvdata->qbt1000_class);
err_class_create:
	cdev_del(&drvdata->qbt1000_cdev);
err_cdev_add:
	unregister_chrdev_region(drvdata->qbt1000_cdev.dev, 1);
err_alloc:
	return ret;
}

/**
 * qbt1000_create_input_device() - Function allocates an input
 * device, configures it for key events and registers it
 *
 * @drvdata:	ptr to driver data
 *
 * Return: 0 on success. Error code on failure.
 */
int qbt1000_create_input_device(struct qbt1000_drvdata *drvdata)
{
	int rc = 0;

	drvdata->in_dev = input_allocate_device();
	if (drvdata->in_dev == NULL) {
		dev_err(drvdata->dev, "%s: input_allocate_device() failed\n",
			__func__);
		rc = -ENOMEM;
		goto end;
	}

	drvdata->in_dev->name = QBT1000_IN_DEV_NAME;
	drvdata->in_dev->phys = NULL;
	drvdata->in_dev->id.bustype = BUS_HOST;
	drvdata->in_dev->id.vendor  = 0x0001;
	drvdata->in_dev->id.product = 0x0001;
	drvdata->in_dev->id.version = QBT1000_IN_DEV_VERSION;

	drvdata->in_dev->evbit[0] = BIT_MASK(EV_KEY) |  BIT_MASK(EV_ABS);
	drvdata->in_dev->keybit[BIT_WORD(BTN_TOUCH)] = BIT_MASK(BTN_TOUCH);

	/* enable all 256 key events except to key 00 which is "KEY_RESERVED" */
	memset(drvdata->in_dev->keybit, 0xFE,
		   BIT_WORD(0x100)*sizeof(unsigned long));

	input_set_abs_params(drvdata->in_dev, ABS_X,
			     0,
			     1000,
			     0, 0);
	input_set_abs_params(drvdata->in_dev, ABS_Y,
			     0,
			     1000,
			     0, 0);

	rc = input_register_device(drvdata->in_dev);
	if (rc) {
		dev_err(drvdata->dev, "%s: input_reg_dev() failed %d\n",
			__func__, rc);
		goto end;
	}

end:
	if (rc)
		input_free_device(drvdata->in_dev);
	return rc;
}

static int qbt1000_read_spi_conn_properties(struct device_node *node,
					    struct qbt1000_drvdata *drvdata)
{
	int rc = 0;
	int index = 0;
	uint32_t rate;
	uint8_t clkcnt = 0;
	const char *clock_name;

	if ((node == NULL) || (drvdata == NULL))
		return -EINVAL;

	drvdata->sensor_conn_type = SPI;

	/* obtain number of clocks from hw config */
	clkcnt = of_property_count_strings(node, "clock-names");
	if (IS_ERR_VALUE(drvdata->clock_count)) {
			dev_err(drvdata->dev, "%s: Failed to get clock names\n",
				__func__);
			return -EINVAL;
	}

	/* sanity check for max clock count */
	if (clkcnt > 16) {
			dev_err(drvdata->dev, "%s: Invalid clock count %d\n",
				__func__, clkcnt);
			return -EINVAL;
	}

	/* alloc mem for clock array - auto free if probe fails */
	drvdata->clock_count = clkcnt;
	drvdata->clocks = devm_kzalloc(drvdata->dev,
				sizeof(struct clk *) * drvdata->clock_count,
				GFP_KERNEL);
	if (!drvdata->clocks) {
			dev_err(drvdata->dev,
				"%s: Failed to alloc memory for clocks\n",
				__func__);
			return -ENOMEM;
	}

	/* load clock names */
	for (index = 0; index < drvdata->clock_count; index++) {
			of_property_read_string_index(node,
					"clock-names",
					index, &clock_name);
			drvdata->clocks[index] = devm_clk_get(drvdata->dev,
							      clock_name);
			if (IS_ERR(drvdata->clocks[index])) {
				rc = PTR_ERR(drvdata->clocks[index]);
				if (rc != -EPROBE_DEFER)
					dev_err(drvdata->dev,
						"%s: Failed get %s\n",
						__func__, clock_name);
					return rc;
			}

			if (!strcmp(clock_name, "spi_clk"))
				drvdata->root_clk_idx = index;
	}

	/* read clock frequency */
	if (of_property_read_u32(node, "clock-frequency", &rate) == 0)
		drvdata->frequency = rate;

	return 0;
}

static int qbt1000_read_ssc_spi_conn_properties(struct device_node *node,
						struct qbt1000_drvdata *drvdata)
{
	int rc = 0;
	uint32_t rate;

	if ((node == NULL) || (drvdata == NULL))
		return -EINVAL;

	drvdata->sensor_conn_type = SSC_SPI;

	/* read SPI port id */
	if (of_property_read_u32(node, "qcom,spi-port-id",
				 &drvdata->ssc_spi_port) != 0)
			return -EINVAL;

	/* read SPI port slave index */
	if (of_property_read_u32(node, "qcom,spi-port-slave-index",
				 &drvdata->ssc_spi_port_slave_index) != 0)
		return -EINVAL;

	/* read TZ subsys id */
	if (of_property_read_u32(node, "qcom,tz-subsys-id",
				 &drvdata->tz_subsys_id) != 0)
		return -EINVAL;

	/* read SSC subsys id */
	if (of_property_read_u32(node, "qcom,ssc-subsys-id",
				 &drvdata->ssc_subsys_id) != 0)
		return -EINVAL;

	/* read clock frequency */
	if (of_property_read_u32(node, "clock-frequency", &rate) != 0)
		return -EINVAL;

	drvdata->frequency = rate;

	INIT_WORK(&drvdata->qmi_svc_arrive, qbt1000_qmi_clnt_svc_arrive);
	INIT_WORK(&drvdata->qmi_svc_exit, qbt1000_qmi_clnt_svc_exit);
	INIT_WORK(&drvdata->qmi_svc_rcv_msg, qbt1000_qmi_clnt_recv_msg);

	drvdata->qmi_svc_notifier.notifier_call = qbt1000_qmi_svc_event_notify;
	drvdata->qmi_handle = NULL;
	rc = qmi_svc_event_notifier_register(QBT1000_SNS_SERVICE_ID,
					     QBT1000_SNS_SERVICE_VER_ID,
					     QBT1000_SNS_INSTANCE_INST_ID,
					     &drvdata->qmi_svc_notifier);
	if (rc < 0)
		dev_err(drvdata->dev, "%s: QMI service notifier reg failed\n",
			__func__);

	return rc;
}

/**
 * qbt1000_probe() - Function loads hardware config from device tree
 * @pdev:	ptr to platform device object
 *
 * Return: 0 on success. Error code on failure.
 */
static int qbt1000_probe(struct platform_device *pdev)
{
	struct device *dev = &pdev->dev;
	struct qbt1000_drvdata *drvdata;
	int rc = 0;
	int child_node_cnt = 0;
	struct device_node *child_node;

	drvdata = devm_kzalloc(dev, sizeof(*drvdata), GFP_KERNEL);
	if (!drvdata)
		return -ENOMEM;

	drvdata->dev = &pdev->dev;
	platform_set_drvdata(pdev, drvdata);

	/* get child count */
	child_node_cnt = of_get_child_count(pdev->dev.of_node);
	if (child_node_cnt != 1) {
		dev_err(drvdata->dev, "%s: Invalid number of child nodes %d\n",
			__func__, child_node_cnt);
		rc = -EINVAL;
		goto end;
	}

	for_each_child_of_node(pdev->dev.of_node, child_node) {
		if (!of_node_cmp(child_node->name,
				 "qcom,fingerprint-sensor-spi-conn")) {
			/* sensor connected to regular SPI port */
			rc = qbt1000_read_spi_conn_properties(child_node,
							      drvdata);
			if (rc != 0) {
				dev_err(drvdata->dev,
					"%s: Failed to read SPI conn prop\n",
					__func__);
				goto end;
			}
		} else if (!of_node_cmp(child_node->name,
				"qcom,fingerprint-sensor-ssc-spi-conn")) {
			/* sensor connected to SSC SPI port */
			rc = qbt1000_read_ssc_spi_conn_properties(child_node,
								  drvdata);
			if (rc != 0) {
				dev_err(drvdata->dev,
					"%s: Failed to read SPI conn prop\n",
					__func__);
				goto end;
			}
		} else {
			dev_err(drvdata->dev, "%s: Invalid child node %s\n",
				__func__, child_node->name);
			rc = -EINVAL;
			goto end;
		}
	}

	atomic_set(&drvdata->available, 1);

	mutex_init(&drvdata->mutex);
	wakeup_source_init(&drvdata->w_lock, "qbt_wake_source");
	pm_runtime_set_autosuspend_delay(dev, W_LOCK_DELAY_MS);
	pm_runtime_use_autosuspend(dev);
	pm_runtime_enable(dev);

	rc = qbt1000_dev_register(drvdata);
	if (rc < 0)
		goto end;

	rc = qbt1000_create_input_device(drvdata);
	if (rc < 0)
		goto end;

end:
	return rc;
}

static int qbt1000_remove(struct platform_device *pdev)
{
	struct qbt1000_drvdata *drvdata = platform_get_drvdata(pdev);

	input_unregister_device(drvdata->in_dev);

	if (drvdata->sensor_conn_type == SPI) {
		clocks_off(drvdata);
	} else if (drvdata->sensor_conn_type == SSC_SPI) {
		qbt1000_set_blsp_ownership(drvdata, drvdata->ssc_subsys_id);
		qbt1000_sns_keep_alive_req(drvdata, 0);
		qbt1000_sns_close_req(drvdata);
		qmi_handle_destroy(drvdata->qmi_handle);
		qmi_svc_event_notifier_unregister(QBT1000_SNS_SERVICE_ID,
						  QBT1000_SNS_SERVICE_VER_ID,
						  QBT1000_SNS_INSTANCE_INST_ID,
						  &drvdata->qmi_svc_notifier);
	}
	mutex_destroy(&drvdata->mutex);

	device_destroy(drvdata->qbt1000_class, drvdata->qbt1000_cdev.dev);
	class_destroy(drvdata->qbt1000_class);
	cdev_del(&drvdata->qbt1000_cdev);
	unregister_chrdev_region(drvdata->qbt1000_cdev.dev, 1);
	return 0;
}

static int qbt1000_suspend(struct device *dev)
{
	int rc = 0;
	struct platform_device *pdev = to_platform_device(dev);
	struct qbt1000_drvdata *drvdata = platform_get_drvdata(pdev);

	/*
	 * Returning an error code if driver currently making a TZ call.
	 * Note: The purpose of this driver is to ensure that the clocks are on
	 * while making a TZ call. Hence the clock check to determine if the
	 * driver will allow suspend to occur.
	 */
	if (!mutex_trylock(&drvdata->mutex))
		return -EBUSY;
	if (((drvdata->sensor_conn_type == SPI) && (drvdata->clock_state)) ||
	    ((drvdata->sensor_conn_type == SSC_SPI) && (drvdata->ssc_state)))
		rc = -EBUSY;
	mutex_unlock(&drvdata->mutex);

	return rc;
}

static int qbt1000_runtime_suspend(struct device *dev)
{
	struct platform_device *pdev = to_platform_device(dev);
	struct qbt1000_drvdata *drvdata = platform_get_drvdata(pdev);

	__pm_relax(&drvdata->w_lock);

	return 0;
};

static int qbt1000_runtime_resume(struct device *dev)
{
	struct platform_device *pdev = to_platform_device(dev);
	struct qbt1000_drvdata *drvdata = platform_get_drvdata(pdev);

	__pm_stay_awake(&drvdata->w_lock);

	return 0;
};

static struct of_device_id qbt1000_match[] = {
	{ .compatible = "qcom,qbt1000" },
	{}
};

static const struct dev_pm_ops qbt1000_dev_pm_ops = {
	SET_SYSTEM_SLEEP_PM_OPS(qbt1000_suspend, NULL)
	SET_RUNTIME_PM_OPS(qbt1000_runtime_suspend,
			   qbt1000_runtime_resume, NULL)
};

static struct platform_driver qbt1000_plat_driver = {
	.probe = qbt1000_probe,
	.remove = qbt1000_remove,
	.driver = {
		.name = "qbt1000",
		.owner = THIS_MODULE,
		.pm = &qbt1000_dev_pm_ops,
		.of_match_table = qbt1000_match,
	},
};

static int qbt1000_init(void)
{
	return platform_driver_register(&qbt1000_plat_driver);
}
module_init(qbt1000_init);

static void qbt1000_exit(void)
{
	platform_driver_unregister(&qbt1000_plat_driver);
}
module_exit(qbt1000_exit);

MODULE_LICENSE("GPL v2");
MODULE_DESCRIPTION("Qualcomm Technologies, Inc. QBT1000 driver");<|MERGE_RESOLUTION|>--- conflicted
+++ resolved
@@ -86,10 +86,7 @@
 	uint32_t	ssc_subsys_id;
 	uint32_t	ssc_spi_port;
 	uint32_t	ssc_spi_port_slave_index;
-<<<<<<< HEAD
-=======
 	struct wakeup_source w_lock;
->>>>>>> 4ace475a
 	struct qseecom_handle *app_handle;
 };
 #define W_LOCK_DELAY_MS (2000)
@@ -798,8 +795,6 @@
 			goto end;
 		}
 
-<<<<<<< HEAD
-=======
 		if (strcmp(app.name, FP_APP_NAME)) {
 			dev_err(drvdata->dev, "%s: Invalid app name\n",
 				__func__);
@@ -807,7 +802,6 @@
 			goto end;
 		}
 
->>>>>>> 4ace475a
 		if (drvdata->app_handle) {
 			dev_err(drvdata->dev, "%s: LOAD app already loaded, unloading first\n",
 				__func__);
