--- conflicted
+++ resolved
@@ -1,8 +1,4 @@
-<<<<<<< HEAD
-/* Copyright (c) 2014-2017, The Linux Foundation. All rights reserved.
-=======
 /* Copyright (c) 2014-2018, The Linux Foundation. All rights reserved.
->>>>>>> e045a95c
  *
  * This program is free software; you can redistribute it and/or modify
  * it under the terms of the GNU General Public License version 2 and
@@ -72,11 +68,7 @@
 static void *dummy_q6_cvs;
 dev_t device_num;
 
-<<<<<<< HEAD
-spinlock_t voicesvc_lock;
-=======
 static spinlock_t voicesvc_lock;
->>>>>>> e045a95c
 static bool is_released;
 static int voice_svc_dummy_reg(void);
 static int voice_svc_dummy_dereg(void);
