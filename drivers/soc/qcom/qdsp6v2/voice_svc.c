--- conflicted
+++ resolved
@@ -1,8 +1,4 @@
-<<<<<<< HEAD
-/* Copyright (c) 2014-2017, The Linux Foundation. All rights reserved.
-=======
 /* Copyright (c) 2014-2018, The Linux Foundation. All rights reserved.
->>>>>>> 4ace475a
  *
  * This program is free software; you can redistribute it and/or modify
  * it under the terms of the GNU General Public License version 2 and
@@ -723,7 +719,6 @@
 			pr_err("%s: Failed to dereg MVM %d\n", __func__, ret);
 	}
 
-	mutex_lock(&prtd->response_mutex_lock);
 	spin_lock_irqsave(&prtd->response_lock, spin_flags);
 
 	while (!list_empty(&prtd->response_queue)) {
@@ -738,11 +733,6 @@
 
 	spin_unlock_irqrestore(&prtd->response_lock, spin_flags);
 	mutex_unlock(&prtd->response_mutex_lock);
-<<<<<<< HEAD
-
-	mutex_destroy(&prtd->response_mutex_lock);
-=======
->>>>>>> 4ace475a
 
 	mutex_destroy(&prtd->response_mutex_lock);
 
