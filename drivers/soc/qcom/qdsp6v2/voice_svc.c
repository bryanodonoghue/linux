/* Copyright (c) 2014-2016, The Linux Foundation. All rights reserved.
 *
 * This program is free software; you can redistribute it and/or modify
 * it under the terms of the GNU General Public License version 2 and
 * only version 2 as published by the Free Software Foundation.
 *
 * This program is distributed in the hope that it will be useful,
 * but WITHOUT ANY WARRANTY; without even the implied warranty of
 * MERCHANTABILITY or FITNESS FOR A PARTICULAR PURPOSE.  See the
 * GNU General Public License for more details.
 */

#include <linux/init.h>
#include <linux/module.h>
#include <linux/kernel.h>
#include <linux/errno.h>
#include <linux/fs.h>
#include <linux/uaccess.h>
#include <linux/slab.h>
#include <linux/platform_device.h>
#include <linux/cdev.h>
#include <linux/qdsp6v2/apr_tal.h>
#include <linux/qdsp6v2/apr.h>
#include <sound/voice_svc.h>

#define MINOR_NUMBER 1
#define APR_MAX_RESPONSE 10
#define TIMEOUT_MS 1000

#define MAX(a, b) ((a) >= (b) ? (a) : (b))

struct voice_svc_device {
	struct cdev *cdev;
	struct device *dev;
	int major;
};

struct voice_svc_prvt {
	void *apr_q6_mvm;
	void *apr_q6_cvs;
	uint16_t response_count;
	struct list_head response_queue;
	wait_queue_head_t response_wait;
	spinlock_t response_lock;
};

struct apr_data {
	struct apr_hdr hdr;
	__u8 payload[0];
} __packed;

struct apr_response_list {
	struct list_head list;
	struct voice_svc_cmd_response resp;
};

static struct voice_svc_device *voice_svc_dev;
static struct class *voice_svc_class;
static bool reg_dummy_sess;
static void *dummy_q6_mvm;
static void *dummy_q6_cvs;
dev_t device_num;

static int voice_svc_dummy_reg(void);
static int32_t qdsp_dummy_apr_callback(struct apr_client_data *data,
					void *priv);

static int32_t qdsp_apr_callback(struct apr_client_data *data, void *priv)
{
	struct voice_svc_prvt *prtd;
	struct apr_response_list *response_list;
	unsigned long spin_flags;

	if ((data == NULL) || (priv == NULL)) {
		pr_err("%s: data or priv is NULL\n", __func__);

		return -EINVAL;
	}

	prtd = (struct voice_svc_prvt *)priv;
	if (prtd == NULL) {
		pr_err("%s: private data is NULL\n", __func__);

		return -EINVAL;
	}

	pr_debug("%s: data->opcode %x\n", __func__,
		 data->opcode);

	if (data->opcode == RESET_EVENTS) {
		if (data->reset_proc == APR_DEST_QDSP6) {
			pr_debug("%s: Received ADSP reset event\n", __func__);

			if (prtd->apr_q6_mvm != NULL) {
				apr_reset(prtd->apr_q6_mvm);
				prtd->apr_q6_mvm = NULL;
			}

			if (prtd->apr_q6_cvs != NULL) {
				apr_reset(prtd->apr_q6_cvs);
				prtd->apr_q6_cvs = NULL;
			}
		} else if (data->reset_proc == APR_DEST_MODEM) {
			pr_debug("%s: Received Modem reset event\n", __func__);
		}
	}

	spin_lock_irqsave(&prtd->response_lock, spin_flags);

	if (prtd->response_count < APR_MAX_RESPONSE) {
		response_list = kmalloc(sizeof(struct apr_response_list) +
					data->payload_size, GFP_ATOMIC);
		if (response_list == NULL) {
			pr_err("%s: kmalloc failed\n", __func__);

			spin_unlock_irqrestore(&prtd->response_lock,
					       spin_flags);
			return -ENOMEM;
		}

		response_list->resp.src_port = data->src_port;

		/* Reverting the bit manipulation done in voice_svc_update_hdr
		 * to the src_port which is returned to us as dest_port.
		 */
		response_list->resp.dest_port = ((data->dest_port) >> 8);
		response_list->resp.token = data->token;
		response_list->resp.opcode = data->opcode;
		response_list->resp.payload_size = data->payload_size;
		if (data->payload != NULL && data->payload_size > 0) {
			memcpy(response_list->resp.payload, data->payload,
			       data->payload_size);
		}

		list_add_tail(&response_list->list, &prtd->response_queue);
		prtd->response_count++;
		spin_unlock_irqrestore(&prtd->response_lock, spin_flags);

		wake_up(&prtd->response_wait);
	} else {
		spin_unlock_irqrestore(&prtd->response_lock, spin_flags);
		pr_err("%s: Response dropped since the queue is full\n",
		       __func__);
	}

	return 0;
}

static int32_t qdsp_dummy_apr_callback(struct apr_client_data *data, void *priv)
{
	/* Do Nothing */
	return 0;
}

static void voice_svc_update_hdr(struct voice_svc_cmd_request *apr_req_data,
				 struct apr_data *aprdata)
{

	aprdata->hdr.hdr_field = APR_HDR_FIELD(APR_MSG_TYPE_SEQ_CMD,
				       APR_HDR_LEN(sizeof(struct apr_hdr)),
				       APR_PKT_VER);
	/* Bit manipulation is done on src_port so that a unique ID is sent.
	 * This manipulation can be used in the future where the same service
	 * is tried to open multiple times with the same src_port. At that
	 * time 0x0001 can be replaced with other values depending on the
	 * count.
	 */
	aprdata->hdr.src_port = ((apr_req_data->src_port) << 8 | 0x0001);
	aprdata->hdr.dest_port = apr_req_data->dest_port;
	aprdata->hdr.token = apr_req_data->token;
	aprdata->hdr.opcode = apr_req_data->opcode;
	aprdata->hdr.pkt_size  = APR_PKT_SIZE(APR_HDR_SIZE,
					apr_req_data->payload_size);
	memcpy(aprdata->payload, apr_req_data->payload,
	       apr_req_data->payload_size);
}

static int voice_svc_send_req(struct voice_svc_cmd_request *apr_request,
			      struct voice_svc_prvt *prtd)
{
	int ret = 0;
	void *apr_handle = NULL;
	struct apr_data *aprdata = NULL;
	uint32_t user_payload_size;
	uint32_t payload_size;

	pr_debug("%s\n", __func__);

	if (apr_request == NULL) {
		pr_err("%s: apr_request is NULL\n", __func__);

		ret = -EINVAL;
		goto done;
	}

	user_payload_size = apr_request->payload_size;
	payload_size = sizeof(struct apr_data) + user_payload_size;

	if (payload_size <= user_payload_size) {
		pr_err("%s: invalid payload size ( 0x%x ).\n",
			__func__, user_payload_size);
		ret = -EINVAL;
		goto done;
	} else {
		aprdata = kmalloc(payload_size, GFP_KERNEL);
		if (aprdata == NULL) {
			ret = -ENOMEM;
			goto done;
		}
	}

	voice_svc_update_hdr(apr_request, aprdata);

	if (!strcmp(apr_request->svc_name, VOICE_SVC_CVS_STR)) {
		apr_handle = prtd->apr_q6_cvs;
	} else if (!strcmp(apr_request->svc_name, VOICE_SVC_MVM_STR)) {
		apr_handle = prtd->apr_q6_mvm;
	} else {
		pr_err("%s: Invalid service %.*s\n", __func__,
			MAX_APR_SERVICE_NAME_LEN, apr_request->svc_name);

		ret = -EINVAL;
		goto done;
	}

	ret = apr_send_pkt(apr_handle, (uint32_t *)aprdata);

	if (ret < 0) {
		pr_err("%s: Fail in sending request %d\n",
			__func__, ret);
		ret = -EINVAL;
	} else {
		pr_debug("%s: apr packet sent successfully %d\n",
			 __func__, ret);
		ret = 0;
	}

done:
	kfree(aprdata);
	return ret;
}
static int voice_svc_reg(char *svc, uint32_t src_port,
			 struct voice_svc_prvt *prtd, void **handle)
{
	int ret = 0;

	pr_debug("%s\n", __func__);

	if (handle == NULL) {
		pr_err("%s: handle is NULL\n", __func__);
		ret = -EINVAL;
		goto done;
	}

	if (*handle != NULL) {
		pr_err("%s: svc handle not NULL\n", __func__);
		ret = -EINVAL;
		goto done;
	}

	if (src_port == (APR_MAX_PORTS - 1)) {
		pr_err("%s: SRC port reserved for dummy session\n", __func__);
		pr_err("%s: Unable to register %s\n", __func__, svc);
		ret = -EINVAL;
		goto done;
	}

	*handle = apr_register("ADSP",
			       svc, qdsp_apr_callback,
			       ((src_port) << 8 | 0x0001),
			       prtd);

	if (*handle == NULL) {
		pr_err("%s: Unable to register %s\n",
		       __func__, svc);

		ret = -EFAULT;
		goto done;
	}
	pr_debug("%s: Register %s successful\n",
		__func__, svc);
done:
	return ret;
}

static int voice_svc_dereg(char *svc, void **handle)
{
	int ret = 0;

	pr_debug("%s\n", __func__);

	if (handle == NULL) {
		pr_err("%s: handle is NULL\n", __func__);
		ret = -EINVAL;
		goto done;
	}

	if (*handle == NULL) {
		pr_err("%s: svc handle is NULL\n", __func__);
		ret = -EINVAL;
		goto done;
	}

	ret = apr_deregister(*handle);
	if (ret) {
		pr_err("%s: Unable to deregister service %s; error: %d\n",
		       __func__, svc, ret);

		goto done;
	}
	*handle = NULL;
	pr_debug("%s: deregister %s successful\n", __func__, svc);

done:
	return ret;
}

static int process_reg_cmd(struct voice_svc_register *apr_reg_svc,
			   struct voice_svc_prvt *prtd)
{
	int ret = 0;
	char *svc = NULL;
	void **handle = NULL;

	pr_debug("%s\n", __func__);

	if (!strcmp(apr_reg_svc->svc_name, VOICE_SVC_MVM_STR)) {
		svc = VOICE_SVC_MVM_STR;
		handle = &prtd->apr_q6_mvm;
	} else if (!strcmp(apr_reg_svc->svc_name, VOICE_SVC_CVS_STR)) {
		svc = VOICE_SVC_CVS_STR;
		handle = &prtd->apr_q6_cvs;
	} else {
		pr_err("%s: Invalid Service: %.*s\n", __func__,
			MAX_APR_SERVICE_NAME_LEN, apr_reg_svc->svc_name);
		ret = -EINVAL;
		goto done;
	}

	if (apr_reg_svc->reg_flag) {
		ret = voice_svc_reg(svc, apr_reg_svc->src_port, prtd,
				    handle);
	} else if (!apr_reg_svc->reg_flag) {
		ret = voice_svc_dereg(svc, handle);
	}

done:
	return ret;
}

static ssize_t voice_svc_write(struct file *file, const char __user *buf,
			       size_t count, loff_t *ppos)
{
	int ret = 0;
	struct voice_svc_prvt *prtd;
	struct voice_svc_write_msg *data = NULL;
	uint32_t cmd;

	pr_debug("%s\n", __func__);

	/*
	 * Check if enough memory is allocated to parse the message type.
	 * Will check there is enough to hold the payload later.
	 */
	if (count >= sizeof(struct voice_svc_write_msg)) {
		data = kmalloc(count, GFP_KERNEL);
	} else {
		pr_debug("%s: invalid data size\n", __func__);
		ret = -EINVAL;
		goto done;
	}

	if (data == NULL) {
		pr_err("%s: data kmalloc failed.\n", __func__);

		ret = -ENOMEM;
		goto done;
	}

	ret = copy_from_user(data, buf, count);
	if (ret) {
		pr_err("%s: copy_from_user failed %d\n", __func__, ret);

		ret = -EPERM;
		goto done;
	}

	cmd = data->msg_type;
	prtd = (struct voice_svc_prvt *) file->private_data;
	if (prtd == NULL) {
		pr_err("%s: prtd is NULL\n", __func__);

		ret = -EINVAL;
		goto done;
	}

	switch (cmd) {
	case MSG_REGISTER:
<<<<<<< HEAD
		if (count  >=
				(sizeof(struct voice_svc_register) +
				sizeof(*data))) {
=======
		/*
		 * Check that count reflects the expected size to ensure
		 * sufficient memory was allocated. Since voice_svc_register
		 * has a static size, this should be exact.
		 */
		if (count == (sizeof(struct voice_svc_write_msg) +
			      sizeof(struct voice_svc_register))) {
>>>>>>> e0b34664
			ret = process_reg_cmd(
			(struct voice_svc_register *)data->payload, prtd);
			if (!ret)
				ret = count;
		} else {
			pr_err("%s: invalid payload size\n", __func__);
			ret = -EINVAL;
			goto done;
		}
		break;
	case MSG_REQUEST:
<<<<<<< HEAD
	if (count >= (sizeof(struct voice_svc_cmd_request) +
					sizeof(*data))) {
=======
		/*
		 * Check that count reflects the expected size to ensure
		 * sufficient memory was allocated. Since voice_svc_cmd_request
		 * has a variable size, check the minimum value count must be.
		 */
		if (count >= (sizeof(struct voice_svc_write_msg) +
			      sizeof(struct voice_svc_cmd_request))) {
>>>>>>> e0b34664
		ret = voice_svc_send_req(
			(struct voice_svc_cmd_request *)data->payload, prtd);
		if (!ret)
			ret = count;
	} else {
		pr_err("%s: invalid payload size\n", __func__);
		ret = -EINVAL;
		goto done;
	}
		break;
	default:
		pr_debug("%s: Invalid command: %u\n", __func__, cmd);
		ret = -EINVAL;
	}

done:
	kfree(data);
	return ret;
}

static ssize_t voice_svc_read(struct file *file, char __user *arg,
			      size_t count, loff_t *ppos)
{
	int ret = 0;
	struct voice_svc_prvt *prtd;
	struct apr_response_list *resp;
	unsigned long spin_flags;
	int size;

	pr_debug("%s\n", __func__);

	prtd = (struct voice_svc_prvt *)file->private_data;
	if (prtd == NULL) {
		pr_err("%s: prtd is NULL\n", __func__);

		ret = -EINVAL;
		goto done;
	}

	spin_lock_irqsave(&prtd->response_lock, spin_flags);

	if (list_empty(&prtd->response_queue)) {
		spin_unlock_irqrestore(&prtd->response_lock, spin_flags);
		pr_debug("%s: wait for a response\n", __func__);

		ret = wait_event_interruptible_timeout(prtd->response_wait,
					!list_empty(&prtd->response_queue),
					msecs_to_jiffies(TIMEOUT_MS));
		if (ret == 0) {
			pr_debug("%s: Read timeout\n", __func__);

			ret = -ETIMEDOUT;
			goto done;
		} else if (ret > 0 && !list_empty(&prtd->response_queue)) {
			pr_debug("%s: Interrupt recieved for response\n",
				 __func__);
		} else if (ret < 0) {
			pr_debug("%s: Interrupted by SIGNAL %d\n",
				 __func__, ret);

			goto done;
		}

		spin_lock_irqsave(&prtd->response_lock, spin_flags);
	}

	resp = list_first_entry(&prtd->response_queue,
				struct apr_response_list, list);

	spin_unlock_irqrestore(&prtd->response_lock, spin_flags);

	size = resp->resp.payload_size +
	       sizeof(struct voice_svc_cmd_response);

	if (count < size) {
		pr_err("%s: Invalid payload size %zd, %d\n",
		       __func__, count, size);

		ret = -ENOMEM;
		goto done;
	}

	if (!access_ok(VERIFY_WRITE, arg, size)) {
		pr_err("%s: Access denied to write\n",
		       __func__);

		ret = -EPERM;
		goto done;
	}

	ret = copy_to_user(arg, &resp->resp,
			 sizeof(struct voice_svc_cmd_response) +
			 resp->resp.payload_size);
	if (ret) {
		pr_err("%s: copy_to_user failed %d\n", __func__, ret);

		ret = -EPERM;
		goto done;
	}

	spin_lock_irqsave(&prtd->response_lock, spin_flags);

	list_del(&resp->list);
	prtd->response_count--;
	kfree(resp);

	spin_unlock_irqrestore(&prtd->response_lock,
				spin_flags);

	ret = count;

done:
	return ret;
}

static int voice_svc_dummy_reg()
{
	uint32_t src_port = APR_MAX_PORTS - 1;

	pr_debug("%s\n", __func__);
	dummy_q6_mvm = apr_register("ADSP", "MVM",
				qdsp_dummy_apr_callback,
				src_port,
				NULL);
	if (dummy_q6_mvm == NULL) {
		pr_err("%s: Unable to register dummy MVM\n", __func__);
		goto err;
	}

	dummy_q6_cvs = apr_register("ADSP", "CVS",
				qdsp_dummy_apr_callback,
				src_port,
				NULL);
	if (dummy_q6_cvs == NULL) {
		pr_err("%s: Unable to register dummy CVS\n", __func__);
		goto err;
	}
	return 0;
err:
	if (dummy_q6_mvm != NULL) {
		apr_deregister(dummy_q6_mvm);
		dummy_q6_mvm = NULL;
	}
	return -EINVAL;
}

static int voice_svc_open(struct inode *inode, struct file *file)
{
	struct voice_svc_prvt *prtd = NULL;

	pr_debug("%s\n", __func__);

	prtd = kmalloc(sizeof(struct voice_svc_prvt), GFP_KERNEL);

	if (prtd == NULL) {
		pr_err("%s: kmalloc failed\n", __func__);
		return -ENOMEM;
	}

	memset(prtd, 0, sizeof(struct voice_svc_prvt));
	prtd->apr_q6_cvs = NULL;
	prtd->apr_q6_mvm = NULL;
	prtd->response_count = 0;
	INIT_LIST_HEAD(&prtd->response_queue);
	init_waitqueue_head(&prtd->response_wait);
	spin_lock_init(&prtd->response_lock);
	file->private_data = (void *)prtd;

	/* Current APR implementation doesn't support session based
	 * multiple service registrations. The apr_deregister()
	 * function sets the destination and client IDs to zero, if
	 * deregister is called for a single service instance.
	 * To avoid this, register for additional services.
	 */
	if (!reg_dummy_sess) {
		voice_svc_dummy_reg();
		reg_dummy_sess = 1;
	}
	return 0;
}

static int voice_svc_release(struct inode *inode, struct file *file)
{
	int ret = 0;
	struct apr_response_list *resp = NULL;
	unsigned long spin_flags;
	struct voice_svc_prvt *prtd = NULL;
	char *svc_name = NULL;
	void **handle = NULL;

	pr_debug("%s\n", __func__);

	prtd = (struct voice_svc_prvt *)file->private_data;
	if (prtd == NULL) {
		pr_err("%s: prtd is NULL\n", __func__);

		ret = -EINVAL;
		goto done;
	}

	if (prtd->apr_q6_cvs != NULL) {
		svc_name = VOICE_SVC_MVM_STR;
		handle = &prtd->apr_q6_cvs;
		ret = voice_svc_dereg(svc_name, handle);
		if (ret)
			pr_err("%s: Failed to dereg CVS %d\n", __func__, ret);
	}

	if (prtd->apr_q6_mvm != NULL) {
		svc_name = VOICE_SVC_MVM_STR;
		handle = &prtd->apr_q6_mvm;
		ret = voice_svc_dereg(svc_name, handle);
		if (ret)
			pr_err("%s: Failed to dereg MVM %d\n", __func__, ret);
	}

	spin_lock_irqsave(&prtd->response_lock, spin_flags);

	while (!list_empty(&prtd->response_queue)) {
		pr_debug("%s: Remove item from response queue\n", __func__);

		resp = list_first_entry(&prtd->response_queue,
					struct apr_response_list, list);
		list_del(&resp->list);
		prtd->response_count--;
		kfree(resp);
	}

	spin_unlock_irqrestore(&prtd->response_lock, spin_flags);

	kfree(file->private_data);
	file->private_data = NULL;

done:
	return ret;
}

static const struct file_operations voice_svc_fops = {
	.owner =                THIS_MODULE,
	.open =                 voice_svc_open,
	.read =                 voice_svc_read,
	.write =                voice_svc_write,
	.release =              voice_svc_release,
};


static int voice_svc_probe(struct platform_device *pdev)
{
	int ret = 0;

	pr_debug("%s\n", __func__);

	voice_svc_dev = devm_kzalloc(&pdev->dev,
				  sizeof(struct voice_svc_device), GFP_KERNEL);
	if (!voice_svc_dev) {
		pr_err("%s: kzalloc failed\n", __func__);
		ret = -ENOMEM;
		goto done;
	}

	ret = alloc_chrdev_region(&device_num, 0, MINOR_NUMBER,
				  VOICE_SVC_DRIVER_NAME);
	if (ret) {
		pr_err("%s: Failed to alloc chrdev\n", __func__);
		ret = -ENODEV;
		goto chrdev_err;
	}

	voice_svc_dev->major = MAJOR(device_num);
	voice_svc_class = class_create(THIS_MODULE, VOICE_SVC_DRIVER_NAME);
	if (IS_ERR(voice_svc_class)) {
		ret = PTR_ERR(voice_svc_class);
		pr_err("%s: Failed to create class; err = %d\n", __func__,
			ret);
		goto class_err;
	}

	voice_svc_dev->dev = device_create(voice_svc_class, NULL, device_num,
					   NULL, VOICE_SVC_DRIVER_NAME);
	if (IS_ERR(voice_svc_dev->dev)) {
		ret = PTR_ERR(voice_svc_dev->dev);
		pr_err("%s: Failed to create device; err = %d\n", __func__,
			ret);
		goto dev_err;
	}

	voice_svc_dev->cdev = cdev_alloc();
	cdev_init(voice_svc_dev->cdev, &voice_svc_fops);
	ret = cdev_add(voice_svc_dev->cdev, device_num, MINOR_NUMBER);
	if (ret) {
		pr_err("%s: Failed to register chrdev; err = %d\n", __func__,
			ret);
		goto add_err;
	}
	pr_debug("%s: Device created\n", __func__);
	goto done;

add_err:
	cdev_del(voice_svc_dev->cdev);
	device_destroy(voice_svc_class, device_num);
dev_err:
	class_destroy(voice_svc_class);
class_err:
	unregister_chrdev_region(0, MINOR_NUMBER);
chrdev_err:
	kfree(voice_svc_dev);
done:
	return ret;
}

static int voice_svc_remove(struct platform_device *pdev)
{
	pr_debug("%s\n", __func__);

	cdev_del(voice_svc_dev->cdev);
	kfree(voice_svc_dev->cdev);
	device_destroy(voice_svc_class, device_num);
	class_destroy(voice_svc_class);
	unregister_chrdev_region(0, MINOR_NUMBER);
	kfree(voice_svc_dev);

	return 0;
}

static struct of_device_id voice_svc_of_match[] = {
	{.compatible = "qcom,msm-voice-svc"},
	{ }
};
MODULE_DEVICE_TABLE(of, voice_svc_of_match);

static struct platform_driver voice_svc_driver = {
	.probe          = voice_svc_probe,
	.remove         = voice_svc_remove,
	.driver         = {
		.name   = "msm-voice-svc",
		.owner  = THIS_MODULE,
		.of_match_table = voice_svc_of_match,
	},
};

static int __init voice_svc_init(void)
{
	pr_debug("%s\n", __func__);

	return platform_driver_register(&voice_svc_driver);
}

static void __exit voice_svc_exit(void)
{
	pr_debug("%s\n", __func__);

	platform_driver_unregister(&voice_svc_driver);
}

module_init(voice_svc_init);
module_exit(voice_svc_exit);

MODULE_DESCRIPTION("Soc QDSP6v2 Voice Service driver");
MODULE_LICENSE("GPL v2");<|MERGE_RESOLUTION|>--- conflicted
+++ resolved
@@ -396,11 +396,6 @@
 
 	switch (cmd) {
 	case MSG_REGISTER:
-<<<<<<< HEAD
-		if (count  >=
-				(sizeof(struct voice_svc_register) +
-				sizeof(*data))) {
-=======
 		/*
 		 * Check that count reflects the expected size to ensure
 		 * sufficient memory was allocated. Since voice_svc_register
@@ -408,7 +403,6 @@
 		 */
 		if (count == (sizeof(struct voice_svc_write_msg) +
 			      sizeof(struct voice_svc_register))) {
->>>>>>> e0b34664
 			ret = process_reg_cmd(
 			(struct voice_svc_register *)data->payload, prtd);
 			if (!ret)
@@ -420,10 +414,6 @@
 		}
 		break;
 	case MSG_REQUEST:
-<<<<<<< HEAD
-	if (count >= (sizeof(struct voice_svc_cmd_request) +
-					sizeof(*data))) {
-=======
 		/*
 		 * Check that count reflects the expected size to ensure
 		 * sufficient memory was allocated. Since voice_svc_cmd_request
@@ -431,7 +421,6 @@
 		 */
 		if (count >= (sizeof(struct voice_svc_write_msg) +
 			      sizeof(struct voice_svc_cmd_request))) {
->>>>>>> e0b34664
 		ret = voice_svc_send_req(
 			(struct voice_svc_cmd_request *)data->payload, prtd);
 		if (!ret)
