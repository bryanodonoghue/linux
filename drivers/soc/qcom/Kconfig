#
# QCOM Soc drivers
#
menu "Qualcomm SoC drivers"
config QCOM_MEM_OFFLINE
	bool "Dynamic Memory Region Offline driver"
	help
	  Add support for DDR Self-Refresh power management through the dynamic
	  memory offline framework. This driver interfaces between the memory
	  hotplug subsystem and AOP which hot adds or removes memory blocks and
	  controls the start/stop of self-refresh of these DDR regions. This
	  helps reduce power consumption during idle mode of the system.
	  If unsure, say N

config OVERRIDE_MEMORY_LIMIT
	bool "Override memory limit set by the kernel boot parameter"
	depends on QCOM_MEM_OFFLINE
	help
	  Override any memory limit set by the kernel boot parameter with
	  limit set by mem-offline dt entry so that memory offline framework
	  can initialize remaining memory with movable pages for memory
	  hot-plugging.
	  If unsure, say N

config QCOM_CPUSS_DUMP
	bool "CPU Subsystem Dumping support"
	help
	  Add support to dump various hardware entities such as the instruction
	  and data tlb's as well as the unified tlb, which are a part of the
	  cpu subsystem to an allocated buffer. This allows for analysis of the
	  the entities if corruption is suspected.
	  If unsure, say N

config QCOM_GLINK_SSR
	tristate "Qualcomm Glink SSR driver"
	depends on RPMSG
	depends on QCOM_RPROC_COMMON
	help
	  Say y here to enable GLINK SSR support. The GLINK SSR driver
	  implements the SSR protocol for notifying the remote processor about
	  neighboring subsystems going up or down.

config QCOM_RUN_QUEUE_STATS
       bool "Enable collection and exporting of QTI Run Queue stats to userspace"
       help
        This option enables the driver to periodically collecting the statistics
        of kernel run queue information and calculate the load of the system.
        This information is exported to usespace via sysfs entries and userspace
        algorithms uses info and decide when to turn on/off the cpu cores.

config QCOM_GSBI
        tristate "QCOM General Serial Bus Interface"
        depends on ARCH_QCOM
        select MFD_SYSCON
        help
          Say y here to enable GSBI support.  The GSBI provides control
          functions for connecting the underlying serial UART, SPI, and I2C
          devices to the output pins.

config QCOM_MDT_LOADER
	tristate
	select QCOM_SCM

config QCOM_LLCC
	tristate "Qualcomm Technologies, Inc. LLCC driver"
	depends on ARCH_QCOM
	help
	  Qualcomm Technologies, Inc. platform specific LLCC driver for Last
	  Level Cache. This provides interfaces to client's that use the LLCC.
	  Say yes here to enable LLCC slice driver.

config QCOM_SM8150_LLCC
	tristate "Qualcomm Technologies, Inc. SM8150 LLCC driver"
	depends on QCOM_LLCC
	help
	  Say yes here to enable the LLCC driver for SM8150. This is provides
	  data required to configure LLCC so that clients can start using the
	  LLCC slices.

config QCOM_SDMSHRIKE_LLCC
	tristate "Qualcomm Technologies, Inc. SDMSHRIKE LLCC driver"
	depends on QCOM_LLCC
	help
	  This configuration option enables LLCC driver specific to SDMSHRIKE.
	  Say 'Y' here to enable the LLCC driver for SDMSHRIKE which provides
	  data required to configure LLCC so that clients can start using the
	  LLCC slices.

config QCOM_SM6150_LLCC
	tristate "Qualcomm Technologies, Inc. SM6150 LLCC driver"
	depends on QCOM_LLCC
	help
	  Say yes here to enable the LLCC driver for SM6150. This is provides
	  data required to configure LLCC so that clients can start using the
	  LLCC slices.

config QCOM_SDMMAGPIE_LLCC
	tristate "Qualcomm Technologies, Inc. SDMMAGPIE LLCC driver"
	depends on QCOM_LLCC
	help
	  Say yes here to enable the LLCC driver for SDMMAGPIE. This is provides
	  data required to configure LLCC so that clients can start using the
	  LLCC slices.

config QCOM_LLCC_AMON
	tristate "Qualcomm Technologies, Inc. LLCC Activity Monitor(AMON) driver"
	depends on QCOM_LLCC
	help
	  This option enables a activity monitor driver for last level cache
	  controller. This driver configures the activity monitor as
	  deadlock detector and dumps the AMON registers upon detection of
	  deadlock.

config QCOM_LLCC_AMON_PANIC
	tristate "Panic on detecting LLCC Activity Monitor(AMON) error"
	depends on QCOM_LLCC_AMON
	help
	  This option enables panic upon detection of LLCC Activity Monitor(AMON)
	  errors. Say yes here to enable deadlock detection mode of AMON. In
	  deadlock detection mode AMON will trigger an interrupt if some LLCC request
	  ages out.

config QCOM_LLCC_PERFMON
	tristate "Qualcomm Technologies, Inc. LLCC Perfmon driver"
	depends on QCOM_LLCC
	help
	  This option enables driver for LLCC Performance monitor block. Using
	  this various events in different LLCC sub block ports can be monitored.
	  This is used for performance and debug activity and exports SYSFS
	  interface. SYSFS interface used for configure and dump the LLCC
	  performance events.

config QCOM_PM
	bool "Qualcomm Power Management"
	depends on ARCH_QCOM && !ARM64
	select ARM_CPU_SUSPEND
	select QCOM_SCM
	help
	  QCOM Platform specific power driver to manage cores and L2 low power
	  modes. It interface with various system drivers to put the cores in
	  low power modes.

config QCOM_QMI_HELPERS
	bool "Qualcomm QMI Helpers"
	depends on QRTR
	help
	  Helper library for handling QMI encoded messages.  QMI encoded
	  messages are used in communication between the majority of QRTR
	  clients and this helpers provide the common functionality needed for
	  doing this from a kernel driver.

config QCOM_QMI_RMNET
	bool "QTI QMI Rmnet Helpers"
	depends on QCOM_QMI_HELPERS
	depends on RMNET
	help
	  Helper for handling interfaces between kernel clients and rmnet
	  driver. It enables the rmnet driver to create/delete DFC/WDA
	  clients and provides the common functionality for data flow control
	  and power save features.

config QCOM_QMI_DFC
	bool "Enable burst mode flow control"
	depends on QCOM_QMI_RMNET
	help
	  Say y here to enable support for burst mode data flow control.
	  DFC client provides an interface to the modem dfc service and
	  does burst mode flow control. It enables the flow on receiving flow
	  status indication and disables flows while grant size is reached.
	  If unsure or not use burst mode flow control, say 'N'.

config QCOM_QMI_POWER_COLLAPSE
	bool "Enable power save features"
	depends on QCOM_QMI_RMNET
	help
	  Say y here to enable support for power save features.
	  It provides an interface to offload uplink flow control based on
	  detected flow status.
	  If unsure or not use power save feature, say 'N'.

config QCOM_SMEM
	tristate "Qualcomm Shared Memory Manager (SMEM)"
	depends on ARCH_QCOM
	depends on HWSPINLOCK
	help
	  Say y here to enable support for the Qualcomm Shared Memory Manager.
	  The driver provides an interface to items in a heap shared among all
	  processors in a Qualcomm platform.

config QCOM_SMD_RPM
	tristate "Qualcomm Resource Power Manager (RPM) over SMD"
	depends on ARCH_QCOM
	depends on RPMSG && OF
	help
	  If you say yes to this option, support will be included for the
	  Resource Power Manager system found in the Qualcomm 8974 based
	  devices.

	  This is required to access many regulators, clocks and bus
	  frequencies controlled by the RPM on these devices.

	  Say M here if you want to include support for the Qualcomm RPM as a
	  module. This will build a module called "qcom-smd-rpm".

config MSM_SPM
        bool "Driver support for SPM and AVS wrapper hardware"
        help
          Enables the support for SPM and AVS wrapper hardware on MSMs. SPM
          hardware is used to manage the processor power during sleep. The
          driver allows configuring SPM to allow different low power modes for
          both core and L2.

config MSM_L2_SPM
        bool "SPM support for L2 cache"
        help
          Enable SPM driver support for L2 cache. Some MSM chipsets allow
          control of L2 cache low power mode with a Subsystem Power manager.
          Enabling this driver allows configuring L2 SPM for low power modes
          on supported chipsets.

config QCOM_SCM
	bool "Secure Channel Manager (SCM) support"
	default n
        help
	 Say y here to enable Secure Channel Mananger(SCM) support for SoC.
	 SCM provides communication channel to communicate with secure
	 world(EL2 and EL3) by using smc call.
	 SCM driver provides the support for atomic scm calls also.

config QCOM_MEMORY_DUMP_V2
	bool "QCOM Memory Dump V2 Support"
	help
	  This enables memory dump feature. It allows various client
	  subsystems to register respective dump regions. At the time
	  of deadlocks or cpu hangs these dump regions are captured to
	  give a snapshot of the system at the time of the crash.

config MSM_DEBUG_LAR_UNLOCK
	bool "MSM Debug LAR Unlock Support"
	depends on QCOM_MEMORY_DUMP_V2
	help
	  This allows unlocking Core Debug lock to allow capture
	  of upper 32 bits of program counter at the time of
	  system crash. This is useful in getting correct crash
	  location.

config QCOM_WATCHDOG_V2
	bool "Qualcomm Watchdog Support"
	depends on ARCH_QCOM
	help
	  This enables the watchdog module. It causes kernel panic if the
	  watchdog times out. It allows for detection of cpu hangs and
	  deadlocks. It does not run during the bootup process, so it will
	  not catch any early lockups.

config QCOM_FORCE_WDOG_BITE_ON_PANIC
	bool "QCOM force watchdog bite"
	depends on QCOM_WATCHDOG_V2
	help
	  This forces a watchdog bite when the device restarts due to a
	  kernel panic. On certain MSM SoCs, this provides us
	  additional debugging information.

config QCOM_WDOG_IPI_ENABLE
	bool "Qcom WDT pet optimization"
	depends on QCOM_WATCHDOG_V2
	default n
	help
	  When this option is enabled, watchdog sends IPI to cores in low power
	  mode also. For power optimizations, by default watchdog don't ping
	  cores in low power mode at pettime.

	  To track CPUs health on LPM, or on debug builds enable it.

config QCOM_SMEM_STATE
	bool

config QCOM_SMP2P
	tristate "Qualcomm Shared Memory Point to Point support"
	depends on MAILBOX
	depends on QCOM_SMEM
	select QCOM_SMEM_STATE
	help
	  Say yes here to support the Qualcomm Shared Memory Point to Point
	  protocol.

config QCOM_SMSM
	tristate "Qualcomm Shared Memory State Machine"
	depends on QCOM_SMEM
	select QCOM_SMEM_STATE
	help
	  Say yes here to support the Qualcomm Shared Memory State Machine.
	  The state machine is represented by bits in shared memory.

config QCOM_WCNSS_CTRL
	tristate "Qualcomm WCNSS control driver"
	depends on ARCH_QCOM
	depends on RPMSG
	help
	  Client driver for the WCNSS_CTRL SMD channel, used to download nv
	  firmware to a newly booted WCNSS chip.

config QPNP_PBS
	tristate "PBS trigger support for QPNP PMIC"
	depends on SPMI
	help
	  This driver supports configuring software PBS trigger event through PBS
	  RAM on Qualcomm Technologies, Inc. QPNP PMICs. This module provides
	  the APIs to the client drivers that wants to send the PBS trigger
	  event to the PBS RAM.

config MSM_SERVICE_LOCATOR
	bool "Service Locator"
	depends on QCOM_QMI_HELPERS
	help
	  The Service Locator provides a library to retrieve location
	  information given a service identifier. Location here translates
	  to what process domain exports the service, and which subsystem
	  that process domain will execute in.

config MSM_SERVICE_NOTIFIER
	bool "Service Notifier"
	depends on MSM_SERVICE_LOCATOR && MSM_SUBSYSTEM_RESTART
	help
	  The Service Notifier provides a library for a kernel client to
	  register for state change notifications regarding a remote service.
	  A remote service here refers to a process providing certain services
	  like audio, the identifier for which is provided by the service
	  locator.

config MSM_SUBSYSTEM_RESTART
       bool "MSM Subsystem Restart"
       help
         This option enables the MSM subsystem restart framework.

         The MSM subsystem restart framework provides support to boot,
         shutdown, and restart subsystems with a reference counted API.
         It also notifies userspace of transitions between these states via
         sysfs.

config MSM_PIL
       bool "Peripheral image loading"
       select FW_LOADER
       default n
       help
         Some peripherals need to be loaded into memory before they can be
         brought out of reset.

         Say yes to support these devices.

config MSM_SYSMON_GLINK_COMM
       bool "MSM System Monitor communication support using GLINK transport"
       depends on MSM_GLINK && MSM_SUBSYSTEM_RESTART
       help
         This option adds support for MSM System Monitor APIs using the GLINK
         transport layer. The APIs provided may be used for notifying
         subsystems within the SoC about other subsystems' power-up/down
         state-changes.

config MSM_SYSMON_QMI_COMM
       bool "MSM System Monitor communication support using QMI transport"
       depends on QCOM_QMI_HELPERS && MSM_SUBSYSTEM_RESTART
       help
         This option adds support for MSM System Monitor APIs using the
         QMI layer. The APIs provided may be used for notifying
         subsystems within the SoC about other subsystems' power-up/down
         state-changes.

config MSM_PIL_SSR_GENERIC
       tristate "MSM Subsystem Boot Support"
       depends on MSM_PIL && MSM_SUBSYSTEM_RESTART
       help
         Support for booting and shutting down MSM Subsystem processors.
         This driver also monitors the SMSM status bits and the watchdog
         interrupt for the subsystem and restarts it on a watchdog bite
         or a fatal error. Subsystems include LPASS, Venus, VPU, WCNSS and
         BCSS.

config SETUP_SSR_NOTIF_TIMEOUTS
	bool "Set timeouts on SSR sysmon notifications and notifier callbacks"
	help
	  Setup timers prior to initiating communication between
	  subsystems through sysmon, and prior to sending notifications
	  to drivers in the kernel that have registered callbacks with the
	  subsystem notifier framework for a particular subsystem. This
	  is a debugging feature.

config SSR_SYSMON_NOTIF_TIMEOUT
	depends on SETUP_SSR_NOTIF_TIMEOUTS
	int "SSR Sysmon notifications timeout in ms"
	default 10000
	help
	  The amount of time, in milliseconds, that should elapse between
	  the start and end of sysmon SSR notifications, before a warning
	  is emitted.

config SSR_SUBSYS_NOTIF_TIMEOUT
	depends on SETUP_SSR_NOTIF_TIMEOUTS
	int "SSR Subsystem notifier timeout in ms"
	default 10000
	help
	  The amount of time, in milliseconds, that should elapse between
	  the start and end of SSR notifications through the subsystem
	  notifier, before a warning is emitted.

config PANIC_ON_SSR_NOTIF_TIMEOUT
	bool "Trigger kernel panic when notification timeout expires"
	depends on SETUP_SSR_NOTIF_TIMEOUTS
	help
	  Trigger a kernel panic when communication between subsystems
	  through sysmon is taking too long. Also trigger a kernel panic
	  if invoking the callbacks registered with a particular subsystem's
	  notifications by the subsystem notifier framework is taking too long.
	  This is a debugging feature.

config MSM_BOOT_STATS
	bool "Use MSM boot stats reporting"
	help
	  Use this to report msm boot stats such as bootloader throughput,
	  display init, total boot time.
	  This figures are reported in mpm sleep clock cycles and have a
	  resolution of 31 bits as 1 bit is used as an overflow check.

config MSM_CORE_HANG_DETECT
       tristate "MSM Core Hang Detection Support"
       help
         This enables the core hang detection module. It causes SoC
         reset on core hang detection and collects the core context
         for hang. By using sysfs entries core hang detection can be
	 enabled or disabled dynamically.

config QCOM_DCC_V2
       bool "Qualcomm Technologies Data Capture and Compare enigne support for V2"
       help
         This option enables driver for Data Capture and Compare engine. DCC
         driver provides interface to configure DCC block and read back
         captured data from DCC's internal SRAM.

config MSM_GLADIATOR_HANG_DETECT
	tristate "MSM Gladiator Hang Detection Support"
	help
	  This enables the gladiator hang detection module.
          If the configured threshold is reached, it causes SoC reset on
          gladiator hang detection and collects the context for the
          gladiator hang.

config MSM_GLADIATOR_ERP
	tristate "GLADIATOR coherency interconnect error reporting driver"
	help
	  Support dumping debug information for the GLADIATOR
	  cache interconnect in the error interrupt handler.
	  Meant to be used for debug scenarios only.

	  If unsure, say N.

config PANIC_ON_GLADIATOR_ERROR
	depends on MSM_GLADIATOR_ERP
	bool "Panic on GLADIATOR error report"
	help
	  Panic upon detection of an Gladiator coherency interconnect error
	  in order to support dumping debug information.
	  Meant to be used for debug scenarios only.

	  If unsure, say N.

config QCOM_SECURE_BUFFER
	bool "Helper functions for securing buffers through TZ"
	help
	 Say 'Y' here for targets that need to call into TZ to secure
	 memory buffers. This ensures that only the correct clients can
	 use this memory and no unauthorized access is made to the
	 buffer

config MSM_REMOTEQDSS
	bool "Allow debug tools to enable events on other processors"
	depends on QCOM_SCM && DEBUG_FS
	help
	  Other onchip processors/execution environments may support debug
	  events. Provide a sysfs interface for debug tools to dynamically
	  enable/disable these events. Interface located in
	  /sys/class/remoteqdss.

config ICNSS
	tristate "Platform driver for Q6 integrated connectivity"
	select CNSS_UTILS
	---help---
	  This module adds support for Q6 integrated WLAN connectivity
	  subsystem. This module is responsible for communicating WLAN on/off
	  control messages to FW over QMI channel. It is also responsible for
	  handling WLAN PD restart notifications.

config ICNSS_DEBUG
	bool "ICNSS debug support"
	depends on ICNSS
	---help---
	  Say 'Y' here to enable ICNSS driver debug support. Debug support
	  primarily consists of logs consisting of information related to
	  hardware register access and enabling BUG_ON for certain cases to aid
	  the debugging.

config ICNSS_QMI
       bool "ICNSS QMI support"
       depends on ICNSS
       ---help---
        Say 'Y' here to enable ICNSS QMI support. ICNSS driver will use
	QMI framework to communicate with WLAN FW. It will send coldboot
	handshake messages to WLAN FW, which includes hardware capabilities
	and configurations. It also send WLAN on/off control message to FW
	over QMI channel.

config QCOM_EUD
	tristate "QTI Embedded USB Debugger (EUD)"
	depends on ARCH_QCOM
	select SERIAL_CORE
	help
	  The EUD (Embedded USB Debugger) is a mini-USB hub implemented
	  on chip to support the USB-based debug and trace capabilities.
	  This module enables support for Qualcomm Technologies, Inc.
	  Embedded USB Debugger (EUD).
	  If unsure, say N.

config QCOM_MINIDUMP
	bool "QCOM Minidump Support"
	depends on QCOM_SMEM && QCOM_DLOAD_MODE
	help
	  This enables minidump feature. It allows various clients to
	  register to dump their state at system bad state (panic/WDT,etc.,).
	  Minidump would dump all registered entries, only when DLOAD mode
	  is enabled.

config MINIDUMP_MAX_ENTRIES
	int "Minidump Maximum num of entries"
	default 200
	depends on QCOM_MINIDUMP
	help
	  This defines maximum number of entries to be allocated for application
	  subsytem in Minidump table.

config QCOM_BUS_SCALING
	bool "Bus scaling driver"
	help
	This option enables bus scaling on MSM devices.  Bus scaling
	allows devices to request the clocks be set to rates sufficient
	for the active devices needs without keeping the clocks at max
	frequency when a slower speed is sufficient.

config  QCOM_BUS_CONFIG_RPMH
	bool "RPMH Bus scaling driver"
	depends on QCOM_BUS_SCALING
	help
	  This option enables bus scaling using QCOM specific hardware
	  accelerators. It enables the translation of bandwidth requests
	  from logical nodes to hardware nodes controlled by the BCM (Bus
	  Clock Manager)

config QCOM_COMMAND_DB
	bool "Command DB"
	help
	  Command DB queries shared memory by key string for shared system
	  resources

config QCOM_EARLY_RANDOM
        bool "Initialize random pool very early"
        help
          The standard random pool may not initialize until late in the boot
          process which means that any calls to get random numbers before then
          may not be truly random. Select this option to make an early call
          to get some random data to put in the pool. If unsure, say N.

config MSM_SPSS_UTILS
	depends on MSM_PIL
	bool "Secure Processor Utilities"
	help
	  spss-utils driver selects Secure Processor firmware file name.
	  The firmware file name for dev, test or production is selected
	  based on two fuses.
	  Different file name is used for differnt SPSS HW versions,
	  because the SPSS firmware size is too small to support multiple
	  HW versions.

config MSM_SPCOM
	depends on QCOM_GLINK
	bool "Secure Processor Communication over GLINK"
	help
	  spcom driver allows loading Secure Processor Applications and
	  sending messages to Secure Processor Applications.
	  spcom provides interface to both user space app and kernel driver.
	  It is using glink as the transport layer, which provides multiple
	  logical channels over single physical channel.
	  The physical layer is based on shared memory and interrupts.
	  spcom provides clients/server API, although currently only one client
	  or server is allowed per logical channel.

config MSM_TZ_SMMU
	depends on ARCH_MSM8953 || ARCH_QCS405
	bool "Helper functions for SMMU configuration through TZ"
	help
	  Say 'Y' here for targets that need to call into TZ to configure
	  SMMUs for any reason (for example, for errata workarounds or
	  configuration of SMMU virtualization).

	  If unsure, say N.

config QTI_RPMH_API
	bool "QTI RPMH (h/w accelerators) Communication API"
	select MAILBOX
	select QTI_RPMH_MBOX
	select QTI_SYSTEM_PM
	help
	  This option enables RPMH hardware communication for making shared
	  resource requests on Qualcomm Technologies Inc SoCs.

config QTI_SYSTEM_PM
	bool

config QSEE_IPC_IRQ
	bool "QSEE interrupt manager"
	help
	  The QSEE IPC IRQ controller manages the interrupts from the QTI
	  secure execution environment. This interrupt controller will use
	  the registers in the spcs region to mask and clear interrupts.
	  Clients can use this driver to avoid adding common interrupt handling
	  code.

config QSEE_IPC_IRQ_BRIDGE
	tristate "QSEE IPC Interrupt Bridge"
	select QSEE_IPC_IRQ
	help
	  This module enables bridging an Inter-Processor Communication(IPC)
	  interrupt from a remote subsystem directed towards Qualcomm
	  Technologies, Inc. Secure Execution Environment(QSEE) to userspace.
	  The interrupt will be propagated through a character device that
	  userspace clients can poll on.

config QCOM_GLINK
	tristate "GLINK Probe Helper"
	depends on RPMSG_QCOM_GLINK_SMEM
	help
	  The GLINK RPMSG Plugin is currently designed to plugin with the
	  remote proc framework as a subdev. This module is responsible for
	  creating the glink transports when remote proc is disabled.

config QCOM_GLINK_PKT
	tristate "Enable device interface for GLINK packet channels"
	depends on QCOM_GLINK
	help
	  G-link packet driver provides the interface for the userspace
	  clients to communicate over G-Link via device nodes.
	  This enable the userspace clients to read and write to
	  some glink packets channel.

config MSM_JTAGV8
	bool "Debug and ETM trace support across power collapse for ARMv8"
	default y if CORESIGHT_SOURCE_ETM4X
	help
	  Enables support for debugging (specifically breakpoints) and ETM
	  processor tracing across power collapse both for JTag and OS hosted
	  software running on ARMv8 target. Enabling this will ensure debug
	  and ETM registers are saved and restored across power collapse.
	  If unsure, say 'N' here to avoid potential power, performance and
	  memory penalty.

config QCOM_QDSS_BRIDGE
	bool "Configure bridge driver for QTI/Qualcomm Technologies, Inc. MDM"
	depends on MHI_BUS
	help
	  The driver will help route diag traffic from modem side over the QDSS
	  sub-system to USB on APSS side. The driver acts as a bridge between the
	  MHI and USB interface. If unsure, say N.

config QTI_RPM_STATS_LOG
	bool "Qualcomm Technologies RPM Stats Driver"
	depends on DEBUG_FS
	default n
	help
	  This option enables a driver which reads RPM messages from a shared
	  memory location. These messages provide statistical information about
	  the low power modes that RPM enters. The drivers outputs the message
	  via a debugfs node.

config MSM_CDSP_LOADER
	tristate "CDSP loader support"
	help
	  Enable CDSP image loader.
	  The CDSP loader brings CDSP out of reset
	  for platforms that have compute DSP.
	  Say M if you want to enable this module.

config QCOM_SMCINVOKE
       bool "Secure QSEE Support"
       help
         Enable SMCInvoke driver which supports capability based secure
         communication between QTI Secure Execution Environment (QSEE)
         and high level operating system. It exposes APIs for both
         userspace and kernel clients.

config MSM_EVENT_TIMER
	bool "Event timer"
        help
	  This option enables a modules that manages a list of event timers
	  that need to be monitored by the PM. The enables the PM code to
	  monitor events that require the core to be awake and ready to
	  handle the event.

config MSM_PM
	depends on PM
	select MSM_IDLE_STATS if DEBUG_FS
	select CPU_IDLE_MULTIPLE_DRIVERS
	bool "Qualcomm Techonolgies Inc (QTI) platform specific PM driver"
	help
	  Platform specific power driver to manage cores and l2 low power
	  modes. It interface with various system driver and put the cores
	  into low power modes. It implements OS initiated scheme and
	  determines last CPU to call into PSCI for cluster Low power
	  modes.

config MSM_NOPM
	default y if !PM
	bool
	help
	  This enables bare minimum support of power management at platform level.
	  i.e WFI

config MSM_QBT1000
	bool "QBT1000 Ultrasonic Fingerprint Sensor"
	help
	  This driver provides services for configuring the fingerprint
	  sensor hardware and for communicating with the trusted app which
	  uses it. It enables clocks and provides commands for loading
	  trusted apps, unloading them and marshalling buffers to the
	  trusted fingerprint app.

config APSS_CORE_EA
	depends on CPU_FREQ && PM_OPP
	bool "Qualcomm Technology Inc specific power aware driver"
	help
	  Platform specific power aware driver to provide power
	  and temperature information to the scheduler.

config QCOM_FSA4480_I2C
	bool "Fairchild FSA4480 chip with I2C"
	select REGMAP_I2C
	depends on I2C
	help
	  Support for the Fairchild FSA4480 IC switch chip controlled
	  using I2C. This driver provides common support
	  for accessing the device, switching between USB and Audio
	  modes, changing orientation.

if MSM_PM
menuconfig MSM_IDLE_STATS
	bool "Collect idle statistics"
	help
	  Collect cores various low power mode idle statistics
	  and export them in proc/msm_pm_stats. User can read
	  this data and determine what low power modes and how
	  many times cores have entered into LPM modes.

if MSM_IDLE_STATS

config MSM_IDLE_STATS_FIRST_BUCKET
	int "First bucket time"
	default 62500
	help
	  Upper time limit in nanoseconds of first bucket.

config MSM_IDLE_STATS_BUCKET_SHIFT
	int "Bucket shift"
	default 2

config MSM_IDLE_STATS_BUCKET_COUNT
	int "Bucket count"
	default 10

config MSM_SUSPEND_STATS_FIRST_BUCKET
	int "First bucket time for suspend"
	default 1000000000
	help
	  Upper time limit in nanoseconds of first bucket of the
	  histogram.  This is for collecting statistics on suspend.

endif # MSM_IDLE_STATS
endif # MSM_PM

source "drivers/soc/qcom/memshare/Kconfig"

config MSM_PERFORMANCE
	tristate "msm performance driver to support userspace fmin/fmax request"
	default n
	help
	This driver can restrict max freq or min freq of cpu cluster
	when requested by the userspace by changing the cpufreq policy
	fmin and fmax.

config QMP_DEBUGFS_CLIENT
	bool "Debugfs Client to communicate with AOP using QMP protocol"
	depends on DEBUG_FS
	default n
	help
	  This options enables a driver which allows clients to send messages
	  to Alway On processor using QMP transport.

config QCOM_QHEE_ENABLE_MEM_PROTECTION
	bool "QHEE enable kernel memory protection"
	depends on QCOM_SCM
	default y
	help
	  When this option is enabled, an SCM call will be invoked to enable
	  kernel memory protection in stage 2 memory mappings on kernel boot.
	  This is part of a security feature enabled in QHEE.

config QCOM_SMP2P_SLEEPSTATE
	bool "SMP2P Sleepstate notifier"
	depends on QCOM_SMP2P
	help
	  When this option is enabled, notifications are sent to remote procs
	  for the power state changes on the local processor. The notifications
	  are sent through the smp2p framework.

config QCOM_CDSP_RM
	bool "CDSP request manager"
	depends on QCOM_GLINK
	help
	  This driver serves CDSP requests for CPU L3 clock and CPU QoS thus
	  improving CDSP performance. Using this driver, CDSP can set appropriate
	  CPU L3 clock for improving IO-Coherent throughput and opt for QoS mode
	  to improve RPC latency.

config QCOM_CX_IPEAK
	bool "Common driver to handle Cx iPeak limitation"
	help
	  Cx ipeak HW module is used to limit the current drawn by various subsystem
	  blocks on Cx power rail. Each client needs to set their
	  bit in tcsr register if it is going to cross its own threshold. If all
	  clients are going to cross their thresholds then Cx ipeak hw module will raise
	  an interrupt to cDSP block to throttle cDSP fmax.
<<<<<<< HEAD
config MODEMSMEM
	bool "Modem SMEM driver"
	default N
	---help---
	Enable to pass device information and other data to shared memory for
	the modem subsystem
=======

config QCOM_AOP_DDR_MESSAGING
	bool "Send messages to AOP about the DDR frequency during reboot"
	help
	  This driver sends messages to the AOP to adjust the DDR frequency when
	  the device is rebooting, to ensure that the device is powered off
	  cleanly.
>>>>>>> 02e5399c
endmenu<|MERGE_RESOLUTION|>--- conflicted
+++ resolved
@@ -834,14 +834,12 @@
 	  bit in tcsr register if it is going to cross its own threshold. If all
 	  clients are going to cross their thresholds then Cx ipeak hw module will raise
 	  an interrupt to cDSP block to throttle cDSP fmax.
-<<<<<<< HEAD
 config MODEMSMEM
 	bool "Modem SMEM driver"
 	default N
 	---help---
 	Enable to pass device information and other data to shared memory for
 	the modem subsystem
-=======
 
 config QCOM_AOP_DDR_MESSAGING
 	bool "Send messages to AOP about the DDR frequency during reboot"
@@ -849,5 +847,4 @@
 	  This driver sends messages to the AOP to adjust the DDR frequency when
 	  the device is rebooting, to ensure that the device is powered off
 	  cleanly.
->>>>>>> 02e5399c
 endmenu