--- conflicted
+++ resolved
@@ -10,7 +10,6 @@
           functions for connecting the underlying serial UART, SPI, and I2C
           devices to the output pins.
 
-<<<<<<< HEAD
 config QCOM_PM
 	bool "Qualcomm Power Management"
 	depends on ARCH_QCOM
@@ -18,7 +17,7 @@
 	  QCOM Platform specific power driver to manage cores and L2 low power
 	  modes. It interface with various system drivers to put the cores in
 	  low power modes.
-=======
+
 config QCOM_SMD
 	tristate "Qualcomm Shared Memory Driver (SMD)"
 	depends on QCOM_SMEM
@@ -33,5 +32,4 @@
 	help
 	  Say y here to enable support for the Qualcomm Shared Memory Manager.
 	  The driver provides an interface to items in a heap shared among all
-	  processors in a Qualcomm platform.
->>>>>>> 955ba6d2
+	  processors in a Qualcomm platform.