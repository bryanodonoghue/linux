#
# QCOM Soc drivers
#
config QCOM_GSBI
        tristate "QCOM General Serial Bus Interface"
        depends on ARCH_QCOM
        help
          Say y here to enable GSBI support.  The GSBI provides control
          functions for connecting the underlying serial UART, SPI, and I2C
          devices to the output pins.

<<<<<<< HEAD
config QCOM_PM
	bool "Qualcomm Power Management"
	depends on ARCH_QCOM
	help
	  QCOM Platform specific power driver to manage cores and L2 low power
	  modes. It interface with various system drivers to put the cores in
	  low power modes.
=======
config MSM_SMD
	depends on MSM_SMEM
	bool "MSM Shared Memory Driver (SMD)"
	help
	  Support for the shared memory interprocessor communication protocol
	  which provides virual point to point serial channels between processes
	  on the apps processor and processes on other processors in the SoC.
	  Also includes support for the Shared Memory State Machine (SMSM)
	  protocol which provides a mechanism to publish single bit state
	  information to one or more processors in the SoC.

config MSM_SMD_DEBUG
	depends on MSM_SMD
	bool "MSM SMD debug support"
	help
	  Support for debugging SMD and SMSM communication between apps and
	  other processors in the SoC. Debug support primarily consists of
	  logs consisting of information such as what interrupts were processed,
	  what channels caused interrupt activity, and when internal state
	  change events occur.

config MSM_RPM_SMD
	bool "RPM driver using SMD protocol"
	help
	  RPM is the dedicated hardware engine for managing shared SoC
	  resources. This config adds driver support for using SMD as a
	  transport layer communication with RPM hardware. It also selects
	  the MSM_MPM config that programs the MPM module to monitor interrupts
	  during sleep modes.

config MSM_SMEM
	depends on REMOTE_SPINLOCK_MSM
	bool "MSM Shared Memory (SMEM)"
	help
	  Support for the shared memory interface between the various
	  processors in the System on a Chip (SoC) which allows basic
	  inter-processor communication.
>>>>>>> 37d7f6f2
<|MERGE_RESOLUTION|>--- conflicted
+++ resolved
@@ -9,7 +9,6 @@
           functions for connecting the underlying serial UART, SPI, and I2C
           devices to the output pins.
 
-<<<<<<< HEAD
 config QCOM_PM
 	bool "Qualcomm Power Management"
 	depends on ARCH_QCOM
@@ -17,7 +16,7 @@
 	  QCOM Platform specific power driver to manage cores and L2 low power
 	  modes. It interface with various system drivers to put the cores in
 	  low power modes.
-=======
+
 config MSM_SMD
 	depends on MSM_SMEM
 	bool "MSM Shared Memory Driver (SMD)"
@@ -54,5 +53,4 @@
 	help
 	  Support for the shared memory interface between the various
 	  processors in the System on a Chip (SoC) which allows basic
-	  inter-processor communication.
->>>>>>> 37d7f6f2
+	  inter-processor communication.