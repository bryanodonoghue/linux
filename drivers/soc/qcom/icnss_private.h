--- conflicted
+++ resolved
@@ -362,14 +362,11 @@
 	uint32_t fw_error_fatal_irq;
 	uint32_t fw_early_crash_irq;
 	struct completion unblock_shutdown;
-<<<<<<< HEAD
-=======
 	struct adc_tm_param vph_monitor_params;
 	struct adc_tm_chip *adc_tm_dev;
 	struct iio_channel *channel;
 	uint64_t vph_pwr;
 	bool vbatt_supported;
->>>>>>> 014720fa
 	char function_name[WLFW_FUNCTION_NAME_LEN + 1];
 };
 
