--- conflicted
+++ resolved
@@ -3,12 +3,7 @@
  *
  * Copyright 2005 Phil Blundell
  * Copyright 2010, 2011 David Jander <david@protonic.nl>
-<<<<<<< HEAD
- * Copyright (c) 2015, The Linux Foundation. All rights reserved.
- * Copyright (C) 2014-2017 HTC Corporation. All rights reserved.
-=======
  * Copyright (c) 2015, 2017, The Linux Foundation. All rights reserved.
->>>>>>> ab757a98
  *
  * This program is free software; you can redistribute it and/or modify
  * it under the terms of the GNU General Public License version 2 as
@@ -38,7 +33,7 @@
 #include <linux/pinctrl/consumer.h>
 #include <linux/of_irq.h>
 #include <linux/spinlock.h>
-<<<<<<< HEAD
+#include <linux/pinctrl/consumer.h>
 #include <linux/syscore_ops.h>
 
 enum {
@@ -48,10 +43,6 @@
 	DEBOUNCE_CHECKING_STATE,
 	DEBOUNCE_DONE,
 };
-=======
-#include <linux/pinctrl/consumer.h>
-#include <linux/syscore_ops.h>
->>>>>>> ab757a98
 
 struct gpio_button_data {
 	const struct gpio_keys_button *button;
@@ -929,11 +920,7 @@
 		if (PTR_ERR(ddata->key_pinctrl) == -EPROBE_DEFER)
 			return -EPROBE_DEFER;
 
-<<<<<<< HEAD
 		KEY_LOGI("Target does not use pinctrl\n");
-=======
-		pr_debug("Target does not use pinctrl\n");
->>>>>>> ab757a98
 		ddata->key_pinctrl = NULL;
 	}
 
