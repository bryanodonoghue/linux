/* Copyright (c) 2012-2017, The Linux Foundation. All rights reserved.
 *
 * This program is free software; you can redistribute it and/or modify
 * it under the terms of the GNU General Public License version 2 and
 * only version 2 as published by the Free Software Foundation.
 *
 * This program is distributed in the hope that it will be useful,
 * but WITHOUT ANY WARRANTY; without even the implied warranty of
 * MERCHANTABILITY or FITNESS FOR A PARTICULAR PURPOSE.  See the
 * GNU General Public License for more details.
 */

#include <linux/module.h>
#include <linux/init.h>
#include <linux/debugfs.h>
#include <linux/kernel.h>
#include <linux/regmap.h>
#include <linux/errno.h>
#include <linux/slab.h>
#include <linux/spmi.h>
#include <linux/platform_device.h>
#include <linux/delay.h>
#include <linux/of.h>
#include <linux/of_device.h>
#include <linux/interrupt.h>
#include <linux/list.h>
#include <linux/mutex.h>
#include <linux/input.h>
#include <linux/log2.h>
#include <linux/regulator/driver.h>
#include <linux/regulator/machine.h>
#include <linux/regulator/of_regulator.h>
#include <linux/input/qpnp-power-on.h>
#include <linux/power_supply.h>

#define PMIC_VER_8941           0x01
#define PMIC_VERSION_REG        0x0105
#define PMIC_VERSION_REV4_REG   0x0103

#define PMIC8941_V1_REV4	0x01
#define PMIC8941_V2_REV4	0x02
#define PON_PRIMARY		0x01
#define PON_SECONDARY		0x02
#define PON_1REG		0x03
#define PON_GEN2_PRIMARY	0x04
#define PON_GEN2_SECONDARY	0x05

#define PON_OFFSET(subtype, offset_gen1, offset_gen2) \
	(((subtype == PON_PRIMARY) || \
	(subtype == PON_SECONDARY) || \
	(subtype == PON_1REG)) ? offset_gen1 : offset_gen2)

/* Common PNP defines */
#define QPNP_PON_REVISION2(pon)			((pon)->base + 0x01)
#define QPNP_PON_PERPH_SUBTYPE(pon)		((pon)->base + 0x05)

/* PON common register addresses */
#define QPNP_PON_RT_STS(pon)			((pon)->base + 0x10)
#define QPNP_PON_PULL_CTL(pon)			((pon)->base + 0x70)
#define QPNP_PON_DBC_CTL(pon)			((pon)->base + 0x71)

/* PON/RESET sources register addresses */
#define QPNP_PON_REASON1(pon) \
	((pon)->base + PON_OFFSET((pon)->subtype, 0x8, 0xC0))
#define QPNP_PON_WARM_RESET_REASON1(pon) \
	((pon)->base + PON_OFFSET((pon)->subtype, 0xA, 0xC2))
#define QPNP_POFF_REASON1(pon) \
	((pon)->base + PON_OFFSET((pon)->subtype, 0xC, 0xC5))
#define QPNP_PON_WARM_RESET_REASON2(pon)	((pon)->base + 0xB)
#define QPNP_PON_OFF_REASON(pon)		((pon)->base + 0xC7)
#define QPNP_FAULT_REASON1(pon)			((pon)->base + 0xC8)
#define QPNP_S3_RESET_REASON(pon)		((pon)->base + 0xCA)
#define QPNP_PON_KPDPWR_S1_TIMER(pon)		((pon)->base + 0x40)
#define QPNP_PON_KPDPWR_S2_TIMER(pon)		((pon)->base + 0x41)
#define QPNP_PON_KPDPWR_S2_CNTL(pon)		((pon)->base + 0x42)
#define QPNP_PON_KPDPWR_S2_CNTL2(pon)		((pon)->base + 0x43)
#define QPNP_PON_RESIN_S1_TIMER(pon)		((pon)->base + 0x44)
#define QPNP_PON_RESIN_S2_TIMER(pon)		((pon)->base + 0x45)
#define QPNP_PON_RESIN_S2_CNTL(pon)		((pon)->base + 0x46)
#define QPNP_PON_RESIN_S2_CNTL2(pon)		((pon)->base + 0x47)
#define QPNP_PON_KPDPWR_RESIN_S1_TIMER(pon)	((pon)->base + 0x48)
#define QPNP_PON_KPDPWR_RESIN_S2_TIMER(pon)	((pon)->base + 0x49)
#define QPNP_PON_KPDPWR_RESIN_S2_CNTL(pon)	((pon)->base + 0x4A)
#define QPNP_PON_KPDPWR_RESIN_S2_CNTL2(pon)	((pon)->base + 0x4B)
#define QPNP_PON_PS_HOLD_RST_CTL(pon)		((pon)->base + 0x5A)
#define QPNP_PON_PS_HOLD_RST_CTL2(pon)		((pon)->base + 0x5B)
#define QPNP_PON_WD_RST_S2_CTL(pon)		((pon)->base + 0x56)
#define QPNP_PON_WD_RST_S2_CTL2(pon)		((pon)->base + 0x57)
#define QPNP_PON_S3_SRC(pon)			((pon)->base + 0x74)
#define QPNP_PON_S3_DBC_CTL(pon)		((pon)->base + 0x75)
#define QPNP_PON_SMPL_CTL(pon)			((pon)->base + 0x7F)
#define QPNP_PON_TRIGGER_EN(pon)		((pon)->base + 0x80)
#define QPNP_PON_XVDD_RB_SPARE(pon)		((pon)->base + 0x8E)
#define QPNP_PON_SOFT_RB_SPARE(pon)		((pon)->base + 0x8F)
#define QPNP_PON_SEC_ACCESS(pon)		((pon)->base + 0xD0)

#define QPNP_PON_SEC_UNLOCK			0xA5

#define QPNP_PON_WARM_RESET_TFT			BIT(4)

#define QPNP_PON_RESIN_PULL_UP			BIT(0)
#define QPNP_PON_KPDPWR_PULL_UP			BIT(1)
#define QPNP_PON_CBLPWR_PULL_UP			BIT(2)
#define QPNP_PON_FAULT_PULL_UP			BIT(4)
#define QPNP_PON_S2_CNTL_EN			BIT(7)
#define QPNP_PON_S2_RESET_ENABLE		BIT(7)
#define QPNP_PON_DELAY_BIT_SHIFT		6
#define QPNP_PON_GEN2_DELAY_BIT_SHIFT		14

#define QPNP_PON_S1_TIMER_MASK			(0xF)
#define QPNP_PON_S2_TIMER_MASK			(0x7)
#define QPNP_PON_S2_CNTL_TYPE_MASK		(0xF)

#define QPNP_PON_DBC_DELAY_MASK(pon) \
		PON_OFFSET((pon)->subtype, 0x7, 0xF)

#define QPNP_PON_KPDPWR_N_SET			BIT(0)
#define QPNP_PON_RESIN_N_SET			BIT(1)
#define QPNP_PON_CBLPWR_N_SET			BIT(2)
#define QPNP_PON_RESIN_BARK_N_SET		BIT(4)
#define QPNP_PON_KPDPWR_RESIN_BARK_N_SET	BIT(5)

#define QPNP_PON_WD_EN				BIT(7)
#define QPNP_PON_RESET_EN			BIT(7)
#define QPNP_PON_POWER_OFF_MASK			0xF
#define QPNP_GEN2_POFF_SEQ			BIT(7)
#define QPNP_GEN2_FAULT_SEQ			BIT(6)
#define QPNP_GEN2_S3_RESET_SEQ			BIT(5)

#define QPNP_PON_S3_SRC_KPDPWR			0
#define QPNP_PON_S3_SRC_RESIN			1
#define QPNP_PON_S3_SRC_KPDPWR_AND_RESIN	2
#define QPNP_PON_S3_SRC_KPDPWR_OR_RESIN		3
#define QPNP_PON_S3_SRC_MASK			0x3
#define QPNP_PON_HARD_RESET_MASK		GENMASK(7, 5)

#define QPNP_PON_UVLO_DLOAD_EN			BIT(7)
#define QPNP_PON_SMPL_EN			BIT(7)

/* Ranges */
#define QPNP_PON_S1_TIMER_MAX			10256
#define QPNP_PON_S2_TIMER_MAX			2000
#define QPNP_PON_S3_TIMER_SECS_MAX		128
#define QPNP_PON_S3_DBC_DELAY_MASK		0x07
#define QPNP_PON_RESET_TYPE_MAX			0xF
#define PON_S1_COUNT_MAX			0xF
#define QPNP_PON_MIN_DBC_US			(USEC_PER_SEC / 64)
#define QPNP_PON_MAX_DBC_US			(USEC_PER_SEC * 2)
#define QPNP_PON_GEN2_MIN_DBC_US		62
#define QPNP_PON_GEN2_MAX_DBC_US		(USEC_PER_SEC / 4)

#define QPNP_KEY_STATUS_DELAY			msecs_to_jiffies(250)

#define QPNP_PON_BUFFER_SIZE			9

#define QPNP_POFF_REASON_UVLO			13

enum qpnp_pon_version {
	QPNP_PON_GEN1_V1,
	QPNP_PON_GEN1_V2,
	QPNP_PON_GEN2,
};

enum pon_type {
	PON_KPDPWR,
	PON_RESIN,
	PON_CBLPWR,
	PON_KPDPWR_RESIN,
};

struct qpnp_pon_config {
	u32 pon_type;
	u32 support_reset;
	u32 key_code;
	u32 s1_timer;
	u32 s2_timer;
	u32 s2_type;
	u32 pull_up;
	u32 state_irq;
	u32 bark_irq;
	u16 s2_cntl_addr;
	u16 s2_cntl2_addr;
	bool old_state;
	bool use_bark;
	bool config_reset;
};

struct pon_regulator {
	struct qpnp_pon		*pon;
	struct regulator_dev	*rdev;
	struct regulator_desc	rdesc;
	u32			addr;
	u32			bit;
	bool			enabled;
};

struct qpnp_pon {
	struct platform_device	*pdev;
	struct regmap		*regmap;
	struct input_dev	*pon_input;
	struct qpnp_pon_config	*pon_cfg;
	struct pon_regulator	*pon_reg_cfg;
	struct list_head	list;
	struct delayed_work	bark_work;
	struct dentry		*debugfs;
	int			pon_trigger_reason;
	int			pon_power_off_reason;
	int			num_pon_reg;
	int			num_pon_config;
	u32			dbc_time_us;
	u32			uvlo;
	int			warm_reset_poff_type;
	int			hard_reset_poff_type;
	int			shutdown_poff_type;
	u16			base;
	u8			subtype;
	u8			pon_ver;
	u8			warm_reset_reason1;
	u8			warm_reset_reason2;
	bool			is_spon;
	bool			store_hard_reset_reason;
<<<<<<< HEAD
	bool			report_key;
=======
	bool			kpdpwr_dbc_enable;
	ktime_t			kpdpwr_last_release_time;
>>>>>>> 913717cd
};

static int pon_ship_mode_en;
module_param_named(
	ship_mode_en, pon_ship_mode_en, int, 0600
);

static struct qpnp_pon *sys_reset_dev;
static DEFINE_SPINLOCK(spon_list_slock);
static LIST_HEAD(spon_dev_list);

static u32 s1_delay[PON_S1_COUNT_MAX + 1] = {
	0, 32, 56, 80, 138, 184, 272, 408, 608, 904, 1352, 2048,
	3072, 4480, 6720, 10256
};

static const char * const qpnp_pon_reason[] = {
	[0] = "Triggered from Hard Reset",
	[1] = "Triggered from SMPL (sudden momentary power loss)",
	[2] = "Triggered from RTC (RTC alarm expiry)",
	[3] = "Triggered from DC (DC charger insertion)",
	[4] = "Triggered from USB (USB charger insertion)",
	[5] = "Triggered from PON1 (secondary PMIC)",
	[6] = "Triggered from CBL (external power supply)",
	[7] = "Triggered from KPD (power key press)",
};

#define POFF_REASON_FAULT_OFFSET	16
#define POFF_REASON_S3_RESET_OFFSET	32
static const char * const qpnp_poff_reason[] = {
	/* QPNP_PON_GEN1 POFF reasons */
	[0] = "Triggered from SOFT (Software)",
	[1] = "Triggered from PS_HOLD (PS_HOLD/MSM controlled shutdown)",
	[2] = "Triggered from PMIC_WD (PMIC watchdog)",
	[3] = "Triggered from GP1 (Keypad_Reset1)",
	[4] = "Triggered from GP2 (Keypad_Reset2)",
	[5] = "Triggered from KPDPWR_AND_RESIN (Simultaneous power key and reset line)",
	[6] = "Triggered from RESIN_N (Reset line/Volume Down Key)",
	[7] = "Triggered from KPDPWR_N (Long Power Key hold)",
	[8] = "N/A",
	[9] = "N/A",
	[10] = "N/A",
	[11] = "Triggered from CHARGER (Charger ENUM_TIMER, BOOT_DONE)",
	[12] = "Triggered from TFT (Thermal Fault Tolerance)",
	[13] = "Triggered from UVLO (Under Voltage Lock Out)",
	[14] = "Triggered from OTST3 (Overtemp)",
	[15] = "Triggered from STAGE3 (Stage 3 reset)",

	/* QPNP_PON_GEN2 FAULT reasons */
	[16] = "Triggered from GP_FAULT0",
	[17] = "Triggered from GP_FAULT1",
	[18] = "Triggered from GP_FAULT2",
	[19] = "Triggered from GP_FAULT3",
	[20] = "Triggered from MBG_FAULT",
	[21] = "Triggered from OVLO (Over Voltage Lock Out)",
	[22] = "Triggered from UVLO (Under Voltage Lock Out)",
	[23] = "Triggered from AVDD_RB",
	[24] = "N/A",
	[25] = "N/A",
	[26] = "N/A",
	[27] = "Triggered from FAULT_FAULT_N",
	[28] = "Triggered from FAULT_PBS_WATCHDOG_TO",
	[29] = "Triggered from FAULT_PBS_NACK",
	[30] = "Triggered from FAULT_RESTART_PON",
	[31] = "Triggered from OTST3 (Overtemp)",

	/* QPNP_PON_GEN2 S3_RESET reasons */
	[32] = "N/A",
	[33] = "N/A",
	[34] = "N/A",
	[35] = "N/A",
	[36] = "Triggered from S3_RESET_FAULT_N",
	[37] = "Triggered from S3_RESET_PBS_WATCHDOG_TO",
	[38] = "Triggered from S3_RESET_PBS_NACK",
	[39] = "Triggered from S3_RESET_KPDPWR_ANDOR_RESIN (power key and/or reset line)",
};

static int
qpnp_pon_masked_write(struct qpnp_pon *pon, u16 addr, u8 mask, u8 val)
{
	int rc;

	rc = regmap_update_bits(pon->regmap, addr, mask, val);
	if (rc)
		dev_err(&pon->pdev->dev,
			"Unable to regmap_update_bits to addr=%hx, rc(%d)\n",
			addr, rc);
	return rc;
}

static bool is_pon_gen1(struct qpnp_pon *pon)
{
	return pon->subtype == PON_PRIMARY ||
			pon->subtype == PON_SECONDARY;
}

static bool is_pon_gen2(struct qpnp_pon *pon)
{
	return pon->subtype == PON_GEN2_PRIMARY ||
			pon->subtype == PON_GEN2_SECONDARY;
}

/**
 * qpnp_pon_set_restart_reason - Store device restart reason in PMIC register.
 *
 * Returns = 0 if PMIC feature is not available or store restart reason
 * successfully.
 * Returns > 0 for errors
 *
 * This function is used to store device restart reason in PMIC register.
 * It checks here to see if the restart reason register has been specified.
 * If it hasn't, this function should immediately return 0
 */
int qpnp_pon_set_restart_reason(enum pon_restart_reason reason)
{
	int rc = 0;
	struct qpnp_pon *pon = sys_reset_dev;

	if (!pon)
		return 0;

	if (!pon->store_hard_reset_reason)
		return 0;

	if (is_pon_gen2(pon))
		rc = qpnp_pon_masked_write(pon, QPNP_PON_SOFT_RB_SPARE(pon),
					   GENMASK(7, 1), (reason << 1));
	else
		rc = qpnp_pon_masked_write(pon, QPNP_PON_SOFT_RB_SPARE(pon),
					   GENMASK(7, 2), (reason << 2));

	if (rc)
		dev_err(&pon->pdev->dev,
				"Unable to write to addr=%x, rc(%d)\n",
				QPNP_PON_SOFT_RB_SPARE(pon), rc);
	return rc;
}
EXPORT_SYMBOL(qpnp_pon_set_restart_reason);

/*
 * qpnp_pon_check_hard_reset_stored - Checks if the PMIC need to
 * store hard reset reason.
 *
 * Returns true if reset reason can be stored, false if it cannot be stored
 *
 */
bool qpnp_pon_check_hard_reset_stored(void)
{
	struct qpnp_pon *pon = sys_reset_dev;

	if (!pon)
		return false;

	return pon->store_hard_reset_reason;
}
EXPORT_SYMBOL(qpnp_pon_check_hard_reset_stored);

static int qpnp_pon_set_dbc(struct qpnp_pon *pon, u32 delay)
{
	int rc = 0;
	u32 val;

	if (delay == pon->dbc_time_us)
		goto out;

	if (pon->pon_input)
		mutex_lock(&pon->pon_input->mutex);

	if (is_pon_gen2(pon)) {
		if (delay < QPNP_PON_GEN2_MIN_DBC_US)
			delay = QPNP_PON_GEN2_MIN_DBC_US;
		else if (delay > QPNP_PON_GEN2_MAX_DBC_US)
			delay = QPNP_PON_GEN2_MAX_DBC_US;
		val = (delay << QPNP_PON_GEN2_DELAY_BIT_SHIFT) / USEC_PER_SEC;
	} else {
		if (delay < QPNP_PON_MIN_DBC_US)
			delay = QPNP_PON_MIN_DBC_US;
		else if (delay > QPNP_PON_MAX_DBC_US)
			delay = QPNP_PON_MAX_DBC_US;
		val = (delay << QPNP_PON_DELAY_BIT_SHIFT) / USEC_PER_SEC;
	}

	val = ilog2(val);
	rc = qpnp_pon_masked_write(pon, QPNP_PON_DBC_CTL(pon),
					QPNP_PON_DBC_DELAY_MASK(pon), val);
	if (rc) {
		dev_err(&pon->pdev->dev, "Unable to set PON debounce\n");
		goto unlock;
	}

	pon->dbc_time_us = delay;

unlock:
	if (pon->pon_input)
		mutex_unlock(&pon->pon_input->mutex);
out:
	return rc;
}

static int qpnp_pon_get_dbc(struct qpnp_pon *pon, u32 *delay)
{
	int rc;
	unsigned int val;

	rc = regmap_read(pon->regmap, QPNP_PON_DBC_CTL(pon), &val);
	if (rc) {
		pr_err("Unable to read pon_dbc_ctl rc=%d\n", rc);
		return rc;
	}
	val &= QPNP_PON_DBC_DELAY_MASK(pon);

	if (is_pon_gen2(pon))
		*delay = USEC_PER_SEC /
			(1 << (QPNP_PON_GEN2_DELAY_BIT_SHIFT - val));
	else
		*delay = USEC_PER_SEC /
			(1 << (QPNP_PON_DELAY_BIT_SHIFT - val));

	return rc;
}

static ssize_t qpnp_pon_dbc_show(struct device *dev,
				struct device_attribute *attr, char *buf)
{
	struct qpnp_pon *pon = dev_get_drvdata(dev);

	return snprintf(buf, QPNP_PON_BUFFER_SIZE, "%d\n", pon->dbc_time_us);
}

static ssize_t qpnp_pon_dbc_store(struct device *dev,
				struct device_attribute *attr,
				const char *buf, size_t size)
{
	struct qpnp_pon *pon = dev_get_drvdata(dev);
	u32 value;
	int rc;

	if (size > QPNP_PON_BUFFER_SIZE)
		return -EINVAL;

	rc = kstrtou32(buf, 10, &value);
	if (rc)
		return rc;

	rc = qpnp_pon_set_dbc(pon, value);
	if (rc < 0)
		return rc;

	return size;
}

static DEVICE_ATTR(debounce_us, 0664, qpnp_pon_dbc_show, qpnp_pon_dbc_store);

static int qpnp_pon_reset_config(struct qpnp_pon *pon,
		enum pon_power_off_type type)
{
	int rc;
	u16 rst_en_reg;

	if (pon->pon_ver == QPNP_PON_GEN1_V1)
		rst_en_reg = QPNP_PON_PS_HOLD_RST_CTL(pon);
	else
		rst_en_reg = QPNP_PON_PS_HOLD_RST_CTL2(pon);

	/*
	 * Based on the poweroff type set for a PON device through device tree
	 * change the type being configured into PS_HOLD_RST_CTL.
	 */
	switch (type) {
	case PON_POWER_OFF_WARM_RESET:
		if (pon->warm_reset_poff_type != -EINVAL)
			type = pon->warm_reset_poff_type;
		break;
	case PON_POWER_OFF_HARD_RESET:
		if (pon->hard_reset_poff_type != -EINVAL)
			type = pon->hard_reset_poff_type;
		break;
	case PON_POWER_OFF_SHUTDOWN:
		if (pon->shutdown_poff_type != -EINVAL)
			type = pon->shutdown_poff_type;
		break;
	default:
		break;
	}

	rc = qpnp_pon_masked_write(pon, rst_en_reg, QPNP_PON_RESET_EN, 0);
	if (rc)
		dev_err(&pon->pdev->dev,
			"Unable to write to addr=%hx, rc(%d)\n",
			rst_en_reg, rc);

	/*
	 * We need 10 sleep clock cycles here. But since the clock is
	 * internally generated, we need to add 50% tolerance to be
	 * conservative.
	 */
	udelay(500);

	rc = qpnp_pon_masked_write(pon, QPNP_PON_PS_HOLD_RST_CTL(pon),
				   QPNP_PON_POWER_OFF_MASK, type);
	if (rc)
		dev_err(&pon->pdev->dev,
			"Unable to write to addr=%x, rc(%d)\n",
				QPNP_PON_PS_HOLD_RST_CTL(pon), rc);

	rc = qpnp_pon_masked_write(pon, rst_en_reg, QPNP_PON_RESET_EN,
						    QPNP_PON_RESET_EN);
	if (rc)
		dev_err(&pon->pdev->dev,
			"Unable to write to addr=%hx, rc(%d)\n",
			rst_en_reg, rc);

	dev_dbg(&pon->pdev->dev, "power off type = 0x%02X\n", type);
	return rc;
}

/**
 * qpnp_pon_system_pwr_off - Configure system-reset PMIC for shutdown or reset
 * @type: Determines the type of power off to perform - shutdown, reset, etc
 *
 * This function will support configuring for multiple PMICs. In some cases, the
 * PON of secondary PMICs also needs to be configured. So this supports that
 * requirement. Once the system-reset and secondary PMIC is configured properly,
 * the MSM can drop PS_HOLD to activate the specified configuration. Note that
 * this function may be called from atomic context as in the case of the panic
 * notifier path and thus it should not rely on function calls that may sleep.
 */
int qpnp_pon_system_pwr_off(enum pon_power_off_type type)
{
	int rc = 0;
	struct qpnp_pon *pon = sys_reset_dev;
	struct qpnp_pon *tmp;
	struct power_supply *batt_psy;
	union power_supply_propval val;
	unsigned long flags;

	if (!pon)
		return -ENODEV;

	rc = qpnp_pon_reset_config(pon, type);
	if (rc) {
		dev_err(&pon->pdev->dev,
			"Error configuring main PON rc: %d\n",
			rc);
		return rc;
	}

	/*
	 * Check if a secondary PON device needs to be configured. If it
	 * is available, configure that also as per the requested power off
	 * type
	 */
	spin_lock_irqsave(&spon_list_slock, flags);
	if (list_empty(&spon_dev_list))
		goto out;

	list_for_each_entry_safe(pon, tmp, &spon_dev_list, list) {
		dev_emerg(&pon->pdev->dev,
				"PMIC@SID%d: configuring PON for reset\n",
				to_spmi_device(pon->pdev->dev.parent)->usid);
		rc = qpnp_pon_reset_config(pon, type);
		if (rc) {
			dev_err(&pon->pdev->dev,
				"Error configuring secondary PON rc: %d\n",
				rc);
			goto out;
		}
	}
	/* Set ship mode here if it has been requested */
	if (!!pon_ship_mode_en) {
		batt_psy = power_supply_get_by_name("battery");
		if (batt_psy) {
			pr_debug("Set ship mode!\n");
			val.intval = 1;
			rc = power_supply_set_property(batt_psy,
					POWER_SUPPLY_PROP_SET_SHIP_MODE, &val);
			if (rc)
				dev_err(&pon->pdev->dev,
						"Set ship-mode failed\n");
		}
	}
out:
	spin_unlock_irqrestore(&spon_list_slock, flags);
	return rc;
}
EXPORT_SYMBOL(qpnp_pon_system_pwr_off);

/**
 * qpnp_pon_is_warm_reset - Checks if the PMIC went through a warm reset.
 *
 * Returns > 0 for warm resets, 0 for not warm reset, < 0 for errors
 *
 * Note that this function will only return the warm vs not-warm reset status
 * of the PMIC that is configured as the system-reset device.
 */
int qpnp_pon_is_warm_reset(void)
{
	struct qpnp_pon *pon = sys_reset_dev;

	if (!pon)
		return -EPROBE_DEFER;

	if (is_pon_gen1(pon) || pon->subtype == PON_1REG)
		return pon->warm_reset_reason1
			|| (pon->warm_reset_reason2 & QPNP_PON_WARM_RESET_TFT);
	else
		return pon->warm_reset_reason1;
}
EXPORT_SYMBOL(qpnp_pon_is_warm_reset);

/**
 * qpnp_pon_wd_config - Disable the wd in a warm reset.
 * @enable: to enable or disable the PON watch dog
 *
 * Returns = 0 for operate successfully, < 0 for errors
 */
int qpnp_pon_wd_config(bool enable)
{
	struct qpnp_pon *pon = sys_reset_dev;
	int rc = 0;

	if (!pon)
		return -EPROBE_DEFER;

	rc = qpnp_pon_masked_write(pon, QPNP_PON_WD_RST_S2_CTL2(pon),
			QPNP_PON_WD_EN, enable ? QPNP_PON_WD_EN : 0);
	if (rc)
		dev_err(&pon->pdev->dev,
				"Unable to write to addr=%x, rc(%d)\n",
				QPNP_PON_WD_RST_S2_CTL2(pon), rc);

	return rc;
}
EXPORT_SYMBOL(qpnp_pon_wd_config);

static int qpnp_pon_get_trigger_config(enum pon_trigger_source pon_src,
							bool *enabled)
{
	struct qpnp_pon *pon = sys_reset_dev;
	int rc;
	u16 addr;
	int val;
	u8 mask;

	if (!pon)
		return -ENODEV;

	if (pon_src < PON_SMPL || pon_src > PON_KPDPWR_N) {
		dev_err(&pon->pdev->dev, "Invalid PON source\n");
		return -EINVAL;
	}

	addr = QPNP_PON_TRIGGER_EN(pon);
	mask = BIT(pon_src);
	if (is_pon_gen2(pon) && pon_src == PON_SMPL) {
		addr = QPNP_PON_SMPL_CTL(pon);
		mask = QPNP_PON_SMPL_EN;
	}


	rc = regmap_read(pon->regmap, addr, &val);
	if (rc)
		dev_err(&pon->pdev->dev,
			"Unable to read from addr=%hx, rc(%d)\n",
			addr, rc);
	else
		*enabled = !!(val & mask);

	return rc;
}

/**
 * qpnp_pon_trigger_config - Configures (enable/disable) the PON trigger source
 * @pon_src: PON source to be configured
 * @enable: to enable or disable the PON trigger
 *
 * This function configures the power-on trigger capability of a
 * PON source. If a specific PON trigger is disabled it cannot act
 * as a power-on source to the PMIC.
 */

int qpnp_pon_trigger_config(enum pon_trigger_source pon_src, bool enable)
{
	struct qpnp_pon *pon = sys_reset_dev;
	int rc;

	if (!pon)
		return -EPROBE_DEFER;

	if (pon_src < PON_SMPL || pon_src > PON_KPDPWR_N) {
		dev_err(&pon->pdev->dev, "Invalid PON source\n");
		return -EINVAL;
	}

	if (is_pon_gen2(pon) && pon_src == PON_SMPL) {
		rc = qpnp_pon_masked_write(pon, QPNP_PON_SMPL_CTL(pon),
			QPNP_PON_SMPL_EN, enable ? QPNP_PON_SMPL_EN : 0);
		if (rc)
			dev_err(&pon->pdev->dev,
				"Unable to write to addr=%x, rc(%d)\n",
				QPNP_PON_SMPL_CTL(pon), rc);
	} else {
		rc = qpnp_pon_masked_write(pon, QPNP_PON_TRIGGER_EN(pon),
				BIT(pon_src), enable ? BIT(pon_src) : 0);
		if (rc)
			dev_err(&pon->pdev->dev,
				"Unable to write to addr=%x, rc(%d)\n",
				QPNP_PON_TRIGGER_EN(pon), rc);
	}

	return rc;
}
EXPORT_SYMBOL(qpnp_pon_trigger_config);

/*
 * This function stores the PMIC warm reset reason register values. It also
 * clears these registers if the qcom,clear-warm-reset device tree property
 * is specified.
 */
static int qpnp_pon_store_and_clear_warm_reset(struct qpnp_pon *pon)
{
	int rc;
	u8 reg = 0;
	uint val;

	rc = regmap_read(pon->regmap, QPNP_PON_WARM_RESET_REASON1(pon),
			 &val);
	if (rc) {
		dev_err(&pon->pdev->dev, "Unable to read addr=%x, rc(%d)\n",
			QPNP_PON_WARM_RESET_REASON1(pon), rc);
		return rc;
	}
	pon->warm_reset_reason1 = (u8)val;

	if (is_pon_gen1(pon) || pon->subtype == PON_1REG) {
		rc = regmap_read(pon->regmap, QPNP_PON_WARM_RESET_REASON2(pon),
				 &val);
		if (rc) {
			dev_err(&pon->pdev->dev,
				"Unable to read addr=%x, rc(%d)\n",
				QPNP_PON_WARM_RESET_REASON2(pon), rc);
			return rc;
		}
	pon->warm_reset_reason2 = (u8)val;
	}

	if (of_property_read_bool(pon->pdev->dev.of_node,
					"qcom,clear-warm-reset")) {
		rc = regmap_write(pon->regmap,
				  QPNP_PON_WARM_RESET_REASON1(pon), reg);
		if (rc)
			dev_err(&pon->pdev->dev,
				"Unable to write to addr=%hx, rc(%d)\n",
				QPNP_PON_WARM_RESET_REASON1(pon), rc);
	}

	return 0;
}

static struct qpnp_pon_config *
qpnp_get_cfg(struct qpnp_pon *pon, u32 pon_type)
{
	int i;

	for (i = 0; i < pon->num_pon_config; i++) {
		if (pon_type == pon->pon_cfg[i].pon_type)
			return  &pon->pon_cfg[i];
	}

	return NULL;
}

static int
qpnp_pon_input_dispatch(struct qpnp_pon *pon, u32 pon_type)
{
	int rc;
	struct qpnp_pon_config *cfg = NULL;
	u8  pon_rt_bit = 0;
	u32 key_status;
	uint pon_rt_sts;
	u64 elapsed_us;

	cfg = qpnp_get_cfg(pon, pon_type);
	if (!cfg)
		return -EINVAL;

	/* Check if key reporting is supported */
	if (!cfg->key_code)
		return 0;

	if (pon->kpdpwr_dbc_enable && cfg->pon_type == PON_KPDPWR) {
		elapsed_us = ktime_us_delta(ktime_get(),
				pon->kpdpwr_last_release_time);
		if (elapsed_us < pon->dbc_time_us) {
			pr_debug("Ignoring kpdpwr event - within debounce time\n");
			return 0;
		}
	}

	/* check the RT status to get the current status of the line */
	rc = regmap_read(pon->regmap, QPNP_PON_RT_STS(pon), &pon_rt_sts);
	if (rc) {
		dev_err(&pon->pdev->dev, "Unable to read PON RT status\n");
		return rc;
	}

	switch (cfg->pon_type) {
	case PON_KPDPWR:
		pon_rt_bit = QPNP_PON_KPDPWR_N_SET;
		break;
	case PON_RESIN:
		pon_rt_bit = QPNP_PON_RESIN_N_SET;
		break;
	case PON_CBLPWR:
		pon_rt_bit = QPNP_PON_CBLPWR_N_SET;
		break;
	case PON_KPDPWR_RESIN:
		pon_rt_bit = QPNP_PON_KPDPWR_RESIN_BARK_N_SET;
		break;
	default:
		return -EINVAL;
	}

	pr_debug("PMIC input: code=%d, sts=0x%hhx\n",
					cfg->key_code, pon_rt_sts);
	key_status = pon_rt_sts & pon_rt_bit;

<<<<<<< HEAD
	if (pon->report_key) {
		/* simulate press event in case release event occured
		 * without a press event
		 */
		if (!cfg->old_state && !key_status) {
			input_report_key(pon->pon_input, cfg->key_code, 1);
			input_sync(pon->pon_input);
		}

		input_report_key(pon->pon_input, cfg->key_code, key_status);
=======
	if (pon->kpdpwr_dbc_enable && cfg->pon_type == PON_KPDPWR) {
		if (!key_status)
			pon->kpdpwr_last_release_time = ktime_get();
	}

	/*
	 * simulate press event in case release event occurred
	 * without a press event
	 */
	if (!cfg->old_state && !key_status) {
		input_report_key(pon->pon_input, cfg->key_code, 1);
>>>>>>> 913717cd
		input_sync(pon->pon_input);
	}

	cfg->old_state = !!key_status;

	return 0;
}

static irqreturn_t qpnp_kpdpwr_irq(int irq, void *_pon)
{
	int rc;
	struct qpnp_pon *pon = _pon;

	rc = qpnp_pon_input_dispatch(pon, PON_KPDPWR);
	if (rc)
		dev_err(&pon->pdev->dev, "Unable to send input event\n");

	return IRQ_HANDLED;
}

static irqreturn_t qpnp_kpdpwr_bark_irq(int irq, void *_pon)
{
	return IRQ_HANDLED;
}

static irqreturn_t qpnp_resin_irq(int irq, void *_pon)
{
	int rc;
	struct qpnp_pon *pon = _pon;

	rc = qpnp_pon_input_dispatch(pon, PON_RESIN);
	if (rc)
		dev_err(&pon->pdev->dev, "Unable to send input event\n");
	return IRQ_HANDLED;
}

static irqreturn_t qpnp_kpdpwr_resin_bark_irq(int irq, void *_pon)
{
	return IRQ_HANDLED;
}

static irqreturn_t qpnp_cblpwr_irq(int irq, void *_pon)
{
	int rc;
	struct qpnp_pon *pon = _pon;

	rc = qpnp_pon_input_dispatch(pon, PON_CBLPWR);
	if (rc)
		dev_err(&pon->pdev->dev, "Unable to send input event\n");

	return IRQ_HANDLED;
}

static void print_pon_reg(struct qpnp_pon *pon, u16 offset)
{
	int rc;
	u16 addr;
	uint reg;

	addr = pon->base + offset;
	rc = regmap_read(pon->regmap, addr, &reg);
	if (rc)
		dev_emerg(&pon->pdev->dev,
				"Unable to read reg at 0x%04hx\n", addr);
	else
		dev_emerg(&pon->pdev->dev, "reg@0x%04hx: %02hhx\n", addr, reg);
}

#define PON_PBL_STATUS			0x7
#define PON_PON_REASON1(subtype)	PON_OFFSET(subtype, 0x8, 0xC0)
#define PON_PON_REASON2			0x9
#define PON_WARM_RESET_REASON1(subtype)	PON_OFFSET(subtype, 0xA, 0xC2)
#define PON_WARM_RESET_REASON2		0xB
#define PON_POFF_REASON1(subtype)	PON_OFFSET(subtype, 0xC, 0xC5)
#define PON_POFF_REASON2		0xD
#define PON_SOFT_RESET_REASON1(subtype)	PON_OFFSET(subtype, 0xE, 0xCB)
#define PON_SOFT_RESET_REASON2		0xF
#define PON_FAULT_REASON1		0xC8
#define PON_FAULT_REASON2		0xC9
#define PON_PMIC_WD_RESET_S1_TIMER	0x54
#define PON_PMIC_WD_RESET_S2_TIMER	0x55
static irqreturn_t qpnp_pmic_wd_bark_irq(int irq, void *_pon)
{
	struct qpnp_pon *pon = _pon;

	print_pon_reg(pon, PON_PBL_STATUS);
	print_pon_reg(pon, PON_PON_REASON1(pon->subtype));
	print_pon_reg(pon, PON_WARM_RESET_REASON1(pon->subtype));
	print_pon_reg(pon, PON_SOFT_RESET_REASON1(pon->subtype));
	print_pon_reg(pon, PON_POFF_REASON1(pon->subtype));
	if (is_pon_gen1(pon) || pon->subtype == PON_1REG) {
		print_pon_reg(pon, PON_PON_REASON2);
		print_pon_reg(pon, PON_WARM_RESET_REASON2);
		print_pon_reg(pon, PON_POFF_REASON2);
		print_pon_reg(pon, PON_SOFT_RESET_REASON2);
	} else {
		print_pon_reg(pon, PON_FAULT_REASON1);
		print_pon_reg(pon, PON_FAULT_REASON2);
	}
	print_pon_reg(pon, PON_PMIC_WD_RESET_S1_TIMER);
	print_pon_reg(pon, PON_PMIC_WD_RESET_S2_TIMER);
	panic("PMIC Watch dog triggered");

	return IRQ_HANDLED;
}

static void bark_work_func(struct work_struct *work)
{
	int rc;
	uint pon_rt_sts = 0;
	struct qpnp_pon_config *cfg;
	struct qpnp_pon *pon =
		container_of(work, struct qpnp_pon, bark_work.work);

	cfg = qpnp_get_cfg(pon, PON_RESIN);
	if (!cfg) {
		dev_err(&pon->pdev->dev, "Invalid config pointer\n");
		goto err_return;
	}

	/* enable reset */
	rc = qpnp_pon_masked_write(pon, cfg->s2_cntl2_addr,
				QPNP_PON_S2_CNTL_EN, QPNP_PON_S2_CNTL_EN);
	if (rc) {
		dev_err(&pon->pdev->dev, "Unable to configure S2 enable\n");
		goto err_return;
	}
	/* bark RT status update delay */
	msleep(100);
	/* read the bark RT status */
	rc = regmap_read(pon->regmap, QPNP_PON_RT_STS(pon), &pon_rt_sts);
	if (rc) {
		dev_err(&pon->pdev->dev, "Unable to read PON RT status\n");
		goto err_return;
	}

	if (!(pon_rt_sts & QPNP_PON_RESIN_BARK_N_SET)) {
		if (pon->report_key) {
			/* report the key event and enable the bark IRQ */
			input_report_key(pon->pon_input, cfg->key_code, 0);
			input_sync(pon->pon_input);
		}
		enable_irq(cfg->bark_irq);
	} else {
		/* disable reset */
		rc = qpnp_pon_masked_write(pon, cfg->s2_cntl2_addr,
				QPNP_PON_S2_CNTL_EN, 0);
		if (rc) {
			dev_err(&pon->pdev->dev,
				"Unable to configure S2 enable\n");
			goto err_return;
		}
		/* re-arm the work */
		schedule_delayed_work(&pon->bark_work, QPNP_KEY_STATUS_DELAY);
	}

err_return:
	return;
}

static irqreturn_t qpnp_resin_bark_irq(int irq, void *_pon)
{
	int rc;
	struct qpnp_pon *pon = _pon;
	struct qpnp_pon_config *cfg;

	/* disable the bark interrupt */
	disable_irq_nosync(irq);

	cfg = qpnp_get_cfg(pon, PON_RESIN);
	if (!cfg) {
		dev_err(&pon->pdev->dev, "Invalid config pointer\n");
		goto err_exit;
	}

	/* disable reset */
	rc = qpnp_pon_masked_write(pon, cfg->s2_cntl2_addr,
					QPNP_PON_S2_CNTL_EN, 0);
	if (rc) {
		dev_err(&pon->pdev->dev, "Unable to configure S2 enable\n");
		goto err_exit;
	}

	if (pon->report_key) {
		/* report the key event */
		input_report_key(pon->pon_input, cfg->key_code, 1);
		input_sync(pon->pon_input);
	}
	/* schedule work to check the bark status for key-release */
	schedule_delayed_work(&pon->bark_work, QPNP_KEY_STATUS_DELAY);
err_exit:
	return IRQ_HANDLED;
}

static int
qpnp_config_pull(struct qpnp_pon *pon, struct qpnp_pon_config *cfg)
{
	int rc;
	u8 pull_bit;

	switch (cfg->pon_type) {
	case PON_KPDPWR:
		pull_bit = QPNP_PON_KPDPWR_PULL_UP;
		break;
	case PON_RESIN:
		pull_bit = QPNP_PON_RESIN_PULL_UP;
		break;
	case PON_CBLPWR:
		pull_bit = QPNP_PON_CBLPWR_PULL_UP;
		break;
	case PON_KPDPWR_RESIN:
		pull_bit = QPNP_PON_KPDPWR_PULL_UP | QPNP_PON_RESIN_PULL_UP;
		break;
	default:
		return -EINVAL;
	}

	rc = qpnp_pon_masked_write(pon, QPNP_PON_PULL_CTL(pon),
				pull_bit, cfg->pull_up ? pull_bit : 0);
	if (rc)
		dev_err(&pon->pdev->dev, "Unable to config pull-up\n");

	return rc;
}

static int
qpnp_config_reset(struct qpnp_pon *pon, struct qpnp_pon_config *cfg)
{
	int rc;
	u8 i;
	u16 s1_timer_addr, s2_timer_addr;

	switch (cfg->pon_type) {
	case PON_KPDPWR:
		s1_timer_addr = QPNP_PON_KPDPWR_S1_TIMER(pon);
		s2_timer_addr = QPNP_PON_KPDPWR_S2_TIMER(pon);
		break;
	case PON_RESIN:
		s1_timer_addr = QPNP_PON_RESIN_S1_TIMER(pon);
		s2_timer_addr = QPNP_PON_RESIN_S2_TIMER(pon);
		break;
	case PON_KPDPWR_RESIN:
		s1_timer_addr = QPNP_PON_KPDPWR_RESIN_S1_TIMER(pon);
		s2_timer_addr = QPNP_PON_KPDPWR_RESIN_S2_TIMER(pon);
		break;
	default:
		return -EINVAL;
	}
	/* disable S2 reset */
	rc = qpnp_pon_masked_write(pon, cfg->s2_cntl2_addr,
				QPNP_PON_S2_CNTL_EN, 0);
	if (rc) {
		dev_err(&pon->pdev->dev, "Unable to configure S2 enable\n");
		return rc;
	}

	usleep_range(100, 120);

	/* configure s1 timer, s2 timer and reset type */
	for (i = 0; i < PON_S1_COUNT_MAX + 1; i++) {
		if (cfg->s1_timer <= s1_delay[i])
			break;
	}
	rc = qpnp_pon_masked_write(pon, s1_timer_addr,
				QPNP_PON_S1_TIMER_MASK, i);
	if (rc) {
		dev_err(&pon->pdev->dev, "Unable to configure S1 timer\n");
		return rc;
	}

	i = 0;
	if (cfg->s2_timer) {
		i = cfg->s2_timer / 10;
		i = ilog2(i + 1);
	}

	rc = qpnp_pon_masked_write(pon, s2_timer_addr,
				QPNP_PON_S2_TIMER_MASK, i);
	if (rc) {
		dev_err(&pon->pdev->dev, "Unable to configure S2 timer\n");
		return rc;
	}

	rc = qpnp_pon_masked_write(pon, cfg->s2_cntl_addr,
				QPNP_PON_S2_CNTL_TYPE_MASK, (u8)cfg->s2_type);
	if (rc) {
		dev_err(&pon->pdev->dev,
			"Unable to configure S2 reset type\n");
		return rc;
	}

	/* enable S2 reset */
	rc = qpnp_pon_masked_write(pon, cfg->s2_cntl2_addr,
				QPNP_PON_S2_CNTL_EN, QPNP_PON_S2_CNTL_EN);
	if (rc) {
		dev_err(&pon->pdev->dev, "Unable to configure S2 enable\n");
		return rc;
	}

	return 0;
}

static int
qpnp_pon_request_irqs(struct qpnp_pon *pon, struct qpnp_pon_config *cfg)
{
	int rc = 0;

	switch (cfg->pon_type) {
	case PON_KPDPWR:
		rc = devm_request_irq(&pon->pdev->dev, cfg->state_irq,
							qpnp_kpdpwr_irq,
				IRQF_TRIGGER_RISING | IRQF_TRIGGER_FALLING,
						"qpnp_kpdpwr_status", pon);
		if (rc < 0) {
			dev_err(&pon->pdev->dev, "Can't request %d IRQ\n",
							cfg->state_irq);
			return rc;
		}
		if (cfg->use_bark) {
			rc = devm_request_irq(&pon->pdev->dev, cfg->bark_irq,
						qpnp_kpdpwr_bark_irq,
						IRQF_TRIGGER_RISING,
						"qpnp_kpdpwr_bark", pon);
			if (rc < 0) {
				dev_err(&pon->pdev->dev,
					"Can't request %d IRQ\n",
						cfg->bark_irq);
				return rc;
			}
		}
		break;
	case PON_RESIN:
		rc = devm_request_irq(&pon->pdev->dev, cfg->state_irq,
							qpnp_resin_irq,
				IRQF_TRIGGER_RISING | IRQF_TRIGGER_FALLING,
						"qpnp_resin_status", pon);
		if (rc < 0) {
			dev_err(&pon->pdev->dev, "Can't request %d IRQ\n",
							cfg->state_irq);
			return rc;
		}
		if (cfg->use_bark) {
			rc = devm_request_irq(&pon->pdev->dev, cfg->bark_irq,
						qpnp_resin_bark_irq,
						IRQF_TRIGGER_RISING,
						"qpnp_resin_bark", pon);
			if (rc < 0) {
				dev_err(&pon->pdev->dev,
					"Can't request %d IRQ\n",
						cfg->bark_irq);
				return rc;
			}
		}
		break;
	case PON_CBLPWR:
		rc = devm_request_irq(&pon->pdev->dev, cfg->state_irq,
							qpnp_cblpwr_irq,
				IRQF_TRIGGER_RISING | IRQF_TRIGGER_FALLING,
					"qpnp_cblpwr_status", pon);
		if (rc < 0) {
			dev_err(&pon->pdev->dev, "Can't request %d IRQ\n",
							cfg->state_irq);
			return rc;
		}
		break;
	case PON_KPDPWR_RESIN:
		if (cfg->use_bark) {
			rc = devm_request_irq(&pon->pdev->dev, cfg->bark_irq,
					qpnp_kpdpwr_resin_bark_irq,
					IRQF_TRIGGER_RISING,
					"qpnp_kpdpwr_resin_bark", pon);
			if (rc < 0) {
				dev_err(&pon->pdev->dev,
					"Can't request %d IRQ\n",
						cfg->bark_irq);
				return rc;
			}
		}
		break;
	default:
		return -EINVAL;
	}

	/* mark the interrupts wakeable if they support linux-key */
	if (cfg->key_code) {
		enable_irq_wake(cfg->state_irq);
		/* special handling for RESIN due to a hardware bug */
		if (cfg->pon_type == PON_RESIN && cfg->support_reset)
			enable_irq_wake(cfg->bark_irq);
	}

	return rc;
}

static int
qpnp_pon_config_input(struct qpnp_pon *pon,  struct qpnp_pon_config *cfg)
{
	if (!pon->pon_input) {
		pon->pon_input = input_allocate_device();
		if (!pon->pon_input) {
			dev_err(&pon->pdev->dev,
				"Can't allocate pon input device\n");
			return -ENOMEM;
		}
		pon->pon_input->name = "qpnp_pon";
		pon->pon_input->phys = "qpnp_pon/input0";
	}

	input_set_capability(pon->pon_input, EV_KEY, cfg->key_code);

	return 0;
}

static int qpnp_pon_config_init(struct qpnp_pon *pon)
{
	int rc = 0, i = 0, pmic_wd_bark_irq;
	struct device_node *pp = NULL;
	struct qpnp_pon_config *cfg;
	uint pmic_type;
	uint revid_rev4;

	if (!pon->num_pon_config) {
		dev_dbg(&pon->pdev->dev, "num_pon_config: %d\n",
			pon->num_pon_config);
		return 0;
	}

	/* iterate through the list of pon configs */
	for_each_available_child_of_node(pon->pdev->dev.of_node, pp) {
		if (!of_find_property(pp, "qcom,pon-type", NULL))
			continue;

		cfg = &pon->pon_cfg[i++];

		rc = of_property_read_u32(pp, "qcom,pon-type", &cfg->pon_type);
		if (rc) {
			dev_err(&pon->pdev->dev, "PON type not specified\n");
			return rc;
		}

		switch (cfg->pon_type) {
		case PON_KPDPWR:
			cfg->state_irq = platform_get_irq_byname(pon->pdev,
								 "kpdpwr");
			if (cfg->state_irq < 0) {
				dev_err(&pon->pdev->dev,
					"Unable to get kpdpwr irq\n");
				return cfg->state_irq;
			}

			rc = of_property_read_u32(pp, "qcom,support-reset",
							&cfg->support_reset);

			if (rc) {
				if (rc == -EINVAL) {
					dev_dbg(&pon->pdev->dev,
						"'qcom,support-reset' DT property doesn't exist\n");
				} else {
					dev_err(&pon->pdev->dev,
						"Unable to read 'qcom,support-reset'\n");
					return rc;
				}
			} else {
				cfg->config_reset = true;
			}

			cfg->use_bark = of_property_read_bool(pp,
							"qcom,use-bark");
			if (cfg->use_bark) {
				cfg->bark_irq
					= platform_get_irq_byname(pon->pdev,
								"kpdpwr-bark");
				if (cfg->bark_irq < 0) {
					dev_err(&pon->pdev->dev,
					"Unable to get kpdpwr-bark irq\n");
					return cfg->bark_irq;
				}
			}

			/*
			 * If the value read from REVISION2 register is 0x00,
			 * then there is a single register to control s2 reset.
			 * Otherwise there are separate registers for s2 reset
			 * type and s2 reset enable.
			 */
			if (pon->pon_ver == QPNP_PON_GEN1_V1) {
				cfg->s2_cntl_addr = cfg->s2_cntl2_addr =
					QPNP_PON_KPDPWR_S2_CNTL(pon);
			} else {
				cfg->s2_cntl_addr =
					QPNP_PON_KPDPWR_S2_CNTL(pon);
				cfg->s2_cntl2_addr =
					QPNP_PON_KPDPWR_S2_CNTL2(pon);
			}

			break;
		case PON_RESIN:
			cfg->state_irq = platform_get_irq_byname(pon->pdev,
								 "resin");
			if (cfg->state_irq < 0) {
				dev_err(&pon->pdev->dev,
					"Unable to get resin irq\n");
				return cfg->bark_irq;
			}

			rc = of_property_read_u32(pp, "qcom,support-reset",
							&cfg->support_reset);

			if (rc) {
				if (rc == -EINVAL) {
					dev_dbg(&pon->pdev->dev,
						"'qcom,support-reset' DT property doesn't exist\n");
				} else {
					dev_err(&pon->pdev->dev,
						"Unable to read 'qcom,support-reset'\n");
					return rc;
				}
			} else {
				cfg->config_reset = true;
			}

			cfg->use_bark = of_property_read_bool(pp,
							"qcom,use-bark");

			rc = regmap_read(pon->regmap, PMIC_VERSION_REG,
					 &pmic_type);

			if (rc) {
				dev_err(&pon->pdev->dev,
					"Unable to read PMIC type\n");
				return rc;
			}

			if (pmic_type == PMIC_VER_8941) {

				rc = regmap_read(pon->regmap,
						 PMIC_VERSION_REV4_REG,
						 &revid_rev4);

				if (rc) {
					dev_err(&pon->pdev->dev,
					"Unable to read PMIC revision ID\n");
					return rc;
				}

				/*
				 * PM8941 V3 does not have hardware bug. Hence
				 * bark is not required from PMIC versions 3.0.
				 */
				if (!(revid_rev4 == PMIC8941_V1_REV4 ||
					revid_rev4 == PMIC8941_V2_REV4)) {
					cfg->support_reset = false;
					cfg->use_bark = false;
				}
			}

			if (cfg->use_bark) {
				cfg->bark_irq
					= platform_get_irq_byname(pon->pdev,
								"resin-bark");
				if (cfg->bark_irq < 0) {
					dev_err(&pon->pdev->dev,
					"Unable to get resin-bark irq\n");
					return cfg->bark_irq;
				}
			}

			if (pon->pon_ver == QPNP_PON_GEN1_V1) {
				cfg->s2_cntl_addr = cfg->s2_cntl2_addr =
					QPNP_PON_RESIN_S2_CNTL(pon);
			} else {
				cfg->s2_cntl_addr =
					QPNP_PON_RESIN_S2_CNTL(pon);
				cfg->s2_cntl2_addr =
					QPNP_PON_RESIN_S2_CNTL2(pon);
			}

			break;
		case PON_CBLPWR:
			cfg->state_irq = platform_get_irq_byname(pon->pdev,
								 "cblpwr");
			if (cfg->state_irq < 0) {
				dev_err(&pon->pdev->dev,
						"Unable to get cblpwr irq\n");
				return rc;
			}
			break;
		case PON_KPDPWR_RESIN:
			rc = of_property_read_u32(pp, "qcom,support-reset",
							&cfg->support_reset);

			if (rc) {
				if (rc == -EINVAL) {
					dev_dbg(&pon->pdev->dev,
						"'qcom,support-reset' DT property doesn't exist\n");
				} else {
					dev_err(&pon->pdev->dev,
						"Unable to read 'qcom,support-reset'\n");
					return rc;
				}
			} else {
				cfg->config_reset = true;
			}

			cfg->use_bark = of_property_read_bool(pp,
							"qcom,use-bark");
			if (cfg->use_bark) {
				cfg->bark_irq
					= platform_get_irq_byname(pon->pdev,
								"kpdpwr-resin-bark");
				if (cfg->bark_irq < 0) {
					dev_err(&pon->pdev->dev,
					"Unable to get kpdpwr-resin-bark irq\n");
					return cfg->bark_irq;
				}
			}

			if (pon->pon_ver == QPNP_PON_GEN1_V1) {
				cfg->s2_cntl_addr = cfg->s2_cntl2_addr =
				QPNP_PON_KPDPWR_RESIN_S2_CNTL(pon);
			} else {
				cfg->s2_cntl_addr =
				QPNP_PON_KPDPWR_RESIN_S2_CNTL(pon);
				cfg->s2_cntl2_addr =
				QPNP_PON_KPDPWR_RESIN_S2_CNTL2(pon);
			}

			break;
		default:
			dev_err(&pon->pdev->dev, "PON RESET %d not supported",
								cfg->pon_type);
			return -EINVAL;
		}

		if (cfg->support_reset) {
			/*
			 * Get the reset parameters (bark debounce time and
			 * reset debounce time) for the reset line.
			 */
			rc = of_property_read_u32(pp, "qcom,s1-timer",
							&cfg->s1_timer);
			if (rc) {
				dev_err(&pon->pdev->dev,
					"Unable to read s1-timer\n");
				return rc;
			}
			if (cfg->s1_timer > QPNP_PON_S1_TIMER_MAX) {
				dev_err(&pon->pdev->dev,
					"Incorrect S1 debounce time\n");
				return -EINVAL;
			}
			rc = of_property_read_u32(pp, "qcom,s2-timer",
							&cfg->s2_timer);
			if (rc) {
				dev_err(&pon->pdev->dev,
					"Unable to read s2-timer\n");
				return rc;
			}
			if (cfg->s2_timer > QPNP_PON_S2_TIMER_MAX) {
				dev_err(&pon->pdev->dev,
					"Incorrect S2 debounce time\n");
				return -EINVAL;
			}
			rc = of_property_read_u32(pp, "qcom,s2-type",
							&cfg->s2_type);
			if (rc) {
				dev_err(&pon->pdev->dev,
					"Unable to read s2-type\n");
				return rc;
			}
			if (cfg->s2_type > QPNP_PON_RESET_TYPE_MAX) {
				dev_err(&pon->pdev->dev,
					"Incorrect reset type specified\n");
				return -EINVAL;
			}
		}
		/*
		 * Get the standard-key parameters. This might not be
		 * specified if there is no key mapping on the reset line.
		 */
		rc = of_property_read_u32(pp, "linux,code", &cfg->key_code);
		if (rc && rc != -EINVAL) {
			dev_err(&pon->pdev->dev, "Unable to read key-code\n");
			return rc;
		}
		/* Register key configuration */
		if (cfg->key_code) {
			rc = qpnp_pon_config_input(pon, cfg);
			if (rc < 0)
				return rc;
		}
		/* get the pull-up configuration */
		rc = of_property_read_u32(pp, "qcom,pull-up", &cfg->pull_up);
		if (rc && rc != -EINVAL) {
			dev_err(&pon->pdev->dev, "Unable to read pull-up\n");
			return rc;
		}
	}

	pmic_wd_bark_irq = platform_get_irq_byname(pon->pdev, "pmic-wd-bark");
	/* request the pmic-wd-bark irq only if it is defined */
	if (pmic_wd_bark_irq >= 0) {
		rc = devm_request_irq(&pon->pdev->dev, pmic_wd_bark_irq,
					qpnp_pmic_wd_bark_irq,
					IRQF_TRIGGER_RISING,
					"qpnp_pmic_wd_bark", pon);
		if (rc < 0) {
			dev_err(&pon->pdev->dev,
				"Can't request %d IRQ\n",
					pmic_wd_bark_irq);
			goto free_input_dev;
		}
	}

	/* register the input device */
	if (pon->pon_input) {
		rc = input_register_device(pon->pon_input);
		if (rc) {
			dev_err(&pon->pdev->dev,
				"Can't register pon key: %d\n", rc);
			goto free_input_dev;
		}
	}

	for (i = 0; i < pon->num_pon_config; i++) {
		cfg = &pon->pon_cfg[i];
		/* Configure the pull-up */
		rc = qpnp_config_pull(pon, cfg);
		if (rc) {
			dev_err(&pon->pdev->dev, "Unable to config pull-up\n");
			goto unreg_input_dev;
		}

		if (cfg->config_reset) {
			/* Configure the reset-configuration */
			if (cfg->support_reset) {
				rc = qpnp_config_reset(pon, cfg);
				if (rc) {
					dev_err(&pon->pdev->dev,
						"Unable to config pon reset\n");
					goto unreg_input_dev;
				}
			} else {
				if (cfg->pon_type != PON_CBLPWR) {
					/* disable S2 reset */
					rc = qpnp_pon_masked_write(pon,
						cfg->s2_cntl2_addr,
						QPNP_PON_S2_CNTL_EN, 0);
					if (rc) {
						dev_err(&pon->pdev->dev,
							"Unable to disable S2 reset\n");
						goto unreg_input_dev;
					}
				}
			}
		}

		rc = qpnp_pon_request_irqs(pon, cfg);
		if (rc) {
			dev_err(&pon->pdev->dev, "Unable to request-irq's\n");
			goto unreg_input_dev;
		}
	}

	device_init_wakeup(&pon->pdev->dev, 1);

	return rc;

unreg_input_dev:
	if (pon->pon_input)
		input_unregister_device(pon->pon_input);
free_input_dev:
	if (pon->pon_input)
		input_free_device(pon->pon_input);
	return rc;
}

static int pon_spare_regulator_enable(struct regulator_dev *rdev)
{
	int rc = 0;
	u8 value;
	struct pon_regulator *pon_reg = rdev_get_drvdata(rdev);

	pr_debug("reg %s enable addr: %x bit: %d\n", rdev->desc->name,
		pon_reg->addr, pon_reg->bit);

	value = BIT(pon_reg->bit) & 0xFF;
	rc = qpnp_pon_masked_write(pon_reg->pon, pon_reg->pon->base +
				pon_reg->addr, value, value);
	if (rc)
		dev_err(&pon_reg->pon->pdev->dev, "Unable to write to %x\n",
			pon_reg->pon->base + pon_reg->addr);
	else
		pon_reg->enabled = true;
	return rc;
}

static int pon_spare_regulator_disable(struct regulator_dev *rdev)
{
	int rc = 0;
	u8 mask;
	struct pon_regulator *pon_reg = rdev_get_drvdata(rdev);

	pr_debug("reg %s disable addr: %x bit: %d\n", rdev->desc->name,
		pon_reg->addr, pon_reg->bit);

	mask = BIT(pon_reg->bit) & 0xFF;
	rc = qpnp_pon_masked_write(pon_reg->pon, pon_reg->pon->base +
				pon_reg->addr, mask, 0);
	if (rc)
		dev_err(&pon_reg->pon->pdev->dev, "Unable to write to %x\n",
			pon_reg->pon->base + pon_reg->addr);
	else
		pon_reg->enabled = false;
	return rc;
}

static int pon_spare_regulator_is_enable(struct regulator_dev *rdev)
{
	struct pon_regulator *pon_reg = rdev_get_drvdata(rdev);

	return pon_reg->enabled;
}

struct regulator_ops pon_spare_reg_ops = {
	.enable		= pon_spare_regulator_enable,
	.disable	= pon_spare_regulator_disable,
	.is_enabled	= pon_spare_regulator_is_enable,
};

static int pon_regulator_init(struct qpnp_pon *pon)
{
	int rc = 0, i = 0;
	struct regulator_init_data *init_data;
	struct regulator_config reg_cfg = {};
	struct device_node *node = NULL;
	struct device *dev = &pon->pdev->dev;
	struct pon_regulator *pon_reg;

	if (!pon->num_pon_reg)
		return 0;

	pon->pon_reg_cfg = devm_kcalloc(dev, pon->num_pon_reg,
					sizeof(*(pon->pon_reg_cfg)),
					GFP_KERNEL);

	if (!pon->pon_reg_cfg)
		return -ENOMEM;

	for_each_available_child_of_node(dev->of_node, node) {
		if (!of_find_property(node, "regulator-name", NULL))
			continue;

		pon_reg = &pon->pon_reg_cfg[i++];
		pon_reg->pon = pon;

		rc = of_property_read_u32(node, "qcom,pon-spare-reg-addr",
			&pon_reg->addr);
		if (rc) {
			dev_err(dev, "Unable to read address for regulator, rc=%d\n",
				rc);
			return rc;
		}

		rc = of_property_read_u32(node, "qcom,pon-spare-reg-bit",
			&pon_reg->bit);
		if (rc) {
			dev_err(dev, "Unable to read bit for regulator, rc=%d\n",
				rc);
			return rc;
		}

		init_data = of_get_regulator_init_data(dev, node,
				&pon_reg->rdesc);
		if (!init_data) {
			dev_err(dev, "regulator init data is missing\n");
			return -EINVAL;
		}
		init_data->constraints.valid_ops_mask
			|= REGULATOR_CHANGE_STATUS;

		if (!init_data->constraints.name) {
			dev_err(dev, "regulator-name is missing\n");
			return -EINVAL;
		}

		pon_reg->rdesc.owner = THIS_MODULE;
		pon_reg->rdesc.type = REGULATOR_VOLTAGE;
		pon_reg->rdesc.ops = &pon_spare_reg_ops;
		pon_reg->rdesc.name = init_data->constraints.name;

		reg_cfg.dev = dev;
		reg_cfg.init_data = init_data;
		reg_cfg.driver_data = pon_reg;
		reg_cfg.of_node = node;

		pon_reg->rdev = regulator_register(&pon_reg->rdesc, &reg_cfg);
		if (IS_ERR(pon_reg->rdev)) {
			rc = PTR_ERR(pon_reg->rdev);
			pon_reg->rdev = NULL;
			if (rc != -EPROBE_DEFER)
				dev_err(dev, "regulator_register failed, rc=%d\n",
					rc);
			return rc;
		}
	}
	return rc;
}

static bool smpl_en;

static int qpnp_pon_smpl_en_get(char *buf, const struct kernel_param *kp)
{
	bool enabled = 0;
	int rc;

	rc = qpnp_pon_get_trigger_config(PON_SMPL, &enabled);
	if (rc < 0)
		return rc;

	return snprintf(buf, QPNP_PON_BUFFER_SIZE, "%d", enabled);
}

static int qpnp_pon_smpl_en_set(const char *val,
					const struct kernel_param *kp)
{
	int rc;

	rc = param_set_bool(val, kp);
	if (rc < 0) {
		pr_err("Unable to set smpl_en rc=%d\n", rc);
		return rc;
	}

	rc = qpnp_pon_trigger_config(PON_SMPL, *(bool *)kp->arg);
	return rc;
}

static struct kernel_param_ops smpl_en_ops = {
	.set = qpnp_pon_smpl_en_set,
	.get = qpnp_pon_smpl_en_get,
};

module_param_cb(smpl_en, &smpl_en_ops, &smpl_en, 0644);

static bool dload_on_uvlo;

static int qpnp_pon_debugfs_uvlo_dload_get(char *buf,
		const struct kernel_param *kp)
{
	struct qpnp_pon *pon = sys_reset_dev;
	int rc = 0;
	uint reg;

	if (!pon)
		return -ENODEV;

	rc = regmap_read(pon->regmap, QPNP_PON_XVDD_RB_SPARE(pon), &reg);
	if (rc) {
		dev_err(&pon->pdev->dev,
			"Unable to read addr=%x, rc(%d)\n",
			QPNP_PON_XVDD_RB_SPARE(pon), rc);
		return rc;
	}

	return snprintf(buf, PAGE_SIZE, "%d",
			!!(QPNP_PON_UVLO_DLOAD_EN & reg));
}

static int qpnp_pon_debugfs_uvlo_dload_set(const char *val,
		const struct kernel_param *kp)
{
	struct qpnp_pon *pon = sys_reset_dev;
	int rc = 0;
	uint reg;

	if (!pon)
		return -ENODEV;

	rc = param_set_bool(val, kp);
	if (rc) {
		pr_err("Unable to set bms_reset: %d\n", rc);
		return rc;
	}

	rc = regmap_read(pon->regmap, QPNP_PON_XVDD_RB_SPARE(pon), &reg);
	if (rc) {
		dev_err(&pon->pdev->dev,
			"Unable to read addr=%x, rc(%d)\n",
			QPNP_PON_XVDD_RB_SPARE(pon), rc);
		return rc;
	}

	reg &= ~QPNP_PON_UVLO_DLOAD_EN;
	if (*(bool *)kp->arg)
		reg |= QPNP_PON_UVLO_DLOAD_EN;

	rc = regmap_write(pon->regmap, QPNP_PON_XVDD_RB_SPARE(pon), reg);
	if (rc) {
		dev_err(&pon->pdev->dev,
			"Unable to write to addr=%hx, rc(%d)\n",
				QPNP_PON_XVDD_RB_SPARE(pon), rc);
		return rc;
	}

	return 0;
}

static struct kernel_param_ops dload_on_uvlo_ops = {
	.set = qpnp_pon_debugfs_uvlo_dload_set,
	.get = qpnp_pon_debugfs_uvlo_dload_get,
};

module_param_cb(dload_on_uvlo, &dload_on_uvlo_ops, &dload_on_uvlo, 0644);

#if defined(CONFIG_DEBUG_FS)

static int qpnp_pon_debugfs_uvlo_get(void *data, u64 *val)
{
	struct qpnp_pon *pon = (struct qpnp_pon *) data;

	*val = pon->uvlo;

	return 0;
}

static int qpnp_pon_debugfs_uvlo_set(void *data, u64 val)
{
	struct qpnp_pon *pon = (struct qpnp_pon *) data;

	if (pon->pon_trigger_reason == PON_SMPL ||
		pon->pon_power_off_reason == QPNP_POFF_REASON_UVLO)
		panic("An UVLO was occurred.\n");
	pon->uvlo = val;

	return 0;
}

DEFINE_SIMPLE_ATTRIBUTE(qpnp_pon_debugfs_uvlo_fops, qpnp_pon_debugfs_uvlo_get,
			qpnp_pon_debugfs_uvlo_set, "0x%02llx\n");

static void qpnp_pon_debugfs_init(struct platform_device *pdev)
{
	struct qpnp_pon *pon = dev_get_drvdata(&pdev->dev);
	struct dentry *ent;

	pon->debugfs = debugfs_create_dir(dev_name(&pdev->dev), NULL);
	if (!pon->debugfs) {
		dev_err(&pon->pdev->dev,
			"Unable to create debugfs directory\n");
	} else {
		ent = debugfs_create_file("uvlo_panic", 0644,
				pon->debugfs, pon, &qpnp_pon_debugfs_uvlo_fops);
		if (!ent)
			dev_err(&pon->pdev->dev,
				"Unable to create uvlo_panic debugfs file.\n");
	}
}

static void qpnp_pon_debugfs_remove(struct platform_device *pdev)
{
	struct qpnp_pon *pon = dev_get_drvdata(&pdev->dev);

	debugfs_remove_recursive(pon->debugfs);
}

#else

static void qpnp_pon_debugfs_init(struct platform_device *pdev)
{}

static void qpnp_pon_debugfs_remove(struct platform_device *pdev)
{}
#endif

static int read_gen2_pon_off_reason(struct qpnp_pon *pon, u16 *reason,
					int *reason_index_offset)
{
	int rc;
	int buf[2], reg;

	rc = regmap_read(pon->regmap,
			QPNP_PON_OFF_REASON(pon),
			 &reg);
	if (rc) {
		dev_err(&pon->pdev->dev, "Unable to read PON_OFF_REASON reg rc:%d\n",
			rc);
		return rc;
	}

	if (reg & QPNP_GEN2_POFF_SEQ) {
		rc = regmap_read(pon->regmap,
				QPNP_POFF_REASON1(pon),
				buf);
		if (rc) {
			dev_err(&pon->pdev->dev, "Unable to read POFF_REASON1 reg rc:%d\n",
				rc);
			return rc;
		}
		*reason = (u8)buf[0];
		*reason_index_offset = 0;
	} else if (reg & QPNP_GEN2_FAULT_SEQ) {
		rc = regmap_bulk_read(pon->regmap,
				QPNP_FAULT_REASON1(pon),
				buf, 2);
		if (rc) {
			dev_err(&pon->pdev->dev, "Unable to read FAULT_REASON regs rc:%d\n",
				rc);
			return rc;
		}
		*reason = (u8)buf[0] | (u16)(buf[1] << 8);
		*reason_index_offset = POFF_REASON_FAULT_OFFSET;
	} else if (reg & QPNP_GEN2_S3_RESET_SEQ) {
		rc = regmap_read(pon->regmap,
				QPNP_S3_RESET_REASON(pon),
				buf);
		if (rc) {
			dev_err(&pon->pdev->dev, "Unable to read S3_RESET_REASON reg rc:%d\n",
				rc);
			return rc;
		}
		*reason = (u8)buf[0];
		*reason_index_offset = POFF_REASON_S3_RESET_OFFSET;
	}

	return 0;
}

static int qpnp_pon_probe(struct platform_device *pdev)
{
	struct qpnp_pon *pon;
	unsigned int base;
	struct device_node *node = NULL;
	u32 delay = 0, s3_debounce = 0;
	int rc, sys_reset, index;
	int reason_index_offset = 0;
	u8 buf[2];
	uint pon_sts = 0;
	u16 poff_sts = 0;
	const char *s3_src;
	u8 s3_src_reg;
	unsigned long flags;
	uint temp = 0;

	pon = devm_kzalloc(&pdev->dev, sizeof(struct qpnp_pon), GFP_KERNEL);
	if (!pon)
		return -ENOMEM;

	pon->regmap = dev_get_regmap(pdev->dev.parent, NULL);
	if (!pon->regmap) {
		dev_err(&pdev->dev, "Couldn't get parent's regmap\n");
		return -EINVAL;
	}

	sys_reset = of_property_read_bool(pdev->dev.of_node,
						"qcom,system-reset");
	if (sys_reset && sys_reset_dev) {
		dev_err(&pdev->dev,
			"qcom,system-reset property can only be specified for one device on the system\n");
		return -EINVAL;
	} else if (sys_reset) {
		sys_reset_dev = pon;
	}

	pon->pdev = pdev;

	rc = of_property_read_u32(pdev->dev.of_node, "reg", &base);
	if (rc < 0) {
		dev_err(&pdev->dev,
			"Couldn't find reg in node = %s rc = %d\n",
			pdev->dev.of_node->full_name, rc);
		return rc;
	}
	pon->base = base;

	/* get the total number of pon configurations */
	for_each_available_child_of_node(pdev->dev.of_node, node) {
		if (of_find_property(node, "regulator-name", NULL)) {
			pon->num_pon_reg++;
		} else if (of_find_property(node, "qcom,pon-type", NULL)) {
			pon->num_pon_config++;
		} else {
			pr_err("Unknown sub-node\n");
			return -EINVAL;
		}
	}

	pr_debug("PON@SID %d: num_pon_config: %d num_pon_reg: %d\n",
		to_spmi_device(pon->pdev->dev.parent)->usid,
		pon->num_pon_config, pon->num_pon_reg);

	rc = pon_regulator_init(pon);
	if (rc) {
		dev_err(&pdev->dev, "Error in pon_regulator_init rc: %d\n",
			rc);
		return rc;
	}

	if (!pon->num_pon_config)
		/* No PON config., do not register the driver */
		dev_info(&pdev->dev, "No PON config. specified\n");
	else
		pon->pon_cfg = devm_kzalloc(&pdev->dev,
				sizeof(struct qpnp_pon_config) *
				pon->num_pon_config, GFP_KERNEL);

	/* Read PON_PERPH_SUBTYPE register to get PON type */
	rc = regmap_read(pon->regmap,
				QPNP_PON_PERPH_SUBTYPE(pon),
				&temp);
	if (rc) {
		dev_err(&pon->pdev->dev,
			"Unable to read PON_PERPH_SUBTYPE register rc: %d\n",
			rc);
		return rc;
	}
	pon->subtype = temp;

	/* Check if it is rev B */
	rc = regmap_read(pon->regmap,
			QPNP_PON_REVISION2(pon), &temp);
	if (rc) {
		dev_err(&pon->pdev->dev,
			"Unable to read addr=%x, rc(%d)\n",
			QPNP_PON_REVISION2(pon), rc);
		return rc;
	}

	pon->pon_ver = temp;
	if (is_pon_gen1(pon)) {
		if (pon->pon_ver == 0)
			pon->pon_ver = QPNP_PON_GEN1_V1;
		else
			pon->pon_ver = QPNP_PON_GEN1_V2;
	} else if (is_pon_gen2(pon)) {
		pon->pon_ver = QPNP_PON_GEN2;
	} else if (pon->subtype == PON_1REG) {
		pon->pon_ver = QPNP_PON_GEN1_V2;
	} else {
		dev_err(&pon->pdev->dev,
			"Invalid PON_PERPH_SUBTYPE value %x\n",
			pon->subtype);
		return -EINVAL;
	}

	pr_debug("%s: pon_subtype=%x, pon_version=%x\n", __func__,
			pon->subtype, pon->pon_ver);

	rc = qpnp_pon_store_and_clear_warm_reset(pon);
	if (rc) {
		dev_err(&pon->pdev->dev,
			"Unable to store/clear WARM_RESET_REASONx registers rc: %d\n",
			rc);
		return rc;
	}

	/* PON reason */
	rc = regmap_read(pon->regmap, QPNP_PON_REASON1(pon), &pon_sts);
	if (rc) {
		dev_err(&pon->pdev->dev,
			"Unable to read PON_RESASON1 reg rc: %d\n",
			rc);
		return rc;
	}

	if (sys_reset)
		boot_reason = ffs(pon_sts);

	index = ffs(pon_sts) - 1;
	cold_boot = !qpnp_pon_is_warm_reset();
	if (index >= ARRAY_SIZE(qpnp_pon_reason) || index < 0) {
		dev_info(&pon->pdev->dev,
			"PMIC@SID%d Power-on reason: Unknown and '%s' boot\n",
			to_spmi_device(pon->pdev->dev.parent)->usid,
			 cold_boot ? "cold" : "warm");
	} else {
		pon->pon_trigger_reason = index;
		dev_info(&pon->pdev->dev,
			"PMIC@SID%d Power-on reason: %s and '%s' boot\n",
			to_spmi_device(pon->pdev->dev.parent)->usid,
			 qpnp_pon_reason[index],
			cold_boot ? "cold" : "warm");
	}

	/* POFF reason */
	if (!is_pon_gen1(pon) && pon->subtype != PON_1REG) {
		rc = read_gen2_pon_off_reason(pon, &poff_sts,
						&reason_index_offset);
		if (rc)
			return rc;
	} else {
		rc = regmap_bulk_read(pon->regmap, QPNP_POFF_REASON1(pon),
			buf, 2);
		if (rc) {
			dev_err(&pon->pdev->dev, "Unable to read POFF_REASON regs rc:%d\n",
				rc);
			return rc;
		}
		poff_sts = buf[0] | (buf[1] << 8);
	}
	index = ffs(poff_sts) - 1 + reason_index_offset;
	if (index >= ARRAY_SIZE(qpnp_poff_reason) || index < 0) {
		dev_info(&pon->pdev->dev,
				"PMIC@SID%d: Unknown power-off reason\n",
				to_spmi_device(pon->pdev->dev.parent)->usid);
	} else {
		pon->pon_power_off_reason = index;
		dev_info(&pon->pdev->dev,
				"PMIC@SID%d: Power-off reason: %s\n",
				to_spmi_device(pon->pdev->dev.parent)->usid,
				qpnp_poff_reason[index]);
	}

	if (pon->pon_trigger_reason == PON_SMPL ||
		pon->pon_power_off_reason == QPNP_POFF_REASON_UVLO) {
		if (of_property_read_bool(pdev->dev.of_node,
						"qcom,uvlo-panic"))
			panic("An UVLO was occurred.");
	}

	/* program s3 debounce */
	rc = of_property_read_u32(pon->pdev->dev.of_node,
				"qcom,s3-debounce", &s3_debounce);
	if (rc) {
		if (rc != -EINVAL) {
			dev_err(&pon->pdev->dev,
				"Unable to read s3 timer rc:%d\n",
				rc);
			return rc;
		}
	} else {
		if (s3_debounce > QPNP_PON_S3_TIMER_SECS_MAX) {
			dev_info(&pon->pdev->dev,
				"Exceeded S3 max value, set it to max\n");
			s3_debounce = QPNP_PON_S3_TIMER_SECS_MAX;
		}

		/* 0 is a special value to indicate instant s3 reset */
		if (s3_debounce != 0)
			s3_debounce = ilog2(s3_debounce);

		/* s3 debounce is SEC_ACCESS register */
		rc = qpnp_pon_masked_write(pon, QPNP_PON_SEC_ACCESS(pon),
					0xFF, QPNP_PON_SEC_UNLOCK);
		if (rc) {
			dev_err(&pdev->dev, "Unable to do SEC_ACCESS rc:%d\n",
				rc);
			return rc;
		}

		rc = qpnp_pon_masked_write(pon, QPNP_PON_S3_DBC_CTL(pon),
				QPNP_PON_S3_DBC_DELAY_MASK, s3_debounce);
		if (rc) {
			dev_err(&pdev->dev,
				"Unable to set S3 debounce rc:%d\n",
				rc);
			return rc;
		}
	}

	/* program s3 source */
	s3_src = "kpdpwr-and-resin";
	rc = of_property_read_string(pon->pdev->dev.of_node,
				"qcom,s3-src", &s3_src);
	if (rc && rc != -EINVAL) {
		dev_err(&pon->pdev->dev, "Unable to read s3 timer rc: %d\n",
			rc);
		return rc;
	}

	if (!strcmp(s3_src, "kpdpwr"))
		s3_src_reg = QPNP_PON_S3_SRC_KPDPWR;
	else if (!strcmp(s3_src, "resin"))
		s3_src_reg = QPNP_PON_S3_SRC_RESIN;
	else if (!strcmp(s3_src, "kpdpwr-or-resin"))
		s3_src_reg = QPNP_PON_S3_SRC_KPDPWR_OR_RESIN;
	else /* default combination */
		s3_src_reg = QPNP_PON_S3_SRC_KPDPWR_AND_RESIN;

	/*
	 * S3 source is a write once register. If the register has
	 * been configured by bootloader then this operation will
	 * not be effective.
	 */
	rc = qpnp_pon_masked_write(pon, QPNP_PON_S3_SRC(pon),
			QPNP_PON_S3_SRC_MASK, s3_src_reg);
	if (rc) {
		dev_err(&pdev->dev, "Unable to program s3 source rc: %d\n",
			rc);
		return rc;
	}

	dev_set_drvdata(&pdev->dev, pon);

	INIT_DELAYED_WORK(&pon->bark_work, bark_work_func);

	/* register the PON configurations */
	rc = qpnp_pon_config_init(pon);
	if (rc) {
		dev_err(&pdev->dev,
			"Unable to initialize PON configurations rc: %d\n", rc);
		return rc;
	}

	rc = of_property_read_u32(pon->pdev->dev.of_node,
				"qcom,pon-dbc-delay", &delay);
	if (rc) {
		if (rc != -EINVAL) {
			dev_err(&pdev->dev,
				"Unable to read debounce delay rc: %d\n", rc);
			return rc;
		}
	} else {
		rc = qpnp_pon_set_dbc(pon, delay);
		if (rc) {
			dev_err(&pdev->dev,
				"Unable to set PON debounce delay rc=%d\n", rc);
			return rc;
		}
	}
	rc = qpnp_pon_get_dbc(pon, &pon->dbc_time_us);
	if (rc) {
		dev_err(&pdev->dev,
			"Unable to get PON debounce delay rc=%d\n", rc);
		return rc;
	}

	pon->kpdpwr_dbc_enable = of_property_read_bool(pon->pdev->dev.of_node,
					"qcom,kpdpwr-sw-debounce");

	rc = of_property_read_u32(pon->pdev->dev.of_node,
				"qcom,warm-reset-poweroff-type",
				&pon->warm_reset_poff_type);
	if (rc) {
		if (rc != -EINVAL) {
			dev_err(&pdev->dev, "Unable to read warm reset poweroff type rc: %d\n",
				rc);
			return rc;
		}
		pon->warm_reset_poff_type = -EINVAL;
	} else if (pon->warm_reset_poff_type <= PON_POWER_OFF_RESERVED ||
			pon->warm_reset_poff_type >= PON_POWER_OFF_MAX_TYPE) {
		dev_err(&pdev->dev, "Invalid warm-reset-poweroff-type\n");
		pon->warm_reset_poff_type = -EINVAL;
	}

	rc = of_property_read_u32(pon->pdev->dev.of_node,
				"qcom,hard-reset-poweroff-type",
				&pon->hard_reset_poff_type);
	if (rc) {
		if (rc != -EINVAL) {
			dev_err(&pdev->dev, "Unable to read hard reset poweroff type rc: %d\n",
				rc);
			return rc;
		}
		pon->hard_reset_poff_type = -EINVAL;
	} else if (pon->hard_reset_poff_type <= PON_POWER_OFF_RESERVED ||
			pon->hard_reset_poff_type >= PON_POWER_OFF_MAX_TYPE) {
		dev_err(&pdev->dev, "Invalid hard-reset-poweroff-type\n");
		pon->hard_reset_poff_type = -EINVAL;
	}

	rc = of_property_read_u32(pon->pdev->dev.of_node,
				"qcom,shutdown-poweroff-type",
				&pon->shutdown_poff_type);
	if (rc) {
		if (rc != -EINVAL) {
			dev_err(&pdev->dev, "Unable to read shutdown poweroff type rc: %d\n",
				rc);
			return rc;
		}
		pon->shutdown_poff_type = -EINVAL;
	} else if (pon->shutdown_poff_type <= PON_POWER_OFF_RESERVED ||
			pon->shutdown_poff_type >= PON_POWER_OFF_MAX_TYPE) {
		dev_err(&pdev->dev, "Invalid shutdown-poweroff-type\n");
		pon->shutdown_poff_type = -EINVAL;
	}

	rc = device_create_file(&pdev->dev, &dev_attr_debounce_us);
	if (rc) {
		dev_err(&pdev->dev, "sys file creation failed rc: %d\n", rc);
		return rc;
	}

	if (of_property_read_bool(pdev->dev.of_node,
					"qcom,secondary-pon-reset")) {
		if (sys_reset) {
			dev_err(&pdev->dev,
				"qcom,system-reset property shouldn't be used along with qcom,secondary-pon-reset property\n");
			return -EINVAL;
		}
		spin_lock_irqsave(&spon_list_slock, flags);
		list_add(&pon->list, &spon_dev_list);
		spin_unlock_irqrestore(&spon_list_slock, flags);
		pon->is_spon = true;
	}

	/* config whether store the hard reset reason */
	pon->store_hard_reset_reason = of_property_read_bool(pdev->dev.of_node,
					"qcom,store-hard-reset-reason");

	/* config whether to report key events */
	pon->report_key = of_property_read_bool(pdev->dev.of_node,
						"qcom,report-key");

	dev_info(&pdev->dev, "qcom,report-key:%s\n",
		 pon->report_key ? "true" : "false");

	qpnp_pon_debugfs_init(pdev);
	return 0;
}

static int qpnp_pon_remove(struct platform_device *pdev)
{
	struct qpnp_pon *pon = dev_get_drvdata(&pdev->dev);
	unsigned long flags;

	device_remove_file(&pdev->dev, &dev_attr_debounce_us);

	cancel_delayed_work_sync(&pon->bark_work);

	if (pon->pon_input)
		input_unregister_device(pon->pon_input);
	qpnp_pon_debugfs_remove(pdev);
	if (pon->is_spon) {
		spin_lock_irqsave(&spon_list_slock, flags);
		list_del(&pon->list);
		spin_unlock_irqrestore(&spon_list_slock, flags);
	}
	return 0;
}

static const struct of_device_id spmi_match_table[] = {
	{ .compatible = "qcom,qpnp-power-on", },
	{}
};

static struct platform_driver qpnp_pon_driver = {
	.driver		= {
		.name		= "qcom,qpnp-power-on",
		.of_match_table	= spmi_match_table,
	},
	.probe		= qpnp_pon_probe,
	.remove		= qpnp_pon_remove,
};

static int __init qpnp_pon_init(void)
{
	return platform_driver_register(&qpnp_pon_driver);
}
subsys_initcall(qpnp_pon_init);

static void __exit qpnp_pon_exit(void)
{
	return platform_driver_unregister(&qpnp_pon_driver);
}
module_exit(qpnp_pon_exit);

MODULE_DESCRIPTION("QPNP PMIC POWER-ON driver");
MODULE_LICENSE("GPL v2");<|MERGE_RESOLUTION|>--- conflicted
+++ resolved
@@ -219,12 +219,8 @@
 	u8			warm_reset_reason2;
 	bool			is_spon;
 	bool			store_hard_reset_reason;
-<<<<<<< HEAD
-	bool			report_key;
-=======
 	bool			kpdpwr_dbc_enable;
 	ktime_t			kpdpwr_last_release_time;
->>>>>>> 913717cd
 };
 
 static int pon_ship_mode_en;
@@ -852,18 +848,6 @@
 					cfg->key_code, pon_rt_sts);
 	key_status = pon_rt_sts & pon_rt_bit;
 
-<<<<<<< HEAD
-	if (pon->report_key) {
-		/* simulate press event in case release event occured
-		 * without a press event
-		 */
-		if (!cfg->old_state && !key_status) {
-			input_report_key(pon->pon_input, cfg->key_code, 1);
-			input_sync(pon->pon_input);
-		}
-
-		input_report_key(pon->pon_input, cfg->key_code, key_status);
-=======
 	if (pon->kpdpwr_dbc_enable && cfg->pon_type == PON_KPDPWR) {
 		if (!key_status)
 			pon->kpdpwr_last_release_time = ktime_get();
@@ -875,9 +859,11 @@
 	 */
 	if (!cfg->old_state && !key_status) {
 		input_report_key(pon->pon_input, cfg->key_code, 1);
->>>>>>> 913717cd
 		input_sync(pon->pon_input);
 	}
+
+	input_report_key(pon->pon_input, cfg->key_code, key_status);
+	input_sync(pon->pon_input);
 
 	cfg->old_state = !!key_status;
 
@@ -1013,11 +999,9 @@
 	}
 
 	if (!(pon_rt_sts & QPNP_PON_RESIN_BARK_N_SET)) {
-		if (pon->report_key) {
-			/* report the key event and enable the bark IRQ */
-			input_report_key(pon->pon_input, cfg->key_code, 0);
-			input_sync(pon->pon_input);
-		}
+		/* report the key event and enable the bark IRQ */
+		input_report_key(pon->pon_input, cfg->key_code, 0);
+		input_sync(pon->pon_input);
 		enable_irq(cfg->bark_irq);
 	} else {
 		/* disable reset */
@@ -1059,11 +1043,9 @@
 		goto err_exit;
 	}
 
-	if (pon->report_key) {
-		/* report the key event */
-		input_report_key(pon->pon_input, cfg->key_code, 1);
-		input_sync(pon->pon_input);
-	}
+	/* report the key event */
+	input_report_key(pon->pon_input, cfg->key_code, 1);
+	input_sync(pon->pon_input);
 	/* schedule work to check the bark status for key-release */
 	schedule_delayed_work(&pon->bark_work, QPNP_KEY_STATUS_DELAY);
 err_exit:
@@ -2377,13 +2359,6 @@
 	pon->store_hard_reset_reason = of_property_read_bool(pdev->dev.of_node,
 					"qcom,store-hard-reset-reason");
 
-	/* config whether to report key events */
-	pon->report_key = of_property_read_bool(pdev->dev.of_node,
-						"qcom,report-key");
-
-	dev_info(&pdev->dev, "qcom,report-key:%s\n",
-		 pon->report_key ? "true" : "false");
-
 	qpnp_pon_debugfs_init(pdev);
 	return 0;
 }
