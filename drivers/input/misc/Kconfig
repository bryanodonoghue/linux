#
# Input misc drivers configuration
#
menuconfig INPUT_MISC
	bool "Miscellaneous devices"
	help
	  Say Y here, and a list of miscellaneous input drivers will be displayed.
	  Everything that didn't fit into the other categories is here. This option
	  doesn't affect the kernel.

	  If unsure, say Y.

if INPUT_MISC

config INPUT_88PM860X_ONKEY
	tristate "88PM860x ONKEY support"
	depends on MFD_88PM860X
	help
	  Support the ONKEY of Marvell 88PM860x PMICs as an input device
	  reporting power button status.

	  To compile this driver as a module, choose M here: the module
	  will be called 88pm860x_onkey.

config INPUT_88PM80X_ONKEY
	tristate "88PM80x ONKEY support"
	depends on MFD_88PM800
	help
	  Support the ONKEY of Marvell 88PM80x PMICs as an input device
	  reporting power button status.

	  To compile this driver as a module, choose M here: the module
	  will be called 88pm80x_onkey.

config INPUT_AB8500_PONKEY
	tristate "AB8500 Pon (PowerOn) Key"
	depends on AB8500_CORE
	help
	  Say Y here to use the PowerOn Key for ST-Ericsson's AB8500
	  Mix-Sig PMIC.

	  To compile this driver as a module, choose M here: the module
	  will be called ab8500-ponkey.

config INPUT_AD714X
	tristate "Analog Devices AD714x Capacitance Touch Sensor"
	help
	  Say Y here if you want to support an AD7142/3/7/8/7A touch sensor.

	  You should select a bus connection too.

	  To compile this driver as a module, choose M here: the
	  module will be called ad714x.

config INPUT_AD714X_I2C
	tristate "support I2C bus connection"
	depends on INPUT_AD714X && I2C
	default y
	help
	  Say Y here if you have AD7142/AD7147 hooked to an I2C bus.

	  To compile this driver as a module, choose M here: the
	  module will be called ad714x-i2c.

config INPUT_AD714X_SPI
	tristate "support SPI bus connection"
	depends on INPUT_AD714X && SPI
	default y
	help
	  Say Y here if you have AD7142/AD7147 hooked to a SPI bus.

	  To compile this driver as a module, choose M here: the
	  module will be called ad714x-spi.

config INPUT_ARIZONA_HAPTICS
	tristate "Arizona haptics support"
	depends on MFD_ARIZONA && SND_SOC
	select INPUT_FF_MEMLESS
	help
	  Say Y to enable support for the haptics module in Arizona CODECs.

	  To compile this driver as a module, choose M here: the
	  module will be called arizona-haptics.

config INPUT_BMA150
	tristate "BMA150/SMB380 acceleration sensor support"
	depends on I2C
	select INPUT_POLLDEV
	help
	  Say Y here if you have Bosch Sensortec's BMA150 or SMB380
	  acceleration sensor hooked to an I2C bus.

	  To compile this driver as a module, choose M here: the
	  module will be called bma150.

config INPUT_PCSPKR
	tristate "PC Speaker support"
	depends on PCSPKR_PLATFORM
	help
	  Say Y here if you want the standard PC Speaker to be used for
	  bells and whistles.

	  If unsure, say Y.

	  To compile this driver as a module, choose M here: the
	  module will be called pcspkr.

config INPUT_PM8XXX_VIBRATOR
	tristate "Qualcomm PM8XXX vibrator support"
	depends on MFD_PM8XXX
	select INPUT_FF_MEMLESS
	help
	  This option enables device driver support for the vibrator
	  on Qualcomm PM8xxx chip. This driver supports ff-memless interface
	  from input framework.

	  To compile this driver as module, choose M here: the
	  module will be called pm8xxx-vibrator.

config INPUT_PMIC8XXX_PWRKEY
	tristate "PMIC8XXX power key support"
	depends on MFD_PM8XXX
	help
	  Say Y here if you want support for the PMIC8XXX power key.

	  If unsure, say N.

	  To compile this driver as a module, choose M here: the
	  module will be called pmic8xxx-pwrkey.

config INPUT_SPARCSPKR
	tristate "SPARC Speaker support"
	depends on PCI && SPARC64
	help
	  Say Y here if you want the standard Speaker on Sparc PCI systems
	  to be used for bells and whistles.

	  If unsure, say Y.

	  To compile this driver as a module, choose M here: the
	  module will be called sparcspkr.

config INPUT_M68K_BEEP
	tristate "M68k Beeper support"
	depends on M68K

config INPUT_MAX8925_ONKEY
	tristate "MAX8925 ONKEY support"
	depends on MFD_MAX8925
	help
	  Support the ONKEY of MAX8925 PMICs as an input device
	  reporting power button status.

	  To compile this driver as a module, choose M here: the module
	  will be called max8925_onkey.

config INPUT_MAX8997_HAPTIC
	tristate "MAXIM MAX8997 haptic controller support"
	depends on HAVE_PWM && MFD_MAX8997
	select INPUT_FF_MEMLESS
	help
	  This option enables device driver support for the haptic controller
	  on MAXIM MAX8997 chip. This driver supports ff-memless interface
	  from input framework.

	  To compile this driver as module, choose M here: the
	  module will be called max8997-haptic.

config INPUT_MC13783_PWRBUTTON
	tristate "MC13783 ON buttons"
	depends on MFD_MC13783
	help
	  Support the ON buttons of MC13783 PMIC as an input device
	  reporting power button status.

	  To compile this driver as a module, choose M here: the module
	  will be called mc13783-pwrbutton.

config INPUT_MMA8450
	tristate "MMA8450 - Freescale's 3-Axis, 8/12-bit Digital Accelerometer"
	depends on I2C
	select INPUT_POLLDEV
	help
	  Say Y here if you want to support Freescale's MMA8450 Accelerometer
	  through I2C interface.

	  To compile this driver as a module, choose M here: the
	  module will be called mma8450.

config INPUT_MPU3050
	tristate "MPU3050 Triaxial gyroscope sensor"
	depends on I2C
	help
	  Say Y here if you want to support InvenSense MPU3050
	  connected via an I2C bus.

	  To compile this driver as a module, choose M here: the
	  module will be called mpu3050.

config SENSORS_MPU6050
	tristate "MPU6050 6-axix gyroscope + acceleromater combo"
	depends on I2C
	help
	  Say Y here if you want to support InvenSense MPU6050
	  connected via an I2C bus.

	  To compile this driver as a module, choose M here: the
	  module will be called mpu6050.

config SENSORS_LIS3DH
	tristate "ST LIS3DH 3-axis digital acceleromater"
	depends on I2C
	help
	  Say Y here if you want to support STMicroelectronics LIS3DH
	  accelerometer connected via an I2C bus.

	  To compile this driver as a module, choose M here: the
	  module will be called lis3dh_acc.

config INPUT_APANEL
	tristate "Fujitsu Lifebook Application Panel buttons"
	depends on X86 && I2C && LEDS_CLASS
	select INPUT_POLLDEV
	select CHECK_SIGNATURE
	help
	 Say Y here for support of the Application Panel buttons, used on
	 Fujitsu Lifebook. These are attached to the mainboard through
	 an SMBus interface managed by the I2C Intel ICH (i801) driver,
	 which you should also build for this kernel.

	 To compile this driver as a module, choose M here: the module will
	 be called apanel.

config INPUT_GP2A
	tristate "Sharp GP2AP002A00F I2C Proximity/Opto sensor driver"
	depends on I2C
	depends on GPIOLIB
	help
	  Say Y here if you have a Sharp GP2AP002A00F proximity/als combo-chip
	  hooked to an I2C bus.

	  To compile this driver as a module, choose M here: the
	  module will be called gp2ap002a00f.

config INPUT_GPIO_TILT_POLLED
	tristate "Polled GPIO tilt switch"
	depends on GPIOLIB
	select INPUT_POLLDEV
	help
	  This driver implements support for tilt switches connected
	  to GPIO pins that are not capable of generating interrupts.

	  The list of gpios to use and the mapping of their states
	  to specific angles is done via platform data.

	  To compile this driver as a module, choose M here: the
	  module will be called gpio_tilt_polled.

config INPUT_IXP4XX_BEEPER
	tristate "IXP4XX Beeper support"
	depends on ARCH_IXP4XX
	help
	  If you say yes here, you can connect a beeper to the
	  ixp4xx gpio pins. This is used by the LinkSys NSLU2.

	  If unsure, say Y.

	  To compile this driver as a module, choose M here: the
	  module will be called ixp4xx-beeper.

config INPUT_COBALT_BTNS
	tristate "Cobalt button interface"
	depends on MIPS_COBALT
	select INPUT_POLLDEV
	help
	  Say Y here if you want to support MIPS Cobalt button interface.

	  To compile this driver as a module, choose M here: the
	  module will be called cobalt_btns.

config INPUT_WISTRON_BTNS
	tristate "x86 Wistron laptop button interface"
	depends on X86 && !X86_64
	select INPUT_POLLDEV
	select INPUT_SPARSEKMAP
	select NEW_LEDS
	select LEDS_CLASS
	select CHECK_SIGNATURE
	help
	  Say Y here for support of Wistron laptop button interfaces, used on
	  laptops of various brands, including Acer and Fujitsu-Siemens. If
	  available, mail and wifi LEDs will be controllable via /sys/class/leds.

	  To compile this driver as a module, choose M here: the module will
	  be called wistron_btns.

config INPUT_ATLAS_BTNS
	tristate "x86 Atlas button interface"
	depends on X86 && ACPI
	help
	  Say Y here for support of Atlas wallmount touchscreen buttons.
	  The events will show up as scancodes F1 through F9 via evdev.

	  To compile this driver as a module, choose M here: the module will
	  be called atlas_btns.

config INPUT_ATI_REMOTE2
	tristate "ATI / Philips USB RF remote control"
	depends on USB_ARCH_HAS_HCD
	select USB
	help
	  Say Y here if you want to use an ATI or Philips USB RF remote control.
	  These are RF remotes with USB receivers.
	  ATI Remote Wonder II comes with some ATI's All-In-Wonder video cards
	  and is also available as a separate product.
	  This driver provides mouse pointer, left and right mouse buttons,
	  and maps all the other remote buttons to keypress events.

	  To compile this driver as a module, choose M here: the module will be
	  called ati_remote2.

config INPUT_KEYCHORD
	tristate "Key chord input driver support"
	help
	  Say Y here if you want to enable the key chord driver
	  accessible at /dev/keychord.  This driver can be used
	  for receiving notifications when client specified key
	  combinations are pressed.

	  To compile this driver as a module, choose M here: the
	  module will be called keychord.

config INPUT_KEYSPAN_REMOTE
	tristate "Keyspan DMR USB remote control"
	depends on USB_ARCH_HAS_HCD
	select USB
	help
	  Say Y here if you want to use a Keyspan DMR USB remote control.
	  Currently only the UIA-11 type of receiver has been tested.  The tag
	  on the receiver that connects to the USB port should have a P/N that
	  will tell you what type of DMR you have.  The UIA-10 type is not
	  supported at this time.  This driver maps all buttons to keypress
	  events.

	  To compile this driver as a module, choose M here: the module will
	  be called keyspan_remote.

config INPUT_KXTJ9
	tristate "Kionix KXTJ9 tri-axis digital accelerometer"
	depends on I2C
	help
	  Say Y here to enable support for the Kionix KXTJ9 digital tri-axis
	  accelerometer.

	  To compile this driver as a module, choose M here: the module will
	  be called kxtj9.

config INPUT_KXTJ9_POLLED_MODE
	bool "Enable polling mode support"
	depends on INPUT_KXTJ9
	select INPUT_POLLDEV
	help
	  Say Y here if you need accelerometer to work in polling mode.

config INPUT_POWERMATE
	tristate "Griffin PowerMate and Contour Jog support"
	depends on USB_ARCH_HAS_HCD
	select USB
	help
	  Say Y here if you want to use Griffin PowerMate or Contour Jog devices.
	  These are aluminum dials which can measure clockwise and anticlockwise
	  rotation.  The dial also acts as a pushbutton.  The base contains an LED
	  which can be instructed to pulse or to switch to a particular intensity.

	  You can download userspace tools from
	  <http://sowerbutts.com/powermate/>.

	  To compile this driver as a module, choose M here: the
	  module will be called powermate.

config INPUT_YEALINK
	tristate "Yealink usb-p1k voip phone"
	depends on USB_ARCH_HAS_HCD
	select USB
	help
	  Say Y here if you want to enable keyboard and LCD functions of the
	  Yealink usb-p1k usb phones. The audio part is enabled by the generic
	  usb sound driver, so you might want to enable that as well.

	  For information about how to use these additional functions, see
	  <file:Documentation/input/yealink.txt>.

	  To compile this driver as a module, choose M here: the module will be
	  called yealink.

config INPUT_CM109
	tristate "C-Media CM109 USB I/O Controller"
	depends on USB_ARCH_HAS_HCD
	select USB
	help
	  Say Y here if you want to enable keyboard and buzzer functions of the
	  C-Media CM109 usb phones. The audio part is enabled by the generic
	  usb sound driver, so you might want to enable that as well.

	  To compile this driver as a module, choose M here: the module will be
	  called cm109.

config INPUT_RETU_PWRBUTTON
	tristate "Retu Power button Driver"
	depends on MFD_RETU
	help
	  Say Y here if you want to enable power key reporting via the
	  Retu chips found in Nokia Internet Tablets (770, N800, N810).

	  To compile this driver as a module, choose M here. The module will
	  be called retu-pwrbutton.

config INPUT_TWL4030_PWRBUTTON
	tristate "TWL4030 Power button Driver"
	depends on TWL4030_CORE
	help
	  Say Y here if you want to enable power key reporting via the
	  TWL4030 family of chips.

	  To compile this driver as a module, choose M here. The module will
	  be called twl4030_pwrbutton.

config INPUT_TWL4030_VIBRA
	tristate "Support for TWL4030 Vibrator"
	depends on TWL4030_CORE
	select MFD_TWL4030_AUDIO
	select INPUT_FF_MEMLESS
	help
	  This option enables support for TWL4030 Vibrator Driver.

	  To compile this driver as a module, choose M here. The module will
	  be called twl4030_vibra.

config INPUT_TWL6040_VIBRA
	tristate "Support for TWL6040 Vibrator"
	depends on TWL6040_CORE
	select INPUT_FF_MEMLESS
	help
	  This option enables support for TWL6040 Vibrator Driver.

	  To compile this driver as a module, choose M here. The module will
	  be called twl6040_vibra.

config INPUT_UINPUT
	tristate "User level driver support"
	help
	  Say Y here if you want to support user level drivers for input
	  subsystem accessible under char device 10:223 - /dev/input/uinput.

	  To compile this driver as a module, choose M here: the
	  module will be called uinput.

config INPUT_SGI_BTNS
	tristate "SGI Indy/O2 volume button interface"
	depends on SGI_IP22 || SGI_IP32
	select INPUT_POLLDEV
	help
	  Say Y here if you want to support SGI Indy/O2 volume button interface.

	  To compile this driver as a module, choose M here: the
	  module will be called sgi_btns.

config INPUT_GPIO
	tristate "GPIO driver support"
	help
	  Say Y here if you want to support gpio based keys, wheels etc...

config INPUT_ISA1200_FF_MEMLESS
	tristate "ISA1200 haptic ff-memless support"
	depends on I2C
	select INPUT_FF_MEMLESS
	help
	  ISA1200 is a high performance enhanced haptic chip.
	  Say Y here if you want to support ISA1200 connected via I2C,
	  and select N if you are unsure.

	  To compile this driver as a module, choose M here: the
	  module will be called isa1200-ff-memless.

config HP_SDC_RTC
	tristate "HP SDC Real Time Clock"
	depends on (GSC || HP300) && SERIO
	select HP_SDC
	help
	  Say Y here if you want to support the built-in real time clock
	  of the HP SDC controller.

config INPUT_PCF50633_PMU
	tristate "PCF50633 PMU events"
	depends on MFD_PCF50633
	help
	 Say Y to include support for delivering  PMU events via  input
	 layer on NXP PCF50633.

config INPUT_PCF8574
	tristate "PCF8574 Keypad input device"
	depends on I2C
	help
	  Say Y here if you want to support a keypad connected via I2C
	  with a PCF8574.

	  To compile this driver as a module, choose M here: the
	  module will be called pcf8574_keypad.

config INPUT_PWM_BEEPER
	tristate "PWM beeper support"
	depends on HAVE_PWM || PWM
	help
	  Say Y here to get support for PWM based beeper devices.

	  If unsure, say N.

	  To compile this driver as a module, choose M here: the module will be
	  called pwm-beeper.

config INPUT_GPIO_ROTARY_ENCODER
	tristate "Rotary encoders connected to GPIO pins"
	depends on GPIOLIB
	help
	  Say Y here to add support for rotary encoders connected to GPIO lines.
	  Check file:Documentation/input/rotary-encoder.txt for more
	  information.

	  To compile this driver as a module, choose M here: the
	  module will be called rotary_encoder.

config INPUT_RB532_BUTTON
	tristate "Mikrotik Routerboard 532 button interface"
	depends on MIKROTIK_RB532
	depends on GPIOLIB
	select INPUT_POLLDEV
	help
	  Say Y here if you want support for the S1 button built into
	  Mikrotik's Routerboard 532.

	  To compile this driver as a module, choose M here: the
	  module will be called rb532_button.

config INPUT_DA9052_ONKEY
	tristate "Dialog DA9052/DA9053 Onkey"
	depends on PMIC_DA9052
	help
	  Support the ONKEY of Dialog DA9052 PMICs as an input device
	  reporting power button status.

	  To compile this driver as a module, choose M here: the
	  module will be called da9052_onkey.

config INPUT_DA9055_ONKEY
	tristate "Dialog Semiconductor DA9055 ONKEY"
	depends on MFD_DA9055
	help
	  Support the ONKEY of DA9055 PMICs as an input device
	  reporting power button status.

	  To compile this driver as a module, choose M here: the module
	  will be called da9055_onkey.

config INPUT_DM355EVM
	tristate "TI DaVinci DM355 EVM Keypad and IR Remote"
	depends on MFD_DM355EVM_MSP
	select INPUT_SPARSEKMAP
	help
	  Supports the pushbuttons and IR remote used with
	  the DM355 EVM board.

	  To compile this driver as a module, choose M here: the
	  module will be called dm355evm_keys.

config INPUT_BFIN_ROTARY
	tristate "Blackfin Rotary support"
	depends on BF54x || BF52x
	help
	  Say Y here if you want to use the Blackfin Rotary.

	  To compile this driver as a module, choose M here: the
	  module will be called bfin-rotary.

config INPUT_WM831X_ON
	tristate "WM831X ON pin"
	depends on MFD_WM831X
	help
	  Support the ON pin of WM831X PMICs as an input device
	  reporting power button status.

	  To compile this driver as a module, choose M here: the module
	  will be called wm831x_on.

config INPUT_PCAP
	tristate "Motorola EZX PCAP misc input events"
	depends on EZX_PCAP
	help
	  Say Y here if you want to use Power key and Headphone button
	  on Motorola EZX phones.

	  To compile this driver as a module, choose M here: the
	  module will be called pcap_keys.

config INPUT_ADXL34X
	tristate "Analog Devices ADXL34x Three-Axis Digital Accelerometer"
	default n
	help
	  Say Y here if you have a Accelerometer interface using the
	  ADXL345/6 controller, and your board-specific initialization
	  code includes that in its table of devices.

	  This driver can use either I2C or SPI communication to the
	  ADXL345/6 controller.  Select the appropriate method for
	  your system.

	  If unsure, say N (but it's safe to say "Y").

	  To compile this driver as a module, choose M here: the
	  module will be called adxl34x.

config INPUT_ADXL34X_I2C
	tristate "support I2C bus connection"
	depends on INPUT_ADXL34X && I2C
	default y
	help
	  Say Y here if you have ADXL345/6 hooked to an I2C bus.

	  To compile this driver as a module, choose M here: the
	  module will be called adxl34x-i2c.

config INPUT_ADXL34X_SPI
	tristate "support SPI bus connection"
	depends on INPUT_ADXL34X && SPI
	default y
	help
	  Say Y here if you have ADXL345/6 hooked to a SPI bus.

	  To compile this driver as a module, choose M here: the
	  module will be called adxl34x-spi.

config INPUT_IMS_PCU
	tristate "IMS Passenger Control Unit driver"
	depends on USB
	depends on LEDS_CLASS
	help
	  Say Y here if you have system with IMS Rave Passenger Control Unit.

	  To compile this driver as a module, choose M here: the module will be
	  called ims_pcu.

config INPUT_CMA3000
	tristate "VTI CMA3000 Tri-axis accelerometer"
	help
	  Say Y here if you want to use VTI CMA3000_D0x Accelerometer
	  driver

	  This driver currently only supports I2C interface to the
	  controller. Also select the I2C method.

	  If unsure, say N

	  To compile this driver as a module, choose M here: the
	  module will be called cma3000_d0x.

config INPUT_CMA3000_I2C
	tristate "Support I2C bus connection"
	depends on INPUT_CMA3000 && I2C
	help
	  Say Y here if you want to use VTI CMA3000_D0x Accelerometer
	  through I2C interface.

	  To compile this driver as a module, choose M here: the
	  module will be called cma3000_d0x_i2c.

config INPUT_XEN_KBDDEV_FRONTEND
	tristate "Xen virtual keyboard and mouse support"
	depends on XEN
	default y
	select XEN_XENBUS_FRONTEND
	help
	  This driver implements the front-end of the Xen virtual
	  keyboard and mouse device driver.  It communicates with a back-end
	  in another domain.

	  To compile this driver as a module, choose M here: the
	  module will be called xen-kbdfront.

config PMIC8058_OTHC
        tristate "Qualcomm PMIC8058 OTHC support"
        default n
        depends on PMIC8058
        help
          Say Y here if you want support PMIC8058 OTHC.

          To compile this driver as a module, choose M here: the
          module will be called pmic8058-othc.

config INPUT_PMIC8058_VIBRA_MEMLESS
	tristate "Qualcomm PM8058 vibrator support (ff-memless)"
	depends on PMIC8058 && INPUT_FF_MEMLESS
	default n
	help
	  This option enables device driver support for the vibrator
	  on Qualcomm PM8058 chip. This driver supports ff-memless interface
	  from input framework.

	  To compile this driver as module, choose M here: the
	  module will be called pmic8058-vib-memless.

config STM_LIS3DH
        tristate "STM LIS3DH acceleration sensor support"
        depends on I2C=y
        help
          If you say yes here you get support for STMicroelectronics's
          acceleration sensors LIS3DH.


config STM_LIS3DSH
	tristate "STM LIS3DSH acceleration sensor support"
	depends on I2C=y
	help
	  If you say yes here you get support for STMicroelectronics's
	  acceleration sensors LIS3DSH.

config BMP18X
       tristate "BMP18X digital pressure sensor"
       depends on (I2C ) && SYSFS
       help
         If you say yes here you get support for Bosch Sensortec
	 digital pressure sensors BMP085, BMP180.

         To compile this driver as a module, choose M here: the
         module will be called bmp18x-core.

config BMP18X_I2C
       tristate "support I2C bus connection"
       depends on BMP18X && I2C
       help
         Say Y here if you want to support Bosch Sensortec digital pressure
         sensor hooked to an I2C bus.

         To compile this driver as a module, choose M here: the
         module will be called bmp18x-i2c.

config SENSORS_MMA8X5X
	tristate "MMA8451/MMA8452/MMA8453/MMA8652/MMA8653 device driver"
	depends on I2C && SYSFS
	select INPUT_POLLDEV
	default n
	help
	  If you say yes here you get support for the Freescale MMA8451/
	  MMA8452/MMA8453/MMA8652/MMA8653  sensors.

	  To compile this driver as a module, choose M here: the
	  module will be called mma8x5x.

config SENSORS_MMA_POSITION
	int "MMA8x5x Accelerate Sensor Position Setting"
	depends on SENSORS_MMA8X5X
	default "0"
	help
	  this provide the sensor position setting , value is between 0~7

config SENSORS_MMC3416X
	tristate "MMC3416xPJ 3-axis magnetic sensor driver"
	depends on I2C
	help
	  Say Y here if you want to enable the MMC3416xPJ magnetic sensor
	  driver.

	  To compile this driver as a module, choose M here: the
	  module will be called mmc3416x.

config SENSORS_AKM09911
	tristate "AKM09911 3-axis electronic compass sensor driver"
	depends on I2C
	help
	  Say Y here if you want to enable the akm09911 ecompass sensor
	  driver.

	  To compile this driver as a module, choose M here: the
	  module will be called akm09911.

config SENSORS_AKM8963
	tristate "AKM8963 3-axis electronic compass sensor driver"
	depends on I2C
	default n
	help
	  Say Y here if you want to enable the akm8963 ecompass sensor
	  driver.

	  To compile this driver as a module, choose M here: the
	  module will be called akm8963.

config SENSORS_STK3X1X
	tristate "STK3X1X device driver"
	depends on I2C
	default n
	help
	  Say Y here you want to enable for the sitronix stk3x1x
	  light and proximity sensors driver.

	  To compile this driver as a module, choose M here: the
	  module will be called stk3x1x.

config SENSORS_CAPELLA_CM36283
	tristate "CM36283 proximity and light sensor"
	depends on I2C
	default n
	help
	  Say Y here to enable the CM36283 Proximity
	  Sensor with Ambient Light Sensor.

	  To compile this driver as a module, choose M here: the
	  module will be called CM36283.

<<<<<<< HEAD
endif
=======
config SENSORS_BMA2X2
	tristate "BMA2x2 acceleration sensor support"
	depends on I2C
	help
	  If you say yes here, you get support for Bosch Sensortec's
	  acceleration sensors BMA255/BMA254/BMA355/BMA250E/BMA222E/BMA280.

config SENSORS_BMA2X2_ENABLE_INT1
	tristate "BMA2X2 acceleration sensor interrupt INT1 support"
	depends on SENSORS_BMA2X2
	help
	 If you say yes here, you get INT1 support for Bosch Sensortec
	 acceleration sensors BMA255/BMA254/BMA355/BMA250E/BMA222E/BMA280.
	 Select it will disable interrupt INT2 support

config SENSORS_BMA2X2_ENABLE_INT2
	tristate "BMA2X2 acceleration sensor interrupt INT2 support"
	depends on SENSORS_BMA2X2 && !SENSORS_BMA2X2_ENABLE_INT1
	help
	 If you say yes here, you get INT2 support for Bosch Sensortec
	 acceleration sensors BMA255/BMA254/BMA355/BMA250E/BMA222E/BMA280.
	 Can only open if you do NOT open interrupt INT1 support

config SIG_MOTION
	tristate "support significant motion sensor function"
	depends on SENSORS_BMA2X2  && ( SENSORS_BMA2X2_ENABLE_INT1 || SENSORS_BMA2X2_ENABLE_INT2)
	help
	 If you say yes here, if you want to support Bosch significant motion sensor function

config DOUBLE_TAP
	tristate "support double tap sensor function"
	depends on SENSORS_BMA2X2  && ( SENSORS_BMA2X2_ENABLE_INT1 || SENSORS_BMA2X2_ENABLE_INT2)
	help
	 If you say yes here, you get support Bosch double tap sensor function

config SENSORS_BMI058
	tristate "BMI058 Sensor Support"
	depends on (SENSORS_BMG || SENSORS_BMA2X2)
	help
	 If you say yes here, you get support for Bosch Sensortec's
	 sensor driver of BMI058.

endif
>>>>>>> 6b6cff37
<|MERGE_RESOLUTION|>--- conflicted
+++ resolved
@@ -685,43 +685,6 @@
 	  To compile this driver as a module, choose M here: the
 	  module will be called xen-kbdfront.
 
-config PMIC8058_OTHC
-        tristate "Qualcomm PMIC8058 OTHC support"
-        default n
-        depends on PMIC8058
-        help
-          Say Y here if you want support PMIC8058 OTHC.
-
-          To compile this driver as a module, choose M here: the
-          module will be called pmic8058-othc.
-
-config INPUT_PMIC8058_VIBRA_MEMLESS
-	tristate "Qualcomm PM8058 vibrator support (ff-memless)"
-	depends on PMIC8058 && INPUT_FF_MEMLESS
-	default n
-	help
-	  This option enables device driver support for the vibrator
-	  on Qualcomm PM8058 chip. This driver supports ff-memless interface
-	  from input framework.
-
-	  To compile this driver as module, choose M here: the
-	  module will be called pmic8058-vib-memless.
-
-config STM_LIS3DH
-        tristate "STM LIS3DH acceleration sensor support"
-        depends on I2C=y
-        help
-          If you say yes here you get support for STMicroelectronics's
-          acceleration sensors LIS3DH.
-
-
-config STM_LIS3DSH
-	tristate "STM LIS3DSH acceleration sensor support"
-	depends on I2C=y
-	help
-	  If you say yes here you get support for STMicroelectronics's
-	  acceleration sensors LIS3DSH.
-
 config BMP18X
        tristate "BMP18X digital pressure sensor"
        depends on (I2C ) && SYSFS
@@ -814,9 +777,6 @@
 	  To compile this driver as a module, choose M here: the
 	  module will be called CM36283.
 
-<<<<<<< HEAD
-endif
-=======
 config SENSORS_BMA2X2
 	tristate "BMA2x2 acceleration sensor support"
 	depends on I2C
@@ -860,4 +820,3 @@
 	 sensor driver of BMI058.
 
 endif
->>>>>>> 6b6cff37
