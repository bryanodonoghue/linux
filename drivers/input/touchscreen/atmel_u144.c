/*
 * Atmel maXTouch Touchscreen driver
 *
 * Copyright (C) 2010 Samsung Electronics Co.Ltd
 * Copyright (C) 2011-2012 Atmel Corporation
 * Copyright (C) 2012 Google, Inc.
 * Copyright (C) 2013-2016 LG Electronics, Inc.
 *
 *
 * This program is free software; you can redistribute  it and/or modify it
 * under  the terms of  the GNU General  Public License as published by the
 * Free Software Foundation;  either version 2 of the  License, or (at your
 * option) any later version.
 *
 */

#include <linux/kernel.h>
#include <linux/module.h>
#include <linux/init.h>
#include <linux/completion.h>
#include <linux/delay.h>
#include <linux/i2c.h>
#include <linux/interrupt.h>
#include <linux/slab.h>
#include <linux/regulator/consumer.h>
#include <linux/gpio.h>
#include <linux/of_gpio.h>
#include <linux/time.h>
#include <linux/wakelock.h>
#include <linux/mutex.h>
#include <linux/uaccess.h>
#include <linux/time.h>
#include <linux/file.h>
#include <linux/irq.h>
#include <linux/power_supply.h>

#include "atmel_u144.h"
#include "atmel_u144_patch.h"

#define MXT_REGISTER_PSY_MS  200
#define LDO10_ACTIVE_LOAD_UA 15000

static struct mutex i2c_suspend_lock;

static bool selftest_enable;
static bool selftest_show;
static struct wake_lock touch_wake_lock;
static struct workqueue_struct	*touch_wq = NULL;

static unsigned char touched_finger_count = 0;
static unsigned char patchevent_mask = 0;
static unsigned char power_block_mask = 0;

static struct bus_type touch_subsys = {
	 .name = MXT_TOUCH_NAME,
	 .dev_name = "mxt_touch",
};

static struct device device_touch = {
	.id = 0,
	.bus = &touch_subsys,
};

struct mxt_touch_attribute {
	struct attribute	attr;
	ssize_t (*show)(struct mxt_data *ts, char *buf);
	ssize_t (*store)(struct mxt_data *ts, const char *buf, size_t count);
};

#define MXT_TOUCH_ATTR(_name, _mode, _show, _store) \
	struct mxt_touch_attribute mxt_touch_attr_##_name = \
		__ATTR(_name, _mode, _show, _store)

#define jitter_abs(x)		(x > 0 ? x : -x)
#define jitter_sub(x, y)	(x > y ? x - y : y - x)
#define get_time_interval(a,b)	a>=b ? a-b : 1000000+a-b

static int mxt_soft_reset(struct mxt_data *data);
static int mxt_hw_reset(struct mxt_data *data);
static int mxt_t6_command(struct mxt_data *data, u16 cmd_offset, u8 value, bool wait);
static int mxt_t109_command(struct mxt_data *data, u16 cmd_offset, u8 value);
static void mxt_reset_slots(struct mxt_data *data);
static void mxt_start(struct mxt_data *data);
static int mxt_set_t7_power_cfg(struct mxt_data *data, u8 sleep);
static void mxt_regulator_enable(struct mxt_data *data);
static void mxt_stop(struct mxt_data *data);
static int mxt_read_config_crc(struct mxt_data *data, u32 *crc);
static int mxt_command_backup(struct mxt_data *data, u8 value);
static int mxt_command_reset(struct mxt_data *data, u8 value);
static void mxt_regulator_disable(struct mxt_data *data);
static void mxt_regulator_enable(struct mxt_data *data);
static void trigger_usb_state_from_otg(struct mxt_data *data, int usb_type);
static void mxt_read_fw_version(struct mxt_data *data);
static int mxt_read_t100_config(struct mxt_data *data);
static void mxt_external_power_changed(struct power_supply *psy);

static char mxt_power_block_get(void)
{
	return power_block_mask;
}

static void mxt_power_block(char value)
{
	power_block_mask |= value;
}

static void mxt_power_unblock(char value)
{
	power_block_mask &= ~(value);
}

static char mxt_patchevent_get(char value)
{
	return patchevent_mask & value;
}

static void mxt_patchevent_set(char value)
{
	patchevent_mask |= value;
}

static void mxt_patchevent_unset(char value)
{
	patchevent_mask &= ~(value);
}

static inline u16 mxt_obj_size(const struct mxt_object *obj)
{
	return obj->size_minus_one + 1;
}

static inline unsigned int mxt_obj_instances(const struct mxt_object *obj)
{
	return obj->instances_minus_one + 1;
}

static bool mxt_object_readable(unsigned int type)
{
	switch (type) {
		case MXT_GEN_COMMAND_T6:
		case MXT_GEN_POWER_T7:
		case MXT_GEN_ACQUIRE_T8:
		case MXT_SPT_COMMSCONFIG_T18:
		case MXT_TOUCH_PROXIMITY_T23:
		case MXT_PROCI_ONETOUCH_T24:
		case MXT_SPT_SELFTEST_T25:
		case MXT_SPT_USERDATA_T38:
		case MXT_PROCI_GRIPSUPPRESSION_T40:
		case MXT_PROCI_TOUCHSUPPRESSION_T42:
		case MXT_SPT_CTECONFIG_T46:
		case MXT_PROCI_ADAPTIVETHRESHOLD_T55:
		case MXT_PROCI_SHIELDLESS_T56:
		case MXT_SPT_DYNAMICCONFIGURATIONCONTAINER_T71:
		return true;
	default:
		return false;
	}
}

static void mxt_dump_message(struct mxt_data *data, u8 *message)
{
	print_hex_dump(KERN_ERR, "MXT MSG:", DUMP_PREFIX_NONE, 16, 1,
		       message, data->T5_msg_size, false);
}

static int mxt_bootloader_read(struct mxt_data *data, u8 *val,
		unsigned int count)
{
	int ret = 0;
	struct i2c_msg msg = {0};

	msg.addr = data->bootloader_addr;
	msg.flags = data->client->flags & I2C_M_TEN;
	msg.flags |= I2C_M_RD;
	msg.len = count;
	msg.buf = val;

	ret = i2c_transfer(data->client->adapter, &msg, 1);
	if (ret == 1) {
		ret = 0;
	} else {
		ret = (ret < 0) ? ret : -EIO;
		TOUCH_ERR_MSG("i2c recv failed (%d)\n", ret);
	}

	return ret;
}

static int mxt_bootloader_write(struct mxt_data *data, const u8 * const val,
		unsigned int count)
{
	int ret = 0;
	struct i2c_msg msg = {0};

	msg.addr = data->bootloader_addr;
	msg.flags = data->client->flags & I2C_M_TEN;
	msg.len = count;
	msg.buf = (u8 *)val;

	ret = i2c_transfer(data->client->adapter, &msg, 1);
	if (ret == 1) {
		ret = 0;
	} else {
		ret = (ret < 0) ? ret : -EIO;
		TOUCH_ERR_MSG("i2c send failed (%d)\n", ret);
	}

	return ret;
}

static int mxt_lookup_bootloader_address(struct mxt_data *data, u8 retry)
{
	u8 appmode = data->client->addr;
	u8 bootloader = 0;
	u8 family_id = 0;

	if (data->info)
		family_id = data->info->family_id;

	TOUCH_DEBUG_MSG("%s appmode=0x%x\n", __func__, appmode);

	switch (appmode) {
	case 0x4a:
	case 0x4b:
		/* Chips after 1664S use different scheme */
		if ((retry % 2) || family_id >= 0xa2) {
			bootloader = appmode - 0x24;
			break;
		}
		/* Fall through for normal case */
	case 0x4c:
	case 0x4d:
	case 0x5a:
	case 0x5b:
		bootloader = appmode - 0x26;
		break;
	default:
		TOUCH_ERR_MSG("Appmode i2c address 0x%02x not found\n",
				appmode);
		return -EINVAL;
	}

	data->bootloader_addr = bootloader;
	TOUCH_DEBUG_MSG("%s bootloader_addr=0x%x\n", __func__, bootloader);
	return 0;
}

static int mxt_probe_bootloader(struct mxt_data *data, u8 retry)
{
	int ret = 0;
	u8 val = 0;
	bool crc_failure = false;

	TOUCH_DEBUG_MSG("%s\n", __func__);

	ret = mxt_lookup_bootloader_address(data, retry);
	if (ret)
		return ret;

	ret = mxt_bootloader_read(data, &val, 1);
	if (ret)
		return ret;

	/* Check app crc fail mode */
	crc_failure = (val & ~MXT_BOOT_STATUS_MASK) == MXT_APP_CRC_FAIL;

	TOUCH_DEBUG_MSG("Detected bootloader, status:%02X%s\n",
			val, crc_failure ? ", APP_CRC_FAIL" : "");

	return 0;
}

static u8 mxt_get_bootloader_version(struct mxt_data *data, u8 val)
{
	u8 buf[3] = {0};

	if (val & MXT_BOOT_EXTENDED_ID) {
		if (mxt_bootloader_read(data, &buf[0], 3) != 0) {
			TOUCH_ERR_MSG("%s: i2c failure\n", __func__);
			return -EIO;
		}

		TOUCH_DEBUG_MSG("Bootloader ID:%d Version:%d\n",
				buf[1], buf[2]);

		return buf[0];
	}

	TOUCH_DEBUG_MSG("Bootloader ID:%d\n", val & MXT_BOOT_ID_MASK);

	return val;
}

static int mxt_check_bootloader(struct mxt_data *data, unsigned int state)
{
	u8 val = 0;
	int ret = 0;

recheck:
	ret = mxt_bootloader_read(data, &val, 1);
	if (ret)
		return ret;

	if (state == MXT_WAITING_BOOTLOAD_CMD)
		val = mxt_get_bootloader_version(data, val);

	switch (state) {
	case MXT_WAITING_BOOTLOAD_CMD:
	case MXT_WAITING_FRAME_DATA:
	case MXT_APP_CRC_FAIL:
		val &= ~MXT_BOOT_STATUS_MASK;
		break;
	case MXT_FRAME_CRC_PASS:
		if (val == MXT_FRAME_CRC_CHECK) {
			goto recheck;
		} else if (val == MXT_FRAME_CRC_FAIL) {
			TOUCH_ERR_MSG("Bootloader CRC fail\n");
			return -EINVAL;
		}
		break;
	default:
		return -EINVAL;
	}

	if (val != state) {
		TOUCH_ERR_MSG("Invalid bootloader state %02X != %02X\n",
			val, state);
		return -EINVAL;
	}

	return 0;
}

static int mxt_send_bootloader_cmd(struct mxt_data *data, bool unlock)
{
	int ret = 0;
	u8 buf[2] = {0};

	TOUCH_DEBUG_MSG("%s : %d\n", __func__, unlock);

	if (unlock) {
		buf[0] = MXT_UNLOCK_CMD_LSB;
		buf[1] = MXT_UNLOCK_CMD_MSB;
	} else {
		buf[0] = 0x01;
		buf[1] = 0x01;
	}

	ret = mxt_bootloader_write(data, buf, 2);
	if (ret)
		return ret;

	return 0;
}

static int __mxt_read_reg(struct i2c_client *client, u16 reg, u16 len,
		void *val)
{
	struct i2c_msg xfer[2];
	u8 buf[2] = {0};
	int i = 0;

	buf[0] = reg & 0xff;
	buf[1] = (reg >> 8) & 0xff;

	/* Write register */
	xfer[0].addr = client->addr;
	xfer[0].flags = 0;
	xfer[0].len = 2;
	xfer[0].buf = buf;

	/* Read data */
	xfer[1].addr = client->addr;
	xfer[1].flags = I2C_M_RD;
	xfer[1].len = len;
	xfer[1].buf = val;

	do {
		if (i2c_transfer(client->adapter, xfer, ARRAY_SIZE(xfer))==2)
			return 0;
		TOUCH_ERR_MSG("%s: i2c retry %d\n", __func__, i+1);
		msleep(MXT_WAKEUP_TIME);
	} while (++i < 10);

	TOUCH_ERR_MSG("%s: i2c transfer failed\n", __func__);
	return -EIO;
}

static int __mxt_write_reg(struct i2c_client *client, u16 reg, u16 len,
		const void *val)
{
	u8 data[288] = {0};
	u8 *buf = NULL;
	int count = 0;
	int i = 0;
	bool alloced = false;
	int ret = 0;

	count = len + 2;

	if (unlikely(count > 288)) {
		buf = kzalloc(count, GFP_KERNEL);
		if (!buf)
			return -ENOMEM;
		alloced = true;
	} else {
		buf = data;
	}

	buf[0] = reg & 0xff;
	buf[1] = (reg >> 8) & 0xff;
	memcpy(&buf[2], val, len);
	do {
		if (i2c_master_send(client, buf, count)==count) {
			ret = 0;
			goto out;
		}
		TOUCH_ERR_MSG("%s: i2c retry %d\n", __func__, i+1);
		msleep(MXT_WAKEUP_TIME);
	} while (++i < 10);
	TOUCH_ERR_MSG("%s: i2c transfer failed\n", __func__);
	ret = -EIO;

out:
	if (unlikely(alloced))
		kfree(buf);

	return ret;
}

static int mxt_write_reg(struct i2c_client *client, u16 reg, u8 val)
{
	return __mxt_write_reg(client, reg, 1, &val);
}

struct mxt_object *mxt_get_object(struct mxt_data *data, u8 type)
{
	struct mxt_object *object = NULL;
	int i = 0;

	if (!data->info || !data->object_table)
		return NULL;

	for (i = 0; i < data->info->object_num; i++) {
		object = data->object_table + i;
		if (object->type == type)
			return object;
	}

	TOUCH_ERR_MSG("Invalid object type T%u\n", type);
	return NULL;
}

int mxt_read_object(struct mxt_data *data, u8 type, u8 offset, u8 *val)
{
	struct mxt_object *object = NULL;
	int error = 0;

	object = mxt_get_object(data, type);
	if (!object)
		return -EINVAL;

	error = __mxt_read_reg(data->client,
			object->start_address + offset, 1, val);
	if (error)
		TOUCH_ERR_MSG("Error to read T[%d] offset[%d] val[%d]\n",
				type, offset, *val);

	return error;
}

int mxt_write_object(struct mxt_data *data, u8 type, u8 offset, u8 val)
{
	struct mxt_object *object = NULL;
	int error = 0;
	u16 reg = 0;

	object = mxt_get_object(data, type);
	if (!object)
		return -EINVAL;

	reg = object->start_address;
	error = __mxt_write_reg(data->client, reg + offset, 1, &val);
	if (error) {
		TOUCH_ERR_MSG("Error to write T[%d] offset[%d] val[%d]\n",
				type, offset, val);
		mxt_hw_reset(data);
	}
	return error;
}

static int mxt_set_diagnostic_mode(struct mxt_data *data, u8 dbg_mode)
{
	u8 cur_mode = 0;
	int ret = 0;
	int retry_cnt = 0;

	ret = mxt_write_object(data, MXT_GEN_COMMAND_T6,
			MXT_COMMAND_DIAGNOSTIC, dbg_mode);

	if (ret) {
		TOUCH_ERR_MSG("Failed change diagnositc mode to %d\n",
			 dbg_mode);
		goto out;
	}

	if (dbg_mode & MXT_DIAG_MODE_MASK) {
		do {
			ret = mxt_read_object(data, MXT_DEBUG_DIAGNOSTIC_T37,
				MXT_DIAGNOSTIC_MODE, &cur_mode);
			if (ret || retry_cnt++ >= 4) {
				TOUCH_ERR_MSG(
					"Failed getting diagnositc mode(%d)\n",
					retry_cnt);
				goto out;
			}
			msleep(20);
		} while (cur_mode != dbg_mode);

		TOUCH_ERR_MSG("current dianostic chip mode is %d\n", cur_mode);
	}

out:
	return ret;
}

int mxt_get_self_reference_chk(struct mxt_data *data)
{
	u8 cur_page = 0;
	u8 read_page = 0;
	struct mxt_object *dbg_object = NULL;
	struct mxt_object *object = NULL;

	int ret = 0;
	int i = 0;
	u8 ret_buf[NODE_PER_PAGE * DATA_PER_NODE] = {0};
	u8 comms_chk[2] = {0};
	u8 loop_chk = 0;
	u8 self_chk_thr = 0;

	s16 curr_ref;

	//bool self_tune = false;
	u8 err_cnt = 0;

	ret = mxt_t6_command(data, MXT_COMMAND_DIAGNOSTIC,
			MXT_COMMAND_SELF_REFERENCE, false);
	if (ret) {
		return 0;
	}

	object = mxt_get_object(data, MXT_SPT_USERDATA_T38);
	if (!object) {
		TOUCH_ERR_MSG("Failed to get object\n");
		return 1;
	}

	ret = __mxt_read_reg(data->client,
			object->start_address + 6, 1, &self_chk_thr);

	dbg_object = mxt_get_object(data, MXT_DEBUG_DIAGNOSTIC_T37);
	if (!dbg_object) {
		TOUCH_ERR_MSG("Failed to get object_info\n");
		return 1;
	}

	for (i=0; i < 7; i++) 	{
		msleep(20);
		__mxt_read_reg(data->client,
				dbg_object->start_address, 2, comms_chk);

		if (comms_chk[0] == MXT_COMMAND_SELF_REFERENCE &&
		    comms_chk[1] == 0) {
			TOUCH_DEBUG_MSG("%s Enter success in Self Reference"
					" mode\n", __func__);
			break;
		} else if (i == 6) {
			TOUCH_DEBUG_MSG("%s Enter fail in Self Reference"
					" mode\n", __func__);
			return 0; // Don't check self Reference no more!!
		}
	}

	for (read_page = 0; read_page < 7; read_page++) {
		__mxt_read_reg(data->client, dbg_object->start_address + 2,
				NODE_PER_PAGE * DATA_PER_NODE, ret_buf);

		TOUCH_DEBUG_MSG("CURR SELF REFERENCE read page %u :",
				read_page);
		if (read_page == 0 || read_page == 1 || read_page == 6) {
			for (i = 0; i < 6; i++) {
				TOUCH_DEBUG_MSG(
					"%6hd %6hd %6hd %6hd %6hd"
					" %6hd %6hd %6hd %6hd %6hd",
					( ((u16)ret_buf[(i*10)*2+1] << 8) +
					  (u16)ret_buf[(i*10)*2] ),
					( ((u16)ret_buf[(i*10+1)*2+1] << 8) +
					  (u16)ret_buf[(i*10+1)*2] ),
					( ((u16)ret_buf[(i*10+2)*2+1] << 8) +
					  (u16)ret_buf[(i*10+2)*2] ),
					( ((u16)ret_buf[(i*10+3)*2+1] << 8) +
					  (u16)ret_buf[(i*10+3)*2] ),
					( ((u16)ret_buf[(i*10+4)*2+1] << 8) +
					  (u16)ret_buf[(i*10+4)*2] ),
					( ((u16)ret_buf[(i*10+5)*2+1] << 8) +
					  (u16)ret_buf[(i*10+5)*2] ),
					( ((u16)ret_buf[(i*10+6)*2+1] << 8) +
					  (u16)ret_buf[(i*10+6)*2] ),
					( ((u16)ret_buf[(i*10+7)*2+1] << 8) +
					  (u16)ret_buf[(i*10+7)*2] ),
					( ((u16)ret_buf[(i*10+8)*2+1] << 8) +
					  (u16)ret_buf[(i*10+8)*2] ),
					( ((u16)ret_buf[(i*10+9)*2+1] << 8) +
					  (u16)ret_buf[(i*10+9)*2] ));
			}
		}

		for (i = 0; i < NODE_PER_PAGE; i++) {
			curr_ref =( ((u16)ret_buf[i*2+1] << 8) + (u16)ret_buf[i*2] );

			if (read_page == 0 && i > 40) {
				/* Self Hover */
				break;
			} else if (read_page == 1 && i < 8) {
				continue;
			} else if (read_page == 1 && i > 33) {
			    break;
			} else if (read_page > 1 && read_page < 6) {
			    break;
			} else if (read_page == 6 && i > 35) {
			    break;
			} else {
				/* Self Touch & Proc reference check */
				if ( curr_ref > self_chk_thr * 500) {
					break;
				} else {
					/* Need to Self-Tune. */
					TOUCH_DEBUG_MSG(
						"CURR SELF REFERENCE Error"
						" page %u, numger %d :",
						read_page, i);
					err_cnt++;
				}
			}
		}

		ret = mxt_set_diagnostic_mode(data, MXT_DIAG_PAGE_UP);
		if (ret) {
			TOUCH_ERR_MSG("Failed to set self reference mode!\n");
			/* Don't check self reference no more!! */
			return 0;
		}

		loop_chk = 0;
		do {
			msleep(20);
			ret = __mxt_read_reg(data->client,
				dbg_object->start_address +
				MXT_DIAGNOSTIC_PAGE, 1, &cur_page);
			if (ret  || loop_chk++ >= 4) {
				TOUCH_ERR_MSG("%s Read fail page(%d)\n",
						__func__, loop_chk);
				/* Don't check self reference no more!! */
				return 0;
			}
		} while (cur_page != read_page + 1);
	}

	TOUCH_ERR_MSG("Reference Error Count: %d\n", err_cnt);

	if (err_cnt > 0) {
		TOUCH_ERR_MSG("Need to Self Cap Re tune!\n");

		if (object)
			mxt_write_reg(data->client, object->start_address + 2,
					err_cnt);

		return 1;
	} else {
		mxt_write_object(data, MXT_SPT_USERDATA_T38, 1, 1);

		/* Backup to memory */
		ret = mxt_command_backup(data, MXT_BACKUP_VALUE);
		if (ret) {
			TOUCH_ERR_MSG("Failed backup NV data\n");
		}
	}

	TOUCH_DEBUG_MSG("Self Reference Check Success!n");
	return 0;
}

static void mxt_proc_t6_messages(struct mxt_data *data, u8 *msg)
{
	u8 status = msg[1];
	u32 crc = msg[2] | (msg[3] << 8) | (msg[4] << 16);

	if (crc != data->config_crc) {
		data->config_crc = crc;
		TOUCH_INFO_MSG("T6 Config Checksum: 0x%06X\n", crc);
	}

	/* Output debug if status has changed */
	if (status != data->t6_status)
		TOUCH_INFO_MSG("T6 Status 0x%02X%s%s%s%s%s%s%s\n",
			status,
			(status == 0) ? " OK" : "",
			(status & MXT_T6_STATUS_RESET) ? " RESET" : "",
			(status & MXT_T6_STATUS_OFL) ? " OFL" : "",
			(status & MXT_T6_STATUS_SIGERR) ? " SIGERR" : "",
			(status & MXT_T6_STATUS_CAL) ? " CAL" : "",
			(status & MXT_T6_STATUS_CFGERR) ? " CFGERR" : "",
			(status & MXT_T6_STATUS_COMSERR) ? " COMSERR" : "");

	/* Save current status */
	data->t6_status = status;

	if (status & MXT_T6_STATUS_CAL || status & MXT_T6_STATUS_RESET) {
		mxt_reset_slots(data);
		if (data->delayed_cal) {
			TOUCH_DEBUG_MSG("delayed calibration call\n");
			queue_delayed_work(touch_wq,
					&data->work_delay_cal,
					msecs_to_jiffies(200));
			data->delayed_cal = false;
		}
	}

	if (status & MXT_T6_STATUS_RESET && data->suspended) {
		TOUCH_DEBUG_MSG("RESET Detected. Start Recover\n");

		if (mxt_patchevent_get(PATCH_EVENT_TA)) {
			TOUCH_DEBUG_MSG("In charging\n");
			mxt_patch_event(data, CHARGER_PLUGGED);
			if (mxt_patchevent_get(PATCH_EVENT_IDLE))
				mxt_patch_event(data, IDLE_IN_CHG);
			else
				mxt_patch_event(data, ACTIVE_IN_CHG);
		} else {
			mxt_patch_event(data, CHARGER_UNPLUGGED);
			if (mxt_patchevent_get(PATCH_EVENT_IDLE))
				mxt_patch_event(data, IDLE_IN_NOCHG);
			else
				mxt_patch_event(data, ACTIVE_IN_NOCHG);
		}
		TOUCH_DEBUG_MSG("Recover Complete\n");
	}
}

static void mxt_firmware_update_func(struct work_struct *work_firmware_update)
{
	struct mxt_data *data = container_of(
			to_delayed_work(work_firmware_update),
			struct mxt_data, work_firmware_update);
	int error = 0;

	TOUCH_DEBUG_MSG("%s \n", __func__);

	wake_lock_timeout(&touch_wake_lock, msecs_to_jiffies(2000));

	disable_irq(data->irq);

	error = mxt_update_firmware(data, data->pdata->fw_name);
	if (error) {
		TOUCH_ERR_MSG("%s error \n", __func__);
		goto exit;
	}

	if (data->T100_reportid_min) {
		error = mxt_read_t100_config(data);
		if (error) {
			TOUCH_ERR_MSG("Failed to initialize T100 resolution\n");
			goto exit;
		}
	} else {
		TOUCH_ERR_MSG("Failed to read touch object\n");
		goto exit;
	}

	if (data->charging_mode) {
		trigger_usb_state_from_otg(data, 0);
		trigger_usb_state_from_otg(data, 1);
	} else {
		trigger_usb_state_from_otg(data, 1);
		trigger_usb_state_from_otg(data, 0);
	}

	mxt_read_fw_version(data);
exit:
	enable_irq(data->irq);
	data->enable_reporting = true;
}

static void mxt_button_lock_func(struct work_struct *work_button_lock)
{
	struct mxt_data *data = container_of(
			to_delayed_work(work_button_lock),
			struct mxt_data, work_button_lock);

	mutex_lock(&data->input_dev->mutex);
	data->button_lock = false;
	mutex_unlock(&data->input_dev->mutex);
}

static void mxt_palm_unlock_func(struct work_struct *work_palm_unlock)
{
	struct mxt_data *data = container_of(
			to_delayed_work(work_palm_unlock),
			struct mxt_data, work_palm_unlock);

	mutex_lock(&data->input_dev->mutex);
	data->palm = false;
	mutex_unlock(&data->input_dev->mutex);
}

static void mxt_delay_cal_func(struct work_struct *work_delay_cal)
{
	struct mxt_data *data = container_of(
			to_delayed_work(work_delay_cal),
			struct mxt_data, work_delay_cal);

	TOUCH_INFO_MSG("Delayed work Calibration\n");
	/* Recalibrate since chip has been in deep sleep */
	mxt_t6_command(data, MXT_COMMAND_CALIBRATE, 1, false);
	data->enable_reporting = true;
}

static void mxt_register_psy_func(struct work_struct *work)
{
	struct mxt_data *data = container_of(to_delayed_work(work),
			struct mxt_data, work_register_psy);
	int error;

	error = power_supply_register(&data->client->dev, &data->psy);
	if (!error) {
		mxt_external_power_changed(&data->psy);
		return;
	} else if (-EPROBE_DEFER == error) {
		queue_delayed_work(touch_wq,
				&data->work_register_psy,
				msecs_to_jiffies(MXT_REGISTER_PSY_MS));
	} else if (error < 0) {
		TOUCH_ERR_MSG("failed power supply register\n");
	}
}

/* T-series of Atmel Touch IC
 * The Touch Suppression T42 does not report its own messages.
 * Screen suppression messages are reported through the linked
 * Multiple Touch Touchscreen T100 object. */
static void mxt_proc_t42_messages(struct mxt_data *data, u8 *msg)
{
	u8 status = msg[1];

	if (status & MXT_T42_MSG_TCHSUP) {
		TOUCH_DEBUG_MSG("Palm detected %d\n", touched_finger_count);
		data->button_lock = true;
	} else {
		TOUCH_DEBUG_MSG("Palm released \n");
		queue_delayed_work(touch_wq, &data->work_button_lock, msecs_to_jiffies(200));
	}
	mxt_reset_slots(data);
}

static int mxt_proc_t48_messages(struct mxt_data *data, u8 *msg)
{
	u8 status = 0, state = 0;

	status = msg[1];
	state  = msg[4];

	TOUCH_DEBUG_MSG("T48 state %d status %02X %s%s%s%s%s\n",
			state,
			status,
			(status & 0x01) ? "FREQCHG " : "",
			(status & 0x02) ? "APXCHG " : "",
			(status & 0x04) ? "ALGOERR " : "",
			(status & 0x10) ? "STATCHG " : "",
			(status & 0x20) ? "NLVLCHG " : "");

	return 0;
}

static void mxt_proc_t57_messages(struct mxt_data *data, u8 *message)
{
	u16 area = 0;
	u16 touch_area = 0;
	u16 anti_touch_area = 0;

	area = (message[2] << 8 | message[1]);
	touch_area = (message[4] << 8 | message[3]);
	anti_touch_area = (message[6] << 8 | message[5]);

	if (data->t57_debug_enabled)
		TOUCH_DEBUG_MSG("T57 :%3d %3d %3d\n",
				area, touch_area, anti_touch_area);
}

static int mxt_proc_t25_message(struct mxt_data *data, u8 *message)
{
	u8 status = message[1];

	if (!selftest_enable)
		return 0;

	TOUCH_DEBUG_MSG("T25 Self Test completed %u\n",status);

	memset(data->self_test_status, 0, sizeof(data->self_test_status));

	if (selftest_show)
		data->self_test_status[0] = status;

	if ( status == 0xFE ) {
		TOUCH_INFO_MSG("[SUCCESS] All tests passed\n");
		data->self_test_result = true;
	} else {
		if (status == 0xFD) {
			TOUCH_ERR_MSG("[FAIL] Invalid test code\n");
		} else if (status == 0xFC)  {
			TOUCH_ERR_MSG("[FAIL] Unrelated fault\n");
		} else if (status == 0x01) {
			TOUCH_ERR_MSG("[FAIL] AVdd or XVdd is not present\n");
		} else if (status == 0x12) {
			TOUCH_ERR_MSG("[FAIL] Pin fault (SEQ_NUM %u, X_PIN %u, Y_PIN %u)\n", message[2], message[3], message[4]);
			if (selftest_show) {
				data->self_test_status[1] = message[2];
				data->self_test_status[2] = message[3];
				data->self_test_status[3] = message[4];
			}
		} else if (status == 0x17) {
			TOUCH_ERR_MSG("[FAIL] Signal limit fault (TYPE_NUM %u, TYPE_INSTANCE %u)\n", message[2], message[3]);
			if (selftest_show) {
				data->self_test_status[1] = message[2];
				data->self_test_status[2] = message[3];
			}
		} else;
		data->self_test_result = false;
	}

	selftest_enable = false;
	return 0;
}

static void mxt_proc_t80_messages(struct mxt_data *data, u8 *message)
{
	if (data->debug_enabled)
		print_hex_dump(KERN_ERR, "MXT MSG:", DUMP_PREFIX_NONE, 16, 1,
		       message, data->T5_msg_size, false);
}

static void mxt_proc_t100_message(struct mxt_data *data, u8 *message)
{
	int id;
	u8 status;
	int x, y;
	int area;
	int amplitude;
	u8 vector, height, width;
	static int return_cnt = 0;

	/* do not report events if input device not yet registered */
	if (!data->enable_reporting){
		TOUCH_DEBUG_MSG( "return event\n");
		if (return_cnt++ > 30) {
			TOUCH_ERR_MSG( "recalibration\n");
			disable_irq(data->irq);
			queue_delayed_work(touch_wq, &data->work_delay_cal,
					msecs_to_jiffies(10));
			data->delayed_cal = false;
			msleep(50);
			enable_irq(data->irq);
			return_cnt = 0;
		}
		return;
	}

	return_cnt = 0;
	id = message[0] - data->T100_reportid_min - 2;
	if (id < 0) {
		TOUCH_DEBUG_MSG("Not valid touch event (%d: %d)\n",
				message[0], data->T100_reportid_min);
		return;
	}

	status = message[1];
	x = (message[3] << 8) | message[2];
	y = (message[5] << 8) | message[4];

	vector =  message[data->t100_aux_vect];
	amplitude = message[data->t100_aux_ampl];	/* message[6] */
	area = message[data->t100_aux_area];

	height = message[data->t100_aux_resv];
	width = message[data->t100_aux_resv+1];

	if (status & MXT_T100_DETECT) {
		/* Multiple bits may be set if the host is slow to read the
		* status messages, indicating all the events that have
		* happened */

		if ((status & MXT_T100_STATUS_MASK) == MXT_T100_RELEASE ||
		    (status & MXT_T100_STATUS_MASK) == MXT_T100_SUPPRESSION) {
			data->ts_data.curr_data[id].id = id;
			data->ts_data.curr_data[id].status = FINGER_RELEASED;
			if ((status & MXT_T100_STATUS_MASK) ==
					MXT_T100_SUPPRESSION)
				TOUCH_ERR_MSG("T100_message[%u] ###DETECT &&"
					" SUPPRESSION (%02X)\n", id, status);
		}

		data->ts_data.curr_data[id].id = id;
		data->ts_data.curr_data[id].x_position = x;
		data->ts_data.curr_data[id].y_position = y;
		data->ts_data.curr_data[id].area = area;
		data->ts_data.curr_data[id].tool = MT_TOOL_FINGER;

		if (amplitude == 255 &&
		    ((status & MXT_T100_TYPE_MASK) == MXT_T100_TYPE_FINGER ||
		     (status & MXT_T100_TYPE_MASK) == MXT_T100_TYPE_STYLUS)) {
			data->ts_data.curr_data[id].pressure = 240;
		} else if ((status & MXT_T100_TYPE_MASK) ==
				MXT_T100_TYPE_PALM) {
			data->ts_data.curr_data[id].pressure = 255;
		} else {
			data->ts_data.curr_data[id].pressure = amplitude;
		}

		if (height >= width) {
			data->ts_data.curr_data[id].touch_major = height;
			data->ts_data.curr_data[id].touch_minor = width;
		} else {
			data->ts_data.curr_data[id].touch_major = width;
			data->ts_data.curr_data[id].touch_minor = height;
		}

		if ((status & MXT_T100_STATUS_MASK) == MXT_T100_PRESS)
			data->ts_data.curr_data[id].status = FINGER_PRESSED;
		else if ((status & MXT_T100_STATUS_MASK) == MXT_T100_MOVE)
			data->ts_data.curr_data[id].status = FINGER_MOVED;

#ifdef MXT_TOUCHSCREEN_MSG_INFO_PRINT
		if ((status & MXT_T100_STATUS_MASK) == MXT_T100_PRESS)
			TOUCH_DEBUG_MSG("touch_pressed    <%d> :"
				" x[%4d] y[%4d] A[%3d] P[%3d]"
				" WM[%3d] Wm[%3d]\n",
				id, x, y, area, amplitude,
				data->ts_data.curr_data[id].touch_major,
				data->ts_data.curr_data[id].touch_minor);
#endif
	} else if ((status & MXT_T100_STATUS_MASK) == MXT_T100_RELEASE){
		/* Touch Release */
		data->ts_data.curr_data[id].id = id;
		data->ts_data.curr_data[id].status = FINGER_RELEASED;
#ifdef MXT_TOUCHSCREEN_MSG_INFO_PRINT
		TOUCH_DEBUG_MSG("touch_release    <%d> : x[%4d] y[%4d]\n",
				id, x, y);
#endif
	}

	if (data->debug_enabled) {
		TOUCH_INFO_MSG( "T100_message[%u] %s%s%s%s%s%s%s%s%s"
			" %s%s%s%s%s (0x%02X) x:%u y:%u z:%u area:%u amp:%u"
			" vec:%u h:%u w:%u\n",
			id,
			((status & MXT_T100_STATUS_MASK) == MXT_T100_MOVE)?
				"MOVE" : "",
			((status & MXT_T100_STATUS_MASK) == 2)? "UNSUP" : "",
			((status & MXT_T100_STATUS_MASK) == 3)? "SUP" : "",
			((status & MXT_T100_STATUS_MASK) == MXT_T100_PRESS)?
				"PRESS" : "",
			((status & MXT_T100_STATUS_MASK) == MXT_T100_RELEASE)?
				"RELEASE" : "",
			((status & MXT_T100_STATUS_MASK) == 6)? "UNSUPSUP" : "",
			((status & MXT_T100_STATUS_MASK) == 7)? "UNSUPUP" : "",
			((status & MXT_T100_STATUS_MASK) == 8)? "DOWNSUP" : "",
			((status & MXT_T100_STATUS_MASK) == 9)? "DOWNUP" : "",
			((status & MXT_T100_TYPE_MASK) ==
				 MXT_T100_TYPE_FINGER)? "FIN" : ".",
			((status & MXT_T100_TYPE_MASK) ==
				 MXT_T100_TYPE_STYLUS)? "PEN" : ".",
			((status & MXT_T100_TYPE_MASK) ==
				 MXT_T100_TYPE_PALM)? "PALM" : ".",
			((status & MXT_T100_TYPE_MASK) == 0x40)? "HOVER" : ".",
			((status & MXT_T100_TYPE_MASK) == 0x30)? "ACTSTY" : ".",
			status, x, y, data->ts_data.curr_data[id].pressure,
			area, amplitude, vector,
			height, width);
	}

	data->update_input = true;
}

static void mxt_proc_t109_messages(struct mxt_data *data, u8 *msg)
{
	u8 command = msg[1];
	int ret = 0;

	TOUCH_DEBUG_MSG("%s CMD: %u\n", __func__, command);

	if (command == MXT_T109_CMD_TUNE) {
		TOUCH_DEBUG_MSG("%s Store to Configuration RAM.\n", __func__);
		mxt_t109_command(data, MXT_T109_CMD, MXT_T109_CMD_STORE_RAM);
	} else if (command == MXT_T109_CMD_STORE_RAM) {
		/* Self Tune Completed.. */
		mxt_write_object(data, MXT_SPT_USERDATA_T38, 1, 1);

		/* Backup to memory */
		ret = mxt_command_backup(data, MXT_BACKUP_VALUE);
		if (ret) {
			TOUCH_ERR_MSG("Failed backup NV data\n");
			return;
		}

		/* Soft reset */
		ret = mxt_command_reset(data, MXT_RESET_VALUE);
		if (ret) {
			TOUCH_ERR_MSG("Failed Reset IC\n");
			return;
		}

		TOUCH_DEBUG_MSG("%s Self Tune Complete.\n", __func__);
	}
}

static int mxt_update_file_name(struct device *dev, char **file_name,
		const char *buf, size_t count)
{
	char *file_name_tmp = NULL;

	/* Simple sanity check */
	if (count < 1 || count > 128) {
		TOUCH_ERR_MSG("File name too short or long \n");
		return -EINVAL;
	}

	file_name_tmp = krealloc(*file_name, count + 1, GFP_KERNEL);
	if (!file_name_tmp) {
		TOUCH_ERR_MSG("no memory\n");
		return -ENOMEM;
	}

	*file_name = file_name_tmp;
	memcpy(*file_name, buf, count);

	/* Echo into the sysfs entry may append newline at the end of buf */
	if (buf[count - 1] == '\n')
		(*file_name)[count - 1] = '\0';
	else
		(*file_name)[count] = '\0';

	return 0;
}

static ssize_t mxt_update_patch_store(struct mxt_data *data, const char *buf,
		size_t count)
{
	u8 *patch_data = NULL;
	const struct firmware *fw = NULL;
	char *name = NULL;
	int ret = 0;

	ret = mxt_update_file_name(&data->client->dev, &name, buf, count);
	if (ret) {
		TOUCH_ERR_MSG("%s error patch name [%s] \n", __func__, name);
		goto out;
	}

	ret = request_firmware(&fw, name, &data->client->dev);
	if (ret < 0) {
		TOUCH_ERR_MSG("Fail to request firmware(%s)\n", name);
		goto out;
	}

	patch_data = kzalloc(fw->size, GFP_KERNEL);
	if (!patch_data) {
		TOUCH_ERR_MSG("Failed to alloc buffer for fw\n");
		ret = -ENOMEM;
		goto out;
	}

	memcpy(patch_data, fw->data, fw->size);
	if (data->patch.patch) {
		kfree(data->patch.patch);
		data->patch.patch = NULL;
	}
	data->patch.patch = patch_data;

	TOUCH_DEBUG_MSG("%s ppatch:%p %p\n", __func__,
			patch_data, data->patch.patch);

	ret = mxt_patch_init(data, data->patch.patch);
	if (ret) {
		TOUCH_ERR_MSG("%s mxt_data is NULL\n", __func__);
		goto out;
	}

	release_firmware(fw);

	return count;

out:
	if (fw)
		release_firmware(fw);

	if (patch_data)
		kfree(patch_data);

	data->patch.patch = NULL;

	return ret;
}

void trigger_usb_state_from_otg(struct mxt_data *data, int usb_type)
{
	TOUCH_INFO_MSG("charger: %d\n", usb_type);

	if (!data) {
		TOUCH_ERR_MSG("data is null\n");
		return;
	}

	data->charging_mode = usb_type;

	if (!data->patch.event_cnt) {
		TOUCH_DEBUG_MSG("patch.event_cnt = 0\n");
		return;
	}

	data->global_object = mxt_get_object(data,
			MXT_PROCI_TOUCH_SEQUENCE_LOGGER_T93);
	if (!data->global_object)
		return;

	if (!data->regulator_status || data->mxt_mode_changed) {
		if (usb_type == 0)
			mxt_patchevent_unset(PATCH_EVENT_TA);
		else
			mxt_patchevent_set(PATCH_EVENT_TA);
		return;
	}

	wake_lock_timeout(&touch_wake_lock, msecs_to_jiffies(2000));

	if (mutex_is_locked(&i2c_suspend_lock))
		TOUCH_DEBUG_MSG("%s mutex_is_locked \n", __func__);

	mutex_lock(&i2c_suspend_lock);
	if (usb_type == 0) {
		if (mxt_patchevent_get(PATCH_EVENT_TA)) {
			if (mxt_patchevent_get(PATCH_EVENT_IDLE))
				mxt_patch_event(data, ACTIVE_IN_CHG);
			mxt_patch_event(data, CHARGER_UNPLUGGED);
			mxt_patchevent_unset(PATCH_EVENT_TA);
			if (mxt_patchevent_get(PATCH_EVENT_IDLE))
				mxt_patch_event(data, IDLE_IN_NOCHG);
		}
	} else {
		if (!mxt_patchevent_get(PATCH_EVENT_TA)) {
			if (mxt_patchevent_get(PATCH_EVENT_IDLE))
				mxt_patch_event(data, ACTIVE_IN_NOCHG);
			mxt_patch_event(data, CHARGER_PLUGGED);
			mxt_patchevent_set(PATCH_EVENT_TA);
			if (mxt_patchevent_get(PATCH_EVENT_IDLE))
				mxt_patch_event(data, IDLE_IN_CHG);
		}
	}
	mutex_unlock(&i2c_suspend_lock);
}

static int mxt_proc_message(struct mxt_data *data, u8 *message)
{
	u8 report_id = message[0];
	u8 type = 0;
	bool dump = data->debug_enabled;

	if (report_id == MXT_RPTID_NOMSG)
		return 0;

	type = data->reportids[report_id].type;

	switch (type) {
		case MXT_GEN_COMMAND_T6:
			mxt_proc_t6_messages(data, message);
			break;
		case MXT_SPT_SELFTEST_T25:
			mxt_proc_t25_message(data, message);
			break;
		case MXT_PROCI_TOUCHSUPPRESSION_T42:
			mxt_proc_t42_messages(data, message);
			break;
		case MXT_SPT_CTECONFIG_T46:
			TOUCH_DEBUG_MSG("MXT_SPT_CTECONFIG_T46");
			break;
		case MXT_PROCG_NOISESUPPRESSION_T48:
			mxt_proc_t48_messages(data, message);
			break;
		case MXT_PROCI_SHIELDLESS_T56:
			TOUCH_DEBUG_MSG("MXT_PROCI_SHIELDLESS_T56");
			break;
		case MXT_PROCI_EXTRATOUCHSCREENDATA_T57:
			mxt_proc_t57_messages(data, message);
			break;
		case MXT_PROCG_NOISESUPPRESSION_T72:
			TOUCH_DEBUG_MSG("MXT_PROCG_NOISESUPPRESSION_T72"
					" Noise Status:%d\n",
					message[2] & 0x07);
			break;
		case MXT_RETRANSMISSIONCOMPENSATION_T80:
			mxt_proc_t80_messages(data, message);
			break;
		case MXT_TOUCH_MULTITOUCHSCREEN_T100:
			mxt_proc_t100_message(data, message);
			break;
		case MXT_SPT_SELFCAPGLOBALCONFIG_T109:
			mxt_proc_t109_messages(data, message);
			break;
		case MXT_SPT_TIMER_T61:
			TOUCH_DEBUG_MSG("MXT_SPT_TIMER_T61\n");
			break;
		default:
			TOUCH_ERR_MSG("%s : Unknown T%d \n", __func__, type);
			dump = true;
			break;
	}

	if (dump)
		mxt_dump_message(data, message);

	if (!mxt_power_block_get())
		mxt_patch_message(data, (struct mxt_message*)message);

	return 1;
}

static int mxt_read_and_process_messages(struct mxt_data *data, u8 count)
{
	int ret = 0;
	int i = 0;
	u8 num_valid = 0;

	/* Safety check for msg_buf */
	if (count > data->max_reportid)
		return -EINVAL;

	if (!data->msg_buf) {
		TOUCH_ERR_MSG("%s data->msg_buf = NULL \n", __func__);
		return -EINVAL;
	}

	/* Process remaining messages if necessary */
	ret = __mxt_read_reg(data->client, data->T5_address,
			data->T5_msg_size * count, data->msg_buf);
	if (ret) {
		TOUCH_ERR_MSG("Failed to read %u messages (%d)\n", count, ret);
		return ret;
	}

	for (i = 0;  i < count; i++) {
		ret = mxt_proc_message(data,
				data->msg_buf + data->T5_msg_size * i);
		if (ret == 1)
			num_valid++;
	}

	/* return number of messages read */
	return num_valid;
}

static irqreturn_t mxt_process_messages_t44(struct mxt_data *data)
{
	struct mxt_platform_data *pdata = data->pdata;
	int ret;
	int report_num = 0;
	int i = 0;
	struct t_data *tmp;
	u8 count, num_left;

	/* Read T44 and T5 together */
	ret = __mxt_read_reg(data->client, data->T44_address,
		data->T5_msg_size + 1, data->msg_buf);
	if (ret) {
		TOUCH_ERR_MSG( "Failed to read T44 and T5 (%d)\n", ret);
		mxt_hw_reset(data);
		return IRQ_NONE;
	}

	count = data->msg_buf[0];
	if (count == 0) {
		/* Zero message is too much occured.
		 * Remove this log until firmware fixed */
		return IRQ_HANDLED;
	} else if (count > data->max_reportid) {
		TOUCH_ERR_MSG("T44 count %d exceeded max report id\n", count);
		count = data->max_reportid;
	}

	data->ts_data.total_num = 0;

	/* Process first message */
	ret = mxt_proc_message(data, data->msg_buf + 1);
	if (ret < 0) {
		TOUCH_ERR_MSG( "Unexpected invalid message\n");
		return IRQ_NONE;
	}

	num_left = count - 1;
	/* Process remaining messages if necessary */
	if (num_left) {
		ret = mxt_read_and_process_messages(data, num_left);
		if (ret < 0)
			goto end;
		else if (ret != num_left)
			TOUCH_ERR_MSG( "Unexpected invalid message\n");
	}

	for (i = 0; i < data->pdata->numtouch; i++) {
		if (data->ts_data.curr_data[i].status == FINGER_INACTIVE &&
		    data->ts_data.prev_data[i].status != FINGER_INACTIVE &&
		    data->ts_data.prev_data[i].status != FINGER_RELEASED) {
			memcpy(&data->ts_data.curr_data[i],
			       &data->ts_data.prev_data[i],
			       sizeof(data->ts_data.prev_data[i]));
			data->ts_data.curr_data[i].skip_report = true;
		} else if (data->ts_data.curr_data[i].status ==
				FINGER_INACTIVE) {
			continue;
		}

		if (data->ts_data.curr_data[i].status == FINGER_PRESSED ||
		    data->ts_data.curr_data[i].status == FINGER_MOVED) {
			data->ts_data.total_num++;
		}
		report_num++;
	}

	if (!data->enable_reporting || !report_num)
		goto out;

	for (i = 0; i < data->pdata->numtouch; i++) {
		if (data->ts_data.curr_data[i].status == FINGER_INACTIVE ||
		    data->ts_data.curr_data[i].skip_report) {
			continue;
		}
		if (data->ts_data.curr_data[i].pressure == 255 &&
		    pdata->palm_enabled && !data->palm) {
			TOUCH_INFO_MSG("Palm Pressed\n");
			mxt_reset_slots(data);
			input_report_key(data->input_dev, KEY_SLEEP, 1);
			input_sync(data->input_dev);
			data->palm = true;
			goto out;
		}
		if (data->ts_data.curr_data[i].status == FINGER_RELEASED) {
			if (pdata->palm_enabled && data->palm) {
				TOUCH_INFO_MSG("Palm Released\n");
				input_report_key(data->input_dev, KEY_SLEEP, 0);
				input_sync(data->input_dev);
				data->palm = false;
				goto out;
			} else {
				input_mt_slot(data->input_dev,
						data->ts_data.curr_data[i].id);
				input_mt_report_slot_state(data->input_dev,
						MT_TOOL_FINGER, 0);
			}
			data->ts_data.curr_data[i].status = FINGER_INACTIVE;
		} else if (data->palm == false) {
			input_mt_slot(data->input_dev,
					data->ts_data.curr_data[i].id);
			input_mt_report_slot_state(data->input_dev,
					MT_TOOL_FINGER, 1);
			input_report_abs(data->input_dev, ABS_MT_POSITION_X,
					data->ts_data.curr_data[i].x_position);
			input_report_abs(data->input_dev, ABS_MT_POSITION_Y,
					data->ts_data.curr_data[i].y_position);

			input_report_abs(data->input_dev, ABS_MT_PRESSURE,
					data->ts_data.curr_data[i].pressure);

			input_report_abs(data->input_dev, ABS_MT_WIDTH_MAJOR,
					data->ts_data.curr_data[i].touch_major);
			input_report_abs(data->input_dev, ABS_MT_WIDTH_MINOR,
					data->ts_data.curr_data[i].touch_minor);
		}
	}

	if (data->ts_data.total_num) {
		data->ts_data.prev_total_num = data->ts_data.total_num;
		tmp = data->ts_data.prev_data;
		data->ts_data.prev_data = data->ts_data.curr_data;
		data->ts_data.curr_data = tmp;
	} else {
		data->ts_data.prev_total_num = 0;
		memset(data->ts_data.prev_data, 0,
				sizeof(struct t_data) * data->pdata->numtouch);
	}
	memset(data->ts_data.curr_data, 0,
			sizeof(struct t_data) * data->pdata->numtouch);

end:
	if (data->update_input) {
		input_sync(data->input_dev);
		data->update_input = false;
	}

out:
	return IRQ_HANDLED;
}

static irqreturn_t mxt_process_messages(struct mxt_data *data)
{
	int total_handled = 0, num_handled = 0;
	u8 count = data->last_message_count;

	if (count < 1 || count > data->max_reportid)
		count = 1;

	/* include final invalid message */
	total_handled = mxt_read_and_process_messages(data, count);
	if (total_handled < 0)
		return IRQ_HANDLED;
	/* if there were invalid messages, then we are done */

	if (total_handled <= count)
		goto update_count;

	/* read two at a time until an invalid message or else we reach
	 * reportid limit */
	do {
		num_handled = mxt_read_and_process_messages(data, 2);
		if (num_handled < 0)
			return IRQ_HANDLED;

		total_handled += num_handled;

		if (num_handled < 2)
			break;
	} while (total_handled < data->num_touchids);

update_count:
	data->last_message_count = total_handled;

	if (data->enable_reporting && data->update_input) {
		input_sync(data->input_dev);
		data->update_input = false;
	}

	return IRQ_HANDLED;
}

/* touch_irq_handler
 *
 * When Interrupt occurs, it will be called before touch_thread_irq_handler.
 *
 * return
 * IRQ_HANDLED: touch_thread_irq_handler will not be called.
 * IRQ_WAKE_THREAD: touch_thread_irq_handler will be called.
 */
static irqreturn_t touch_irq_handler(int irq, void *dev_id)
{
	struct mxt_data *data = (struct mxt_data *)dev_id;
	if (data->pm_state >= PM_SUSPEND) {
		TOUCH_INFO_MSG("interrupt in suspend[%d]\n", data->pm_state);
		data->pm_state = PM_SUSPEND_IRQ;
		return IRQ_HANDLED;
	}

	return IRQ_WAKE_THREAD;
}

static irqreturn_t mxt_interrupt_thread(int irq, void *dev_id)
{
	struct mxt_data *data = (struct mxt_data*)dev_id;
	irqreturn_t ret = IRQ_NONE;

	if (data->in_bootloader) {
		/* bootloader state transition completion */
		complete(&data->bl_completion);
		return IRQ_HANDLED;
	}

	if (!data->object_table)
		return IRQ_HANDLED;

	mutex_lock(&i2c_suspend_lock);
	if (data->T44_address)
		ret = mxt_process_messages_t44(data);
	else
		ret = mxt_process_messages(data);
	mutex_unlock(&i2c_suspend_lock);

	return ret;
}

static int mxt_t6_command(struct mxt_data *data, u16 cmd_offset, u8 value,
		bool wait)
{
	u16 reg = 0;
	u8 command_register = 0;
	int timeout_counter = 0;
	int ret = 0;

	reg = data->T6_address + cmd_offset;

	ret = mxt_write_reg(data->client, reg, value);
	if (ret)
		return ret;

	if (!wait)
		return 0;

	do {
		msleep(20);
		ret = __mxt_read_reg(data->client, reg, 1, &command_register);
		if (ret)
			return ret;
	} while ((command_register != 0) && (timeout_counter++ <= 100));

	if (timeout_counter > 100) {
		TOUCH_ERR_MSG("%s Command failed!\n", __func__);
		return -EIO;
	}

	return 0;
}

static int mxt_t109_command(struct mxt_data *data, u16 cmd_offset, u8 value)
{
	u16 reg = 0;
	int ret = 0;

	reg = data->T109_address + cmd_offset;

	ret = mxt_write_reg(data->client, reg, value);
	if (ret)
		return ret;

	return 0;
}

static int mxt_soft_reset(struct mxt_data *data)
{
	int ret = 0;

	TOUCH_INFO_MSG("%s \n", __func__);

	ret = mxt_t6_command(data, MXT_COMMAND_RESET, MXT_RESET_VALUE, false);
	if (ret)
		return ret;

	msleep(MXT_RESET_TIME);

	return 0;
}

static int mxt_hw_reset(struct mxt_data *data)
{
	TOUCH_INFO_MSG("%s \n", __func__);

	if (!gpio_is_valid(data->pdata->gpio_reset))
		return 0;

	gpio_set_value(data->pdata->gpio_reset, 0);
	usleep_range(5000, 10000);

	gpio_set_value(data->pdata->gpio_reset, 1);
	msleep(MXT_RESET_TIME);

	return 0;
}

static int mxt_set_t7_power_cfg(struct mxt_data *data, u8 sleep)
{
	int error = 0;
	struct t7_config *new_config = NULL;
	struct t7_config deepsleep = { .active = 0, .idle = 0 };
	u16 tmp;

	tmp = (u16)sizeof(data->t7_cfg);

	if (sleep == MXT_POWER_CFG_DEEPSLEEP)
		new_config = &deepsleep;
	else
		new_config = &data->t7_cfg;

	error = __mxt_write_reg(data->client,
			data->T7_address, tmp, new_config);
	if (error)
		return error;

	TOUCH_DEBUG_MSG("Set T7 ACTV:%d IDLE:%d\n",
			new_config->active, new_config->idle);

	return 0;
}

static int mxt_init_t7_power_cfg(struct mxt_data *data)
{
	int error = 0;
	bool retry = false;
	u16 tmp;

	tmp = (u16)sizeof(data->t7_cfg);
recheck:
	error = __mxt_read_reg(data->client, data->T7_address, tmp,
			&data->t7_cfg);
	if (error)
		return error;

	if (data->t7_cfg.active == 0 || data->t7_cfg.idle == 0) {
		if (!retry) {
			TOUCH_DEBUG_MSG("T7 cfg zero, resetting\n");
			mxt_soft_reset(data);
			retry = true;
			goto recheck;
		} else {
			TOUCH_DEBUG_MSG("T7 cfg zero after reset,"
					" overriding\n");
			data->t7_cfg.active = 20;
			data->t7_cfg.idle = 100;
			return mxt_set_t7_power_cfg(data, MXT_POWER_CFG_RUN);
		}
	} else {
		TOUCH_ERR_MSG("Initialised power cfg: ACTV %d, IDLE %d\n",
				data->t7_cfg.active, data->t7_cfg.idle);
		return 0;
	}
}

static void mxt_free_input_device(struct mxt_data *data)
{
	if (data->input_dev) {
		TOUCH_DEBUG_MSG("mxt_free_input_device\n");
		input_unregister_device(data->input_dev);
		data->input_dev = NULL;
	}
}

static void mxt_free_object_table(struct mxt_data *data)
{
	TOUCH_DEBUG_MSG("%s \n", __func__);

	if (data->raw_info_block)
		kfree(data->raw_info_block);

	data->info = NULL;
	data->raw_info_block = NULL;

	mxt_free_input_device(data);
	data->enable_reporting = false;

	data->T5_address = 0;
	data->T5_msg_size = 0;
	data->T6_reportid = 0;
	data->T7_address = 0;
	data->T18_address = 0;
	data->T24_reportid = 0;
	data->T35_reportid = 0;
	data->T25_reportid = 0;
	data->T42_reportid_min = 0;
	data->T42_reportid_max = 0;
	data->T42_address = 0;
	data->T44_address = 0;
	data->T46_address = 0;
	data->T48_reportid = 0;
	data->T56_address = 0;
	data->T65_address = 0;
	data->T72_address = 0;
	data->T80_address = 0;
	data->T80_reportid = 0;
	data->T93_address = 0;
	data->T93_reportid = 0;
	data->T100_address = 0;
	data->T100_reportid_min = 0;
	data->T100_reportid_max = 0;
	data->T109_address = 0;
	data->T109_reportid = 0;
	data->max_reportid = 0;
}

static int mxt_parse_object_table(struct mxt_data *data)
{
	int i = 0;
	u8 reportid = 0;
	u16 end_address = 0;
	struct mxt_object *object = NULL;
	u8 min_id = 0, max_id = 0;

	/* Valid Report IDs start counting from 1 */
	reportid = 1;
	data->mem_size = 0;

	for (i = 0; i < data->info->object_num; i++) {
		object = data->object_table + i;

		le16_to_cpus(&object->start_address);

		if (object->num_report_ids) {
			min_id = reportid;
			reportid += object->num_report_ids * mxt_obj_instances(object);
			max_id = reportid - 1;
		} else {
			min_id = 0;
			max_id = 0;
		}

		TOUCH_DEBUG_MSG("\t T%02u Start:%u Size:%03u Instances:%u"
			" Report IDs:%u-%u\n",
			object->type, object->start_address,
			mxt_obj_size(object), mxt_obj_instances(object),
			min_id, max_id);

		switch (object->type) {
		case MXT_GEN_MESSAGE_T5:
			if (data->info->family_id == 0x80) {
				/* On mXT224 read and discard unused CRC byte
				 * otherwise DMA reads are misaligned */
				data->T5_msg_size = mxt_obj_size(object);
			} else {
				/* CRC not enabled, so skip last byte */
				data->T5_msg_size = mxt_obj_size(object) - 1;
			}
			data->T5_address = object->start_address;
			break;
		case MXT_GEN_COMMAND_T6:
			data->T6_reportid = min_id;
			data->T6_address = object->start_address;
			break;
		case MXT_GEN_POWER_T7:
			data->T7_address = object->start_address;
			break;
		case MXT_SPT_COMMSCONFIG_T18:
			data->T18_address = object->start_address;
			break;
		case MXT_PROCI_ONETOUCH_T24:
			data->T24_reportid = min_id;
			break;
		case MXT_SPT_PROTOTYPE_T35:
			data->T35_reportid = min_id;
			break;
		case MXT_SPT_SELFTEST_T25:
			data->T25_reportid = min_id;
			data->T25_address = object->start_address;
			break;
		case MXT_PROCI_TOUCHSUPPRESSION_T42:
			data->T42_address = object->start_address;
			data->T42_reportid_min = min_id;
			data->T42_reportid_max = max_id;
			break;
		case MXT_SPT_MESSAGECOUNT_T44:
			data->T44_address = object->start_address;
			break;
		case MXT_SPT_CTECONFIG_T46:
			data->T46_address = object->start_address;
			break;
		case MXT_PROCI_STYLUS_T47:
			data->T47_address = object->start_address;
			break;
		case MXT_SPT_NOISESUPPRESSION_T48:
			data->T48_reportid = min_id;
			break;
		case MXT_PROCI_SHIELDLESS_T56:
			data->T56_address = object->start_address;
			break;
		case MXT_PROCI_LENSBENDING_T65:
			data->T65_address = object->start_address;
			break;
		case MXT_SPT_DYNAMICCONFIGURATIONCONTAINER_T71:
			data->T71_address = object->start_address;
			break;
		case MXT_PROCG_NOISESUPPRESSION_T72:
			data->T72_address = object->start_address;
			break;
		case MXT_RETRANSMISSIONCOMPENSATION_T80:
			data->T80_address = object->start_address;
			data->T80_reportid = min_id;
			break;
		case MXT_PROCI_TOUCH_SEQUENCE_LOGGER_T93:
			data->T93_reportid = min_id;
			data->T93_address = object->start_address;
			break;
		case MXT_TOUCH_MULTITOUCHSCREEN_T100:
			/* Only handle messages from first T100 instance */
			data->T100_address = object->start_address;
			data->T100_reportid_min = min_id;
			data->T100_reportid_max = min_id +
				object->num_report_ids - 1;
			data->num_touchids = object->num_report_ids - 2;
			TOUCH_DEBUG_MSG("T100_reportid_min:%d"
					" T100_reportid_max:%d\n",
					data->T100_reportid_min,
					data->T100_reportid_max);
			break;
		case MXT_SPT_SELFCAPGLOBALCONFIG_T109:
			data->T109_address = object->start_address;
			data->T109_reportid = min_id;
			break;
		}

		end_address = object->start_address + mxt_obj_size(object) *
			mxt_obj_instances(object) - 1;

		if (end_address >= data->mem_size)
			data->mem_size = end_address + 1;
	}

	/* Store maximum reportid */
	data->max_reportid = reportid;

	if (data->msg_buf)
		kfree(data->msg_buf);

	data->msg_buf = kzalloc((data->max_reportid * data->T5_msg_size),
			GFP_KERNEL);
	if (!data->msg_buf) {
		TOUCH_ERR_MSG("%s d Failed to allocate message buffer\n",
				__func__);
		return -ENOMEM;
	}

	return 0;
}

static int mxt_read_info_block(struct mxt_data *data)
{
	struct i2c_client *client = data->client;
	int error = 0;
	size_t size = 0;
	void *buf = NULL;
	struct mxt_info *info = NULL;

	TOUCH_INFO_MSG("%s \n", __func__);

	/* Read 7-byte ID information block starting at address 0 */
	size = sizeof(struct mxt_info);
	buf = kzalloc(size, GFP_KERNEL);
	if (!buf) {
		TOUCH_ERR_MSG("%s Failed to allocate memory 1\n", __func__);
		return -ENOMEM;
	}

	error = __mxt_read_reg(client, 0, size, buf);
	if (error) {
		TOUCH_ERR_MSG("%s __mxt_read_reg error \n", __func__);
		goto err_free_mem;
	}

	/* Resize buffer to give space for rest of info block */
	info = (struct mxt_info *)buf;
	size += (MXT_OBJECT_NUM_MAX * sizeof(struct mxt_object)) +
		MXT_INFO_CHECKSUM_SIZE;
	buf = krealloc(buf, size, GFP_KERNEL);
	if (!buf) {
		TOUCH_ERR_MSG("%s Failed to allocate memory 2\n", __func__);
		error = -ENOMEM;
		goto err_free_mem;
	}

	/* Read rest of info block */
	error = __mxt_read_reg(client, MXT_OBJECT_START,
			       size - MXT_OBJECT_START, buf + MXT_OBJECT_START);
	if (error) {
		TOUCH_ERR_MSG("%s __mxt_read_reg error \n", __func__);
		goto err_free_mem;
	}

	/* Save pointers in device data structure */
	data->raw_info_block = buf;
	data->info = (struct mxt_info *)buf;

	if (data->object_table == NULL)
		data->object_table = (struct mxt_object *)(
				buf + MXT_OBJECT_START);

	TOUCH_INFO_MSG("Family:%02X Variant:%02X Binary:%u.%u.%02X"
			" TX:%d RX:%d Objects:%d\n",
			data->info->family_id, data->info->variant_id,
			data->info->version >> 4, data->info->version & 0xF,
			data->info->build, data->info->matrix_xsize,
			data->info->matrix_ysize, data->info->object_num);

	/* Parse object table information */
	error = mxt_parse_object_table(data);
	if (error) {
		TOUCH_ERR_MSG("%s Error %d reading object table\n",
				__func__, error);
		mxt_free_object_table(data);
		return error;
	}

	return 0;

err_free_mem:
	kfree(buf);
	data->raw_info_block = NULL;
	data->info = NULL;
	if(data->object_table)
		kfree(data->object_table);
	data->object_table = NULL;
	return error;
}

static void mxt_regulator_enable(struct mxt_data *data)
{
	int error = 0;

	if (data->regulator_status == 1)
		return;

	/* RST PIN is Set to LOW */
	if (gpio_is_valid(data->pdata->gpio_reset)) {
		gpio_set_value(data->pdata->gpio_reset, 0);
		usleep_range(5000, 10000);
	}

	/* vcc_dig enable */
	if (data->vcc_dig) {
		error = regulator_enable(data->vcc_dig);
		if (error < 0) {
			TOUCH_ERR_MSG("vcc_dig regulator enable fail\n");
			return;
		}
	}
	usleep_range(5000, 10000);

	data->regulator_status = 1;

	reinit_completion(&data->bl_completion);

	usleep_range(5000, 10000);

	/* RST PIN is Set to HIGH */
	if (gpio_is_valid(data->pdata->gpio_reset))
		gpio_set_value(data->pdata->gpio_reset, 1);
	msleep(MXT_RESET_TIME);
}

static void mxt_regulator_disable(struct mxt_data *data)
{
	int error = 0;

	if (data->regulator_status == 0)
		return;

	/* RST PIN is Set to HIGH */
	if (gpio_is_valid(data->pdata->gpio_reset))
		gpio_set_value(data->pdata->gpio_reset, 0);

	/* vdd_ana disable */
	if (data->vcc_dig) {
		error = regulator_disable(data->vcc_dig);
		if (error < 0) {
			TOUCH_ERR_MSG("vcc_dig regulator disable fail\n");
			return;
		}
	}

	data->regulator_status = 0;
}

static int mxt_probe_regulators(struct mxt_data *data)
{
	struct device *dev = &data->client->dev;
	int error = 0;

	/* According to maXTouch power sequencing specification, RESET line
	 * must be kept low until some time after regulators come up to
	 * voltage */
	data->regulator_status = 0;
	data->vcc_dig = NULL;

	data->vcc_dig = devm_regulator_get(dev, "vcc_dig");
	if (IS_ERR(data->vcc_dig)) {
		TOUCH_ERR_MSG("Error %d getting ana regulator\n", error);
		return PTR_ERR(data->vcc_dig);
	}

	error = regulator_set_voltage(data->vcc_dig, 3300000, 3300000);
	if (error < 0) {
		TOUCH_ERR_MSG("Error %d cannot control DVDD regulator\n",
				error);
		return error;
	}

	data->use_regulator = true;
	return 0;
}

static void mxt_read_fw_version(struct mxt_data *data)
{
	TOUCH_INFO_MSG("==================================\n");
	TOUCH_INFO_MSG("Firmware Version = %d.%02d.%02d \n",
			data->pdata->fw_ver[0],
			data->pdata->fw_ver[1],
			data->pdata->fw_ver[2]);
	TOUCH_INFO_MSG("FW Product       = %s \n", data->pdata->product);
	TOUCH_INFO_MSG("Binary Version   = %u.%u.%02X \n",
			data->info->version >> 4,
			data->info->version & 0xF,
			data->info->build);
	TOUCH_INFO_MSG("Config CRC       = 0x%X  \n", data->config_crc);
	TOUCH_INFO_MSG("Family Id        = 0x%02X \n", data->info->family_id);
	TOUCH_INFO_MSG("Variant          = 0x%02X \n", data->info->variant_id);
	TOUCH_INFO_MSG("Panel Type       = 0x%02X \n", data->panel_type);
	TOUCH_INFO_MSG("==================================\n");
}

/* Firmware Version is returned as Major.Minor.Build */
static ssize_t mxt_fw_version_show(struct mxt_data *data, char *buf)
{
	return (ssize_t)scnprintf(buf, PAGE_SIZE, "%u.%u.%02X\n",
		 data->info->version >> 4, data->info->version & 0xf,
		 data->info->build);
}

/* Hardware Version is returned as FamilyID.VariantID */
static ssize_t mxt_hw_version_show(struct mxt_data *data, char *buf)
{
	return (ssize_t)scnprintf(buf, PAGE_SIZE, "%02X.%02X\n",
			data->info->family_id, data->info->variant_id);
}

static ssize_t mxt_testmode_ver_show(struct mxt_data *data, char *buf)
{
	ssize_t ret = 0;

	ret += sprintf(buf+ret, "%d.%02d.%02d (panel_type:0x%02X)",
			data->pdata->fw_ver[0],
			data->pdata->fw_ver[1],
			data->pdata->fw_ver[2],
			data->panel_type);

	return ret;
}

static ssize_t mxt_info_show(struct mxt_data *data, char *buf)
{
	ssize_t ret = 0;

	mxt_read_fw_version(data);

	ret += sprintf(buf+ret, "Firmware Version = %d.%02d.%02d\n",
			data->pdata->fw_ver[0],
			data->pdata->fw_ver[1],
			data->pdata->fw_ver[2]);
	ret += sprintf(buf+ret, "FW Product       = %s\n",
			data->pdata->product);
	ret += sprintf(buf+ret, "Binary Version   = %u.%u.%02X\n",
			data->info->version >> 4,
			data->info->version & 0xF,
			data->info->build);
	ret += sprintf(buf+ret, "Config CRC       = 0x%X\n",
			data->config_crc);
	ret += sprintf(buf+ret, "Family Id        = 0x%02X\n",
			data->info->family_id);
	ret += sprintf(buf+ret, "Variant          = 0x%02X\n",
			data->info->variant_id);
	ret += sprintf(buf+ret, "Patch Date       = %d\n",
			data->patch.date);
	ret += sprintf(buf+ret, "Panel type       = 0x%02X\n",
			data->panel_type);

	return ret;
}

static int mxt_show_instance(char *buf, int count, struct mxt_object *object,
		int instance, const u8 *val)
{
	int i = 0;

	if (mxt_obj_instances(object) > 1)
		count += scnprintf(buf + count, PAGE_SIZE - count,
				"Instance %u\n", instance);

	for (i = 0; i < mxt_obj_size(object); i++)
		count += scnprintf(buf + count, PAGE_SIZE - count,
				"\t[%2u]: %02x (%d)\n", i, val[i], val[i]);

	count += scnprintf(buf + count, PAGE_SIZE - count, "\n");

	return count;
}

static ssize_t mxt_object_show(struct mxt_data *data, char *buf)
{
	struct mxt_object *object = NULL;
	size_t count = 0;
	int i = 0, j = 0;
	int error = 0;
	u8 *obuf = NULL;
	u16 size = 0;
	u16 addr = 0;

	/* Pre-allocate buffer large enough to hold max sized object. */
	obuf = kzalloc(256, GFP_KERNEL);
	if (!obuf)
		return -ENOMEM;

	for (i = 0; i < data->info->object_num; i++) {
		object = data->object_table + i;

		if (!mxt_object_readable(object->type))
			continue;

		count += scnprintf(buf + count, PAGE_SIZE - count,
				"T%u:\n", object->type);

		for (j = 0; j < mxt_obj_instances(object); j++) {
			size = mxt_obj_size(object);
			addr = object->start_address + j * size;

			error = __mxt_read_reg(data->client, addr, size, obuf);
			if (error)
				goto error;

			count = mxt_show_instance(buf, count, object, j, obuf);
		}
	}
	error = count;

error:
	kfree(obuf);
	return error;
}

static ssize_t mxt_object_control(struct mxt_data *data, const char *buf,
		size_t count)
{
	struct mxt_object *object = NULL;
	unsigned char command[6] = {0};
	int type = 0;
	int addr_offset = 0;
	int value = 0;
	int error = 0;
	int i = 0, j = 0;
	u8 *obuf = NULL;
	u16 size = 0;
	u16 addr = 0;

	sscanf(buf, "%s %d %d %d", command, &type, &addr_offset, &value);

	if (!strncmp(command, "mode", 4)) { /*mode*/
		TOUCH_INFO_MSG("Mode changed MODE: %d\n", type);
		data->mxt_mode_changed = type;
		if (data->mxt_mode_changed)
			mxt_write_object(data,
					MXT_PROCG_NOISESUPPRESSION_T72, 0, 1);
		else
			mxt_write_object(data,
					MXT_PROCG_NOISESUPPRESSION_T72, 0, 11);
		return count;
	}

	obuf = kzalloc(256, GFP_KERNEL);
	if (!obuf)
		return -ENOMEM;

	if (type == 25)
		selftest_enable = true;

	object = mxt_get_object(data, type);
	if (!object) {
		TOUCH_ERR_MSG("error Cannot get object_type T%d\n", type);
		error = -EINVAL;
		goto error;
	}

	if ((mxt_obj_size(object) == 0) || (object->start_address == 0)) {
		TOUCH_ERR_MSG("error object_type T%d\n", type);
		error = -ENODEV;
		goto error;
	}

	if (!strncmp(command, "read", 4)) {	/*read*/
		TOUCH_DEBUG_MSG("Object Read T%d: start_addr=%d,"
				" size=%d * instance=%d\n",
				type, object->start_address,
				mxt_obj_size(object),
				mxt_obj_instances(object));

		for (j = 0; j < mxt_obj_instances(object); j++) {
			size = mxt_obj_size(object);
			addr = object->start_address + j * size;

			error = __mxt_read_reg(data->client, addr, size, obuf);
			if (error) {
				TOUCH_ERR_MSG("Object Read Fail\n");
				goto error;
			}
		}

		for (i = 0; i < mxt_obj_size(object)*mxt_obj_instances(object); i++)
			TOUCH_DEBUG_MSG("T%d [%d] %d[0x%x]\n",
					type, i, obuf[i], obuf[i]);

	} else if (!strncmp(command, "write", 4)) {	/*write*/
		TOUCH_DEBUG_MSG("Object Write T%d: start_addr=%d,"
				" size=%d * instance=%d\n",
				type, object->start_address,
				mxt_obj_size(object),
				mxt_obj_instances(object));

		error = mxt_write_reg(data->client,
				object->start_address+addr_offset, value);
		if (error) {
			TOUCH_ERR_MSG("Object Write Fail\n");
			goto error;
		}

		TOUCH_INFO_MSG("Object Write Success."
			       " Execute Read Object and Check Value.\n");
	} else {
		TOUCH_ERR_MSG("Usage: echo [read | write] object cmd_field"
			      " value > object_ctrl\n");
		error = -EINVAL;
		goto error;
	}

	error = count;

error:
	kfree(obuf);
	return error;
}

static ssize_t mxt_update_fw_store(struct mxt_data *data, const char *buf,
		size_t count)
{
	char *package_name = NULL;
	int error = 0;
	int wait_cnt = 0;

	TOUCH_DEBUG_MSG("%s\n", __func__);

	wake_lock_timeout(&touch_wake_lock, msecs_to_jiffies(2000));

	TOUCH_DEBUG_MSG("wait_cnt = %d\n", wait_cnt);

	disable_irq(data->irq);

	error = mxt_update_file_name(&data->client->dev,
			&package_name, buf, count);
	if (error) {
		TOUCH_ERR_MSG("%s error package_name [%s]\n", __func__,
				package_name);
		goto exit;
	}

	error = mxt_update_firmware(data, package_name);
	if (error) {
		TOUCH_ERR_MSG("%s error\n", __func__);
		goto exit;
	}

	if (data->T100_reportid_min) {
		error = mxt_read_t100_config(data);
		if (error) {
			TOUCH_ERR_MSG("Failed to initialize T100 resolution\n");
			goto exit;
		}
	} else {
		TOUCH_ERR_MSG("Failed to read touch object\n");
		goto exit;
	}

	error = count;
exit:
	if (package_name)
		kfree(package_name);

	enable_irq(data->irq);

	mxt_read_fw_version(data);

	return error;
}

static ssize_t mxt_check_fw_store(struct mxt_data *data, const char *buf,
		size_t count)
{
	unsigned int input = 0;

	if (sscanf(buf, "%u", &input) != 1)
		return -EINVAL;

	if (input)
		queue_delayed_work(touch_wq, &data->work_firmware_update, 0);

	return count;
}


static ssize_t mxt_debug_enable_show(struct mxt_data *data, char *buf)
{
	int count = 0;
	char c = 0;

	c = data->debug_enabled ? '1' : '0';
	count = sprintf(buf, "%c\n", c);

	return count;
}

static ssize_t mxt_debug_enable_store(struct mxt_data *data,
		const char *buf, size_t count)
{
	int i = 0;

	if (sscanf(buf, "%u", &i) == 1 && i < 2) {
		data->debug_enabled = (i == 1);

		TOUCH_INFO_MSG("%s\n", i ? "debug enabled" : "debug disabled");
		return count;
	}

	TOUCH_ERR_MSG("debug_enabled write error\n");
	return -EINVAL;
}

static ssize_t mxt_t57_debug_enable_store(struct mxt_data *data,
		const char *buf, size_t count)
{
	int i = 0;

	if (sscanf(buf, "%u", &i) == 1 && i < 2) {
		data->t57_debug_enabled = (i == 1);

		TOUCH_DEBUG_MSG("%s\n", i ?
				"t57 debug enabled" : "t57 debug disabled");
		return count;
	}

	TOUCH_ERR_MSG("t57_debug_enabled write error\n");
	return -EINVAL;
}

static ssize_t mxt_patch_debug_enable_show(struct mxt_data *data, char *buf)
{
	int count = 0;
	char c = 0;

	if (data->patch.patch == NULL) {
		TOUCH_ERR_MSG("patch not support \n");
		return -ENOTSUPP;
	}

	c = data->patch.debug ? '1' : '0';
	count = sprintf(buf, "%c\n", c);

	return count;
}

static ssize_t mxt_patch_debug_enable_store(struct mxt_data *data,
		const char *buf, size_t count)
{
	int i = 0;

	if (data->patch.patch == NULL) {
		TOUCH_ERR_MSG("patch not support \n");
		return -ENOTSUPP;
	}

	if (sscanf(buf, "%u", &i) == 1 && i < 2) {
		data->patch.debug = (i == 1);

		TOUCH_INFO_MSG("%s\n", i ?
			"patch debug enabled" : "patch debug disabled");
		return count;
	}

	TOUCH_ERR_MSG("patch_debug_enabled write error\n");
	return -EINVAL;
}

static int reg_set_optimum_mode_check(struct regulator *reg, int load_uA)
{
	return (regulator_count_voltages(reg) > 0)?
		regulator_set_optimum_mode(reg, load_uA) : 0;
}

static ssize_t mxt_idle_mode_store(struct mxt_data *data,
		const char *buf, size_t count)
{
	int idle = 0;
	int ret;

	ret = kstrtoint(buf, 0, &idle);
	if (ret) {
		TOUCH_ERR_MSG("%s: invalid parameter\n", __func__);
		return ret;
	}

	TOUCH_INFO_MSG("idle %d\n", idle);

	mutex_lock(&i2c_suspend_lock);
	if (idle && !mxt_patchevent_get(PATCH_EVENT_IDLE)) {
		if (!data->charging_mode)
			mxt_patch_event(data, IDLE_IN_NOCHG);
		else
			mxt_patch_event(data, IDLE_IN_CHG);
		mxt_patchevent_set(PATCH_EVENT_IDLE);

		ret = reg_set_optimum_mode_check(data->vcc_dig, 0);
		if (ret < 0)
			TOUCH_WARN_MSG("Regulator vdd set_opt failed\n");
	} else if (!idle && mxt_patchevent_get(PATCH_EVENT_IDLE)){
		if (!data->charging_mode)
			mxt_patch_event(data, ACTIVE_IN_NOCHG);
		else
			mxt_patch_event(data, ACTIVE_IN_CHG);
		mxt_patchevent_unset(PATCH_EVENT_IDLE);

		ret = reg_set_optimum_mode_check(data->vcc_dig,
				LDO10_ACTIVE_LOAD_UA);
		if (ret < 0)
			TOUCH_WARN_MSG("Regulator vdd set_opt failed\n");
	}
	mutex_unlock(&i2c_suspend_lock);

	return count;
}

static ssize_t mxt_power_control_show(struct mxt_data *data, char *buf)
{
	size_t ret = 0;

	ret += sprintf(buf+ret, "usage: echo [0|1|2|3] > power_control \n");
	ret += sprintf(buf+ret, "  0 : power off \n");
	ret += sprintf(buf+ret, "  1 : power on \n");
	ret += sprintf(buf+ret, "  2 : reset by I2C \n");
	ret += sprintf(buf+ret, "  3 : reset by reset_gpio \n");

	return ret;
}

static ssize_t mxt_power_control_store(struct mxt_data *data, const char *buf,
		size_t count)
{
	int cmd = 0;

	if (sscanf(buf, "%d", &cmd) != 1)
		return -EINVAL;
	switch (cmd) {
		case 0:
			mxt_regulator_disable(data);
			break;
		case 1:
			mxt_regulator_enable(data);
			mxt_t6_command(data, MXT_COMMAND_CALIBRATE, 1, false);
			break;
		case 2:
			mxt_soft_reset(data);
			break;
		case 3:
			mxt_hw_reset(data);
			break;
		default:
			TOUCH_INFO_MSG("usage: echo [0|1|2|3] > power_control \n");
			TOUCH_INFO_MSG("  0 : power off \n");
			TOUCH_INFO_MSG("  1 : power on \n");
			TOUCH_INFO_MSG("  2 : reset by I2C \n");
			TOUCH_INFO_MSG("  3 : reset by reset_gpio \n");
			break;
	}
	return count;

}

static ssize_t mxt_force_rebase_show(struct mxt_data *data, char *buf)
{
	ssize_t len = 0;

	if (data->pdata->panel_on == POWER_OFF) {
		wake_lock_timeout(&touch_wake_lock, msecs_to_jiffies(2000));
	}

	TOUCH_DEBUG_MSG("MXT_COMMAND_CALIBRATE \n");
	mxt_t6_command(data, MXT_COMMAND_CALIBRATE, 1, false);

	return len;
}

static ssize_t mxt_show_self_ref(struct mxt_data *data, char *buf)
{
	mxt_get_self_reference_chk(data);
	return 0;
}

static ssize_t mxt_self_cap_show(struct mxt_data *data, char *buf)
{
	int len = 0;

	len += snprintf(buf + len, PAGE_SIZE - len, "%d\n", data->self_cap);
	return len;
}

static ssize_t mxt_self_cap_store(struct mxt_data *data, const char *buf,
		size_t count)
{
	int value = 0;

	sscanf(buf, "%d", &value);
	TOUCH_DEBUG_MSG("%s : %d\n", __func__, value);
	if (value  == 1){
		data->self_cap = value;
		TOUCH_DEBUG_MSG(" Noise suppression\n");
		mxt_patch_event(data, SELF_CAP_OFF_NOISE_SUPPRESSION);
	} else if (value  == 0){
		data->self_cap = value;
		TOUCH_DEBUG_MSG(" Noise recover\n");
		mxt_patch_event(data, SELF_CAP_ON_NOISE_RECOVER);
	} else {
		TOUCH_DEBUG_MSG(" Do nothing\n");
	}
	return count;
}

static ssize_t mxt_noise_suppression_show(struct mxt_data *data, char *buf)
{
	int len = 0;

	data->self_cap = 1;
	len += snprintf(buf + len, PAGE_SIZE - len, "%d\n", data->self_cap);
	TOUCH_DEBUG_MSG("%s : %d\n", __func__, data->self_cap);
	TOUCH_DEBUG_MSG(" Noise suppression\n");
	mxt_patch_event(data, SELF_CAP_OFF_NOISE_SUPPRESSION);

	return len;
}

static ssize_t mxt_noise_suppression_store(struct mxt_data *data,
		const char *buf, size_t count)
{
	int value = 0;

	sscanf(buf, "%d", &value);
	TOUCH_DEBUG_MSG("%s : %d\n", __func__, value);
	if (value  == 1){
		data->self_cap = value;
		TOUCH_DEBUG_MSG(" Noise suppression\n");
		mxt_patch_event(data, SELF_CAP_OFF_NOISE_SUPPRESSION);
	} else if (value  == 0){
		data->self_cap = value;
		TOUCH_DEBUG_MSG(" Noise recover\n");
		mxt_patch_event(data, SELF_CAP_ON_NOISE_RECOVER);
	} else {
		TOUCH_DEBUG_MSG(" Do nothing\n");
	}
	return count;
}

static ssize_t mxt_noise_recover_show(struct mxt_data *data, char *buf)
{
	int len = 0;
	data->self_cap = 0;
	len += snprintf(buf + len, PAGE_SIZE - len, "%d\n", data->self_cap);
	TOUCH_DEBUG_MSG("%s : %d\n", __func__, data->self_cap);
	TOUCH_DEBUG_MSG(" Noise suppression recovered\n");
	mxt_patch_event(data, SELF_CAP_ON_NOISE_RECOVER);
	return len;
}

static ssize_t mxt_noise_recover_store(struct mxt_data *data,
		const char *buf, size_t count)
{
	int value = 0;

	sscanf(buf, "%d", &value);
	data->self_cap = value;
	TOUCH_DEBUG_MSG("%s : %d\n", __func__, value);
	if (value  == 1){
		data->self_cap = value;
		TOUCH_DEBUG_MSG(" Noise suppression\n");
		mxt_patch_event(data, SELF_CAP_OFF_NOISE_SUPPRESSION);
	} else if (value  == 0){
		data->self_cap = value;
		TOUCH_DEBUG_MSG(" Noise recover\n");
		mxt_patch_event(data, SELF_CAP_ON_NOISE_RECOVER);
	} else {
		TOUCH_DEBUG_MSG(" Do nothing\n");
	}
	return count;
}

static MXT_TOUCH_ATTR(fw_version, S_IRUGO, mxt_fw_version_show, NULL);
static MXT_TOUCH_ATTR(hw_version, S_IRUGO, mxt_hw_version_show, NULL);
static MXT_TOUCH_ATTR(testmode_ver, S_IRUGO | S_IWUSR, mxt_testmode_ver_show, NULL);
static MXT_TOUCH_ATTR(version, S_IRUGO, mxt_info_show, NULL);
static MXT_TOUCH_ATTR(mxt_info, S_IRUGO, mxt_info_show, NULL);
static MXT_TOUCH_ATTR(object, S_IRUGO, mxt_object_show, NULL);
static MXT_TOUCH_ATTR(object_ctrl, S_IWUSR, NULL, mxt_object_control);
static MXT_TOUCH_ATTR(debug_enable, S_IWUSR | S_IRUSR, mxt_debug_enable_show, mxt_debug_enable_store);
static MXT_TOUCH_ATTR(t57_debug_enable, S_IWUSR | S_IRUSR, NULL, mxt_t57_debug_enable_store);
static MXT_TOUCH_ATTR(patch_debug_enable, S_IWUSR | S_IRUSR, mxt_patch_debug_enable_show, mxt_patch_debug_enable_store);
static MXT_TOUCH_ATTR(update_patch, S_IWUSR, NULL, mxt_update_patch_store);
static MXT_TOUCH_ATTR(update_fw, S_IWUSR, NULL, mxt_update_fw_store);
static MXT_TOUCH_ATTR(check_fw, S_IWUSR, NULL, mxt_check_fw_store);
static MXT_TOUCH_ATTR(power_control, S_IRUGO | S_IWUSR, mxt_power_control_show, mxt_power_control_store);
static MXT_TOUCH_ATTR(rebase, S_IWUSR | S_IRUGO, mxt_force_rebase_show, NULL);
static MXT_TOUCH_ATTR(self_ref_check, S_IRUGO | S_IWUSR, mxt_show_self_ref, NULL);
static MXT_TOUCH_ATTR(self_cap, S_IWUSR | S_IRUGO, mxt_self_cap_show, mxt_self_cap_store);
static MXT_TOUCH_ATTR(noise_suppression, S_IWUSR | S_IRUGO, mxt_noise_suppression_show, mxt_noise_suppression_store);
static MXT_TOUCH_ATTR(noise_recover, S_IWUSR | S_IRUGO, mxt_noise_recover_show, mxt_noise_recover_store);
static MXT_TOUCH_ATTR(idle_mode, S_IWUSR, NULL, mxt_idle_mode_store);

static struct attribute *mxt_touch_attribute_list[] = {
	&mxt_touch_attr_fw_version.attr,
	&mxt_touch_attr_hw_version.attr,
	&mxt_touch_attr_testmode_ver.attr,
	&mxt_touch_attr_version.attr,
	&mxt_touch_attr_mxt_info.attr,
	&mxt_touch_attr_object.attr,
	&mxt_touch_attr_object_ctrl.attr,
	&mxt_touch_attr_debug_enable.attr,
	&mxt_touch_attr_t57_debug_enable.attr,
	&mxt_touch_attr_patch_debug_enable.attr,
	&mxt_touch_attr_update_patch.attr,
	&mxt_touch_attr_update_fw.attr,
	&mxt_touch_attr_check_fw.attr,
	&mxt_touch_attr_power_control.attr,
	&mxt_touch_attr_rebase.attr,
	&mxt_touch_attr_self_ref_check.attr,
	&mxt_touch_attr_self_cap.attr,
	&mxt_touch_attr_noise_suppression.attr,
	&mxt_touch_attr_noise_recover.attr,
	&mxt_touch_attr_idle_mode.attr,
	NULL
};

static ssize_t mxt_touch_attr_show(struct kobject *mxt_touch_kobj,
		struct attribute *attr, char *buf)
{
	struct mxt_data *ts = container_of(
			mxt_touch_kobj, struct mxt_data, mxt_touch_kobj);
	struct mxt_touch_attribute *mxt_touch_priv =
		container_of(attr, struct mxt_touch_attribute, attr);
	ssize_t ret = 0;

	if (mxt_touch_priv->show)
		ret = mxt_touch_priv->show(ts, buf);

	return ret;
}

static ssize_t mxt_touch_attr_store(struct kobject *mxt_touch_kobj,
		struct attribute *attr, const char *buf, size_t count)
{
	struct mxt_data *ts = container_of(
			mxt_touch_kobj, struct mxt_data, mxt_touch_kobj);
	struct mxt_touch_attribute *mxt_touch_priv =
		container_of(attr, struct mxt_touch_attribute, attr);
	ssize_t ret = 0;

	if (mxt_touch_priv->store)
		ret = mxt_touch_priv->store(ts, buf, count);

	return ret;
}

static const struct sysfs_ops mxt_touch_sysfs_ops = {
	.show	= mxt_touch_attr_show,
	.store	= mxt_touch_attr_store,
};

static struct kobj_type mxt_touch_kobj_type = {
	.sysfs_ops		= &mxt_touch_sysfs_ops,
	.default_attrs 	= mxt_touch_attribute_list,
};

static void mxt_reset_slots(struct mxt_data *data)
{
	struct input_dev *input_dev = data->input_dev;
	int id = 0;

	for (id = 0; id < data->pdata->numtouch; id++) {
		input_mt_slot(input_dev, id);
		input_mt_report_slot_state(input_dev, MT_TOOL_FINGER, 0);
	}

	input_sync(input_dev);
	TOUCH_INFO_MSG("Release all event \n");

	memset(data->ts_data.prev_data, 0x0,
			sizeof(struct t_data) * data->pdata->numtouch);
	memset(data->ts_data.curr_data, 0x0,
			sizeof(struct t_data) * data->pdata->numtouch);
	touched_finger_count = 0;
	data->button_lock = false;
	data->palm = false;
}

static void mxt_start(struct mxt_data *data)
{
	if (!data->suspended || data->in_bootloader) {
		if(data->regulator_status == 1 && !data->in_bootloader) {
			TOUCH_DEBUG_MSG("%s suspended flag is false."
				" Calibration after System Shutdown.\n",
				__func__);
			mxt_t6_command(data, MXT_COMMAND_CALIBRATE, 1, false);
		}
		return;
	}

	TOUCH_INFO_MSG("%s\n", __func__);

	disable_irq(data->irq);

	mxt_regulator_enable(data);

	data->delayed_cal = true;

	mxt_reset_slots(data);
	data->suspended = false;
	data->button_lock = false;
	enable_irq(data->irq);
}

static void mxt_stop(struct mxt_data *data)
{
	if (data->suspended || data->in_bootloader)
		return;

	TOUCH_INFO_MSG("%s\n", __func__);

	disable_irq(data->irq);

	TOUCH_INFO_MSG("%s MXT_POWER_CFG_DEEPSLEEP\n", __func__);
	// mxt_set_t7_power_cfg(data, MXT_POWER_CFG_DEEPSLEEP);
	mxt_regulator_disable(data);

	mxt_reset_slots(data);
	data->suspended = true;
	data->button_lock = false;
}

static int mxt_input_open(struct input_dev *dev)
{
	struct mxt_data *data = input_get_drvdata(dev);

	mxt_start(data);

	return 0;
}

static void mxt_input_close(struct input_dev *dev)
{
	struct mxt_data *data = input_get_drvdata(dev);

	mxt_stop(data);
}

static int mxt_parse_dt(struct device *dev, struct mxt_platform_data *pdata)
{
	struct device_node *node = dev->of_node;
	int rc = 0;
	u32 temp_val = 0;

	/* reset, irq gpio info */
	pdata->gpio_reset = of_get_named_gpio_flags(node,
			"atmel,reset-gpio", 0, NULL);
	if (pdata->gpio_reset < 0) {
		TOUCH_ERR_MSG("DT get gpio_reset error \n");
		return pdata->gpio_reset;
	}
	TOUCH_DEBUG_MSG("DT : gpio_reset = %lu\n", pdata->gpio_reset);

	pdata->gpio_int = of_get_named_gpio_flags(node,
			"atmel,irq-gpio", 0, NULL);
	if (pdata->gpio_int < 0) {
		TOUCH_ERR_MSG("DT get gpio_int error \n");
		return pdata->gpio_int;
	}
	TOUCH_DEBUG_MSG("DT : gpio_int = %lu\n", pdata->gpio_int);

	pdata->gpio_id = of_get_named_gpio_flags(node,
			"atmel,id-gpio", 0, NULL);
	if (pdata->gpio_id < 0)
		TOUCH_ERR_MSG("DT get gpio_id error \n");
	else
		TOUCH_DEBUG_MSG("DT : gpio_id = %lu\n", pdata->gpio_id);

	rc = of_property_read_u32(node, "atmel,numtouch", &temp_val);
	if (rc) {
		TOUCH_ERR_MSG("DT : Unable to read numtouch\n");
		pdata->numtouch = MXT_MAX_FINGER;
	} else {
		pdata->numtouch = temp_val;
	}
	if (pdata->numtouch > MXT_MAX_FINGER)
		pdata->numtouch = MXT_MAX_FINGER;
	TOUCH_DEBUG_MSG("DT : numtouch = %d\n", pdata->numtouch);

	rc = of_property_read_string(node, "atmel,fw_name",  &pdata->fw_name);
	if (rc) {
		TOUCH_ERR_MSG("DT : atmel,fw_name error \n");
		return rc;
	}
	TOUCH_DEBUG_MSG("DT : fw_name : %s \n", pdata->fw_name);

	rc = of_property_read_u32(node, "atmel,ref_reg_weight_val", &temp_val);
	if (rc) {
		pdata->ref_reg_weight_val = 16;
	} else {
		pdata->ref_reg_weight_val = temp_val;
		TOUCH_DEBUG_MSG("DT : ref_reg_weight_val = %d\n",
				pdata->ref_reg_weight_val);
	}

	rc = of_property_read_u32(node, "atmel,lcd_x", &temp_val);
	if (rc) {
		TOUCH_ERR_MSG( "DT : Unable to read lcd_x\n");
		pdata->lcd_x = 540;
	} else {
		pdata->lcd_x = temp_val;
		TOUCH_DEBUG_MSG("DT : lcd_x: %d\n",pdata->lcd_x);
	}

	rc = of_property_read_u32(node, "atmel,lcd_y", &temp_val);
	if (rc) {
		TOUCH_ERR_MSG( "DT : Unable to read lcd_y\n");
		pdata->lcd_y = 960;
	} else {
		pdata->lcd_y = temp_val;
		TOUCH_DEBUG_MSG("DT : lcd_y: %d\n",pdata->lcd_y);
	}

	pdata->palm_enabled = of_property_read_bool(node,
			"atmel,palm-enabled");
	TOUCH_DEBUG_MSG("DT : palm %s\n",
			pdata->palm_enabled? "enabled" : "disabled");

	pdata->wakeup = of_property_read_bool(node,
			"atmel,wakeup");
	TOUCH_DEBUG_MSG("DT : wakeup %s\n",
			pdata->wakeup? "enabled" : "disabled");
	return 0;
}

static int mxt_read_t100_config(struct mxt_data *data)
{
	struct i2c_client *client = data->client;
	int error;
	struct mxt_object *object;
	u16 range_x = 0, range_y = 0;
	u8 cfg = 0, tchaux = 0;
	u8 aux = 0;

	object = mxt_get_object(data, MXT_TOUCH_MULTITOUCHSCREEN_T100);
	if (!object) {
		TOUCH_ERR_MSG("Couldn't get object\n");
		return -EINVAL;
	}

	error = __mxt_read_reg(client,
			       object->start_address + MXT_T100_XRANGE,
			       (u16)sizeof(range_x), &range_x);
	if (error)
		return error;

	le16_to_cpus(range_x);

	error = __mxt_read_reg(client,
			       object->start_address + MXT_T100_YRANGE,
			       (u16)sizeof(range_y), &range_y);
	if (error)
		return error;

	le16_to_cpus(range_y);

	error =  __mxt_read_reg(client,
				object->start_address + MXT_T100_CFG1,
				1, &cfg);
	if (error)
		return error;

	error =  __mxt_read_reg(client,
				object->start_address + MXT_T100_TCHAUX,
				1, &tchaux);
	if (error)
		return error;

	error = __mxt_read_reg(data->client, data->T100_address + 8, 1,
			&data->channel_size.start_x);

	error |= __mxt_read_reg(data->client, data->T100_address + 9, 1,
			&data->channel_size.size_x);

	error |= __mxt_read_reg(data->client, data->T100_address + 19, 1,
			&data->channel_size.start_y);

	error |= __mxt_read_reg(data->client, data->T100_address + 20, 1,
			&data->channel_size.size_y);

	if (!error) {
		TOUCH_INFO_MSG("Succeed to read channel_size %d %d %d %d \n",
			data->channel_size.start_x,
			data->channel_size.start_y,
			data->channel_size.size_x,
			data->channel_size.size_y);
	}

	/* Handle default values */
	if (range_x == 0)
		range_x = 1023;

	/* Handle default values */
	if (range_x == 0)
		range_x = 1023;

	if (range_y == 0)
		range_y = 1023;

	if (cfg & MXT_T100_CFG_SWITCHXY) {
		data->max_x = range_y;
		data->max_y = range_x;
	} else {
		data->max_x = range_x;
		data->max_y = range_y;
	}

	/* allocate aux bytes */
	aux = 6;

	if (tchaux & MXT_T100_TCHAUX_VECT)
		data->t100_aux_vect = aux++;

	if (tchaux & MXT_T100_TCHAUX_AMPL)
		data->t100_aux_ampl = aux++;
	else
		data->t100_aux_ampl = aux;

	if (tchaux & MXT_T100_TCHAUX_AREA)
		data->t100_aux_area = aux++;

	if (tchaux & MXT_T100_TCHAUX_RESV)
		data->t100_aux_resv = aux++;

	TOUCH_INFO_MSG("T100 Touchscreen size X%uY%u\n",
			data->max_x, data->max_y);

	return 0;
}

int mxt_initialize_t100_input_device(struct mxt_data *data)
{
	struct input_dev *input_dev;
	int error;

	if (data->input_dev) {
		TOUCH_WARN_MSG("Input device already registered\n");
		return 0;
	}

	input_dev = input_allocate_device();
	if (!input_dev) {
		TOUCH_ERR_MSG("Failed to allocate memory\n");
		return -ENOMEM;
	}

	input_dev->name = MXT_TOUCH_NAME;
	input_dev->phys = data->phys;
	input_dev->id.bustype = BUS_I2C;
	input_dev->open = mxt_input_open;
	input_dev->close = mxt_input_close;

	__set_bit(EV_ABS, input_dev->evbit);
	__set_bit(EV_SYN, input_dev->evbit);
	__set_bit(EV_KEY, input_dev->evbit);
	__set_bit(KEY_SLEEP, input_dev->keybit);

	/* For multi touch */
	input_mt_init_slots(input_dev, data->pdata->numtouch, 0);

	input_set_abs_params(input_dev, ABS_MT_TRACKING_ID, 0,
			data->pdata->numtouch, 0, 0);
	input_set_abs_params(input_dev, ABS_MT_WIDTH_MAJOR, 0,
			MXT_MAX_AREA, 0, 0);
	input_set_abs_params(input_dev, ABS_MT_WIDTH_MINOR, 0,
			MXT_MAX_AREA, 0, 0);
	input_set_abs_params(input_dev, ABS_MT_POSITION_X, 0,
			data->pdata->lcd_x, 0, 0);
	input_set_abs_params(input_dev, ABS_MT_POSITION_Y, 0,
			data->pdata->lcd_y, 0, 0);

	if (data->t100_aux_area)
		input_set_abs_params(input_dev, ABS_MT_TOUCH_MAJOR, 0,
				MXT_MAX_AREA, 0, 0);

	if (data->t100_aux_ampl)
		input_set_abs_params(input_dev, ABS_MT_PRESSURE, 0, 255, 0, 0);

	if (data->t100_aux_vect)
		input_set_abs_params(input_dev, ABS_MT_ORIENTATION,
				0, 255, 0, 0);

	input_set_drvdata(input_dev, data);

	error = input_register_device(input_dev);
	if (error) {
		TOUCH_ERR_MSG("Error %d registering input device\n", error);
		goto err_free_mem;
	}

	data->input_dev = input_dev;

	return 0;

err_free_mem:
	input_free_device(input_dev);
	return error;
}

static int mxt_command_reset(struct mxt_data *data, u8 value)
{
	int error = 0;

	error = mxt_write_object(data, MXT_GEN_COMMAND_T6,
			MXT_COMMAND_RESET, value);
	msleep(MXT_RESET_TIME);
	if (error)
		TOUCH_ERR_MSG("Not respond after reset command[%d]\n", value);

	return error;
}

static int mxt_command_backup(struct mxt_data *data, u8 value)
{
	mxt_write_object(data, MXT_GEN_COMMAND_T6,MXT_COMMAND_BACKUPNV, value);
	msleep(MXT_BACKUP_TIME);

	return 0;
}

int mxt_read_mem(struct mxt_data *data, u16 reg, u16 len, void *buf)
{
	return __mxt_read_reg(data->client, reg, len, buf);
}

int mxt_write_mem(struct mxt_data *data, u16 reg, u16 len, const u8 *buf)
{
	return __mxt_write_reg(data->client, reg, len, buf);
}

static int mxt_verify_fw(struct mxt_data *data, const struct firmware *fw)
{
	struct mxt_fw_info *fw_info = &data->fw_info;
	struct mxt_fw_image *fw_img = NULL;
	char *extra_info = NULL;
	struct patch_header* ppheader = NULL;
	u8* patch = NULL;
	u32 ppos = 0;

	if (!fw) {
		TOUCH_ERR_MSG("could not find firmware file\n");
		return -ENOENT;
	}

	fw_img = (struct mxt_fw_image *)fw->data;

	if (le32_to_cpu(fw_img->magic_code) != MXT_FW_MAGIC) {
		/* In case, firmware file only consist of firmware */
		TOUCH_ERR_MSG("Firmware file only consist of raw firmware\n");
		fw_info->fw_len = fw->size;
		fw_info->fw_raw_data = fw->data;
	} else {
		/*
		 * In case, firmware file consist of header,
		 * configuration, firmware.
		 */
		TOUCH_INFO_MSG("Firmware file consist of header,"
			       " configuration, firmware\n");
		fw_info->bin_ver = fw_img->bin_ver;
		fw_info->build_ver = fw_img->build_ver;
		fw_info->hdr_len = le32_to_cpu(fw_img->hdr_len);
		fw_info->cfg_len = le32_to_cpu(fw_img->cfg_len);
		fw_info->fw_len = le32_to_cpu(fw_img->fw_len);
		fw_info->cfg_crc = le32_to_cpu(fw_img->cfg_crc);

		extra_info = fw_img->extra_info;
		data->pdata->fw_ver[0] = extra_info[0];
		data->pdata->fw_ver[1] = extra_info[1];
		data->pdata->fw_ver[2] = extra_info[2];
		memcpy(data->pdata->product, &extra_info[4], 10);

		/* Check the firmware file with header */
		if (fw_info->hdr_len != sizeof(struct mxt_fw_image)
			|| fw_info->hdr_len + fw_info->cfg_len +
			   fw_info->fw_len != fw->size) {

			ppos = fw_info->hdr_len + fw_info->cfg_len +
				fw_info->fw_len;
			ppheader = (struct patch_header*)(fw->data + ppos);
			if (ppheader->magic == MXT_PATCH_MAGIC) {
				TOUCH_INFO_MSG("Firmware file has patch size:"
					       " %d\n", ppheader->size);
				if (ppheader->size) {
					patch = NULL;
					if (data->patch.patch) {
						kfree(data->patch.patch);
						data->patch.patch = NULL;
					}
					patch = kzalloc(ppheader->size,
							GFP_KERNEL);
					if (patch) {
						memcpy(patch, (u8*)ppheader,
								ppheader->size);
						data->patch.patch = patch;
						TOUCH_INFO_MSG(
							"%s Patch Updated\n",
							__func__);
					} else {
						data->patch.patch = NULL;
						TOUCH_ERR_MSG(
							"%s Patch Update"
							" Failed\n", __func__);
					}
				}
			} else {
				TOUCH_ERR_MSG("Firmware file is invaild !\n");
				return -EINVAL;
			}
		}

		if (!fw_info->cfg_len) {
			TOUCH_ERR_MSG("Firmware file dose not include"
				      " configuration data\n");
			return -EINVAL;
		}

		if (!fw_info->fw_len) {
			TOUCH_ERR_MSG("Firmware file dose not include raw"
				      " firmware data\n");
			return -EINVAL;
		}

		/* Get the address of configuration data */
		fw_info->cfg_raw_data = fw_img->data;

		/* Get the address of firmware data */
		fw_info->fw_raw_data = fw_img->data + fw_info->cfg_len;
	}

	return 0;
}

static int mxt_read_id_info(struct mxt_data *data)
{
	int ret = 0;
	u8 id[MXT_INFOMATION_BLOCK_SIZE] = {0};

	/* Read IC information */
	ret = mxt_read_mem(data, 0, MXT_INFOMATION_BLOCK_SIZE, id);
	if (ret) {
		TOUCH_ERR_MSG("Read fail. IC information\n");
		return ret;
	}

	if (data->info)
		kfree(data->info);

	data->info = kzalloc(sizeof(struct mxt_info), GFP_KERNEL);
	if (data->info) {
		data->info->family_id = id[0];
		data->info->variant_id = id[1];
		data->info->version = id[2];
		data->info->build = id[3];
		data->info->matrix_xsize = id[4];
		data->info->matrix_ysize = id[5];
		data->info->object_num = id[6];
	}
	TOUCH_INFO_MSG("Family:%02X Variant:%02X Binary:%u.%u.%02X"
		       " TX:%d RX:%d Objects:%d\n",
		data->info->family_id,
		data->info->variant_id,
		data->info->version >> 4,
		data->info->version & 0xF,
		data->info->build,
		data->info->matrix_xsize,
		data->info->matrix_ysize,
		data->info->object_num);

	return 0;
}

static int mxt_get_object_table(struct mxt_data *data)
{
	int error = 0;
	int i = 0;
	u16 reg = 0;
	u8 reportid = 0;
	u8 buf[MXT_OBJECT_TABLE_ELEMENT_SIZE] = {0};
	struct mxt_object *object = NULL;

	if (!data->info || !data->object_table) {
		TOUCH_ERR_MSG("%s() info, object_table is NULL \n", __func__);
		return -EINVAL;
	}

	for (i = 0; i < data->info->object_num; i++) {
		object = data->object_table + i;

		reg = MXT_OBJECT_TABLE_START_ADDRESS +
			(MXT_OBJECT_TABLE_ELEMENT_SIZE * i);
		error = mxt_read_mem(data, reg,
				MXT_OBJECT_TABLE_ELEMENT_SIZE, buf);
		if (error) {
			TOUCH_ERR_MSG("%s mxt_read_mem error \n", __func__);
			return error;
		}

		object->type = buf[0];
		object->start_address = (buf[2] << 8) | buf[1];
		/* the real size of object is buf[3]+1 */
		object->size_minus_one = buf[3];
		/* the real instances of object is buf[4]+1 */
		object->instances_minus_one= buf[4];
		object->num_report_ids = buf[5];

		if (object->num_report_ids) {
			reportid += object->num_report_ids *
				(object->instances_minus_one+1);
			data->max_reportid = reportid;
		}
	}

	/* Store maximum reportid */
	data->max_reportid = reportid;

	return 0;
}

static int mxt_enter_bootloader(struct mxt_data *data)
{
	int error = 0;

	if (data->object_table) {
		memset(data->object_table, 0x0,
			(MXT_OBJECT_NUM_MAX * sizeof(struct mxt_object)));
	} else {
		data->object_table = kzalloc(
			(MXT_OBJECT_NUM_MAX * sizeof(struct mxt_object)),
			GFP_KERNEL);
		if (!data->object_table) {
			TOUCH_ERR_MSG("%s Failed to allocate memory\n",
					__func__);
			return -ENOMEM;
		} else {
			memset(data->object_table, 0x0,
			(MXT_OBJECT_NUM_MAX * sizeof(struct mxt_object)));
		}
	}

	/* Get object table information*/
	error = mxt_get_object_table(data);
	if (error)
		goto err_free_mem;

	/* Change to the bootloader mode */
	error = mxt_command_reset(data, MXT_BOOT_VALUE);
	if (error)
		goto err_free_mem;

err_free_mem:
	kfree(data->object_table);
	data->object_table = NULL;
	return error;
}

static int mxt_flash_fw(struct mxt_data *data)
{
	struct mxt_fw_info *fw_info = &data->fw_info;
	u8 *fw_data = 0;
	u32 fw_size = fw_info->fw_len;
	unsigned int frame_size = 0;
	unsigned int frame = 0;
	unsigned int pos = 0;
	int ret = 0;

	fw_data = kmalloc(fw_size, GFP_KERNEL);
	if (!fw_data) {
		TOUCH_ERR_MSG("%s firmware data is Null\n", __func__);
		return -ENOMEM;
	}

	if (!fw_info->fw_raw_data) {
		TOUCH_ERR_MSG("%s fw_raw_data is Null\n", __func__);
<<<<<<< HEAD
=======
		ret = -EINVAL;
>>>>>>> b3e38144
		goto out;
	}

	memcpy(fw_data, fw_info->fw_raw_data, fw_size);

	/* T1664 use 0x26 bootloader addr */
	ret = mxt_lookup_bootloader_address(data, 1);
	if (ret) {
		TOUCH_ERR_MSG("Failed to lookup bootloader address\n");
		goto out;
	}

	reinit_completion(&data->bl_completion);

	ret = mxt_check_bootloader(data, MXT_WAITING_BOOTLOAD_CMD);
	if (ret) {
		/*may still be unlocked from previous update attempt */
		ret = mxt_check_bootloader(data, MXT_WAITING_FRAME_DATA);
		if (ret) {
			TOUCH_ERR_MSG("Failed to check bootloader\n");
			goto out;
		}
	} else {
		TOUCH_INFO_MSG("Unlocking bootloader\n");
		/* Unlock bootloader */
		//mxt_unlock_bootloader(client);
		mxt_send_bootloader_cmd(data, true);
	}

	while (pos < fw_size) {
		ret = mxt_check_bootloader(data, MXT_WAITING_FRAME_DATA);
		if (ret) {
			TOUCH_ERR_MSG("Fail updating firmware."
				      " wating_frame_data err\n");
			goto out;
		}

		frame_size = ((*(fw_data + pos) << 8) | *(fw_data + pos + 1));

		/*
		* We should add 2 at frame size as the the firmware data is not
		* included the CRC bytes.
		*/

		frame_size += 2;

		/* Write one frame to device */
		mxt_bootloader_write(data, fw_data + pos, frame_size);

		ret = mxt_check_bootloader(data, MXT_FRAME_CRC_PASS);
		if (ret) {
			TOUCH_INFO_MSG("Fail updating firmware."
				       " frame_crc err\n");
			goto out;
		}

		pos += frame_size;
		frame++;

		if (frame % 50 == 0)
			TOUCH_DEBUG_MSG("\t Updated %5d / %5d bytes\n",
					pos, fw_size);

		msleep(20);
	}

	msleep(MXT_FW_RESET_TIME);

out:
	kfree(fw_data);
	return ret;
}

static int mxt_flash_fw_on_probe(struct mxt_data *data)
{
	struct mxt_fw_info *fw_info = &data->fw_info;
	int error = 0;

	printk("[touch] mxt_flash_fw_on_probe\n");
	error = mxt_read_id_info(data);

	if (error) {
		/* need to check IC is in boot mode */
		/* T1664 use 0x26 bootloader Addr */
		error = mxt_probe_bootloader(data, 1);
		if (error) {
			TOUCH_ERR_MSG("Failed to verify bootloader's status\n");
			goto out;
		}

		TOUCH_INFO_MSG("Updating firmware from boot-mode\n");
		goto load_fw;
	}

	/* compare the version to verify necessity of firmware updating */
	TOUCH_INFO_MSG("Binary Version [IC:%u.%u.%02X] [FW:%u.%u.%02X]\n",
		data->info->version >> 4, data->info->version & 0xF,
		data->info->build, fw_info->bin_ver >> 4,
		fw_info->bin_ver & 0xF, fw_info->build_ver);

	if (data->info->version == fw_info->bin_ver &&
	    data->info->build == fw_info->build_ver) {
		TOUCH_INFO_MSG("Binary Version is same \n");
		goto out;
	}

	error = mxt_enter_bootloader(data);
	if (error) {
		TOUCH_ERR_MSG("Failed enter bootloader mode\n");
		goto out;
	}

load_fw:
	error = mxt_flash_fw(data);
	if (error)
		TOUCH_ERR_MSG("Failed updating firmware\n");
	else
		TOUCH_INFO_MSG("succeeded updating firmware\n");
out:
	return error;
}

static void mxt_make_reportid_table(struct mxt_data *data)
{
	struct mxt_object *objects = data->object_table;
	struct mxt_reportid *reportids = data->reportids;
	int i = 0, j = 0;
	int id = 0;

	for (i = 0; i < data->info->object_num; i++) {
		for (j = 0; j < objects[i].num_report_ids *
				(objects[i].instances_minus_one+1); j++) {
			id++;

			reportids[id].type = objects[i].type;
			reportids[id].index = j;
		}
	}
}

static int mxt_read_info_crc(struct mxt_data *data, u32 *crc_pointer)
{
	u16 crc_address = 0;
	u8 msg[3] = {0};
	int ret = 0;

	/* Read Info block CRC address */
	crc_address = MXT_OBJECT_TABLE_START_ADDRESS +
			data->info->object_num * MXT_OBJECT_TABLE_ELEMENT_SIZE;

	ret = mxt_read_mem(data, crc_address, 3, msg);
	if (ret)
		return ret;

	*crc_pointer = msg[0] | (msg[1] << 8) | (msg[2] << 16);

	return 0;
}

static int mxt_table_initialize(struct mxt_data *data)
{
	u32 read_info_crc = 0;
	int ret = 0;

	ret = mxt_read_id_info(data);
	if (ret)
		return ret;

	if (data->object_table)
		memset(data->object_table, 0x0,
			(MXT_OBJECT_NUM_MAX * sizeof(struct mxt_object)));
	else {
		data->object_table = kzalloc((MXT_OBJECT_NUM_MAX *
					sizeof(struct mxt_object)), GFP_KERNEL);
		if (!data->object_table) {
			TOUCH_ERR_MSG("%s Failed to allocate memory\n",
					__func__);
			ret = 1;
			goto out;
		} else {
			memset(data->object_table, 0x0,
				(MXT_OBJECT_NUM_MAX *
				 sizeof(struct mxt_object)));
		}
	}

	/* Get object table infomation */
	ret = mxt_get_object_table(data);
	if (ret)
		goto out;

	if (data->reportids)
		kfree(data->reportids);

	data->reportids = kzalloc(((data->max_reportid + 1) *
				sizeof(struct mxt_reportid)), GFP_KERNEL);
	if (!data->reportids) {
		TOUCH_ERR_MSG("%s Failed to allocate memory 2\n", __func__);
		ret = -ENOMEM;
		goto out;
	}

	/* Make report id table */
	mxt_make_reportid_table(data);

	/* Verify the info CRC */
	ret = mxt_read_info_crc(data, &read_info_crc);
	if (ret)
		goto out;

	return 0;
out:
	return ret;
}

static int mxt_read_message(struct mxt_data *data, struct mxt_message *message)
{
	struct mxt_object *object = NULL;

	object = mxt_get_object(data, MXT_GEN_MESSAGE_T5);
	if (!object) {
		TOUCH_ERR_MSG("mxt_read_message-mxt_get_object error\n");
		return -EINVAL;
	}

	return mxt_read_mem(data, object->start_address,
			sizeof(struct mxt_message), message);
}

static int mxt_read_message_reportid(struct mxt_data *data,
		struct mxt_message *message, u8 reportid)
{
	int try = 0;
	int error = 0;
	int fail_count = 0;

	fail_count = data->max_reportid * 2;

	while (++try < fail_count) {
		error = mxt_read_message(data, message);
		if (error) {
			TOUCH_ERR_MSG("mxt_read_message error\n");
			print_hex_dump(KERN_DEBUG, "CRC : ", DUMP_PREFIX_NONE,
					16, 1, message,
					sizeof(struct mxt_message), false);
			return error;
		}

		if (message->reportid == 0xff)
			continue;

		if (message->reportid == reportid)
			return 0;
	}

	return -EINVAL;
}

static int mxt_read_config_crc(struct mxt_data *data, u32 *crc)
{
	struct mxt_message message = {0};
	struct mxt_object *object = NULL;
	int error = 0;

	object = mxt_get_object(data, MXT_GEN_COMMAND_T6);
	if (!object)
		return -EIO;

	/* Try to read the config checksum of the existing cfg */
	mxt_write_object(data, MXT_GEN_COMMAND_T6, MXT_COMMAND_REPORTALL, 1);

	/* Read message from command processor, which only has one report ID */
	error = mxt_read_message_reportid(data, &message, 1);
	if (error) {
		TOUCH_ERR_MSG("Failed to retrieve CRC\n");
		return error;
	}

	/* Bytes 1-3 are the checksum. */
	*crc = message.message[1] | (message.message[2] << 8) |
		(message.message[3] << 16);

	return 0;
}

static int mxt_write_config(struct mxt_data *data)
{
	struct mxt_fw_info *fw_info = &data->fw_info;
	struct mxt_object *object = NULL;
	struct mxt_cfg_data *cfg_data = NULL;
	u32 current_crc = 0;
	u32 t38_cfg_crc = 0;
	u8 buf_crc_t38[3] = {0};
	u8 i = 0, val = 0;
	u16 reg = 0, index = 0;
	int ret = 0;

	TOUCH_INFO_MSG("%s \n", __func__);

	if (!fw_info->cfg_raw_data) {
		TOUCH_INFO_MSG("No cfg data in file\n");
		return ret;
	}

	/* Get config CRC from device */
	ret = mxt_read_config_crc(data, &current_crc);
	if (ret) {
		TOUCH_INFO_MSG("fail to read config crc\n");
		return ret;
	}

	/* Check Version information */
	if (fw_info->bin_ver != data->info->version) {
		TOUCH_ERR_MSG("Warning: version mismatch! %s\n", __func__);
		return 0;
	}
	if (fw_info->build_ver != data->info->build) {
		TOUCH_ERR_MSG("Warning: build num mismatch! %s\n", __func__);
		return 0;
	}

	object = mxt_get_object(data, MXT_SPT_USERDATA_T38);

	if(!object) {
		TOUCH_ERR_MSG("fail to get object\n");
		return 0;
	}

	ret = mxt_read_mem(data, object->start_address+3, 3, buf_crc_t38);
	if (ret) {
		TOUCH_ERR_MSG("T38 CRC read fail \n");
		return 0;
	}

	t38_cfg_crc = buf_crc_t38[2] << 16 |
		      buf_crc_t38[1] << 8 |
		      buf_crc_t38[0];
	TOUCH_DEBUG_MSG("T38 CRC[%06X] FW CRC[%06X]\n",
			t38_cfg_crc, fw_info->cfg_crc);

	/* Check config CRC */
	if (current_crc == fw_info->cfg_crc ||
	    t38_cfg_crc == fw_info->cfg_crc) {
		TOUCH_INFO_MSG("Same Config[%06X] Skip Writing\n",
				current_crc);
		return 0;
	}

	/* Restore memory and stop event handing */
	ret = mxt_command_backup(data, MXT_DISALEEVT_VALUE);
	if (ret) {
		TOUCH_ERR_MSG("Failed Restore NV and stop event\n");
		return -EINVAL;
	}

	TOUCH_INFO_MSG("Writing Config:[FW:%06X] [IC:%06X]\n",
			fw_info->cfg_crc, current_crc);
	/* Write config info */
	for (index = 0; index < fw_info->cfg_len; ) {
		if (index + (u16)sizeof(struct mxt_cfg_data) >=
				fw_info->cfg_len) {
			TOUCH_DEBUG_MSG("index(%d) of cfg_data exceeded total"
					" size(%d)!!\n",
				index + (u16)sizeof(struct mxt_cfg_data),
				fw_info->cfg_len);
			return -EINVAL;
		}

		/* Get the info about each object */
		cfg_data =
			(struct mxt_cfg_data *)(&fw_info->cfg_raw_data[index]);

		index += (u16)sizeof(struct mxt_cfg_data) + cfg_data->size;
		if (index > fw_info->cfg_len) {
			TOUCH_DEBUG_MSG("index(%d) of cfg_data exceeded total"
					" size(%d) in T%d object!!\n",
				index, fw_info->cfg_len, cfg_data->type);
			return -EINVAL;
		}

		object = mxt_get_object(data, cfg_data->type);
		if (!object) {
			TOUCH_ERR_MSG("T%d is Invalid object type\n",
					cfg_data->type);
			return -EINVAL;
		}

		/* Check and compare the size, instance of each object */
		if (cfg_data->size > (object->size_minus_one+1)) {
			TOUCH_ERR_MSG("T%d Object length exceeded!\n",
					cfg_data->type);
			return -EINVAL;
		}
		if (cfg_data->instance >= (object->instances_minus_one+1)) {
			TOUCH_ERR_MSG("T%d Object instances exceeded!\n",
					cfg_data->type);
			return -EINVAL;
		}

		TOUCH_DEBUG_MSG("\t Writing config for T%02d len %3d"
				" instance %d (%3d/%3d)\n",
			cfg_data->type, object->size_minus_one,
			cfg_data->instance, index, fw_info->cfg_len);

		reg = object->start_address + (object->size_minus_one+1) *
			cfg_data->instance;

		/* Write register values of each object */
		ret = mxt_write_mem(data, reg, cfg_data->size,
				cfg_data->register_val);
		if (ret) {
			TOUCH_ERR_MSG("Write T%d Object failed\n",
					object->type);
			return ret;
		}

		/*
		 * If firmware is upgraded, new bytes may be added to end of
		 * objects. It is generally forward compatible to zero these
		 * bytes - previous behaviour will be retained. However
		 * this does invalidate the CRC and will force a config
		 * download every time until the configuration is updated.
		 */
		if (cfg_data->size < (object->size_minus_one+1)) {
			TOUCH_ERR_MSG("Warning: zeroing %d byte(s) in T%d\n",
				 (object->size_minus_one+1) - cfg_data->size,
				 cfg_data->type);

			for (i = cfg_data->size + 1;
					i < (object->size_minus_one+1); i++) {
				ret = mxt_write_mem(data, reg + i, 1, &val);
				if (ret)
					return ret;
			}
		}
	}

	TOUCH_INFO_MSG("Configuration Updated \n");

	TOUCH_DEBUG_MSG("Restore CRC value \n");
	object = mxt_get_object(data, MXT_SPT_USERDATA_T38);
	if (!object) {
		TOUCH_ERR_MSG("fail to get object\n");
		return 0;
	}

	buf_crc_t38[0] = (u8)(fw_info->cfg_crc & 0x000000FF);
	buf_crc_t38[1] = (u8)((fw_info->cfg_crc & 0x0000FF00) >> 8);
	buf_crc_t38[2] = (u8)((fw_info->cfg_crc & 0x00FF0000) >> 16);

	ret = mxt_write_mem(data, object->start_address+3, 3, buf_crc_t38);
	if (ret) {
		TOUCH_ERR_MSG("Reference CRC Restore fail\n");
		return ret;
	}

	/* Backup to memory */
	ret = mxt_command_backup(data, MXT_BACKUP_VALUE);
	if (ret) {
		TOUCH_ERR_MSG("Failed backup NV data\n");
		return -EINVAL;
	}

	/* Soft reset */
	ret = mxt_command_reset(data, MXT_RESET_VALUE);
	if (ret) {
		TOUCH_ERR_MSG("Failed Reset IC\n");
		return -EINVAL;
	}

	return ret;
}

static int mxt_config_initialize(struct mxt_data *data)
{
	int ret = 0;

	TOUCH_INFO_MSG("%s \n", __func__);

	ret = mxt_write_config(data);
	if (ret) {
		TOUCH_ERR_MSG("Failed to write config from file\n");
		goto out;
	}

	if (data->patch.patch) {
		ret = mxt_patch_init(data, data->patch.patch);
		if (ret)
			TOUCH_ERR_MSG("Failed to initialize\n");
	}
out:
	return ret;
}

int mxt_request_firmware_work(const struct firmware *fw, void *context)
{
	struct mxt_data *data = context;
	int error = 0;

	mxt_power_block(POWERLOCK_FW_UP);

	if (!fw)
		goto ts_rest_init;

	error = mxt_verify_fw(data, fw);
	if (error)
		goto ts_rest_init;

	/* Skip update on boot up if firmware file does not have a header */
	if (!data->fw_info.hdr_len)
		goto ts_rest_init;

	error = mxt_flash_fw_on_probe(data);
	if (error)
		goto out;

ts_rest_init:
	error = mxt_table_initialize(data);
	if (error) {
		TOUCH_ERR_MSG("Failed to initialize\n");
		goto out;
	}

	error = mxt_config_initialize(data);
	if (error) {
		TOUCH_ERR_MSG("Failed to rest initialize\n");
		goto out;
	}

out:
	if (fw)
		release_firmware(fw);
	mxt_power_unblock(POWERLOCK_FW_UP);
	return error;
}

int mxt_update_firmware(struct mxt_data *data, const char *fwname)
{
	int error = 0;
	const struct firmware *fw = NULL;

	TOUCH_INFO_MSG("%s [%s]\n", __func__, fwname);

	if (fwname) {
		error = request_firmware(&fw, fwname, &data->client->dev);
		if (error)
			TOUCH_WARN_MSG("%s No firmware\n", __func__);
	}

	error = mxt_request_firmware_work(fw, data);
	if (error) {
		TOUCH_ERR_MSG("%s error mxt_request_firmware_work\n", __func__);
		return 1;
	}

	error = mxt_read_info_block(data);
	if (error) {
		TOUCH_ERR_MSG("%s error mxt_read_info_block\n", __func__);
		return 1;
	}

	error = mxt_init_t7_power_cfg(data);
	if (error) {
		TOUCH_ERR_MSG("%s error mxt_init_t7_power_cfg\n", __func__);
		return 1;
	}

	return 0;
}

static void mxt_external_power_changed(struct power_supply *psy)
{
	struct mxt_data *data = container_of(psy, struct mxt_data,
			psy);
	union power_supply_propval res = {0, };
	int online = 0;

	if (!data->usb_psy)
		data->usb_psy = power_supply_get_by_name("usb");
	if (!data->wlc_psy)
		data->wlc_psy =  power_supply_get_by_name("wireless");
	if (!data->usb_psy && !data->wlc_psy)
		return;

	if (data->usb_psy) {
		data->usb_psy->get_property(
				data->usb_psy, POWER_SUPPLY_PROP_ONLINE, &res);
		online |= res.intval;
	}

	if (data->wlc_psy) {
		data->wlc_psy->get_property(
				data->wlc_psy, POWER_SUPPLY_PROP_ONLINE, &res);
		online |= res.intval;
	}

	if (online)
		TOUCH_INFO_MSG("charger detected\n");
	trigger_usb_state_from_otg(data, !!online);
}

static int mxt_get_psy_property(struct power_supply *psy,
		enum power_supply_property psp,
		union power_supply_propval *val)
{
	return -EINVAL;
}

static int mxt_probe(struct i2c_client *client, const struct i2c_device_id *id)
{
	struct mxt_data *data = NULL;
	struct mxt_platform_data *pdata;
	int error = 0;

	TOUCH_DEBUG_MSG("%s \n", __func__);

	if (!i2c_check_functionality(client->adapter, I2C_FUNC_I2C)) {
		TOUCH_ERR_MSG("i2c functionality check error\n");
		return -ENODEV;
	}

	data = devm_kzalloc(&client->dev, sizeof(struct mxt_data), GFP_KERNEL);
	if (!data) {
		TOUCH_ERR_MSG("Failed to allocate memory\n");
		return -ENOMEM;
	}

	data->object_table = devm_kzalloc(&client->dev,
			(MXT_OBJECT_NUM_MAX * sizeof(struct mxt_object)),
			GFP_KERNEL);
	if (!data->object_table) {
		TOUCH_ERR_MSG("%s Failed to allocate memory\n", __func__);
		return -ENOMEM;
	}

	/* read device tree */
	if (client->dev.of_node) {
		pdata = devm_kzalloc(&client->dev,
				sizeof(struct mxt_platform_data), GFP_KERNEL);
		if (!pdata) {
			TOUCH_ERR_MSG("Failed to allocate pdata memory\n");
			return -ENOMEM;
		}

		error = mxt_parse_dt(&client->dev, pdata);
		if (error)
			return error;
	} else {
		TOUCH_ERR_MSG("OF support required\n");
		return -ENODEV;
	}

	data->ts_data.curr_data = devm_kzalloc(&client->dev,
		sizeof(struct t_data) * pdata->numtouch, GFP_KERNEL);
	if (!data->ts_data.curr_data) {
		TOUCH_ERR_MSG("No memory for ts_data.curr_data\n");
		return -ENOMEM;
	}

	data->ts_data.prev_data = devm_kzalloc(&client->dev,
		sizeof(struct t_data) * pdata->numtouch, GFP_KERNEL);
	if (!data->ts_data.prev_data) {
		TOUCH_ERR_MSG("No memory for ts_data.prev_data\n");
		return -ENOMEM;
	}

	if (!pdata->fw_name) {
		TOUCH_ERR_MSG("FW_NAME is NULL\n");
		return -EINVAL;
	}

	snprintf(data->phys, sizeof(data->phys), "i2c-%u-%04x/input0",
			client->adapter->nr, client->addr);

	data->client = client;
	data->irq = client->irq;
	data->pdata = pdata;
	i2c_set_clientdata(client, data);

	init_completion(&data->bl_completion);

	/* request reset pin */
	if (gpio_is_valid(pdata->gpio_reset)) {
		error = devm_gpio_request_one(&client->dev, pdata->gpio_reset,
				GPIOF_OUT_INIT_LOW, "touch_reset");
		if (error < 0) {
			TOUCH_ERR_MSG("FAIL: touch_reset gpio_request\n");
			return error;
		}
	}

	/* request interrupt pin */
	if (gpio_is_valid(pdata->gpio_int)) {
		error = devm_gpio_request_one(&client->dev, pdata->gpio_int,
				GPIOF_IN, "touch_int");
		if (error < 0) {
			TOUCH_ERR_MSG("FAIL: touch_int gpio_request\n");
			return error;
		}
	}

	mutex_init(&i2c_suspend_lock);

	wake_lock_init(&touch_wake_lock, WAKE_LOCK_SUSPEND,
			"touch_wakelock");

	error = mxt_probe_regulators(data);
	if (error)
		goto err_probe_regulators;
	mxt_regulator_enable(data);

	error = mxt_initialize_t100_input_device(data);
	if (error){
		TOUCH_ERR_MSG("Failed to init t100\n");
		goto err_init_t100_input_device;
	}

	INIT_DELAYED_WORK(&data->work_button_lock, mxt_button_lock_func);
	INIT_DELAYED_WORK(&data->work_palm_unlock, mxt_palm_unlock_func);
	INIT_DELAYED_WORK(&data->work_delay_cal, mxt_delay_cal_func);
	INIT_DELAYED_WORK(&data->work_firmware_update,
			mxt_firmware_update_func);
	INIT_DELAYED_WORK(&data->work_register_psy, mxt_register_psy_func);

	/* disabled report touch event to prevent unnecessary event.
	 * it will be enabled in open function
	 */
	data->suspended = true;
	data->enable_reporting = false;

	/* Register sysfs for making fixed communication path to
	 * framework layer
	 */
	error = subsys_system_register(&touch_subsys, NULL);
	if (error < 0) {
		TOUCH_ERR_MSG("%s, bus is not registered, error : %d\n",
				__func__, error);
		goto err_init_t100_input_device;
	}

	error = device_register(&device_touch);
	if (error < 0) {
		TOUCH_ERR_MSG("%s, device is not registered, error : %d\n",
				__func__, error);
		goto err_init_t100_input_device;
	}

	error = kobject_init_and_add(&data->mxt_touch_kobj,
			&mxt_touch_kobj_type,
			data->input_dev->dev.kobj.parent,
			"%s", MXT_TOUCH_NAME);
	if (error < 0) {
		TOUCH_ERR_MSG("kobject_init_and_add is failed\n");
		goto err_mxt_touch_sysfs_init_and_add;
	}

	device_init_wakeup(&client->dev, pdata->wakeup);

	/* To get charger type */
	data->psy.name = "touch";
	data->psy.type = POWER_SUPPLY_TYPE_UNKNOWN;
	data->psy.get_property = mxt_get_psy_property;
	data->psy.external_power_changed = mxt_external_power_changed;
	data->psy.of_node = client->dev.of_node;

	error = power_supply_register(&client->dev, &data->psy);
	if (-EPROBE_DEFER == error) {
		queue_delayed_work(touch_wq,
				&data->work_register_psy,
				msecs_to_jiffies(MXT_REGISTER_PSY_MS));
	} else if (error < 0) {
		TOUCH_ERR_MSG("failed power supply register\n");
		goto err_power_supply_register;
	}
	mxt_external_power_changed(&data->psy);

	error = devm_request_threaded_irq(&client->dev, data->irq,
			touch_irq_handler, mxt_interrupt_thread,
			IRQF_TRIGGER_FALLING | IRQF_ONESHOT,
			client->name, data);
	if (error) {
		TOUCH_ERR_MSG("Failed to register interrupt\n");
		goto err_request_irq;
	}

	TOUCH_INFO_MSG("%s success...\n", __func__);

	return 0;

err_request_irq:
	power_supply_unregister(&data->psy);
err_power_supply_register:
	device_init_wakeup(&client->dev, 0);
err_mxt_touch_sysfs_init_and_add:
	kobject_del(&data->mxt_touch_kobj);
	device_unregister(&device_touch);
err_init_t100_input_device:
	mxt_regulator_disable(data);
err_probe_regulators:
	mutex_destroy(&i2c_suspend_lock);

	wake_lock_destroy(&touch_wake_lock);

	mxt_free_object_table(data);
	return error;
}

static int mxt_remove(struct i2c_client *client)
{
	struct mxt_data *data = i2c_get_clientdata(client);

	power_supply_unregister(&data->psy);
	device_init_wakeup(&client->dev, 0);
	kobject_del(&data->mxt_touch_kobj);
	device_unregister(&device_touch);

	mxt_regulator_disable(data);
	mxt_free_object_table(data);

	mutex_destroy(&i2c_suspend_lock);

	wake_lock_destroy(&touch_wake_lock);

	return 0;
}

static int mxt_suspend(struct device *dev)
{
	struct mxt_data *data = dev_get_drvdata(dev);

	TOUCH_DEBUG_MSG("%s int status:%d\n", __func__,
			gpio_get_value(data->pdata->gpio_int));

	if (device_may_wakeup(&data->client->dev))
		enable_irq_wake(data->irq);

	data->pm_state = PM_SUSPEND;

	return 0;
}

static int mxt_resume(struct device *dev)
{
	struct mxt_data *data = dev_get_drvdata(dev);

	TOUCH_DEBUG_MSG("%s int status:%d\n", __func__,
			gpio_get_value(data->pdata->gpio_int));

	if (device_may_wakeup(&data->client->dev))
		disable_irq_wake(data->irq);

	if (data->pm_state == PM_SUSPEND_IRQ) {
		struct irq_desc *desc = irq_to_desc(data->irq);

		if (desc == NULL) {
			TOUCH_ERR_MSG("Null Pointer from irq_to_desc\n");
			return -ENOMEM;
		}

		data->pm_state = PM_RESUME;

		irq_set_pending(data->irq);
		check_irq_resend(desc, data->irq);

		TOUCH_DEBUG_MSG("resend interrupt\n");

		return 0;
	}

	data->pm_state = PM_RESUME;
	return 0;
}

static void mxt_shutdown(struct i2c_client *client)
{
	struct mxt_data *data = i2c_get_clientdata(client);

	disable_irq(data->irq);
}

static struct of_device_id mxt_match_table[] = {
	{ .compatible = "atmel,u144",},
	{ },
};

static const struct i2c_device_id mxt_id[] = {
	{ MXT_TOUCH_NAME, 0},
	{ }
};

MODULE_DEVICE_TABLE(i2c, mxt_id);

static struct dev_pm_ops touch_pm_ops = {
	.suspend 	= mxt_suspend,
	.resume 	= mxt_resume,
};

static struct i2c_driver mxt_driver = {
	.driver = {
		.name	= "touch_atmel",
		.of_match_table = mxt_match_table,
		.owner	= THIS_MODULE,
		.pm	= &touch_pm_ops,
	},
	.probe		= mxt_probe,
	.remove		= mxt_remove,
	.shutdown	= mxt_shutdown,
	.id_table	= mxt_id,
};

static int __init mxt_init(void)
{
	int ret;

	touch_wq = create_singlethread_workqueue("touch_wq");
	if (!touch_wq) {
		TOUCH_ERR_MSG("touch_wq error\n");
		ret = -ENOMEM;
	}

	ret = i2c_add_driver(&mxt_driver);
	if (ret < 0) {
		TOUCH_ERR_MSG("can't add i2c driver\n");
		goto error;
	}

	return 0;

error:
	if (touch_wq)
		destroy_workqueue(touch_wq);

	return ret;
}

static void __exit mxt_exit(void)
{
	i2c_del_driver(&mxt_driver);

	if (touch_wq) {
		destroy_workqueue(touch_wq);
		touch_wq = NULL;
	}
}

late_initcall(mxt_init);
module_exit(mxt_exit);

/* Module information */
MODULE_DESCRIPTION("Atmel Touchscreen driver");
MODULE_LICENSE("GPL");<|MERGE_RESOLUTION|>--- conflicted
+++ resolved
@@ -3384,10 +3384,7 @@
 
 	if (!fw_info->fw_raw_data) {
 		TOUCH_ERR_MSG("%s fw_raw_data is Null\n", __func__);
-<<<<<<< HEAD
-=======
 		ret = -EINVAL;
->>>>>>> b3e38144
 		goto out;
 	}
 
