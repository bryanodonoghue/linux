/*
 * Synaptics TCM touchscreen driver
 *
 * Copyright (C) 2017-2019 Synaptics Incorporated. All rights reserved.
 *
 * Copyright (C) 2017-2019 Scott Lin <scott.lin@tw.synaptics.com>
 *
 * This program is free software; you can redistribute it and/or modify
 * it under the terms of the GNU General Public License as published by
 * the Free Software Foundation; either version 2 of the License, or
 * (at your option) any later version.
 *
 * This program is distributed in the hope that it will be useful,
 * but WITHOUT ANY WARRANTY; without even the implied warranty of
 * MERCHANTABILITY or FITNESS FOR A PARTICULAR PURPOSE. See the
 * GNU General Public License for more details.
 *
 * INFORMATION CONTAINED IN THIS DOCUMENT IS PROVIDED "AS-IS," AND SYNAPTICS
 * EXPRESSLY DISCLAIMS ALL EXPRESS AND IMPLIED WARRANTIES, INCLUDING ANY
 * IMPLIED WARRANTIES OF MERCHANTABILITY AND FITNESS FOR A PARTICULAR PURPOSE,
 * AND ANY WARRANTIES OF NON-INFRINGEMENT OF ANY INTELLECTUAL PROPERTY RIGHTS.
 * IN NO EVENT SHALL SYNAPTICS BE LIABLE FOR ANY DIRECT, INDIRECT, INCIDENTAL,
 * SPECIAL, PUNITIVE, OR CONSEQUENTIAL DAMAGES ARISING OUT OF OR IN CONNECTION
 * WITH THE USE OF THE INFORMATION CONTAINED IN THIS DOCUMENT, HOWEVER CAUSED
 * AND BASED ON ANY THEORY OF LIABILITY, WHETHER IN AN ACTION OF CONTRACT,
 * NEGLIGENCE OR OTHER TORTIOUS ACTION, AND EVEN IF SYNAPTICS WAS ADVISED OF
 * THE POSSIBILITY OF SUCH DAMAGE. IF A TRIBUNAL OF COMPETENT JURISDICTION DOES
 * NOT PERMIT THE DISCLAIMER OF DIRECT DAMAGES OR ANY OTHER DAMAGES, SYNAPTICS'
 * TOTAL CUMULATIVE LIABILITY TO ANY PARTY SHALL NOT EXCEED ONE HUNDRED U.S.
 * DOLLARS.
 */

#include <linux/crc32.h>
#include <linux/firmware.h>
#include "synaptics_tcm_core.h"

#define STARTUP_REFLASH

#define FORCE_REFLASH false

#define ENABLE_SYSFS_INTERFACE true

#define SYSFS_DIR_NAME "reflash"

#define CUSTOM_DIR_NAME "custom"

#define FW_IMAGE_NAME "synaptics_firmware.img"

#define BOOT_CONFIG_ID "BOOT_CONFIG"

#define APP_CODE_ID "APP_CODE"

#define PROD_TEST_ID "APP_PROD_TEST"

#define APP_CONFIG_ID "APP_CONFIG"

#define DISP_CONFIG_ID "DISPLAY"

#define FB_READY_COUNT 2

#define FB_READY_WAIT_MS 100

#define FB_READY_TIMEOUT_S 80

#define IMAGE_FILE_MAGIC_VALUE 0x4818472b

#define FLASH_AREA_MAGIC_VALUE 0x7c05e516

#define BOOT_CONFIG_SIZE 8

#define BOOT_CONFIG_SLOTS 16

#define IMAGE_BUF_SIZE (512 * 1024)

#define ERASE_FLASH_DELAY_MS 500

#define WRITE_FLASH_DELAY_MS 20

#define REFLASH (1 << 0)

#define FORCE_UPDATE (1 << 1)

#define APP_CFG_UPDATE (1 << 2)

#define DISP_CFG_UPDATE (1 << 3)

#define BOOT_CFG_UPDATE (1 << 4)

#define BOOT_CFG_LOCKDOWN (1 << 5)

#define reflash_write(p_name) \
static int reflash_write_##p_name(void) \
{ \
	int retval; \
	unsigned int size; \
	unsigned int flash_addr; \
	struct syna_tcm_hcd *tcm_hcd = reflash_hcd->tcm_hcd; \
	const unsigned char *data; \
\
	data = reflash_hcd->image_info.p_name.data; \
	size = reflash_hcd->image_info.p_name.size; \
	flash_addr = reflash_hcd->image_info.p_name.flash_addr; \
\
	retval = reflash_write_flash(flash_addr, data, size); \
	if (retval < 0) { \
		LOGE(tcm_hcd->pdev->dev.parent, \
				"Failed to write to flash\n"); \
		return retval; \
	} \
\
	return 0; \
}

#define reflash_erase(p_name) \
static int reflash_erase_##p_name(void) \
{ \
	int retval; \
	unsigned int size; \
	unsigned int flash_addr; \
	unsigned int page_start; \
	unsigned int page_count; \
	struct syna_tcm_hcd *tcm_hcd = reflash_hcd->tcm_hcd; \
\
	flash_addr = reflash_hcd->image_info.p_name.flash_addr; \
\
	page_start = flash_addr / reflash_hcd->page_size; \
\
	size = reflash_hcd->image_info.p_name.size; \
	page_count = ceil_div(size, reflash_hcd->page_size); \
\
	LOGD(tcm_hcd->pdev->dev.parent, \
			"Page start = %d\n", \
			page_start); \
\
	LOGD(tcm_hcd->pdev->dev.parent, \
			"Page count = %d\n", \
			page_count); \
\
	retval = reflash_erase_flash(page_start, page_count); \
	if (retval < 0) { \
		LOGE(tcm_hcd->pdev->dev.parent, \
				"Failed to erase flash pages\n"); \
		return retval; \
	} \
\
	return 0; \
}

#define reflash_update(p_name) \
static int reflash_update_##p_name(bool reset) \
{ \
	int retval; \
	struct syna_tcm_hcd *tcm_hcd = reflash_hcd->tcm_hcd; \
\
	retval = reflash_set_up_flash_access(); \
	if (retval < 0) { \
		LOGE(tcm_hcd->pdev->dev.parent, \
				"Failed to set up flash access\n"); \
		return retval; \
	} \
\
	tcm_hcd->update_watchdog(tcm_hcd, false); \
\
	retval = reflash_check_##p_name(); \
	if (retval < 0) { \
		LOGE(tcm_hcd->pdev->dev.parent, \
				"Failed "#p_name" partition check\n"); \
		reset = true; \
		goto reset; \
	} \
\
	retval = reflash_erase_##p_name(); \
	if (retval < 0) { \
		LOGE(tcm_hcd->pdev->dev.parent, \
				"Failed to erase "#p_name" partition\n"); \
		reset = true; \
		goto reset; \
	} \
\
	LOGN(tcm_hcd->pdev->dev.parent, \
			"Partition erased ("#p_name")\n"); \
\
	retval = reflash_write_##p_name(); \
	if (retval < 0) { \
		LOGE(tcm_hcd->pdev->dev.parent, \
				"Failed to write "#p_name" partition\n"); \
		reset = true; \
		goto reset; \
	} \
\
	LOGN(tcm_hcd->pdev->dev.parent, \
			"Partition written ("#p_name")\n"); \
\
	retval = 0; \
\
reset: \
	if (!reset) \
		goto exit; \
\
	if (tcm_hcd->reset(tcm_hcd, false, true) < 0) { \
		LOGE(tcm_hcd->pdev->dev.parent, \
				"Failed to do reset\n"); \
	} \
\
exit: \
	tcm_hcd->update_watchdog(tcm_hcd, true); \
\
	return retval; \
}

#define reflash_show_data() \
{ \
	LOCK_BUFFER(reflash_hcd->read); \
\
	readlen = MIN(count, reflash_hcd->read.data_length - pos); \
\
	retval = secure_memcpy(buf, \
			count, \
			&reflash_hcd->read.buf[pos], \
			reflash_hcd->read.buf_size - pos, \
			readlen); \
	if (retval < 0) { \
		LOGE(tcm_hcd->pdev->dev.parent, \
			"Failed to copy read data\n"); \
	} else { \
		retval = readlen; \
	} \
\
	UNLOCK_BUFFER(reflash_hcd->read); \
}

enum update_area {
	NONE = 0,
	FIRMWARE_CONFIG,
	CONFIG_ONLY,
};

struct app_config_header {
	unsigned short magic_value[4];
	unsigned char checksum[4];
	unsigned char length[2];
	unsigned char build_id[4];
	unsigned char customer_config_id[16];
};

struct area_descriptor {
	unsigned char magic_value[4];
	unsigned char id_string[16];
	unsigned char flags[4];
	unsigned char flash_addr_words[4];
	unsigned char length[4];
	unsigned char checksum[4];
};

struct block_data {
	const unsigned char *data;
	unsigned int size;
	unsigned int flash_addr;
};

struct image_info {
	struct block_data boot_config;
	struct block_data app_firmware;
	struct block_data prod_test_firmware;
	struct block_data app_config;
	struct block_data disp_config;
};

struct image_header {
	unsigned char magic_value[4];
	unsigned char num_of_areas[4];
};

struct boot_config {
	union {
		unsigned char i2c_address;
		struct {
			unsigned char cpha:1;
			unsigned char cpol:1;
			unsigned char word0_b2__7:6;
		} __packed;
	};
	unsigned char attn_polarity:1;
	unsigned char attn_drive:2;
	unsigned char attn_pullup:1;
	unsigned char word0_b12__14:3;
	unsigned char used:1;
	unsigned short customer_part_id;
	unsigned short boot_timeout;
	unsigned short continue_on_reset:1;
	unsigned short word3_b1__15:15;
} __packed;

struct reflash_hcd {
	bool force_update;
	bool disp_cfg_update;
	const unsigned char *image;
	unsigned char *image_buf;
	unsigned int image_size;
	unsigned int page_size;
	unsigned int write_block_size;
	unsigned int max_write_payload_size;
	const struct firmware *fw_entry;
	struct mutex reflash_mutex;
	struct kobject *sysfs_dir;
	struct kobject *custom_dir;
	struct work_struct work;
	struct workqueue_struct *workqueue;
	struct image_info image_info;
	struct syna_tcm_buffer out;
	struct syna_tcm_buffer resp;
	struct syna_tcm_buffer read;
	struct syna_tcm_hcd *tcm_hcd;
};

DECLARE_COMPLETION(reflash_remove_complete);

static struct reflash_hcd *reflash_hcd;

static int reflash_get_fw_image(void);

static int reflash_read_data(enum flash_area area, bool run_app_firmware,
		struct syna_tcm_buffer *output);

static int reflash_update_custom_otp(const unsigned char *data,
		unsigned int offset, unsigned int datalen);

static int reflash_update_custom_lcm(const unsigned char *data,
		unsigned int offset, unsigned int datalen);

static int reflash_update_custom_oem(const unsigned char *data,
		unsigned int offset, unsigned int datalen);

static int reflash_update_boot_config(bool lock);

static int reflash_update_app_config(bool reset);

static int reflash_update_disp_config(bool reset);

static int reflash_do_reflash(void);

STORE_PROTOTYPE(reflash, reflash);

static struct device_attribute *attrs[] = {
	ATTRIFY(reflash),
};

static ssize_t reflash_sysfs_image_store(struct file *data_file,
		struct kobject *kobj, struct bin_attribute *attributes,
		char *buf, loff_t pos, size_t count);

static ssize_t reflash_sysfs_lockdown_show(struct file *data_file,
		struct kobject *kobj, struct bin_attribute *attributes,
		char *buf, loff_t pos, size_t count);

static ssize_t reflash_sysfs_lockdown_store(struct file *data_file,
		struct kobject *kobj, struct bin_attribute *attributes,
		char *buf, loff_t pos, size_t count);

static ssize_t reflash_sysfs_lcm_show(struct file *data_file,
		struct kobject *kobj, struct bin_attribute *attributes,
		char *buf, loff_t pos, size_t count);

static ssize_t reflash_sysfs_lcm_store(struct file *data_file,
		struct kobject *kobj, struct bin_attribute *attributes,
		char *buf, loff_t pos, size_t count);

static ssize_t reflash_sysfs_oem_show(struct file *data_file,
		struct kobject *kobj, struct bin_attribute *attributes,
		char *buf, loff_t pos, size_t count);

static ssize_t reflash_sysfs_oem_store(struct file *data_file,
		struct kobject *kobj, struct bin_attribute *attributes,
		char *buf, loff_t pos, size_t count);

static struct bin_attribute bin_attrs[] = {
	{
		.attr = {
			.name = "image",
			.mode = 0220,
		},
		.size = 0,
		.write = reflash_sysfs_image_store,
	},
	{
		.attr = {
			.name = "lockdown",
			.mode = 0664,
		},
		.size = 0,
		.read = reflash_sysfs_lockdown_show,
		.write = reflash_sysfs_lockdown_store,
	},
	{
		.attr = {
			.name = "lcm",
			.mode = 0664,
		},
		.size = 0,
		.read = reflash_sysfs_lcm_show,
		.write = reflash_sysfs_lcm_store,
	},
	{
		.attr = {
			.name = "oem",
			.mode = 0664,
		},
		.size = 0,
		.read = reflash_sysfs_oem_show,
		.write = reflash_sysfs_oem_store,
	},
};

static ssize_t reflash_sysfs_reflash_store(struct device *dev,
		struct device_attribute *attr, const char *buf, size_t count)
{
	int retval;
	unsigned int input;
	struct syna_tcm_hcd *tcm_hcd = reflash_hcd->tcm_hcd;

	if (kstrtouint(buf, 10, &input))
		return -EINVAL;

	mutex_lock(&tcm_hcd->extif_mutex);

	pm_stay_awake(&tcm_hcd->pdev->dev);

	mutex_lock(&reflash_hcd->reflash_mutex);

	if (reflash_hcd->image_size != 0)
		reflash_hcd->image = reflash_hcd->image_buf;

	reflash_hcd->force_update = input & FORCE_UPDATE ? true : false;

	if (input & REFLASH || input & FORCE_UPDATE) {
		retval = reflash_do_reflash();
		if (retval < 0) {
			LOGE(tcm_hcd->pdev->dev.parent,
					"Failed to do reflash\n");
			goto exit;
		}
	}

	if ((input & ~(REFLASH | FORCE_UPDATE)) == 0) {
		retval = count;
		goto exit;
	}

	retval = reflash_get_fw_image();
	if (retval < 0) {
		LOGD(tcm_hcd->pdev->dev.parent,
				"Failed to get firmware image\n");
		goto exit;
	}

	if (input & BOOT_CFG_LOCKDOWN) {
		retval = reflash_update_boot_config(true);
		if (retval < 0) {
			LOGE(tcm_hcd->pdev->dev.parent,
					"Failed to lockdown boot config\n");
			goto exit;
		}
	} else if (input & BOOT_CFG_UPDATE) {
		retval = reflash_update_boot_config(false);
		if (retval < 0) {
			LOGE(tcm_hcd->pdev->dev.parent,
					"Failed to update boot config\n");
			goto exit;
		}
	}

	if (input & REFLASH || input & FORCE_UPDATE) {
		retval = count;
		goto exit;
	}

	if (input & DISP_CFG_UPDATE) {
		if (input & APP_CFG_UPDATE)
			retval = reflash_update_disp_config(false);
		else
			retval = reflash_update_disp_config(true);
		if (retval < 0) {
			LOGE(tcm_hcd->pdev->dev.parent,
				"Failed to reflash display config\n");
			goto exit;
		}
	}

	if (input & APP_CFG_UPDATE) {
		retval = reflash_update_app_config(true);
		if (retval < 0) {
			LOGE(tcm_hcd->pdev->dev.parent,
				"Failed to reflash application config\n");
			goto exit;
		}
	}

	retval = count;

exit:
	if (reflash_hcd->fw_entry) {
		release_firmware(reflash_hcd->fw_entry);
		reflash_hcd->fw_entry = NULL;
	}

	reflash_hcd->image = NULL;
	reflash_hcd->image_size = 0;
	reflash_hcd->force_update = FORCE_REFLASH;

	mutex_unlock(&reflash_hcd->reflash_mutex);

	pm_relax(&tcm_hcd->pdev->dev);

	mutex_unlock(&tcm_hcd->extif_mutex);

	return retval;
}

static ssize_t reflash_sysfs_image_store(struct file *data_file,
		struct kobject *kobj, struct bin_attribute *attributes,
		char *buf, loff_t pos, size_t count)
{
	int retval;
	struct syna_tcm_hcd *tcm_hcd = reflash_hcd->tcm_hcd;

	mutex_lock(&tcm_hcd->extif_mutex);

	retval = secure_memcpy(&reflash_hcd->image_buf[pos],
			IMAGE_BUF_SIZE - pos,
			buf,
			count,
			count);
	if (retval < 0) {
		LOGE(tcm_hcd->pdev->dev.parent,
				"Failed to copy firmware image data\n");
		reflash_hcd->image_size = 0;
		goto exit;
	}

	reflash_hcd->image_size = pos + count;

	retval = count;

exit:
	mutex_unlock(&tcm_hcd->extif_mutex);

	return retval;
}

static ssize_t reflash_sysfs_lockdown_show(struct file *data_file,
		struct kobject *kobj, struct bin_attribute *attributes,
		char *buf, loff_t pos, size_t count)
{
	int retval;
	unsigned int readlen;
	struct syna_tcm_hcd *tcm_hcd = reflash_hcd->tcm_hcd;

	mutex_lock(&tcm_hcd->extif_mutex);

	mutex_lock(&reflash_hcd->reflash_mutex);

	retval = reflash_read_data(CUSTOM_OTP, true, NULL);
	if (retval < 0) {
		LOGE(tcm_hcd->pdev->dev.parent,
				"Failed to read lockdown data\n");
		goto exit;
	}

	reflash_show_data();

exit:
	mutex_unlock(&reflash_hcd->reflash_mutex);

	mutex_unlock(&tcm_hcd->extif_mutex);

	return retval;
}

static ssize_t reflash_sysfs_lockdown_store(struct file *data_file,
		struct kobject *kobj, struct bin_attribute *attributes,
		char *buf, loff_t pos, size_t count)
{
	int retval;
	struct syna_tcm_hcd *tcm_hcd = reflash_hcd->tcm_hcd;

	mutex_lock(&tcm_hcd->extif_mutex);

	pm_stay_awake(&tcm_hcd->pdev->dev);

	mutex_lock(&reflash_hcd->reflash_mutex);

	retval = reflash_update_custom_otp(buf, pos, count);
	if (retval < 0) {
		LOGE(tcm_hcd->pdev->dev.parent,
				"Failed to update custom OTP data\n");
		goto exit;
	}

	retval = count;

exit:
	mutex_unlock(&reflash_hcd->reflash_mutex);

	pm_relax(&tcm_hcd->pdev->dev);

	mutex_unlock(&tcm_hcd->extif_mutex);

	return retval;
}

static ssize_t reflash_sysfs_lcm_show(struct file *data_file,
		struct kobject *kobj, struct bin_attribute *attributes,
		char *buf, loff_t pos, size_t count)
{
	int retval;
	unsigned int readlen;
	struct syna_tcm_hcd *tcm_hcd = reflash_hcd->tcm_hcd;

	mutex_lock(&tcm_hcd->extif_mutex);

	mutex_lock(&reflash_hcd->reflash_mutex);

	retval = reflash_read_data(CUSTOM_LCM, true, NULL);
	if (retval < 0) {
		LOGE(tcm_hcd->pdev->dev.parent,
				"Failed to read LCM data\n");
		goto exit;
	}

	reflash_show_data();

exit:
	mutex_unlock(&reflash_hcd->reflash_mutex);

	mutex_unlock(&tcm_hcd->extif_mutex);

	return retval;
}

static ssize_t reflash_sysfs_lcm_store(struct file *data_file,
		struct kobject *kobj, struct bin_attribute *attributes,
		char *buf, loff_t pos, size_t count)
{
	int retval;
	struct syna_tcm_hcd *tcm_hcd = reflash_hcd->tcm_hcd;

	mutex_lock(&tcm_hcd->extif_mutex);

	pm_stay_awake(&tcm_hcd->pdev->dev);

	mutex_lock(&reflash_hcd->reflash_mutex);

	retval = reflash_update_custom_lcm(buf, pos, count);
	if (retval < 0) {
		LOGE(tcm_hcd->pdev->dev.parent,
				"Failed to update custom LCM data\n");
		goto exit;
	}

	retval = count;

exit:
	mutex_unlock(&reflash_hcd->reflash_mutex);

	pm_relax(&tcm_hcd->pdev->dev);

	mutex_unlock(&tcm_hcd->extif_mutex);

	return retval;
}

static ssize_t reflash_sysfs_oem_show(struct file *data_file,
		struct kobject *kobj, struct bin_attribute *attributes,
		char *buf, loff_t pos, size_t count)
{
	int retval;
	unsigned int readlen;
	struct syna_tcm_hcd *tcm_hcd = reflash_hcd->tcm_hcd;

	mutex_lock(&tcm_hcd->extif_mutex);

	mutex_lock(&reflash_hcd->reflash_mutex);

	retval = reflash_read_data(CUSTOM_OEM, true, NULL);
	if (retval < 0) {
		LOGE(tcm_hcd->pdev->dev.parent,
				"Failed to read OEM data\n");
		goto exit;
	}

	reflash_show_data();

exit:
	mutex_unlock(&reflash_hcd->reflash_mutex);

	mutex_unlock(&tcm_hcd->extif_mutex);

	return retval;
}

static ssize_t reflash_sysfs_oem_store(struct file *data_file,
		struct kobject *kobj, struct bin_attribute *attributes,
		char *buf, loff_t pos, size_t count)
{
	int retval;
	struct syna_tcm_hcd *tcm_hcd = reflash_hcd->tcm_hcd;

	mutex_lock(&tcm_hcd->extif_mutex);

	pm_stay_awake(&tcm_hcd->pdev->dev);

	mutex_lock(&reflash_hcd->reflash_mutex);

	retval = reflash_update_custom_oem(buf, pos, count);
	if (retval < 0) {
		LOGE(tcm_hcd->pdev->dev.parent,
				"Failed to update custom OEM data\n");
		goto exit;
	}

	retval = count;

exit:
	mutex_unlock(&reflash_hcd->reflash_mutex);

	pm_relax(&tcm_hcd->pdev->dev);

	mutex_unlock(&tcm_hcd->extif_mutex);

	return retval;
}

static int reflash_set_up_flash_access(void)
{
	int retval;
	unsigned int temp;
	struct syna_tcm_hcd *tcm_hcd = reflash_hcd->tcm_hcd;

	retval = tcm_hcd->identify(tcm_hcd, true);
	if (retval < 0) {
		LOGE(tcm_hcd->pdev->dev.parent,
				"Failed to do identification\n");
		return retval;
	}

	if (tcm_hcd->id_info.mode == MODE_APPLICATION) {
		retval = tcm_hcd->switch_mode(tcm_hcd, FW_MODE_BOOTLOADER);
		if (retval < 0) {
			LOGE(tcm_hcd->pdev->dev.parent,
					"Failed to enter bootloader mode\n");
			return retval;
		}
	}

	temp = tcm_hcd->boot_info.write_block_size_words;
	reflash_hcd->write_block_size = temp * 2;

	temp = le2_to_uint(tcm_hcd->boot_info.erase_page_size_words);
	reflash_hcd->page_size = temp * 2;

	temp = le2_to_uint(tcm_hcd->boot_info.max_write_payload_size);
	reflash_hcd->max_write_payload_size = temp;

	LOGD(tcm_hcd->pdev->dev.parent,
			"Write block size = %d\n",
			reflash_hcd->write_block_size);

	LOGD(tcm_hcd->pdev->dev.parent,
			"Page size = %d\n",
			reflash_hcd->page_size);

	LOGD(tcm_hcd->pdev->dev.parent,
			"Max write payload size = %d\n",
			reflash_hcd->max_write_payload_size);

	if (reflash_hcd->write_block_size > (tcm_hcd->wr_chunk_size - 5)) {
		LOGE(tcm_hcd->pdev->dev.parent,
			"Write size greater than available chunk space\n");
		return -EINVAL;
	}

	return 0;
}

static int reflash_parse_fw_image(void)
{
	unsigned int idx;
	unsigned int addr;
	unsigned int offset;
	unsigned int length;
	unsigned int checksum;
	unsigned int flash_addr;
	unsigned int magic_value;
	unsigned int num_of_areas;
	struct image_header *header;
	struct image_info *image_info;
	struct area_descriptor *descriptor;
	struct syna_tcm_hcd *tcm_hcd = reflash_hcd->tcm_hcd;
	const unsigned char *image;
	const unsigned char *content;

	image = reflash_hcd->image;
	image_info = &reflash_hcd->image_info;
	header = (struct image_header *)image;

	reflash_hcd->disp_cfg_update = false;

	magic_value = le4_to_uint(header->magic_value);
	if (magic_value != IMAGE_FILE_MAGIC_VALUE) {
		LOGE(tcm_hcd->pdev->dev.parent,
				"Invalid image file magic value\n");
		return -EINVAL;
	}

	memset(image_info, 0x00, sizeof(*image_info));

	offset = sizeof(*header);
	num_of_areas = le4_to_uint(header->num_of_areas);

	for (idx = 0; idx < num_of_areas; idx++) {
		addr = le4_to_uint(image + offset);
		descriptor = (struct area_descriptor *)(image + addr);
		offset += 4;

		magic_value = le4_to_uint(descriptor->magic_value);
		if (magic_value != FLASH_AREA_MAGIC_VALUE)
			continue;

		length = le4_to_uint(descriptor->length);
		content = (unsigned char *)descriptor + sizeof(*descriptor);
		flash_addr = le4_to_uint(descriptor->flash_addr_words) * 2;
		checksum = le4_to_uint(descriptor->checksum);

		if (!memcmp((char *)descriptor->id_string,
				BOOT_CONFIG_ID,
				strlen(BOOT_CONFIG_ID))) {
			if (checksum != (crc32(~0, content, length) ^ ~0)) {
				LOGE(tcm_hcd->pdev->dev.parent,
						"Boot config checksum error\n");
				return -EINVAL;
			}
			image_info->boot_config.size = length;
			image_info->boot_config.data = content;
			image_info->boot_config.flash_addr = flash_addr;
			LOGD(tcm_hcd->pdev->dev.parent,
					"Boot config size = %d\n",
					length);
			LOGD(tcm_hcd->pdev->dev.parent,
					"Boot config flash address = 0x%08x\n",
					flash_addr);
		} else if (!memcmp((char *)descriptor->id_string,
				APP_CODE_ID,
				strlen(APP_CODE_ID))) {
			if (checksum != (crc32(~0, content, length) ^ ~0)) {
				LOGE(tcm_hcd->pdev->dev.parent,
					"APP firmware checksum error\n");
				return -EINVAL;
			}
			image_info->app_firmware.size = length;
			image_info->app_firmware.data = content;
			image_info->app_firmware.flash_addr = flash_addr;
			LOGD(tcm_hcd->pdev->dev.parent,
				"Application firmware size = %d\n",
				length);
			LOGD(tcm_hcd->pdev->dev.parent,
				"Application firmware flash address = 0x%08x\n",
				flash_addr);
		} else if (!memcmp((char *)descriptor->id_string,
				PROD_TEST_ID,
				strlen(PROD_TEST_ID))) {
			if (checksum != (crc32(~0, content, length) ^ ~0)) {
				LOGE(tcm_hcd->pdev->dev.parent,
					"Production test checksum error\n");
				return -EINVAL;
			}
			image_info->prod_test_firmware.size = length;
			image_info->prod_test_firmware.data = content;
			image_info->prod_test_firmware.flash_addr = flash_addr;
			LOGD(tcm_hcd->pdev->dev.parent,
				"Production test firmware size = %d\n",
				length);
			LOGD(tcm_hcd->pdev->dev.parent,
				"Production test flash address = 0x%08x\n",
				flash_addr);
		} else if (!memcmp((char *)descriptor->id_string,
				APP_CONFIG_ID,
				strlen(APP_CONFIG_ID))) {
			if (checksum != (crc32(~0, content, length) ^ ~0)) {
				LOGE(tcm_hcd->pdev->dev.parent,
					"Application config checksum error\n");
				return -EINVAL;
			}
			image_info->app_config.size = length;
			image_info->app_config.data = content;
			image_info->app_config.flash_addr = flash_addr;
			LOGD(tcm_hcd->pdev->dev.parent,
				"Application config size = %d\n",
				length);
			LOGD(tcm_hcd->pdev->dev.parent,
				"Application config flash address = 0x%08x\n",
				flash_addr);
		} else if (!memcmp((char *)descriptor->id_string,
				DISP_CONFIG_ID,
				strlen(DISP_CONFIG_ID))) {
			if (checksum != (crc32(~0, content, length) ^ ~0)) {
				LOGE(tcm_hcd->pdev->dev.parent,
					"Display config checksum error\n");
				return -EINVAL;
			}
			reflash_hcd->disp_cfg_update = true;
			image_info->disp_config.size = length;
			image_info->disp_config.data = content;
			image_info->disp_config.flash_addr = flash_addr;
			LOGD(tcm_hcd->pdev->dev.parent,
				"Display config size = %d\n",
				length);
			LOGD(tcm_hcd->pdev->dev.parent,
				"Display config flash address = 0x%08x\n",
				flash_addr);
		}
	}

	return 0;
}

static int reflash_get_fw_image(void)
{
	int retval;
	struct syna_tcm_hcd *tcm_hcd = reflash_hcd->tcm_hcd;

	if (reflash_hcd->image == NULL) {
		retval = request_firmware(&reflash_hcd->fw_entry, FW_IMAGE_NAME,
				tcm_hcd->pdev->dev.parent);
		if (retval < 0) {
			LOGD(tcm_hcd->pdev->dev.parent,
					"Failed to request %s\n",
					FW_IMAGE_NAME);
			return retval;
		}

		LOGD(tcm_hcd->pdev->dev.parent,
				"Firmware image size = %d\n",
				(unsigned int)reflash_hcd->fw_entry->size);

		reflash_hcd->image = reflash_hcd->fw_entry->data;
		reflash_hcd->image_size = reflash_hcd->fw_entry->size;
	}

	retval = reflash_parse_fw_image();
	if (retval < 0) {
		LOGE(tcm_hcd->pdev->dev.parent,
				"Failed to parse firmware image\n");
		return retval;
	}

	return 0;
}

static enum update_area reflash_compare_id_info(void)
{
	enum update_area update_area;
	unsigned int idx;
	unsigned int image_fw_id;
	unsigned int device_fw_id;
	unsigned char *image_config_id;
	unsigned char *device_config_id;
	struct app_config_header *header;
	struct syna_tcm_hcd *tcm_hcd = reflash_hcd->tcm_hcd;
	const unsigned char *app_config_data;

	update_area = NONE;

	if (reflash_hcd->image_info.app_config.size < sizeof(*header)) {
		LOGE(tcm_hcd->pdev->dev.parent,
				"Invalid application config in image file\n");
		goto exit;
	}

	app_config_data = reflash_hcd->image_info.app_config.data;
	header = (struct app_config_header *)app_config_data;

	if (reflash_hcd->force_update) {
		update_area = FIRMWARE_CONFIG;
		goto exit;
	}

	if (tcm_hcd->id_info.mode != MODE_APPLICATION) {
		update_area = FIRMWARE_CONFIG;
		goto exit;
	}

	image_fw_id = le4_to_uint(header->build_id);
	device_fw_id = tcm_hcd->packrat_number;

	if (image_fw_id > device_fw_id) {
		LOGN(tcm_hcd->pdev->dev.parent,
			"Image firmware ID newer than device firmware ID\n");
		update_area = FIRMWARE_CONFIG;
		goto exit;
	} else if (image_fw_id < device_fw_id) {
		LOGN(tcm_hcd->pdev->dev.parent,
			"Image firmware ID older than device firmware ID\n");
		update_area = NONE;
		goto exit;
	}

	image_config_id = header->customer_config_id;
	device_config_id = tcm_hcd->app_info.customer_config_id;

	for (idx = 0; idx < 16; idx++) {
		if (image_config_id[idx] > device_config_id[idx]) {
			LOGN(tcm_hcd->pdev->dev.parent,
				"Image config ID newer than device's ID\n");
			update_area = CONFIG_ONLY;
			goto exit;
		} else if (image_config_id[idx] < device_config_id[idx]) {
			LOGN(tcm_hcd->pdev->dev.parent,
				"Image config ID older than device's ID\n");
			update_area = NONE;
			goto exit;
		}
	}

	update_area = NONE;

exit:
<<<<<<< HEAD
	if (update_area == NONE) {
		LOGN(tcm_hcd->pdev->dev.parent,
				"No need to do reflash\n");
	} else {
=======
	if (update_area == NONE)
		LOGD(tcm_hcd->pdev->dev.parent, "No need to do reflash\n");
	else
>>>>>>> 14985739
		LOGD(tcm_hcd->pdev->dev.parent,
				"Updating %s\n",
				update_area == FIRMWARE_CONFIG ?
				"firmware and config" :
				"config only");

	return update_area;
}

static int reflash_read_flash(unsigned int address, unsigned char *data,
		unsigned int datalen)
{
	int retval;
	unsigned int length_words;
	unsigned int flash_addr_words;
	struct syna_tcm_hcd *tcm_hcd = reflash_hcd->tcm_hcd;

	LOCK_BUFFER(reflash_hcd->out);

	retval = syna_tcm_alloc_mem(tcm_hcd,
			&reflash_hcd->out,
			6);
	if (retval < 0) {
		LOGE(tcm_hcd->pdev->dev.parent,
			"Failed to allocate memory for reflash_hcd->out.buf\n");
		UNLOCK_BUFFER(reflash_hcd->out);
		return retval;
	}

	length_words = datalen / 2;
	flash_addr_words = address / 2;

	reflash_hcd->out.buf[0] = (unsigned char)flash_addr_words;
	reflash_hcd->out.buf[1] = (unsigned char)(flash_addr_words >> 8);
	reflash_hcd->out.buf[2] = (unsigned char)(flash_addr_words >> 16);
	reflash_hcd->out.buf[3] = (unsigned char)(flash_addr_words >> 24);
	reflash_hcd->out.buf[4] = (unsigned char)length_words;
	reflash_hcd->out.buf[5] = (unsigned char)(length_words >> 8);

	LOCK_BUFFER(reflash_hcd->resp);

	retval = tcm_hcd->write_message(tcm_hcd,
			CMD_READ_FLASH,
			reflash_hcd->out.buf,
			6,
			&reflash_hcd->resp.buf,
			&reflash_hcd->resp.buf_size,
			&reflash_hcd->resp.data_length,
			NULL,
			0);
	if (retval < 0) {
		LOGE(tcm_hcd->pdev->dev.parent,
				"Failed to write command %s\n",
				STR(CMD_READ_FLASH));
		UNLOCK_BUFFER(reflash_hcd->resp);
		UNLOCK_BUFFER(reflash_hcd->out);
		return retval;
	}

	UNLOCK_BUFFER(reflash_hcd->out);

	if (reflash_hcd->resp.data_length != datalen) {
		LOGE(tcm_hcd->pdev->dev.parent,
				"Failed to read requested length\n");
		UNLOCK_BUFFER(reflash_hcd->resp);
		return -EIO;
	}

	retval = secure_memcpy(data,
			datalen,
			reflash_hcd->resp.buf,
			reflash_hcd->resp.buf_size,
			datalen);
	if (retval < 0) {
		LOGE(tcm_hcd->pdev->dev.parent,
				"Failed to copy read data\n");
		UNLOCK_BUFFER(reflash_hcd->resp);
		return retval;
	}

	UNLOCK_BUFFER(reflash_hcd->resp);

	return 0;
}

static int reflash_read_data(enum flash_area area, bool run_app_firmware,
		struct syna_tcm_buffer *output)
{
	int retval;
	unsigned int temp;
	unsigned int addr;
	unsigned int length;
	struct syna_tcm_app_info *app_info;
	struct syna_tcm_boot_info *boot_info;
	struct syna_tcm_hcd *tcm_hcd = reflash_hcd->tcm_hcd;

	switch (area) {
	case CUSTOM_LCM:
	case CUSTOM_OEM:
	case PPDT:
		retval = tcm_hcd->get_data_location(tcm_hcd,
				area,
				&addr,
				&length);
		if (retval < 0) {
			LOGE(tcm_hcd->pdev->dev.parent,
					"Failed to get data location\n");
			return retval;
		}
		break;
	default:
		break;
	}

	retval = reflash_set_up_flash_access();
	if (retval < 0) {
		LOGE(tcm_hcd->pdev->dev.parent,
				"Failed to set up flash access\n");
		return retval;
	}

	app_info = &tcm_hcd->app_info;
	boot_info = &tcm_hcd->boot_info;

	switch (area) {
	case BOOT_CONFIG:
		temp = le2_to_uint(boot_info->boot_config_start_block);
		addr = temp * reflash_hcd->write_block_size;
		length = BOOT_CONFIG_SIZE * BOOT_CONFIG_SLOTS;
		break;
	case APP_CONFIG:
		temp = le2_to_uint(app_info->app_config_start_write_block);
		addr = temp * reflash_hcd->write_block_size;
		length = le2_to_uint(app_info->app_config_size);
		break;
	case DISP_CONFIG:
		temp = le4_to_uint(boot_info->display_config_start_block);
		addr = temp * reflash_hcd->write_block_size;
		temp = le2_to_uint(boot_info->display_config_length_blocks);
		length = temp * reflash_hcd->write_block_size;
		break;
	case CUSTOM_OTP:
		temp = le2_to_uint(boot_info->custom_otp_start_block);
		addr = temp * reflash_hcd->write_block_size;
		temp = le2_to_uint(boot_info->custom_otp_length_blocks);
		length = temp * reflash_hcd->write_block_size;
		break;
	case CUSTOM_LCM:
	case CUSTOM_OEM:
	case PPDT:
		addr *= reflash_hcd->write_block_size;
		length *= reflash_hcd->write_block_size;
		break;
	default:
		LOGE(tcm_hcd->pdev->dev.parent,
				"Invalid data area\n");
		retval = -EINVAL;
		goto run_app_firmware;
	}

	if (addr == 0 || length == 0) {
		LOGE(tcm_hcd->pdev->dev.parent,
				"Data area unavailable\n");
		retval = -EINVAL;
		goto run_app_firmware;
	}

	LOCK_BUFFER(reflash_hcd->read);

	retval = syna_tcm_alloc_mem(tcm_hcd,
			&reflash_hcd->read,
			length);
	if (retval < 0) {
		LOGE(tcm_hcd->pdev->dev.parent,
			"Failed to allocate memory for read.buf\n");
		UNLOCK_BUFFER(reflash_hcd->read);
		goto run_app_firmware;
	}

	retval = reflash_read_flash(addr, reflash_hcd->read.buf, length);
	if (retval < 0) {
		LOGE(tcm_hcd->pdev->dev.parent,
				"Failed to read from flash\n");
		UNLOCK_BUFFER(reflash_hcd->read);
		goto run_app_firmware;
	}

	reflash_hcd->read.data_length = length;

	if (output != NULL) {
		retval = syna_tcm_alloc_mem(tcm_hcd,
				output,
				length);
		if (retval < 0) {
			LOGE(tcm_hcd->pdev->dev.parent,
				"Failed to allocate memory for output->buf\n");
			UNLOCK_BUFFER(reflash_hcd->read);
			goto run_app_firmware;
		}

		retval = secure_memcpy(output->buf,
				output->buf_size,
				reflash_hcd->read.buf,
				reflash_hcd->read.buf_size,
				length);
		if (retval < 0) {
			LOGE(tcm_hcd->pdev->dev.parent,
					"Failed to copy read data\n");
			UNLOCK_BUFFER(reflash_hcd->read);
			goto run_app_firmware;
		}

		output->data_length = length;
	}

	UNLOCK_BUFFER(reflash_hcd->read);

	retval = 0;

run_app_firmware:
	if (!run_app_firmware)
		goto exit;

	if (tcm_hcd->switch_mode(tcm_hcd, FW_MODE_APPLICATION) < 0) {
		LOGE(tcm_hcd->pdev->dev.parent,
				"Failed to run application firmware\n");
	}

exit:
	return retval;
}

static int reflash_check_boot_config(void)
{
	unsigned int temp;
	unsigned int image_addr;
	unsigned int device_addr;
	struct syna_tcm_hcd *tcm_hcd = reflash_hcd->tcm_hcd;

	if (reflash_hcd->image_info.boot_config.size < BOOT_CONFIG_SIZE) {
		LOGE(tcm_hcd->pdev->dev.parent,
				"No valid boot config in image file\n");
		return -EINVAL;
	}

	image_addr = reflash_hcd->image_info.boot_config.flash_addr;

	temp = le2_to_uint(tcm_hcd->boot_info.boot_config_start_block);
	device_addr = temp * reflash_hcd->write_block_size;

	if (image_addr != device_addr) {
		LOGE(tcm_hcd->pdev->dev.parent,
				"Flash address mismatch\n");
		return -EINVAL;
	}

	return 0;
}

static int reflash_check_app_config(void)
{
	unsigned int temp;
	unsigned int image_addr;
	unsigned int image_size;
	unsigned int device_addr;
	unsigned int device_size;
	struct syna_tcm_hcd *tcm_hcd = reflash_hcd->tcm_hcd;

	if (reflash_hcd->image_info.app_config.size == 0) {
		LOGE(tcm_hcd->pdev->dev.parent,
				"No application config in image file\n");
		return -EINVAL;
	}

	image_addr = reflash_hcd->image_info.app_config.flash_addr;
	image_size = reflash_hcd->image_info.app_config.size;

	temp = le2_to_uint(tcm_hcd->app_info.app_config_start_write_block);
	device_addr = temp * reflash_hcd->write_block_size;
	device_size = le2_to_uint(tcm_hcd->app_info.app_config_size);

	if (device_addr == 0 && device_size == 0)
		return 0;

	if (image_addr != device_addr) {
		LOGE(tcm_hcd->pdev->dev.parent,
				"Flash address mismatch\n");
		return -EINVAL;
	}

	if (image_size != device_size) {
		LOGE(tcm_hcd->pdev->dev.parent,
				"Config size mismatch\n");
		return -EINVAL;
	}

	return 0;
}

static int reflash_check_disp_config(void)
{
	unsigned int temp;
	unsigned int image_addr;
	unsigned int image_size;
	unsigned int device_addr;
	unsigned int device_size;
	struct syna_tcm_hcd *tcm_hcd = reflash_hcd->tcm_hcd;

	if (reflash_hcd->image_info.disp_config.size == 0) {
		LOGE(tcm_hcd->pdev->dev.parent,
				"No display config in image file\n");
		return -EINVAL;
	}

	image_addr = reflash_hcd->image_info.disp_config.flash_addr;
	image_size = reflash_hcd->image_info.disp_config.size;

	temp = le4_to_uint(tcm_hcd->boot_info.display_config_start_block);
	device_addr = temp * reflash_hcd->write_block_size;

	temp = le2_to_uint(tcm_hcd->boot_info.display_config_length_blocks);
	device_size = temp * reflash_hcd->write_block_size;

	if (image_addr != device_addr) {
		LOGE(tcm_hcd->pdev->dev.parent,
				"Flash address mismatch\n");
		return -EINVAL;
	}

	if (image_size != device_size) {
		LOGE(tcm_hcd->pdev->dev.parent,
				"Config size mismatch\n");
		return -EINVAL;
	}

	return 0;
}

static int reflash_check_prod_test_firmware(void)
{
	struct syna_tcm_hcd *tcm_hcd = reflash_hcd->tcm_hcd;

	if (reflash_hcd->image_info.prod_test_firmware.size == 0) {
		LOGE(tcm_hcd->pdev->dev.parent,
				"No production test firmware in image file\n");
		return -EINVAL;
	}

	return 0;
}

static int reflash_check_app_firmware(void)
{
	struct syna_tcm_hcd *tcm_hcd = reflash_hcd->tcm_hcd;

	if (reflash_hcd->image_info.app_firmware.size == 0) {
		LOGE(tcm_hcd->pdev->dev.parent,
				"No application firmware in image file\n");
		return -EINVAL;
	}

	return 0;
}

static int reflash_write_flash(unsigned int address, const unsigned char *data,
		unsigned int datalen)
{
	int retval;
	unsigned int offset;
	unsigned int w_length;
	unsigned int xfer_length;
	unsigned int remaining_length;
	unsigned int flash_address;
	unsigned int block_address;
	struct syna_tcm_hcd *tcm_hcd = reflash_hcd->tcm_hcd;

	w_length = tcm_hcd->wr_chunk_size - 5;

	w_length = w_length - (w_length % reflash_hcd->write_block_size);

	w_length = MIN(w_length, reflash_hcd->max_write_payload_size);

	offset = 0;

	remaining_length = datalen;

	LOCK_BUFFER(reflash_hcd->out);
	LOCK_BUFFER(reflash_hcd->resp);

	while (remaining_length) {
		if (remaining_length > w_length)
			xfer_length = w_length;
		else
			xfer_length = remaining_length;

		retval = syna_tcm_alloc_mem(tcm_hcd,
				&reflash_hcd->out,
				xfer_length + 2);
		if (retval < 0) {
			LOGE(tcm_hcd->pdev->dev.parent,
				"Failed to allocate memory for out.buf\n");
			UNLOCK_BUFFER(reflash_hcd->resp);
			UNLOCK_BUFFER(reflash_hcd->out);
			return retval;
		}

		flash_address = address + offset;
		block_address = flash_address / reflash_hcd->write_block_size;
		reflash_hcd->out.buf[0] = (unsigned char)block_address;
		reflash_hcd->out.buf[1] = (unsigned char)(block_address >> 8);

		retval = secure_memcpy(&reflash_hcd->out.buf[2],
				reflash_hcd->out.buf_size - 2,
				&data[offset],
				datalen - offset,
				xfer_length);
		if (retval < 0) {
			LOGE(tcm_hcd->pdev->dev.parent,
					"Failed to copy write data\n");
			UNLOCK_BUFFER(reflash_hcd->resp);
			UNLOCK_BUFFER(reflash_hcd->out);
			return retval;
		}

		retval = tcm_hcd->write_message(tcm_hcd,
				CMD_WRITE_FLASH,
				reflash_hcd->out.buf,
				xfer_length + 2,
				&reflash_hcd->resp.buf,
				&reflash_hcd->resp.buf_size,
				&reflash_hcd->resp.data_length,
				NULL,
				WRITE_FLASH_DELAY_MS);
		if (retval < 0) {
			LOGE(tcm_hcd->pdev->dev.parent,
					"Failed to write command %s\n",
					STR(CMD_WRITE_FLASH));
			LOGE(tcm_hcd->pdev->dev.parent,
					"Flash address = 0x%08x\n",
					flash_address);
			LOGE(tcm_hcd->pdev->dev.parent,
					"Data length = %d\n",
					xfer_length);
			UNLOCK_BUFFER(reflash_hcd->resp);
			UNLOCK_BUFFER(reflash_hcd->out);
			return retval;
		}

		offset += xfer_length;
		remaining_length -= xfer_length;
	}

	UNLOCK_BUFFER(reflash_hcd->resp);
	UNLOCK_BUFFER(reflash_hcd->out);

	return 0;
}

reflash_write(app_config)

reflash_write(disp_config)

reflash_write(prod_test_firmware)

reflash_write(app_firmware)

static int reflash_erase_flash(unsigned int page_start, unsigned int page_count)
{
	int retval;
	unsigned char out_buf[2];
	struct syna_tcm_hcd *tcm_hcd = reflash_hcd->tcm_hcd;

	out_buf[0] = (unsigned char)page_start;
	out_buf[1] = (unsigned char)page_count;

	LOCK_BUFFER(reflash_hcd->resp);

	retval = tcm_hcd->write_message(tcm_hcd,
			CMD_ERASE_FLASH,
			out_buf,
			sizeof(out_buf),
			&reflash_hcd->resp.buf,
			&reflash_hcd->resp.buf_size,
			&reflash_hcd->resp.data_length,
			NULL,
			ERASE_FLASH_DELAY_MS);
	if (retval < 0) {
		LOGE(tcm_hcd->pdev->dev.parent,
				"Failed to write command %s\n",
				STR(CMD_ERASE_FLASH));
		UNLOCK_BUFFER(reflash_hcd->resp);
		return retval;
	}

	UNLOCK_BUFFER(reflash_hcd->resp);

	return 0;
}

reflash_erase(app_config)

reflash_erase(disp_config)

reflash_erase(prod_test_firmware)

reflash_erase(app_firmware)

static int reflash_update_custom_otp(const unsigned char *data,
		unsigned int offset, unsigned int datalen)
{
	int retval;
	unsigned int temp;
	unsigned int addr;
	unsigned int length;
	struct syna_tcm_hcd *tcm_hcd = reflash_hcd->tcm_hcd;

	retval = reflash_set_up_flash_access();
	if (retval < 0) {
		LOGE(tcm_hcd->pdev->dev.parent,
				"Failed to set up flash access\n");
		return retval;
	}

	tcm_hcd->update_watchdog(tcm_hcd, false);

	temp = le2_to_uint(tcm_hcd->boot_info.custom_otp_start_block);
	addr = temp * reflash_hcd->write_block_size;

	temp = le2_to_uint(tcm_hcd->boot_info.custom_otp_length_blocks);
	length = temp * reflash_hcd->write_block_size;

	if (addr == 0 || length == 0) {
		LOGE(tcm_hcd->pdev->dev.parent,
				"Data area unavailable\n");
		retval = -EINVAL;
		goto run_app_firmware;
	}

	if (datalen + offset > length) {
		LOGE(tcm_hcd->pdev->dev.parent,
				"Invalid data length\n");
		retval = -EINVAL;
		goto run_app_firmware;
	}

	retval = reflash_write_flash(addr + offset,
			data,
			datalen);
	if (retval < 0) {
		LOGE(tcm_hcd->pdev->dev.parent,
				"Failed to write to flash\n");
		goto run_app_firmware;
	}

	retval = 0;

run_app_firmware:
	if (tcm_hcd->switch_mode(tcm_hcd, FW_MODE_APPLICATION) < 0) {
		LOGE(tcm_hcd->pdev->dev.parent,
				"Failed to run application firmware\n");
	}

	tcm_hcd->update_watchdog(tcm_hcd, true);

	return retval;
}

static int reflash_update_custom_lcm(const unsigned char *data,
		unsigned int offset, unsigned int datalen)
{
	int retval;
	unsigned int addr;
	unsigned int length;
	unsigned int page_start;
	unsigned int page_count;
	struct syna_tcm_hcd *tcm_hcd = reflash_hcd->tcm_hcd;

	retval = tcm_hcd->get_data_location(tcm_hcd,
			CUSTOM_LCM,
			&addr,
			&length);
	if (retval < 0) {
		LOGE(tcm_hcd->pdev->dev.parent,
				"Failed to get data location\n");
		return retval;
	}

	retval = reflash_set_up_flash_access();
	if (retval < 0) {
		LOGE(tcm_hcd->pdev->dev.parent,
				"Failed to set up flash access\n");
		return retval;
	}

	tcm_hcd->update_watchdog(tcm_hcd, false);

	addr *= reflash_hcd->write_block_size;
	length *= reflash_hcd->write_block_size;

	if (addr == 0 || length == 0) {
		LOGE(tcm_hcd->pdev->dev.parent,
				"Data area unavailable\n");
		retval = -EINVAL;
		goto run_app_firmware;
	}

	if (datalen + offset > length) {
		LOGE(tcm_hcd->pdev->dev.parent,
				"Invalid data length\n");
		retval = -EINVAL;
		goto run_app_firmware;
	}

	if (offset == 0) {
		page_start = addr / reflash_hcd->page_size;

		page_count = ceil_div(length, reflash_hcd->page_size);

		retval = reflash_erase_flash(page_start, page_count);
		if (retval < 0) {
			LOGE(tcm_hcd->pdev->dev.parent,
					"Failed to erase flash pages\n");
			goto run_app_firmware;
		}
	}

	retval = reflash_write_flash(addr + offset,
			data,
			datalen);
	if (retval < 0) {
		LOGE(tcm_hcd->pdev->dev.parent,
				"Failed to write to flash\n");
		goto run_app_firmware;
	}

	retval = 0;

run_app_firmware:
	if (tcm_hcd->switch_mode(tcm_hcd, FW_MODE_APPLICATION) < 0) {
		LOGE(tcm_hcd->pdev->dev.parent,
				"Failed to run application firmware\n");
	}

	tcm_hcd->update_watchdog(tcm_hcd, true);

	return retval;
}

static int reflash_update_custom_oem(const unsigned char *data,
		unsigned int offset, unsigned int datalen)
{
	int retval;
	unsigned int addr;
	unsigned int length;
	unsigned int page_start;
	unsigned int page_count;
	struct syna_tcm_hcd *tcm_hcd = reflash_hcd->tcm_hcd;

	retval = tcm_hcd->get_data_location(tcm_hcd,
			CUSTOM_OEM,
			&addr,
			&length);
	if (retval < 0) {
		LOGE(tcm_hcd->pdev->dev.parent,
				"Failed to get data location\n");
		return retval;
	}

	retval = reflash_set_up_flash_access();
	if (retval < 0) {
		LOGE(tcm_hcd->pdev->dev.parent,
				"Failed to set up flash access\n");
		return retval;
	}

	tcm_hcd->update_watchdog(tcm_hcd, false);

	addr *= reflash_hcd->write_block_size;
	length *= reflash_hcd->write_block_size;

	if (addr == 0 || length == 0) {
		LOGE(tcm_hcd->pdev->dev.parent,
				"Data area unavailable\n");
		retval = -EINVAL;
		goto run_app_firmware;
	}

	if (datalen + offset > length) {
		LOGE(tcm_hcd->pdev->dev.parent,
				"Invalid data length\n");
		retval = -EINVAL;
		goto run_app_firmware;
	}

	if (offset == 0) {
		page_start = addr / reflash_hcd->page_size;

		page_count = ceil_div(length, reflash_hcd->page_size);

		retval = reflash_erase_flash(page_start, page_count);
		if (retval < 0) {
			LOGE(tcm_hcd->pdev->dev.parent,
					"Failed to erase flash pages\n");
			goto run_app_firmware;
		}
	}

	retval = reflash_write_flash(addr + offset,
			data,
			datalen);
	if (retval < 0) {
		LOGE(tcm_hcd->pdev->dev.parent,
				"Failed to write to flash\n");
		goto run_app_firmware;
	}

	retval = 0;

run_app_firmware:
	if (tcm_hcd->switch_mode(tcm_hcd, FW_MODE_APPLICATION) < 0) {
		LOGE(tcm_hcd->pdev->dev.parent,
				"Failed to run application firmware\n");
	}

	tcm_hcd->update_watchdog(tcm_hcd, true);

	return retval;
}

static int reflash_update_boot_config(bool lock)
{
	int retval;
	unsigned char slot_used;
	unsigned int idx;
	unsigned int addr;
	struct boot_config *data;
	struct boot_config *last_slot;
	struct syna_tcm_hcd *tcm_hcd = reflash_hcd->tcm_hcd;

	retval = reflash_set_up_flash_access();
	if (retval < 0) {
		LOGE(tcm_hcd->pdev->dev.parent,
				"Failed to set up flash access\n");
		return retval;
	}

	tcm_hcd->update_watchdog(tcm_hcd, false);

	retval = reflash_check_boot_config();
	if (retval < 0) {
		LOGE(tcm_hcd->pdev->dev.parent,
				"Failed boot_config partition check\n");
		goto reset;
	}

	retval = reflash_read_data(BOOT_CONFIG, false, NULL);
	if (retval < 0) {
		LOGE(tcm_hcd->pdev->dev.parent,
				"Failed to read boot config\n");
		goto reset;
	}

	LOCK_BUFFER(reflash_hcd->read);

	data = (struct boot_config *)reflash_hcd->read.buf;
	last_slot = data + (BOOT_CONFIG_SLOTS - 1);
	slot_used = tcm_hcd->id_info.mode == MODE_TDDI_BOOTLOADER ? 0 : 1;

	if (last_slot->used == slot_used) {
		LOGE(tcm_hcd->pdev->dev.parent,
				"Boot config already locked down\n");
		UNLOCK_BUFFER(reflash_hcd->read);
		goto reset;
	}

	if (lock) {
		idx = BOOT_CONFIG_SLOTS - 1;
	} else {
		for (idx = 0; idx < BOOT_CONFIG_SLOTS; idx++) {
			if (data->used == slot_used) {
				data++;
				continue;
			} else {
				break;
			}
		}
	}

	UNLOCK_BUFFER(reflash_hcd->read);

	if (idx == BOOT_CONFIG_SLOTS) {
		LOGE(tcm_hcd->pdev->dev.parent,
				"No free boot config slot available\n");
		goto reset;
	}

	addr += idx * BOOT_CONFIG_SIZE;

	retval = reflash_write_flash(addr,
			reflash_hcd->image_info.boot_config.data,
			BOOT_CONFIG_SIZE);
	if (retval < 0) {
		LOGE(tcm_hcd->pdev->dev.parent,
				"Failed to write to flash\n");
		goto reset;
	}

	LOGN(tcm_hcd->pdev->dev.parent,
			"Slot %d updated with new boot config\n",
			idx);

	retval = 0;

reset:
	if (tcm_hcd->reset(tcm_hcd, false, true) < 0) {
		LOGE(tcm_hcd->pdev->dev.parent,
				"Failed to do reset\n");
	}

	tcm_hcd->update_watchdog(tcm_hcd, true);

	return retval;
}

reflash_update(app_config)

reflash_update(disp_config)

reflash_update(prod_test_firmware)

reflash_update(app_firmware)

static int reflash_do_reflash(void)
{
	int retval;
	enum update_area update_area;
	struct syna_tcm_hcd *tcm_hcd = reflash_hcd->tcm_hcd;

	retval = reflash_get_fw_image();
	if (retval < 0) {
		LOGD(tcm_hcd->pdev->dev.parent,
				"Failed to get firmware image\n");
		goto exit;
	}

	LOGD(tcm_hcd->pdev->dev.parent,
			"Start of reflash\n");

	atomic_set(&tcm_hcd->firmware_flashing, 1);

	update_area = reflash_compare_id_info();

	switch (update_area) {
	case FIRMWARE_CONFIG:
		retval = reflash_update_app_firmware(false);
		if (retval < 0) {
			LOGE(tcm_hcd->pdev->dev.parent,
				"Failed to reflash application firmware\n");
			goto exit;
		}
		memset(&tcm_hcd->app_info, 0x00, sizeof(tcm_hcd->app_info));
		if (tcm_hcd->features.dual_firmware) {
			retval = reflash_update_prod_test_firmware(false);
			if (retval < 0) {
				LOGE(tcm_hcd->pdev->dev.parent,
					"Failed to reflash production test\n");
				goto exit;
			}
		}
	case CONFIG_ONLY:
		if (reflash_hcd->disp_cfg_update) {
			retval = reflash_update_disp_config(false);
			if (retval < 0) {
				LOGE(tcm_hcd->pdev->dev.parent,
					"Failed to reflash display config\n");
				goto exit;
			}
		}
		retval = reflash_update_app_config(true);
		if (retval < 0) {
			LOGE(tcm_hcd->pdev->dev.parent,
				"Failed to reflash application config\n");
			goto exit;
		}
		break;
	case NONE:
	default:
		break;
	}

	LOGD(tcm_hcd->pdev->dev.parent,
			"End of reflash\n");

	retval = 0;

exit:
	if (reflash_hcd->fw_entry) {
		release_firmware(reflash_hcd->fw_entry);
		reflash_hcd->fw_entry = NULL;
		reflash_hcd->image = NULL;
		reflash_hcd->image_size = 0;
	}

	atomic_set(&tcm_hcd->firmware_flashing, 0);
	wake_up_interruptible(&tcm_hcd->reflash_wq);
	return retval;
}

#ifdef STARTUP_REFLASH
static void reflash_startup_work(struct work_struct *work)
{
	int retval;
#if defined(CONFIG_DRM) || defined(CONFIG_FB)
	unsigned int timeout;
#endif
	struct syna_tcm_hcd *tcm_hcd = reflash_hcd->tcm_hcd;

#if defined(CONFIG_DRM) || defined(CONFIG_FB)
	timeout = FB_READY_TIMEOUT_S * 1000 / FB_READY_WAIT_MS;

	while (tcm_hcd->fb_ready != FB_READY_COUNT - 1) {
		if (timeout == 0) {
			LOGE(tcm_hcd->pdev->dev.parent,
					"Timed out waiting for FB ready\n");
			return;
		}
		msleep(FB_READY_WAIT_MS);
		timeout--;
	}
#endif

	pm_stay_awake(&tcm_hcd->pdev->dev);

	mutex_lock(&reflash_hcd->reflash_mutex);

	retval = reflash_do_reflash();
	if (retval < 0) {
		LOGE(tcm_hcd->pdev->dev.parent,
				"Failed to do reflash\n");
	}

	mutex_unlock(&reflash_hcd->reflash_mutex);

	pm_relax(&tcm_hcd->pdev->dev);
}
#endif

static int reflash_init(struct syna_tcm_hcd *tcm_hcd)
{
	int retval;
	int idx;

	reflash_hcd = kzalloc(sizeof(*reflash_hcd), GFP_KERNEL);
	if (!reflash_hcd) {
		LOGE(tcm_hcd->pdev->dev.parent,
				"Failed to allocate memory for reflash_hcd\n");
		return -ENOMEM;
	}

	reflash_hcd->image_buf = kzalloc(IMAGE_BUF_SIZE, GFP_KERNEL);
	if (!reflash_hcd->image_buf) {
		LOGE(tcm_hcd->pdev->dev.parent,
			"Failed to allocate memory for image_buf\n");
		goto err_allocate_memory;
	}

	reflash_hcd->tcm_hcd = tcm_hcd;

	reflash_hcd->force_update = FORCE_REFLASH;

	mutex_init(&reflash_hcd->reflash_mutex);

	INIT_BUFFER(reflash_hcd->out, false);
	INIT_BUFFER(reflash_hcd->resp, false);
	INIT_BUFFER(reflash_hcd->read, false);

#ifdef STARTUP_REFLASH
	reflash_hcd->workqueue =
			create_singlethread_workqueue("syna_tcm_reflash");
	INIT_WORK(&reflash_hcd->work, reflash_startup_work);
	queue_work(reflash_hcd->workqueue, &reflash_hcd->work);
#endif

	if (!ENABLE_SYSFS_INTERFACE)
		return 0;

	reflash_hcd->sysfs_dir = kobject_create_and_add(SYSFS_DIR_NAME,
			tcm_hcd->sysfs_dir);
	if (!reflash_hcd->sysfs_dir) {
		LOGE(tcm_hcd->pdev->dev.parent,
				"Failed to create sysfs directory\n");
		retval = -EINVAL;
		goto err_sysfs_create_dir;
	}

	for (idx = 0; idx < ARRAY_SIZE(attrs); idx++) {
		retval = sysfs_create_file(reflash_hcd->sysfs_dir,
				&(*attrs[idx]).attr);
		if (retval < 0) {
			LOGE(tcm_hcd->pdev->dev.parent,
					"Failed to create sysfs file\n");
			goto err_sysfs_create_file;
		}
	}

	retval = sysfs_create_bin_file(reflash_hcd->sysfs_dir, &bin_attrs[0]);
	if (retval < 0) {
		LOGE(tcm_hcd->pdev->dev.parent,
				"Failed to create sysfs bin file\n");
		goto err_sysfs_create_bin_file;
	}

	reflash_hcd->custom_dir = kobject_create_and_add(CUSTOM_DIR_NAME,
			reflash_hcd->sysfs_dir);
	if (!reflash_hcd->custom_dir) {
		LOGE(tcm_hcd->pdev->dev.parent,
				"Failed to create custom sysfs directory\n");
		retval = -EINVAL;
		goto err_custom_sysfs_create_dir;
	}

	for (idx = 1; idx < ARRAY_SIZE(bin_attrs); idx++) {
		retval = sysfs_create_bin_file(reflash_hcd->custom_dir,
				&bin_attrs[idx]);
		if (retval < 0) {
			LOGE(tcm_hcd->pdev->dev.parent,
					"Failed to create sysfs bin file\n");
			goto err_custom_sysfs_create_bin_file;
		}
	}

	tcm_hcd->read_flash_data = reflash_read_data;

	return 0;

err_custom_sysfs_create_bin_file:
	for (idx--; idx > 0; idx--)
		sysfs_remove_bin_file(reflash_hcd->custom_dir, &bin_attrs[idx]);

	kobject_put(reflash_hcd->custom_dir);

	idx = ARRAY_SIZE(attrs);

err_custom_sysfs_create_dir:
	sysfs_remove_bin_file(reflash_hcd->sysfs_dir, &bin_attrs[0]);

err_sysfs_create_bin_file:
err_sysfs_create_file:
	for (idx--; idx >= 0; idx--)
		sysfs_remove_file(reflash_hcd->sysfs_dir, &(*attrs[idx]).attr);

	kobject_put(reflash_hcd->sysfs_dir);

err_sysfs_create_dir:
err_allocate_memory:
	kfree(reflash_hcd->image_buf);

	RELEASE_BUFFER(reflash_hcd->read);
	RELEASE_BUFFER(reflash_hcd->resp);
	RELEASE_BUFFER(reflash_hcd->out);

	kfree(reflash_hcd);
	reflash_hcd = NULL;

	return retval;
}

static int reflash_remove(struct syna_tcm_hcd *tcm_hcd)
{
	int idx;

	if (!reflash_hcd)
		goto exit;

	tcm_hcd->read_flash_data = NULL;

	if (ENABLE_SYSFS_INTERFACE) {
		for (idx = 1; idx < ARRAY_SIZE(bin_attrs); idx++) {
			sysfs_remove_bin_file(reflash_hcd->custom_dir,
					&bin_attrs[idx]);
		}

		kobject_put(reflash_hcd->custom_dir);

		sysfs_remove_bin_file(reflash_hcd->sysfs_dir, &bin_attrs[0]);

		for (idx = 0; idx < ARRAY_SIZE(attrs); idx++) {
			sysfs_remove_file(reflash_hcd->sysfs_dir,
					&(*attrs[idx]).attr);
		}

		kobject_put(reflash_hcd->sysfs_dir);
	}

#ifdef STARTUP_REFLASH
	cancel_work_sync(&reflash_hcd->work);
	flush_workqueue(reflash_hcd->workqueue);
	destroy_workqueue(reflash_hcd->workqueue);
#endif

	kfree(reflash_hcd->image_buf);

	RELEASE_BUFFER(reflash_hcd->read);
	RELEASE_BUFFER(reflash_hcd->resp);
	RELEASE_BUFFER(reflash_hcd->out);

	kfree(reflash_hcd);
	reflash_hcd = NULL;

exit:
	complete(&reflash_remove_complete);

	return 0;
}

static int reflash_reset(struct syna_tcm_hcd *tcm_hcd)
{
	int retval;

	if (!reflash_hcd) {
		retval = reflash_init(tcm_hcd);
		return retval;
	}

	return 0;
}

static struct syna_tcm_module_cb reflash_module = {
	.type = TCM_REFLASH,
	.init = reflash_init,
	.remove = reflash_remove,
	.syncbox = NULL,
	.asyncbox = NULL,
	.reset = reflash_reset,
	.suspend = NULL,
	.resume = NULL,
	.early_suspend = NULL,
};

static int __init reflash_module_init(void)
{
	return syna_tcm_add_module(&reflash_module, true);
}

static void __exit reflash_module_exit(void)
{
	syna_tcm_add_module(&reflash_module, false);

	wait_for_completion(&reflash_remove_complete);
}

module_init(reflash_module_init);
module_exit(reflash_module_exit);

MODULE_AUTHOR("Synaptics, Inc.");
MODULE_DESCRIPTION("Synaptics TCM Reflash Module");
MODULE_LICENSE("GPL v2");<|MERGE_RESOLUTION|>--- conflicted
+++ resolved
@@ -1024,16 +1024,9 @@
 	update_area = NONE;
 
 exit:
-<<<<<<< HEAD
-	if (update_area == NONE) {
-		LOGN(tcm_hcd->pdev->dev.parent,
-				"No need to do reflash\n");
-	} else {
-=======
 	if (update_area == NONE)
 		LOGD(tcm_hcd->pdev->dev.parent, "No need to do reflash\n");
 	else
->>>>>>> 14985739
 		LOGD(tcm_hcd->pdev->dev.parent,
 				"Updating %s\n",
 				update_area == FIRMWARE_CONFIG ?
