--- conflicted
+++ resolved
@@ -4650,9 +4650,6 @@
 					synaptics_rmi4_suspend(
 							&rmi4_data->pdev->dev);
 				rmi4_data->fb_ready = false;
-<<<<<<< HEAD
-			} else if (transition == MSM_DRM_BLANK_UNBLANK) {
-=======
 			}
 		}
 	}
@@ -4661,7 +4658,6 @@
 		if (event == MSM_DRM_EVENT_BLANK) {
 			transition = *(int *)evdata->data;
 			if (transition == MSM_DRM_BLANK_UNBLANK) {
->>>>>>> fce66d6e
 				if (rmi4_data->initialized)
 					synaptics_rmi4_resume(
 							&rmi4_data->pdev->dev);
