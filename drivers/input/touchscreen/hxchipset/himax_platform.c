/*
 * Himax Android Driver Sample Code for QCT platform
 *
 * Copyright (C) 2018 Himax Corporation.
 *
 * This software is licensed under the terms of the GNU General Public
 * License version 2, as published by the Free Software Foundation, and
 * may be copied, distributed, and modified under those terms.
 *
 * This program is distributed in the hope that it will be useful,
 * but WITHOUT ANY WARRANTY; without even the implied warranty of
 * MERCHANTABILITY or FITNESS FOR A PARTICULAR PURPOSE. See the
 * GNU General Public License for more details.
 *
 */

#include "himax_platform.h"
#include "himax_common.h"

int i2c_error_count;
int irq_enable_count;

int himax_dev_set(struct himax_ts_data *ts)
{
	int ret = 0;

	ts->input_dev = input_allocate_device();
	if (ts->input_dev == NULL) {
		ret = -ENOMEM;
		E("%s: Failed to allocate input device\n", __func__);
		return ret;
	}

	ts->input_dev->name = "himax-touchscreen";
	return ret;
}

int himax_input_register_device(struct input_dev *input_dev)
{
	return input_register_device(input_dev);
}

#if defined(HX_PLATFOME_DEFINE_KEY)
void himax_platform_key(void)
{
	I("Nothing to be done! Plz cancel it!\n");
}
#endif

void himax_vk_parser(struct device_node *dt,
			struct himax_i2c_platform_data *pdata)
{
	u32 data = 0;
	uint8_t cnt = 0, i = 0;
	uint32_t coords[4] = {0};
	struct device_node *node, *pp = NULL;
	struct himax_virtual_key *vk;

	node = of_parse_phandle(dt, "virtualkey", 0);
	if (node == NULL) {
		I(" DT-No vk info in DT");
		return;
	}

	cnt = of_get_child_count(node);
	if (!cnt) {
		of_node_put(node);
		return;
	}

	vk = kcalloc(cnt, sizeof(*vk), GFP_KERNEL);
	if (!vk) {
		E(" %s: allocate memory failed!", __func__);
		of_node_put(node);
		return;
	}

	for_each_child_of_node(node, pp) {
		if (of_property_read_u32(pp, "idx", &data) != 0)
			continue;
		vk[i].index = data;

		if (of_property_read_u32_array(pp, "range", coords, 4) != 0)
			continue;
		vk[i].x_range_min = coords[0], vk[i].x_range_max = coords[1];
		vk[i].y_range_min = coords[2], vk[i].y_range_max = coords[3];

		i++;
	}

	pdata->virtual_key = vk;
	of_node_put(node);

	for (i = 0; i < cnt; i++)
		I(" vk[%d] idx:%d x_min:%d, y_max:%d", i, pdata->virtual_key[i].index,
		  pdata->virtual_key[i].x_range_min, pdata->virtual_key[i].y_range_max);
}

int himax_parse_dt(struct himax_ts_data *ts, struct himax_i2c_platform_data *pdata)
{
	int rc, coords_size = 0;
	uint32_t coords[4] = {0};
	struct property *prop;
	struct device_node *dt = private_ts->client->dev.of_node;
	u32 data = 0;

	prop = of_find_property(dt, "himax,panel-coords", NULL);
	if (prop) {
		coords_size = prop->length / sizeof(u32);

		if (coords_size != 4)
			D(" %s:Invalid panel coords size %d", __func__, coords_size);
	}

	if (of_property_read_u32_array(dt, "himax,panel-coords", coords, coords_size) == 0) {
		pdata->abs_x_min = coords[0], pdata->abs_x_max = coords[1];
		pdata->abs_y_min = coords[2], pdata->abs_y_max = coords[3];
		I(" DT-%s:panel-coords = %d, %d, %d, %d\n", __func__, pdata->abs_x_min,
		  pdata->abs_x_max, pdata->abs_y_min, pdata->abs_y_max);
	}

	prop = of_find_property(dt, "himax,display-coords", NULL);

	if (prop) {
		coords_size = prop->length / sizeof(u32);

		if (coords_size != 4)
			D(" %s:Invalid display coords size %d", __func__, coords_size);
	}

	rc = of_property_read_u32_array(dt, "himax,display-coords", coords, coords_size);

	if (rc && (rc != -EINVAL)) {
		D(" %s:Fail to read display-coords %d\n", __func__, rc);
		return rc;
	}

	pdata->screenWidth  = coords[1];
	pdata->screenHeight = coords[3];
	I(" DT-%s:display-coords = (%d, %d)", __func__, pdata->screenWidth,
	  pdata->screenHeight);
	pdata->gpio_irq = of_get_named_gpio(dt, "himax,irq-gpio", 0);

	if (!gpio_is_valid(pdata->gpio_irq))
		I(" DT:gpio_irq value is not valid\n");

	pdata->gpio_reset = of_get_named_gpio(dt, "himax,rst-gpio", 0);

	if (!gpio_is_valid(pdata->gpio_reset))
		I(" DT:gpio_rst value is not valid\n");

	pdata->gpio_3v3_en = of_get_named_gpio(dt, "himax,3v3-gpio", 0);

	if (!gpio_is_valid(pdata->gpio_3v3_en))
		I(" DT:gpio_3v3_en value is not valid\n");

	I(" DT:gpio_irq=%d, gpio_rst=%d, gpio_3v3_en=%d", pdata->gpio_irq, pdata->gpio_reset, pdata->gpio_3v3_en);

	if (of_property_read_u32(dt, "himax,report_type", &data) == 0) {
		pdata->protocol_type = data;
		I(" DT:protocol_type=%d", pdata->protocol_type);
	}

	himax_vk_parser(dt, pdata);
	return 0;
}

int himax_bus_read(uint8_t command, uint8_t *data, uint32_t length, uint8_t toRetry)
{
	int retry;
	struct i2c_client *client = private_ts->client;
	struct i2c_msg msg[] = {
		{
			.addr = client->addr,
			.flags = 0,
			.len = 1,
			.buf = &command,
		},
		{
			.addr = client->addr,
			.flags = I2C_M_RD,
			.len = length,
			.buf = data,
		}
	};

	mutex_lock(&private_ts->rw_lock);

	for (retry = 0; retry < toRetry; retry++) {
		if (i2c_transfer(client->adapter, msg, 2) == 2)
			break;

		msleep(20);
	}

	if (retry == toRetry) {
		E("%s: i2c_read_block retry over %d\n", __func__, toRetry);
		i2c_error_count = toRetry;
		mutex_unlock(&private_ts->rw_lock);
		return -EIO;
	}

	mutex_unlock(&private_ts->rw_lock);
	return 0;
}

int himax_bus_write(uint8_t command, uint8_t *data, uint32_t length, uint8_t toRetry)
{
	int retry;
	uint8_t buf[length + 1];
	struct i2c_client *client = private_ts->client;
	struct i2c_msg msg[] = {
		{
			.addr = client->addr,
			.flags = 0,
			.len = length + 1,
			.buf = buf,
		}
	};

	mutex_lock(&private_ts->rw_lock);
	buf[0] = command;
	memcpy(buf + 1, data, length);

	for (retry = 0; retry < toRetry; retry++) {
		if (i2c_transfer(client->adapter, msg, 1) == 1)
			break;

		msleep(20);
	}

	if (retry == toRetry) {
		E("%s: i2c_write_block retry over %d\n", __func__, toRetry);
		i2c_error_count = toRetry;
		mutex_unlock(&private_ts->rw_lock);
		return -EIO;
	}

	mutex_unlock(&private_ts->rw_lock);
	return 0;
}

int himax_bus_write_command(uint8_t command, uint8_t toRetry)
{
	return himax_bus_write(command, NULL, 0, toRetry);
}

int himax_bus_master_write(uint8_t *data, uint32_t length, uint8_t toRetry)
{
	int retry;
	uint8_t buf[length];
	struct i2c_client *client = private_ts->client;
	struct i2c_msg msg[] = {
		{
			.addr = client->addr,
			.flags = 0,
			.len = length,
			.buf = buf,
		}
	};

	mutex_lock(&private_ts->rw_lock);
	memcpy(buf, data, length);

	for (retry = 0; retry < toRetry; retry++) {
		if (i2c_transfer(client->adapter, msg, 1) == 1)
			break;

		msleep(20);
	}

	if (retry == toRetry) {
		E("%s: i2c_write_block retry over %d\n", __func__, toRetry);
		i2c_error_count = toRetry;
		mutex_unlock(&private_ts->rw_lock);
		return -EIO;
	}

	mutex_unlock(&private_ts->rw_lock);
	return 0;
}

void himax_int_enable(int enable)
{
	int irqnum = 0;

	irqnum = private_ts->client->irq;

	if (enable == 1 && irq_enable_count == 0) {
		enable_irq(irqnum);
		irq_enable_count++;
		private_ts->irq_enabled = 1;
	} else if (enable == 0 && irq_enable_count == 1) {
		disable_irq_nosync(irqnum);
		irq_enable_count--;
		private_ts->irq_enabled = 0;
	}

	I("irq_enable_count = %d", irq_enable_count);
}

#ifdef HX_RST_PIN_FUNC
void himax_rst_gpio_set(int pinnum, uint8_t value)
{
	gpio_direction_output(pinnum, value);
}
#endif

uint8_t himax_int_gpio_read(int pinnum)
{
	return gpio_get_value(pinnum);
}

#if defined(CONFIG_HMX_DB)
static int himax_regulator_configure(struct himax_i2c_platform_data *pdata)
{
	int retval;
	struct i2c_client *client = private_ts->client;

	pdata->vcc_dig = regulator_get(&client->dev, "vdd");
	if (IS_ERR(pdata->vcc_dig)) {
		E("%s: Failed to get regulator vdd\n", __func__);
		retval = PTR_ERR(pdata->vcc_dig);
		return retval;
	}

	pdata->vcc_ana = regulator_get(&client->dev, "avdd");

	if (IS_ERR(pdata->vcc_ana)) {
		E("%s: Failed to get regulator avdd\n", __func__);
		retval = PTR_ERR(pdata->vcc_ana);
		regulator_put(pdata->vcc_ana);
		return retval;
	}

	return 0;
};

static int himax_power_on(struct himax_i2c_platform_data *pdata, bool on)
{
	int retval;

	if (on) {
		retval = regulator_enable(pdata->vcc_dig);

		if (retval) {
			E("%s: Failed to enable regulator vdd\n", __func__);
			return retval;
		}

		msleep(100);
		retval = regulator_enable(pdata->vcc_ana);

		if (retval) {
			E("%s: Failed to enable regulator avdd\n", __func__);
			regulator_disable(pdata->vcc_dig);
			return retval;
		}
	} else {
		regulator_disable(pdata->vcc_dig);
		regulator_disable(pdata->vcc_ana);
	}

	return 0;
}

int himax_gpio_power_config(struct himax_i2c_platform_data *pdata)
{
	int error;
	struct i2c_client *client = private_ts->client;

	error = himax_regulator_configure(pdata);
	if (error) {
		E("Failed to initialize hardware\n");
		goto err_regulator_not_on;
	}

#ifdef HX_RST_PIN_FUNC

	if (gpio_is_valid(pdata->gpio_reset)) {
		/* configure touchscreen reset out gpio */
		error = gpio_request(pdata->gpio_reset, "hmx_reset_gpio");

		if (error) {
			E("unable to request gpio [%d]\n", pdata->gpio_reset);
			goto err_regulator_on;
		}

		error = gpio_direction_output(pdata->gpio_reset, 0);

		if (error) {
			E("unable to set direction for gpio [%d]\n", pdata->gpio_reset);
			goto err_gpio_reset_req;
		}
	}

#endif
	error = himax_power_on(pdata, true);

	if (error) {
		E("Failed to power on hardware\n");
		goto err_gpio_reset_req;
	}

	if (gpio_is_valid(pdata->gpio_irq)) {
		/* configure touchscreen irq gpio */
		error = gpio_request(pdata->gpio_irq, "hmx_gpio_irq");

		if (error) {
			E("unable to request gpio [%d]\n", pdata->gpio_irq);
			goto err_power_on;
		}

		error = gpio_direction_input(pdata->gpio_irq);

		if (error) {
			E("unable to set direction for gpio [%d]\n", pdata->gpio_irq);
			goto err_gpio_irq_req;
		}

		client->irq = gpio_to_irq(pdata->gpio_irq);
	} else {
		E("irq gpio not provided\n");
		goto err_power_on;
	}

	msleep(20);
#ifdef HX_RST_PIN_FUNC

	if (gpio_is_valid(pdata->gpio_reset)) {
		error = gpio_direction_output(pdata->gpio_reset, 1);

		if (error) {
			E("unable to set direction for gpio [%d]\n",
				pdata->gpio_reset);
			goto err_gpio_irq_req;
		}
	}

#endif
	return 0;
err_gpio_irq_req:

	if (gpio_is_valid(pdata->gpio_irq))
		gpio_free(pdata->gpio_irq);

err_power_on:
	himax_power_on(pdata, false);
err_gpio_reset_req:
#ifdef HX_RST_PIN_FUNC

	if (gpio_is_valid(pdata->gpio_reset))
		gpio_free(pdata->gpio_reset);

err_regulator_on:
#endif
err_regulator_not_on:
	return error;
}

#else
int himax_gpio_power_config(struct himax_i2c_platform_data *pdata)
{
	int error = 0;
	struct i2c_client *client = private_ts->client;
#ifdef HX_RST_PIN_FUNC

	if (pdata->gpio_reset >= 0) {
		error = gpio_request(pdata->gpio_reset, "himax-reset");

		if (error < 0) {
			E("%s: request reset pin failed\n", __func__);
			return error;
		}

		error = gpio_direction_output(pdata->gpio_reset, 0);

		if (error) {
			E("unable to set direction for gpio [%d]\n", pdata->gpio_reset);
			return error;
		}
	}

#endif

	if (pdata->gpio_3v3_en >= 0) {
		error = gpio_request(pdata->gpio_3v3_en, "himax-3v3_en");

		if (error < 0) {
			E("%s: request 3v3_en pin failed\n", __func__);
			return error;
		}

		gpio_direction_output(pdata->gpio_3v3_en, 1);
		I("3v3_en pin =%d\n", gpio_get_value(pdata->gpio_3v3_en));
	}

	if (gpio_is_valid(pdata->gpio_irq)) {
		/* configure touchscreen irq gpio */
		error = gpio_request(pdata->gpio_irq, "himax_gpio_irq");

		if (error) {
			E("unable to request gpio [%d]\n", pdata->gpio_irq);
			return error;
		}

		error = gpio_direction_input(pdata->gpio_irq);

		if (error) {
			E("unable to set direction for gpio [%d]\n", pdata->gpio_irq);
			return error;
		}

		client->irq = gpio_to_irq(pdata->gpio_irq);
	} else {
		E("irq gpio not provided\n");
		return error;
	}

	msleep(20);
#ifdef HX_RST_PIN_FUNC

	if (pdata->gpio_reset >= 0) {
		error = gpio_direction_output(pdata->gpio_reset, 1);

		if (error) {
			E("unable to set direction for gpio [%d]\n", pdata->gpio_reset);
			return error;
		}
	}

#endif
	return error;
}

#endif

static void himax_ts_isr_func(struct himax_ts_data *ts)
{
	himax_ts_work(ts);
}

irqreturn_t himax_ts_thread(int irq, void *ptr)
{
	himax_ts_isr_func((struct himax_ts_data *)ptr);

	return IRQ_HANDLED;
}

static void himax_ts_work_func(struct work_struct *work)
{
	struct himax_ts_data *ts;

	ts = container_of(work, struct himax_ts_data, work);
	himax_ts_work(ts);
}

int himax_int_register_trigger(void)
{
	int ret = 0;
	struct himax_ts_data *ts = private_ts;
	struct i2c_client *client = private_ts->client;

	if (ic_data->HX_INT_IS_EDGE) {
		I("%s edge triiger falling\n ", __func__);
		ret = request_threaded_irq(client->irq, NULL, himax_ts_thread, IRQF_TRIGGER_FALLING | IRQF_ONESHOT, client->name, ts);
	} else {
		I("%s level trigger low\n ", __func__);
		ret = request_threaded_irq(client->irq, NULL, himax_ts_thread, IRQF_TRIGGER_LOW | IRQF_ONESHOT, client->name, ts);
	}

	return ret;
}

int himax_int_en_set(void)
{
	int ret = NO_ERR;

	ret = himax_int_register_trigger();
	return ret;
}

int himax_ts_register_interrupt(void)
{
	struct himax_ts_data *ts = private_ts;
	struct i2c_client *client = private_ts->client;
	int ret = 0;

	ts->irq_enabled = 0;

	/* Work functon */
	if (client->irq) {/* INT mode */
		ts->use_irq = 1;
		ret = himax_int_register_trigger();

		if (ret == 0) {
			ts->irq_enabled = 1;
			irq_enable_count = 1;
			I("%s: irq enabled at qpio: %d\n", __func__, client->irq);
#ifdef HX_SMART_WAKEUP
			irq_set_irq_wake(client->irq, 1);
#endif
		} else {
			ts->use_irq = 0;
			E("%s: request_irq failed\n", __func__);
		}
	} else
		I("%s: client->irq is empty, use polling mode.\n", __func__);

	/* if use polling mode need to disable HX_ESD_RECOVERY function */
	if (!ts->use_irq) {
		ts->himax_wq = create_singlethread_workqueue("himax_touch");
		INIT_WORK(&ts->work, himax_ts_work_func);
		hrtimer_init(&ts->timer, CLOCK_MONOTONIC, HRTIMER_MODE_REL);
		ts->timer.function = himax_ts_timer_func;
		hrtimer_start(&ts->timer, ktime_set(1, 0), HRTIMER_MODE_REL);
		I("%s: polling mode enabled\n", __func__);
	}

	return ret;
}

static int himax_common_suspend(struct device *dev)
{
	struct himax_ts_data *ts = dev_get_drvdata(dev);

	I("%s: enter\n", __func__);
	himax_chip_common_suspend(ts);
	return 0;
}

static int himax_common_resume(struct device *dev)
{
	struct himax_ts_data *ts = dev_get_drvdata(dev);

	I("%s: enter\n", __func__);
	himax_chip_common_resume(ts);
	return 0;
}


#if defined(CONFIG_DRM)

int fb_notifier_callback(struct notifier_block *self, unsigned long event, void *data)
{
	struct msm_drm_notifier *evdata = data;
	int *blank;
	struct himax_ts_data *ts =
	    container_of(self, struct himax_ts_data, fb_notif);

	if (!evdata || (evdata->id != 0))
		return 0;

	I("DRM  %s\n", __func__);

	if (evdata->data && event == MSM_DRM_EVENT_BLANK && ts && ts->client) {
		blank = evdata->data;

		switch (*blank) {
		case MSM_DRM_BLANK_UNBLANK:
			if (!ts->initialized) {
				if (himax_chip_common_init())
<<<<<<< HEAD
					return 0;
=======
					return -ECANCELED;
>>>>>>> d992f461
				ts->initialized = true;
			}
			himax_common_resume(&ts->client->dev);
			break;
		case MSM_DRM_BLANK_POWERDOWN:
			himax_common_suspend(&ts->client->dev);
			break;
		}
	}

	return 0;
}

#elif defined(CONFIG_FB)

int fb_notifier_callback(struct notifier_block *self, unsigned long event, void *data)
{
	struct fb_event *evdata = data;
	int *blank;
	struct himax_ts_data *ts =
	    container_of(self, struct himax_ts_data, fb_notif);

	if (!evdata || (evdata->id != 0))
		return 0;

	I("FB  %s\n", __func__);

	if (evdata && evdata->data && event == FB_EVENT_BLANK && ts &&
	    ts->client) {
		blank = evdata->data;

		switch (*blank) {
		case FB_BLANK_UNBLANK:
			if (!ts->initialized) {
				if (himax_chip_common_init())
					return 0;
				ts->initialized = true;
			}
			himax_common_resume(&ts->client->dev);
			break;
		case FB_BLANK_POWERDOWN:
		case FB_BLANK_HSYNC_SUSPEND:
		case FB_BLANK_VSYNC_SUSPEND:
		case FB_BLANK_NORMAL:
			himax_common_suspend(&ts->client->dev);
			break;
		}
	}

	return 0;
}
#endif

int himax_chip_common_probe(struct i2c_client *client, const struct i2c_device_id *id)
{
	int ret = 0;
	struct himax_ts_data *ts;

	I("%s:Enter\n", __func__);

	/* Check I2C functionality */
	if (!i2c_check_functionality(client->adapter, I2C_FUNC_I2C)) {
		E("%s: i2c check functionality error\n", __func__);
		ret = -ENODEV;
		goto err_check_functionality_failed;
	}

	ts = kzalloc(sizeof(struct himax_ts_data), GFP_KERNEL);
	if (ts == NULL) {
		E("%s: allocate himax_ts_data failed\n", __func__);
		ret = -ENOMEM;
		goto err_alloc_data_failed;
	}

	i2c_set_clientdata(client, ts);
	ts->client = client;
	ts->dev = &client->dev;
	mutex_init(&ts->rw_lock);
	private_ts = ts;

	/*
	 * ts chip initialization is deferred till FB_UNBLACK event;
	 * probe is considered pending till then.
	 */
	ts->initialized = false;
#if defined(CONFIG_FB) || defined(CONFIG_DRM)
	ret = himax_fb_register(ts);
	if (ret)
		goto err_fb_notify_reg_failed;
#endif

err_fb_notify_reg_failed:
err_alloc_data_failed:
err_check_functionality_failed:

	return ret;
}

int himax_chip_common_remove(struct i2c_client *client)
{
	himax_chip_common_deinit();

	return 0;
}

static const struct i2c_device_id himax_common_ts_id[] = {
	{HIMAX_common_NAME, 0 },
	{}
};

static const struct dev_pm_ops himax_common_pm_ops = {
#if (!defined(CONFIG_FB) && !defined(CONFIG_DRM))
	.suspend = himax_common_suspend,
	.resume  = himax_common_resume,
#endif
};

#ifdef CONFIG_OF
static const struct of_device_id himax_match_table[] = {
	{.compatible = "himax,hxcommon" },
	{},
};
#else
#define himax_match_table NULL
#endif

static struct i2c_driver himax_common_driver = {
	.id_table = himax_common_ts_id,
	.probe = himax_chip_common_probe,
	.remove = himax_chip_common_remove,
	.driver	= {
	.name = HIMAX_common_NAME,
	.owner = THIS_MODULE,
	.of_match_table = himax_match_table,
#ifdef CONFIG_PM
	.pm = &himax_common_pm_ops,
#endif
	},
};

static int __init himax_common_init(void)
{
	I("Himax common touch panel driver init\n");
	i2c_add_driver(&himax_common_driver);

	return 0;
}

static void __exit himax_common_exit(void)
{
	i2c_del_driver(&himax_common_driver);
}

module_init(himax_common_init);
module_exit(himax_common_exit);

MODULE_DESCRIPTION("Himax_common driver");
MODULE_LICENSE("GPL v2");
<|MERGE_RESOLUTION|>--- conflicted
+++ resolved
@@ -660,11 +660,7 @@
 		case MSM_DRM_BLANK_UNBLANK:
 			if (!ts->initialized) {
 				if (himax_chip_common_init())
-<<<<<<< HEAD
-					return 0;
-=======
 					return -ECANCELED;
->>>>>>> d992f461
 				ts->initialized = true;
 			}
 			himax_common_resume(&ts->client->dev);
