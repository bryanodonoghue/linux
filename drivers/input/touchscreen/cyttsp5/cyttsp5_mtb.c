--- conflicted
+++ resolved
@@ -9,10 +9,7 @@
  * CYTT21XXX
  * CYTT31XXX
  *
-<<<<<<< HEAD
-=======
  * Copyright (c) 2019 The Linux Foundation. All rights reserved.
->>>>>>> 25200fdd
  * Copyright (C) 2015 Parade Technologies
  * Copyright (C) 2012-2015 Cypress Semiconductor
  *
