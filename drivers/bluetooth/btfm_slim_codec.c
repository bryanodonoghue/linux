/* Copyright (c) 2016-2017, The Linux Foundation. All rights reserved.
 *
 * This program is free software; you can redistribute it and/or modify
 * it under the terms of the GNU General Public License version 2 and
 * only version 2 as published by the Free Software Foundation.
 *
 * This program is distributed in the hope that it will be useful,
 * but WITHOUT ANY WARRANTY; without even the implied warranty of
 * MERCHANTABILITY or FITNESS FOR A PARTICULAR PURPOSE.  See the
 * GNU General Public License for more details.
 */
#include <linux/init.h>
#include <linux/kernel.h>
#include <linux/module.h>
#include <linux/of_gpio.h>
#include <linux/delay.h>
#include <linux/gpio.h>
#include <linux/debugfs.h>
#include <linux/slimbus/slimbus.h>
#include <linux/ratelimit.h>
#include <linux/slab.h>
#include <sound/pcm.h>
#include <sound/pcm_params.h>
#include <sound/soc.h>
#include <sound/soc-dapm.h>
#include <sound/tlv.h>
#include <btfm_slim.h>

static int btfm_slim_codec_write(struct snd_soc_codec *codec, unsigned int reg,
	unsigned int value)
{
	return 0;
}

static unsigned int btfm_slim_codec_read(struct snd_soc_codec *codec,
				unsigned int reg)
{
	return 0;
}

static int btfm_slim_codec_probe(struct snd_soc_codec *codec)
{
	return 0;
}

static int btfm_slim_codec_remove(struct snd_soc_codec *codec)
{
	return 0;
}

static int btfm_slim_dai_startup(struct snd_pcm_substream *substream,
		struct snd_soc_dai *dai)
{
	int ret;
	struct btfmslim *btfmslim = dai->dev->platform_data;

<<<<<<< HEAD
	BTFMSLIM_DBG("substream = %s  stream = %d dai name = %s",
=======
	BTFMSLIM_DBG("substream = %s  stream = %d dai->name = %s",
>>>>>>> 70be28c9
		 substream->name, substream->stream, dai->name);
	ret = btfm_slim_hw_init(btfmslim);
	return ret;
}

static void btfm_slim_dai_shutdown(struct snd_pcm_substream *substream,
		struct snd_soc_dai *dai)
{
	int i;
	struct btfmslim *btfmslim = dai->dev->platform_data;
	struct btfmslim_ch *ch;
	uint8_t rxport, grp = false, nchan = 1;

	BTFMSLIM_DBG("dai->name: %s, dai->id: %d, dai->rate: %d", dai->name,
		dai->id, dai->rate);

	switch (dai->id) {
	case BTFM_FM_SLIM_TX:
		grp = true; nchan = 2;
		ch = btfmslim->tx_chs;
		rxport = 0;
		break;
	case BTFM_BT_SCO_SLIM_TX:
		ch = btfmslim->tx_chs;
		rxport = 0;
		break;
	case BTFM_BT_SCO_A2DP_SLIM_RX:
	case BTFM_BT_SPLIT_A2DP_SLIM_RX:
		ch = btfmslim->rx_chs;
		rxport = 1;
		break;
	case BTFM_SLIM_NUM_CODEC_DAIS:
	default:
		BTFMSLIM_ERR("dai->id is invalid:%d", dai->id);
		return;
	}

	if (dai->id == BTFM_FM_SLIM_TX)
		goto out;

	/* Search for dai->id matched port handler */
	for (i = 0; (i < BTFM_SLIM_NUM_CODEC_DAIS) &&
		(ch->id != BTFM_SLIM_NUM_CODEC_DAIS) &&
		(ch->id != dai->id); ch++, i++)
		;

<<<<<<< HEAD
	BTFMSLIM_DBG("substream = %s  stream = %d dai name = %s",
		 substream->name, substream->stream, dai->name);
=======
	if ((ch->port == BTFM_SLIM_PGD_PORT_LAST) ||
		(ch->id == BTFM_SLIM_NUM_CODEC_DAIS)) {
		BTFMSLIM_ERR("ch is invalid!!");
		return;
	}

	btfm_slim_disable_ch(btfmslim, ch, rxport, grp, nchan);
out:
>>>>>>> 70be28c9
	btfm_slim_hw_deinit(btfmslim);
}

static int btfm_slim_dai_hw_params(struct snd_pcm_substream *substream,
			    struct snd_pcm_hw_params *params,
			    struct snd_soc_dai *dai)
{
<<<<<<< HEAD
	BTFMSLIM_DBG("dai name = %s DAI-ID %x rate %d num_ch %d",
=======
	BTFMSLIM_DBG("dai->name = %s DAI-ID %x rate %d num_ch %d",
>>>>>>> 70be28c9
		dai->name, dai->id, params_rate(params),
		params_channels(params));

	return 0;
}

static int btfm_slim_dai_prepare(struct snd_pcm_substream *substream,
	struct snd_soc_dai *dai)
{
	int i, ret = -EINVAL;
	struct btfmslim *btfmslim = dai->dev->platform_data;
	struct btfmslim_ch *ch;
	uint8_t rxport, grp = false, nchan = 1;

<<<<<<< HEAD
	BTFMSLIM_DBG("dai name: %s, dai->id: %d, dai->rate: %d", dai->name,
=======
	BTFMSLIM_DBG("dai->name: %s, dai->id: %d, dai->rate: %d", dai->name,
>>>>>>> 70be28c9
		dai->id, dai->rate);

	/* save sample rate */
	btfmslim->sample_rate = dai->rate;

	switch (dai->id) {
	case BTFM_FM_SLIM_TX:
		grp = true; nchan = 2;
		ch = btfmslim->tx_chs;
		rxport = 0;
		break;
	case BTFM_BT_SCO_SLIM_TX:
		ch = btfmslim->tx_chs;
		rxport = 0;
		break;
	case BTFM_BT_SCO_A2DP_SLIM_RX:
	case BTFM_BT_SPLIT_A2DP_SLIM_RX:
		ch = btfmslim->rx_chs;
		rxport = 1;
		break;
	case BTFM_SLIM_NUM_CODEC_DAIS:
	default:
		BTFMSLIM_ERR("dai->id is invalid:%d", dai->id);
		return ret;
	}

	/* Search for dai->id matched port handler */
	for (i = 0; (i < BTFM_SLIM_NUM_CODEC_DAIS) &&
		(ch->id != BTFM_SLIM_NUM_CODEC_DAIS) &&
		(ch->id != dai->id); ch++, i++)
		;

	if ((ch->port == BTFM_SLIM_PGD_PORT_LAST) ||
		(ch->id == BTFM_SLIM_NUM_CODEC_DAIS)) {
		BTFMSLIM_ERR("ch is invalid!!");
		return ret;
	}

	ret = btfm_slim_enable_ch(btfmslim, ch, rxport, dai->rate, grp, nchan);
	return ret;
}

static int btfm_slim_dai_hw_free(struct snd_pcm_substream *substream,
	struct snd_soc_dai *dai)
{
	int ret = -EINVAL, i;
	struct btfmslim *btfmslim = dai->dev->platform_data;
	struct btfmslim_ch *ch;
	uint8_t rxport, grp = false, nchan = 1;

<<<<<<< HEAD
	BTFMSLIM_DBG("dai name: %s, dai->id: %d, dai->rate: %d", dai->name,
=======
	BTFMSLIM_DBG("dai->name: %s, dai->id: %d, dai->rate: %d", dai->name,
>>>>>>> 70be28c9
		dai->id, dai->rate);

	switch (dai->id) {
	case BTFM_FM_SLIM_TX:
		grp = true; nchan = 2;
		ch = btfmslim->tx_chs;
		rxport = 0;
		break;
	case BTFM_BT_SCO_SLIM_TX:
		ch = btfmslim->tx_chs;
		rxport = 0;
		break;
	case BTFM_BT_SCO_A2DP_SLIM_RX:
	case BTFM_BT_SPLIT_A2DP_SLIM_RX:
		ch = btfmslim->rx_chs;
		rxport = 1;
		break;
	case BTFM_SLIM_NUM_CODEC_DAIS:
	default:
		BTFMSLIM_ERR("dai->id is invalid:%d", dai->id);
		goto out;
	}

	if (dai->id != BTFM_FM_SLIM_TX) {
		ret = 0;
		goto out;
	}

	/* Search for dai->id matched port handler */
	for (i = 0; (i < BTFM_SLIM_NUM_CODEC_DAIS) &&
		(ch->id != BTFM_SLIM_NUM_CODEC_DAIS) &&
		(ch->id != dai->id); ch++, i++)
		;

	if ((ch->port == BTFM_SLIM_PGD_PORT_LAST) ||
		(ch->id == BTFM_SLIM_NUM_CODEC_DAIS)) {
		BTFMSLIM_ERR("ch is invalid!!");
		goto out;
	}

	btfm_slim_disable_ch(btfmslim, ch, rxport, grp, nchan);

out:
	return ret;
}

/* This function will be called once during boot up */
static int btfm_slim_dai_set_channel_map(struct snd_soc_dai *dai,
				unsigned int tx_num, unsigned int *tx_slot,
				unsigned int rx_num, unsigned int *rx_slot)
{
	int ret = -EINVAL, i;
	struct btfmslim *btfmslim = dai->dev->platform_data;
	struct btfmslim_ch *rx_chs;
	struct btfmslim_ch *tx_chs;

	BTFMSLIM_DBG("");

	if (!btfmslim)
		return ret;

	rx_chs = btfmslim->rx_chs;
	tx_chs = btfmslim->tx_chs;

	if (!rx_chs || !tx_chs)
		return ret;

	BTFMSLIM_DBG("Rx: id\tname\tport\thdl\tch\tch_hdl");
	for (i = 0; (rx_chs->port != BTFM_SLIM_PGD_PORT_LAST) && (i < rx_num);
		i++, rx_chs++) {
		/* Set Rx Channel number from machine driver and
		 * get channel handler from slimbus driver
		 */
		rx_chs->ch = *(uint8_t *)(rx_slot + i);
		ret = slim_query_ch(btfmslim->slim_pgd, rx_chs->ch,
			&rx_chs->ch_hdl);
		if (ret < 0) {
			BTFMSLIM_ERR("slim_query_ch failure ch#%d - ret[%d]",
				rx_chs->ch, ret);
			goto error;
		}
		BTFMSLIM_DBG("    %d\t%s\t%d\t%x\t%d\t%x", rx_chs->id,
			rx_chs->name, rx_chs->port, rx_chs->port_hdl,
			rx_chs->ch, rx_chs->ch_hdl);
	}

	BTFMSLIM_DBG("Tx: id\tname\tport\thdl\tch\tch_hdl");
	for (i = 0; (tx_chs->port != BTFM_SLIM_PGD_PORT_LAST) && (i < tx_num);
		i++, tx_chs++) {
		/* Set Tx Channel number from machine driver and
		 * get channel handler from slimbus driver
		 */
		tx_chs->ch = *(uint8_t *)(tx_slot + i);
		ret = slim_query_ch(btfmslim->slim_pgd, tx_chs->ch,
			&tx_chs->ch_hdl);
		if (ret < 0) {
			BTFMSLIM_ERR("slim_query_ch failure ch#%d - ret[%d]",
				tx_chs->ch, ret);
			goto error;
		}
		BTFMSLIM_DBG("    %d\t%s\t%d\t%x\t%d\t%x", tx_chs->id,
			tx_chs->name, tx_chs->port, tx_chs->port_hdl,
			tx_chs->ch, tx_chs->ch_hdl);
	}

error:
	return ret;
}

static int btfm_slim_dai_get_channel_map(struct snd_soc_dai *dai,
				 unsigned int *tx_num, unsigned int *tx_slot,
				 unsigned int *rx_num, unsigned int *rx_slot)
{
	int i, ret = -EINVAL, *slot = NULL, j = 0, num = 1;
	struct btfmslim *btfmslim = dai->dev->platform_data;
	struct btfmslim_ch *ch = NULL;

	if (!btfmslim)
		return ret;

	switch (dai->id) {
	case BTFM_FM_SLIM_TX:
		num = 2;
	case BTFM_BT_SCO_SLIM_TX:
		if (!tx_slot || !tx_num) {
			BTFMSLIM_ERR("Invalid tx_slot %p or tx_num %p",
				tx_slot, tx_num);
			return -EINVAL;
		}
		ch = btfmslim->tx_chs;
		if (!ch)
			return -EINVAL;
		slot = tx_slot;
		*rx_slot = 0;
		*tx_num = num;
		*rx_num = 0;
		break;
	case BTFM_BT_SCO_A2DP_SLIM_RX:
	case BTFM_BT_SPLIT_A2DP_SLIM_RX:
		if (!rx_slot || !rx_num) {
			BTFMSLIM_ERR("Invalid rx_slot %p or rx_num %p",
				 rx_slot, rx_num);
			return -EINVAL;
		}
		ch = btfmslim->rx_chs;
		if (!ch)
			return -EINVAL;
		slot = rx_slot;
		*tx_slot = 0;
		*tx_num = 0;
		*rx_num = num;
		break;
	default:
		BTFMSLIM_ERR("Unsupported DAI %d", dai->id);
		return -EINVAL;
	}

	do {
		if (!ch)
			return -EINVAL;
		for (i = 0; (i < BTFM_SLIM_NUM_CODEC_DAIS) && (ch->id !=
			BTFM_SLIM_NUM_CODEC_DAIS) && (ch->id != dai->id);
			ch++, i++)
			;

		if (ch->id == BTFM_SLIM_NUM_CODEC_DAIS ||
			i == BTFM_SLIM_NUM_CODEC_DAIS) {
			BTFMSLIM_ERR(
				"No channel has been allocated for dai (%d)",
				dai->id);
			return -EINVAL;
		}
		if (!slot)
			return -EINVAL;
		*(slot + j) = ch->ch;
		BTFMSLIM_DBG("id:%d, port:%d, ch:%d, slot: %d", ch->id,
			ch->port, ch->ch, *(slot + j));

		/* In case it has mulitiple channels */
		if (++j < num)
			ch++;
	} while (j < num);

	return 0;
}

static struct snd_soc_dai_ops btfmslim_dai_ops = {
	.startup = btfm_slim_dai_startup,
	.shutdown = btfm_slim_dai_shutdown,
	.hw_params = btfm_slim_dai_hw_params,
	.prepare = btfm_slim_dai_prepare,
	.hw_free = btfm_slim_dai_hw_free,
	.set_channel_map = btfm_slim_dai_set_channel_map,
	.get_channel_map = btfm_slim_dai_get_channel_map,
};

static struct snd_soc_dai_driver btfmslim_dai[] = {
	{	/* FM Audio data multiple channel  : FM -> qdsp */
		.name = "btfm_fm_slim_tx",
		.id = BTFM_FM_SLIM_TX,
		.capture = {
			.stream_name = "FM TX Capture",
			.rates = SNDRV_PCM_RATE_48000, /* 48 KHz */
			.formats = SNDRV_PCM_FMTBIT_S16_LE, /* 16 bits */
			.rate_max = 48000,
			.rate_min = 48000,
			.channels_min = 1,
			.channels_max = 2,
		},
		.ops = &btfmslim_dai_ops,
	},
	{	/* Bluetooth SCO voice uplink: bt -> modem */
		.name = "btfm_bt_sco_slim_tx",
		.id = BTFM_BT_SCO_SLIM_TX,
		.capture = {
			.stream_name = "SCO TX Capture",
			/* 8 KHz or 16 KHz */
			.rates = SNDRV_PCM_RATE_8000 | SNDRV_PCM_RATE_16000,
			.formats = SNDRV_PCM_FMTBIT_S16_LE, /* 16 bits */
			.rate_max = 16000,
			.rate_min = 8000,
			.channels_min = 1,
			.channels_max = 1,
		},
		.ops = &btfmslim_dai_ops,
	},
	{	/* Bluetooth SCO voice downlink: modem -> bt or A2DP Playback */
		.name = "btfm_bt_sco_a2dp_slim_rx",
		.id = BTFM_BT_SCO_A2DP_SLIM_RX,
		.playback = {
			.stream_name = "SCO A2DP RX Playback",
			.rates = SNDRV_PCM_RATE_8000 | SNDRV_PCM_RATE_16000
				| SNDRV_PCM_RATE_48000, /* 8 or 16 or 48 Khz*/
			.formats = SNDRV_PCM_FMTBIT_S16_LE, /* 16 bits */
			.rate_max = 48000,
			.rate_min = 8000,
			.channels_min = 1,
			.channels_max = 1,
		},
		.ops = &btfmslim_dai_ops,
	},
	{	/* Bluetooth Split A2DP data: qdsp -> bt */
		.name = "btfm_bt_split_a2dp_slim_rx",
		.id = BTFM_BT_SPLIT_A2DP_SLIM_RX,
		.playback = {
			.stream_name = "SPLIT A2DP Playback",
			.rates = SNDRV_PCM_RATE_48000, /* 48 KHz */
			.formats = SNDRV_PCM_FMTBIT_S16_LE, /* 16 bits */
			.rate_max = 48000,
			.rate_min = 48000,
			.channels_min = 1,
			.channels_max = 1,
		},
		.ops = &btfmslim_dai_ops,
	},
};

static struct snd_soc_codec_driver btfmslim_codec = {
	.probe	= btfm_slim_codec_probe,
	.remove	= btfm_slim_codec_remove,
	.read	= btfm_slim_codec_read,
	.write	= btfm_slim_codec_write,
};

int btfm_slim_register_codec(struct device *dev)
{
	int ret = 0;

	BTFMSLIM_DBG("");
	/* Register Codec driver */
	ret = snd_soc_register_codec(dev, &btfmslim_codec,
		btfmslim_dai, ARRAY_SIZE(btfmslim_dai));

	if (ret)
		BTFMSLIM_ERR("failed to register codec (%d)", ret);

	return ret;
}

MODULE_DESCRIPTION("BTFM Slimbus Codec driver");
MODULE_LICENSE("GPL v2");<|MERGE_RESOLUTION|>--- conflicted
+++ resolved
@@ -54,11 +54,7 @@
 	int ret;
 	struct btfmslim *btfmslim = dai->dev->platform_data;
 
-<<<<<<< HEAD
-	BTFMSLIM_DBG("substream = %s  stream = %d dai name = %s",
-=======
 	BTFMSLIM_DBG("substream = %s  stream = %d dai->name = %s",
->>>>>>> 70be28c9
 		 substream->name, substream->stream, dai->name);
 	ret = btfm_slim_hw_init(btfmslim);
 	return ret;
@@ -105,10 +101,6 @@
 		(ch->id != dai->id); ch++, i++)
 		;
 
-<<<<<<< HEAD
-	BTFMSLIM_DBG("substream = %s  stream = %d dai name = %s",
-		 substream->name, substream->stream, dai->name);
-=======
 	if ((ch->port == BTFM_SLIM_PGD_PORT_LAST) ||
 		(ch->id == BTFM_SLIM_NUM_CODEC_DAIS)) {
 		BTFMSLIM_ERR("ch is invalid!!");
@@ -117,7 +109,6 @@
 
 	btfm_slim_disable_ch(btfmslim, ch, rxport, grp, nchan);
 out:
->>>>>>> 70be28c9
 	btfm_slim_hw_deinit(btfmslim);
 }
 
@@ -125,11 +116,7 @@
 			    struct snd_pcm_hw_params *params,
 			    struct snd_soc_dai *dai)
 {
-<<<<<<< HEAD
-	BTFMSLIM_DBG("dai name = %s DAI-ID %x rate %d num_ch %d",
-=======
 	BTFMSLIM_DBG("dai->name = %s DAI-ID %x rate %d num_ch %d",
->>>>>>> 70be28c9
 		dai->name, dai->id, params_rate(params),
 		params_channels(params));
 
@@ -144,11 +131,7 @@
 	struct btfmslim_ch *ch;
 	uint8_t rxport, grp = false, nchan = 1;
 
-<<<<<<< HEAD
-	BTFMSLIM_DBG("dai name: %s, dai->id: %d, dai->rate: %d", dai->name,
-=======
 	BTFMSLIM_DBG("dai->name: %s, dai->id: %d, dai->rate: %d", dai->name,
->>>>>>> 70be28c9
 		dai->id, dai->rate);
 
 	/* save sample rate */
@@ -199,11 +182,7 @@
 	struct btfmslim_ch *ch;
 	uint8_t rxport, grp = false, nchan = 1;
 
-<<<<<<< HEAD
-	BTFMSLIM_DBG("dai name: %s, dai->id: %d, dai->rate: %d", dai->name,
-=======
 	BTFMSLIM_DBG("dai->name: %s, dai->id: %d, dai->rate: %d", dai->name,
->>>>>>> 70be28c9
 		dai->id, dai->rate);
 
 	switch (dai->id) {
