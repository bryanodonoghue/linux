menu "Remoteproc drivers"

# REMOTEPROC gets selected by whoever wants it
config REMOTEPROC
	tristate
	depends on HAS_DMA
	select CRC32
	select FW_LOADER
	select VIRTIO
	select VIRTUALIZATION

config OMAP_REMOTEPROC
	tristate "OMAP remoteproc support"
	depends on HAS_DMA
	depends on ARCH_OMAP4 || SOC_OMAP5
	depends on OMAP_IOMMU
	select REMOTEPROC
	select MAILBOX
	select OMAP2PLUS_MBOX
	select RPMSG
	help
	  Say y here to support OMAP's remote processors (dual M3
	  and DSP on OMAP4) via the remote processor framework.

	  Currently only supported on OMAP4.

	  Usually you want to say y here, in order to enable multimedia
	  use-cases to run on your platform (multimedia codecs are
	  offloaded to remote DSP processors using this framework).

	  It's safe to say n here if you're not interested in multimedia
	  offloading or just want a bare minimum kernel.

config STE_MODEM_RPROC
	tristate "STE-Modem remoteproc support"
	depends on HAS_DMA
	select REMOTEPROC
	default n
	help
	  Say y or m here to support STE-Modem shared memory driver.
	  This can be either built-in or a loadable module.
	  If unsure say N.

config WKUP_M3_RPROC
	tristate "AMx3xx Wakeup M3 remoteproc support"
	depends on SOC_AM33XX || SOC_AM43XX
	select REMOTEPROC
	help
	  Say y here to support Wakeup M3 remote processor on TI AM33xx
	  and AM43xx family of SoCs.

	  Required for Suspend-to-RAM on AM33xx and AM43xx SoCs. Also needed
	  for deep CPUIdle states on AM33xx SoCs. Allows for loading of the
	  firmware onto these remote processors.
	  If unsure say N.

config DA8XX_REMOTEPROC
	tristate "DA8xx/OMAP-L13x remoteproc support"
	depends on ARCH_DAVINCI_DA8XX
	select CMA if MMU
	select REMOTEPROC
	select RPMSG
	help
	  Say y here to support DA8xx/OMAP-L13x remote processors via the
	  remote processor framework.

	  You want to say y here in order to enable AMP
	  use-cases to run on your platform (multimedia codecs are
	  offloaded to remote DSP processors using this framework).

	  This module controls the name of the firmware file that gets
	  loaded on the DSP.  This file must reside in the /lib/firmware
	  directory.  It can be specified via the module parameter
	  da8xx_fw_name=<filename>, and if not specified will default to
	  "rproc-dsp-fw".

	  It's safe to say n here if you're not interested in multimedia
	  offloading.

config QCOM_MDT_LOADER
	tristate

config QCOM_Q6V5_PIL
	tristate "Qualcomm Hexagon V5 Peripherial Image Loader"
	depends on OF && ARCH_QCOM
	select REMOTEPROC
	select QCOM_MDT_LOADER
	help
	  Say y here to support the Qualcomm Peripherial Image Loader for the
	  Hexagon V5 based remote processors.

config ST_REMOTEPROC
	tristate "ST remoteproc support"
	depends on ARCH_STI
	select REMOTEPROC
	help
	  Say y here to support ST's adjunct processors via the remote
	  processor framework.
	  This can be either built-in or a loadable module.

<<<<<<< HEAD
config QCOM_MDT_LOADER
	tristate

config QCOM_WCNSS_PIL
	tristate "Qualcomm WCNSS Peripheral Image Loader"
	depends on OF && ARCH_QCOM
	select REMOTEPROC
	select QCOM_MDT_LOADER
	select QCOM_SCM
	help
	  Peripherial Image Loader for the WCNSS block.
=======
config QCOM_TZ_PIL
	tristate "Qualcomm TrustZone based Peripherial Image Loader"
	depends on OF && ARCH_QCOM
	select REMOTEPROC
	help
	  Say y here to support the TrustZone based Qualcomm Peripherial Image
	  Loader.
>>>>>>> b37e7691

endmenu<|MERGE_RESOLUTION|>--- conflicted
+++ resolved
@@ -98,7 +98,6 @@
 	  processor framework.
 	  This can be either built-in or a loadable module.
 
-<<<<<<< HEAD
 config QCOM_MDT_LOADER
 	tristate
 
@@ -110,7 +109,7 @@
 	select QCOM_SCM
 	help
 	  Peripherial Image Loader for the WCNSS block.
-=======
+
 config QCOM_TZ_PIL
 	tristate "Qualcomm TrustZone based Peripherial Image Loader"
 	depends on OF && ARCH_QCOM
@@ -118,6 +117,5 @@
 	help
 	  Say y here to support the TrustZone based Qualcomm Peripherial Image
 	  Loader.
->>>>>>> b37e7691
 
 endmenu