/******************************************************************************
 *
 * Copyright(c) 2007 - 2012 Realtek Corporation. All rights reserved.
 *
 * This program is free software; you can redistribute it and/or modify it
 * under the terms of version 2 of the GNU General Public License as
 * published by the Free Software Foundation.
 *
 * This program is distributed in the hope that it will be useful, but WITHOUT
 * ANY WARRANTY; without even the implied warranty of MERCHANTABILITY or
 * FITNESS FOR A PARTICULAR PURPOSE. See the GNU General Public License for
 * more details.
 *
 ******************************************************************************/
#define  _IOCTL_CFG80211_C_

#include <osdep_service.h>
#include <drv_types.h>
#include <xmit_osdep.h>

#include "ioctl_cfg80211.h"

#define RTW_MAX_MGMT_TX_CNT 8

#define RTW_MAX_REMAIN_ON_CHANNEL_DURATION 65535	/* ms */
#define RTW_MAX_NUM_PMKIDS 4

static const u32 rtw_cipher_suites[] = {
	WLAN_CIPHER_SUITE_WEP40,
	WLAN_CIPHER_SUITE_WEP104,
	WLAN_CIPHER_SUITE_TKIP,
	WLAN_CIPHER_SUITE_CCMP,
};

#define RATETAB_ENT(_rate, _rateid, _flags) {			\
	.bitrate	= (_rate),				\
	.hw_value	= (_rateid),				\
	.flags		= (_flags),				\
}

#define CHAN2G(_channel, _freq, _flags) {			\
	.band			= IEEE80211_BAND_2GHZ,		\
	.center_freq		= (_freq),			\
	.hw_value		= (_channel),			\
	.flags			= (_flags),			\
	.max_antenna_gain	= 0,				\
	.max_power		= 30,				\
}

#define CHAN5G(_channel, _flags) {				\
	.band			= IEEE80211_BAND_5GHZ,		\
	.center_freq		= 5000 + (5 * (_channel)),	\
	.hw_value		= (_channel),			\
	.flags			= (_flags),			\
	.max_antenna_gain	= 0,				\
	.max_power		= 30,				\
}

static struct ieee80211_rate rtw_rates[] = {
	RATETAB_ENT(10, 0x1, 0),
	RATETAB_ENT(20, 0x2, 0),
	RATETAB_ENT(55, 0x4, 0),
	RATETAB_ENT(110, 0x8, 0),
	RATETAB_ENT(60, 0x10, 0),
	RATETAB_ENT(90, 0x20, 0),
	RATETAB_ENT(120, 0x40, 0),
	RATETAB_ENT(180, 0x80, 0),
	RATETAB_ENT(240, 0x100, 0),
	RATETAB_ENT(360, 0x200, 0),
	RATETAB_ENT(480, 0x400, 0),
	RATETAB_ENT(540, 0x800, 0),
};

#define rtw_a_rates		(rtw_rates + 4)
#define RTW_A_RATES_NUM	8
#define rtw_g_rates		(rtw_rates + 0)
#define RTW_G_RATES_NUM	12

#define RTW_2G_CHANNELS_NUM 14
#define RTW_5G_CHANNELS_NUM 37

static struct ieee80211_channel rtw_2ghz_channels[] = {
	CHAN2G(1, 2412, 0),
	CHAN2G(2, 2417, 0),
	CHAN2G(3, 2422, 0),
	CHAN2G(4, 2427, 0),
	CHAN2G(5, 2432, 0),
	CHAN2G(6, 2437, 0),
	CHAN2G(7, 2442, 0),
	CHAN2G(8, 2447, 0),
	CHAN2G(9, 2452, 0),
	CHAN2G(10, 2457, 0),
	CHAN2G(11, 2462, 0),
	CHAN2G(12, 2467, 0),
	CHAN2G(13, 2472, 0),
	CHAN2G(14, 2484, 0),
};

static struct ieee80211_channel rtw_5ghz_a_channels[] = {
	CHAN5G(34, 0), CHAN5G(36, 0),
	CHAN5G(38, 0), CHAN5G(40, 0),
	CHAN5G(42, 0), CHAN5G(44, 0),
	CHAN5G(46, 0), CHAN5G(48, 0),
	CHAN5G(52, 0), CHAN5G(56, 0),
	CHAN5G(60, 0), CHAN5G(64, 0),
	CHAN5G(100, 0), CHAN5G(104, 0),
	CHAN5G(108, 0), CHAN5G(112, 0),
	CHAN5G(116, 0), CHAN5G(120, 0),
	CHAN5G(124, 0), CHAN5G(128, 0),
	CHAN5G(132, 0), CHAN5G(136, 0),
	CHAN5G(140, 0), CHAN5G(149, 0),
	CHAN5G(153, 0), CHAN5G(157, 0),
	CHAN5G(161, 0), CHAN5G(165, 0),
	CHAN5G(184, 0), CHAN5G(188, 0),
	CHAN5G(192, 0), CHAN5G(196, 0),
	CHAN5G(200, 0), CHAN5G(204, 0),
	CHAN5G(208, 0), CHAN5G(212, 0),
	CHAN5G(216, 0),
};

static void rtw_2g_channels_init(struct ieee80211_channel *channels)
{
	memcpy((void *)channels, (void *)rtw_2ghz_channels,
	       sizeof(struct ieee80211_channel) * RTW_2G_CHANNELS_NUM);
}

static void rtw_5g_channels_init(struct ieee80211_channel *channels)
{
	memcpy((void *)channels, (void *)rtw_5ghz_a_channels,
	       sizeof(struct ieee80211_channel) * RTW_5G_CHANNELS_NUM);
}

static void rtw_2g_rates_init(struct ieee80211_rate *rates)
{
	memcpy(rates, rtw_g_rates,
	       sizeof(struct ieee80211_rate) * RTW_G_RATES_NUM);
}

static void rtw_5g_rates_init(struct ieee80211_rate *rates)
{
	memcpy(rates, rtw_a_rates,
	       sizeof(struct ieee80211_rate) * RTW_A_RATES_NUM);
}

static struct ieee80211_supported_band *
rtw_spt_band_alloc(enum ieee80211_band band)
{
	struct ieee80211_supported_band *spt_band = NULL;
	int n_channels, n_bitrates;

	if (band == IEEE80211_BAND_2GHZ) {
		n_channels = RTW_2G_CHANNELS_NUM;
		n_bitrates = RTW_G_RATES_NUM;
	} else if (band == IEEE80211_BAND_5GHZ) {
		n_channels = RTW_5G_CHANNELS_NUM;
		n_bitrates = RTW_A_RATES_NUM;
	} else {
		goto exit;
	}
	spt_band = kzalloc(sizeof(struct ieee80211_supported_band) +
			   sizeof(struct ieee80211_channel) * n_channels +
			   sizeof(struct ieee80211_rate) * n_bitrates,
			   GFP_KERNEL);
	if (!spt_band)
		goto exit;

	spt_band->channels =
		(struct ieee80211_channel *)(((u8 *) spt_band) +
					     sizeof(struct
						    ieee80211_supported_band));
	spt_band->bitrates =
		(struct ieee80211_rate *)(((u8 *) spt_band->channels) +
					  sizeof(struct ieee80211_channel) *
					  n_channels);
	spt_band->band = band;
	spt_band->n_channels = n_channels;
	spt_band->n_bitrates = n_bitrates;

	if (band == IEEE80211_BAND_2GHZ) {
		rtw_2g_channels_init(spt_band->channels);
		rtw_2g_rates_init(spt_band->bitrates);
	} else if (band == IEEE80211_BAND_5GHZ) {
		rtw_5g_channels_init(spt_band->channels);
		rtw_5g_rates_init(spt_band->bitrates);
	}

	/* spt_band.ht_cap */

exit:
	return spt_band;
}

static const struct ieee80211_txrx_stypes
rtw_cfg80211_default_mgmt_stypes[NUM_NL80211_IFTYPES] = {
	[NL80211_IFTYPE_ADHOC] = {
		.tx = 0xffff,
		.rx = BIT(IEEE80211_STYPE_ACTION >> 4)
	},
	[NL80211_IFTYPE_STATION] = {
		.tx = 0xffff,
		.rx = BIT(IEEE80211_STYPE_ACTION >> 4) |
		      BIT(IEEE80211_STYPE_PROBE_REQ >> 4)
	},
	[NL80211_IFTYPE_AP] = {
		.tx = 0xffff,
		.rx = BIT(IEEE80211_STYPE_ASSOC_REQ >> 4) |
		      BIT(IEEE80211_STYPE_REASSOC_REQ >> 4) |
		      BIT(IEEE80211_STYPE_PROBE_REQ >> 4) |
		      BIT(IEEE80211_STYPE_DISASSOC >> 4) |
		      BIT(IEEE80211_STYPE_AUTH >> 4) |
		      BIT(IEEE80211_STYPE_DEAUTH >> 4) |
		      BIT(IEEE80211_STYPE_ACTION >> 4)
	},
	[NL80211_IFTYPE_AP_VLAN] = {
		/* copy AP */
		.tx = 0xffff,
		.rx = BIT(IEEE80211_STYPE_ASSOC_REQ >> 4) |
		      BIT(IEEE80211_STYPE_REASSOC_REQ >> 4) |
		      BIT(IEEE80211_STYPE_PROBE_REQ >> 4) |
		      BIT(IEEE80211_STYPE_DISASSOC >> 4) |
		      BIT(IEEE80211_STYPE_AUTH >> 4) |
		      BIT(IEEE80211_STYPE_DEAUTH >> 4) |
		      BIT(IEEE80211_STYPE_ACTION >> 4)
	},
	[NL80211_IFTYPE_P2P_CLIENT] = {
		.tx = 0xffff,
		.rx = BIT(IEEE80211_STYPE_ACTION >> 4) |
		      BIT(IEEE80211_STYPE_PROBE_REQ >> 4)
	},
	[NL80211_IFTYPE_P2P_GO] = {
		.tx = 0xffff,
		.rx = BIT(IEEE80211_STYPE_ASSOC_REQ >> 4) |
		      BIT(IEEE80211_STYPE_REASSOC_REQ >> 4) |
		      BIT(IEEE80211_STYPE_PROBE_REQ >> 4) |
		      BIT(IEEE80211_STYPE_DISASSOC >> 4) |
		      BIT(IEEE80211_STYPE_AUTH >> 4) |
		      BIT(IEEE80211_STYPE_DEAUTH >> 4) |
		      BIT(IEEE80211_STYPE_ACTION >> 4)
	},
};

static int rtw_cfg80211_inform_bss(struct rtw_adapter *padapter,
				   struct wlan_network *pnetwork)
{
	int ret = 0;
	struct ieee80211_channel *notify_channel;
	struct cfg80211_bss *bss;
	u16 channel;
	u32 freq;
	u8 *notify_ie;
	size_t notify_ielen;
	s32 notify_signal;
	struct wireless_dev *wdev = padapter->rtw_wdev;
	struct wiphy *wiphy = wdev->wiphy;
	struct mlme_priv *pmlmepriv = &padapter->mlmepriv;

	channel = pnetwork->network.DSConfig;
	if (channel <= RTW_CH_MAX_2G_CHANNEL)
		freq = ieee80211_channel_to_frequency(channel,
						      IEEE80211_BAND_2GHZ);
	else
		freq = ieee80211_channel_to_frequency(channel,
						      IEEE80211_BAND_5GHZ);

	notify_channel = ieee80211_get_channel(wiphy, freq);

	notify_ie = pnetwork->network.IEs;
	notify_ielen = pnetwork->network.IELength;

	/* We've set wiphy's signal_type as CFG80211_SIGNAL_TYPE_MBM:
	 *  signal strength in mBm (100*dBm)
	 */
	if (check_fwstate(pmlmepriv, _FW_LINKED) &&
	    is_same_network23a(&pmlmepriv->cur_network.network,
			    &pnetwork->network)) {
		notify_signal = 100 * translate_percentage_to_dbm(padapter->recvpriv.signal_strength);	/* dbm */
	} else {
		notify_signal = 100 * translate_percentage_to_dbm(
			pnetwork->network.SignalStrength);	/* dbm */
	}

	bss = cfg80211_inform_bss(wiphy, notify_channel,
				  CFG80211_BSS_FTYPE_UNKNOWN,
				  pnetwork->network.MacAddress,
				  pnetwork->network.tsf,
				  pnetwork->network.capability,
				  pnetwork->network.beacon_interval,
				  notify_ie, notify_ielen,
				  notify_signal, GFP_ATOMIC);

	if (unlikely(!bss)) {
		DBG_8723A("rtw_cfg80211_inform_bss error\n");
		return -EINVAL;
	}

	cfg80211_put_bss(wiphy, bss);

	return ret;
}

void rtw_cfg80211_indicate_connect(struct rtw_adapter *padapter)
{
	struct mlme_priv *pmlmepriv = &padapter->mlmepriv;
	struct wlan_network *cur_network = &pmlmepriv->cur_network;
	struct wireless_dev *pwdev = padapter->rtw_wdev;

	DBG_8723A("%s(padapter =%p)\n", __func__, padapter);

	if (pwdev->iftype != NL80211_IFTYPE_STATION &&
	    pwdev->iftype != NL80211_IFTYPE_P2P_CLIENT)
		return;

	if (check_fwstate(pmlmepriv, WIFI_AP_STATE))
		return;

	if (padapter->mlmepriv.to_roaming > 0) {
		struct wiphy *wiphy = pwdev->wiphy;
		struct ieee80211_channel *notify_channel;
		u32 freq;
		u16 channel = cur_network->network.DSConfig;

		if (channel <= RTW_CH_MAX_2G_CHANNEL)
			freq =
			    ieee80211_channel_to_frequency(channel,
							   IEEE80211_BAND_2GHZ);
		else
			freq =
			    ieee80211_channel_to_frequency(channel,
							   IEEE80211_BAND_5GHZ);

		notify_channel = ieee80211_get_channel(wiphy, freq);

		DBG_8723A("%s call cfg80211_roamed\n", __func__);
		cfg80211_roamed(padapter->pnetdev, notify_channel,
				cur_network->network.MacAddress,
				pmlmepriv->assoc_req +
				sizeof(struct ieee80211_hdr_3addr) + 2,
				pmlmepriv->assoc_req_len -
				sizeof(struct ieee80211_hdr_3addr) - 2,
				pmlmepriv->assoc_rsp +
				sizeof(struct ieee80211_hdr_3addr) + 6,
				pmlmepriv->assoc_rsp_len -
				sizeof(struct ieee80211_hdr_3addr) - 6,
				GFP_ATOMIC);
	} else {
		cfg80211_connect_result(padapter->pnetdev,
					cur_network->network.MacAddress,
					pmlmepriv->assoc_req +
					sizeof(struct ieee80211_hdr_3addr) + 2,
					pmlmepriv->assoc_req_len -
					sizeof(struct ieee80211_hdr_3addr) - 2,
					pmlmepriv->assoc_rsp +
					sizeof(struct ieee80211_hdr_3addr) + 6,
					pmlmepriv->assoc_rsp_len -
					sizeof(struct ieee80211_hdr_3addr) - 6,
					WLAN_STATUS_SUCCESS, GFP_ATOMIC);
	}
}

void rtw_cfg80211_indicate_disconnect(struct rtw_adapter *padapter)
{
	struct mlme_priv *pmlmepriv = &padapter->mlmepriv;
	struct wireless_dev *pwdev = padapter->rtw_wdev;

	DBG_8723A("%s(padapter =%p)\n", __func__, padapter);

	if (pwdev->iftype != NL80211_IFTYPE_STATION &&
	    pwdev->iftype != NL80211_IFTYPE_P2P_CLIENT)
		return;

	if (check_fwstate(pmlmepriv, WIFI_AP_STATE))
		return;

	if (!padapter->mlmepriv.not_indic_disco) {
		if (check_fwstate(&padapter->mlmepriv, WIFI_UNDER_LINKING)) {
			cfg80211_connect_result(padapter->pnetdev, NULL, NULL,
						0, NULL, 0,
						WLAN_STATUS_UNSPECIFIED_FAILURE,
						GFP_ATOMIC);
		} else {
			cfg80211_disconnected(padapter->pnetdev, 0, NULL,
					      0, GFP_ATOMIC);
		}
	}
}

#ifdef CONFIG_8723AU_AP_MODE
static int set_pairwise_key(struct rtw_adapter *padapter, struct sta_info *psta)
{
	struct cmd_obj *ph2c;
	struct set_stakey_parm *psetstakey_para;
	struct cmd_priv *pcmdpriv = &padapter->cmdpriv;
	int res = _SUCCESS;

	ph2c = kzalloc(sizeof(struct cmd_obj), GFP_KERNEL);
	if (ph2c == NULL) {
		res = _FAIL;
		goto exit;
	}

	psetstakey_para = kzalloc(sizeof(struct set_stakey_parm), GFP_KERNEL);
	if (psetstakey_para == NULL) {
		kfree(ph2c);
		res = _FAIL;
		goto exit;
	}

	init_h2fwcmd_w_parm_no_rsp(ph2c, psetstakey_para, _SetStaKey_CMD_);

	psetstakey_para->algorithm = psta->dot118021XPrivacy;

	ether_addr_copy(psetstakey_para->addr, psta->hwaddr);

	memcpy(psetstakey_para->key, &psta->dot118021x_UncstKey, 16);

	res = rtw_enqueue_cmd23a(pcmdpriv, ph2c);

exit:
	return res;
}

static int set_group_key(struct rtw_adapter *padapter, struct key_params *parms,
			 u32 alg, u8 keyid)
{
	struct cmd_obj *pcmd;
	struct setkey_parm *psetkeyparm;
	struct cmd_priv *pcmdpriv = &padapter->cmdpriv;
	int res = _SUCCESS;

	DBG_8723A("%s\n", __func__);

	if (keyid >= 4) {
		res = _FAIL;
		goto exit;
	}

	pcmd = kzalloc(sizeof(struct cmd_obj), GFP_KERNEL);
	if (!pcmd) {
		res = _FAIL;
		goto exit;
	}
	psetkeyparm = kzalloc(sizeof(struct setkey_parm), GFP_KERNEL);
	if (!psetkeyparm) {
		kfree(pcmd);
		res = _FAIL;
		goto exit;
	}

	psetkeyparm->keyid = keyid;
	if (is_wep_enc(alg))
		padapter->mlmepriv.key_mask |= BIT(psetkeyparm->keyid);

	psetkeyparm->algorithm = alg;

	psetkeyparm->set_tx = 1;

	memcpy(&psetkeyparm->key, parms->key, parms->key_len);

	pcmd->cmdcode = _SetKey_CMD_;
	pcmd->parmbuf = (u8 *) psetkeyparm;
	pcmd->cmdsz = (sizeof(struct setkey_parm));
	pcmd->rsp = NULL;
	pcmd->rspsz = 0;

	res = rtw_enqueue_cmd23a(pcmdpriv, pcmd);

exit:
	return res;
}

static int rtw_cfg80211_ap_set_encryption(struct net_device *dev, u8 key_index,
					  int set_tx, const u8 *sta_addr,
					  struct key_params *keyparms)
{
	int key_len;
	struct sta_info *psta = NULL, *pbcmc_sta = NULL;
	struct rtw_adapter *padapter = netdev_priv(dev);
	struct security_priv *psecuritypriv = &padapter->securitypriv;
	struct sta_priv *pstapriv = &padapter->stapriv;

	DBG_8723A("%s\n", __func__);

	if (!is_broadcast_ether_addr(sta_addr)) {
		psta = rtw_get_stainfo23a(pstapriv, sta_addr);
		if (!psta) {
			/* ret = -EINVAL; */
			DBG_8723A("rtw_set_encryption(), sta has already "
				  "been removed or never been added\n");
			goto exit;
		}
	}

	key_len = keyparms->key_len;

	if (!psta && (keyparms->cipher == WLAN_CIPHER_SUITE_WEP40 ||
		      keyparms->cipher == WLAN_CIPHER_SUITE_WEP104)) {
		DBG_8723A("r871x_set_encryption, crypt.alg = WEP\n");

		DBG_8723A("r871x_set_encryption, wep_key_idx =%d, len =%d\n",
			  key_index, key_len);

		if (psecuritypriv->bWepDefaultKeyIdxSet == 0) {
			/* wep default key has not been set, so use
			   this key index as default key. */

			psecuritypriv->ndisencryptstatus =
				Ndis802_11Encryption1Enabled;
			psecuritypriv->dot11PrivacyAlgrthm = keyparms->cipher;
			psecuritypriv->dot118021XGrpPrivacy = keyparms->cipher;

			psecuritypriv->dot11PrivacyKeyIndex = key_index;
		}

		memcpy(&psecuritypriv->wep_key[key_index].key,
		       keyparms->key, key_len);

		psecuritypriv->wep_key[key_index].keylen = key_len;

		set_group_key(padapter, keyparms, keyparms->cipher, key_index);

		goto exit;
	}

	if (!psta) {	/*  group key */
		if (set_tx == 0) {	/* group key */
			if (keyparms->cipher == WLAN_CIPHER_SUITE_WEP40 ||
			    keyparms->cipher == WLAN_CIPHER_SUITE_WEP104) {
				DBG_8723A("%s, set group_key, WEP\n", __func__);

				memcpy(psecuritypriv->
				       dot118021XGrpKey[key_index].skey,
				       keyparms->key, key_len);

				psecuritypriv->dot118021XGrpPrivacy =
					keyparms->cipher;
			} else if (keyparms->cipher == WLAN_CIPHER_SUITE_TKIP) {
				DBG_8723A("%s, set group_key, TKIP\n",
					  __func__);

				psecuritypriv->dot118021XGrpPrivacy =
					WLAN_CIPHER_SUITE_TKIP;

				memcpy(psecuritypriv->
				       dot118021XGrpKey[key_index].skey,
				       keyparms->key,
				       (key_len > 16 ? 16 : key_len));

				/* set mic key */
				memcpy(psecuritypriv->
				       dot118021XGrptxmickey[key_index].skey,
				       &keyparms->key[16], 8);
				memcpy(psecuritypriv->
				       dot118021XGrprxmickey[key_index].skey,
				       &keyparms->key[24], 8);

				psecuritypriv->busetkipkey = 1;

			} else if (keyparms->cipher == WLAN_CIPHER_SUITE_CCMP) {
					DBG_8723A("%s, set group_key, CCMP\n",
					  __func__);

				psecuritypriv->dot118021XGrpPrivacy =
					WLAN_CIPHER_SUITE_CCMP;

				memcpy(psecuritypriv->
				       dot118021XGrpKey[key_index].skey,
				       keyparms->key,
				       (key_len > 16 ? 16 : key_len));
			} else {
				DBG_8723A("%s, set group_key, none\n",
					  __func__);

				psecuritypriv->dot118021XGrpPrivacy = 0;
			}

			psecuritypriv->dot118021XGrpKeyid = key_index;

			psecuritypriv->binstallGrpkey = 1;

			psecuritypriv->dot11PrivacyAlgrthm =
				psecuritypriv->dot118021XGrpPrivacy;

			set_group_key(padapter, keyparms,
				      psecuritypriv->dot118021XGrpPrivacy,
				      key_index);

			pbcmc_sta = rtw_get_bcmc_stainfo23a(padapter);
			if (pbcmc_sta) {
				pbcmc_sta->ieee8021x_blocked = false;
				/* rx will use bmc_sta's dot118021XPrivacy */
				pbcmc_sta->dot118021XPrivacy =
					psecuritypriv->dot118021XGrpPrivacy;

			}

		}

		goto exit;
	}

	if (psecuritypriv->dot11AuthAlgrthm == dot11AuthAlgrthm_8021X && psta) {
		/*  psk/802_1x */
		if (set_tx == 1) {
			/* pairwise key */
			memcpy(psta->dot118021x_UncstKey.skey,
			       keyparms->key, (key_len > 16 ? 16 : key_len));

			if (keyparms->cipher == WLAN_CIPHER_SUITE_WEP40 ||
			    keyparms->cipher == WLAN_CIPHER_SUITE_WEP104) {
				DBG_8723A("%s, set pairwise key, WEP\n",
					  __func__);

				psecuritypriv->dot118021XGrpPrivacy =
					keyparms->cipher;
			} else if (keyparms->cipher == WLAN_CIPHER_SUITE_TKIP) {
				DBG_8723A("%s, set pairwise key, TKIP\n",
					  __func__);

				psta->dot118021XPrivacy =
					WLAN_CIPHER_SUITE_TKIP;

				/* set mic key */
				memcpy(psta->dot11tkiptxmickey.skey,
				       &keyparms->key[16], 8);
				memcpy(psta->dot11tkiprxmickey.skey,
				       &keyparms->key[24], 8);

				psecuritypriv->busetkipkey = 1;

			} else if (keyparms->cipher == WLAN_CIPHER_SUITE_CCMP) {
				DBG_8723A("%s, set pairwise key, CCMP\n",
					  __func__);

				psta->dot118021XPrivacy =
					WLAN_CIPHER_SUITE_CCMP;
			} else {
				DBG_8723A("%s, set pairwise key, none\n",
					  __func__);

				psta->dot118021XPrivacy = 0;
			}

			set_pairwise_key(padapter, psta);

			psta->ieee8021x_blocked = false;

			psta->bpairwise_key_installed = true;
		} else {	/* group key??? */
			if (keyparms->cipher == WLAN_CIPHER_SUITE_WEP40 ||
			    keyparms->cipher == WLAN_CIPHER_SUITE_WEP104) {
				memcpy(psecuritypriv->
				       dot118021XGrpKey[key_index].skey,
				       keyparms->key, key_len);

				psecuritypriv->dot118021XGrpPrivacy =
					keyparms->cipher;
			} else if (keyparms->cipher == WLAN_CIPHER_SUITE_TKIP) {
				psecuritypriv->dot118021XGrpPrivacy =
					WLAN_CIPHER_SUITE_TKIP;

				memcpy(psecuritypriv->
				       dot118021XGrpKey[key_index].skey,
				       keyparms->key,
				       (key_len > 16 ? 16 : key_len));

				/* set mic key */
				memcpy(psecuritypriv->
				       dot118021XGrptxmickey[key_index].skey,
				       &keyparms->key[16], 8);
				memcpy(psecuritypriv->
				       dot118021XGrprxmickey[key_index].skey,
				       &keyparms->key[24], 8);

				psecuritypriv->busetkipkey = 1;
			} else if (keyparms->cipher == WLAN_CIPHER_SUITE_CCMP) {
				psecuritypriv->dot118021XGrpPrivacy =
					WLAN_CIPHER_SUITE_CCMP;

				memcpy(psecuritypriv->
				       dot118021XGrpKey[key_index].skey,
				       keyparms->key,
				       (key_len > 16 ? 16 : key_len));
			} else {
				psecuritypriv->dot118021XGrpPrivacy = 0;
			}

			psecuritypriv->dot118021XGrpKeyid = key_index;

			psecuritypriv->binstallGrpkey = 1;

			psecuritypriv->dot11PrivacyAlgrthm =
				psecuritypriv->dot118021XGrpPrivacy;

			set_group_key(padapter, keyparms,
				      psecuritypriv->dot118021XGrpPrivacy,
				      key_index);

			pbcmc_sta = rtw_get_bcmc_stainfo23a(padapter);
			if (pbcmc_sta) {
				/* rx will use bmc_sta's
				   dot118021XPrivacy */
				pbcmc_sta->ieee8021x_blocked = false;
				pbcmc_sta->dot118021XPrivacy =
					psecuritypriv->dot118021XGrpPrivacy;
			}
		}
	}

exit:

	return 0;
}
#endif

static int rtw_cfg80211_set_encryption(struct net_device *dev, u8 key_index,
				       int set_tx, const u8 *sta_addr,
				       struct key_params *keyparms)
{
	int ret = 0;
	int key_len;
	struct rtw_adapter *padapter = netdev_priv(dev);
	struct mlme_priv *pmlmepriv = &padapter->mlmepriv;
	struct security_priv *psecuritypriv = &padapter->securitypriv;

	DBG_8723A("%s\n", __func__);

	key_len = keyparms->key_len;

	if (keyparms->cipher == WLAN_CIPHER_SUITE_WEP40 ||
	    keyparms->cipher == WLAN_CIPHER_SUITE_WEP104) {
		RT_TRACE(_module_rtl871x_ioctl_os_c, _drv_err_,
			 ("wpa_set_encryption, crypt.alg = WEP\n"));
		DBG_8723A("wpa_set_encryption, crypt.alg = WEP\n");

		if (psecuritypriv->bWepDefaultKeyIdxSet == 0) {
			/* wep default key has not been set, so use this
			   key index as default key. */

			psecuritypriv->ndisencryptstatus =
				Ndis802_11Encryption1Enabled;
			psecuritypriv->dot11PrivacyAlgrthm = keyparms->cipher;
			psecuritypriv->dot118021XGrpPrivacy = keyparms->cipher;

			psecuritypriv->dot11PrivacyKeyIndex = key_index;
		}

		memcpy(&psecuritypriv->wep_key[key_index].key,
		       keyparms->key, key_len);

		psecuritypriv->wep_key[key_index].keylen = key_len;

		rtw_set_key23a(padapter, psecuritypriv, key_index, 0);

		goto exit;
	}

	if (padapter->securitypriv.dot11AuthAlgrthm ==
	    dot11AuthAlgrthm_8021X) {	/*  802_1x */
		struct sta_info *psta, *pbcmc_sta;
		struct sta_priv *pstapriv = &padapter->stapriv;

		if (check_fwstate(pmlmepriv,
				  WIFI_STATION_STATE | WIFI_MP_STATE)) {
			/* sta mode */
			psta = rtw_get_stainfo23a(pstapriv, get_bssid(pmlmepriv));
			if (psta == NULL) {
				DBG_8723A("%s, : Obtain Sta_info fail\n",
					  __func__);
			} else {
				/* Jeff: don't disable ieee8021x_blocked
				   while clearing key */
				if (keyparms->cipher != IW_AUTH_CIPHER_NONE &&
				    keyparms->cipher != 0)
					psta->ieee8021x_blocked = false;

				if ((padapter->securitypriv.ndisencryptstatus ==
				     Ndis802_11Encryption2Enabled) ||
				    (padapter->securitypriv.ndisencryptstatus ==
				     Ndis802_11Encryption3Enabled)) {
					psta->dot118021XPrivacy =
						padapter->securitypriv.
						dot11PrivacyAlgrthm;
				}

				if (set_tx == 1) {
					/* pairwise key */
					DBG_8723A("%s, : set_tx == 1\n",
						  __func__);

					memcpy(psta->dot118021x_UncstKey.skey,
					       keyparms->key,
					       (key_len > 16 ? 16 : key_len));

					if (keyparms->cipher ==
					    WLAN_CIPHER_SUITE_TKIP) {
						memcpy(psta->dot11tkiptxmickey.
						       skey,
						       &keyparms->key[16], 8);
						memcpy(psta->dot11tkiprxmickey.
						       skey,
						       &keyparms->key[24], 8);

						padapter->securitypriv.
							busetkipkey = 0;
					}
					DBG_8723A(" ~~~~set sta key:unicastkey\n");

					rtw_setstakey_cmd23a(padapter,
							  (unsigned char *)psta,
							  true);
				} else {	/* group key */
					memcpy(padapter->securitypriv.
					       dot118021XGrpKey[key_index].skey,
					       keyparms->key,
					       (key_len > 16 ? 16 : key_len));
					memcpy(padapter->securitypriv.
					       dot118021XGrptxmickey[key_index].
					       skey, &keyparms->key[16], 8);
					memcpy(padapter->securitypriv.
					       dot118021XGrprxmickey[key_index].
					       skey, &keyparms->key[24], 8);
					padapter->securitypriv.binstallGrpkey =
						1;
					DBG_8723A
					    (" ~~~~set sta key:groupkey\n");

					padapter->securitypriv.
					    dot118021XGrpKeyid = key_index;

					rtw_set_key23a(padapter,
						    &padapter->securitypriv,
						    key_index, 1);
				}
			}

			pbcmc_sta = rtw_get_bcmc_stainfo23a(padapter);
			if (pbcmc_sta) {
				/* Jeff: don't disable ieee8021x_blocked
				   while clearing key */
				if (keyparms->cipher != IW_AUTH_CIPHER_NONE &&
				    keyparms->cipher != 0)
					pbcmc_sta->ieee8021x_blocked = false;

				if ((padapter->securitypriv.ndisencryptstatus ==
				     Ndis802_11Encryption2Enabled) ||
				    (padapter->securitypriv.ndisencryptstatus ==
				     Ndis802_11Encryption3Enabled)) {
					pbcmc_sta->dot118021XPrivacy =
					    padapter->securitypriv.
					    dot11PrivacyAlgrthm;
				}
			}
		}
	}

exit:

	DBG_8723A("%s, ret =%d\n", __func__, ret);



	return ret;
}

static int cfg80211_rtw_add_key(struct wiphy *wiphy, struct net_device *ndev,
				u8 key_index, bool pairwise,
				const u8 *mac_addr, struct key_params *params)
{
	int set_tx, ret = 0;
	struct wireless_dev *rtw_wdev = wiphy_to_wdev(wiphy);
	struct rtw_adapter *padapter = wiphy_to_adapter(wiphy);
	struct mlme_priv *pmlmepriv = &padapter->mlmepriv;
	u8 sta_addr[ETH_ALEN];

	DBG_8723A("%s(%s): adding key for %pM\n", __func__, ndev->name,
		  mac_addr);
	DBG_8723A("cipher = 0x%x\n", params->cipher);
	DBG_8723A("key_len = 0x%x\n", params->key_len);
	DBG_8723A("seq_len = 0x%x\n", params->seq_len);
	DBG_8723A("key_index =%d\n", key_index);
	DBG_8723A("pairwise =%d\n", pairwise);

	switch (params->cipher) {
	case IW_AUTH_CIPHER_NONE:
	case WLAN_CIPHER_SUITE_WEP40:
		if (params->key_len != WLAN_KEY_LEN_WEP40) {
			ret = -EINVAL;
			goto exit;
		}
	case WLAN_CIPHER_SUITE_WEP104:
		if (params->key_len != WLAN_KEY_LEN_WEP104) {
			ret = -EINVAL;
			goto exit;
		}
	case WLAN_CIPHER_SUITE_TKIP:
	case WLAN_CIPHER_SUITE_CCMP:
		break;
	default:
		ret = -ENOTSUPP;
		goto exit;
	}

	if (key_index >= WEP_KEYS || params->key_len < 0) {
		ret = -EINVAL;
		goto exit;
	}

	eth_broadcast_addr(sta_addr);

	if (!mac_addr || is_broadcast_ether_addr(mac_addr))
		set_tx = 0;	/* for wpa/wpa2 group key */
	else
		set_tx = 1;	/* for wpa/wpa2 pairwise key */

	if (check_fwstate(pmlmepriv, WIFI_STATION_STATE)) {
		ret = rtw_cfg80211_set_encryption(ndev, key_index, set_tx,
						  sta_addr, params);
	} else if (check_fwstate(pmlmepriv, WIFI_AP_STATE)) {
#ifdef CONFIG_8723AU_AP_MODE
		if (mac_addr)
			ether_addr_copy(sta_addr, mac_addr);

		ret = rtw_cfg80211_ap_set_encryption(ndev, key_index, set_tx,
						     sta_addr, params);
#endif
	} else {
		DBG_8723A("error! fw_state = 0x%x, iftype =%d\n",
			  pmlmepriv->fw_state, rtw_wdev->iftype);

	}

exit:
	return ret;
}

static int
cfg80211_rtw_get_key(struct wiphy *wiphy, struct net_device *ndev,
		     u8 key_index, bool pairwise, const u8 *mac_addr,
		     void *cookie,
		     void (*callback) (void *cookie, struct key_params *))
{
	DBG_8723A("%s(%s)\n", __func__, ndev->name);
	return 0;
}

static int cfg80211_rtw_del_key(struct wiphy *wiphy, struct net_device *ndev,
				u8 key_index, bool pairwise,
				const u8 *mac_addr)
{
	struct rtw_adapter *padapter = netdev_priv(ndev);
	struct security_priv *psecuritypriv = &padapter->securitypriv;

	DBG_8723A("%s(%s): key_index =%d\n", __func__, ndev->name, key_index);

	if (key_index == psecuritypriv->dot11PrivacyKeyIndex) {
		/* clear the flag of wep default key set. */
		psecuritypriv->bWepDefaultKeyIdxSet = 0;
	}

	return 0;
}

static int cfg80211_rtw_set_default_key(struct wiphy *wiphy,
					struct net_device *ndev, u8 key_index,
					bool unicast, bool multicast)
{
	struct rtw_adapter *padapter = netdev_priv(ndev);
	struct security_priv *psecuritypriv = &padapter->securitypriv;

	DBG_8723A("%s(%s): key_index =%d, unicast =%d, multicast =%d.\n",
		  __func__, ndev->name, key_index, unicast, multicast);

	if (key_index < NUM_WEP_KEYS &&
	    (psecuritypriv->dot11PrivacyAlgrthm == WLAN_CIPHER_SUITE_WEP40 ||
	     psecuritypriv->dot11PrivacyAlgrthm == WLAN_CIPHER_SUITE_WEP104)) {
		/* set wep default key */
		psecuritypriv->ndisencryptstatus = Ndis802_11Encryption1Enabled;

		psecuritypriv->dot11PrivacyKeyIndex = key_index;

		psecuritypriv->dot11PrivacyAlgrthm = WLAN_CIPHER_SUITE_WEP40;
		psecuritypriv->dot118021XGrpPrivacy = WLAN_CIPHER_SUITE_WEP40;
		if (psecuritypriv->wep_key[key_index].keylen == 13) {
			psecuritypriv->dot11PrivacyAlgrthm =
				WLAN_CIPHER_SUITE_WEP104;
			psecuritypriv->dot118021XGrpPrivacy =
				WLAN_CIPHER_SUITE_WEP104;
		}

		/* set the flag to represent that wep default key
		   has been set */
		psecuritypriv->bWepDefaultKeyIdxSet = 1;
	}

	return 0;
}

static u16 rtw_get_cur_max_rate(struct rtw_adapter *adapter)
{
	int i = 0;
	const u8 *p;
	u16 rate = 0, max_rate = 0;
	struct mlme_ext_priv *pmlmeext = &adapter->mlmeextpriv;
	struct mlme_ext_info *pmlmeinfo = &pmlmeext->mlmext_info;
	struct registry_priv *pregistrypriv = &adapter->registrypriv;
	struct mlme_priv *pmlmepriv = &adapter->mlmepriv;
	struct wlan_bssid_ex  *pcur_bss = &pmlmepriv->cur_network.network;
	struct ieee80211_ht_cap *pht_capie;
	u8 rf_type = 0;
	u8 bw_40MHz = 0, short_GI_20 = 0, short_GI_40 = 0;
	u16 mcs_rate = 0;

	p = cfg80211_find_ie(WLAN_EID_HT_CAPABILITY,
			     pcur_bss->IEs, pcur_bss->IELength);
	if (p && p[1] > 0) {
		pht_capie = (struct ieee80211_ht_cap *)(p + 2);

		memcpy(&mcs_rate, &pht_capie->mcs, 2);

		/* bw_40MHz = (pht_capie->cap_info&
		   IEEE80211_HT_CAP_SUP_WIDTH_20_40) ? 1:0; */
		/* cur_bwmod is updated by beacon, pmlmeinfo is
		   updated by association response */
		bw_40MHz = (pmlmeext->cur_bwmode &&
			    (pmlmeinfo->HT_info.ht_param &
			     IEEE80211_HT_PARAM_CHAN_WIDTH_ANY)) ? 1:0;

		/* short_GI = (pht_capie->cap_info & (IEEE80211_HT_CAP
		   _SGI_20|IEEE80211_HT_CAP_SGI_40)) ? 1 : 0; */
		short_GI_20 = (pmlmeinfo->ht_cap.cap_info &
			       cpu_to_le16(IEEE80211_HT_CAP_SGI_20)) ? 1:0;
		short_GI_40 = (pmlmeinfo->ht_cap.cap_info &
			       cpu_to_le16(IEEE80211_HT_CAP_SGI_40)) ? 1:0;

		rf_type = rtl8723a_get_rf_type(adapter);
		max_rate = rtw_mcs_rate23a(rf_type, bw_40MHz &
					   pregistrypriv->cbw40_enable,
					   short_GI_20, short_GI_40,
					   &pmlmeinfo->ht_cap.mcs);
	} else {
		while (pcur_bss->SupportedRates[i] != 0 &&
		       pcur_bss->SupportedRates[i] != 0xFF) {
			rate = pcur_bss->SupportedRates[i] & 0x7F;
			if (rate>max_rate)
				max_rate = rate;
			i++;
		}

		max_rate = max_rate * 10 / 2;
	}

	return max_rate;
}

static int cfg80211_rtw_get_station(struct wiphy *wiphy,
				    struct net_device *ndev,
				    const u8 *mac, struct station_info *sinfo)
{
	int ret = 0;
	struct rtw_adapter *padapter = wiphy_to_adapter(wiphy);
	struct mlme_priv *pmlmepriv = &padapter->mlmepriv;
	struct sta_info *psta = NULL;
	struct sta_priv *pstapriv = &padapter->stapriv;

	sinfo->filled = 0;

	if (!mac) {
		DBG_8723A("%s(%s): mac ==%p\n", __func__, ndev->name, mac);
		ret = -ENOENT;
		goto exit;
	}

	psta = rtw_get_stainfo23a(pstapriv, mac);
	if (psta == NULL) {
		DBG_8723A("%s, sta_info is null\n", __func__);
		ret = -ENOENT;
		goto exit;
	}
	DBG_8723A("%s(%s): mac =" MAC_FMT "\n", __func__, ndev->name,
		  MAC_ARG(mac));

	/* for infra./P2PClient mode */
	if (check_fwstate(pmlmepriv, WIFI_STATION_STATE) &&
	    check_fwstate(pmlmepriv, _FW_LINKED)) {
		struct wlan_network *cur_network = &pmlmepriv->cur_network;

		if (!ether_addr_equal(mac, cur_network->network.MacAddress)) {
			DBG_8723A("%s, mismatch bssid =" MAC_FMT "\n", __func__,
				  MAC_ARG(cur_network->network.MacAddress));
			ret = -ENOENT;
			goto exit;
		}

		sinfo->filled |= BIT(NL80211_STA_INFO_SIGNAL);
		sinfo->signal = translate_percentage_to_dbm(padapter->recvpriv.
							    signal_strength);

		sinfo->filled |= BIT(NL80211_STA_INFO_TX_BITRATE);
		sinfo->txrate.legacy = rtw_get_cur_max_rate(padapter);

		sinfo->filled |= BIT(NL80211_STA_INFO_RX_PACKETS);
		sinfo->rx_packets = sta_rx_data_pkts(psta);

		sinfo->filled |= BIT(NL80211_STA_INFO_TX_PACKETS);
		sinfo->tx_packets = psta->sta_stats.tx_pkts;
	}

	/* for Ad-Hoc/AP mode */
	if ((check_fwstate(pmlmepriv, WIFI_ADHOC_STATE) ||
	     check_fwstate(pmlmepriv, WIFI_ADHOC_MASTER_STATE) ||
	     check_fwstate(pmlmepriv, WIFI_AP_STATE)) &&
	    check_fwstate(pmlmepriv, _FW_LINKED)
	    ) {
		/* TODO: should acquire station info... */
	}

exit:
	return ret;
}

static int cfg80211_infrastructure_mode(struct rtw_adapter *padapter,
				 enum nl80211_iftype ifmode)
{
	struct mlme_priv *pmlmepriv = &padapter->mlmepriv;
	struct wlan_network *cur_network = &pmlmepriv->cur_network;
	enum nl80211_iftype old_mode;

	old_mode = cur_network->network.ifmode;

	RT_TRACE(_module_rtl871x_ioctl_set_c_, _drv_notice_,
		 ("+%s: old =%d new =%d fw_state = 0x%08x\n", __func__,
		  old_mode, ifmode, get_fwstate(pmlmepriv)));

	if (old_mode != ifmode) {
		spin_lock_bh(&pmlmepriv->lock);

		RT_TRACE(_module_rtl871x_ioctl_set_c_, _drv_info_,
			 (" change mode!"));

		if (old_mode == NL80211_IFTYPE_AP ||
		    old_mode == NL80211_IFTYPE_P2P_GO) {
			/* change to other mode from Ndis802_11APMode */
			cur_network->join_res = -1;

#ifdef CONFIG_8723AU_AP_MODE
			stop_ap_mode23a(padapter);
#endif
		}

		if (check_fwstate(pmlmepriv, _FW_LINKED) ||
		    old_mode == NL80211_IFTYPE_ADHOC)
			rtw_disassoc_cmd23a(padapter, 0, true);

		if (check_fwstate(pmlmepriv, _FW_LINKED) ||
		    check_fwstate(pmlmepriv, WIFI_ADHOC_MASTER_STATE))
			rtw_free_assoc_resources23a(padapter, 1);

		if (old_mode == NL80211_IFTYPE_STATION ||
		    old_mode == NL80211_IFTYPE_P2P_CLIENT ||
		    old_mode == NL80211_IFTYPE_ADHOC) {
			if (check_fwstate(pmlmepriv, _FW_LINKED)) {
				/* will clr Linked_state; before this function,
				   we must have chked whether issue
				   dis-assoc_cmd or not */
				rtw_indicate_disconnect23a(padapter);
			}
	       }

		cur_network->network.ifmode = ifmode;

		_clr_fwstate_(pmlmepriv, ~WIFI_NULL_STATE);

		switch (ifmode) {
		case NL80211_IFTYPE_ADHOC:
			set_fwstate(pmlmepriv, WIFI_ADHOC_STATE);
			break;

		case NL80211_IFTYPE_P2P_CLIENT:
		case NL80211_IFTYPE_STATION:
			set_fwstate(pmlmepriv, WIFI_STATION_STATE);
			break;

		case NL80211_IFTYPE_P2P_GO:
		case NL80211_IFTYPE_AP:
			set_fwstate(pmlmepriv, WIFI_AP_STATE);
#ifdef CONFIG_8723AU_AP_MODE
			start_ap_mode23a(padapter);
			/* rtw_indicate_connect23a(padapter); */
#endif
			break;

		default:
			break;
		}

		/* SecClearAllKeys(adapter); */

		/* RT_TRACE(COMP_OID_SET, DBG_LOUD,
		   ("set_infrastructure: fw_state:%x after changing mode\n", */
		/* get_fwstate(pmlmepriv))); */

		spin_unlock_bh(&pmlmepriv->lock);
	}

	return _SUCCESS;
}

static int cfg80211_rtw_change_iface(struct wiphy *wiphy,
				     struct net_device *ndev,
				     enum nl80211_iftype type, u32 *flags,
				     struct vif_params *params)
{
	enum nl80211_iftype old_type;
	struct rtw_adapter *padapter = wiphy_to_adapter(wiphy);
	struct mlme_ext_priv *pmlmeext = &padapter->mlmeextpriv;
	struct wireless_dev *rtw_wdev = wiphy_to_wdev(wiphy);
	int ret = 0;

	DBG_8723A("%s(%s): call netdev_open23a\n", __func__, ndev->name);

	old_type = rtw_wdev->iftype;
	DBG_8723A("%s(%s): old_iftype =%d, new_iftype =%d\n",
		  __func__, ndev->name, old_type, type);

	if (old_type != type) {
		pmlmeext->action_public_rxseq = 0xffff;
		pmlmeext->action_public_dialog_token = 0xff;
	}

	switch (type) {
	case NL80211_IFTYPE_ADHOC:
	case NL80211_IFTYPE_P2P_CLIENT:
	case NL80211_IFTYPE_STATION:
	case NL80211_IFTYPE_P2P_GO:
	case NL80211_IFTYPE_AP:
	case NL80211_IFTYPE_UNSPECIFIED:
		break;
	default:
		return -EOPNOTSUPP;
	}

	rtw_wdev->iftype = type;

	if (cfg80211_infrastructure_mode(padapter, type) != _SUCCESS) {
		rtw_wdev->iftype = old_type;
		ret = -EPERM;
		goto exit;
	}

	rtw_setopmode_cmd23a(padapter, type);

exit:
	return ret;
}

void rtw_cfg80211_indicate_scan_done(struct rtw_wdev_priv *pwdev_priv,
				     bool aborted)
{
	spin_lock_bh(&pwdev_priv->scan_req_lock);
	if (pwdev_priv->scan_request != NULL) {
		DBG_8723A("%s with scan req\n", __func__);

		if (pwdev_priv->scan_request->wiphy !=
		    pwdev_priv->rtw_wdev->wiphy)
			DBG_8723A("error wiphy compare\n");
		else
			cfg80211_scan_done(pwdev_priv->scan_request, aborted);

		pwdev_priv->scan_request = NULL;
	} else {
		DBG_8723A("%s without scan req\n", __func__);
	}
	spin_unlock_bh(&pwdev_priv->scan_req_lock);
}

void rtw_cfg80211_surveydone_event_callback(struct rtw_adapter *padapter)
{
	struct list_head *plist, *phead, *ptmp;
	struct mlme_priv *pmlmepriv = &padapter->mlmepriv;
	struct rtw_queue *queue = &pmlmepriv->scanned_queue;
	struct wlan_network *pnetwork;

	spin_lock_bh(&pmlmepriv->scanned_queue.lock);

	phead = get_list_head(queue);

	list_for_each_safe(plist, ptmp, phead) {
		pnetwork = container_of(plist, struct wlan_network, list);

		/* report network only if the current channel set
		   contains the channel to which this network belongs */
		if (rtw_ch_set_search_ch23a
		    (padapter->mlmeextpriv.channel_set,
		     pnetwork->network.DSConfig) >= 0)
			rtw_cfg80211_inform_bss(padapter, pnetwork);
	}

	spin_unlock_bh(&pmlmepriv->scanned_queue.lock);

	/* call this after other things have been done */
	rtw_cfg80211_indicate_scan_done(wdev_to_priv(padapter->rtw_wdev),
					false);
}

static int rtw_cfg80211_set_probe_req_wpsp2pie(struct rtw_adapter *padapter,
					       char *buf, int len)
{
	int ret = 0;
	const u8 *wps_ie;
	struct mlme_priv *pmlmepriv = &padapter->mlmepriv;

	DBG_8723A("%s, ielen =%d\n", __func__, len);

	if (len > 0) {
		wps_ie = cfg80211_find_vendor_ie(WLAN_OUI_MICROSOFT,
						 WLAN_OUI_TYPE_MICROSOFT_WPS,
						 buf, len);
		if (wps_ie) {
			DBG_8723A("probe_req_wps_ielen =%d\n", wps_ie[1]);

			if (pmlmepriv->wps_probe_req_ie) {
				pmlmepriv->wps_probe_req_ie_len = 0;
				kfree(pmlmepriv->wps_probe_req_ie);
				pmlmepriv->wps_probe_req_ie = NULL;
			}

			pmlmepriv->wps_probe_req_ie = kmemdup(wps_ie, wps_ie[1],
							      GFP_KERNEL);
			if (pmlmepriv->wps_probe_req_ie == NULL) {
				DBG_8723A("%s()-%d: kmalloc() ERROR!\n",
					  __func__, __LINE__);
				return -EINVAL;
			}
			pmlmepriv->wps_probe_req_ie_len = wps_ie[1];
		}
	}

	return ret;
}

static int cfg80211_rtw_scan(struct wiphy *wiphy,
			     struct cfg80211_scan_request *request)
{
	int i;
	u8 _status = false;
	int ret = 0;
	struct rtw_adapter *padapter = wiphy_to_adapter(wiphy);
	struct mlme_priv *pmlmepriv = &padapter->mlmepriv;
	struct cfg80211_ssid ssid[RTW_SSID_SCAN_AMOUNT];
	struct rtw_ieee80211_channel ch[RTW_CHANNEL_SCAN_AMOUNT];
	struct rtw_wdev_priv *pwdev_priv = wdev_to_priv(padapter->rtw_wdev);
	struct cfg80211_ssid *ssids = request->ssids;
	bool need_indicate_scan_done = false;

	DBG_8723A("%s(%s)\n", __func__, padapter->pnetdev->name);

	spin_lock_bh(&pwdev_priv->scan_req_lock);
	pwdev_priv->scan_request = request;
	spin_unlock_bh(&pwdev_priv->scan_req_lock);

	if (check_fwstate(pmlmepriv, WIFI_AP_STATE)) {
		DBG_8723A("%s under WIFI_AP_STATE\n", __func__);
		/* need_indicate_scan_done = true; */
		/* goto check_need_indicate_scan_done; */
	}

	if (rtw_pwr_wakeup(padapter) == _FAIL) {
		need_indicate_scan_done = true;
		goto check_need_indicate_scan_done;
	}

	if (request->ie && request->ie_len > 0) {
		rtw_cfg80211_set_probe_req_wpsp2pie(padapter,
						    (u8 *) request->ie,
						    request->ie_len);
	}

	if (pmlmepriv->LinkDetectInfo.bBusyTraffic == true) {
		DBG_8723A("%s, bBusyTraffic == true\n", __func__);
		need_indicate_scan_done = true;
		goto check_need_indicate_scan_done;
	}
	if (rtw_is_scan_deny(padapter)) {
		DBG_8723A("%s(%s): scan deny\n", __func__,
			  padapter->pnetdev->name);
		need_indicate_scan_done = true;
		goto check_need_indicate_scan_done;
	}

	if (check_fwstate(pmlmepriv, _FW_UNDER_SURVEY | _FW_UNDER_LINKING) ==
	    true) {
		DBG_8723A("%s, fwstate = 0x%x\n", __func__, pmlmepriv->fw_state);
		need_indicate_scan_done = true;
		goto check_need_indicate_scan_done;
	}

	memset(ssid, 0, sizeof(struct cfg80211_ssid) * RTW_SSID_SCAN_AMOUNT);
	/* parsing request ssids, n_ssids */
	for (i = 0; i < request->n_ssids && i < RTW_SSID_SCAN_AMOUNT; i++) {
		DBG_8723A("ssid =%s, len =%d\n", ssids[i].ssid,
			  ssids[i].ssid_len);
		memcpy(ssid[i].ssid, ssids[i].ssid, ssids[i].ssid_len);
		ssid[i].ssid_len = ssids[i].ssid_len;
	}

	/* parsing channels, n_channels */
	memset(ch, 0,
	       sizeof(struct rtw_ieee80211_channel) * RTW_CHANNEL_SCAN_AMOUNT);

	if (request->n_channels == 1) {
		for (i = 0; i < request->n_channels &&
		     i < RTW_CHANNEL_SCAN_AMOUNT; i++) {
			DBG_8723A("%s:(%s):" CHAN_FMT "\n",
				  __func__, padapter->pnetdev->name,
				  CHAN_ARG(request->channels[i]));
			ch[i].hw_value = request->channels[i]->hw_value;
			ch[i].flags = request->channels[i]->flags;
		}
	}

	spin_lock_bh(&pmlmepriv->lock);
	if (request->n_channels == 1) {
		memcpy(&ch[1], &ch[0], sizeof(struct rtw_ieee80211_channel));
		memcpy(&ch[2], &ch[0], sizeof(struct rtw_ieee80211_channel));
		_status = rtw_sitesurvey_cmd23a(padapter, ssid,
					     RTW_SSID_SCAN_AMOUNT, ch, 3);
	} else {
		_status = rtw_sitesurvey_cmd23a(padapter, ssid,
					     RTW_SSID_SCAN_AMOUNT, NULL, 0);
	}
	spin_unlock_bh(&pmlmepriv->lock);

	if (_status == false)
		ret = -1;

check_need_indicate_scan_done:
	if (need_indicate_scan_done)
		rtw_cfg80211_surveydone_event_callback(padapter);
	return ret;
}

static int cfg80211_rtw_set_wiphy_params(struct wiphy *wiphy, u32 changed)
{
	DBG_8723A("%s\n", __func__);
	return 0;
}

static int cfg80211_rtw_join_ibss(struct wiphy *wiphy, struct net_device *ndev,
				  struct cfg80211_ibss_params *params)
{
	DBG_8723A("%s(%s)\n", __func__, ndev->name);
	return 0;
}

static int cfg80211_rtw_leave_ibss(struct wiphy *wiphy, struct net_device *ndev)
{
	DBG_8723A("%s(%s)\n", __func__, ndev->name);
	return 0;
}

static int rtw_cfg80211_set_wpa_version(struct security_priv *psecuritypriv,
					u32 wpa_version)
{
	DBG_8723A("%s, wpa_version =%d\n", __func__, wpa_version);

	if (!wpa_version) {
		psecuritypriv->ndisauthtype = Ndis802_11AuthModeOpen;
		return 0;
	}

	if (wpa_version & (NL80211_WPA_VERSION_1 | NL80211_WPA_VERSION_2)) {
		psecuritypriv->ndisauthtype = Ndis802_11AuthModeWPAPSK;
	}

/*
	if (wpa_version & NL80211_WPA_VERSION_2)
	{
		psecuritypriv->ndisauthtype = Ndis802_11AuthModeWPA2PSK;
	}
*/

	return 0;
}

static int rtw_cfg80211_set_auth_type(struct security_priv *psecuritypriv,
				      enum nl80211_auth_type sme_auth_type)
{
	DBG_8723A("%s, nl80211_auth_type =%d\n", __func__, sme_auth_type);

	switch (sme_auth_type) {
	case NL80211_AUTHTYPE_AUTOMATIC:
		psecuritypriv->dot11AuthAlgrthm = dot11AuthAlgrthm_Auto;

		break;
	case NL80211_AUTHTYPE_OPEN_SYSTEM:
		psecuritypriv->dot11AuthAlgrthm = dot11AuthAlgrthm_Open;

		if (psecuritypriv->ndisauthtype > Ndis802_11AuthModeWPA)
			psecuritypriv->dot11AuthAlgrthm =
				dot11AuthAlgrthm_8021X;
		break;
	case NL80211_AUTHTYPE_SHARED_KEY:
		psecuritypriv->dot11AuthAlgrthm = dot11AuthAlgrthm_Shared;

		psecuritypriv->ndisencryptstatus = Ndis802_11Encryption1Enabled;
		break;
	default:
		psecuritypriv->dot11AuthAlgrthm = dot11AuthAlgrthm_Open;
		/* return -ENOTSUPP; */
	}

	return 0;
}

static int rtw_cfg80211_set_cipher(struct security_priv *psecuritypriv,
				   u32 cipher, bool ucast)
{
	u32 ndisencryptstatus = Ndis802_11EncryptionDisabled;

	u32 *profile_cipher = ucast ? &psecuritypriv->dot11PrivacyAlgrthm :
	    &psecuritypriv->dot118021XGrpPrivacy;

	DBG_8723A("%s, ucast =%d, cipher = 0x%x\n", __func__, ucast, cipher);

	if (!cipher) {
		*profile_cipher = 0;
		psecuritypriv->ndisencryptstatus = ndisencryptstatus;
		return 0;
	}

	switch (cipher) {
	case IW_AUTH_CIPHER_NONE:
		*profile_cipher = 0;
		ndisencryptstatus = Ndis802_11EncryptionDisabled;
		break;
	case WLAN_CIPHER_SUITE_WEP40:
		*profile_cipher = WLAN_CIPHER_SUITE_WEP40;
		ndisencryptstatus = Ndis802_11Encryption1Enabled;
		break;
	case WLAN_CIPHER_SUITE_WEP104:
		*profile_cipher = WLAN_CIPHER_SUITE_WEP104;
		ndisencryptstatus = Ndis802_11Encryption1Enabled;
		break;
	case WLAN_CIPHER_SUITE_TKIP:
		*profile_cipher = WLAN_CIPHER_SUITE_TKIP;
		ndisencryptstatus = Ndis802_11Encryption2Enabled;
		break;
	case WLAN_CIPHER_SUITE_CCMP:
		*profile_cipher = WLAN_CIPHER_SUITE_CCMP;
		ndisencryptstatus = Ndis802_11Encryption3Enabled;
		break;
	default:
		DBG_8723A("Unsupported cipher: 0x%x\n", cipher);
		return -ENOTSUPP;
	}

	if (ucast)
		psecuritypriv->ndisencryptstatus = ndisencryptstatus;

	return 0;
}

static int rtw_cfg80211_set_key_mgt(struct security_priv *psecuritypriv,
				    u32 key_mgt)
{
	DBG_8723A("%s, key_mgt = 0x%x\n", __func__, key_mgt);

	if (key_mgt == WLAN_AKM_SUITE_8021X)
		psecuritypriv->dot11AuthAlgrthm = dot11AuthAlgrthm_8021X;
	else if (key_mgt == WLAN_AKM_SUITE_PSK)
		psecuritypriv->dot11AuthAlgrthm = dot11AuthAlgrthm_8021X;
	else
		DBG_8723A("Invalid key mgt: 0x%x\n", key_mgt);

	return 0;
}

static int rtw_cfg80211_set_wpa_ie(struct rtw_adapter *padapter, const u8 *pie,
				   size_t ielen)
{
	const u8 *wps_ie;
	int group_cipher = 0, pairwise_cipher = 0;
	int ret = 0;
	const u8 *pwpa, *pwpa2;
	int i;

	if (!pie || !ielen) {
		/* Treat this as normal case, but need to clear
		   WIFI_UNDER_WPS */
		_clr_fwstate_(&padapter->mlmepriv, WIFI_UNDER_WPS);
		goto exit;
	}
	if (ielen > MAX_WPA_IE_LEN + MAX_WPS_IE_LEN + MAX_P2P_IE_LEN) {
		ret = -EINVAL;
		goto exit;
	}

	/* dump */
	DBG_8723A("set wpa_ie(length:%zu):\n", ielen);
	for (i = 0; i < ielen; i = i + 8)
		DBG_8723A("0x%.2x 0x%.2x 0x%.2x 0x%.2x "
			  "0x%.2x 0x%.2x 0x%.2x 0x%.2x\n",
			  pie[i], pie[i + 1], pie[i + 2], pie[i + 3],
			  pie[i + 4], pie[i + 5], pie[i + 6], pie[i + 7]);
	if (ielen < RSN_HEADER_LEN) {
		RT_TRACE(_module_rtl871x_ioctl_os_c, _drv_err_,
			 ("Ie len too short %d\n", (int)ielen));
		ret = -1;
		goto exit;
	}

	pwpa = cfg80211_find_vendor_ie(WLAN_OUI_MICROSOFT,
				       WLAN_OUI_TYPE_MICROSOFT_WPA,
				       pie, ielen);
	if (pwpa && pwpa[1] > 0) {
		if (rtw_parse_wpa_ie23a(pwpa, pwpa[1] + 2, &group_cipher,
					&pairwise_cipher, NULL) == _SUCCESS) {
			padapter->securitypriv.dot11AuthAlgrthm =
				dot11AuthAlgrthm_8021X;
			padapter->securitypriv.ndisauthtype =
				Ndis802_11AuthModeWPAPSK;
			memcpy(padapter->securitypriv.supplicant_ie, pwpa,
			       pwpa[1] + 2);

			DBG_8723A("got wpa_ie, wpa_ielen:%u\n", pwpa[1]);
		}
	}

	pwpa2 = cfg80211_find_ie(WLAN_EID_RSN, pie, ielen);
	if (pwpa2 && pwpa2[1] > 0) {
		if (rtw_parse_wpa2_ie23a (pwpa2, pwpa2[1] + 2, &group_cipher,
					  &pairwise_cipher, NULL) == _SUCCESS) {
			padapter->securitypriv.dot11AuthAlgrthm =
				dot11AuthAlgrthm_8021X;
			padapter->securitypriv.ndisauthtype =
				Ndis802_11AuthModeWPA2PSK;
			memcpy(padapter->securitypriv.supplicant_ie, pwpa2,
			       pwpa2[1] + 2);

			DBG_8723A("got wpa2_ie, wpa2_ielen:%u\n", pwpa2[1]);
		}
	}

	if (group_cipher == 0) {
		group_cipher = WPA_CIPHER_NONE;
	}
	if (pairwise_cipher == 0) {
		pairwise_cipher = WPA_CIPHER_NONE;
	}

	switch (group_cipher) {
	case WPA_CIPHER_NONE:
		padapter->securitypriv.dot118021XGrpPrivacy = 0;
		padapter->securitypriv.ndisencryptstatus =
			Ndis802_11EncryptionDisabled;
		break;
	case WPA_CIPHER_WEP40:
		padapter->securitypriv.dot118021XGrpPrivacy = WLAN_CIPHER_SUITE_WEP40;
		padapter->securitypriv.ndisencryptstatus =
			Ndis802_11Encryption1Enabled;
		break;
	case WPA_CIPHER_TKIP:
		padapter->securitypriv.dot118021XGrpPrivacy = WLAN_CIPHER_SUITE_TKIP;
		padapter->securitypriv.ndisencryptstatus =
			Ndis802_11Encryption2Enabled;
		break;
	case WPA_CIPHER_CCMP:
		padapter->securitypriv.dot118021XGrpPrivacy = WLAN_CIPHER_SUITE_CCMP;
		padapter->securitypriv.ndisencryptstatus =
			Ndis802_11Encryption3Enabled;
		break;
	case WPA_CIPHER_WEP104:
		padapter->securitypriv.dot118021XGrpPrivacy = WLAN_CIPHER_SUITE_WEP104;
		padapter->securitypriv.ndisencryptstatus =
			Ndis802_11Encryption1Enabled;
		break;
	}

	switch (pairwise_cipher) {
	case WPA_CIPHER_NONE:
		padapter->securitypriv.dot11PrivacyAlgrthm = 0;
		padapter->securitypriv.ndisencryptstatus =
			Ndis802_11EncryptionDisabled;
		break;
	case WPA_CIPHER_WEP40:
		padapter->securitypriv.dot11PrivacyAlgrthm = WLAN_CIPHER_SUITE_WEP40;
		padapter->securitypriv.ndisencryptstatus =
			Ndis802_11Encryption1Enabled;
		break;
	case WPA_CIPHER_TKIP:
		padapter->securitypriv.dot11PrivacyAlgrthm = WLAN_CIPHER_SUITE_TKIP;
		padapter->securitypriv.ndisencryptstatus =
			Ndis802_11Encryption2Enabled;
		break;
	case WPA_CIPHER_CCMP:
		padapter->securitypriv.dot11PrivacyAlgrthm = WLAN_CIPHER_SUITE_CCMP;
		padapter->securitypriv.ndisencryptstatus =
			Ndis802_11Encryption3Enabled;
		break;
	case WPA_CIPHER_WEP104:
		padapter->securitypriv.dot11PrivacyAlgrthm = WLAN_CIPHER_SUITE_WEP104;
		padapter->securitypriv.ndisencryptstatus =
			Ndis802_11Encryption1Enabled;
		break;
	}

	wps_ie = cfg80211_find_vendor_ie(WLAN_OUI_MICROSOFT,
					 WLAN_OUI_TYPE_MICROSOFT_WPS,
					 pie, ielen);
	if (wps_ie && wps_ie[1] > 0) {
		DBG_8723A("got wps_ie, wps_ielen:%u\n", wps_ie[1]);
		padapter->securitypriv.wps_ie_len = wps_ie[1];
		memcpy(padapter->securitypriv.wps_ie, wps_ie,
		       padapter->securitypriv.wps_ie_len);
		set_fwstate(&padapter->mlmepriv, WIFI_UNDER_WPS);
	} else {
		_clr_fwstate_(&padapter->mlmepriv, WIFI_UNDER_WPS);
	}

	/* TKIP and AES disallow multicast packets until installing group key */
	if (padapter->securitypriv.dot11PrivacyAlgrthm ==
	    WLAN_CIPHER_SUITE_TKIP ||
	    padapter->securitypriv.dot11PrivacyAlgrthm ==
	    WLAN_CIPHER_SUITE_CCMP)
		/* WPS open need to enable multicast */
		/* check_fwstate(&padapter->mlmepriv, WIFI_UNDER_WPS) == true)*/
		rtl8723a_off_rcr_am(padapter);

	RT_TRACE(_module_rtl871x_ioctl_os_c, _drv_info_,
		 ("rtw_set_wpa_ie: pairwise_cipher = 0x%08x padapter->"
		  "securitypriv.ndisencryptstatus =%d padapter->"
		  "securitypriv.ndisauthtype =%d\n", pairwise_cipher,
		  padapter->securitypriv.ndisencryptstatus,
		  padapter->securitypriv.ndisauthtype));

exit:
	if (ret)
		_clr_fwstate_(&padapter->mlmepriv, WIFI_UNDER_WPS);
	return ret;
}

static int rtw_cfg80211_add_wep(struct rtw_adapter *padapter,
				struct rtw_wep_key *wep, u8 keyid)
{
	int res;
	struct security_priv *psecuritypriv = &padapter->securitypriv;

	if (keyid >= NUM_WEP_KEYS) {
		RT_TRACE(_module_rtl871x_ioctl_set_c_, _drv_err_,
			 ("%s:keyid>4 =>fail\n", __func__));
		res = _FAIL;
		goto exit;
	}

	switch (wep->keylen) {
	case WLAN_KEY_LEN_WEP40:
		psecuritypriv->dot11PrivacyAlgrthm = WLAN_CIPHER_SUITE_WEP40;
		RT_TRACE(_module_rtl871x_ioctl_set_c_, _drv_info_,
			 ("%s:wep->KeyLength = 5\n", __func__));
		break;
	case WLAN_KEY_LEN_WEP104:
		psecuritypriv->dot11PrivacyAlgrthm = WLAN_CIPHER_SUITE_WEP104;
		RT_TRACE(_module_rtl871x_ioctl_set_c_, _drv_info_,
			 ("%s:wep->KeyLength = 13\n", __func__));
		break;
	default:
		psecuritypriv->dot11PrivacyAlgrthm = 0;
		RT_TRACE(_module_rtl871x_ioctl_set_c_, _drv_info_,
			 ("%s:wep->KeyLength!= 5 or 13\n", __func__));
		res = _FAIL;
		goto exit;
	}

	RT_TRACE(_module_rtl871x_ioctl_set_c_, _drv_info_,
		 ("%s:before memcpy, wep->KeyLength = 0x%x keyid =%x\n",
		  __func__, wep->keylen, keyid));

	memcpy(&psecuritypriv->wep_key[keyid], wep, sizeof(struct rtw_wep_key));

	psecuritypriv->dot11PrivacyKeyIndex = keyid;

	RT_TRACE(_module_rtl871x_ioctl_set_c_, _drv_info_,
		 ("%s:security key material : "
		  "%x %x %x %x %x %x %x %x %x %x %x %x %x\n", __func__,
		  psecuritypriv->wep_key[keyid].key[0],
		  psecuritypriv->wep_key[keyid].key[1],
		  psecuritypriv->wep_key[keyid].key[2],
		  psecuritypriv->wep_key[keyid].key[3],
		  psecuritypriv->wep_key[keyid].key[4],
		  psecuritypriv->wep_key[keyid].key[5],
		  psecuritypriv->wep_key[keyid].key[6],
		  psecuritypriv->wep_key[keyid].key[7],
		  psecuritypriv->wep_key[keyid].key[8],
		  psecuritypriv->wep_key[keyid].key[9],
		  psecuritypriv->wep_key[keyid].key[10],
		  psecuritypriv->wep_key[keyid].key[11],
		  psecuritypriv->wep_key[keyid].key[12]));

	res = rtw_set_key23a(padapter, psecuritypriv, keyid, 1);

exit:

	return res;
}

static int rtw_set_ssid(struct rtw_adapter *padapter,
			struct wlan_network *newnetwork)
{
	struct mlme_priv *pmlmepriv = &padapter->mlmepriv;
	struct wlan_network *pnetwork = &pmlmepriv->cur_network;
	int status = _SUCCESS;
	u32 cur_time = 0;

	DBG_8723A_LEVEL(_drv_always_, "set ssid [%s] fw_state = 0x%08x\n",
			newnetwork->network.Ssid.ssid, get_fwstate(pmlmepriv));

	if (padapter->hw_init_completed == false) {
		RT_TRACE(_module_rtl871x_ioctl_set_c_, _drv_err_,
			 ("set_ssid: hw_init_completed == false =>exit!!!\n"));
		status = _FAIL;
		goto exit;
	}

	spin_lock_bh(&pmlmepriv->lock);

	DBG_8723A("Set SSID under fw_state = 0x%08x\n", get_fwstate(pmlmepriv));
	if (check_fwstate(pmlmepriv, _FW_UNDER_SURVEY))
		goto handle_tkip_countermeasure;

	if (check_fwstate(pmlmepriv, _FW_LINKED|WIFI_ADHOC_MASTER_STATE)) {
		RT_TRACE(_module_rtl871x_ioctl_set_c_, _drv_info_,
			 ("set_ssid: _FW_LINKED||WIFI_ADHOC_MASTER_STATE\n"));

		if (pmlmepriv->assoc_ssid.ssid_len ==
		    newnetwork->network.Ssid.ssid_len &&
		    !memcmp(&pmlmepriv->assoc_ssid.ssid,
			    newnetwork->network.Ssid.ssid,
			    newnetwork->network.Ssid.ssid_len)) {
			if (!check_fwstate(pmlmepriv, WIFI_STATION_STATE)) {
				RT_TRACE(_module_rtl871x_ioctl_set_c_,
					 _drv_err_, ("New SSID is same SSID, "
						     "fw_state = 0x%08x\n",
						     get_fwstate(pmlmepriv)));

				if (rtw_is_same_ibss23a(padapter, pnetwork)) {
					/*
					 * it means driver is in
					 * WIFI_ADHOC_MASTER_STATE, we needn't
					 * create bss again.
					 */
					goto release_mlme_lock;
				}

				/*
				 * if in WIFI_ADHOC_MASTER_STATE |
				 * WIFI_ADHOC_STATE, create bss or
				 * rejoin again
				 */
				rtw_disassoc_cmd23a(padapter, 0, true);

				if (check_fwstate(pmlmepriv, _FW_LINKED))
					rtw_indicate_disconnect23a(padapter);

				rtw_free_assoc_resources23a(padapter, 1);

				if (check_fwstate(pmlmepriv,
						  WIFI_ADHOC_MASTER_STATE)) {
					_clr_fwstate_(pmlmepriv,
						      WIFI_ADHOC_MASTER_STATE);
					set_fwstate(pmlmepriv,
						    WIFI_ADHOC_STATE);
				}
			} else {
				rtw_lps_ctrl_wk_cmd23a(padapter,
						       LPS_CTRL_JOINBSS, 1);
			}
		} else {
			RT_TRACE(_module_rtl871x_ioctl_set_c_, _drv_info_,
				 ("Set SSID not the same ssid\n"));
			RT_TRACE(_module_rtl871x_ioctl_set_c_, _drv_info_,
				 ("set_ssid =[%s] len = 0x%x\n",
				  newnetwork->network.Ssid.ssid,
				  newnetwork->network.Ssid.ssid_len));
			RT_TRACE(_module_rtl871x_ioctl_set_c_, _drv_info_,
				 ("assoc_ssid =[%s] len = 0x%x\n",
				  pmlmepriv->assoc_ssid.ssid,
				  pmlmepriv->assoc_ssid.ssid_len));

			rtw_disassoc_cmd23a(padapter, 0, true);

			if (check_fwstate(pmlmepriv, _FW_LINKED))
				rtw_indicate_disconnect23a(padapter);

			rtw_free_assoc_resources23a(padapter, 1);

			if (check_fwstate(pmlmepriv, WIFI_ADHOC_MASTER_STATE)) {
				_clr_fwstate_(pmlmepriv, WIFI_ADHOC_MASTER_STATE);
				set_fwstate(pmlmepriv, WIFI_ADHOC_STATE);
			}
		}
	}

handle_tkip_countermeasure:

	if (padapter->securitypriv.btkip_countermeasure == true) {
		cur_time = jiffies;

		if ((cur_time -
		     padapter->securitypriv.btkip_countermeasure_time) >
		    60 * HZ) {
			padapter->securitypriv.btkip_countermeasure = false;
			padapter->securitypriv.btkip_countermeasure_time = 0;
		} else {
			status = _FAIL;
			goto release_mlme_lock;
		}
	}

	memcpy(&pmlmepriv->assoc_ssid, &newnetwork->network.Ssid,
	       sizeof(struct cfg80211_ssid));

	pmlmepriv->assoc_by_bssid = false;

	pmlmepriv->to_join = true;

	if (!check_fwstate(pmlmepriv, _FW_UNDER_SURVEY)) {
		pmlmepriv->cur_network.join_res = -2;

		status = rtw_do_join_network(padapter, newnetwork);
		if (status == _SUCCESS) {
			pmlmepriv->to_join = false;
		} else {
			if (check_fwstate(pmlmepriv, WIFI_ADHOC_STATE)) {
				/* switch to ADHOC_MASTER */
				status = rtw_do_join_adhoc(padapter);
				if (status != _SUCCESS)
					goto release_mlme_lock;
			} else {
				/* can't associate ; reset under-linking */
				_clr_fwstate_(pmlmepriv, _FW_UNDER_LINKING);
				status = _FAIL;
				pmlmepriv->to_join = false;
			}
		}
	}
release_mlme_lock:
	spin_unlock_bh(&pmlmepriv->lock);

exit:
	RT_TRACE(_module_rtl871x_ioctl_set_c_, _drv_err_,
		 ("-%s: status =%d\n", __func__, status));

	return status;
}

static int cfg80211_rtw_connect(struct wiphy *wiphy, struct net_device *ndev,
				struct cfg80211_connect_params *sme)
{
	int ret = 0;
	struct list_head *phead, *plist, *ptmp;
	struct wlan_network *pnetwork = NULL;
	/* u8 matched_by_bssid = false; */
	/* u8 matched_by_ssid = false; */
	u8 matched = false;
	struct rtw_adapter *padapter = wiphy_to_adapter(wiphy);
	struct mlme_priv *pmlmepriv = &padapter->mlmepriv;
	struct security_priv *psecuritypriv = &padapter->securitypriv;
	struct rtw_queue *queue = &pmlmepriv->scanned_queue;

	DBG_8723A("=>" "%s(%s)\n", __func__, ndev->name);
	DBG_8723A("privacy =%d, key =%p, key_len =%d, key_idx =%d\n",
		  sme->privacy, sme->key, sme->key_len, sme->key_idx);

	if (_FAIL == rtw_pwr_wakeup(padapter)) {
		ret = -EPERM;
		goto exit;
	}

	if (check_fwstate(pmlmepriv, WIFI_AP_STATE)) {
		ret = -EPERM;
		goto exit;
	}

	if (!sme->ssid || !sme->ssid_len ||
	    sme->ssid_len > IEEE80211_MAX_SSID_LEN) {
		ret = -EINVAL;
		goto exit;
	}

	DBG_8723A("ssid =%s, len =%zu\n", sme->ssid, sme->ssid_len);

	if (sme->bssid)
		DBG_8723A("bssid =" MAC_FMT "\n", MAC_ARG(sme->bssid));

	if (check_fwstate(pmlmepriv, _FW_UNDER_LINKING)) {
		ret = -EBUSY;
		DBG_8723A("%s, fw_state = 0x%x, goto exit\n", __func__,
			  pmlmepriv->fw_state);
		goto exit;
	}
	if (check_fwstate(pmlmepriv, _FW_UNDER_SURVEY)) {
		rtw_scan_abort23a(padapter);
	}

	spin_lock_bh(&queue->lock);

	phead = get_list_head(queue);

	list_for_each_safe(plist, ptmp, phead) {
		pnetwork = container_of(plist, struct wlan_network, list);

		if (sme->bssid) {
			if (!ether_addr_equal(pnetwork->network.MacAddress,
					      sme->bssid))
				continue;
		}

		if (sme->ssid && sme->ssid_len) {
			if (pnetwork->network.Ssid.ssid_len != sme->ssid_len ||
			    memcmp(pnetwork->network.Ssid.ssid, sme->ssid,
				   sme->ssid_len))
				continue;
		}

		if (sme->bssid) {
			if (ether_addr_equal(pnetwork->network.MacAddress,
					     sme->bssid)) {
				DBG_8723A("matched by bssid\n");

				matched = true;
				break;
			}
		} else if (sme->ssid && sme->ssid_len) {
			if (!memcmp(pnetwork->network.Ssid.ssid,
				    sme->ssid, sme->ssid_len) &&
			    pnetwork->network.Ssid.ssid_len == sme->ssid_len) {
				DBG_8723A("matched by ssid\n");

				matched = true;
				break;
			}
		}
	}

	spin_unlock_bh(&queue->lock);

	if (!matched || !pnetwork) {
		ret = -ENOENT;
		DBG_8723A("connect, matched == false, goto exit\n");
		goto exit;
	}

	if (cfg80211_infrastructure_mode(
		    padapter, pnetwork->network.ifmode) != _SUCCESS) {
		ret = -EPERM;
		goto exit;
	}

	psecuritypriv->ndisencryptstatus = Ndis802_11EncryptionDisabled;
	psecuritypriv->dot11PrivacyAlgrthm = 0;
	psecuritypriv->dot118021XGrpPrivacy = 0;
	psecuritypriv->dot11AuthAlgrthm = dot11AuthAlgrthm_Open;
	psecuritypriv->ndisauthtype = Ndis802_11AuthModeOpen;

	ret = rtw_cfg80211_set_wpa_version(psecuritypriv,
					   sme->crypto.wpa_versions);
	if (ret < 0)
		goto exit;

	ret = rtw_cfg80211_set_auth_type(psecuritypriv, sme->auth_type);

	if (ret < 0)
		goto exit;

	DBG_8723A("%s, ie_len =%zu\n", __func__, sme->ie_len);

	ret = rtw_cfg80211_set_wpa_ie(padapter, sme->ie, sme->ie_len);
	if (ret < 0)
		goto exit;

	if (sme->crypto.n_ciphers_pairwise) {
		ret = rtw_cfg80211_set_cipher(psecuritypriv,
					      sme->crypto.ciphers_pairwise[0],
					      true);
		if (ret < 0)
			goto exit;
	}

	/* For WEP Shared auth */
	if ((psecuritypriv->dot11AuthAlgrthm == dot11AuthAlgrthm_Shared ||
	     psecuritypriv->dot11AuthAlgrthm == dot11AuthAlgrthm_Auto) &&
	    sme->key) {
		struct rtw_wep_key wep_key;
		u8 wep_key_idx, wep_key_len;
		DBG_8723A("%s(): Shared/Auto WEP\n", __func__);

		wep_key_idx = sme->key_idx;
		wep_key_len = sme->key_len;

		if (wep_key_idx > WEP_KEYS || !wep_key_len ||
		    wep_key_len > WLAN_KEY_LEN_WEP104) {
			ret = -EINVAL;
			goto exit;
		}

		wep_key_len = wep_key_len <= 5 ? 5 : 13;

		memset(&wep_key, 0, sizeof(struct rtw_wep_key));

		wep_key.keylen = wep_key_len;

		if (wep_key_len == 13) {
			padapter->securitypriv.dot11PrivacyAlgrthm =
				WLAN_CIPHER_SUITE_WEP104;
			padapter->securitypriv.dot118021XGrpPrivacy =
				WLAN_CIPHER_SUITE_WEP104;
		} else {
			padapter->securitypriv.dot11PrivacyAlgrthm =
				WLAN_CIPHER_SUITE_WEP40;
			padapter->securitypriv.dot118021XGrpPrivacy =
				WLAN_CIPHER_SUITE_WEP40;
		}

		memcpy(wep_key.key, (void *)sme->key, wep_key.keylen);

		if (rtw_cfg80211_add_wep(padapter, &wep_key, wep_key_idx) !=
		    _SUCCESS)
			ret = -EOPNOTSUPP;

		if (ret < 0)
			goto exit;
	}

	ret = rtw_cfg80211_set_cipher(psecuritypriv,
				      sme->crypto.cipher_group, false);
	if (ret < 0)
		goto exit;

	if (sme->crypto.n_akm_suites) {
		ret = rtw_cfg80211_set_key_mgt(psecuritypriv,
					       sme->crypto.akm_suites[0]);
		if (ret < 0)
			goto exit;
	}

	if (psecuritypriv->ndisauthtype > 3)
		psecuritypriv->dot11AuthAlgrthm = dot11AuthAlgrthm_8021X;

	if (rtw_set_auth23a(padapter, psecuritypriv) != _SUCCESS) {
		ret = -EBUSY;
		goto exit;
	}

	/* rtw_set_802_11_encryption_mode(padapter,
	   padapter->securitypriv.ndisencryptstatus); */

	if (rtw_set_ssid(padapter, pnetwork) != _SUCCESS) {
		ret = -EBUSY;
		goto exit;
	}

	DBG_8723A("set ssid:dot11AuthAlgrthm =%d, dot11PrivacyAlgrthm =%d, "
		  "dot118021XGrpPrivacy =%d\n", psecuritypriv->dot11AuthAlgrthm,
		  psecuritypriv->dot11PrivacyAlgrthm,
		  psecuritypriv->dot118021XGrpPrivacy);

exit:

	DBG_8723A("<=%s, ret %d\n", __func__, ret);

	return ret;
}

static int cfg80211_rtw_disconnect(struct wiphy *wiphy, struct net_device *ndev,
				   u16 reason_code)
{
	struct rtw_adapter *padapter = wiphy_to_adapter(wiphy);

	DBG_8723A("%s(%s)\n", __func__, ndev->name);

	rtw_set_roaming(padapter, 0);

	if (check_fwstate(&padapter->mlmepriv, _FW_LINKED)) {
		rtw_scan_abort23a(padapter);
		LeaveAllPowerSaveMode23a(padapter);
		rtw_disassoc_cmd23a(padapter, 500, false);

		DBG_8723A("%s...call rtw_indicate_disconnect23a\n", __func__);

		padapter->mlmepriv.not_indic_disco = true;
		rtw_indicate_disconnect23a(padapter);
		padapter->mlmepriv.not_indic_disco = false;

		rtw_free_assoc_resources23a(padapter, 1);
	}

	return 0;
}

static int cfg80211_rtw_set_txpower(struct wiphy *wiphy,
				    struct wireless_dev *wdev,
				    enum nl80211_tx_power_setting type, int mbm)
{
	DBG_8723A("%s\n", __func__);
	return 0;
}

static int cfg80211_rtw_get_txpower(struct wiphy *wiphy,
				    struct wireless_dev *wdev, int *dbm)
{
	DBG_8723A("%s\n", __func__);
	*dbm = (12);
	return 0;
}

inline bool rtw_cfg80211_pwr_mgmt(struct rtw_adapter *adapter)
{
	struct rtw_wdev_priv *rtw_wdev_priv = wdev_to_priv(adapter->rtw_wdev);
	return rtw_wdev_priv->power_mgmt;
}

static int cfg80211_rtw_set_power_mgmt(struct wiphy *wiphy,
				       struct net_device *ndev,
				       bool enabled, int timeout)
{
	struct rtw_adapter *padapter = wiphy_to_adapter(wiphy);
	struct rtw_wdev_priv *rtw_wdev_priv = wdev_to_priv(padapter->rtw_wdev);

	DBG_8723A("%s(%s): enabled:%u, timeout:%d\n",
		  __func__, ndev->name, enabled, timeout);

	rtw_wdev_priv->power_mgmt = enabled;

	if (!enabled)
		LPS_Leave23a(padapter);

	return 0;
}

static int cfg80211_rtw_set_pmksa(struct wiphy *wiphy,
				  struct net_device *netdev,
				  struct cfg80211_pmksa *pmksa)
{
	u8 index, blInserted = false;
	struct rtw_adapter *padapter = wiphy_to_adapter(wiphy);
	struct security_priv *psecuritypriv = &padapter->securitypriv;

	DBG_8723A("%s(%s)\n", __func__, netdev->name);

	if (is_zero_ether_addr(pmksa->bssid))
		return -EINVAL;

	blInserted = false;

	/* overwrite PMKID */
	for (index = 0; index < NUM_PMKID_CACHE; index++) {
		if (ether_addr_equal(psecuritypriv->PMKIDList[index].Bssid,
				     pmksa->bssid)) {
			/* BSSID is matched, the same AP => rewrite with
			   new PMKID. */
			DBG_8723A("%s(%s):  BSSID exists in the PMKList.\n",
				  __func__, netdev->name);

			memcpy(psecuritypriv->PMKIDList[index].PMKID,
			       pmksa->pmkid, WLAN_PMKID_LEN);
			psecuritypriv->PMKIDList[index].bUsed = true;
			psecuritypriv->PMKIDIndex = index + 1;
			blInserted = true;
			break;
		}
	}

	if (!blInserted) {
		/*  Find a new entry */
		DBG_8723A("%s(%s): Use new entry index = %d for this PMKID\n",
			  __func__, netdev->name, psecuritypriv->PMKIDIndex);

		ether_addr_copy(
			psecuritypriv->PMKIDList[psecuritypriv->PMKIDIndex].
			Bssid, pmksa->bssid);
		memcpy(psecuritypriv->PMKIDList[psecuritypriv->PMKIDIndex].
		       PMKID, pmksa->pmkid, WLAN_PMKID_LEN);

		psecuritypriv->PMKIDList[psecuritypriv->PMKIDIndex].bUsed =
			true;
		psecuritypriv->PMKIDIndex++;
		if (psecuritypriv->PMKIDIndex == 16) {
			psecuritypriv->PMKIDIndex = 0;
		}
	}

	return 0;
}

static int cfg80211_rtw_del_pmksa(struct wiphy *wiphy,
				  struct net_device *netdev,
				  struct cfg80211_pmksa *pmksa)
{
	u8 index, bMatched = false;
	struct rtw_adapter *padapter = wiphy_to_adapter(wiphy);
	struct security_priv *psecuritypriv = &padapter->securitypriv;

	DBG_8723A("%s(%s)\n", __func__, netdev->name);

	for (index = 0; index < NUM_PMKID_CACHE; index++) {
		if (ether_addr_equal(psecuritypriv->PMKIDList[index].Bssid,
				     pmksa->bssid)) {
			/* BSSID is matched, the same AP => Remove this PMKID
			   information and reset it. */
			eth_zero_addr(psecuritypriv->PMKIDList[index].Bssid);
			memset(psecuritypriv->PMKIDList[index].PMKID, 0x00,
			       WLAN_PMKID_LEN);
			psecuritypriv->PMKIDList[index].bUsed = false;
			bMatched = true;
			break;
		}
	}

	if (false == bMatched) {
		DBG_8723A("%s(%s): do not have matched BSSID\n", __func__,
			  netdev->name);
		return -EINVAL;
	}

	return 0;
}

static int cfg80211_rtw_flush_pmksa(struct wiphy *wiphy,
				    struct net_device *netdev)
{
	struct rtw_adapter *padapter = wiphy_to_adapter(wiphy);
	struct security_priv *psecuritypriv = &padapter->securitypriv;

	DBG_8723A("%s(%s)\n", __func__, netdev->name);

	memset(&psecuritypriv->PMKIDList[0], 0x00,
	       sizeof(struct rt_pmkid_list) * NUM_PMKID_CACHE);
	psecuritypriv->PMKIDIndex = 0;

	return 0;
}

#ifdef CONFIG_8723AU_AP_MODE
void rtw_cfg80211_indicate_sta_assoc(struct rtw_adapter *padapter,
				     u8 *pmgmt_frame, uint frame_len)
{
	s32 freq;
	int channel;
	struct mlme_ext_priv *pmlmeext = &padapter->mlmeextpriv;
	struct net_device *ndev = padapter->pnetdev;

	DBG_8723A("%s(padapter =%p,%s)\n", __func__, padapter, ndev->name);

#if defined(RTW_USE_CFG80211_STA_EVENT)
	{
		struct station_info sinfo;
		u8 ie_offset;

		if (ieee80211_is_assoc_req(hdr->frame_control))
			ie_offset = offsetof(struct ieee80211_mgmt,
					     u.assoc_req.variable);
		else		/*  WIFI_REASSOCREQ */
			ie_offset = offsetof(struct ieee80211_mgmt,
					     u.reassoc_req.variable);

<<<<<<< HEAD
		sinfo.filled = STATION_INFO_ASSOC_REQ_IES;
=======
		sinfo.filled = 0;
>>>>>>> baf1b99b
		sinfo.assoc_req_ies = pmgmt_frame + ie_offset;
		sinfo.assoc_req_ies_len = frame_len - ie_offset;
		cfg80211_new_sta(ndev, hdr->addr2, &sinfo, GFP_ATOMIC);
	}
#else /* defined(RTW_USE_CFG80211_STA_EVENT) */
	channel = pmlmeext->cur_channel;
	if (channel <= RTW_CH_MAX_2G_CHANNEL)
		freq = ieee80211_channel_to_frequency(channel,
						      IEEE80211_BAND_2GHZ);
	else
		freq = ieee80211_channel_to_frequency(channel,
						      IEEE80211_BAND_5GHZ);

	cfg80211_rx_mgmt(padapter->rtw_wdev, freq, 0, pmgmt_frame, frame_len,
			 0);
#endif /* defined(RTW_USE_CFG80211_STA_EVENT) */
}

void rtw_cfg80211_indicate_sta_disassoc(struct rtw_adapter *padapter,
					unsigned char *da,
					unsigned short reason)
{
	s32 freq;
	int channel;
	uint frame_len;
	struct ieee80211_mgmt mgmt;
	struct mlme_ext_priv *pmlmeext = &padapter->mlmeextpriv;
	struct mlme_ext_info *pmlmeinfo = &pmlmeext->mlmext_info;
	struct net_device *ndev = padapter->pnetdev;

	DBG_8723A("%s(padapter =%p,%s)\n", __func__, padapter, ndev->name);

	memset(&mgmt, 0, sizeof(struct ieee80211_mgmt));

#if defined(RTW_USE_CFG80211_STA_EVENT)
	cfg80211_del_sta(ndev, da, GFP_ATOMIC);
#else /* defined(RTW_USE_CFG80211_STA_EVENT) */
	channel = pmlmeext->cur_channel;
	if (channel <= RTW_CH_MAX_2G_CHANNEL)
		freq = ieee80211_channel_to_frequency(channel,
						      IEEE80211_BAND_2GHZ);
	else
		freq = ieee80211_channel_to_frequency(channel,
						      IEEE80211_BAND_5GHZ);

	mgmt.frame_control =
		cpu_to_le16(IEEE80211_FTYPE_MGMT | IEEE80211_STYPE_DEAUTH);

	ether_addr_copy(mgmt.da, myid(&padapter->eeprompriv));
	ether_addr_copy(mgmt.sa, da);
	ether_addr_copy(mgmt.bssid, get_my_bssid23a(&pmlmeinfo->network));

	mgmt.seq_ctrl = cpu_to_le16(IEEE80211_SN_TO_SEQ(pmlmeext->mgnt_seq));
	pmlmeext->mgnt_seq++;

	mgmt.u.disassoc.reason_code = cpu_to_le16(reason);

	frame_len = sizeof(struct ieee80211_hdr_3addr) + 2;

	cfg80211_rx_mgmt(padapter->rtw_wdev, freq, 0, (u8 *)&mgmt, frame_len,
			 0);
#endif /* defined(RTW_USE_CFG80211_STA_EVENT) */
}

static int rtw_cfg80211_monitor_if_open(struct net_device *ndev)
{
	DBG_8723A("%s\n", __func__);

	return 0;
}

static int rtw_cfg80211_monitor_if_close(struct net_device *ndev)
{
	DBG_8723A("%s\n", __func__);

	return 0;
}

static int rtw_cfg80211_monitor_if_xmit_entry(struct sk_buff *skb,
					      struct net_device *ndev)
{
	int ret = 0;
	int rtap_len;
	int qos_len = 0;
	int dot11_hdr_len = 24;
	int snap_len = 6;
	unsigned char *pdata;
	unsigned char src_mac_addr[6];
	unsigned char dst_mac_addr[6];
	struct ieee80211_hdr *dot11_hdr;
	struct ieee80211_radiotap_header *rtap_hdr;
	struct rtw_adapter *padapter = netdev_priv(ndev);

	DBG_8723A("%s(%s)\n", __func__, ndev->name);

	if (unlikely(skb->len < sizeof(struct ieee80211_radiotap_header)))
		goto fail;

	rtap_hdr = (struct ieee80211_radiotap_header *)skb->data;
	if (unlikely(rtap_hdr->it_version))
		goto fail;

	rtap_len = ieee80211_get_radiotap_len(skb->data);
	if (unlikely(skb->len < rtap_len))
		goto fail;

	if (rtap_len != 14) {
		DBG_8723A("radiotap len (should be 14): %d\n", rtap_len);
		goto fail;
	}

	/* Skip the ratio tap header */
	skb_pull(skb, rtap_len);

	dot11_hdr = (struct ieee80211_hdr *)skb->data;
	/* Check if the QoS bit is set */
	if (ieee80211_is_data(dot11_hdr->frame_control)) {
		/* Check if this ia a Wireless Distribution System (WDS) frame
		 * which has 4 MAC addresses
		 */
		if (ieee80211_is_data_qos(dot11_hdr->frame_control))
			qos_len = IEEE80211_QOS_CTL_LEN;
		if (ieee80211_has_a4(dot11_hdr->frame_control))
			dot11_hdr_len += 6;

		memcpy(dst_mac_addr, dot11_hdr->addr1, sizeof(dst_mac_addr));
		memcpy(src_mac_addr, dot11_hdr->addr2, sizeof(src_mac_addr));

		/*
		 * Skip the 802.11 header, QoS (if any) and SNAP,
		 * but leave spaces for two MAC addresses
		 */
		skb_pull(skb, dot11_hdr_len + qos_len + snap_len -
			 ETH_ALEN * 2);
		pdata = (unsigned char *)skb->data;
		ether_addr_copy(pdata, dst_mac_addr);
		ether_addr_copy(pdata + ETH_ALEN, src_mac_addr);

		DBG_8723A("should be eapol packet\n");

		/* Use the real net device to transmit the packet */
		ret = rtw_xmit23a_entry23a(skb, padapter->pnetdev);

		return ret;

	} else if (ieee80211_is_action(dot11_hdr->frame_control)) {
		struct ieee80211_mgmt *mgmt;
		/* only for action frames */
		struct xmit_frame *pmgntframe;
		struct pkt_attrib *pattrib;
		unsigned char *pframe;
		/* u8 category, action, OUI_Subtype, dialogToken = 0; */
		/* unsigned char        *frame_body; */
		struct xmit_priv *pxmitpriv = &padapter->xmitpriv;
		struct mlme_ext_priv *pmlmeext = &padapter->mlmeextpriv;
		u32 len = skb->len;
		u8 category, action;

		mgmt = (struct ieee80211_mgmt *)dot11_hdr;

		DBG_8723A("RTW_Tx:da =" MAC_FMT " via %s(%s)\n",
			  MAC_ARG(mgmt->da), __func__, ndev->name);
		category = mgmt->u.action.category;
		action = mgmt->u.action.u.wme_action.action_code;
		DBG_8723A("RTW_Tx:category(%u), action(%u)\n",
			  category, action);

		/* starting alloc mgmt frame to dump it */
		pmgntframe = alloc_mgtxmitframe23a(pxmitpriv);
		if (pmgntframe == NULL)
			goto fail;

		/* update attribute */
		pattrib = &pmgntframe->attrib;
		update_mgntframe_attrib23a(padapter, pattrib);
		pattrib->retry_ctrl = false;

		memset(pmgntframe->buf_addr, 0, WLANHDR_OFFSET + TXDESC_OFFSET);

		pframe = (u8 *)(pmgntframe->buf_addr) + TXDESC_OFFSET;

		memcpy(pframe, skb->data, len);
		pattrib->pktlen = len;

		/* update seq number */
		pmlmeext->mgnt_seq = le16_to_cpu(dot11_hdr->seq_ctrl) >> 4;
		pattrib->seqnum = pmlmeext->mgnt_seq;
		pmlmeext->mgnt_seq++;

		pattrib->last_txcmdsz = pattrib->pktlen;

		dump_mgntframe23a(padapter, pmgntframe);
	}

fail:

	dev_kfree_skb(skb);

	return 0;
}

static int
rtw_cfg80211_monitor_if_set_mac_address(struct net_device *ndev, void *addr)
{
	DBG_8723A("%s\n", __func__);

	return 0;
}

static const struct net_device_ops rtw_cfg80211_monitor_if_ops = {
	.ndo_open = rtw_cfg80211_monitor_if_open,
	.ndo_stop = rtw_cfg80211_monitor_if_close,
	.ndo_start_xmit = rtw_cfg80211_monitor_if_xmit_entry,
	.ndo_set_mac_address = rtw_cfg80211_monitor_if_set_mac_address,
};

static int rtw_cfg80211_add_monitor_if(struct rtw_adapter *padapter, char *name,
				       struct net_device **ndev)
{
	int ret = 0;
	struct net_device *mon_ndev = NULL;
	struct wireless_dev *mon_wdev = NULL;
	struct rtw_wdev_priv *pwdev_priv = wdev_to_priv(padapter->rtw_wdev);

	if (!name) {
		DBG_8723A("%s(%s): without specific name\n",
			  __func__, padapter->pnetdev->name);
		ret = -EINVAL;
		goto out;
	}

	if (pwdev_priv->pmon_ndev) {
		DBG_8723A("%s(%s): monitor interface exist: %s\n", __func__,
			  padapter->pnetdev->name, pwdev_priv->pmon_ndev->name);
		ret = -EBUSY;
		goto out;
	}

	mon_ndev = alloc_etherdev(sizeof(struct rtw_adapter));
	if (!mon_ndev) {
		DBG_8723A("%s(%s): allocate ndev fail\n", __func__,
			  padapter->pnetdev->name);
		ret = -ENOMEM;
		goto out;
	}

	mon_ndev->type = ARPHRD_IEEE80211_RADIOTAP;
	strncpy(mon_ndev->name, name, IFNAMSIZ);
	mon_ndev->name[IFNAMSIZ - 1] = 0;
	mon_ndev->destructor = rtw_ndev_destructor;

	mon_ndev->netdev_ops = &rtw_cfg80211_monitor_if_ops;

	/*  wdev */
	mon_wdev = kzalloc(sizeof(struct wireless_dev), GFP_KERNEL);
	if (!mon_wdev) {
		DBG_8723A("%s(%s): allocate mon_wdev fail\n", __func__,
			  padapter->pnetdev->name);
		ret = -ENOMEM;
		goto out;
	}

	mon_wdev->wiphy = padapter->rtw_wdev->wiphy;
	mon_wdev->netdev = mon_ndev;
	mon_wdev->iftype = NL80211_IFTYPE_MONITOR;
	mon_ndev->ieee80211_ptr = mon_wdev;

	ret = register_netdevice(mon_ndev);
	if (ret) {
		goto out;
	}

	*ndev = pwdev_priv->pmon_ndev = mon_ndev;
	memcpy(pwdev_priv->ifname_mon, name, IFNAMSIZ + 1);

out:
	if (ret) {
		kfree(mon_wdev);
		mon_wdev = NULL;
	}

	if (ret && mon_ndev) {
		free_netdev(mon_ndev);
		*ndev = mon_ndev = NULL;
	}

	return ret;
}

static struct wireless_dev *
cfg80211_rtw_add_virtual_intf(struct wiphy *wiphy, const char *name,
			      enum nl80211_iftype type, u32 *flags,
			      struct vif_params *params)
{
	int ret = 0;
	struct net_device *ndev = NULL;
	struct rtw_adapter *padapter = wiphy_to_adapter(wiphy);

	DBG_8723A("%s(%s): wiphy:%s, name:%s, type:%d\n", __func__,
		  padapter->pnetdev->name, wiphy_name(wiphy), name, type);

	switch (type) {
	case NL80211_IFTYPE_ADHOC:
	case NL80211_IFTYPE_AP_VLAN:
	case NL80211_IFTYPE_WDS:
	case NL80211_IFTYPE_MESH_POINT:
		ret = -ENODEV;
		break;
	case NL80211_IFTYPE_MONITOR:
		ret =
		    rtw_cfg80211_add_monitor_if(padapter, (char *)name, &ndev);
		break;

	case NL80211_IFTYPE_P2P_CLIENT:
	case NL80211_IFTYPE_STATION:
		ret = -ENODEV;
		break;

	case NL80211_IFTYPE_P2P_GO:
	case NL80211_IFTYPE_AP:
		ret = -ENODEV;
		break;
	default:
		ret = -ENODEV;
		DBG_8723A("Unsupported interface type\n");
		break;
	}

	DBG_8723A("%s(%s): ndev:%p, ret:%d\n", __func__,
		  padapter->pnetdev->name,
		  ndev, ret);

	return ndev ? ndev->ieee80211_ptr : ERR_PTR(ret);
}

static int cfg80211_rtw_del_virtual_intf(struct wiphy *wiphy,
					 struct wireless_dev *wdev)
{
	struct rtw_wdev_priv *pwdev_priv =
	    (struct rtw_wdev_priv *)wiphy_priv(wiphy);
	struct net_device *ndev;
	ndev = wdev ? wdev->netdev : NULL;

	if (!ndev)
		goto exit;

	unregister_netdevice(ndev);

	if (ndev == pwdev_priv->pmon_ndev) {
		pwdev_priv->pmon_ndev = NULL;
		pwdev_priv->ifname_mon[0] = '\0';
		DBG_8723A("%s(%s): remove monitor interface\n",
			  __func__, ndev->name);
	}

exit:
	return 0;
}

static int rtw_add_beacon(struct rtw_adapter *adapter, const u8 *head,
			  size_t head_len, const u8 *tail, size_t tail_len)
{
	int ret = 0;
	u8 *pbuf;
	uint len, ielen, wps_ielen = 0;
	struct mlme_priv *pmlmepriv = &adapter->mlmepriv;
	struct wlan_bssid_ex *bss = &pmlmepriv->cur_network.network;
	const struct ieee80211_mgmt *mgmt = (struct ieee80211_mgmt *)head;
	struct ieee80211_mgmt *tmpmgmt;
	/* struct sta_priv *pstapriv = &padapter->stapriv; */

	DBG_8723A("%s beacon_head_len =%zu, beacon_tail_len =%zu\n",
		  __func__, head_len, tail_len);

	if (check_fwstate(pmlmepriv, WIFI_AP_STATE) != true)
		return -EINVAL;

	if (head_len < offsetof(struct ieee80211_mgmt, u.beacon.variable))
		return -EINVAL;

	pbuf = kzalloc(head_len + tail_len, GFP_KERNEL);
	if (!pbuf)
		return -ENOMEM;
	tmpmgmt = (struct ieee80211_mgmt *)pbuf;

	bss->beacon_interval = get_unaligned_le16(&mgmt->u.beacon.beacon_int);
	bss->capability = get_unaligned_le16(&mgmt->u.beacon.capab_info);
	bss->tsf = get_unaligned_le64(&mgmt->u.beacon.timestamp);

	/*  24 = beacon header len. */
	memcpy(pbuf, (void *)head, head_len);
	memcpy(pbuf + head_len, (void *)tail, tail_len);

	len = head_len + tail_len;
	ielen = len - offsetof(struct ieee80211_mgmt, u.beacon.variable);
	/* check wps ie if inclued */
	if (cfg80211_find_vendor_ie(WLAN_OUI_MICROSOFT,
				    WLAN_OUI_TYPE_MICROSOFT_WPS,
				    tmpmgmt->u.beacon.variable, ielen))
		DBG_8723A("add bcn, wps_ielen =%d\n", wps_ielen);

	/* pbss_network->IEs will not include p2p_ie, wfd ie */
	rtw_ies_remove_ie23a(tmpmgmt->u.beacon.variable, &ielen, 0,
			     WLAN_EID_VENDOR_SPECIFIC, P2P_OUI23A, 4);
	rtw_ies_remove_ie23a(tmpmgmt->u.beacon.variable, &ielen, 0,
			     WLAN_EID_VENDOR_SPECIFIC, WFD_OUI23A, 4);

	len = ielen + offsetof(struct ieee80211_mgmt, u.beacon.variable);
	if (rtw_check_beacon_data23a(adapter, tmpmgmt, len) == _SUCCESS) {
		ret = 0;
	} else {
		ret = -EINVAL;
	}

	kfree(pbuf);

	return ret;
}

static int cfg80211_rtw_start_ap(struct wiphy *wiphy, struct net_device *ndev,
				 struct cfg80211_ap_settings *settings)
{
	int ret = 0;
	struct rtw_adapter *adapter = wiphy_to_adapter(wiphy);

	DBG_8723A("%s(%s): hidden_ssid:%d, auth_type:%d\n",
		  __func__, ndev->name, settings->hidden_ssid,
		  settings->auth_type);

	ret = rtw_add_beacon(adapter, settings->beacon.head,
			     settings->beacon.head_len, settings->beacon.tail,
			     settings->beacon.tail_len);

	adapter->mlmeextpriv.mlmext_info.hidden_ssid_mode =
		settings->hidden_ssid;

	if (settings->ssid && settings->ssid_len) {
		struct wlan_bssid_ex *pbss_network =
			&adapter->mlmepriv.cur_network.network;
		struct wlan_bssid_ex *pbss_network_ext =
			&adapter->mlmeextpriv.mlmext_info.network;

		memcpy(pbss_network->Ssid.ssid, (void *)settings->ssid,
		       settings->ssid_len);
		pbss_network->Ssid.ssid_len = settings->ssid_len;
		memcpy(pbss_network_ext->Ssid.ssid, (void *)settings->ssid,
		       settings->ssid_len);
		pbss_network_ext->Ssid.ssid_len = settings->ssid_len;
	}

	return ret;
}

static int cfg80211_rtw_change_beacon(struct wiphy *wiphy,
				      struct net_device *ndev,
				      struct cfg80211_beacon_data *info)
{
	int ret = 0;
	struct rtw_adapter *adapter = wiphy_to_adapter(wiphy);

	DBG_8723A("%s(%s)\n", __func__, ndev->name);

	ret = rtw_add_beacon(adapter, info->head, info->head_len, info->tail,
			     info->tail_len);

	return ret;
}

static int cfg80211_rtw_stop_ap(struct wiphy *wiphy, struct net_device *ndev)
{
	DBG_8723A("%s(%s)\n", __func__, ndev->name);
	return 0;
}

static int cfg80211_rtw_add_station(struct wiphy *wiphy,
				    struct net_device *ndev, const u8 *mac,
				    struct station_parameters *params)
{
	DBG_8723A("%s(%s)\n", __func__, ndev->name);

	return 0;
}

static int cfg80211_rtw_del_station(struct wiphy *wiphy,
				    struct net_device *ndev,
				    struct station_del_parameters *params)
{
	const u8 *mac = params->mac;
	int ret = 0;
	struct list_head *phead, *plist, *ptmp;
	u8 updated = 0;
	struct sta_info *psta;
	struct rtw_adapter *padapter = netdev_priv(ndev);
	struct mlme_priv *pmlmepriv = &padapter->mlmepriv;
	struct sta_priv *pstapriv = &padapter->stapriv;

	DBG_8723A("+%s(%s)\n", __func__, ndev->name);

	if (check_fwstate(pmlmepriv, (_FW_LINKED | WIFI_AP_STATE)) != true) {
		DBG_8723A("%s, fw_state != FW_LINKED|WIFI_AP_STATE\n",
			  __func__);
		return -EINVAL;
	}

	if (!mac) {
		DBG_8723A("flush all sta, and cam_entry\n");

		flush_all_cam_entry23a(padapter);	/* clear CAM */

		ret = rtw_sta_flush23a(padapter);

		return ret;
	}

	DBG_8723A("free sta macaddr =" MAC_FMT "\n", MAC_ARG(mac));

	if (is_broadcast_ether_addr(mac))
		return -EINVAL;

	spin_lock_bh(&pstapriv->asoc_list_lock);

	phead = &pstapriv->asoc_list;

	/* check asoc_queue */
	list_for_each_safe(plist, ptmp, phead) {
		psta = container_of(plist, struct sta_info, asoc_list);

		if (ether_addr_equal(mac, psta->hwaddr)) {
			if (psta->dot8021xalg == 1 &&
			    psta->bpairwise_key_installed == false) {
				DBG_8723A("%s, sta's dot8021xalg = 1 and "
					  "key_installed = false\n", __func__);
			} else {
				DBG_8723A("free psta =%p, aid =%d\n", psta,
					  psta->aid);

				list_del_init(&psta->asoc_list);
				pstapriv->asoc_list_cnt--;

				/* spin_unlock_bh(&pstapriv->asoc_list_lock); */
				updated =
				    ap_free_sta23a(padapter, psta, true,
						WLAN_REASON_DEAUTH_LEAVING);
				/* spin_lock_bh(&pstapriv->asoc_list_lock); */

				psta = NULL;

				break;
			}
		}
	}

	spin_unlock_bh(&pstapriv->asoc_list_lock);

	associated_clients_update23a(padapter, updated);

	DBG_8723A("-%s(%s)\n", __func__, ndev->name);

	return ret;
}

static int cfg80211_rtw_change_station(struct wiphy *wiphy,
				       struct net_device *ndev, const u8 *mac,
				       struct station_parameters *params)
{
	DBG_8723A("%s(%s)\n", __func__, ndev->name);
	return 0;
}

static int cfg80211_rtw_dump_station(struct wiphy *wiphy,
				     struct net_device *ndev, int idx, u8 *mac,
				     struct station_info *sinfo)
{
	DBG_8723A("%s(%s)\n", __func__, ndev->name);

	/* TODO: dump scanned queue */

	return -ENOENT;
}

static int cfg80211_rtw_change_bss(struct wiphy *wiphy, struct net_device *ndev,
				   struct bss_parameters *params)
{
	DBG_8723A("%s(%s)\n", __func__, ndev->name);
	return 0;
}
#endif /* CONFIG_8723AU_AP_MODE */

static int _cfg80211_rtw_mgmt_tx(struct rtw_adapter *padapter, u8 tx_ch,
				 const u8 *buf, size_t len)
{
	struct xmit_frame *pmgntframe;
	struct pkt_attrib *pattrib;
	unsigned char *pframe;
	int ret = _FAIL;
	struct ieee80211_hdr *pwlanhdr;
	struct xmit_priv *pxmitpriv = &padapter->xmitpriv;
	struct mlme_ext_priv *pmlmeext = &padapter->mlmeextpriv;

	if (_FAIL == rtw_pwr_wakeup(padapter)) {
		ret = -EFAULT;
		goto exit;
	}

	rtw_set_scan_deny(padapter, 1000);

	rtw_scan_abort23a(padapter);

	if (tx_ch != rtw_get_oper_ch23a(padapter)) {
		if (!check_fwstate(&padapter->mlmepriv, _FW_LINKED))
			pmlmeext->cur_channel = tx_ch;
		set_channel_bwmode23a(padapter, tx_ch,
				   HAL_PRIME_CHNL_OFFSET_DONT_CARE,
				   HT_CHANNEL_WIDTH_20);
	}

	/* starting alloc mgmt frame to dump it */
	pmgntframe = alloc_mgtxmitframe23a(pxmitpriv);
	if (!pmgntframe) {
		/* ret = -ENOMEM; */
		ret = _FAIL;
		goto exit;
	}

	/* update attribute */
	pattrib = &pmgntframe->attrib;
	update_mgntframe_attrib23a(padapter, pattrib);
	pattrib->retry_ctrl = false;

	memset(pmgntframe->buf_addr, 0, WLANHDR_OFFSET + TXDESC_OFFSET);

	pframe = (u8 *) (pmgntframe->buf_addr) + TXDESC_OFFSET;

	memcpy(pframe, (void *)buf, len);
	pattrib->pktlen = len;

	pwlanhdr = (struct ieee80211_hdr *)pframe;
	/* update seq number */
	pmlmeext->mgnt_seq = le16_to_cpu(pwlanhdr->seq_ctrl) >> 4;
	pattrib->seqnum = pmlmeext->mgnt_seq;
	pmlmeext->mgnt_seq++;

	pattrib->last_txcmdsz = pattrib->pktlen;

	ret = dump_mgntframe23a_and_wait_ack23a(padapter, pmgntframe);

	if (ret  != _SUCCESS)
		DBG_8723A("%s, ack == false\n", __func__);
	else
		DBG_8723A("%s, ack == true\n", __func__);

exit:

	DBG_8723A("%s, ret =%d\n", __func__, ret);

	return ret;
}

static int cfg80211_rtw_mgmt_tx(struct wiphy *wiphy, struct wireless_dev *wdev,
				struct cfg80211_mgmt_tx_params *params,
				u64 *cookie)
{
	struct rtw_adapter *padapter =
		(struct rtw_adapter *)wiphy_to_adapter(wiphy);
	int ret = 0;
	int tx_ret;
	u32 dump_limit = RTW_MAX_MGMT_TX_CNT;
	u32 dump_cnt = 0;
	bool ack = true;
	u8 category, action;
	unsigned long start = jiffies;
	size_t len = params->len;
	struct ieee80211_channel *chan = params->chan;
	const u8 *buf = params->buf;
	struct ieee80211_mgmt *hdr = (struct ieee80211_mgmt *)buf;
	u8 tx_ch = (u8) ieee80211_frequency_to_channel(chan->center_freq);

	if (!ieee80211_is_action(hdr->frame_control))
		return -EINVAL;

	/* cookie generation */
	*cookie = (unsigned long)buf;

	DBG_8723A("%s(%s): len =%zu, ch =%d\n", __func__,
		  padapter->pnetdev->name, len, tx_ch);

	/* indicate ack before issue frame to avoid racing with rsp frame */
	cfg80211_mgmt_tx_status(padapter->rtw_wdev, *cookie, buf, len, ack,
				GFP_KERNEL);

	DBG_8723A("RTW_Tx:tx_ch =%d, da =" MAC_FMT "\n", tx_ch,
		  MAC_ARG(hdr->da));
	category = hdr->u.action.category;
	action = hdr->u.action.u.wme_action.action_code;
	DBG_8723A("RTW_Tx:category(%u), action(%u)\n", category, action);

	do {
		dump_cnt++;
		tx_ret = _cfg80211_rtw_mgmt_tx(padapter, tx_ch, buf, len);
	} while (dump_cnt < dump_limit && tx_ret != _SUCCESS);

	if (tx_ret != _SUCCESS || dump_cnt > 1) {
		DBG_8723A("%s(%s): %s (%d/%d) in %d ms\n",
			  __func__, padapter->pnetdev->name,
			  tx_ret == _SUCCESS ? "OK" : "FAIL", dump_cnt,
			  dump_limit, jiffies_to_msecs(jiffies - start));
	}

	return ret;
}

static void cfg80211_rtw_mgmt_frame_register(struct wiphy *wiphy,
					     struct wireless_dev *wdev,
					     u16 frame_type, bool reg)
{
	if (frame_type != (IEEE80211_FTYPE_MGMT | IEEE80211_STYPE_PROBE_REQ))
		return;

	return;
}

static struct cfg80211_ops rtw_cfg80211_ops = {
	.change_virtual_intf = cfg80211_rtw_change_iface,
	.add_key = cfg80211_rtw_add_key,
	.get_key = cfg80211_rtw_get_key,
	.del_key = cfg80211_rtw_del_key,
	.set_default_key = cfg80211_rtw_set_default_key,
	.get_station = cfg80211_rtw_get_station,
	.scan = cfg80211_rtw_scan,
	.set_wiphy_params = cfg80211_rtw_set_wiphy_params,
	.connect = cfg80211_rtw_connect,
	.disconnect = cfg80211_rtw_disconnect,
	.join_ibss = cfg80211_rtw_join_ibss,
	.leave_ibss = cfg80211_rtw_leave_ibss,
	.set_tx_power = cfg80211_rtw_set_txpower,
	.get_tx_power = cfg80211_rtw_get_txpower,
	.set_power_mgmt = cfg80211_rtw_set_power_mgmt,
	.set_pmksa = cfg80211_rtw_set_pmksa,
	.del_pmksa = cfg80211_rtw_del_pmksa,
	.flush_pmksa = cfg80211_rtw_flush_pmksa,

#ifdef CONFIG_8723AU_AP_MODE
	.add_virtual_intf = cfg80211_rtw_add_virtual_intf,
	.del_virtual_intf = cfg80211_rtw_del_virtual_intf,

	.start_ap = cfg80211_rtw_start_ap,
	.change_beacon = cfg80211_rtw_change_beacon,
	.stop_ap = cfg80211_rtw_stop_ap,

	.add_station = cfg80211_rtw_add_station,
	.del_station = cfg80211_rtw_del_station,
	.change_station = cfg80211_rtw_change_station,
	.dump_station = cfg80211_rtw_dump_station,
	.change_bss = cfg80211_rtw_change_bss,
#endif /* CONFIG_8723AU_AP_MODE */

	.mgmt_tx = cfg80211_rtw_mgmt_tx,
	.mgmt_frame_register = cfg80211_rtw_mgmt_frame_register,
};

static void rtw_cfg80211_init_ht_capab(struct ieee80211_sta_ht_cap *ht_cap,
				       enum ieee80211_band band, u8 rf_type)
{

#define MAX_BIT_RATE_40MHZ_MCS15	300	/* Mbps */
#define MAX_BIT_RATE_40MHZ_MCS7		150	/* Mbps */

	ht_cap->ht_supported = true;

	ht_cap->cap = IEEE80211_HT_CAP_SUP_WIDTH_20_40 |
	    IEEE80211_HT_CAP_SGI_40 | IEEE80211_HT_CAP_SGI_20 |
	    IEEE80211_HT_CAP_DSSSCCK40 | IEEE80211_HT_CAP_MAX_AMSDU;

	/*
	 *Maximum length of AMPDU that the STA can receive.
	 *Length = 2 ^ (13 + max_ampdu_length_exp) - 1 (octets)
	 */
	ht_cap->ampdu_factor = IEEE80211_HT_MAX_AMPDU_64K;

	/*Minimum MPDU start spacing , */
	ht_cap->ampdu_density = IEEE80211_HT_MPDU_DENSITY_16;

	ht_cap->mcs.tx_params = IEEE80211_HT_MCS_TX_DEFINED;

	/*
	 *hw->wiphy->bands[IEEE80211_BAND_2GHZ]
	 *base on ant_num
	 *rx_mask: RX mask
	 *if rx_ant = 1 rx_mask[0]= 0xff;==>MCS0-MCS7
	 *if rx_ant = 2 rx_mask[1]= 0xff;==>MCS8-MCS15
	 *if rx_ant >= 3 rx_mask[2]= 0xff;
	 *if BW_40 rx_mask[4]= 0x01;
	 *highest supported RX rate
	 */
	if (rf_type == RF_1T1R) {
		ht_cap->mcs.rx_mask[0] = 0xFF;
		ht_cap->mcs.rx_mask[1] = 0x00;
		ht_cap->mcs.rx_mask[4] = 0x01;

		ht_cap->mcs.rx_highest = cpu_to_le16(MAX_BIT_RATE_40MHZ_MCS7);
	} else if ((rf_type == RF_1T2R) || (rf_type == RF_2T2R)) {
		ht_cap->mcs.rx_mask[0] = 0xFF;
		ht_cap->mcs.rx_mask[1] = 0xFF;
		ht_cap->mcs.rx_mask[4] = 0x01;

		ht_cap->mcs.rx_highest = cpu_to_le16(MAX_BIT_RATE_40MHZ_MCS15);
	} else {
		DBG_8723A("%s, error rf_type =%d\n", __func__, rf_type);
	}

}

void rtw_cfg80211_init_wiphy(struct rtw_adapter *padapter)
{
	u8 rf_type;
	struct ieee80211_supported_band *bands;
	struct wireless_dev *pwdev = padapter->rtw_wdev;
	struct wiphy *wiphy = pwdev->wiphy;

	rf_type = rtl8723a_get_rf_type(padapter);

	DBG_8723A("%s:rf_type =%d\n", __func__, rf_type);

	/* if (padapter->registrypriv.wireless_mode & WIRELESS_11G) */
	{
		bands = wiphy->bands[IEEE80211_BAND_2GHZ];
		if (bands)
			rtw_cfg80211_init_ht_capab(&bands->ht_cap,
						   IEEE80211_BAND_2GHZ,
						   rf_type);
	}

	/* if (padapter->registrypriv.wireless_mode & WIRELESS_11A) */
	{
		bands = wiphy->bands[IEEE80211_BAND_5GHZ];
		if (bands)
			rtw_cfg80211_init_ht_capab(&bands->ht_cap,
						   IEEE80211_BAND_5GHZ,
						   rf_type);
	}
}

static void rtw_cfg80211_preinit_wiphy(struct rtw_adapter *padapter,
				       struct wiphy *wiphy)
{
	wiphy->signal_type = CFG80211_SIGNAL_TYPE_MBM;

	wiphy->max_scan_ssids = RTW_SSID_SCAN_AMOUNT;
	wiphy->max_scan_ie_len = IEEE80211_MAX_DATA_LEN;
	wiphy->max_num_pmkids = RTW_MAX_NUM_PMKIDS;

	wiphy->max_remain_on_channel_duration =
	    RTW_MAX_REMAIN_ON_CHANNEL_DURATION;

	wiphy->interface_modes = BIT(NL80211_IFTYPE_STATION) |
	    BIT(NL80211_IFTYPE_ADHOC) |
#ifdef CONFIG_8723AU_AP_MODE
	    BIT(NL80211_IFTYPE_AP) | BIT(NL80211_IFTYPE_MONITOR) |
#endif
	    0;

#ifdef CONFIG_8723AU_AP_MODE
	wiphy->mgmt_stypes = rtw_cfg80211_default_mgmt_stypes;
#endif /* CONFIG_8723AU_AP_MODE */

	wiphy->software_iftypes |= BIT(NL80211_IFTYPE_MONITOR);

	/*
	   wiphy->iface_combinations = &rtw_combinations;
	   wiphy->n_iface_combinations = 1;
	 */

	wiphy->cipher_suites = rtw_cipher_suites;
	wiphy->n_cipher_suites = ARRAY_SIZE(rtw_cipher_suites);

	/* if (padapter->registrypriv.wireless_mode & WIRELESS_11G) */
	wiphy->bands[IEEE80211_BAND_2GHZ] =
	    rtw_spt_band_alloc(IEEE80211_BAND_2GHZ);
	/* if (padapter->registrypriv.wireless_mode & WIRELESS_11A) */
	wiphy->bands[IEEE80211_BAND_5GHZ] =
	    rtw_spt_band_alloc(IEEE80211_BAND_5GHZ);

	wiphy->flags |= WIPHY_FLAG_HAS_REMAIN_ON_CHANNEL;
	wiphy->flags |= WIPHY_FLAG_OFFCHAN_TX | WIPHY_FLAG_HAVE_AP_SME;

	if (padapter->registrypriv.power_mgnt != PS_MODE_ACTIVE)
		wiphy->flags |= WIPHY_FLAG_PS_ON_BY_DEFAULT;
	else
		wiphy->flags &= ~WIPHY_FLAG_PS_ON_BY_DEFAULT;
}

int rtw_wdev_alloc(struct rtw_adapter *padapter, struct device *dev)
{
	int ret = 0;
	struct wiphy *wiphy;
	struct wireless_dev *wdev;
	struct rtw_wdev_priv *pwdev_priv;
	struct net_device *pnetdev = padapter->pnetdev;

	DBG_8723A("%s(padapter =%p)\n", __func__, padapter);

	/* wiphy */
	wiphy = wiphy_new(&rtw_cfg80211_ops, sizeof(struct rtw_wdev_priv));
	if (!wiphy) {
		DBG_8723A("Couldn't allocate wiphy device\n");
		ret = -ENOMEM;
		goto exit;
	}

	/*  wdev */
	wdev = kzalloc(sizeof(struct wireless_dev), GFP_KERNEL);
	if (!wdev) {
		DBG_8723A("Couldn't allocate wireless device\n");
		ret = -ENOMEM;
		goto free_wiphy;
	}

	set_wiphy_dev(wiphy, dev);
	rtw_cfg80211_preinit_wiphy(padapter, wiphy);

	ret = wiphy_register(wiphy);
	if (ret < 0) {
		DBG_8723A("Couldn't register wiphy device\n");
		goto free_wdev;
	}

	wdev->wiphy = wiphy;
	wdev->netdev = pnetdev;
	/* wdev->iftype = NL80211_IFTYPE_STATION; */
	/*  for rtw_setopmode_cmd23a() in cfg80211_rtw_change_iface() */
	wdev->iftype = NL80211_IFTYPE_MONITOR;
	padapter->rtw_wdev = wdev;
	pnetdev->ieee80211_ptr = wdev;

	/* init pwdev_priv */
	pwdev_priv = wdev_to_priv(wdev);
	pwdev_priv->rtw_wdev = wdev;
	pwdev_priv->pmon_ndev = NULL;
	pwdev_priv->ifname_mon[0] = '\0';
	pwdev_priv->padapter = padapter;
	pwdev_priv->scan_request = NULL;
	spin_lock_init(&pwdev_priv->scan_req_lock);

	pwdev_priv->p2p_enabled = false;

	if (padapter->registrypriv.power_mgnt != PS_MODE_ACTIVE)
		pwdev_priv->power_mgmt = true;
	else
		pwdev_priv->power_mgmt = false;

	return ret;
free_wdev:
	kfree(wdev);
free_wiphy:
	wiphy_free(wiphy);
exit:
	return ret;
}

void rtw_wdev_free(struct wireless_dev *wdev)
{
	DBG_8723A("%s(wdev =%p)\n", __func__, wdev);

	if (!wdev)
		return;

	kfree(wdev->wiphy->bands[IEEE80211_BAND_2GHZ]);
	kfree(wdev->wiphy->bands[IEEE80211_BAND_5GHZ]);

	wiphy_free(wdev->wiphy);

	kfree(wdev);
}

void rtw_wdev_unregister(struct wireless_dev *wdev)
{
	struct rtw_wdev_priv *pwdev_priv;

	DBG_8723A("%s(wdev =%p)\n", __func__, wdev);

	if (!wdev)
		return;

	pwdev_priv = wdev_to_priv(wdev);

	rtw_cfg80211_indicate_scan_done(pwdev_priv, true);

	if (pwdev_priv->pmon_ndev) {
		DBG_8723A("%s, unregister monitor interface\n", __func__);
		unregister_netdev(pwdev_priv->pmon_ndev);
	}

	wiphy_unregister(wdev->wiphy);
}<|MERGE_RESOLUTION|>--- conflicted
+++ resolved
@@ -2363,11 +2363,7 @@
 			ie_offset = offsetof(struct ieee80211_mgmt,
 					     u.reassoc_req.variable);
 
-<<<<<<< HEAD
-		sinfo.filled = STATION_INFO_ASSOC_REQ_IES;
-=======
 		sinfo.filled = 0;
->>>>>>> baf1b99b
 		sinfo.assoc_req_ies = pmgmt_frame + ie_offset;
 		sinfo.assoc_req_ies_len = frame_len - ie_offset;
 		cfg80211_new_sta(ndev, hdr->addr2, &sinfo, GFP_ATOMIC);
