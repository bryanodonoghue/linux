<<<<<<< HEAD
/* Copyright (c) 2011-2015, 2018, The Linux Foundation. All rights reserved.
=======
/* Copyright (c) 2011-2017, The Linux Foundation. All rights reserved.
>>>>>>> e045a95c
 *
 * This program is free software; you can redistribute it and/or modify
 * it under the terms of the GNU General Public License version 2 and
 * only version 2 as published by the Free Software Foundation.
 *
 * This program is distributed in the hope that it will be useful,
 * but WITHOUT ANY WARRANTY; without even the implied warranty of
 * MERCHANTABILITY or FITNESS FOR A PARTICULAR PURPOSE.  See the
 * GNU General Public License for more details.
 *
 */

#include <linux/export.h>
#include <linux/err.h>
#include <linux/io.h>
#include <linux/msm_ion.h>
#include <linux/platform_device.h>
#include <linux/slab.h>
#include <linux/of.h>
#include <linux/of_platform.h>
#include <linux/of_address.h>
#include <linux/mm.h>
#include <linux/mm_types.h>
#include <linux/sched.h>
#include <linux/rwsem.h>
#include <linux/uaccess.h>
#include <linux/memblock.h>
#include <linux/dma-mapping.h>
#include <linux/dma-contiguous.h>
#include <linux/vmalloc.h>
#include <linux/highmem.h>
#include <linux/cma.h>
#include <linux/show_mem_notifier.h>
#include <asm/cacheflush.h>
#include "../ion_priv.h"
#include "ion_cp_common.h"
#include "compat_msm_ion.h"
#include <soc/qcom/secure_buffer.h>

#define ION_COMPAT_STR	"qcom,msm-ion"

static struct ion_device *idev;
static int num_heaps;
static struct ion_heap **heaps;

struct ion_heap_desc {
	unsigned int id;
	enum ion_heap_type type;
	const char *name;
	unsigned int permission_type;
};


#ifdef CONFIG_OF
static struct ion_heap_desc ion_heap_meta[] = {
	{
		.id	= ION_SYSTEM_HEAP_ID,
		.name	= ION_SYSTEM_HEAP_NAME,
	},
	{
		.id	= ION_SYSTEM_CONTIG_HEAP_ID,
		.name	= ION_KMALLOC_HEAP_NAME,
	},
	{
		.id	= ION_SECURE_HEAP_ID,
		.name	= ION_SECURE_HEAP_NAME,
	},
	{
		.id	= ION_CP_MM_HEAP_ID,
		.name	= ION_MM_HEAP_NAME,
		.permission_type = IPT_TYPE_MM_CARVEOUT,
	},
	{
		.id	= ION_MM_FIRMWARE_HEAP_ID,
		.name	= ION_MM_FIRMWARE_HEAP_NAME,
	},
	{
		.id	= ION_CP_MFC_HEAP_ID,
		.name	= ION_MFC_HEAP_NAME,
		.permission_type = IPT_TYPE_MFC_SHAREDMEM,
	},
	{
		.id	= ION_SF_HEAP_ID,
		.name	= ION_SF_HEAP_NAME,
	},
	{
		.id	= ION_QSECOM_HEAP_ID,
		.name	= ION_QSECOM_HEAP_NAME,
	},
	{
		.id	= ION_AUDIO_HEAP_ID,
		.name	= ION_AUDIO_HEAP_NAME,
	},
	{
		.id	= ION_PIL1_HEAP_ID,
		.name	= ION_PIL1_HEAP_NAME,
	},
	{
		.id	= ION_PIL2_HEAP_ID,
		.name	= ION_PIL2_HEAP_NAME,
	},
	{
		.id	= ION_CP_WB_HEAP_ID,
		.name	= ION_WB_HEAP_NAME,
	},
	{
		.id	= ION_CAMERA_HEAP_ID,
		.name	= ION_CAMERA_HEAP_NAME,
	},
	{
		.id	= ION_ADSP_HEAP_ID,
		.name	= ION_ADSP_HEAP_NAME,
	},
	{
		.id	= ION_SECURE_DISPLAY_HEAP_ID,
		.name	= ION_SECURE_DISPLAY_HEAP_NAME,
	}
};
#endif

static int msm_ion_lowmem_notifier(struct notifier_block *nb,
					unsigned long action, void *data)
{
	show_ion_usage(idev);
	return 0;
}

static struct notifier_block msm_ion_nb = {
	.notifier_call = msm_ion_lowmem_notifier,
};

struct ion_client *msm_ion_client_create(const char *name)
{
	/*
	 * The assumption is that if there is a NULL device, the ion
	 * driver has not yet probed.
	 */
	if (idev == NULL)
		return ERR_PTR(-EPROBE_DEFER);

	if (IS_ERR(idev))
		return (struct ion_client *)idev;

	return ion_client_create(idev, name);
}
EXPORT_SYMBOL(msm_ion_client_create);

int msm_ion_do_cache_op(struct ion_client *client, struct ion_handle *handle,
			void *vaddr, unsigned long len, unsigned int cmd)
{
	return ion_do_cache_op(client, handle, vaddr, 0, len, cmd);
}
EXPORT_SYMBOL(msm_ion_do_cache_op);

static int ion_no_pages_cache_ops(struct ion_client *client,
			struct ion_handle *handle,
			void *vaddr,
			unsigned int offset, unsigned int length,
			unsigned int cmd)
{
	unsigned long size_to_vmap, total_size;
	int i, j, ret;
	void *ptr = NULL;
	ion_phys_addr_t buff_phys = 0;
	ion_phys_addr_t buff_phys_start = 0;
	size_t buf_length = 0;

	ret = ion_phys(client, handle, &buff_phys_start, &buf_length);
	if (ret)
		return -EINVAL;

	buff_phys = buff_phys_start;

	if (!vaddr) {
		/*
		 * Split the vmalloc space into smaller regions in
		 * order to clean and/or invalidate the cache.
		 */
		size_to_vmap = ((VMALLOC_END - VMALLOC_START)/8);
		total_size = buf_length;

		for (i = 0; i < total_size; i += size_to_vmap) {
			size_to_vmap = min(size_to_vmap, total_size - i);
			for (j = 0; j < 10 && size_to_vmap; ++j) {
				ptr = ioremap(buff_phys, size_to_vmap);
				if (ptr) {
					switch (cmd) {
					case ION_IOC_CLEAN_CACHES:
						dmac_clean_range(ptr,
							ptr + size_to_vmap);
						break;
					case ION_IOC_INV_CACHES:
						dmac_inv_range(ptr,
							ptr + size_to_vmap);
						break;
					case ION_IOC_CLEAN_INV_CACHES:
						dmac_flush_range(ptr,
							ptr + size_to_vmap);
						break;
					default:
						return -EINVAL;
					}
					buff_phys += size_to_vmap;
					break;
				} else {
					size_to_vmap >>= 1;
				}
			}
			if (!ptr) {
				pr_err("Couldn't io-remap the memory\n");
				return -EINVAL;
			}
			iounmap(ptr);
		}
	} else {
		switch (cmd) {
		case ION_IOC_CLEAN_CACHES:
			dmac_clean_range(vaddr, vaddr + length);
			break;
		case ION_IOC_INV_CACHES:
			dmac_inv_range(vaddr, vaddr + length);
			break;
		case ION_IOC_CLEAN_INV_CACHES:
			dmac_flush_range(vaddr, vaddr + length);
			break;
		default:
			return -EINVAL;
		}
	}

	return 0;
}

static void __do_cache_ops(struct page *page, unsigned int offset,
		unsigned int length, void (*op)(const void *, const void *))
{
	unsigned int left = length;
	unsigned long pfn;
	void *vaddr;

	pfn = page_to_pfn(page) + offset / PAGE_SIZE;
	page = pfn_to_page(pfn);
	offset &= ~PAGE_MASK;

	if (!PageHighMem(page)) {
		vaddr = page_address(page) + offset;
		op(vaddr, vaddr + length);
		goto out;
	}

	do {
		unsigned int len;

		len = left;
		if (len + offset > PAGE_SIZE)
			len = PAGE_SIZE - offset;

		page = pfn_to_page(pfn);
		vaddr = kmap_atomic(page);
		op(vaddr + offset, vaddr + offset + len);
		kunmap_atomic(vaddr);

		offset = 0;
		pfn++;
		left -= len;
	} while (left);

out:
	return;
}

static int ion_pages_cache_ops(struct ion_client *client,
			struct ion_handle *handle,
			void *vaddr, unsigned int offset, unsigned int length,
			unsigned int cmd)
{
	struct sg_table *table = NULL;
	struct scatterlist *sg;
	int i;
	unsigned int len = 0;
	void (*op)(const void *, const void *);


	table = ion_sg_table(client, handle);
	if (IS_ERR_OR_NULL(table))
		return PTR_ERR(table);

	switch (cmd) {
		case ION_IOC_CLEAN_CACHES:
			op = dmac_clean_range;
			break;
		case ION_IOC_INV_CACHES:
			op = dmac_inv_range;
			break;
		case ION_IOC_CLEAN_INV_CACHES:
			op = dmac_flush_range;
			break;
		default:
			return -EINVAL;
	};

	for_each_sg(table->sgl, sg, table->nents, i) {
		len += sg->length;
		if (len < offset)
			continue;

		__do_cache_ops(sg_page(sg), sg->offset, sg->length, op);

		if (len > length + offset)
			break;
	}
	return 0;
}

int ion_do_cache_op(struct ion_client *client, struct ion_handle *handle,
			void *uaddr, unsigned long offset, unsigned long len,
			unsigned int cmd)
{
	int ret = -EINVAL;
	unsigned long flags;
	struct sg_table *table;
	struct page *page;

	ret = ion_handle_get_flags(client, handle, &flags);
	if (ret)
		return -EINVAL;

	if (!ION_IS_CACHED(flags))
		return 0;

<<<<<<< HEAD
	if ((flags & ION_FLAG_SECURE) || (get_secure_vmid(flags) > 0))
=======
	if (get_secure_vmid(flags) > 0)
>>>>>>> e045a95c
		return 0;

	table = ion_sg_table(client, handle);

	if (IS_ERR_OR_NULL(table))
		return PTR_ERR(table);

	page = sg_page(table->sgl);

	if (page)
		ret = ion_pages_cache_ops(client, handle, uaddr,
					offset, len, cmd);
	else
		ret = ion_no_pages_cache_ops(client, handle, uaddr,
					offset, len, cmd);

	return ret;

}

static void msm_ion_allocate(struct ion_platform_heap *heap)
{

	if (!heap->base && heap->extra_data) {
		WARN(1, "Specifying carveout heaps without a base is deprecated. Convert to the DMA heap type instead");
		return;
	}
}

#ifdef CONFIG_OF
static int msm_init_extra_data(struct device_node *node,
			       struct ion_platform_heap *heap,
			       const struct ion_heap_desc *heap_desc)
{
	int ret = 0;

	switch ((int) heap->type) {
	case ION_HEAP_TYPE_CARVEOUT:
	{
		heap->extra_data = kzalloc(sizeof(struct ion_co_heap_pdata),
					   GFP_KERNEL);
		if (!heap->extra_data)
			ret = -ENOMEM;
		break;
	}
	case ION_HEAP_TYPE_SECURE_DMA:
	{
		unsigned int val;

		ret = of_property_read_u32(node,
					"qcom,default-prefetch-size", &val);

		if (!ret) {
			heap->extra_data = kzalloc(sizeof(struct ion_cma_pdata),
					   GFP_KERNEL);

			if (!heap->extra_data) {
				ret = -ENOMEM;
			} else {
				struct ion_cma_pdata *extra = heap->extra_data;
				extra->default_prefetch_size = val;
			}
		} else {
			ret = 0;
		}
		break;
	}
	default:
		heap->extra_data = 0;
		break;
	}
	return ret;
}

#define MAKE_HEAP_TYPE_MAPPING(h) { .name = #h, \
			.heap_type = ION_HEAP_TYPE_##h, }

static struct heap_types_info {
	const char *name;
	int heap_type;
} heap_types_info[] = {
	MAKE_HEAP_TYPE_MAPPING(SYSTEM),
	MAKE_HEAP_TYPE_MAPPING(SYSTEM_CONTIG),
	MAKE_HEAP_TYPE_MAPPING(CARVEOUT),
	MAKE_HEAP_TYPE_MAPPING(CHUNK),
	MAKE_HEAP_TYPE_MAPPING(DMA),
	MAKE_HEAP_TYPE_MAPPING(SECURE_DMA),
	MAKE_HEAP_TYPE_MAPPING(SYSTEM_SECURE),
	MAKE_HEAP_TYPE_MAPPING(HYP_CMA),
};

static int msm_ion_get_heap_type_from_dt_node(struct device_node *node,
					int *heap_type)
{
	const char *name;
	int i, ret = -EINVAL;
	ret = of_property_read_string(node, "qcom,ion-heap-type", &name);
	if (ret)
		goto out;
	for (i = 0; i < ARRAY_SIZE(heap_types_info); ++i) {
		if (!strcmp(heap_types_info[i].name, name)) {
			*heap_type = heap_types_info[i].heap_type;
			ret = 0;
			goto out;
		}
	}
	WARN(1, "Unknown heap type: %s. You might need to update heap_types_info in %s",
		name, __FILE__);
out:
	return ret;
}

static int msm_ion_populate_heap(struct device_node *node,
				struct ion_platform_heap *heap)
{
	unsigned int i;
	int ret = -EINVAL, heap_type = -1;
	unsigned int len = ARRAY_SIZE(ion_heap_meta);
	for (i = 0; i < len; ++i) {
		if (ion_heap_meta[i].id == heap->id) {
			heap->name = ion_heap_meta[i].name;
			ret = msm_ion_get_heap_type_from_dt_node(node,
								&heap_type);
			if (ret)
				break;
			heap->type = heap_type;
			ret = msm_init_extra_data(node, heap,
						&ion_heap_meta[i]);
			break;
		}
	}
	if (ret)
		pr_err("%s: Unable to populate heap, error: %d", __func__, ret);
	return ret;
}

static void free_pdata(const struct ion_platform_data *pdata)
{
	unsigned int i;
	for (i = 0; i < pdata->nr; ++i)
		kfree(pdata->heaps[i].extra_data);
	kfree(pdata->heaps);
	kfree(pdata);
}

static void msm_ion_get_heap_dt_data(struct device_node *node,
				 struct ion_platform_heap *heap)
{
	struct device_node *pnode;

	pnode = of_parse_phandle(node, "memory-region", 0);
	if (pnode != NULL) {
		const __be32 *basep;
		u64 size;
		u64 base;

		basep = of_get_address(pnode,  0, &size, NULL);
		if (!basep) {
			base = cma_get_base(dev_get_cma_area(heap->priv));
			size = cma_get_size(dev_get_cma_area(heap->priv));
		} else {
			base = of_translate_address(pnode, basep);
			WARN(base == OF_BAD_ADDR, "Failed to parse DT node for heap %s\n",
					heap->name);
		}
		heap->base = base;
		heap->size = size;
		of_node_put(pnode);
	}
}

static struct ion_platform_data *msm_ion_parse_dt(struct platform_device *pdev)
{
	struct ion_platform_data *pdata = 0;
	struct ion_platform_heap *heaps = NULL;
	struct device_node *node;
	struct platform_device *new_dev = NULL;
	const struct device_node *dt_node = pdev->dev.of_node;
	uint32_t val = 0;
	int ret = 0;
	uint32_t num_heaps = 0;
	int idx = 0;

	for_each_available_child_of_node(dt_node, node)
		num_heaps++;

	if (!num_heaps)
		return ERR_PTR(-EINVAL);

	pdata = kzalloc(sizeof(struct ion_platform_data), GFP_KERNEL);
	if (!pdata)
		return ERR_PTR(-ENOMEM);

	heaps = kzalloc(sizeof(struct ion_platform_heap)*num_heaps, GFP_KERNEL);
	if (!heaps) {
		kfree(pdata);
		return ERR_PTR(-ENOMEM);
	}

	pdata->heaps = heaps;
	pdata->nr = num_heaps;

	for_each_available_child_of_node(dt_node, node) {
		new_dev = of_platform_device_create(node, NULL, &pdev->dev);
		if (!new_dev) {
			pr_err("Failed to create device %s\n", node->name);
			goto free_heaps;
		}

		pdata->heaps[idx].priv = &new_dev->dev;
		/**
		 * TODO: Replace this with of_get_address() when this patch
		 * gets merged: http://
		 * permalink.gmane.org/gmane.linux.drivers.devicetree/18614
		*/
		ret = of_property_read_u32(node, "reg", &val);
		if (ret) {
			pr_err("%s: Unable to find reg key", __func__);
			goto free_heaps;
		}
		pdata->heaps[idx].id = val;

		ret = msm_ion_populate_heap(node, &pdata->heaps[idx]);
		if (ret)
			goto free_heaps;

		msm_ion_get_heap_dt_data(node, &pdata->heaps[idx]);

		++idx;
	}
	return pdata;

free_heaps:
	free_pdata(pdata);
	return ERR_PTR(ret);
}
#else
static struct ion_platform_data *msm_ion_parse_dt(struct platform_device *pdev)
{
	return NULL;
}

static void free_pdata(const struct ion_platform_data *pdata)
{

}
#endif

static int check_vaddr_bounds(unsigned long start, unsigned long end)
{
	struct mm_struct *mm = current->active_mm;
	struct vm_area_struct *vma;
	int ret = 1;

	if (end < start)
		goto out;

	vma = find_vma(mm, start);
	if (vma && vma->vm_start < end) {
		if (start < vma->vm_start)
			goto out;
		if (end > vma->vm_end)
			goto out;
		ret = 0;
	}

out:
	return ret;
}

int ion_heap_is_system_secure_heap_type(enum ion_heap_type type)
{
	return type == ((enum ion_heap_type) ION_HEAP_TYPE_SYSTEM_SECURE);
}

int ion_heap_allow_secure_allocation(enum ion_heap_type type)
{
	return type == ((enum ion_heap_type) ION_HEAP_TYPE_SECURE_DMA);
}

int ion_heap_allow_handle_secure(enum ion_heap_type type)
{
	return type == ((enum ion_heap_type) ION_HEAP_TYPE_SECURE_DMA);
}

int ion_heap_allow_heap_secure(enum ion_heap_type type)
{
	return false;
}

bool is_secure_vmid_valid(int vmid)
{

	return (vmid == VMID_CP_TOUCH ||
		vmid == VMID_CP_BITSTREAM ||
		vmid == VMID_CP_PIXEL ||
		vmid == VMID_CP_NON_PIXEL ||
		vmid == VMID_CP_CAMERA ||
		vmid == VMID_CP_SEC_DISPLAY ||
		vmid == VMID_CP_APP);
}

int get_secure_vmid(unsigned long flags)
{
	if (flags & ION_FLAG_CP_TOUCH)
		return VMID_CP_TOUCH;
	if (flags & ION_FLAG_CP_BITSTREAM)
		return VMID_CP_BITSTREAM;
	if (flags & ION_FLAG_CP_PIXEL)
		return VMID_CP_PIXEL;
	if (flags & ION_FLAG_CP_NON_PIXEL)
		return VMID_CP_NON_PIXEL;
	if (flags & ION_FLAG_CP_CAMERA)
		return VMID_CP_CAMERA;
	if (flags & ION_FLAG_CP_SEC_DISPLAY)
		return VMID_CP_SEC_DISPLAY;
	if (flags & ION_FLAG_CP_APP)
		return VMID_CP_APP;
	return -EINVAL;
}
/* fix up the cases where the ioctl direction bits are incorrect */
static unsigned int msm_ion_ioctl_dir(unsigned int cmd)
{
	switch (cmd) {
	case ION_IOC_CLEAN_CACHES:
	case ION_IOC_INV_CACHES:
	case ION_IOC_CLEAN_INV_CACHES:
	case ION_IOC_PREFETCH:
	case ION_IOC_DRAIN:
		return _IOC_WRITE;
	default:
		return _IOC_DIR(cmd);
	}
}

long msm_ion_custom_ioctl(struct ion_client *client,
				unsigned int cmd,
				unsigned long arg)
{
	unsigned int dir;
	union {
		struct ion_flush_data flush_data;
		struct ion_prefetch_data prefetch_data;
	} data;

	dir = msm_ion_ioctl_dir(cmd);

	if (_IOC_SIZE(cmd) > sizeof(data))
		return -EINVAL;

	if (dir & _IOC_WRITE)
		if (copy_from_user(&data, (void __user *)arg, _IOC_SIZE(cmd)))
			return -EFAULT;

	switch (cmd) {
	case ION_IOC_CLEAN_CACHES:
	case ION_IOC_INV_CACHES:
	case ION_IOC_CLEAN_INV_CACHES:
	{
		unsigned long start, end;
		struct ion_handle *handle = NULL;
		int ret;
		struct mm_struct *mm = current->active_mm;

		if (data.flush_data.handle > 0) {
			handle = ion_handle_get_by_id(client,
						(int)data.flush_data.handle);
			if (IS_ERR(handle)) {
				pr_info("%s: Could not find handle: %d\n",
					__func__, (int)data.flush_data.handle);
				return PTR_ERR(handle);
			}
		} else {
			handle = ion_import_dma_buf(client, data.flush_data.fd);
			if (IS_ERR(handle)) {
				pr_info("%s: Could not import handle: %pK\n",
					__func__, handle);
				return -EINVAL;
			}
		}

		down_read(&mm->mmap_sem);

		start = (unsigned long)data.flush_data.vaddr +
			data.flush_data.offset;
		end = start + data.flush_data.length;

		if (check_vaddr_bounds(start, end)) {
			pr_err("%s: virtual address %pK is out of bounds\n",
				__func__, data.flush_data.vaddr);
			ret = -EINVAL;
		} else {
			ret = ion_do_cache_op(
				client, handle, data.flush_data.vaddr,
				data.flush_data.offset,
				data.flush_data.length, cmd);
		}
		up_read(&mm->mmap_sem);

		ion_free(client, handle);

		if (ret < 0)
			return ret;
		break;
	}
	case ION_IOC_PREFETCH:
	{
		int ret;

		ret = ion_walk_heaps(client, data.prefetch_data.heap_id,
			ION_HEAP_TYPE_SECURE_DMA,
			(void *)data.prefetch_data.len,
			ion_secure_cma_prefetch);
<<<<<<< HEAD

=======
		if (ret)
			return ret;

		ret = ion_walk_heaps(client, data.prefetch_data.heap_id,
			ION_HEAP_TYPE_SYSTEM_SECURE,
			(void *)&data.prefetch_data,
			ion_system_secure_heap_prefetch);
>>>>>>> e045a95c
		if (ret)
			return ret;
		break;
	}
	case ION_IOC_DRAIN:
	{
		int ret;

		ret = ion_walk_heaps(client, data.prefetch_data.heap_id,
			ION_HEAP_TYPE_SECURE_DMA,
			(void *)data.prefetch_data.len,
			ion_secure_cma_drain_pool);

		if (ret)
			return ret;
		break;
	}

	default:
		return -ENOTTY;
	}
	return 0;
}

#define MAX_VMAP_RETRIES 10

/**
 * An optimized page-zero'ing function. vmaps arrays of pages in large
 * chunks to minimize the number of memsets and vmaps/vunmaps.
 *
 * Note that the `pages' array should be composed of all 4K pages.
 *
 * NOTE: This function does not guarantee synchronization of the caches
 * and thus caller is responsible for handling any cache maintenance
 * operations needed.
 */
int msm_ion_heap_pages_zero(struct page **pages, int num_pages)
{
	int i, j, npages_to_vmap;
	void *ptr = NULL;

	/*
	 * As an optimization, we manually zero out all of the pages
	 * in one fell swoop here. To safeguard against insufficient
	 * vmalloc space, we only vmap `npages_to_vmap' at a time,
	 * starting with a conservative estimate of 1/8 of the total
	 * number of vmalloc pages available.
	 */
	npages_to_vmap = ((VMALLOC_END - VMALLOC_START)/8)
			>> PAGE_SHIFT;
	for (i = 0; i < num_pages; i += npages_to_vmap) {
		npages_to_vmap = min(npages_to_vmap, num_pages - i);
		for (j = 0; j < MAX_VMAP_RETRIES && npages_to_vmap;
			++j) {
			ptr = vmap(&pages[i], npages_to_vmap,
					VM_IOREMAP, PAGE_KERNEL);
			if (ptr)
				break;
			else
				npages_to_vmap >>= 1;
		}
		if (!ptr)
			return -ENOMEM;

		memset(ptr, 0, npages_to_vmap * PAGE_SIZE);
		vunmap(ptr);
	}

	return 0;
}

int msm_ion_heap_alloc_pages_mem(struct pages_mem *pages_mem)
{
	struct page **pages;
	unsigned int page_tbl_size;

	pages_mem->free_fn = kfree;
	page_tbl_size = sizeof(struct page *) * (pages_mem->size >> PAGE_SHIFT);
	if (page_tbl_size > SZ_8K) {
		/*
		 * Do fallback to ensure we have a balance between
		 * performance and availability.
		 */
		pages = kmalloc(page_tbl_size,
				__GFP_COMP | __GFP_NORETRY |
				__GFP_NO_KSWAPD | __GFP_NOWARN);
		if (!pages) {
			pages = vmalloc(page_tbl_size);
			pages_mem->free_fn = vfree;
		}
	} else {
		pages = kmalloc(page_tbl_size, GFP_KERNEL);
	}

	if (!pages)
		return -ENOMEM;

	pages_mem->pages = pages;
	return 0;
}

void msm_ion_heap_free_pages_mem(struct pages_mem *pages_mem)
{
	pages_mem->free_fn(pages_mem->pages);
}

int msm_ion_heap_high_order_page_zero(struct page *page, int order)
{
	int i, ret;
	struct pages_mem pages_mem;
	int npages = 1 << order;
	pages_mem.size = npages * PAGE_SIZE;

	if (msm_ion_heap_alloc_pages_mem(&pages_mem))
		return -ENOMEM;

	for (i = 0; i < (1 << order); ++i)
		pages_mem.pages[i] = page + i;

	ret = msm_ion_heap_pages_zero(pages_mem.pages, npages);
	dma_sync_single_for_device(NULL, page_to_phys(page), pages_mem.size,
				   DMA_BIDIRECTIONAL);
	msm_ion_heap_free_pages_mem(&pages_mem);
	return ret;
}

int msm_ion_heap_sg_table_zero(struct sg_table *table, size_t size)
{
	struct scatterlist *sg;
	int i, j, ret = 0, npages = 0;
	struct pages_mem pages_mem;

	pages_mem.size = PAGE_ALIGN(size);

	if (msm_ion_heap_alloc_pages_mem(&pages_mem))
		return -ENOMEM;

	for_each_sg(table->sgl, sg, table->nents, i) {
		struct page *page = sg_page(sg);
		unsigned long len = sg->length;
		/* needed to make dma_sync_sg_for_device work: */
		sg->dma_address = sg_phys(sg);

		for (j = 0; j < len / PAGE_SIZE; j++)
			pages_mem.pages[npages++] = page + j;
	}

	ret = msm_ion_heap_pages_zero(pages_mem.pages, npages);
	dma_sync_sg_for_device(NULL, table->sgl, table->nents,
			       DMA_BIDIRECTIONAL);
	msm_ion_heap_free_pages_mem(&pages_mem);
	return ret;
}

static struct ion_heap *msm_ion_heap_create(struct ion_platform_heap *heap_data)
{
	struct ion_heap *heap = NULL;

	switch ((int)heap_data->type) {
#ifdef CONFIG_CMA
	case ION_HEAP_TYPE_SECURE_DMA:
		heap = ion_secure_cma_heap_create(heap_data);
		break;
#endif
	case ION_HEAP_TYPE_SYSTEM_SECURE:
		heap = ion_system_secure_heap_create(heap_data);
		break;
	case ION_HEAP_TYPE_HYP_CMA:
		heap = ion_cma_secure_heap_create(heap_data);
		break;
	default:
		heap = ion_heap_create(heap_data);
	}

	if (IS_ERR_OR_NULL(heap)) {
		pr_err("%s: error creating heap %s type %d base %pa size %zu\n",
		       __func__, heap_data->name, heap_data->type,
		       &heap_data->base, heap_data->size);
		return ERR_PTR(-EINVAL);
	}

	heap->name = heap_data->name;
	heap->id = heap_data->id;
	heap->priv = heap_data->priv;
	return heap;
}

static void msm_ion_heap_destroy(struct ion_heap *heap)
{
	if (!heap)
		return;

	switch ((int)heap->type) {
#ifdef CONFIG_CMA
	case ION_HEAP_TYPE_SECURE_DMA:
		ion_secure_cma_heap_destroy(heap);
		break;
#endif
	case ION_HEAP_TYPE_SYSTEM_SECURE:
		ion_system_secure_heap_destroy(heap);
		break;

	case ION_HEAP_TYPE_HYP_CMA:
		ion_cma_secure_heap_destroy(heap);
		break;
	default:
		ion_heap_destroy(heap);
	}
}

struct ion_heap *get_ion_heap(int heap_id)
{
	int i;
	struct ion_heap *heap;

	for (i = 0; i < num_heaps; i++) {
		heap = heaps[i];
		if (heap->id == heap_id)
			return heap;
	}

	pr_err("%s: heap_id %d not found\n", __func__, heap_id);
	return NULL;
}

static int msm_ion_probe(struct platform_device *pdev)
{
	static struct ion_device *new_dev;
	struct ion_platform_data *pdata;
	unsigned int pdata_needs_to_be_freed;
	int err = -1;
	int i;
	if (pdev->dev.of_node) {
		pdata = msm_ion_parse_dt(pdev);
		if (IS_ERR(pdata)) {
			err = PTR_ERR(pdata);
			goto out;
		}
		pdata_needs_to_be_freed = 1;
	} else {
		pdata = pdev->dev.platform_data;
		pdata_needs_to_be_freed = 0;
	}

	num_heaps = pdata->nr;

	heaps = kcalloc(pdata->nr, sizeof(struct ion_heap *), GFP_KERNEL);

	if (!heaps) {
		err = -ENOMEM;
		goto out;
	}

	new_dev = ion_device_create(compat_msm_ion_ioctl);
	if (IS_ERR_OR_NULL(new_dev)) {
		/*
		 * set this to the ERR to indicate to the clients
		 * that Ion failed to probe.
		 */
		idev = new_dev;
		err = PTR_ERR(new_dev);
		goto freeheaps;
	}

	/* create the heaps as specified in the board file */
	for (i = 0; i < num_heaps; i++) {
		struct ion_platform_heap *heap_data = &pdata->heaps[i];
		msm_ion_allocate(heap_data);

		heap_data->has_outer_cache = pdata->has_outer_cache;
		heaps[i] = msm_ion_heap_create(heap_data);
		if (IS_ERR_OR_NULL(heaps[i])) {
			heaps[i] = 0;
			continue;
		} else {
			if (heap_data->size)
				pr_info("ION heap %s created at %pa with size %zx\n",
							heap_data->name,
							  &heap_data->base,
							  heap_data->size);
			else
				pr_info("ION heap %s created\n",
							  heap_data->name);
		}

		ion_device_add_heap(new_dev, heaps[i]);
	}
	if (pdata_needs_to_be_freed)
		free_pdata(pdata);

	platform_set_drvdata(pdev, new_dev);
	/*
	 * intentionally set this at the very end to allow probes to be deferred
	 * completely until Ion is setup
	 */
	idev = new_dev;

	show_mem_notifier_register(&msm_ion_nb);
	return 0;

freeheaps:
	kfree(heaps);
	if (pdata_needs_to_be_freed)
		free_pdata(pdata);
out:
	return err;
}

static int msm_ion_remove(struct platform_device *pdev)
{
	struct ion_device *idev = platform_get_drvdata(pdev);
	int i;

	for (i = 0; i < num_heaps; i++)
		msm_ion_heap_destroy(heaps[i]);

	ion_device_destroy(idev);
	kfree(heaps);
	return 0;
}

static struct of_device_id msm_ion_match_table[] = {
	{.compatible = ION_COMPAT_STR},
	{},
};

static struct platform_driver msm_ion_driver = {
	.probe = msm_ion_probe,
	.remove = msm_ion_remove,
	.driver = {
		.name = "ion-msm",
		.of_match_table = msm_ion_match_table,
	},
};

static int __init msm_ion_init(void)
{
	return platform_driver_register(&msm_ion_driver);
}

static void __exit msm_ion_exit(void)
{
	platform_driver_unregister(&msm_ion_driver);
}

subsys_initcall(msm_ion_init);
module_exit(msm_ion_exit);
<|MERGE_RESOLUTION|>--- conflicted
+++ resolved
@@ -1,8 +1,4 @@
-<<<<<<< HEAD
-/* Copyright (c) 2011-2015, 2018, The Linux Foundation. All rights reserved.
-=======
 /* Copyright (c) 2011-2017, The Linux Foundation. All rights reserved.
->>>>>>> e045a95c
  *
  * This program is free software; you can redistribute it and/or modify
  * it under the terms of the GNU General Public License version 2 and
@@ -333,11 +329,7 @@
 	if (!ION_IS_CACHED(flags))
 		return 0;
 
-<<<<<<< HEAD
-	if ((flags & ION_FLAG_SECURE) || (get_secure_vmid(flags) > 0))
-=======
 	if (get_secure_vmid(flags) > 0)
->>>>>>> e045a95c
 		return 0;
 
 	table = ion_sg_table(client, handle);
@@ -751,9 +743,6 @@
 			ION_HEAP_TYPE_SECURE_DMA,
 			(void *)data.prefetch_data.len,
 			ion_secure_cma_prefetch);
-<<<<<<< HEAD
-
-=======
 		if (ret)
 			return ret;
 
@@ -761,7 +750,6 @@
 			ION_HEAP_TYPE_SYSTEM_SECURE,
 			(void *)&data.prefetch_data,
 			ion_system_secure_heap_prefetch);
->>>>>>> e045a95c
 		if (ret)
 			return ret;
 		break;
