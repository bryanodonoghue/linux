/*
 *
 * drivers/staging/android/ion/ion.c
 *
 * Copyright (C) 2011 Google, Inc.
 * Copyright (c) 2011-2017, The Linux Foundation. All rights reserved.
 *
 * This software is licensed under the terms of the GNU General Public
 * License version 2, as published by the Free Software Foundation, and
 * may be copied, distributed, and modified under those terms.
 *
 * This program is distributed in the hope that it will be useful,
 * but WITHOUT ANY WARRANTY; without even the implied warranty of
 * MERCHANTABILITY or FITNESS FOR A PARTICULAR PURPOSE.  See the
 * GNU General Public License for more details.
 *
 */

#include <linux/atomic.h>
#include <linux/err.h>
#include <linux/file.h>
#include <linux/freezer.h>
#include <linux/fs.h>
#include <linux/anon_inodes.h>
#include <linux/kthread.h>
#include <linux/list.h>
#include <linux/list_sort.h>
#include <linux/memblock.h>
#include <linux/miscdevice.h>
#include <linux/export.h>
#include <linux/mm.h>
#include <linux/mm_types.h>
#include <linux/rbtree.h>
#include <linux/slab.h>
#include <linux/seq_file.h>
#include <linux/uaccess.h>
#include <linux/vmalloc.h>
#include <linux/debugfs.h>
#include <linux/dma-buf.h>
#include <linux/idr.h>
#include <linux/msm_ion.h>
#include <linux/msm_dma_iommu_mapping.h>
#include <trace/events/kmem.h>


#include "ion.h"
#include "ion_priv.h"
#include "compat_ion.h"

/*
 * For fragmentation analysis,
 * Group allocations of order 10 and above together
 */
#define ION_DEBUG_MAX_ORDER	10
#define ION_DEBUG_ROW_HEADER  "       " \
	"4K       8K      16K      32K      64K     128K     256K     " \
	"512K       1M       2M       4M      >=8M"

/**
 * struct ion_device - the metadata of the ion device node
 * @dev:		the actual misc device
 * @buffers:		an rb tree of all the existing buffers
 * @buffer_lock:	lock protecting the tree of buffers
 * @lock:		rwsem protecting the tree of heaps and clients
 * @heaps:		list of all the heaps in the system
 * @user_clients:	list of all the clients created from userspace
 */
struct ion_device {
	struct miscdevice dev;
	struct rb_root buffers;
	/* Protects rb_tree */
	struct mutex buffer_lock;
	struct rw_semaphore lock;
	struct plist_head heaps;
	long (*custom_ioctl)(struct ion_client *client, unsigned int cmd,
			     unsigned long arg);
	struct rb_root clients;
	struct dentry *debug_root;
	struct dentry *heaps_debug_root;
	struct dentry *clients_debug_root;
};

/**
 * struct ion_client - a process/hw block local address space
 * @node:		node in the tree of all clients
 * @dev:		backpointer to ion device
 * @handles:		an rb tree of all the handles in this client
 * @idr:		an idr space for allocating handle ids
 * @lock:		lock protecting the tree of handles and idr
 * @name:		used for debugging
 * @display_name:	used for debugging (unique version of @name)
 * @display_serial:	used for debugging (to make display_name unique)
 * @task:		used for debugging
 *
 * A client represents a list of buffers this client may access.
 * The mutex stored here is used to protect both handles tree
 * as well as the handles themselves, and should be held while modifying either.
 */
struct ion_client {
	struct rb_node node;
	struct ion_device *dev;
	struct rb_root handles;
	struct idr idr;
	struct mutex lock;
	char *name;
	char *display_name;
	int display_serial;
	struct task_struct *task;
	pid_t pid;
	struct dentry *debug_root;
};

/**
 * ion_handle - a client local reference to a buffer
 * @ref:		reference count
 * @client:		back pointer to the client the buffer resides in
 * @buffer:		pointer to the buffer
 * @node:		node in the client's handle rbtree
 * @kmap_cnt:		count of times this client has mapped to kernel
 * @id:			client-unique id allocated by client->idr
 *
 * Modifications to node, map_cnt or mapping should be protected by the
 * lock in the client.  Other fields are never changed after initialization.
 */
struct ion_handle {
	struct kref ref;
	unsigned int user_ref_count;
	struct ion_client *client;
	struct ion_buffer *buffer;
	struct rb_node node;
	unsigned int kmap_cnt;
	int id;
};

bool ion_buffer_fault_user_mappings(struct ion_buffer *buffer)
{
	return (buffer->flags & ION_FLAG_CACHED) &&
		!(buffer->flags & ION_FLAG_CACHED_NEEDS_SYNC);
}

bool ion_buffer_cached(struct ion_buffer *buffer)
{
	return !!(buffer->flags & ION_FLAG_CACHED);
}

static inline struct page *ion_buffer_page(struct page *page)
{
	return (struct page *)((unsigned long)page & ~(1UL));
}

static inline bool ion_buffer_page_is_dirty(struct page *page)
{
	return !!((unsigned long)page & 1UL);
}

static inline void ion_buffer_page_dirty(struct page **page)
{
	*page = (struct page *)((unsigned long)(*page) | 1UL);
}

static inline void ion_buffer_page_clean(struct page **page)
{
	*page = (struct page *)((unsigned long)(*page) & ~(1UL));
}

/* this function should only be called while dev->lock is held */
static void ion_buffer_add(struct ion_device *dev,
			   struct ion_buffer *buffer)
{
	struct rb_node **p = &dev->buffers.rb_node;
	struct rb_node *parent = NULL;
	struct ion_buffer *entry;

	while (*p) {
		parent = *p;
		entry = rb_entry(parent, struct ion_buffer, node);

		if (buffer < entry) {
			p = &(*p)->rb_left;
		} else if (buffer > entry) {
			p = &(*p)->rb_right;
		} else {
			pr_err("%s: buffer already found.", __func__);
			BUG();
		}
	}

	rb_link_node(&buffer->node, parent, p);
	rb_insert_color(&buffer->node, &dev->buffers);
}

/* this function should only be called while dev->lock is held */
static struct ion_buffer *ion_buffer_create(struct ion_heap *heap,
				     struct ion_device *dev,
				     unsigned long len,
				     unsigned long align,
				     unsigned long flags)
{
	struct ion_buffer *buffer;
	struct sg_table *table;
	struct scatterlist *sg;
	int i, ret;

	buffer = kzalloc(sizeof(*buffer), GFP_KERNEL);
	if (!buffer)
		return ERR_PTR(-ENOMEM);

	buffer->heap = heap;
	buffer->flags = flags;
	kref_init(&buffer->ref);

	ret = heap->ops->allocate(heap, buffer, len, align, flags);

	if (ret) {
		if (!(heap->flags & ION_HEAP_FLAG_DEFER_FREE))
			goto err2;

		ion_heap_freelist_drain(heap, 0);
		ret = heap->ops->allocate(heap, buffer, len, align,
					  flags);
		if (ret)
			goto err2;
	}

	buffer->dev = dev;
	buffer->size = len;
	INIT_LIST_HEAD(&buffer->vmas);

	table = heap->ops->map_dma(heap, buffer);
	if (WARN_ONCE(!table,
		      "heap->ops->map_dma should return ERR_PTR on error"))
		table = ERR_PTR(-EINVAL);
	if (IS_ERR(table)) {
		ret = -EINVAL;
		goto err1;
	}

	buffer->sg_table = table;
	if (ion_buffer_fault_user_mappings(buffer)) {
		int num_pages = PAGE_ALIGN(buffer->size) / PAGE_SIZE;
		struct scatterlist *sg;
		int i, j, k = 0;

		buffer->pages = vmalloc(sizeof(struct page *) * num_pages);
		if (!buffer->pages) {
			ret = -ENOMEM;
			goto err;
		}

		for_each_sg(table->sgl, sg, table->nents, i) {
			struct page *page = sg_page(sg);

			for (j = 0; j < sg->length / PAGE_SIZE; j++)
				buffer->pages[k++] = page++;
		}
	}

	mutex_init(&buffer->lock);
	/*
	 * this will set up dma addresses for the sglist -- it is not
	 * technically correct as per the dma api -- a specific
	 * device isn't really taking ownership here.  However, in practice on
	 * our systems the only dma_address space is physical addresses.
	 * Additionally, we can't afford the overhead of invalidating every
	 * allocation via dma_map_sg. The implicit contract here is that
	 * memory coming from the heaps is ready for dma, ie if it has a
	 * cached mapping that mapping has been invalidated
	 */
	for_each_sg(buffer->sg_table->sgl, sg, buffer->sg_table->nents, i) {
		sg_dma_address(sg) = sg_phys(sg);
		sg_dma_len(sg) = sg->length;
	}

	mutex_lock(&dev->buffer_lock);
	ion_buffer_add(dev, buffer);
	mutex_unlock(&dev->buffer_lock);
	trace_ion_heap_grow(heap->name, len,
				atomic_long_read(&heap->total_allocated));
	atomic_long_add(len, &heap->total_allocated);
	return buffer;

err:
	heap->ops->unmap_dma(heap, buffer);
err1:
	heap->ops->free(buffer);
err2:
	kfree(buffer);
	return ERR_PTR(ret);
}

void ion_buffer_destroy(struct ion_buffer *buffer)
{
	if (buffer->kmap_cnt > 0) {
		pr_warn_once("%s: buffer still mapped in the kernel\n",
			     __func__);
		buffer->heap->ops->unmap_kernel(buffer->heap, buffer);
	}
	buffer->heap->ops->unmap_dma(buffer->heap, buffer);

	trace_ion_heap_shrink(buffer->heap->name,  buffer->size,
				atomic_long_read(&buffer->heap->total_allocated));
	atomic_long_sub(buffer->size, &buffer->heap->total_allocated);
	buffer->heap->ops->free(buffer);
	vfree(buffer->pages);
	kfree(buffer);
}

static void _ion_buffer_destroy(struct kref *kref)
{
	struct ion_buffer *buffer = container_of(kref, struct ion_buffer, ref);
	struct ion_heap *heap = buffer->heap;
	struct ion_device *dev = buffer->dev;

	msm_dma_buf_freed(buffer);

	mutex_lock(&dev->buffer_lock);
	rb_erase(&buffer->node, &dev->buffers);
	mutex_unlock(&dev->buffer_lock);

	if (heap->flags & ION_HEAP_FLAG_DEFER_FREE)
		ion_heap_freelist_add(heap, buffer);
	else
		ion_buffer_destroy(buffer);
}

static void ion_buffer_get(struct ion_buffer *buffer)
{
	kref_get(&buffer->ref);
}

static int ion_buffer_put(struct ion_buffer *buffer)
{
	return kref_put(&buffer->ref, _ion_buffer_destroy);
}

static void ion_buffer_add_to_handle(struct ion_buffer *buffer)
{
	mutex_lock(&buffer->lock);
	if (buffer->handle_count == 0)
		atomic_long_add(buffer->size, &buffer->heap->total_handles);

	buffer->handle_count++;
	mutex_unlock(&buffer->lock);
}

static void ion_buffer_remove_from_handle(struct ion_buffer *buffer)
{
	/*
	 * when a buffer is removed from a handle, if it is not in
	 * any other handles, copy the taskcomm and the pid of the
	 * process it's being removed from into the buffer.  At this
	 * point there will be no way to track what processes this buffer is
	 * being used by, it only exists as a dma_buf file descriptor.
	 * The taskcomm and pid can provide a debug hint as to where this fd
	 * is in the system
	 */
	mutex_lock(&buffer->lock);
	buffer->handle_count--;
	BUG_ON(buffer->handle_count < 0);
	if (!buffer->handle_count) {
		struct task_struct *task;

		task = current->group_leader;
		get_task_comm(buffer->task_comm, task);
		buffer->pid = task_pid_nr(task);
		atomic_long_sub(buffer->size, &buffer->heap->total_handles);
	}
	mutex_unlock(&buffer->lock);
}

static struct ion_handle *ion_handle_create(struct ion_client *client,
				     struct ion_buffer *buffer)
{
	struct ion_handle *handle;

	handle = kzalloc(sizeof(*handle), GFP_KERNEL);
	if (!handle)
		return ERR_PTR(-ENOMEM);
	kref_init(&handle->ref);
	RB_CLEAR_NODE(&handle->node);
	handle->client = client;
	ion_buffer_get(buffer);
	ion_buffer_add_to_handle(buffer);
	handle->buffer = buffer;

	return handle;
}

static void ion_handle_kmap_put(struct ion_handle *);

static void ion_handle_destroy(struct kref *kref)
{
	struct ion_handle *handle = container_of(kref, struct ion_handle, ref);
	struct ion_client *client = handle->client;
	struct ion_buffer *buffer = handle->buffer;

	mutex_lock(&buffer->lock);
	while (handle->kmap_cnt)
		ion_handle_kmap_put(handle);
	mutex_unlock(&buffer->lock);

	idr_remove(&client->idr, handle->id);
	if (!RB_EMPTY_NODE(&handle->node))
		rb_erase(&handle->node, &client->handles);

	ion_buffer_remove_from_handle(buffer);
	ion_buffer_put(buffer);

	kfree(handle);
}

struct ion_buffer *ion_handle_buffer(struct ion_handle *handle)
{
	return handle->buffer;
}

static void ion_handle_get(struct ion_handle *handle)
{
	kref_get(&handle->ref);
}

/* Must hold the client lock */
static struct ion_handle* ion_handle_get_check_overflow(struct ion_handle *handle)
{
	if (atomic_read(&handle->ref.refcount) + 1 == 0)
		return ERR_PTR(-EOVERFLOW);
	ion_handle_get(handle);
	return handle;
}

static int ion_handle_put_nolock(struct ion_handle *handle)
{
	int ret;

	ret = kref_put(&handle->ref, ion_handle_destroy);

	return ret;
}

int ion_handle_put(struct ion_handle *handle)
{
	struct ion_client *client = handle->client;
	int ret;

	mutex_lock(&client->lock);
	ret = ion_handle_put_nolock(handle);
	mutex_unlock(&client->lock);

	return ret;
}

/* Must hold the client lock */
static void user_ion_handle_get(struct ion_handle *handle)
{
	if (handle->user_ref_count++ == 0)
		kref_get(&handle->ref);
}

/* Must hold the client lock */
static struct ion_handle *user_ion_handle_get_check_overflow(
	struct ion_handle *handle)
{
	if (handle->user_ref_count + 1 == 0)
		return ERR_PTR(-EOVERFLOW);
	user_ion_handle_get(handle);
	return handle;
}

/* passes a kref to the user ref count.
 * We know we're holding a kref to the object before and
 * after this call, so no need to reverify handle.
 */
static struct ion_handle *pass_to_user(struct ion_handle *handle)
{
	struct ion_client *client = handle->client;
	struct ion_handle *ret;

	mutex_lock(&client->lock);
	ret = user_ion_handle_get_check_overflow(handle);
	ion_handle_put_nolock(handle);
	mutex_unlock(&client->lock);
	return ret;
}

/* Must hold the client lock */
static int user_ion_handle_put_nolock(struct ion_handle *handle)
{
	int ret = 0;

	if (--handle->user_ref_count == 0)
		ret = ion_handle_put_nolock(handle);

	return ret;
}

static struct ion_handle *ion_handle_lookup(struct ion_client *client,
					    struct ion_buffer *buffer)
{
	struct rb_node *n = client->handles.rb_node;

	while (n) {
		struct ion_handle *entry = rb_entry(n, struct ion_handle, node);

		if (buffer < entry->buffer)
			n = n->rb_left;
		else if (buffer > entry->buffer)
			n = n->rb_right;
		else
			return entry;
	}
	return ERR_PTR(-EINVAL);
}

static struct ion_handle *ion_handle_get_by_id_nolock(struct ion_client *client,
						      int id)
{
	struct ion_handle *handle;

	handle = idr_find(&client->idr, id);
	if (handle)
		return ion_handle_get_check_overflow(handle);

	return ERR_PTR(-EINVAL);
}

struct ion_handle *ion_handle_get_by_id(struct ion_client *client,
					int id)
{
	struct ion_handle *handle;

	mutex_lock(&client->lock);
	handle = ion_handle_get_by_id_nolock(client, id);
	mutex_unlock(&client->lock);

	return handle;
}

static bool ion_handle_validate(struct ion_client *client,
				struct ion_handle *handle)
{
	WARN_ON(!mutex_is_locked(&client->lock));
	return idr_find(&client->idr, handle->id) == handle;
}

static int ion_handle_add(struct ion_client *client, struct ion_handle *handle)
{
	int id;
	struct rb_node **p = &client->handles.rb_node;
	struct rb_node *parent = NULL;
	struct ion_handle *entry;

	id = idr_alloc(&client->idr, handle, 1, 0, GFP_KERNEL);
	if (id < 0)
		return id;

	handle->id = id;

	while (*p) {
		parent = *p;
		entry = rb_entry(parent, struct ion_handle, node);

		if (handle->buffer < entry->buffer)
			p = &(*p)->rb_left;
		else if (handle->buffer > entry->buffer)
			p = &(*p)->rb_right;
		else
			WARN(1, "%s: buffer already found.", __func__);
	}

	rb_link_node(&handle->node, parent, p);
	rb_insert_color(&handle->node, &client->handles);

	return 0;
}

static struct ion_handle *__ion_alloc(
		struct ion_client *client, size_t len,
		size_t align, unsigned int heap_id_mask,
		unsigned int flags, bool grab_handle)
{
	struct ion_handle *handle;
	struct ion_device *dev = client->dev;
	struct ion_buffer *buffer = NULL;
	struct ion_heap *heap;
	int ret;
	const unsigned int MAX_DBG_STR_LEN = 64;
	char dbg_str[MAX_DBG_STR_LEN];
	unsigned int dbg_str_idx = 0;

	dbg_str[0] = '\0';

	/*
	 * For now, we don't want to fault in pages individually since
	 * clients are already doing manual cache maintenance. In
	 * other words, the implicit caching infrastructure is in
	 * place (in code) but should not be used.
	 */
	flags |= ION_FLAG_CACHED_NEEDS_SYNC;

	pr_debug("%s: len %zu align %zu heap_id_mask %u flags %x\n", __func__,
		 len, align, heap_id_mask, flags);
	/*
	 * traverse the list of heaps available in this system in priority
	 * order.  If the heap type is supported by the client, and matches the
	 * request of the caller allocate from it.  Repeat until allocate has
	 * succeeded or all heaps have been tried
	 */
	len = PAGE_ALIGN(len);

	if (!len)
		return ERR_PTR(-EINVAL);

	down_read(&dev->lock);
	plist_for_each_entry(heap, &dev->heaps, node) {
		/* if the caller didn't specify this heap id */
		if (!((1 << heap->id) & heap_id_mask))
			continue;
		trace_ion_alloc_buffer_start(client->name, heap->name, len,
					     heap_id_mask, flags);
		buffer = ion_buffer_create(heap, dev, len, align, flags);
		trace_ion_alloc_buffer_end(client->name, heap->name, len,
					   heap_id_mask, flags);
		if (!IS_ERR(buffer))
			break;

		trace_ion_alloc_buffer_fallback(client->name, heap->name, len,
						heap_id_mask, flags,
						PTR_ERR(buffer));
		if (dbg_str_idx < MAX_DBG_STR_LEN) {
			unsigned int len_left;
			int ret_value;

			len_left = MAX_DBG_STR_LEN - dbg_str_idx - 1;
			ret_value = snprintf(&dbg_str[dbg_str_idx],
					     len_left, "%s ", heap->name);

			if (ret_value >= len_left) {
				/* overflow */
				dbg_str[MAX_DBG_STR_LEN - 1] = '\0';
				dbg_str_idx = MAX_DBG_STR_LEN;
			} else if (ret_value >= 0) {
				dbg_str_idx += ret_value;
			} else {
				/* error */
				dbg_str[MAX_DBG_STR_LEN - 1] = '\0';
			}
		}
	}
	up_read(&dev->lock);

	if (!buffer) {
		trace_ion_alloc_buffer_fail(client->name, dbg_str, len,
					    heap_id_mask, flags, -ENODEV);
		return ERR_PTR(-ENODEV);
	}

	if (IS_ERR(buffer)) {
		trace_ion_alloc_buffer_fail(client->name, dbg_str, len,
					    heap_id_mask, flags,
					    PTR_ERR(buffer));
		pr_debug("ION is unable to allocate 0x%zx bytes (alignment: 0x%zx) from heap(s) %sfor client %s\n",
			 len, align, dbg_str, client->name);
		return ERR_CAST(buffer);
	}

	handle = ion_handle_create(client, buffer);

	/*
	 * ion_buffer_create will create a buffer with a ref_cnt of 1,
	 * and ion_handle_create will take a second reference, drop one here
	 */
	ion_buffer_put(buffer);

	if (IS_ERR(handle))
		return handle;

	mutex_lock(&client->lock);
	if (grab_handle)
		ion_handle_get(handle);
	ret = ion_handle_add(client, handle);
	mutex_unlock(&client->lock);
	if (ret) {
		ion_handle_put(handle);
		handle = ERR_PTR(ret);
	}

	return handle;
}

struct ion_handle *ion_alloc(struct ion_client *client, size_t len,
			     size_t align, unsigned int heap_id_mask,
			     unsigned int flags)
{
	return __ion_alloc(client, len, align, heap_id_mask, flags, false);
}
EXPORT_SYMBOL(ion_alloc);

static void ion_free_nolock(struct ion_client *client,
			    struct ion_handle *handle)
{
	bool valid_handle;

	WARN_ON(client != handle->client);

	valid_handle = ion_handle_validate(client, handle);
	if (!valid_handle) {
		WARN(1, "%s: invalid handle passed to free.\n", __func__);
		return;
	}
	ion_handle_put_nolock(handle);
}

static void user_ion_free_nolock(struct ion_client *client,
				 struct ion_handle *handle)
{
	bool valid_handle;

	WARN_ON(client != handle->client);

	valid_handle = ion_handle_validate(client, handle);
	if (!valid_handle) {
		WARN(1, "%s: invalid handle passed to free.\n", __func__);
		return;
	}
	if (handle->user_ref_count == 0) {
		WARN(1, "%s: User does not have access!\n", __func__);
		return;
	}
	user_ion_handle_put_nolock(handle);
}

void ion_free(struct ion_client *client, struct ion_handle *handle)
{
	BUG_ON(client != handle->client);

	mutex_lock(&client->lock);
	ion_free_nolock(client, handle);
	mutex_unlock(&client->lock);
}
EXPORT_SYMBOL(ion_free);

int ion_phys(struct ion_client *client, struct ion_handle *handle,
	     ion_phys_addr_t *addr, size_t *len)
{
	struct ion_buffer *buffer;
	int ret;

	mutex_lock(&client->lock);
	if (!ion_handle_validate(client, handle)) {
		mutex_unlock(&client->lock);
		return -EINVAL;
	}

	buffer = handle->buffer;

	if (!buffer->heap->ops->phys) {
		pr_err("%s: ion_phys is not implemented by this heap (name=%s, type=%d).\n",
		       __func__, buffer->heap->name, buffer->heap->type);
		mutex_unlock(&client->lock);
		return -ENODEV;
	}
	ret = buffer->heap->ops->phys(buffer->heap, buffer, addr, len);
	mutex_unlock(&client->lock);
	return ret;
}
EXPORT_SYMBOL(ion_phys);

static void *ion_buffer_kmap_get(struct ion_buffer *buffer)
{
	void *vaddr;

	if (buffer->kmap_cnt) {
		buffer->kmap_cnt++;
		return buffer->vaddr;
	}
	vaddr = buffer->heap->ops->map_kernel(buffer->heap, buffer);
	if (WARN_ONCE(vaddr == NULL,
			"heap->ops->map_kernel should return ERR_PTR on error"))
		return ERR_PTR(-EINVAL);
	if (IS_ERR(vaddr))
		return vaddr;
	buffer->vaddr = vaddr;
	buffer->kmap_cnt++;
	return vaddr;
}

static void *ion_handle_kmap_get(struct ion_handle *handle)
{
	struct ion_buffer *buffer = handle->buffer;
	void *vaddr;

	if (handle->kmap_cnt) {
		handle->kmap_cnt++;
		return buffer->vaddr;
	}
	vaddr = ion_buffer_kmap_get(buffer);
	if (IS_ERR(vaddr))
		return vaddr;
	handle->kmap_cnt++;
	return vaddr;
}

static void ion_buffer_kmap_put(struct ion_buffer *buffer)
{
	buffer->kmap_cnt--;
	if (!buffer->kmap_cnt) {
		buffer->heap->ops->unmap_kernel(buffer->heap, buffer);
		buffer->vaddr = NULL;
	}
}

static void ion_handle_kmap_put(struct ion_handle *handle)
{
	struct ion_buffer *buffer = handle->buffer;

	if (!handle->kmap_cnt) {
		WARN(1, "%s: Double unmap detected! bailing...\n", __func__);
		return;
	}
	handle->kmap_cnt--;
	if (!handle->kmap_cnt)
		ion_buffer_kmap_put(buffer);
}

void *ion_map_kernel(struct ion_client *client, struct ion_handle *handle)
{
	struct ion_buffer *buffer;
	void *vaddr;

	mutex_lock(&client->lock);
	if (!ion_handle_validate(client, handle)) {
		pr_err("%s: invalid handle passed to map_kernel.\n",
		       __func__);
		mutex_unlock(&client->lock);
		return ERR_PTR(-EINVAL);
	}

	buffer = handle->buffer;

	if (!handle->buffer->heap->ops->map_kernel) {
		pr_err("%s: map_kernel is not implemented by this heap.\n",
		       __func__);
		mutex_unlock(&client->lock);
		return ERR_PTR(-ENODEV);
	}

	mutex_lock(&buffer->lock);
	vaddr = ion_handle_kmap_get(handle);
	mutex_unlock(&buffer->lock);
	mutex_unlock(&client->lock);
	return vaddr;
}
EXPORT_SYMBOL(ion_map_kernel);

void ion_unmap_kernel(struct ion_client *client, struct ion_handle *handle)
{
	struct ion_buffer *buffer;

	mutex_lock(&client->lock);
	buffer = handle->buffer;
	mutex_lock(&buffer->lock);
	ion_handle_kmap_put(handle);
	mutex_unlock(&buffer->lock);
	mutex_unlock(&client->lock);
}
EXPORT_SYMBOL(ion_unmap_kernel);

static struct rb_root *ion_root_client;

static int ion_debug_client_show(struct seq_file *s, void *unused)
{
	struct ion_client *client = s->private;
	struct rb_node *n;

<<<<<<< HEAD
	seq_printf(s, "%16.16s: %16.16s : %16.16s : %12.12s\n",
		   "heap_name", "size_in_bytes", "handle refcount",
		   "buffer");
=======
	mutex_lock(&debugfs_mutex);
	if (!is_client_alive(client)) {
		seq_printf(s, "ion_client 0x%pK dead, can't dump its buffers\n",
			   client);
		mutex_unlock(&debugfs_mutex);
		return 0;
	}
>>>>>>> ca975794

	mutex_lock(&client->lock);
	for (n = rb_first(&client->handles); n; n = rb_next(n)) {
		struct ion_handle *handle = rb_entry(n, struct ion_handle,
						     node);

		seq_printf(s, "%16.16s: %16zx : %16d : %12p",
			   handle->buffer->heap->name,
			   handle->buffer->size,
			   atomic_read(&handle->ref.refcount),
			   handle->buffer);

		seq_puts(s, "\n");
	}
	mutex_unlock(&client->lock);
	return 0;
}

static int ion_debug_client_open(struct inode *inode, struct file *file)
{
	return single_open(file, ion_debug_client_show, inode->i_private);
}

static const struct file_operations debug_client_fops = {
	.open = ion_debug_client_open,
	.read = seq_read,
	.llseek = seq_lseek,
	.release = single_release,
};

static int ion_get_client_serial(const struct rb_root *root,
					const unsigned char *name)
{
	int serial = -1;
	struct rb_node *node;

	for (node = rb_first(root); node; node = rb_next(node)) {
		struct ion_client *client = rb_entry(node, struct ion_client,
						node);

		if (strcmp(client->name, name))
			continue;
		serial = max(serial, client->display_serial);
	}
	return serial + 1;
}

struct ion_client *ion_client_create(struct ion_device *dev,
				     const char *name)
{
	struct ion_client *client;
	struct task_struct *task;
	struct rb_node **p;
	struct rb_node *parent = NULL;
	struct ion_client *entry;
	pid_t pid;

	if (!name) {
		pr_err("%s: Name cannot be null\n", __func__);
		return ERR_PTR(-EINVAL);
	}

	get_task_struct(current->group_leader);
	task_lock(current->group_leader);
	pid = task_pid_nr(current->group_leader);
	/*
	 * don't bother to store task struct for kernel threads,
	 * they can't be killed anyway
	 */
	if (current->group_leader->flags & PF_KTHREAD) {
		put_task_struct(current->group_leader);
		task = NULL;
	} else {
		task = current->group_leader;
	}
	task_unlock(current->group_leader);

	client = kzalloc(sizeof(*client), GFP_KERNEL);
	if (!client)
		goto err_put_task_struct;

	client->dev = dev;
	client->handles = RB_ROOT;
	idr_init(&client->idr);
	mutex_init(&client->lock);

	client->task = task;
	client->pid = pid;
	client->name = kstrdup(name, GFP_KERNEL);
	if (!client->name)
		goto err_free_client;

	down_write(&dev->lock);
	client->display_serial = ion_get_client_serial(&dev->clients, name);
	client->display_name = kasprintf(
		GFP_KERNEL, "%s-%d", name, client->display_serial);
	if (!client->display_name) {
		up_write(&dev->lock);
		goto err_free_client_name;
	}
	p = &dev->clients.rb_node;
	while (*p) {
		parent = *p;
		entry = rb_entry(parent, struct ion_client, node);

		if (client < entry)
			p = &(*p)->rb_left;
		else if (client > entry)
			p = &(*p)->rb_right;
	}
	rb_link_node(&client->node, parent, p);
	rb_insert_color(&client->node, &dev->clients);

	client->debug_root = debugfs_create_file(client->display_name, 0664,
						dev->clients_debug_root,
						client, &debug_client_fops);
	if (!client->debug_root) {
		char buf[256], *path;

		path = dentry_path(dev->clients_debug_root, buf, 256);
		pr_err("Failed to create client debugfs at %s/%s\n",
			path, client->display_name);
	}

	up_write(&dev->lock);

	return client;

err_free_client_name:
	kfree(client->name);
err_free_client:
	kfree(client);
err_put_task_struct:
	if (task)
		put_task_struct(current->group_leader);
	return ERR_PTR(-ENOMEM);
}
EXPORT_SYMBOL(ion_client_create);

void ion_client_destroy(struct ion_client *client)
{
	struct ion_device *dev = client->dev;
	struct rb_node *n;

<<<<<<< HEAD
	pr_debug("%s: %d\n", __func__, __LINE__);
	down_write(&dev->lock);
	rb_erase(&client->node, &dev->clients);
	up_write(&dev->lock);

	/* After this completes, there are no more references to client */
	debugfs_remove_recursive(client->debug_root);

	mutex_lock(&client->lock);
=======
	mutex_lock(&debugfs_mutex);
>>>>>>> ca975794
	while ((n = rb_first(&client->handles))) {
		struct ion_handle *handle = rb_entry(n, struct ion_handle,
						     node);
		ion_handle_destroy(&handle->ref);
	}
	mutex_unlock(&client->lock);

	idr_destroy(&client->idr);
	if (client->task)
		put_task_struct(client->task);
	kfree(client->display_name);
	kfree(client->name);
	kfree(client);
}
EXPORT_SYMBOL(ion_client_destroy);

int ion_handle_get_flags(struct ion_client *client, struct ion_handle *handle,
			 unsigned long *flags)
{
	struct ion_buffer *buffer;

	mutex_lock(&client->lock);
	if (!ion_handle_validate(client, handle)) {
		pr_err("%s: invalid handle passed to %s.\n",
		       __func__, __func__);
		mutex_unlock(&client->lock);
		return -EINVAL;
	}
	buffer = handle->buffer;
	mutex_lock(&buffer->lock);
	*flags = buffer->flags;
	mutex_unlock(&buffer->lock);
	mutex_unlock(&client->lock);

	return 0;
}
EXPORT_SYMBOL(ion_handle_get_flags);

int ion_handle_get_size(struct ion_client *client, struct ion_handle *handle,
			size_t *size)
{
	struct ion_buffer *buffer;

	mutex_lock(&client->lock);
	if (!ion_handle_validate(client, handle)) {
		pr_err("%s: invalid handle passed to %s.\n",
		       __func__, __func__);
		mutex_unlock(&client->lock);
		return -EINVAL;
	}
	buffer = handle->buffer;
	mutex_lock(&buffer->lock);
	*size = buffer->size;
	mutex_unlock(&buffer->lock);
	mutex_unlock(&client->lock);

	return 0;
}
EXPORT_SYMBOL(ion_handle_get_size);

/**
 * ion_sg_table - get an sg_table for the buffer
 *
 * NOTE: most likely you should NOT being using this API.
 * You should be using Ion as a DMA Buf exporter and using
 * the sg_table returned by dma_buf_map_attachment.
 */
struct sg_table *ion_sg_table(struct ion_client *client,
			      struct ion_handle *handle)
{
	struct ion_buffer *buffer;
	struct sg_table *table;

	mutex_lock(&client->lock);
	if (!ion_handle_validate(client, handle)) {
		pr_err("%s: invalid handle passed to map_dma.\n",
		       __func__);
		mutex_unlock(&client->lock);
		return ERR_PTR(-EINVAL);
	}
	buffer = handle->buffer;
	table = buffer->sg_table;
	mutex_unlock(&client->lock);
	return table;
}
EXPORT_SYMBOL(ion_sg_table);

struct sg_table *ion_create_chunked_sg_table(phys_addr_t buffer_base,
					     size_t chunk_size,
					     size_t total_size)
{
	struct sg_table *table;
	int i, n_chunks, ret;
	struct scatterlist *sg;

	table = kzalloc(sizeof(*table), GFP_KERNEL);
	if (!table)
		return ERR_PTR(-ENOMEM);

	n_chunks = DIV_ROUND_UP(total_size, chunk_size);
	pr_debug("creating sg_table with %d chunks\n", n_chunks);

	ret = sg_alloc_table(table, n_chunks, GFP_KERNEL);
	if (ret)
		goto err0;

	for_each_sg(table->sgl, sg, table->nents, i) {
		dma_addr_t addr = buffer_base + i * chunk_size;

		sg_dma_address(sg) = addr;
		sg->length = chunk_size;
	}

	return table;
err0:
	kfree(table);
	return ERR_PTR(ret);
}

static struct sg_table *ion_dupe_sg_table(struct sg_table *orig_table)
{
	int ret, i;
	struct scatterlist *sg, *sg_orig;
	struct sg_table *table;

	table = kzalloc(sizeof(*table), GFP_KERNEL);
	if (!table)
		return NULL;

	ret = sg_alloc_table(table, orig_table->nents, GFP_KERNEL);
	if (ret) {
		kfree(table);
		return NULL;
	}

	sg_orig = orig_table->sgl;
	for_each_sg(table->sgl, sg, table->nents, i) {
		memcpy(sg, sg_orig, sizeof(*sg));
		sg_orig = sg_next(sg_orig);
	}
	return table;
}

static void ion_buffer_sync_for_device(struct ion_buffer *buffer,
				       struct device *dev,
				       enum dma_data_direction direction);

static struct sg_table *ion_map_dma_buf(struct dma_buf_attachment *attachment,
					enum dma_data_direction direction)
{
	struct dma_buf *dmabuf = attachment->dmabuf;
	struct ion_buffer *buffer = dmabuf->priv;
	struct sg_table *table;

	table = ion_dupe_sg_table(buffer->sg_table);
	if (!table)
		return NULL;

	ion_buffer_sync_for_device(buffer, attachment->dev, direction);
	return table;
}

static void ion_unmap_dma_buf(struct dma_buf_attachment *attachment,
			      struct sg_table *table,
			      enum dma_data_direction direction)
{
	sg_free_table(table);
	kfree(table);
}

void ion_pages_sync_for_device(struct device *dev, struct page *page,
		size_t size, enum dma_data_direction dir)
{
	struct scatterlist sg;

	WARN_ONCE(!dev, "A device is required for dma_sync\n");

	sg_init_table(&sg, 1);
	sg_set_page(&sg, page, size, 0);
	/*
	 * This is not correct - sg_dma_address needs a dma_addr_t that is valid
	 * for the targeted device, but this works on the currently targeted
	 * hardware.
	 */
	sg_dma_address(&sg) = page_to_phys(page);
	dma_sync_sg_for_device(dev, &sg, 1, dir);
}

struct ion_vma_list {
	struct list_head list;
	struct vm_area_struct *vma;
};

static void ion_buffer_sync_for_device(struct ion_buffer *buffer,
				       struct device *dev,
				       enum dma_data_direction dir)
{
	struct ion_vma_list *vma_list;
	int pages = PAGE_ALIGN(buffer->size) / PAGE_SIZE;
	int i;

	if (!ion_buffer_fault_user_mappings(buffer))
		return;

	mutex_lock(&buffer->lock);
	for (i = 0; i < pages; i++) {
		struct page *page = buffer->pages[i];

		if (ion_buffer_page_is_dirty(page))
			ion_pages_sync_for_device(dev, ion_buffer_page(page),
							PAGE_SIZE, dir);

		ion_buffer_page_clean(buffer->pages + i);
	}
	list_for_each_entry(vma_list, &buffer->vmas, list) {
		struct vm_area_struct *vma = vma_list->vma;

		zap_page_range(vma, vma->vm_start, vma->vm_end - vma->vm_start,
			       NULL);
	}
	mutex_unlock(&buffer->lock);
}

static int ion_vm_fault(struct vm_area_struct *vma, struct vm_fault *vmf)
{
	struct ion_buffer *buffer = vma->vm_private_data;
	unsigned long pfn;
	int ret;

	mutex_lock(&buffer->lock);
	ion_buffer_page_dirty(buffer->pages + vmf->pgoff);
	BUG_ON(!buffer->pages || !buffer->pages[vmf->pgoff]);

	pfn = page_to_pfn(ion_buffer_page(buffer->pages[vmf->pgoff]));
	ret = vm_insert_pfn(vma, (unsigned long)vmf->virtual_address, pfn);
	mutex_unlock(&buffer->lock);
	if (ret)
		return VM_FAULT_ERROR;

	return VM_FAULT_NOPAGE;
}

static void ion_vm_open(struct vm_area_struct *vma)
{
	struct ion_buffer *buffer = vma->vm_private_data;
	struct ion_vma_list *vma_list;

	vma_list = kmalloc(sizeof(*vma_list), GFP_KERNEL);
	if (!vma_list)
		return;
	vma_list->vma = vma;
	mutex_lock(&buffer->lock);
	list_add(&vma_list->list, &buffer->vmas);
	mutex_unlock(&buffer->lock);
<<<<<<< HEAD
	pr_debug("%s: adding %pK\n", __func__, vma);
=======
>>>>>>> ca975794
}

static void ion_vm_close(struct vm_area_struct *vma)
{
	struct ion_buffer *buffer = vma->vm_private_data;
	struct ion_vma_list *vma_list, *tmp;

	mutex_lock(&buffer->lock);
	list_for_each_entry_safe(vma_list, tmp, &buffer->vmas, list) {
		if (vma_list->vma != vma)
			continue;
		list_del(&vma_list->list);
		kfree(vma_list);
<<<<<<< HEAD
		pr_debug("%s: deleting %pK\n", __func__, vma);
=======
>>>>>>> ca975794
		break;
	}
	mutex_unlock(&buffer->lock);

	if (buffer->heap->ops->unmap_user)
		buffer->heap->ops->unmap_user(buffer->heap, buffer);
}

static const struct vm_operations_struct ion_vma_ops = {
	.open = ion_vm_open,
	.close = ion_vm_close,
	.fault = ion_vm_fault,
};

static int ion_mmap(struct dma_buf *dmabuf, struct vm_area_struct *vma)
{
	struct ion_buffer *buffer = dmabuf->priv;
	int ret = 0;

	if (!buffer->heap->ops->map_user) {
		pr_err("%s: this heap does not define a method for mapping to userspace\n",
			__func__);
		return -EINVAL;
	}

	if (ion_buffer_fault_user_mappings(buffer)) {
		vma->vm_flags |= VM_IO | VM_PFNMAP | VM_DONTEXPAND |
							VM_DONTDUMP;
		vma->vm_private_data = buffer;
		vma->vm_ops = &ion_vma_ops;
		vma->vm_flags |= VM_MIXEDMAP;
		ion_vm_open(vma);
		return 0;
	}

	if (!(buffer->flags & ION_FLAG_CACHED))
		vma->vm_page_prot = pgprot_writecombine(vma->vm_page_prot);

	mutex_lock(&buffer->lock);
	/* now map it to userspace */
	ret = buffer->heap->ops->map_user(buffer->heap, buffer, vma);
	mutex_unlock(&buffer->lock);

	if (ret)
		pr_err("%s: failure mapping buffer to userspace\n",
		       __func__);

	return ret;
}

static void ion_dma_buf_release(struct dma_buf *dmabuf)
{
	struct ion_buffer *buffer = dmabuf->priv;

	ion_buffer_put(buffer);
}

static void *ion_dma_buf_kmap(struct dma_buf *dmabuf, unsigned long offset)
{
	struct ion_buffer *buffer = dmabuf->priv;

	return buffer->vaddr + offset * PAGE_SIZE;
}

static void ion_dma_buf_kunmap(struct dma_buf *dmabuf, unsigned long offset,
			       void *ptr)
{
}

static int ion_dma_buf_begin_cpu_access(struct dma_buf *dmabuf,
					enum dma_data_direction direction)
{
	struct ion_buffer *buffer = dmabuf->priv;
	void *vaddr;

	if (!buffer->heap->ops->map_kernel) {
		pr_err("%s: map kernel is not implemented by this heap.\n",
		       __func__);
		return -ENODEV;
	}

	mutex_lock(&buffer->lock);
	vaddr = ion_buffer_kmap_get(buffer);
	mutex_unlock(&buffer->lock);
	return PTR_ERR_OR_ZERO(vaddr);
}

static int ion_dma_buf_end_cpu_access(struct dma_buf *dmabuf,
				      enum dma_data_direction direction)
{
	struct ion_buffer *buffer = dmabuf->priv;

	mutex_lock(&buffer->lock);
	ion_buffer_kmap_put(buffer);
	mutex_unlock(&buffer->lock);

	return 0;
}

static struct dma_buf_ops dma_buf_ops = {
	.map_dma_buf = ion_map_dma_buf,
	.unmap_dma_buf = ion_unmap_dma_buf,
	.mmap = ion_mmap,
	.release = ion_dma_buf_release,
	.begin_cpu_access = ion_dma_buf_begin_cpu_access,
	.end_cpu_access = ion_dma_buf_end_cpu_access,
	.kmap_atomic = ion_dma_buf_kmap,
	.kunmap_atomic = ion_dma_buf_kunmap,
	.kmap = ion_dma_buf_kmap,
	.kunmap = ion_dma_buf_kunmap,
};

struct dma_buf *ion_share_dma_buf(struct ion_client *client,
						struct ion_handle *handle)
{
	DEFINE_DMA_BUF_EXPORT_INFO(exp_info);
	struct ion_buffer *buffer;
	struct dma_buf *dmabuf;
	bool valid_handle;

	mutex_lock(&client->lock);
	valid_handle = ion_handle_validate(client, handle);
	if (!valid_handle) {
		WARN(1, "%s: invalid handle passed to share.\n", __func__);
		mutex_unlock(&client->lock);
		return ERR_PTR(-EINVAL);
	}
	buffer = handle->buffer;
	ion_buffer_get(buffer);
	mutex_unlock(&client->lock);

	exp_info.ops = &dma_buf_ops;
	exp_info.size = buffer->size;
	exp_info.flags = O_RDWR;
	exp_info.priv = buffer;

	dmabuf = dma_buf_export(&exp_info);
	if (IS_ERR(dmabuf)) {
		ion_buffer_put(buffer);
		return dmabuf;
	}

	return dmabuf;
}
EXPORT_SYMBOL(ion_share_dma_buf);

int ion_share_dma_buf_fd(struct ion_client *client, struct ion_handle *handle)
{
	struct dma_buf *dmabuf;
	int fd;

	dmabuf = ion_share_dma_buf(client, handle);
	if (IS_ERR(dmabuf))
		return PTR_ERR(dmabuf);

	fd = dma_buf_fd(dmabuf, O_CLOEXEC);
	if (fd < 0)
		dma_buf_put(dmabuf);
	return fd;
}
EXPORT_SYMBOL(ion_share_dma_buf_fd);

struct ion_handle *ion_import_dma_buf(struct ion_client *client,
				      struct dma_buf *dmabuf)
{
	struct ion_buffer *buffer;
	struct ion_handle *handle;
	int ret;

	/* if this memory came from ion */

	if (dmabuf->ops != &dma_buf_ops) {
		pr_err("%s: can not import dmabuf from another exporter\n",
		       __func__);
		return ERR_PTR(-EINVAL);
	}
	buffer = dmabuf->priv;

	mutex_lock(&client->lock);
	/* if a handle exists for this buffer just take a reference to it */
	handle = ion_handle_lookup(client, buffer);
	if (!IS_ERR(handle)) {
		handle = ion_handle_get_check_overflow(handle);
		mutex_unlock(&client->lock);
		goto end;
	}

	handle = ion_handle_create(client, buffer);
	if (IS_ERR(handle)) {
		mutex_unlock(&client->lock);
		goto end;
	}

	ret = ion_handle_add(client, handle);
	mutex_unlock(&client->lock);
	if (ret) {
		ion_handle_put(handle);
		handle = ERR_PTR(ret);
	}

end:
	return handle;
}
EXPORT_SYMBOL(ion_import_dma_buf);

struct ion_handle *ion_import_dma_buf_fd(struct ion_client *client, int fd)
{
	struct dma_buf *dmabuf;
	struct ion_handle *handle;

	dmabuf = dma_buf_get(fd);
	if (IS_ERR(dmabuf))
		return ERR_CAST(dmabuf);

	handle = ion_import_dma_buf(client, dmabuf);
	dma_buf_put(dmabuf);
	return handle;
}
EXPORT_SYMBOL(ion_import_dma_buf_fd);

static int ion_sync_for_device(struct ion_client *client, int fd)
{
	struct dma_buf *dmabuf;
	struct ion_buffer *buffer;

	dmabuf = dma_buf_get(fd);
	if (IS_ERR(dmabuf))
		return PTR_ERR(dmabuf);

	/* if this memory came from ion */
	if (dmabuf->ops != &dma_buf_ops) {
		pr_err("%s: can not sync dmabuf from another exporter\n",
		       __func__);
		dma_buf_put(dmabuf);
		return -EINVAL;
	}
	buffer = dmabuf->priv;

	if (!is_buffer_hlos_assigned(buffer)) {
		pr_err("%s: cannot sync a secure dmabuf\n", __func__);
		dma_buf_put(dmabuf);
		return -EINVAL;
	}
	dma_sync_sg_for_device(NULL, buffer->sg_table->sgl,
			       buffer->sg_table->nents, DMA_BIDIRECTIONAL);
	dma_buf_put(dmabuf);
	return 0;
}

/* fix up the cases where the ioctl direction bits are incorrect */
static unsigned int ion_ioctl_dir(unsigned int cmd)
{
	switch (cmd) {
	case ION_IOC_SYNC:
	case ION_IOC_FREE:
	case ION_IOC_CUSTOM:
		return _IOC_WRITE;
	default:
		return _IOC_DIR(cmd);
	}
}

static long ion_ioctl(struct file *filp, unsigned int cmd, unsigned long arg)
{
	struct ion_client *client = filp->private_data;
	struct ion_device *dev = client->dev;
	struct ion_handle *cleanup_handle = NULL;
	int ret = 0;
	unsigned int dir;

	union {
		struct ion_fd_data fd;
		struct ion_allocation_data allocation;
		struct ion_handle_data handle;
		struct ion_custom_data custom;
	} data;

	dir = ion_ioctl_dir(cmd);

	if (_IOC_SIZE(cmd) > sizeof(data))
		return -EINVAL;

	if (dir & _IOC_WRITE)
		if (copy_from_user(&data, (void __user *)arg, _IOC_SIZE(cmd)))
			return -EFAULT;

	switch (cmd) {
	case ION_IOC_ALLOC:
	{
		struct ion_handle *handle;

		handle = __ion_alloc(client, data.allocation.len,
				     data.allocation.align,
				     data.allocation.heap_id_mask,
				     data.allocation.flags, true);
		if (IS_ERR(handle))
			return PTR_ERR(handle);
		pass_to_user(handle);
		data.allocation.handle = handle->id;

		cleanup_handle = handle;
		break;
	}
	case ION_IOC_FREE:
	{
		struct ion_handle *handle;

		mutex_lock(&client->lock);
		handle = ion_handle_get_by_id_nolock(client,
						     data.handle.handle);
		if (IS_ERR(handle)) {
			mutex_unlock(&client->lock);
			return PTR_ERR(handle);
		}
		user_ion_free_nolock(client, handle);
		ion_handle_put_nolock(handle);
		mutex_unlock(&client->lock);
		break;
	}
	case ION_IOC_SHARE:
	case ION_IOC_MAP:
	{
		struct ion_handle *handle;

		handle = ion_handle_get_by_id(client, data.handle.handle);
		if (IS_ERR(handle))
			return PTR_ERR(handle);
		data.fd.fd = ion_share_dma_buf_fd(client, handle);
		ion_handle_put(handle);
		if (data.fd.fd < 0)
			ret = data.fd.fd;
		break;
	}
	case ION_IOC_IMPORT:
	{
		struct ion_handle *handle;

		handle = ion_import_dma_buf_fd(client, data.fd.fd);
		if (IS_ERR(handle)) {
			ret = PTR_ERR(handle);
		} else {
			handle = pass_to_user(handle);
			if (IS_ERR(handle))
				ret = PTR_ERR(handle);
			else
				data.handle.handle = handle->id;
		}
		break;
	}
	case ION_IOC_SYNC:
	{
		ret = ion_sync_for_device(client, data.fd.fd);
		break;
	}
	case ION_IOC_CUSTOM:
	{
		if (!dev->custom_ioctl)
			return -ENOTTY;
		ret = dev->custom_ioctl(client, data.custom.cmd,
						data.custom.arg);
		break;
	}
	case ION_IOC_CLEAN_CACHES:
		return client->dev->custom_ioctl(client,
						ION_IOC_CLEAN_CACHES, arg);
	case ION_IOC_INV_CACHES:
		return client->dev->custom_ioctl(client,
						ION_IOC_INV_CACHES, arg);
	case ION_IOC_CLEAN_INV_CACHES:
		return client->dev->custom_ioctl(client,
						ION_IOC_CLEAN_INV_CACHES, arg);
	default:
		return -ENOTTY;
	}

	if (dir & _IOC_READ) {
		if (copy_to_user((void __user *)arg, &data, _IOC_SIZE(cmd))) {
			if (cleanup_handle) {
				mutex_lock(&client->lock);
				user_ion_free_nolock(client, cleanup_handle);
				ion_handle_put_nolock(cleanup_handle);
				mutex_unlock(&client->lock);
			}
			return -EFAULT;
		}
	}
	if (cleanup_handle)
		ion_handle_put(cleanup_handle);
	return ret;
}

static int ion_release(struct inode *inode, struct file *file)
{
	struct ion_client *client = file->private_data;

	ion_client_destroy(client);
	return 0;
}

static int ion_open(struct inode *inode, struct file *file)
{
	struct miscdevice *miscdev = file->private_data;
	struct ion_device *dev = container_of(miscdev, struct ion_device, dev);
	struct ion_client *client;
	char debug_name[64];

	snprintf(debug_name, 64, "%u", task_pid_nr(current->group_leader));
	client = ion_client_create(dev, debug_name);
	if (IS_ERR(client))
		return PTR_ERR(client);
	file->private_data = client;

	return 0;
}

static const struct file_operations ion_fops = {
	.owner          = THIS_MODULE,
	.open           = ion_open,
	.release        = ion_release,
	.unlocked_ioctl = ion_ioctl,
	.compat_ioctl   = compat_ion_ioctl,
};

static void ion_debug_update_orders(struct ion_buffer *buffer,
				    size_t *orders)
{
	struct scatterlist *sg;
	struct sg_table *table = buffer->sg_table;
	int i;

	if (!table)
		return;

	for_each_sg(table->sgl, sg, table->nents, i) {
		int order = get_order(sg->length);

		if (order > ION_DEBUG_MAX_ORDER)
			orders[ION_DEBUG_MAX_ORDER + 1] += sg->length;
		else
			orders[order]++;
	}
}

static size_t ion_debug_heap_totals(struct ion_client *client,
				    unsigned int id, size_t *orders)
{
	size_t size = 0;
	struct rb_node *n;

	mutex_lock(&client->lock);
	for (n = rb_first(&client->handles); n; n = rb_next(n)) {
		struct ion_handle *handle = rb_entry(n,
						     struct ion_handle,
						     node);
		if (handle->buffer->heap->id == id) {
			size += handle->buffer->size;
			ion_debug_update_orders(handle->buffer, orders);
		}
	}
	mutex_unlock(&client->lock);
	return size;
}

/**
 * Create a mem_map of the heap.
 * @param s seq_file to log error message to.
 * @param heap The heap to create mem_map for.
 * @param mem_map The mem map to be created.
 */
void ion_debug_mem_map_create(struct seq_file *s, struct ion_heap *heap,
			      struct list_head *mem_map)
{
	struct ion_device *dev = heap->dev;
	struct rb_node *cnode;
	size_t size;
	struct ion_client *client;

	if (!heap->ops->phys)
		return;

	down_read(&dev->lock);
	for (cnode = rb_first(&dev->clients); cnode; cnode = rb_next(cnode)) {
		struct rb_node *hnode;

		client = rb_entry(cnode, struct ion_client, node);

		mutex_lock(&client->lock);
		for (hnode = rb_first(&client->handles);
		     hnode;
		     hnode = rb_next(hnode)) {
			struct ion_handle *handle = rb_entry(
				hnode, struct ion_handle, node);
			if (handle->buffer->heap == heap) {
				struct mem_map_data *data =
					kzalloc(sizeof(*data), GFP_KERNEL);
				if (!data)
					goto inner_error;
				heap->ops->phys(heap, handle->buffer,
						&data->addr, &size);
				data->size = (unsigned long)size;
				data->addr_end = data->addr + data->size - 1;
				data->client_name = kstrdup(client->name,
							GFP_KERNEL);
				if (!data->client_name) {
					kfree(data);
					goto inner_error;
				}
				list_add(&data->node, mem_map);
			}
		}
		mutex_unlock(&client->lock);
	}
	up_read(&dev->lock);
	return;

inner_error:
	seq_puts(s,
		 "ERROR: out of memory. Part of memory map will not be logged\n");
	mutex_unlock(&client->lock);
	up_read(&dev->lock);
}

/**
 * Free the memory allocated by ion_debug_mem_map_create
 * @param mem_map The mem map to free.
 */
static void ion_debug_mem_map_destroy(struct list_head *mem_map)
{
	if (mem_map) {
		struct mem_map_data *data, *tmp;

		list_for_each_entry_safe(data, tmp, mem_map, node) {
			list_del(&data->node);
			kfree(data->client_name);
			kfree(data);
		}
	}
}

static int mem_map_cmp(void *priv, struct list_head *a, struct list_head *b)
{
	struct mem_map_data *d1, *d2;

	d1 = list_entry(a, struct mem_map_data, node);
	d2 = list_entry(b, struct mem_map_data, node);
	if (d1->addr == d2->addr)
		return d1->size - d2->size;
	return d1->addr - d2->addr;
}

/**
 * Print heap debug information.
 * @param s seq_file to log message to.
 * @param heap pointer to heap that we will print debug information for.
 */
static void ion_heap_print_debug(struct seq_file *s, struct ion_heap *heap)
{
	if (heap->ops->print_debug) {
		struct list_head mem_map = LIST_HEAD_INIT(mem_map);

		ion_debug_mem_map_create(s, heap, &mem_map);
		list_sort(NULL, &mem_map, mem_map_cmp);
		heap->ops->print_debug(heap, s, &mem_map);
		ion_debug_mem_map_destroy(&mem_map);
	}
}

static int ion_debug_heap_show(struct seq_file *s, void *unused)
{
	struct ion_heap *heap = s->private;
	struct ion_device *dev = heap->dev;
	struct rb_node *n;
	size_t total_size = 0;
	size_t total_orphaned_size = 0;

	seq_printf(s, "%16s %16s %16s %16s\n", "client", "pid", "size",
		   "page counts");
	seq_puts(s, "--------------------------------------------------"
				ION_DEBUG_ROW_HEADER "\n");

	down_read(&dev->lock);
	for (n = rb_first(&dev->clients); n; n = rb_next(n)) {
		struct ion_client *client = rb_entry(n, struct ion_client,
						     node);
		int i;
		size_t orders[ION_DEBUG_MAX_ORDER + 2] = {};
		size_t size = ion_debug_heap_totals(client, heap->id, orders);

		if (!size)
			continue;
		if (client->task) {
			char task_comm[TASK_COMM_LEN];

			get_task_comm(task_comm, client->task);
			seq_printf(s, "%16s %16u %16zu ", task_comm,
				   client->pid, size);
		} else {
			seq_printf(s, "%16s %16u %16zu ", client->name,
				   client->pid, size);
		}
		for (i = 0; i < ION_DEBUG_MAX_ORDER + 1; i++)
			seq_printf(s, "%8zu ", orders[i]);
		seq_printf(s, "%8zuM", orders[i] / (1024 * 1024));
		seq_puts(s, "\n");

	}
	up_read(&dev->lock);

	seq_puts(s, "----------------------------------------------------\n");
	seq_puts(s, "orphaned allocations (info is from last known client):\n");
	mutex_lock(&dev->buffer_lock);
	for (n = rb_first(&dev->buffers); n; n = rb_next(n)) {
		struct ion_buffer *buffer = rb_entry(n, struct ion_buffer,
						     node);
		if (buffer->heap->id != heap->id)
			continue;
		total_size += buffer->size;
		if (!buffer->handle_count) {
			seq_printf(s, "%16s %16u %16zu %d %d\n",
				   buffer->task_comm, buffer->pid,
				   buffer->size, buffer->kmap_cnt,
				   atomic_read(&buffer->ref.refcount));
			total_orphaned_size += buffer->size;
		}
	}
	mutex_unlock(&dev->buffer_lock);
	seq_puts(s, "----------------------------------------------------\n");
	seq_printf(s, "%16s %16zu\n", "total orphaned",
		   total_orphaned_size);
	seq_printf(s, "%16s %16zu\n", "total ", total_size);
	if (heap->flags & ION_HEAP_FLAG_DEFER_FREE)
		seq_printf(s, "%16s %16zu\n", "deferred free",
				heap->free_list_size);
	seq_puts(s, "----------------------------------------------------\n");

	if (heap->debug_show)
		heap->debug_show(heap, s, unused);

	ion_heap_print_debug(s, heap);
	return 0;
}

static int ion_debug_heap_open(struct inode *inode, struct file *file)
{
	return single_open(file, ion_debug_heap_show, inode->i_private);
}

static const struct file_operations debug_heap_fops = {
	.open = ion_debug_heap_open,
	.read = seq_read,
	.llseek = seq_lseek,
	.release = single_release,
};

void show_ion_usage(struct ion_device *dev)
{
	struct ion_heap *heap;

	if (!down_read_trylock(&dev->lock)) {
		pr_err("Ion output would deadlock, can't print debug information\n");
		return;
	}

	pr_info("%16.s %16.s %16.s\n", "Heap name", "Total heap size",
		"Total orphaned size");
	pr_info("---------------------------------\n");
	plist_for_each_entry(heap, &dev->heaps, node) {
		pr_info("%16.s 0x%16.lx 0x%16.lx\n",
			heap->name, atomic_long_read(&heap->total_allocated),
			atomic_long_read(&heap->total_allocated) -
			atomic_long_read(&heap->total_handles));
		if (heap->debug_show)
			heap->debug_show(heap, NULL, 0);
	}
	up_read(&dev->lock);
}

static int debug_shrink_set(void *data, u64 val)
{
	struct ion_heap *heap = data;
	struct shrink_control sc;
	int objs;

	sc.gfp_mask = GFP_HIGHUSER;
	sc.nr_to_scan = val;

	if (!val) {
		objs = heap->shrinker.count_objects(&heap->shrinker, &sc);
		sc.nr_to_scan = objs;
	}

	heap->shrinker.scan_objects(&heap->shrinker, &sc);
	return 0;
}

static int debug_shrink_get(void *data, u64 *val)
{
	struct ion_heap *heap = data;
	struct shrink_control sc;
	int objs;

	sc.gfp_mask = GFP_HIGHUSER;
	sc.nr_to_scan = 0;

	objs = heap->shrinker.count_objects(&heap->shrinker, &sc);
	*val = objs;
	return 0;
}

DEFINE_SIMPLE_ATTRIBUTE(debug_shrink_fops, debug_shrink_get,
			debug_shrink_set, "%llu\n");

void ion_device_add_heap(struct ion_device *dev, struct ion_heap *heap)
{
	struct dentry *debug_file;

	if (!heap->ops->allocate || !heap->ops->free || !heap->ops->map_dma ||
	    !heap->ops->unmap_dma)
		pr_err("%s: can not add heap with invalid ops struct.\n",
		       __func__);

	spin_lock_init(&heap->free_lock);
	heap->free_list_size = 0;

	if (heap->flags & ION_HEAP_FLAG_DEFER_FREE)
		ion_heap_init_deferred_free(heap);

	if ((heap->flags & ION_HEAP_FLAG_DEFER_FREE) || heap->ops->shrink)
		ion_heap_init_shrinker(heap);

	heap->dev = dev;
	down_write(&dev->lock);
	/*
	 * use negative heap->id to reverse the priority -- when traversing
	 * the list later attempt higher id numbers first
	 */
	plist_node_init(&heap->node, -heap->id);
	plist_add(&heap->node, &dev->heaps);
	debug_file = debugfs_create_file(heap->name, 0664,
					dev->heaps_debug_root, heap,
					&debug_heap_fops);

	if (!debug_file) {
		char buf[256], *path;

		path = dentry_path(dev->heaps_debug_root, buf, 256);
		pr_err("Failed to create heap debugfs at %s/%s\n",
			path, heap->name);
	}

	if (heap->shrinker.count_objects && heap->shrinker.scan_objects) {
		char debug_name[64];

		snprintf(debug_name, 64, "%s_shrink", heap->name);
		debug_file = debugfs_create_file(
			debug_name, 0644, dev->heaps_debug_root, heap,
			&debug_shrink_fops);
		if (!debug_file) {
			char buf[256], *path;

			path = dentry_path(dev->heaps_debug_root, buf, 256);
			pr_err("Failed to create heap shrinker debugfs at %s/%s\n",
				path, debug_name);
		}
	}

	up_write(&dev->lock);
}
EXPORT_SYMBOL(ion_device_add_heap);

int ion_walk_heaps(struct ion_client *client, int heap_id,
		   enum ion_heap_type type, void *data,
		   int (*f)(struct ion_heap *heap, void *data))
{
	int ret_val = 0;
	struct ion_heap *heap;
	struct ion_device *dev = client->dev;
	/*
	 * traverse the list of heaps available in this system
	 * and find the heap that is specified.
	 */
	down_write(&dev->lock);
	plist_for_each_entry(heap, &dev->heaps, node) {
		if (ION_HEAP(heap->id) != heap_id ||
		    type != heap->type)
			continue;
		ret_val = f(heap, data);
		break;
	}
	up_write(&dev->lock);
	return ret_val;
}
EXPORT_SYMBOL(ion_walk_heaps);

struct ion_device *ion_device_create(long (*custom_ioctl)
				     (struct ion_client *client,
				      unsigned int cmd,
				      unsigned long arg))
{
	struct ion_device *idev;
	int ret;

	idev = kzalloc(sizeof(*idev), GFP_KERNEL);
	if (!idev)
		return ERR_PTR(-ENOMEM);

	idev->dev.minor = MISC_DYNAMIC_MINOR;
	idev->dev.name = "ion";
	idev->dev.fops = &ion_fops;
	idev->dev.parent = NULL;
	ret = misc_register(&idev->dev);
	if (ret) {
		pr_err("ion: failed to register misc device.\n");
		kfree(idev);
		return ERR_PTR(ret);
	}

	idev->debug_root = debugfs_create_dir("ion", NULL);
	if (!idev->debug_root) {
		pr_err("ion: failed to create debugfs root directory.\n");
		goto debugfs_done;
	}
	idev->heaps_debug_root = debugfs_create_dir("heaps", idev->debug_root);
	if (!idev->heaps_debug_root) {
		pr_err("ion: failed to create debugfs heaps directory.\n");
		goto debugfs_done;
	}
	idev->clients_debug_root = debugfs_create_dir("clients",
						idev->debug_root);
	if (!idev->clients_debug_root)
		pr_err("ion: failed to create debugfs clients directory.\n");

debugfs_done:

	idev->custom_ioctl = custom_ioctl;
	idev->buffers = RB_ROOT;
	mutex_init(&idev->buffer_lock);
	init_rwsem(&idev->lock);
	plist_head_init(&idev->heaps);
	idev->clients = RB_ROOT;
	ion_root_client = &idev->clients;
	return idev;
}
EXPORT_SYMBOL(ion_device_create);

void ion_device_destroy(struct ion_device *dev)
{
	misc_deregister(&dev->dev);
	debugfs_remove_recursive(dev->debug_root);
	/* XXX need to free the heaps and clients ? */
	kfree(dev);
}
EXPORT_SYMBOL(ion_device_destroy);

void __init ion_reserve(struct ion_platform_data *data)
{
	int i;

	for (i = 0; i < data->nr; i++) {
		if (data->heaps[i].size == 0)
			continue;

		if (data->heaps[i].base == 0) {
			phys_addr_t paddr;

			paddr = memblock_alloc_base(data->heaps[i].size,
						    data->heaps[i].align,
						    MEMBLOCK_ALLOC_ANYWHERE);
			if (!paddr) {
				pr_err("%s: error allocating memblock for heap %d\n",
				       __func__, i);
				continue;
			}
			data->heaps[i].base = paddr;
		} else {
			int ret = memblock_reserve(data->heaps[i].base,
					       data->heaps[i].size);
			if (ret)
				pr_err("memblock reserve of %zx@%pa failed\n",
				       data->heaps[i].size,
				       &data->heaps[i].base);
		}
		pr_info("%s: %s reserved base %pa size %zu\n", __func__,
			data->heaps[i].name,
			&data->heaps[i].base,
			data->heaps[i].size);
	}
}<|MERGE_RESOLUTION|>--- conflicted
+++ resolved
@@ -872,19 +872,9 @@
 	struct ion_client *client = s->private;
 	struct rb_node *n;
 
-<<<<<<< HEAD
 	seq_printf(s, "%16.16s: %16.16s : %16.16s : %12.12s\n",
 		   "heap_name", "size_in_bytes", "handle refcount",
 		   "buffer");
-=======
-	mutex_lock(&debugfs_mutex);
-	if (!is_client_alive(client)) {
-		seq_printf(s, "ion_client 0x%pK dead, can't dump its buffers\n",
-			   client);
-		mutex_unlock(&debugfs_mutex);
-		return 0;
-	}
->>>>>>> ca975794
 
 	mutex_lock(&client->lock);
 	for (n = rb_first(&client->handles); n; n = rb_next(n)) {
@@ -1029,7 +1019,6 @@
 	struct ion_device *dev = client->dev;
 	struct rb_node *n;
 
-<<<<<<< HEAD
 	pr_debug("%s: %d\n", __func__, __LINE__);
 	down_write(&dev->lock);
 	rb_erase(&client->node, &dev->clients);
@@ -1039,9 +1028,6 @@
 	debugfs_remove_recursive(client->debug_root);
 
 	mutex_lock(&client->lock);
-=======
-	mutex_lock(&debugfs_mutex);
->>>>>>> ca975794
 	while ((n = rb_first(&client->handles))) {
 		struct ion_handle *handle = rb_entry(n, struct ion_handle,
 						     node);
@@ -1296,10 +1282,7 @@
 	mutex_lock(&buffer->lock);
 	list_add(&vma_list->list, &buffer->vmas);
 	mutex_unlock(&buffer->lock);
-<<<<<<< HEAD
 	pr_debug("%s: adding %pK\n", __func__, vma);
-=======
->>>>>>> ca975794
 }
 
 static void ion_vm_close(struct vm_area_struct *vma)
@@ -1313,10 +1296,7 @@
 			continue;
 		list_del(&vma_list->list);
 		kfree(vma_list);
-<<<<<<< HEAD
 		pr_debug("%s: deleting %pK\n", __func__, vma);
-=======
->>>>>>> ca975794
 		break;
 	}
 	mutex_unlock(&buffer->lock);
