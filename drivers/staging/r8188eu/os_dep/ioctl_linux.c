--- conflicted
+++ resolved
@@ -403,11 +403,7 @@
 
 		if (wep_key_len > 0) {
 			wep_key_len = wep_key_len <= 5 ? 5 : 13;
-<<<<<<< HEAD
-			wep_total_len = wep_key_len + offsetof(struct ndis_802_11_wep, KeyMaterial);
-=======
 			wep_total_len = wep_key_len + sizeof(*pwep);
->>>>>>> a111daf0
 			pwep = kzalloc(wep_total_len, GFP_KERNEL);
 			if (!pwep)
 				goto exit;
