/*
 * Copyright (c) 2011-2018 The Linux Foundation. All rights reserved.
 *
 * Previously licensed under the ISC license by Qualcomm Atheros, Inc.
 *
 *
 * Permission to use, copy, modify, and/or distribute this software for
 * any purpose with or without fee is hereby granted, provided that the
 * above copyright notice and this permission notice appear in all
 * copies.
 *
 * THE SOFTWARE IS PROVIDED "AS IS" AND THE AUTHOR DISCLAIMS ALL
 * WARRANTIES WITH REGARD TO THIS SOFTWARE INCLUDING ALL IMPLIED
 * WARRANTIES OF MERCHANTABILITY AND FITNESS. IN NO EVENT SHALL THE
 * AUTHOR BE LIABLE FOR ANY SPECIAL, DIRECT, INDIRECT, OR CONSEQUENTIAL
 * DAMAGES OR ANY DAMAGES WHATSOEVER RESULTING FROM LOSS OF USE, DATA OR
 * PROFITS, WHETHER IN AN ACTION OF CONTRACT, NEGLIGENCE OR OTHER
 * TORTIOUS ACTION, ARISING OUT OF OR IN CONNECTION WITH THE USE OR
 * PERFORMANCE OF THIS SOFTWARE.
 */

/*
 * This file was originally distributed by Qualcomm Atheros, Inc.
 * under proprietary terms before Copyright ownership was assigned
 * to the Linux Foundation.
 */

/*=== includes ===*/
/* header files for OS primitives */
#include <osdep.h>              /* uint32_t, etc. */
#include <qdf_mem.h>         /* qdf_mem_malloc,free */
#include <qdf_types.h>          /* qdf_device_t, qdf_print */
#include <qdf_lock.h>           /* qdf_spinlock */
#include <qdf_atomic.h>         /* qdf_atomic_read */
#include <qdf_debugfs.h>

#if defined(HIF_PCI) || defined(HIF_SNOC) || defined(HIF_AHB)
/* Required for WLAN_FEATURE_FASTPATH */
#include <ce_api.h>
#endif
/* header files for utilities */
#include <cds_queue.h>          /* TAILQ */

/* header files for configuration API */
#include <ol_cfg.h>             /* ol_cfg_is_high_latency */
#include <ol_if_athvar.h>

/* header files for HTT API */
#include <ol_htt_api.h>
#include <ol_htt_tx_api.h>

/* header files for our own APIs */
#include <ol_txrx_api.h>
#include <ol_txrx_dbg.h>
#include <cdp_txrx_ocb.h>
#include <ol_txrx_ctrl_api.h>
#include <cdp_txrx_stats.h>
#include <ol_txrx_osif_api.h>
/* header files for our internal definitions */
#include <ol_txrx_internal.h>   /* TXRX_ASSERT, etc. */
#include <wdi_event.h>          /* WDI events */
#include <ol_tx.h>              /* ol_tx_ll */
#include <ol_rx.h>              /* ol_rx_deliver */
#include <ol_txrx_peer_find.h>  /* ol_txrx_peer_find_attach, etc. */
#include <ol_rx_pn.h>           /* ol_rx_pn_check, etc. */
#include <ol_rx_fwd.h>          /* ol_rx_fwd_check, etc. */
#include <ol_rx_reorder_timeout.h>      /* OL_RX_REORDER_TIMEOUT_INIT, etc. */
#include <ol_rx_reorder.h>
#include <ol_tx_send.h>         /* ol_tx_discard_target_frms */
#include <ol_tx_desc.h>         /* ol_tx_desc_frame_free */
#include <ol_tx_queue.h>
#include <ol_tx_sched.h>           /* ol_tx_sched_attach, etc. */
#include <ol_txrx.h>
#include <ol_txrx_types.h>
#include <cdp_txrx_flow_ctrl_legacy.h>
#include <cdp_txrx_bus.h>
#include <cdp_txrx_ipa.h>
#include <cdp_txrx_lro.h>
#include <cdp_txrx_pmf.h>
#include "wma.h"
#include "hif.h"
#include "hif_main.h"
#include <cdp_txrx_peer_ops.h>
#ifndef REMOVE_PKT_LOG
#include "pktlog_ac.h"
#endif
#include <cds_concurrency.h>
#include "epping_main.h"
#include <a_types.h>
#include "wma_api.h"
#include "wlan_qct_sys.h"

#include <htt_internal.h>

/* thresh for peer's cached buf queue beyond which the elements are dropped */
#define OL_TXRX_CACHED_BUFQ_THRESH 128

#define DPT_DEBUGFS_PERMS	(QDF_FILE_USR_READ |	\
				QDF_FILE_USR_WRITE |	\
				QDF_FILE_GRP_READ |	\
				QDF_FILE_OTH_READ)

/* These macros are expected to be used only for data path.
 * Existing APIs cannot be used since they log every time
 * they are used. Other modules, outside of data path should
 * not use these APIs since they are not trackable.
 */
#define OL_TXRX_PEER_INC_REF_CNT_SILENT(peer) \
	qdf_atomic_inc(&peer->ref_cnt)
#define OL_TXRX_PEER_DEC_REF_CNT_SILENT(peer) \
	qdf_atomic_dec(&peer->ref_cnt)

ol_txrx_peer_handle
ol_txrx_peer_find_by_local_id_inc_ref(struct ol_txrx_pdev_t *pdev,
			      uint8_t local_peer_id);
static void ol_txrx_peer_dec_ref_cnt(struct ol_txrx_peer_t *peer);

#if defined(CONFIG_HL_SUPPORT) && defined(FEATURE_WLAN_TDLS)

/**
 * ol_txrx_copy_mac_addr_raw() - copy raw mac addr
 * @vdev: the data virtual device
 * @bss_addr: bss address
 *
 * Return: None
 */
void
ol_txrx_copy_mac_addr_raw(ol_txrx_vdev_handle vdev, uint8_t *bss_addr)
{
	if (bss_addr && vdev->last_real_peer &&
	    !qdf_mem_cmp((u8 *)bss_addr,
			     vdev->last_real_peer->mac_addr.raw,
			     IEEE80211_ADDR_LEN))
		qdf_mem_copy(vdev->hl_tdls_ap_mac_addr.raw,
			     vdev->last_real_peer->mac_addr.raw,
			     OL_TXRX_MAC_ADDR_LEN);
}

/**
 * ol_txrx_add_last_real_peer() - add last peer
 * @pdev: the data physical device
 * @vdev: virtual device
 * @peer_id: peer id
 *
 * Return: None
 */
void
ol_txrx_add_last_real_peer(ol_txrx_pdev_handle pdev,
			   ol_txrx_vdev_handle vdev,
			   uint8_t *peer_id)
{
	ol_txrx_peer_handle peer;

	if (vdev->last_real_peer == NULL) {
		peer = NULL;
		peer = ol_txrx_find_peer_by_addr(pdev,
				vdev->hl_tdls_ap_mac_addr.raw,
				peer_id);
		if (peer && (peer->peer_ids[0] !=
					HTT_INVALID_PEER_ID))
			vdev->last_real_peer = peer;
	}
}

/**
 * is_vdev_restore_last_peer() - check for vdev last peer
 * @peer: peer object
 *
 * Return: true if last peer is not null
 */
bool
is_vdev_restore_last_peer(struct ol_txrx_peer_t *peer)
{
	struct ol_txrx_vdev_t *vdev;

	vdev = peer->vdev;
	return vdev->last_real_peer && (vdev->last_real_peer == peer);
}

/**
 * ol_txrx_update_last_real_peer() - check for vdev last peer
 * @pdev: the data physical device
 * @peer: peer device
 * @peer_id: peer id
 * @restore_last_peer: restore last peer flag
 *
 * Return: None
 */
void
ol_txrx_update_last_real_peer(
	ol_txrx_pdev_handle pdev,
	struct ol_txrx_peer_t *peer,
	uint8_t *peer_id, bool restore_last_peer)
{
	struct ol_txrx_vdev_t *vdev;

	vdev = peer->vdev;
	if (restore_last_peer && (vdev->last_real_peer == NULL)) {
		peer = NULL;
		peer = ol_txrx_find_peer_by_addr(pdev,
				vdev->hl_tdls_ap_mac_addr.raw, peer_id);
		if (peer && (peer->peer_ids[0] != HTT_INVALID_PEER_ID))
			vdev->last_real_peer = peer;
	}
}
#endif

/**
 * ol_tx_mark_first_wakeup_packet() - set flag to indicate that
 *    fw is compatible for marking first packet after wow wakeup
 * @value: 1 for enabled/ 0 for disabled
 *
 * Return: None
 */
void ol_tx_mark_first_wakeup_packet(uint8_t value)
{
	struct ol_txrx_pdev_t *pdev = cds_get_context(QDF_MODULE_ID_TXRX);

	if (!pdev) {
		ol_txrx_err(
			"%s: pdev is NULL\n", __func__);
		return;
	}

	htt_mark_first_wakeup_packet(pdev->htt_pdev, value);
}

u_int16_t
ol_tx_desc_pool_size_hl(ol_pdev_handle ctrl_pdev)
{
	u_int16_t desc_pool_size;
	u_int16_t steady_state_tx_lifetime_ms;
	u_int16_t safety_factor;

	/*
	 * Steady-state tx latency:
	 *     roughly 1-2 ms flight time
	 *   + roughly 1-2 ms prep time,
	 *   + roughly 1-2 ms target->host notification time.
	 * = roughly 6 ms total
	 * Thus, steady state number of frames =
	 * steady state max throughput / frame size * tx latency, e.g.
	 * 1 Gbps / 1500 bytes * 6 ms = 500
	 *
	 */
	steady_state_tx_lifetime_ms = 6;

	safety_factor = 8;

	desc_pool_size =
		ol_cfg_max_thruput_mbps(ctrl_pdev) *
		1000 /* 1e6 bps/mbps / 1e3 ms per sec = 1000 */ /
		(8 * OL_TX_AVG_FRM_BYTES) *
		steady_state_tx_lifetime_ms *
		safety_factor;

	/* minimum */
	if (desc_pool_size < OL_TX_DESC_POOL_SIZE_MIN_HL)
		desc_pool_size = OL_TX_DESC_POOL_SIZE_MIN_HL;

	/* maximum */
	if (desc_pool_size > OL_TX_DESC_POOL_SIZE_MAX_HL)
		desc_pool_size = OL_TX_DESC_POOL_SIZE_MAX_HL;

	return desc_pool_size;
}

/*=== function definitions ===*/

/**
 * ol_tx_set_is_mgmt_over_wmi_enabled() - set flag to indicate that mgmt over
 *                                        wmi is enabled or not.
 * @value: 1 for enabled/ 0 for disable
 *
 * Return: None
 */
void ol_tx_set_is_mgmt_over_wmi_enabled(uint8_t value)
{
	struct ol_txrx_pdev_t *pdev = cds_get_context(QDF_MODULE_ID_TXRX);

	if (!pdev) {
		qdf_print("%s: pdev is NULL\n", __func__);
		return;
	}
	pdev->is_mgmt_over_wmi_enabled = value;
}

/**
 * ol_tx_get_is_mgmt_over_wmi_enabled() - get value of is_mgmt_over_wmi_enabled
 *
 * Return: is_mgmt_over_wmi_enabled
 */
uint8_t ol_tx_get_is_mgmt_over_wmi_enabled(void)
{
	struct ol_txrx_pdev_t *pdev = cds_get_context(QDF_MODULE_ID_TXRX);

	if (!pdev) {
		qdf_print("%s: pdev is NULL\n", __func__);
		return 0;
	}
	return pdev->is_mgmt_over_wmi_enabled;
}


#ifdef QCA_SUPPORT_TXRX_LOCAL_PEER_ID
ol_txrx_peer_handle
ol_txrx_find_peer_by_addr_and_vdev(ol_txrx_pdev_handle pdev,
				   ol_txrx_vdev_handle vdev,
				   uint8_t *peer_addr, uint8_t *peer_id)
{
	struct ol_txrx_peer_t *peer;

	peer = ol_txrx_peer_vdev_find_hash(pdev, vdev, peer_addr, 0, 1);
	if (!peer)
		return NULL;
	*peer_id = peer->local_id;
	OL_TXRX_PEER_UNREF_DELETE(peer);
	return peer;
}

QDF_STATUS ol_txrx_get_vdevid(struct ol_txrx_peer_t *peer, uint8_t *vdev_id)
{
	if (!peer) {
		QDF_TRACE(QDF_MODULE_ID_TXRX, QDF_TRACE_LEVEL_ERROR,
			  "peer argument is null!!");
		return QDF_STATUS_E_FAILURE;
	}

	*vdev_id = peer->vdev->vdev_id;
	return QDF_STATUS_SUCCESS;
}

void *ol_txrx_get_vdev_by_sta_id(uint8_t sta_id)
{
	struct ol_txrx_peer_t *peer = NULL;
	ol_txrx_pdev_handle pdev = NULL;
	ol_txrx_vdev_handle vdev;

	if (sta_id >= WLAN_MAX_STA_COUNT) {
		QDF_TRACE(QDF_MODULE_ID_TXRX, QDF_TRACE_LEVEL_INFO_HIGH,
			  "Invalid sta id passed");
		return NULL;
	}

	pdev = cds_get_context(QDF_MODULE_ID_TXRX);
	if (!pdev) {
		QDF_TRACE(QDF_MODULE_ID_TXRX, QDF_TRACE_LEVEL_INFO_HIGH,
			  "PDEV not found for sta_id [%d]", sta_id);
		return NULL;
	}

	peer = ol_txrx_peer_find_by_local_id_inc_ref(pdev, sta_id);
	if (!peer) {
		QDF_TRACE(QDF_MODULE_ID_TXRX, QDF_TRACE_LEVEL_INFO_HIGH,
			  "PEER [%d] not found", sta_id);
		return NULL;
	}

	vdev = peer->vdev;
	ol_txrx_peer_dec_ref_cnt(peer);

	return vdev;
}

/**
 * ol_txrx_find_peer_by_addr() - find peer via peer mac addr and peer_id
 * @pdev: pointer of type ol_txrx_pdev_handle
 * @peer_addr: peer mac addr
 * @peer_id: pointer to fill in the value of peer->local_id for caller
 *
 * This function finds a peer with given mac address and returns its peer_id.
 * Note that this function does not increment the peer->ref_cnt.
 * This means that the peer may be deleted in some other parallel context after
 * its been found.
 *
 * Return: peer handle if peer is found, NULL if peer is not found.
 */
ol_txrx_peer_handle ol_txrx_find_peer_by_addr(ol_txrx_pdev_handle pdev,
					      uint8_t *peer_addr,
					      uint8_t *peer_id)
{
	struct ol_txrx_peer_t *peer;

	peer = ol_txrx_peer_find_hash_find_inc_ref(pdev, peer_addr, 0, 1);
	if (!peer)
		return NULL;
	*peer_id = peer->local_id;
	OL_TXRX_PEER_UNREF_DELETE(peer);
	return peer;
}

/**
 * ol_txrx_find_peer_by_addr_inc_ref() - find peer via peer mac addr and peer_id
 * @pdev: pointer of type ol_txrx_pdev_handle
 * @peer_addr: peer mac addr
 * @peer_id: pointer to fill in the value of peer->local_id for caller
 *
 * This function finds the peer with given mac address and returns its peer_id.
 * Note that this function increments the peer->ref_cnt.
 * This makes sure that peer will be valid. This also means the caller needs to
 * call the corresponding API - OL_TXRX_PEER_UNREF_DELETE to delete the peer
 * reference.
 * Sample usage:
 *    {
 *      //the API call below increments the peer->ref_cnt
 *      peer = ol_txrx_find_peer_by_addr_inc_ref(pdev, peer_addr, peer_id);
 *
 *      // Once peer usage is done
 *
 *      //the API call below decrements the peer->ref_cnt
 *       OL_TXRX_PEER_UNREF_DELETE(peer);
 *    }
 *
 * Return: peer handle if the peer is found, NULL if peer is not found.
 */
ol_txrx_peer_handle ol_txrx_find_peer_by_addr_inc_ref(ol_txrx_pdev_handle pdev,
						uint8_t *peer_addr,
						uint8_t *peer_id)
{
	struct ol_txrx_peer_t *peer;

	peer = ol_txrx_peer_find_hash_find_inc_ref(pdev, peer_addr, 0, 1);
	if (!peer)
		return NULL;
	*peer_id = peer->local_id;
	return peer;
}

uint16_t ol_txrx_local_peer_id(ol_txrx_peer_handle peer)
{
	return peer->local_id;
}

/**
 * @brief Find a txrx peer handle from a peer's local ID
 * @details
 *  The control SW typically uses the txrx peer handle to refer to the peer.
 *  In unusual circumstances, if it is infeasible for the control SW maintain
 *  the txrx peer handle but it can maintain a small integer local peer ID,
 *  this function allows the peer handled to be retrieved, based on the local
 *  peer ID.
 *
 * @param pdev - the data physical device object
 * @param local_peer_id - the ID txrx assigned locally to the peer in question
 * @return handle to the txrx peer object
 */
ol_txrx_peer_handle
ol_txrx_peer_find_by_local_id(struct ol_txrx_pdev_t *pdev,
			      uint8_t local_peer_id)
{
	struct ol_txrx_peer_t *peer;

	if ((local_peer_id == OL_TXRX_INVALID_LOCAL_PEER_ID) ||
	    (local_peer_id >= OL_TXRX_NUM_LOCAL_PEER_IDS)) {
		return NULL;
	}

	qdf_spin_lock_bh(&pdev->local_peer_ids.lock);
	peer = pdev->local_peer_ids.map[local_peer_id];
	qdf_spin_unlock_bh(&pdev->local_peer_ids.lock);
	return peer;
}

/**
 * @brief Find a txrx peer handle from a peer's local ID
 * @param pdev - the data physical device object
 * @param local_peer_id - the ID txrx assigned locally to the peer in question
 * @return handle to the txrx peer object
 * @details
 *  The control SW typically uses the txrx peer handle to refer to the peer.
 *  In unusual circumstances, if it is infeasible for the control SW maintain
 *  the txrx peer handle but it can maintain a small integer local peer ID,
 *  this function allows the peer handled to be retrieved, based on the local
 *  peer ID.
 *
 * Note that this function increments the peer->ref_cnt.
 * This makes sure that peer will be valid. This also means the caller needs to
 * call the corresponding API -
 *          OL_TXRX_PEER_UNREF_DELETE
 *          Special for rx_thread, using ol_txrx_peer_dec_ref_cnt to delete
 *          the peer as it will not print log.
 *
 * reference.
 * Sample usage:
 *    {
 *      //the API call below increments the peer->ref_cnt
 *      peer = ol_txrx_peer_find_by_local_id_inc_ref(pdev,local_peer_id);
 *
 *      // Once peer usage is done
 *
 *      //the API call below decrements the peer->ref_cnt
 *      OL_TXRX_PEER_UNREF_DELETE(peer);
 *              or
 *      //only in rx thread
 *      ol_txrx_peer_dec_ref_cnt(peer);
 *    }
 *
 * Return: peer handle if the peer is found, NULL if peer is not found.
 */
ol_txrx_peer_handle
ol_txrx_peer_find_by_local_id_inc_ref(struct ol_txrx_pdev_t *pdev,
			      uint8_t local_peer_id)
{
	struct ol_txrx_peer_t *peer = NULL;

	if ((local_peer_id == OL_TXRX_INVALID_LOCAL_PEER_ID) ||
	    (local_peer_id >= OL_TXRX_NUM_LOCAL_PEER_IDS)) {
		return NULL;
	}

	qdf_spin_lock_bh(&pdev->peer_ref_mutex);
	qdf_spin_lock_bh(&pdev->local_peer_ids.lock);
	peer = pdev->local_peer_ids.map[local_peer_id];
	qdf_spin_unlock_bh(&pdev->local_peer_ids.lock);
	if (peer && peer->valid)
		OL_TXRX_PEER_INC_REF_CNT_SILENT(peer);
	else
		peer = NULL;
	qdf_spin_unlock_bh(&pdev->peer_ref_mutex);

	return peer;
}

static void ol_txrx_local_peer_id_pool_init(struct ol_txrx_pdev_t *pdev)
{
	int i;

	/* point the freelist to the first ID */
	pdev->local_peer_ids.freelist = 0;

	/* link each ID to the next one */
	for (i = 0; i < OL_TXRX_NUM_LOCAL_PEER_IDS; i++) {
		pdev->local_peer_ids.pool[i] = i + 1;
		pdev->local_peer_ids.map[i] = NULL;
	}

	/* link the last ID to itself, to mark the end of the list */
	i = OL_TXRX_NUM_LOCAL_PEER_IDS;
	pdev->local_peer_ids.pool[i] = i;

	qdf_spinlock_create(&pdev->local_peer_ids.lock);
}

static void
ol_txrx_local_peer_id_alloc(struct ol_txrx_pdev_t *pdev,
			    struct ol_txrx_peer_t *peer)
{
	int i;

	qdf_spin_lock_bh(&pdev->local_peer_ids.lock);
	i = pdev->local_peer_ids.freelist;
	if (pdev->local_peer_ids.pool[i] == i) {
		/* the list is empty, except for the list-end marker */
		peer->local_id = OL_TXRX_INVALID_LOCAL_PEER_ID;
	} else {
		/* take the head ID and advance the freelist */
		peer->local_id = i;
		pdev->local_peer_ids.freelist = pdev->local_peer_ids.pool[i];
		pdev->local_peer_ids.map[i] = peer;
	}
	qdf_spin_unlock_bh(&pdev->local_peer_ids.lock);
}

static void
ol_txrx_local_peer_id_free(struct ol_txrx_pdev_t *pdev,
			   struct ol_txrx_peer_t *peer)
{
	int i = peer->local_id;

	if ((i == OL_TXRX_INVALID_LOCAL_PEER_ID) ||
	    (i >= OL_TXRX_NUM_LOCAL_PEER_IDS)) {
		return;
	}
	/* put this ID on the head of the freelist */
	qdf_spin_lock_bh(&pdev->local_peer_ids.lock);
	pdev->local_peer_ids.pool[i] = pdev->local_peer_ids.freelist;
	pdev->local_peer_ids.freelist = i;
	pdev->local_peer_ids.map[i] = NULL;
	qdf_spin_unlock_bh(&pdev->local_peer_ids.lock);
}

static void ol_txrx_local_peer_id_cleanup(struct ol_txrx_pdev_t *pdev)
{
	qdf_spinlock_destroy(&pdev->local_peer_ids.lock);
}

#else
#define ol_txrx_local_peer_id_pool_init(pdev)   /* no-op */
#define ol_txrx_local_peer_id_alloc(pdev, peer) /* no-op */
#define ol_txrx_local_peer_id_free(pdev, peer)  /* no-op */
#define ol_txrx_local_peer_id_cleanup(pdev)     /* no-op */
#endif

#ifdef FEATURE_HL_GROUP_CREDIT_FLOW_CONTROL

/**
 * ol_txrx_update_group_credit() - update group credit for tx queue
 * @group: for which credit needs to be updated
 * @credit: credits
 * @absolute: TXQ group absolute
 *
 * Return: allocated pool size
 */
void ol_txrx_update_group_credit(
		struct ol_tx_queue_group_t *group,
		int32_t credit,
		u_int8_t absolute)
{
	if (absolute)
		qdf_atomic_set(&group->credit, credit);
	else
		qdf_atomic_add(credit, &group->credit);
}

/**
 * ol_txrx_update_tx_queue_groups() - update vdev tx queue group if
 *				      vdev id mask and ac mask is not matching
 * @pdev: the data physical device
 * @group_id: TXQ group id
 * @credit: TXQ group credit count
 * @absolute: TXQ group absolute
 * @vdev_id_mask: TXQ vdev group id mask
 * @ac_mask: TQX access category mask
 *
 * Return: None
 */
void ol_txrx_update_tx_queue_groups(
		ol_txrx_pdev_handle pdev,
		u_int8_t group_id,
		int32_t credit,
		u_int8_t absolute,
		u_int32_t vdev_id_mask,
		u_int32_t ac_mask
		)
{
	struct ol_tx_queue_group_t *group;
	u_int32_t group_vdev_bit_mask, vdev_bit_mask, group_vdev_id_mask;
	u_int32_t membership;
	struct ol_txrx_vdev_t *vdev;

	if (group_id >= OL_TX_MAX_TXQ_GROUPS) {
		ol_txrx_warn("%s: invalid group_id=%u, ignore update.\n",
			__func__,
			group_id);
		return;
	}

	group = &pdev->txq_grps[group_id];

	membership = OL_TXQ_GROUP_MEMBERSHIP_GET(vdev_id_mask, ac_mask);

	qdf_spin_lock_bh(&pdev->tx_queue_spinlock);
	/*
	 * if the membership (vdev id mask and ac mask)
	 * matches then no need to update tx qeue groups.
	 */
	if (group->membership == membership)
		/* Update Credit Only */
		goto credit_update;


	/*
	 * membership (vdev id mask and ac mask) is not matching
	 * TODO: ignoring ac mask for now
	 */
	group_vdev_id_mask =
		OL_TXQ_GROUP_VDEV_ID_MASK_GET(group->membership);

	TAILQ_FOREACH(vdev, &pdev->vdev_list, vdev_list_elem) {
		group_vdev_bit_mask =
			OL_TXQ_GROUP_VDEV_ID_BIT_MASK_GET(
					group_vdev_id_mask, vdev->vdev_id);
		vdev_bit_mask =
			OL_TXQ_GROUP_VDEV_ID_BIT_MASK_GET(
					vdev_id_mask, vdev->vdev_id);

		if (group_vdev_bit_mask != vdev_bit_mask) {
			/*
			 * Change in vdev tx queue group
			 */
			if (!vdev_bit_mask) {
				/* Set Group Pointer (vdev and peer) to NULL */
				ol_tx_set_vdev_group_ptr(
						pdev, vdev->vdev_id, NULL);
			} else {
				/* Set Group Pointer (vdev and peer) */
				ol_tx_set_vdev_group_ptr(
						pdev, vdev->vdev_id, group);
			}
		}
	}
	/* Update membership */
	group->membership = membership;
credit_update:
	/* Update Credit */
	ol_txrx_update_group_credit(group, credit, absolute);
	qdf_spin_unlock_bh(&pdev->tx_queue_spinlock);
}
#endif

#ifdef WLAN_FEATURE_FASTPATH
/**
 * setup_fastpath_ce_handles() Update pdev with ce_handle for fastpath use.
 *
 * @osc: pointer to HIF context
 * @pdev: pointer to ol pdev
 *
 * Return: void
 */
static inline void setup_fastpath_ce_handles(struct hif_opaque_softc *osc,
						struct ol_txrx_pdev_t *pdev)
{
	/*
	 * Before the HTT attach, set up the CE handles
	 * CE handles are (struct CE_state *)
	 * This is only required in the fast path
	 */
	pdev->ce_tx_hdl = hif_get_ce_handle(osc, CE_HTT_H2T_MSG);

}

#else  /* not WLAN_FEATURE_FASTPATH */
static inline void setup_fastpath_ce_handles(struct hif_opaque_softc *osc,
						struct ol_txrx_pdev_t *pdev)
{
}
#endif /* WLAN_FEATURE_FASTPATH */

#ifdef QCA_LL_TX_FLOW_CONTROL_V2
/**
 * ol_tx_set_desc_global_pool_size() - set global pool size
 * @num_msdu_desc: total number of descriptors
 *
 * Return: none
 */
void ol_tx_set_desc_global_pool_size(uint32_t num_msdu_desc)
{
	struct ol_txrx_pdev_t *pdev = cds_get_context(QDF_MODULE_ID_TXRX);

	if (!pdev) {
		qdf_print("%s: pdev is NULL\n", __func__);
		return;
	}
	pdev->num_msdu_desc = num_msdu_desc;
	if (!ol_tx_get_is_mgmt_over_wmi_enabled())
		pdev->num_msdu_desc += TX_FLOW_MGMT_POOL_SIZE;
	ol_txrx_info("Global pool size: %d\n",
		pdev->num_msdu_desc);
}

/**
 * ol_tx_get_desc_global_pool_size() - get global pool size
 * @pdev: pdev handle
 *
 * Return: global pool size
 */
static inline
uint32_t ol_tx_get_desc_global_pool_size(struct ol_txrx_pdev_t *pdev)
{
	return pdev->num_msdu_desc;
}

/**
 * ol_tx_get_total_free_desc() - get total free descriptors
 * @pdev: pdev handle
 *
 * Return: total free descriptors
 */
static inline
uint32_t ol_tx_get_total_free_desc(struct ol_txrx_pdev_t *pdev)
{
	struct ol_tx_flow_pool_t *pool = NULL;
	uint32_t free_desc;

	free_desc = pdev->tx_desc.num_free;
	qdf_spin_lock_bh(&pdev->tx_desc.flow_pool_list_lock);
	TAILQ_FOREACH(pool, &pdev->tx_desc.flow_pool_list,
					 flow_pool_list_elem) {
		qdf_spin_lock_bh(&pool->flow_pool_lock);
		free_desc += pool->avail_desc;
		qdf_spin_unlock_bh(&pool->flow_pool_lock);
	}
	qdf_spin_unlock_bh(&pdev->tx_desc.flow_pool_list_lock);

	return free_desc;
}

#else
/**
 * ol_tx_get_desc_global_pool_size() - get global pool size
 * @pdev: pdev handle
 *
 * Return: global pool size
 */
static inline
uint32_t ol_tx_get_desc_global_pool_size(struct ol_txrx_pdev_t *pdev)
{
	return ol_cfg_target_tx_credit(pdev->ctrl_pdev);
}

/**
 * ol_tx_get_total_free_desc() - get total free descriptors
 * @pdev: pdev handle
 *
 * Return: total free descriptors
 */
static inline
uint32_t ol_tx_get_total_free_desc(struct ol_txrx_pdev_t *pdev)
{
	return pdev->tx_desc.num_free;
}

#endif

#if defined(CONFIG_HL_SUPPORT) && defined(CONFIG_PER_VDEV_TX_DESC_POOL)

/**
 * ol_txrx_rsrc_threshold_lo() - set threshold low - when to start tx desc
 *				 margin replenishment
 * @desc_pool_size: tx desc pool size
 *
 * Return: threshold low
 */
static inline uint16_t
ol_txrx_rsrc_threshold_lo(int desc_pool_size)
{
	int threshold_low;

	/*
	 * 5% margin of unallocated desc is too much for per
	 * vdev mechanism.
	 * Define the value seperately.
	 */
	threshold_low = TXRX_HL_TX_FLOW_CTRL_MGMT_RESERVED;

	return threshold_low;
}

/**
 * ol_txrx_rsrc_threshold_hi() - set threshold high - where to stop
 *				 during tx desc margin replenishment
 * @desc_pool_size: tx desc pool size
 *
 * Return: threshold high
 */
static inline uint16_t
ol_txrx_rsrc_threshold_hi(int desc_pool_size)
{
	int threshold_high;
	/* when freeing up descriptors,
	 * keep going until there's a 7.5% margin
	 */
	threshold_high = ((15 * desc_pool_size)/100)/2;

	return threshold_high;
}
#else

static inline uint16_t
ol_txrx_rsrc_threshold_lo(int desc_pool_size)
{
	int threshold_low;
	/* always maintain a 5% margin of unallocated descriptors */
	threshold_low = (5 * desc_pool_size)/100;

	return threshold_low;
}

static inline uint16_t
ol_txrx_rsrc_threshold_hi(int desc_pool_size)
{
	int threshold_high;
	/* when freeing up descriptors, keep going until
	 * there's a 15% margin
	 */
	threshold_high = (15 * desc_pool_size)/100;

	return threshold_high;
}
#endif

#if defined(CONFIG_HL_SUPPORT) && defined(DEBUG_HL_LOGGING)

/**
 * ol_txrx_pdev_txq_log_init() - initialise pdev txq logs
 * @pdev: the physical device object
 *
 * Return: None
 */
static void
ol_txrx_pdev_txq_log_init(struct ol_txrx_pdev_t *pdev)
{
	qdf_spinlock_create(&pdev->txq_log_spinlock);
	pdev->txq_log.size = OL_TXQ_LOG_SIZE;
	pdev->txq_log.oldest_record_offset = 0;
	pdev->txq_log.offset = 0;
	pdev->txq_log.allow_wrap = 1;
	pdev->txq_log.wrapped = 0;
}

/**
 * ol_txrx_pdev_txq_log_destroy() - remove txq log spinlock for pdev
 * @pdev: the physical device object
 *
 * Return: None
 */
static inline void
ol_txrx_pdev_txq_log_destroy(struct ol_txrx_pdev_t *pdev)
{
	qdf_spinlock_destroy(&pdev->txq_log_spinlock);
}

#else

static inline void
ol_txrx_pdev_txq_log_init(struct ol_txrx_pdev_t *pdev)
{
}

static inline void
ol_txrx_pdev_txq_log_destroy(struct ol_txrx_pdev_t *pdev)
{
}


#endif

#if defined(DEBUG_HL_LOGGING)

/**
 * ol_txrx_pdev_grp_stats_init() - initialise group stat spinlock for pdev
 * @pdev: the physical device object
 *
 * Return: None
 */
static inline void
ol_txrx_pdev_grp_stats_init(struct ol_txrx_pdev_t *pdev)
{
	qdf_spinlock_create(&pdev->grp_stat_spinlock);
	pdev->grp_stats.last_valid_index = -1;
	pdev->grp_stats.wrap_around = 0;
}

/**
 * ol_txrx_pdev_grp_stat_destroy() - destroy group stat spinlock for pdev
 * @pdev: the physical device object
 *
 * Return: None
 */
static inline void
ol_txrx_pdev_grp_stat_destroy(struct ol_txrx_pdev_t *pdev)
{
	qdf_spinlock_destroy(&pdev->grp_stat_spinlock);
}
#else

static inline void
ol_txrx_pdev_grp_stats_init(struct ol_txrx_pdev_t *pdev)
{
}

static inline void
ol_txrx_pdev_grp_stat_destroy(struct ol_txrx_pdev_t *pdev)
{
}
#endif

#if defined(CONFIG_HL_SUPPORT) && defined(FEATURE_WLAN_TDLS)

/**
 * ol_txrx_hl_tdls_flag_reset() - reset tdls flag for vdev
 * @vdev: the virtual device object
 * @flag: flag
 *
 * Return: None
 */
void
ol_txrx_hl_tdls_flag_reset(struct ol_txrx_vdev_t *vdev, bool flag)
{
	vdev->hlTdlsFlag = flag;
}
#endif

#if defined(CONFIG_HL_SUPPORT)

/**
 * ol_txrx_vdev_txqs_init() - initialise vdev tx queues
 * @vdev: the virtual device object
 *
 * Return: None
 */
static void
ol_txrx_vdev_txqs_init(struct ol_txrx_vdev_t *vdev)
{
	u_int8_t i;

	for (i = 0; i < OL_TX_VDEV_NUM_QUEUES; i++) {
		TAILQ_INIT(&vdev->txqs[i].head);
		vdev->txqs[i].paused_count.total = 0;
		vdev->txqs[i].frms = 0;
		vdev->txqs[i].bytes = 0;
		vdev->txqs[i].ext_tid = OL_TX_NUM_TIDS + i;
		vdev->txqs[i].flag = ol_tx_queue_empty;
		/* aggregation is not applicable for vdev tx queues */
		vdev->txqs[i].aggr_state = ol_tx_aggr_disabled;
		ol_tx_txq_set_group_ptr(&vdev->txqs[i], NULL);
		ol_txrx_set_txq_peer(&vdev->txqs[i], NULL);
	}
}

/**
 * ol_txrx_vdev_tx_queue_free() - free vdev tx queues
 * @vdev: the virtual device object
 *
 * Return: None
 */
static void
ol_txrx_vdev_tx_queue_free(struct ol_txrx_vdev_t *vdev)
{
	struct ol_txrx_pdev_t *pdev = vdev->pdev;
	struct ol_tx_frms_queue_t *txq;
	int i;

	for (i = 0; i < OL_TX_VDEV_NUM_QUEUES; i++) {
		txq = &vdev->txqs[i];
		ol_tx_queue_free(pdev, txq, (i + OL_TX_NUM_TIDS), false);
	}
}

/**
 * ol_txrx_peer_txqs_init() - initialise peer tx queues
 * @pdev: the physical device object
 * @peer: peer object
 *
 * Return: None
 */
static void
ol_txrx_peer_txqs_init(struct ol_txrx_pdev_t *pdev,
		       struct ol_txrx_peer_t *peer)
{
	uint8_t i;
	struct ol_txrx_vdev_t *vdev = peer->vdev;

	qdf_spin_lock_bh(&pdev->tx_queue_spinlock);
	for (i = 0; i < OL_TX_NUM_TIDS; i++) {
		TAILQ_INIT(&peer->txqs[i].head);
		peer->txqs[i].paused_count.total = 0;
		peer->txqs[i].frms = 0;
		peer->txqs[i].bytes = 0;
		peer->txqs[i].ext_tid = i;
		peer->txqs[i].flag = ol_tx_queue_empty;
		peer->txqs[i].aggr_state = ol_tx_aggr_untried;
		ol_tx_set_peer_group_ptr(pdev, peer, vdev->vdev_id, i);
		ol_txrx_set_txq_peer(&peer->txqs[i], peer);
	}
	qdf_spin_unlock_bh(&pdev->tx_queue_spinlock);

	/* aggregation is not applicable for mgmt and non-QoS tx queues */
	for (i = OL_TX_NUM_QOS_TIDS; i < OL_TX_NUM_TIDS; i++)
		peer->txqs[i].aggr_state = ol_tx_aggr_disabled;

	ol_txrx_peer_pause(peer);
}

/**
 * ol_txrx_peer_tx_queue_free() - free peer tx queues
 * @pdev: the physical device object
 * @peer: peer object
 *
 * Return: None
 */
static void
ol_txrx_peer_tx_queue_free(struct ol_txrx_pdev_t *pdev,
			   struct ol_txrx_peer_t *peer)
{
	struct ol_tx_frms_queue_t *txq;
	uint8_t i;

	for (i = 0; i < OL_TX_NUM_TIDS; i++) {
		txq = &peer->txqs[i];
		ol_tx_queue_free(pdev, txq, i, true);
	}
}
#else

static inline void
ol_txrx_vdev_txqs_init(struct ol_txrx_vdev_t *vdev)
{
}

static inline void
ol_txrx_vdev_tx_queue_free(struct ol_txrx_vdev_t *vdev)
{
}

static inline void
ol_txrx_peer_txqs_init(struct ol_txrx_pdev_t *pdev,
		       struct ol_txrx_peer_t *peer)
{
}

static inline void
ol_txrx_peer_tx_queue_free(struct ol_txrx_pdev_t *pdev,
			   struct ol_txrx_peer_t *peer)
{
}
#endif

#if defined(FEATURE_TSO) && defined(FEATURE_TSO_DEBUG)
static void ol_txrx_tso_stats_init(ol_txrx_pdev_handle pdev)
{
	qdf_spinlock_create(&pdev->stats.pub.tx.tso.tso_stats_lock);
}

static void ol_txrx_tso_stats_deinit(ol_txrx_pdev_handle pdev)
{
	qdf_spinlock_destroy(&pdev->stats.pub.tx.tso.tso_stats_lock);
}

static void ol_txrx_stats_display_tso(ol_txrx_pdev_handle pdev)
{
	int msdu_idx;
	int seg_idx;

	QDF_TRACE(QDF_MODULE_ID_TXRX, QDF_TRACE_LEVEL_INFO_LOW,
		"TSO Statistics:");
	QDF_TRACE(QDF_MODULE_ID_TXRX, QDF_TRACE_LEVEL_INFO_LOW,
		"TSO pkts %lld, bytes %lld\n",
		pdev->stats.pub.tx.tso.tso_pkts.pkts,
		pdev->stats.pub.tx.tso.tso_pkts.bytes);

	QDF_TRACE(QDF_MODULE_ID_TXRX, QDF_TRACE_LEVEL_INFO_LOW,
			"TSO Histogram for numbers of segments:\n"
			"Single segment	%d\n"
			"  2-5 segments	%d\n"
			" 6-10 segments	%d\n"
			"11-15 segments	%d\n"
			"16-20 segments	%d\n"
			"  20+ segments	%d\n",
			pdev->stats.pub.tx.tso.tso_hist.pkts_1,
			pdev->stats.pub.tx.tso.tso_hist.pkts_2_5,
			pdev->stats.pub.tx.tso.tso_hist.pkts_6_10,
			pdev->stats.pub.tx.tso.tso_hist.pkts_11_15,
			pdev->stats.pub.tx.tso.tso_hist.pkts_16_20,
			pdev->stats.pub.tx.tso.tso_hist.pkts_20_plus);

	QDF_TRACE(QDF_MODULE_ID_TXRX, QDF_TRACE_LEVEL_INFO_LOW,
			"TSO History Buffer: Total size %d, current_index %d",
			NUM_MAX_TSO_MSDUS,
			TXRX_STATS_TSO_MSDU_IDX(pdev));

	for (msdu_idx = 0; msdu_idx < NUM_MAX_TSO_MSDUS; msdu_idx++) {
		if (TXRX_STATS_TSO_MSDU_TOTAL_LEN(pdev, msdu_idx) == 0)
			continue;
		QDF_TRACE(QDF_MODULE_ID_TXRX, QDF_TRACE_LEVEL_INFO_LOW,
			"jumbo pkt idx: %d num segs %d gso_len %d total_len %d nr_frags %d",
			msdu_idx,
			TXRX_STATS_TSO_MSDU_NUM_SEG(pdev, msdu_idx),
			TXRX_STATS_TSO_MSDU_GSO_SIZE(pdev, msdu_idx),
			TXRX_STATS_TSO_MSDU_TOTAL_LEN(pdev, msdu_idx),
			TXRX_STATS_TSO_MSDU_NR_FRAGS(pdev, msdu_idx));

		for (seg_idx = 0;
		     ((seg_idx < TXRX_STATS_TSO_MSDU_NUM_SEG(pdev, msdu_idx)) &&
		     (seg_idx < NUM_MAX_TSO_SEGS));
			 seg_idx++) {
			struct qdf_tso_seg_t tso_seg =
				 TXRX_STATS_TSO_SEG(pdev, msdu_idx, seg_idx);

			QDF_TRACE(QDF_MODULE_ID_TXRX, QDF_TRACE_LEVEL_INFO_LOW,
				 "seg idx: %d", seg_idx);
			QDF_TRACE(QDF_MODULE_ID_TXRX, QDF_TRACE_LEVEL_INFO_LOW,
				 "tso_enable: %d",
				 tso_seg.tso_flags.tso_enable);
			QDF_TRACE(QDF_MODULE_ID_TXRX, QDF_TRACE_LEVEL_INFO_LOW,
				 "fin %d syn %d rst %d psh %d ack %d urg %d ece %d cwr %d ns %d",
				 tso_seg.tso_flags.fin, tso_seg.tso_flags.syn,
				 tso_seg.tso_flags.rst, tso_seg.tso_flags.psh,
				 tso_seg.tso_flags.ack, tso_seg.tso_flags.urg,
				 tso_seg.tso_flags.ece, tso_seg.tso_flags.cwr,
				 tso_seg.tso_flags.ns);
			QDF_TRACE(QDF_MODULE_ID_TXRX, QDF_TRACE_LEVEL_INFO_LOW,
				 "tcp_seq_num: 0x%x ip_id: %d",
				 tso_seg.tso_flags.tcp_seq_num,
				 tso_seg.tso_flags.ip_id);
		}
	}
}

static void ol_txrx_tso_stats_clear(ol_txrx_pdev_handle pdev)
{
	qdf_mem_zero(&pdev->stats.pub.tx.tso.tso_pkts,
		     sizeof(struct ol_txrx_stats_elem));
#if defined(FEATURE_TSO)
	qdf_mem_zero(&pdev->stats.pub.tx.tso.tso_info,
		     sizeof(struct ol_txrx_stats_tso_info));
	qdf_mem_zero(&pdev->stats.pub.tx.tso.tso_hist,
		     sizeof(struct ol_txrx_tso_histogram));
#endif
}

#else

static void ol_txrx_stats_display_tso(ol_txrx_pdev_handle pdev)
{
	QDF_TRACE(QDF_MODULE_ID_TXRX, QDF_TRACE_LEVEL_ERROR,
	 "TSO is not supported\n");
}

static void ol_txrx_tso_stats_init(ol_txrx_pdev_handle pdev)
{
	/*
	 * keeping the body empty and not keeping an error print as print will
	 * will show up everytime during driver load if TSO is not enabled.
	 */
}

static void ol_txrx_tso_stats_deinit(ol_txrx_pdev_handle pdev)
{
	/*
	 * keeping the body empty and not keeping an error print as print will
	 * will show up everytime during driver unload if TSO is not enabled.
	 */
}

static void ol_txrx_tso_stats_clear(ol_txrx_pdev_handle pdev)
{
	/*
	 * keeping the body empty and not keeping an error print as print will
	 * will show up everytime during driver unload if TSO is not enabled.
	 */
}
#endif /* defined(FEATURE_TSO) && defined(FEATURE_TSO_DEBUG) */

/**
 * ol_txrx_read_dpt_buff_debugfs() - read dp trace buffer
 * @file: file to read
 * @arg: pdev object
 *
 * Return: QDF_STATUS
 */
static QDF_STATUS ol_txrx_read_dpt_buff_debugfs(qdf_debugfs_file_t file,
						void *arg)
{
	struct ol_txrx_pdev_t *pdev = (struct ol_txrx_pdev_t *)arg;
	uint32_t i = 0;
	QDF_STATUS status = QDF_STATUS_SUCCESS;

	if (pdev->state == QDF_DPT_DEBUGFS_STATE_SHOW_STATE_INVALID)
		return QDF_STATUS_E_INVAL;
	else if (pdev->state == QDF_DPT_DEBUGFS_STATE_SHOW_COMPLETE) {
		pdev->state = QDF_DPT_DEBUGFS_STATE_SHOW_STATE_INIT;
		return QDF_STATUS_SUCCESS;
	}

	i = qdf_dpt_get_curr_pos_debugfs(file, pdev->state);
	status =  qdf_dpt_dump_stats_debugfs(file, i);
	if (status == QDF_STATUS_E_FAILURE)
		pdev->state = QDF_DPT_DEBUGFS_STATE_SHOW_IN_PROGRESS;
	else if (status == QDF_STATUS_SUCCESS)
		pdev->state = QDF_DPT_DEBUGFS_STATE_SHOW_COMPLETE;

	return status;
}

/**
 * ol_txrx_write_dpt_buff_debugfs() - set dp trace parameters
 * @priv: pdev object
 * @buf: buff to get value for dpt parameters
 * @len: buf length
 *
 * Return: QDF_STATUS
 */
static QDF_STATUS ol_txrx_write_dpt_buff_debugfs(void *priv,
					      const char *buf,
					      qdf_size_t len)
{
	return QDF_STATUS_SUCCESS;
}

static int ol_txrx_debugfs_init(struct ol_txrx_pdev_t *pdev)
{
	pdev->dpt_debugfs_fops.show = ol_txrx_read_dpt_buff_debugfs;
	pdev->dpt_debugfs_fops.write = ol_txrx_write_dpt_buff_debugfs;
	pdev->dpt_debugfs_fops.priv = pdev;

	pdev->dpt_stats_log_dir = qdf_debugfs_create_dir("dpt_stats", NULL);

	if (!pdev->dpt_stats_log_dir) {
		QDF_TRACE(QDF_MODULE_ID_TXRX, QDF_TRACE_LEVEL_ERROR,
				"%s: error while creating debugfs dir for %s",
				__func__, "dpt_stats");
		pdev->state = QDF_DPT_DEBUGFS_STATE_SHOW_STATE_INVALID;
		return -EBUSY;
	}

	if (!qdf_debugfs_create_file("dump_set_dpt_logs", DPT_DEBUGFS_PERMS,
				     pdev->dpt_stats_log_dir,
				     &pdev->dpt_debugfs_fops)) {
		QDF_TRACE(QDF_MODULE_ID_TXRX, QDF_TRACE_LEVEL_ERROR,
				"%s: debug Entry creation failed!",
				__func__);
		pdev->state = QDF_DPT_DEBUGFS_STATE_SHOW_STATE_INVALID;
		return -EBUSY;
	}

	pdev->state = QDF_DPT_DEBUGFS_STATE_SHOW_STATE_INIT;
	return 0;
}

/**
 * ol_txrx_pdev_attach() - allocate txrx pdev
 * @ctrl_pdev: cfg pdev
 * @htc_pdev: HTC pdev
 * @osdev: os dev
 *
 * Return: txrx pdev handle
 *		  NULL for failure
 */
ol_txrx_pdev_handle
ol_txrx_pdev_attach(ol_pdev_handle ctrl_pdev,
		    HTC_HANDLE htc_pdev, qdf_device_t osdev)
{
	struct ol_txrx_pdev_t *pdev;
	int i, tid;

	pdev = qdf_mem_malloc(sizeof(*pdev));
	if (!pdev)
		goto fail0;

	/* init LL/HL cfg here */
	pdev->cfg.is_high_latency = ol_cfg_is_high_latency(ctrl_pdev);
	pdev->cfg.default_tx_comp_req = !ol_cfg_tx_free_at_download(ctrl_pdev);

	/* store provided params */
	pdev->ctrl_pdev = ctrl_pdev;
	pdev->osdev = osdev;

	for (i = 0; i < htt_num_sec_types; i++)
		pdev->sec_types[i] = (enum ol_sec_type)i;

	TXRX_STATS_INIT(pdev);
	ol_txrx_tso_stats_init(pdev);

	TAILQ_INIT(&pdev->vdev_list);

	TAILQ_INIT(&pdev->req_list);
	pdev->req_list_depth = 0;
	qdf_spinlock_create(&pdev->req_list_spinlock);

	/* do initial set up of the peer ID -> peer object lookup map */
	if (ol_txrx_peer_find_attach(pdev))
		goto fail1;

	/* initialize the counter of the target's tx buffer availability */
	qdf_atomic_init(&pdev->target_tx_credit);
	qdf_atomic_init(&pdev->orig_target_tx_credit);

	if (ol_cfg_is_high_latency(ctrl_pdev)) {
		qdf_spinlock_create(&pdev->tx_queue_spinlock);
		pdev->tx_sched.scheduler = ol_tx_sched_attach(pdev);
		if (pdev->tx_sched.scheduler == NULL)
			goto fail2;
	}
	ol_txrx_pdev_txq_log_init(pdev);
	ol_txrx_pdev_grp_stats_init(pdev);

	pdev->htt_pdev =
		htt_pdev_alloc(pdev, ctrl_pdev, htc_pdev, osdev);
	if (!pdev->htt_pdev)
		goto fail3;

	htt_register_rx_pkt_dump_callback(pdev->htt_pdev,
			ol_rx_pkt_dump_call);

	/*
	 * Init the tid --> category table.
	 * Regular tids (0-15) map to their AC.
	 * Extension tids get their own categories.
	 */
	for (tid = 0; tid < OL_TX_NUM_QOS_TIDS; tid++) {
		int ac = TXRX_TID_TO_WMM_AC(tid);

		pdev->tid_to_ac[tid] = ac;
	}
	pdev->tid_to_ac[OL_TX_NON_QOS_TID] =
		OL_TX_SCHED_WRR_ADV_CAT_NON_QOS_DATA;
	pdev->tid_to_ac[OL_TX_MGMT_TID] =
		OL_TX_SCHED_WRR_ADV_CAT_UCAST_MGMT;
	pdev->tid_to_ac[OL_TX_NUM_TIDS + OL_TX_VDEV_MCAST_BCAST] =
		OL_TX_SCHED_WRR_ADV_CAT_MCAST_DATA;
	pdev->tid_to_ac[OL_TX_NUM_TIDS + OL_TX_VDEV_DEFAULT_MGMT] =
		OL_TX_SCHED_WRR_ADV_CAT_MCAST_MGMT;

	ol_txrx_debugfs_init(pdev);

	return pdev;

fail3:
	ol_txrx_peer_find_detach(pdev);

fail2:
	if (ol_cfg_is_high_latency(ctrl_pdev))
		qdf_spinlock_destroy(&pdev->tx_queue_spinlock);

fail1:
	ol_txrx_tso_stats_deinit(pdev);
	qdf_mem_free(pdev);

fail0:
	return NULL;
}

#if !defined(REMOVE_PKT_LOG) && !defined(QVIT)
/**
 * htt_pkt_log_init() - API to initialize packet log
 * @handle: pdev handle
 * @scn: HIF context
 *
 * Return: void
 */
void htt_pkt_log_init(struct ol_txrx_pdev_t *handle, void *scn)
{
	if (handle->pkt_log_init)
		return;

	if (cds_get_conparam() != QDF_GLOBAL_FTM_MODE &&
			!QDF_IS_EPPING_ENABLED(cds_get_conparam())) {
		ol_pl_sethandle(&handle->pl_dev, scn);
		if (pktlogmod_init(scn))
			qdf_print("%s: pktlogmod_init failed", __func__);
		else
			handle->pkt_log_init = true;
	}
}

/**
 * htt_pktlogmod_exit() - API to cleanup pktlog info
 * @handle: Pdev handle
 * @scn: HIF Context
 *
 * Return: void
 */
static void htt_pktlogmod_exit(struct ol_txrx_pdev_t *handle, void *scn)
{
	if (scn && cds_get_conparam() != QDF_GLOBAL_FTM_MODE &&
		!QDF_IS_EPPING_ENABLED(cds_get_conparam()) &&
			handle->pkt_log_init) {
		pktlogmod_exit(scn);
		handle->pkt_log_init = false;
	}
}
#else
void htt_pkt_log_init(ol_txrx_pdev_handle handle, void *ol_sc) { }
static void htt_pktlogmod_exit(ol_txrx_pdev_handle handle, void *sc)  { }
#endif

/**
 * ol_txrx_pdev_post_attach() - attach txrx pdev
 * @pdev: txrx pdev
 *
 * Return: 0 for success
 */
int
ol_txrx_pdev_post_attach(ol_txrx_pdev_handle pdev)
{
	uint16_t i;
	uint16_t fail_idx = 0;
	int ret = 0;
	uint16_t desc_pool_size;
	struct hif_opaque_softc *osc =  cds_get_context(QDF_MODULE_ID_HIF);

	uint16_t desc_element_size = sizeof(union ol_tx_desc_list_elem_t);
	union ol_tx_desc_list_elem_t *c_element;
	unsigned int sig_bit;
	uint16_t desc_per_page;

	if (!osc) {
		ret = -EINVAL;
		goto ol_attach_fail;
	}

	/*
	 * For LL, limit the number of host's tx descriptors to match
	 * the number of target FW tx descriptors.
	 * This simplifies the FW, by ensuring the host will never
	 * download more tx descriptors than the target has space for.
	 * The FW will drop/free low-priority tx descriptors when it
	 * starts to run low, so that in theory the host should never
	 * run out of tx descriptors.
	 */

	/*
	 * LL - initialize the target credit outselves.
	 * HL - wait for a HTT target credit initialization
	 * during htt_attach.
	 */
	if (pdev->cfg.is_high_latency) {
		desc_pool_size = ol_tx_desc_pool_size_hl(pdev->ctrl_pdev);

		qdf_atomic_init(&pdev->tx_queue.rsrc_cnt);
		qdf_atomic_add(desc_pool_size, &pdev->tx_queue.rsrc_cnt);

		pdev->tx_queue.rsrc_threshold_lo =
			ol_txrx_rsrc_threshold_lo(desc_pool_size);
		pdev->tx_queue.rsrc_threshold_hi =
			ol_txrx_rsrc_threshold_hi(desc_pool_size);

		for (i = 0 ; i < OL_TX_MAX_TXQ_GROUPS; i++)
			qdf_atomic_init(&pdev->txq_grps[i].credit);

		ol_tx_target_credit_init(pdev, desc_pool_size);
	} else {
		qdf_atomic_add(ol_cfg_target_tx_credit(pdev->ctrl_pdev),
			       &pdev->target_tx_credit);
		desc_pool_size = ol_tx_get_desc_global_pool_size(pdev);
	}

	ol_tx_desc_dup_detect_init(pdev, desc_pool_size);

	setup_fastpath_ce_handles(osc, pdev);

	ret = htt_attach(pdev->htt_pdev, desc_pool_size);
	if (ret)
		goto htt_attach_fail;

	/* Attach micro controller data path offload resource */
	if (ol_cfg_ipa_uc_offload_enabled(pdev->ctrl_pdev)) {
		ret = htt_ipa_uc_attach(pdev->htt_pdev);
		if (ret)
			goto uc_attach_fail;
	}

	/* Calculate single element reserved size power of 2 */
	pdev->tx_desc.desc_reserved_size = qdf_get_pwr2(desc_element_size);
	qdf_mem_multi_pages_alloc(pdev->osdev, &pdev->tx_desc.desc_pages,
		pdev->tx_desc.desc_reserved_size, desc_pool_size, 0, true);
	if ((0 == pdev->tx_desc.desc_pages.num_pages) ||
		(NULL == pdev->tx_desc.desc_pages.cacheable_pages)) {
		QDF_TRACE(QDF_MODULE_ID_TXRX, QDF_TRACE_LEVEL_ERROR,
			"Page alloc fail");
		ret = -ENOMEM;
		goto page_alloc_fail;
	}
	desc_per_page = pdev->tx_desc.desc_pages.num_element_per_page;
	pdev->tx_desc.offset_filter = desc_per_page - 1;
	/* Calculate page divider to find page number */
	sig_bit = 0;
	while (desc_per_page) {
		sig_bit++;
		desc_per_page = desc_per_page >> 1;
	}
	pdev->tx_desc.page_divider = (sig_bit - 1);
	QDF_TRACE(QDF_MODULE_ID_TXRX, QDF_TRACE_LEVEL_DEBUG,
		"page_divider 0x%x, offset_filter 0x%x num elem %d, ol desc num page %d, ol desc per page %d",
		pdev->tx_desc.page_divider, pdev->tx_desc.offset_filter,
		desc_pool_size, pdev->tx_desc.desc_pages.num_pages,
		pdev->tx_desc.desc_pages.num_element_per_page);

	/*
	 * Each SW tx desc (used only within the tx datapath SW) has a
	 * matching HTT tx desc (used for downloading tx meta-data to FW/HW).
	 * Go ahead and allocate the HTT tx desc and link it with the SW tx
	 * desc now, to avoid doing it during time-critical transmit.
	 */
	pdev->tx_desc.pool_size = desc_pool_size;
	pdev->tx_desc.freelist =
		(union ol_tx_desc_list_elem_t *)
		(*pdev->tx_desc.desc_pages.cacheable_pages);
	c_element = pdev->tx_desc.freelist;
	for (i = 0; i < desc_pool_size; i++) {
		void *htt_tx_desc;
		void *htt_frag_desc = NULL;
		qdf_dma_addr_t frag_paddr = 0;
		qdf_dma_addr_t paddr;

		if (i == (desc_pool_size - 1))
			c_element->next = NULL;
		else
			c_element->next = (union ol_tx_desc_list_elem_t *)
				ol_tx_desc_find(pdev, i + 1);

		htt_tx_desc = htt_tx_desc_alloc(pdev->htt_pdev, &paddr, i);
		if (!htt_tx_desc) {
			QDF_TRACE(QDF_MODULE_ID_TXRX, QDF_TRACE_LEVEL_FATAL,
				  "%s: failed to alloc HTT tx desc (%d of %d)",
				__func__, i, desc_pool_size);
			fail_idx = i;
			ret = -ENOMEM;
			goto desc_alloc_fail;
		}

		c_element->tx_desc.htt_tx_desc = htt_tx_desc;
		c_element->tx_desc.htt_tx_desc_paddr = paddr;
		ret = htt_tx_frag_alloc(pdev->htt_pdev,
					i, &frag_paddr, &htt_frag_desc);
		if (ret) {
			QDF_TRACE(QDF_MODULE_ID_TXRX, QDF_TRACE_LEVEL_ERROR,
				"%s: failed to alloc HTT frag dsc (%d/%d)",
				__func__, i, desc_pool_size);
			/* Is there a leak here, is this handling correct? */
			fail_idx = i;
			goto desc_alloc_fail;
		}
		if (!ret && htt_frag_desc) {
			/*
			 * Initialize the first 6 words (TSO flags)
			 * of the frag descriptor
			 */
			memset(htt_frag_desc, 0, 6 * sizeof(uint32_t));
			c_element->tx_desc.htt_frag_desc = htt_frag_desc;
			c_element->tx_desc.htt_frag_desc_paddr = frag_paddr;
		}
#ifdef QCA_SUPPORT_TXDESC_SANITY_CHECKS
		c_element->tx_desc.pkt_type = 0xff;
#ifdef QCA_COMPUTE_TX_DELAY
		c_element->tx_desc.entry_timestamp_ticks =
			0xffffffff;
#endif
#endif
		c_element->tx_desc.id = i;
		qdf_atomic_init(&c_element->tx_desc.ref_cnt);
		c_element = c_element->next;
		fail_idx = i;
	}

	/* link SW tx descs into a freelist */
	pdev->tx_desc.num_free = desc_pool_size;
	ol_txrx_dbg(
		   "%s first tx_desc:0x%pK Last tx desc:0x%pK\n", __func__,
		   (uint32_t *) pdev->tx_desc.freelist,
		   (uint32_t *) (pdev->tx_desc.freelist + desc_pool_size));

	/* check what format of frames are expected to be delivered by the OS */
	pdev->frame_format = ol_cfg_frame_type(pdev->ctrl_pdev);
	if (pdev->frame_format == wlan_frm_fmt_native_wifi)
		pdev->htt_pkt_type = htt_pkt_type_native_wifi;
	else if (pdev->frame_format == wlan_frm_fmt_802_3) {
		if (ol_cfg_is_ce_classify_enabled(pdev->ctrl_pdev))
			pdev->htt_pkt_type = htt_pkt_type_eth2;
		else
			pdev->htt_pkt_type = htt_pkt_type_ethernet;
	} else {
		QDF_TRACE(QDF_MODULE_ID_TXRX, QDF_TRACE_LEVEL_ERROR,
			  "%s Invalid standard frame type: %d",
			  __func__, pdev->frame_format);
		ret = -EINVAL;
		goto control_init_fail;
	}

	/* setup the global rx defrag waitlist */
	TAILQ_INIT(&pdev->rx.defrag.waitlist);

	/* configure where defrag timeout and duplicate detection is handled */
	pdev->rx.flags.defrag_timeout_check =
		pdev->rx.flags.dup_check =
		ol_cfg_rx_host_defrag_timeout_duplicate_check(pdev->ctrl_pdev);

#ifdef QCA_SUPPORT_SW_TXRX_ENCAP
	/* Need to revisit this part. Currently,hardcode to riva's caps */
	pdev->target_tx_tran_caps = wlan_frm_tran_cap_raw;
	pdev->target_rx_tran_caps = wlan_frm_tran_cap_raw;
	/*
	 * The Riva HW de-aggregate doesn't have capability to generate 802.11
	 * header for non-first subframe of A-MSDU.
	 */
	pdev->sw_subfrm_hdr_recovery_enable = 1;
	/*
	 * The Riva HW doesn't have the capability to set Protected Frame bit
	 * in the MAC header for encrypted data frame.
	 */
	pdev->sw_pf_proc_enable = 1;

	if (pdev->frame_format == wlan_frm_fmt_802_3) {
		/*
		 * sw llc process is only needed in
		 * 802.3 to 802.11 transform case
		 */
		pdev->sw_tx_llc_proc_enable = 1;
		pdev->sw_rx_llc_proc_enable = 1;
	} else {
		pdev->sw_tx_llc_proc_enable = 0;
		pdev->sw_rx_llc_proc_enable = 0;
	}

	switch (pdev->frame_format) {
	case wlan_frm_fmt_raw:
		pdev->sw_tx_encap =
			pdev->target_tx_tran_caps & wlan_frm_tran_cap_raw
			? 0 : 1;
		pdev->sw_rx_decap =
			pdev->target_rx_tran_caps & wlan_frm_tran_cap_raw
			? 0 : 1;
		break;
	case wlan_frm_fmt_native_wifi:
		pdev->sw_tx_encap =
			pdev->
			target_tx_tran_caps & wlan_frm_tran_cap_native_wifi
			? 0 : 1;
		pdev->sw_rx_decap =
			pdev->
			target_rx_tran_caps & wlan_frm_tran_cap_native_wifi
			? 0 : 1;
		break;
	case wlan_frm_fmt_802_3:
		pdev->sw_tx_encap =
			pdev->target_tx_tran_caps & wlan_frm_tran_cap_8023
			? 0 : 1;
		pdev->sw_rx_decap =
			pdev->target_rx_tran_caps & wlan_frm_tran_cap_8023
			? 0 : 1;
		break;
	default:
		QDF_TRACE(QDF_MODULE_ID_TXRX, QDF_TRACE_LEVEL_ERROR,
			  "Invalid std frame type; [en/de]cap: f:%x t:%x r:%x",
			  pdev->frame_format,
			  pdev->target_tx_tran_caps, pdev->target_rx_tran_caps);
		ret = -EINVAL;
		goto control_init_fail;
	}
#endif

	/*
	 * Determine what rx processing steps are done within the host.
	 * Possibilities:
	 * 1.  Nothing - rx->tx forwarding and rx PN entirely within target.
	 *     (This is unlikely; even if the target is doing rx->tx forwarding,
	 *     the host should be doing rx->tx forwarding too, as a back up for
	 *     the target's rx->tx forwarding, in case the target runs short on
	 *     memory, and can't store rx->tx frames that are waiting for
	 *     missing prior rx frames to arrive.)
	 * 2.  Just rx -> tx forwarding.
	 *     This is the typical configuration for HL, and a likely
	 *     configuration for LL STA or small APs (e.g. retail APs).
	 * 3.  Both PN check and rx -> tx forwarding.
	 *     This is the typical configuration for large LL APs.
	 * Host-side PN check without rx->tx forwarding is not a valid
	 * configuration, since the PN check needs to be done prior to
	 * the rx->tx forwarding.
	 */
	if (ol_cfg_is_full_reorder_offload(pdev->ctrl_pdev)) {
		/*
		 * PN check, rx-tx forwarding and rx reorder is done by
		 * the target
		 */
		if (ol_cfg_rx_fwd_disabled(pdev->ctrl_pdev))
			pdev->rx_opt_proc = ol_rx_in_order_deliver;
		else
			pdev->rx_opt_proc = ol_rx_fwd_check;
	} else {
		if (ol_cfg_rx_pn_check(pdev->ctrl_pdev)) {
			if (ol_cfg_rx_fwd_disabled(pdev->ctrl_pdev)) {
				/*
				 * PN check done on host,
				 * rx->tx forwarding not done at all.
				 */
				pdev->rx_opt_proc = ol_rx_pn_check_only;
			} else if (ol_cfg_rx_fwd_check(pdev->ctrl_pdev)) {
				/*
				 * Both PN check and rx->tx forwarding done
				 * on host.
				 */
				pdev->rx_opt_proc = ol_rx_pn_check;
			} else {
#define TRACESTR01 "invalid config: if rx PN check is on the host,"\
"rx->tx forwarding check needs to also be on the host"
				QDF_TRACE(QDF_MODULE_ID_TXRX,
					  QDF_TRACE_LEVEL_ERROR,
					  "%s: %s", __func__, TRACESTR01);
#undef TRACESTR01
				ret = -EINVAL;
				goto control_init_fail;
			}
		} else {
			/* PN check done on target */
			if ((!ol_cfg_rx_fwd_disabled(pdev->ctrl_pdev)) &&
			    ol_cfg_rx_fwd_check(pdev->ctrl_pdev)) {
				/*
				 * rx->tx forwarding done on host (possibly as
				 * back-up for target-side primary rx->tx
				 * forwarding)
				 */
				pdev->rx_opt_proc = ol_rx_fwd_check;
			} else {
				/*
				 * rx->tx forwarding either done in target,
				 * or not done at all
				 */
				pdev->rx_opt_proc = ol_rx_deliver;
			}
		}
	}

	/* initialize mutexes for tx desc alloc and peer lookup */
	qdf_spinlock_create(&pdev->tx_mutex);
	qdf_spinlock_create(&pdev->peer_ref_mutex);
	qdf_spinlock_create(&pdev->rx.mutex);
	qdf_spinlock_create(&pdev->last_real_peer_mutex);
	qdf_spinlock_create(&pdev->peer_map_unmap_lock);
	OL_TXRX_PEER_STATS_MUTEX_INIT(pdev);

	if (OL_RX_REORDER_TRACE_ATTACH(pdev) != A_OK) {
		ret = -ENOMEM;
		goto reorder_trace_attach_fail;
	}

	if (OL_RX_PN_TRACE_ATTACH(pdev) != A_OK) {
		ret = -ENOMEM;
		goto pn_trace_attach_fail;
	}

#ifdef PERE_IP_HDR_ALIGNMENT_WAR
	pdev->host_80211_enable = ol_scn_host_80211_enable_get(pdev->ctrl_pdev);
#endif

	/*
	 * WDI event attach
	 */
	wdi_event_attach(pdev);

	/*
	 * Initialize rx PN check characteristics for different security types.
	 */
	qdf_mem_set(&pdev->rx_pn[0], sizeof(pdev->rx_pn), 0);

	/* TKIP: 48-bit TSC, CCMP: 48-bit PN */
	pdev->rx_pn[htt_sec_type_tkip].len =
		pdev->rx_pn[htt_sec_type_tkip_nomic].len =
			pdev->rx_pn[htt_sec_type_aes_ccmp].len = 48;
	pdev->rx_pn[htt_sec_type_tkip].cmp =
		pdev->rx_pn[htt_sec_type_tkip_nomic].cmp =
			pdev->rx_pn[htt_sec_type_aes_ccmp].cmp = ol_rx_pn_cmp48;

	/* WAPI: 128-bit PN */
	pdev->rx_pn[htt_sec_type_wapi].len = 128;
	pdev->rx_pn[htt_sec_type_wapi].cmp = ol_rx_pn_wapi_cmp;

	OL_RX_REORDER_TIMEOUT_INIT(pdev);

	ol_txrx_dbg("Created pdev %pK\n", pdev);

	pdev->cfg.host_addba = ol_cfg_host_addba(pdev->ctrl_pdev);

#ifdef QCA_SUPPORT_PEER_DATA_RX_RSSI
#define OL_TXRX_RSSI_UPDATE_SHIFT_DEFAULT 3

/* #if 1 -- TODO: clean this up */
#define OL_TXRX_RSSI_NEW_WEIGHT_DEFAULT	\
	/* avg = 100% * new + 0% * old */ \
	(1 << OL_TXRX_RSSI_UPDATE_SHIFT_DEFAULT)
/*
 * #else
 * #define OL_TXRX_RSSI_NEW_WEIGHT_DEFAULT
 *	//avg = 25% * new + 25% * old
 *	(1 << (OL_TXRX_RSSI_UPDATE_SHIFT_DEFAULT-2))
 * #endif
 */
	pdev->rssi_update_shift = OL_TXRX_RSSI_UPDATE_SHIFT_DEFAULT;
	pdev->rssi_new_weight = OL_TXRX_RSSI_NEW_WEIGHT_DEFAULT;
#endif

	ol_txrx_local_peer_id_pool_init(pdev);

	pdev->cfg.ll_pause_txq_limit =
		ol_tx_cfg_max_tx_queue_depth_ll(pdev->ctrl_pdev);

	/* TX flow control for peer who is in very bad link status */
	ol_tx_badpeer_flow_cl_init(pdev);

#ifdef QCA_COMPUTE_TX_DELAY
	qdf_mem_zero(&pdev->tx_delay, sizeof(pdev->tx_delay));
	qdf_spinlock_create(&pdev->tx_delay.mutex);

	/* initialize compute interval with 5 seconds (ESE default) */
	pdev->tx_delay.avg_period_ticks = qdf_system_msecs_to_ticks(5000);
	{
		uint32_t bin_width_1000ticks;

		bin_width_1000ticks =
			qdf_system_msecs_to_ticks
				(QCA_TX_DELAY_HIST_INTERNAL_BIN_WIDTH_MS
				 * 1000);
		/*
		 * Compute a factor and shift that together are equal to the
		 * inverse of the bin_width time, so that rather than dividing
		 * by the bin width time, approximately the same result can be
		 * obtained much more efficiently by a multiply + shift.
		 * multiply_factor >> shift = 1 / bin_width_time, so
		 * multiply_factor = (1 << shift) / bin_width_time.
		 *
		 * Pick the shift semi-arbitrarily.
		 * If we knew statically what the bin_width would be, we could
		 * choose a shift that minimizes the error.
		 * Since the bin_width is determined dynamically, simply use a
		 * shift that is about half of the uint32_t size.  This should
		 * result in a relatively large multiplier value, which
		 * minimizes error from rounding the multiplier to an integer.
		 * The rounding error only becomes significant if the tick units
		 * are on the order of 1 microsecond.  In most systems, it is
		 * expected that the tick units will be relatively low-res,
		 * on the order of 1 millisecond.  In such systems the rounding
		 * error is negligible.
		 * It would be more accurate to dynamically try out different
		 * shifts and choose the one that results in the smallest
		 * rounding error, but that extra level of fidelity is
		 * not needed.
		 */
		pdev->tx_delay.hist_internal_bin_width_shift = 16;
		pdev->tx_delay.hist_internal_bin_width_mult =
			((1 << pdev->tx_delay.hist_internal_bin_width_shift) *
			 1000 + (bin_width_1000ticks >> 1)) /
			bin_width_1000ticks;
	}
#endif /* QCA_COMPUTE_TX_DELAY */

	/* Thermal Mitigation */
	ol_tx_throttle_init(pdev);

	ol_tso_seg_list_init(pdev, desc_pool_size);

	ol_tso_num_seg_list_init(pdev, desc_pool_size);

	ol_tx_register_flow_control(pdev);

	return 0;            /* success */

pn_trace_attach_fail:
	OL_RX_REORDER_TRACE_DETACH(pdev);

reorder_trace_attach_fail:
	qdf_spinlock_destroy(&pdev->tx_mutex);
	qdf_spinlock_destroy(&pdev->peer_ref_mutex);
	qdf_spinlock_destroy(&pdev->rx.mutex);
	qdf_spinlock_destroy(&pdev->last_real_peer_mutex);
	qdf_spinlock_destroy(&pdev->peer_map_unmap_lock);
	OL_TXRX_PEER_STATS_MUTEX_DESTROY(pdev);

control_init_fail:
desc_alloc_fail:
	for (i = 0; i < fail_idx; i++)
		htt_tx_desc_free(pdev->htt_pdev,
			(ol_tx_desc_find(pdev, i))->htt_tx_desc);

	qdf_mem_multi_pages_free(pdev->osdev,
		&pdev->tx_desc.desc_pages, 0, true);

page_alloc_fail:
	if (ol_cfg_ipa_uc_offload_enabled(pdev->ctrl_pdev))
		htt_ipa_uc_detach(pdev->htt_pdev);
uc_attach_fail:
	htt_detach(pdev->htt_pdev);
htt_attach_fail:
	ol_tx_desc_dup_detect_deinit(pdev);
ol_attach_fail:
	return ret;            /* fail */
}

/**
 * ol_txrx_pdev_attach_target() - send target configuration
 *
 * @pdev - the physical device being initialized
 *
 * The majority of the data SW setup are done by the pdev_attach
 * functions, but this function completes the data SW setup by
 * sending datapath configuration messages to the target.
 *
 * Return: 0 - success 1 - failure
 */
A_STATUS ol_txrx_pdev_attach_target(ol_txrx_pdev_handle pdev)
{
	return htt_attach_target(pdev->htt_pdev) == QDF_STATUS_SUCCESS ? 0:1;
}

/**
 * ol_tx_free_descs_inuse - free tx descriptors which are in use
 * @pdev - the physical device for which tx descs need to be freed
 *
 * Cycle through the list of TX descriptors (for a pdev) which are in use,
 * for which TX completion has not been received and free them. Should be
 * called only when the interrupts are off and all lower layer RX is stopped.
 * Otherwise there may be a race condition with TX completions.
 *
 * Return: None
 */
static void ol_tx_free_descs_inuse(ol_txrx_pdev_handle pdev)
{
	int i;
	void *htt_tx_desc;
	struct ol_tx_desc_t *tx_desc;
	int num_freed_tx_desc = 0;

	for (i = 0; i < pdev->tx_desc.pool_size; i++) {
		tx_desc = ol_tx_desc_find(pdev, i);
		/*
		 * Confirm that each tx descriptor is "empty", i.e. it has
		 * no tx frame attached.
		 * In particular, check that there are no frames that have
		 * been given to the target to transmit, for which the
		 * target has never provided a response.
		 */
		if (qdf_atomic_read(&tx_desc->ref_cnt)) {
			ol_txrx_dbg(
				   "Warning: freeing tx frame (no compltn)\n");
			ol_tx_desc_frame_free_nonstd(pdev,
						     tx_desc, 1);
			num_freed_tx_desc++;
		}
		htt_tx_desc = tx_desc->htt_tx_desc;
		htt_tx_desc_free(pdev->htt_pdev, htt_tx_desc);
	}

	if (num_freed_tx_desc)
		QDF_TRACE(QDF_MODULE_ID_TXRX, QDF_TRACE_LEVEL_INFO,
		"freed %d tx frames for which no resp from target",
		num_freed_tx_desc);

}

/**
 * ol_txrx_pdev_pre_detach() - detach the data SW state
 * @pdev - the data physical device object being removed
 * @force - delete the pdev (and its vdevs and peers) even if
 * there are outstanding references by the target to the vdevs
 * and peers within the pdev
 *
 * This function is used when the WLAN driver is being removed to
 * detach the host data component within the driver.
 *
 * Return: None
 */
void ol_txrx_pdev_pre_detach(ol_txrx_pdev_handle pdev, int force)
{
	struct hif_opaque_softc *osc =  cds_get_context(QDF_MODULE_ID_HIF);

	/* preconditions */
	TXRX_ASSERT2(pdev);

	/* check that the pdev has no vdevs allocated */
	TXRX_ASSERT1(TAILQ_EMPTY(&pdev->vdev_list));

#ifdef QCA_SUPPORT_TX_THROTTLE
	/* Thermal Mitigation */
	qdf_timer_stop(&pdev->tx_throttle.phase_timer);
	qdf_timer_free(&pdev->tx_throttle.phase_timer);
#ifdef QCA_LL_LEGACY_TX_FLOW_CONTROL
	qdf_timer_stop(&pdev->tx_throttle.tx_timer);
	qdf_timer_free(&pdev->tx_throttle.tx_timer);
#endif
#endif

	if (force) {
		/*
		 * The assertion above confirms that all vdevs within this pdev
		 * were detached.  However, they may not have actually been
		 * deleted.
		 * If the vdev had peers which never received a PEER_UNMAP msg
		 * from the target, then there are still zombie peer objects,
		 * and the vdev parents of the zombie peers are also zombies,
		 * hanging around until their final peer gets deleted.
		 * Go through the peer hash table and delete any peers left.
		 * As a side effect, this will complete the deletion of any
		 * vdevs that are waiting for their peers to finish deletion.
		 */
		ol_txrx_dbg("Force delete for pdev %pK\n",
			   pdev);
		ol_txrx_peer_find_hash_erase(pdev);
	}

	/* to get flow pool status before freeing descs */
	ol_tx_dump_flow_pool_info();

	ol_tx_free_descs_inuse(pdev);
	ol_tx_deregister_flow_control(pdev);

	/*
	 * ol_tso_seg_list_deinit should happen after
	 * ol_tx_deinit_tx_desc_inuse as it tries to access the tso seg freelist
	 * which is being de-initilized in ol_tso_seg_list_deinit
	 */
	ol_tso_seg_list_deinit(pdev);
	ol_tso_num_seg_list_deinit(pdev);

	/* Stop the communication between HTT and target at first */
	htt_detach_target(pdev->htt_pdev);

	qdf_mem_multi_pages_free(pdev->osdev,
		&pdev->tx_desc.desc_pages, 0, true);
	pdev->tx_desc.freelist = NULL;

	/* Detach micro controller data path offload resource */
	if (ol_cfg_ipa_uc_offload_enabled(pdev->ctrl_pdev))
		htt_ipa_uc_detach(pdev->htt_pdev);

	htt_detach(pdev->htt_pdev);
	ol_tx_desc_dup_detect_deinit(pdev);

	qdf_spinlock_destroy(&pdev->tx_mutex);
	qdf_spinlock_destroy(&pdev->peer_ref_mutex);
	qdf_spinlock_destroy(&pdev->last_real_peer_mutex);
	qdf_spinlock_destroy(&pdev->rx.mutex);
	qdf_spinlock_destroy(&pdev->peer_map_unmap_lock);
#ifdef QCA_SUPPORT_TX_THROTTLE
	/* Thermal Mitigation */
	qdf_spinlock_destroy(&pdev->tx_throttle.mutex);
#endif

	/* TX flow control for peer who is in very bad link status */
	ol_tx_badpeer_flow_cl_deinit(pdev);

	OL_TXRX_PEER_STATS_MUTEX_DESTROY(pdev);

	OL_RX_REORDER_TRACE_DETACH(pdev);
	OL_RX_PN_TRACE_DETACH(pdev);

	htt_pktlogmod_exit(pdev, osc);

	/*
	 * WDI event detach
	 */
	wdi_event_detach(pdev);

	ol_txrx_local_peer_id_cleanup(pdev);

#ifdef QCA_COMPUTE_TX_DELAY
	qdf_spinlock_destroy(&pdev->tx_delay.mutex);
#endif
}

static void ol_txrx_debugfs_exit(ol_txrx_pdev_handle pdev)
{
	qdf_debugfs_remove_dir_recursive(pdev->dpt_stats_log_dir);
}

/**
 * ol_txrx_pdev_detach() - delete the data SW state
 * @pdev - the data physical device object being removed
 *
 * This function is used when the WLAN driver is being removed to
 * remove the host data component within the driver.
 * All virtual devices within the physical device need to be deleted
 * (ol_txrx_vdev_detach) before the physical device itself is deleted.
 *
 * Return: None
 */
void ol_txrx_pdev_detach(ol_txrx_pdev_handle pdev)
{
<<<<<<< HEAD
=======
	struct hif_opaque_softc *osc =  cds_get_context(QDF_MODULE_ID_HIF);
>>>>>>> 1df3f1db
	struct ol_txrx_stats_req_internal *req;
	int i = 0;

	/*checking to ensure txrx pdev structure is not NULL */
	if (!pdev) {
		ol_txrx_err(
			   "NULL pdev passed to %s\n", __func__);
		return;
	}

	qdf_spin_lock_bh(&pdev->req_list_spinlock);
	if (pdev->req_list_depth > 0)
		ol_txrx_err(
			"Warning: the txrx req list is not empty, depth=%d\n",
			pdev->req_list_depth
			);
	TAILQ_FOREACH(req, &pdev->req_list, req_list_elem) {
		TAILQ_REMOVE(&pdev->req_list, req, req_list_elem);
		pdev->req_list_depth--;
		ol_txrx_err(
			"%d: %pK,verbose(%d), concise(%d), up_m(0x%x), reset_m(0x%x)\n",
			i++,
			req,
			req->base.print.verbose,
			req->base.print.concise,
			req->base.stats_type_upload_mask,
			req->base.stats_type_reset_mask
			);
		qdf_mem_free(req);
	}
	qdf_spin_unlock_bh(&pdev->req_list_spinlock);

	qdf_spinlock_destroy(&pdev->req_list_spinlock);

	qdf_spin_lock_bh(&pdev->req_list_spinlock);
	if (pdev->req_list_depth > 0)
		ol_txrx_err(
			"Warning: the txrx req list is not empty, depth=%d\n",
			pdev->req_list_depth
			);
	TAILQ_FOREACH(req, &pdev->req_list, req_list_elem) {
		TAILQ_REMOVE(&pdev->req_list, req, req_list_elem);
		pdev->req_list_depth--;
		ol_txrx_err(
			"%d: %p,verbose(%d), concise(%d), up_m(0x%x), reset_m(0x%x)\n",
			i++,
			req,
			req->base.print.verbose,
			req->base.print.concise,
			req->base.stats_type_upload_mask,
			req->base.stats_type_reset_mask
			);
		qdf_mem_free(req);
	}
	qdf_spin_unlock_bh(&pdev->req_list_spinlock);

	qdf_spinlock_destroy(&pdev->req_list_spinlock);

	OL_RX_REORDER_TIMEOUT_CLEANUP(pdev);

	if (pdev->cfg.is_high_latency)
		ol_tx_sched_detach(pdev);

	htt_deregister_rx_pkt_dump_callback(pdev->htt_pdev);

	htt_pdev_free(pdev->htt_pdev);
	ol_txrx_peer_find_detach(pdev);
	ol_txrx_tso_stats_deinit(pdev);

	ol_txrx_pdev_txq_log_destroy(pdev);
	ol_txrx_pdev_grp_stat_destroy(pdev);

	ol_txrx_debugfs_exit(pdev);
}

#if defined(CONFIG_PER_VDEV_TX_DESC_POOL)

/**
 * ol_txrx_vdev_tx_desc_cnt_init() - initialise tx descriptor count for vdev
 * @vdev: the virtual device object
 *
 * Return: None
 */
static inline void
ol_txrx_vdev_tx_desc_cnt_init(struct ol_txrx_vdev_t *vdev)
{
	qdf_atomic_init(&vdev->tx_desc_count);
}
#else

static inline void
ol_txrx_vdev_tx_desc_cnt_init(struct ol_txrx_vdev_t *vdev)
{
}
#endif

/**
 * ol_txrx_vdev_attach - Allocate and initialize the data object
 * for a new virtual device.
 *
 * @data_pdev - the physical device the virtual device belongs to
 * @vdev_mac_addr - the MAC address of the virtual device
 * @vdev_id - the ID used to identify the virtual device to the target
 * @op_mode - whether this virtual device is operating as an AP,
 * an IBSS, or a STA
 *
 * Return: success: handle to new data vdev object, failure: NULL
 */
ol_txrx_vdev_handle
ol_txrx_vdev_attach(ol_txrx_pdev_handle pdev,
		    uint8_t *vdev_mac_addr,
		    uint8_t vdev_id, enum wlan_op_mode op_mode)
{
	struct ol_txrx_vdev_t *vdev;
	QDF_STATUS qdf_status;

	/* preconditions */
	TXRX_ASSERT2(pdev);
	TXRX_ASSERT2(vdev_mac_addr);

	vdev = qdf_mem_malloc(sizeof(*vdev));
	if (!vdev)
		return NULL;    /* failure */

	/* store provided params */
	vdev->pdev = pdev;
	vdev->vdev_id = vdev_id;
	vdev->opmode = op_mode;

	vdev->delete.pending = 0;
	vdev->safemode = 0;
	vdev->drop_unenc = 1;
	vdev->num_filters = 0;
	vdev->fwd_tx_packets = 0;
	vdev->fwd_rx_packets = 0;

	ol_txrx_vdev_tx_desc_cnt_init(vdev);

	qdf_mem_copy(&vdev->mac_addr.raw[0], vdev_mac_addr,
		     OL_TXRX_MAC_ADDR_LEN);

	TAILQ_INIT(&vdev->peer_list);
	vdev->last_real_peer = NULL;

	ol_txrx_hl_tdls_flag_reset(vdev, false);

#ifdef QCA_IBSS_SUPPORT
	vdev->ibss_peer_num = 0;
	vdev->ibss_peer_heart_beat_timer = 0;
#endif

	ol_txrx_vdev_txqs_init(vdev);

	qdf_spinlock_create(&vdev->ll_pause.mutex);
	vdev->ll_pause.paused_reason = 0;
	vdev->ll_pause.txq.head = vdev->ll_pause.txq.tail = NULL;
	vdev->ll_pause.txq.depth = 0;
	qdf_atomic_init(&vdev->delete.detaching);
	qdf_timer_init(pdev->osdev,
			       &vdev->ll_pause.timer,
			       ol_tx_vdev_ll_pause_queue_send, vdev,
			       QDF_TIMER_TYPE_SW);
	qdf_atomic_init(&vdev->os_q_paused);
	qdf_atomic_set(&vdev->os_q_paused, 0);
	vdev->tx_fl_lwm = 0;
	vdev->tx_fl_hwm = 0;
	vdev->rx = NULL;
	vdev->wait_on_peer_id = OL_TXRX_INVALID_LOCAL_PEER_ID;
	qdf_mem_zero(&vdev->last_peer_mac_addr,
			sizeof(union ol_txrx_align_mac_addr_t));
	qdf_spinlock_create(&vdev->flow_control_lock);
	vdev->osif_flow_control_cb = NULL;
	vdev->osif_flow_control_is_pause = NULL;
	vdev->osif_fc_ctx = NULL;

	/* Default MAX Q depth for every VDEV */
	vdev->ll_pause.max_q_depth =
		ol_tx_cfg_max_tx_queue_depth_ll(vdev->pdev->ctrl_pdev);
	qdf_status = qdf_event_create(&vdev->wait_delete_comp);
	/* add this vdev into the pdev's list */
	TAILQ_INSERT_TAIL(&pdev->vdev_list, vdev, vdev_list_elem);

	ol_txrx_dbg(
		   "Created vdev %pK (%02x:%02x:%02x:%02x:%02x:%02x)\n",
		   vdev,
		   vdev->mac_addr.raw[0], vdev->mac_addr.raw[1],
		   vdev->mac_addr.raw[2], vdev->mac_addr.raw[3],
		   vdev->mac_addr.raw[4], vdev->mac_addr.raw[5]);

	/*
	 * We've verified that htt_op_mode == wlan_op_mode,
	 * so no translation is needed.
	 */
	htt_vdev_attach(pdev->htt_pdev, vdev_id, op_mode);

	return vdev;
}

/**
 *ol_txrx_vdev_register - Link a vdev's data object with the
 * matching OS shim vdev object.
 *
 * @txrx_vdev: the virtual device's data object
 * @osif_vdev: the virtual device's OS shim object
 * @txrx_ops: (pointers to)functions used for tx and rx data xfer
 *
 *  The data object for a virtual device is created by the
 *  function ol_txrx_vdev_attach.  However, rather than fully
 *  linking the data vdev object with the vdev objects from the
 *  other subsystems that the data vdev object interacts with,
 *  the txrx_vdev_attach function focuses primarily on creating
 *  the data vdev object. After the creation of both the data
 *  vdev object and the OS shim vdev object, this
 *  txrx_osif_vdev_attach function is used to connect the two
 *  vdev objects, so the data SW can use the OS shim vdev handle
 *  when passing rx data received by a vdev up to the OS shim.
 */
void ol_txrx_vdev_register(ol_txrx_vdev_handle vdev,
				void *osif_vdev,
				struct ol_txrx_ops *txrx_ops)
{
	if (qdf_unlikely(!vdev) || qdf_unlikely(!txrx_ops)) {
		qdf_print("%s: vdev/txrx_ops is NULL!\n", __func__);
		qdf_assert(0);
		return;
	}

	vdev->osif_dev = osif_vdev;
	vdev->rx = txrx_ops->rx.rx;
	vdev->stats_rx = txrx_ops->rx.stats_rx;
	txrx_ops->tx.tx = ol_tx_data;
}

/**
 * ol_txrx_set_curchan - Setup the current operating channel of
 * the device
 * @pdev - the data physical device object
 * @chan_mhz - the channel frequency (mhz) packets on
 *
 * Mainly used when populating monitor mode status that requires
 * the current operating channel
 *
 */
void ol_txrx_set_curchan(ol_txrx_pdev_handle pdev, uint32_t chan_mhz)
{
}

void ol_txrx_set_safemode(ol_txrx_vdev_handle vdev, uint32_t val)
{
	vdev->safemode = val;
}

/**
 * ol_txrx_set_privacy_filters - set the privacy filter
 * @vdev - the data virtual device object
 * @filter - filters to be set
 * @num - the number of filters
 *
 * Rx related. Set the privacy filters. When rx packets, check
 * the ether type, filter type and packet type to decide whether
 * discard these packets.
 */
void
ol_txrx_set_privacy_filters(ol_txrx_vdev_handle vdev,
			    void *filters, uint32_t num)
{
	qdf_mem_copy(vdev->privacy_filters, filters,
		     num * sizeof(struct privacy_exemption));
	vdev->num_filters = num;
}

void ol_txrx_set_drop_unenc(ol_txrx_vdev_handle vdev, uint32_t val)
{
	vdev->drop_unenc = val;
}

#if defined(CONFIG_HL_SUPPORT)

static void
ol_txrx_tx_desc_reset_vdev(ol_txrx_vdev_handle vdev)
{
	struct ol_txrx_pdev_t *pdev = vdev->pdev;
	int i;
	struct ol_tx_desc_t *tx_desc;

	qdf_spin_lock_bh(&pdev->tx_mutex);
	for (i = 0; i < pdev->tx_desc.pool_size; i++) {
		tx_desc = ol_tx_desc_find(pdev, i);
		if (tx_desc->vdev == vdev)
			tx_desc->vdev = NULL;
	}
	qdf_spin_unlock_bh(&pdev->tx_mutex);
}

#else

static void
ol_txrx_tx_desc_reset_vdev(ol_txrx_vdev_handle vdev)
{

}

#endif

/**
 * ol_txrx_vdev_detach - Deallocate the specified data virtual
 * device object.
 * @data_vdev: data object for the virtual device in question
 * @callback: function to call (if non-NULL) once the vdev has
 * been wholly deleted
 * @callback_context: context to provide in the callback
 *
 * All peers associated with the virtual device need to be deleted
 * (ol_txrx_peer_detach) before the virtual device itself is deleted.
 * However, for the peers to be fully deleted, the peer deletion has to
 * percolate through the target data FW and back up to the host data SW.
 * Thus, even though the host control SW may have issued a peer_detach
 * call for each of the vdev's peers, the peer objects may still be
 * allocated, pending removal of all references to them by the target FW.
 * In this case, though the vdev_detach function call will still return
 * immediately, the vdev itself won't actually be deleted, until the
 * deletions of all its peers complete.
 * The caller can provide a callback function pointer to be notified when
 * the vdev deletion actually happens - whether it's directly within the
 * vdev_detach call, or if it's deferred until all in-progress peer
 * deletions have completed.
 */
void
ol_txrx_vdev_detach(ol_txrx_vdev_handle vdev,
		    ol_txrx_vdev_delete_cb callback, void *context)
{
	struct ol_txrx_pdev_t *pdev;

	/* preconditions */
	TXRX_ASSERT2(vdev);
	pdev = vdev->pdev;

	/* prevent anyone from restarting the ll_pause timer again */
	qdf_atomic_set(&vdev->delete.detaching, 1);

	ol_txrx_vdev_tx_queue_free(vdev);

	qdf_spin_lock_bh(&vdev->ll_pause.mutex);
	qdf_timer_stop(&vdev->ll_pause.timer);
	vdev->ll_pause.is_q_timer_on = false;
	while (vdev->ll_pause.txq.head) {
		qdf_nbuf_t next = qdf_nbuf_next(vdev->ll_pause.txq.head);

		qdf_nbuf_set_next(vdev->ll_pause.txq.head, NULL);
		qdf_nbuf_unmap(pdev->osdev, vdev->ll_pause.txq.head,
			       QDF_DMA_TO_DEVICE);
		qdf_nbuf_tx_free(vdev->ll_pause.txq.head, QDF_NBUF_PKT_ERROR);
		vdev->ll_pause.txq.head = next;
	}
	qdf_spin_unlock_bh(&vdev->ll_pause.mutex);

	/* ll_pause timer should be deleted without any locks held, and
	 * no timer function should be executed after this point because
	 * qdf_timer_free is deleting the timer synchronously.
	 */
	qdf_timer_free(&vdev->ll_pause.timer);
	qdf_spinlock_destroy(&vdev->ll_pause.mutex);

	qdf_spin_lock_bh(&vdev->flow_control_lock);
	vdev->osif_flow_control_cb = NULL;
	vdev->osif_flow_control_is_pause = NULL;
	vdev->osif_fc_ctx = NULL;
	qdf_spin_unlock_bh(&vdev->flow_control_lock);
	qdf_spinlock_destroy(&vdev->flow_control_lock);

	/* remove the vdev from its parent pdev's list */
	TAILQ_REMOVE(&pdev->vdev_list, vdev, vdev_list_elem);

	/*
	 * Use peer_ref_mutex while accessing peer_list, in case
	 * a peer is in the process of being removed from the list.
	 */
	qdf_spin_lock_bh(&pdev->peer_ref_mutex);
	/* check that the vdev has no peers allocated */
	if (!TAILQ_EMPTY(&vdev->peer_list)) {
		/* debug print - will be removed later */
		ol_txrx_dbg(
			   "%s: not deleting vdev object %pK (%02x:%02x:%02x:%02x:%02x:%02x) until deletion finishes for all its peers\n",
			   __func__, vdev,
			   vdev->mac_addr.raw[0], vdev->mac_addr.raw[1],
			   vdev->mac_addr.raw[2], vdev->mac_addr.raw[3],
			   vdev->mac_addr.raw[4], vdev->mac_addr.raw[5]);
		/* indicate that the vdev needs to be deleted */
		vdev->delete.pending = 1;
		vdev->delete.callback = callback;
		vdev->delete.context = context;
		qdf_spin_unlock_bh(&pdev->peer_ref_mutex);
		return;
	}
	qdf_spin_unlock_bh(&pdev->peer_ref_mutex);
	qdf_event_destroy(&vdev->wait_delete_comp);

	ol_txrx_dbg(
		   "%s: deleting vdev obj %pK (%02x:%02x:%02x:%02x:%02x:%02x)\n",
		   __func__, vdev,
		   vdev->mac_addr.raw[0], vdev->mac_addr.raw[1],
		   vdev->mac_addr.raw[2], vdev->mac_addr.raw[3],
		   vdev->mac_addr.raw[4], vdev->mac_addr.raw[5]);

	htt_vdev_detach(pdev->htt_pdev, vdev->vdev_id);

	/*
	 * The ol_tx_desc_free might access the invalid content of vdev referred
	 * by tx desc, since this vdev might be detached in another thread
	 * asynchronous.
	 *
	 * Go through tx desc pool to set corresponding tx desc's vdev to NULL
	 * when detach this vdev, and add vdev checking in the ol_tx_desc_free
	 * to avoid crash.
	 *
	 */
	ol_txrx_tx_desc_reset_vdev(vdev);

	/*
	 * Doesn't matter if there are outstanding tx frames -
	 * they will be freed once the target sends a tx completion
	 * message for them.
	 */
	qdf_mem_free(vdev);
	if (callback)
		callback(context);
}

/**
 * ol_txrx_flush_rx_frames() - flush cached rx frames
 * @peer: peer
 * @drop: set flag to drop frames
 *
 * Return: None
 */
void ol_txrx_flush_rx_frames(struct ol_txrx_peer_t *peer,
			     bool drop)
{
	struct ol_txrx_cached_bufq_t *bufqi;
	struct ol_rx_cached_buf *cache_buf;
	QDF_STATUS ret;
	ol_txrx_rx_fp data_rx = NULL;

	if (qdf_atomic_inc_return(&peer->flush_in_progress) > 1) {
		qdf_atomic_dec(&peer->flush_in_progress);
		return;
	}

	qdf_assert(peer->vdev);
	qdf_spin_lock_bh(&peer->peer_info_lock);
	bufqi = &peer->bufq_info;

	if (peer->state >= OL_TXRX_PEER_STATE_CONN && peer->vdev->rx)
		data_rx = peer->vdev->rx;
	else
		drop = true;
	qdf_spin_unlock_bh(&peer->peer_info_lock);

	qdf_spin_lock_bh(&bufqi->bufq_lock);
	cache_buf = list_entry((&bufqi->cached_bufq)->next,
				typeof(*cache_buf), list);
	while (!list_empty(&bufqi->cached_bufq)) {
		list_del(&cache_buf->list);
		bufqi->curr--;
		qdf_assert(bufqi->curr >= 0);
		qdf_spin_unlock_bh(&bufqi->bufq_lock);
		if (drop) {
			qdf_nbuf_free(cache_buf->buf);
		} else {
			/* Flush the cached frames to HDD */
			ret = data_rx(peer->vdev->osif_dev, cache_buf->buf);
			if (ret != QDF_STATUS_SUCCESS)
				qdf_nbuf_free(cache_buf->buf);
		}
		qdf_mem_free(cache_buf);
		qdf_spin_lock_bh(&bufqi->bufq_lock);
		cache_buf = list_entry((&bufqi->cached_bufq)->next,
				typeof(*cache_buf), list);
	}
	bufqi->qdepth_no_thresh = bufqi->curr;
	qdf_spin_unlock_bh(&bufqi->bufq_lock);
	qdf_atomic_dec(&peer->flush_in_progress);
}

/**
 * ol_txrx_peer_dec_ref_cnt() - decrease peer ref_cnt
 * @peer: peer
 *
 * if ref_cnt is 1, need to take care peer cleanup.
 * otherwise, decrease ref_cnt silently when called from rx_thread.
 *
 * Note: This is expected to be used only for rx_thread.
 *
 * Return: None
 */
static void ol_txrx_peer_dec_ref_cnt(struct ol_txrx_peer_t *peer)
{
	struct ol_txrx_pdev_t *pdev = peer->vdev->pdev;

	qdf_spin_lock_bh(&pdev->peer_ref_mutex);
	if (qdf_atomic_read(&peer->ref_cnt) == 1) {
		qdf_spin_unlock_bh(&pdev->peer_ref_mutex);
		OL_TXRX_PEER_UNREF_DELETE(peer);
	} else {
		OL_TXRX_PEER_DEC_REF_CNT_SILENT(peer);
		qdf_spin_unlock_bh(&pdev->peer_ref_mutex);
	}
}

void ol_txrx_flush_cache_rx_queue(void)
{
	uint8_t sta_id;
	struct ol_txrx_peer_t *peer;
	struct ol_txrx_pdev_t *pdev;

	pdev = cds_get_context(QDF_MODULE_ID_TXRX);
	if (!pdev)
		return;

	for (sta_id = 0; sta_id < WLAN_MAX_STA_COUNT; sta_id++) {
		peer = ol_txrx_peer_find_by_local_id(pdev, sta_id);
		if (!peer)
			continue;
		ol_txrx_flush_rx_frames(peer, 1);
	}
}

/* Define short name to use in cds_trigger_recovery */
#define PEER_DEL_TIMEOUT CDS_PEER_DELETION_TIMEDOUT

/**
 * ol_txrx_peer_attach - Allocate and set up references for a
 * data peer object.
 * @data_pdev: data physical device object that will indirectly
 * own the data_peer object
 * @data_vdev - data virtual device object that will directly
 * own the data_peer object
 * @peer_mac_addr - MAC address of the new peer
 *
 * When an association with a peer starts, the host's control SW
 * uses this function to inform the host data SW.
 * The host data SW allocates its own peer object, and stores a
 * reference to the control peer object within the data peer object.
 * The host data SW also stores a reference to the virtual device
 * that the peer is associated with.  This virtual device handle is
 * used when the data SW delivers rx data frames to the OS shim layer.
 * The host data SW returns a handle to the new peer data object,
 * so a reference within the control peer object can be set to the
 * data peer object.
 *
 * Return: handle to new data peer object, or NULL if the attach
 * fails
 */
ol_txrx_peer_handle
ol_txrx_peer_attach(ol_txrx_vdev_handle vdev, uint8_t *peer_mac_addr)
{
	struct ol_txrx_peer_t *peer;
	struct ol_txrx_peer_t *temp_peer;
	uint8_t i;
	bool wait_on_deletion = false;
	unsigned long rc;
	struct ol_txrx_pdev_t *pdev;
	bool cmp_wait_mac = false;
	uint8_t zero_mac_addr[QDF_MAC_ADDR_SIZE] = { 0, 0, 0, 0, 0, 0 };

	/* preconditions */
	TXRX_ASSERT2(vdev);
	TXRX_ASSERT2(peer_mac_addr);

	pdev = vdev->pdev;
	TXRX_ASSERT2(pdev);

	if (qdf_mem_cmp(&zero_mac_addr, &vdev->last_peer_mac_addr,
				QDF_MAC_ADDR_SIZE))
		cmp_wait_mac = true;

	qdf_spin_lock_bh(&pdev->peer_ref_mutex);
	/* check for duplicate existing peer */
	TAILQ_FOREACH(temp_peer, &vdev->peer_list, peer_list_elem) {
		if (!ol_txrx_peer_find_mac_addr_cmp(&temp_peer->mac_addr,
			(union ol_txrx_align_mac_addr_t *)peer_mac_addr)) {
			ol_txrx_info_high(
				"vdev_id %d (%02x:%02x:%02x:%02x:%02x:%02x) already exists.\n",
				vdev->vdev_id,
				peer_mac_addr[0], peer_mac_addr[1],
				peer_mac_addr[2], peer_mac_addr[3],
				peer_mac_addr[4], peer_mac_addr[5]);
			if (qdf_atomic_read(&temp_peer->delete_in_progress)) {
				vdev->wait_on_peer_id = temp_peer->local_id;
				qdf_event_reset(&vdev->wait_delete_comp);
				wait_on_deletion = true;
				break;
			} else {
				qdf_spin_unlock_bh(&pdev->peer_ref_mutex);
				return NULL;
			}
		}
		if (cmp_wait_mac && !ol_txrx_peer_find_mac_addr_cmp(
					&temp_peer->mac_addr,
					&vdev->last_peer_mac_addr)) {
			ol_txrx_info_high(
				"vdev_id %d (%02x:%02x:%02x:%02x:%02x:%02x) old peer exists.\n",
				vdev->vdev_id,
				vdev->last_peer_mac_addr.raw[0],
				vdev->last_peer_mac_addr.raw[1],
				vdev->last_peer_mac_addr.raw[2],
				vdev->last_peer_mac_addr.raw[3],
				vdev->last_peer_mac_addr.raw[4],
				vdev->last_peer_mac_addr.raw[5]);
			if (qdf_atomic_read(&temp_peer->delete_in_progress)) {
				vdev->wait_on_peer_id = temp_peer->local_id;
				qdf_event_reset(&vdev->wait_delete_comp);
				wait_on_deletion = true;
				break;
			} else {
				qdf_spin_unlock_bh(&pdev->peer_ref_mutex);
				ol_txrx_err("peer not found");
				return NULL;
			}
		}
	}
	qdf_spin_unlock_bh(&pdev->peer_ref_mutex);

	qdf_mem_zero(&vdev->last_peer_mac_addr,
			sizeof(union ol_txrx_align_mac_addr_t));
	if (wait_on_deletion) {
		/* wait for peer deletion */
		rc = qdf_wait_for_event_completion(&vdev->wait_delete_comp,
					   PEER_DELETION_TIMEOUT);
		if (QDF_STATUS_SUCCESS != rc) {
			ol_txrx_err(
				"error waiting for peer_id(%d) deletion, status %d\n",
				vdev->wait_on_peer_id, (int) rc);
			/* Added for debugging only */
			wma_peer_debug_dump();
			vdev->wait_on_peer_id = OL_TXRX_INVALID_LOCAL_PEER_ID;
			return NULL;
		}
	}

	peer = qdf_mem_malloc(sizeof(*peer));
	if (!peer)
		return NULL;    /* failure */

	/* store provided params */
	peer->vdev = vdev;
	qdf_mem_copy(&peer->mac_addr.raw[0], peer_mac_addr,
		     OL_TXRX_MAC_ADDR_LEN);

	ol_txrx_peer_txqs_init(pdev, peer);

	INIT_LIST_HEAD(&peer->bufq_info.cached_bufq);
	qdf_spin_lock_bh(&pdev->peer_ref_mutex);
	/* add this peer into the vdev's list */
	TAILQ_INSERT_TAIL(&vdev->peer_list, peer, peer_list_elem);
	qdf_spin_unlock_bh(&pdev->peer_ref_mutex);
	/* check whether this is a real peer (peer mac addr != vdev mac addr) */
	if (ol_txrx_peer_find_mac_addr_cmp(&vdev->mac_addr, &peer->mac_addr))
		vdev->last_real_peer = peer;

	peer->rx_opt_proc = pdev->rx_opt_proc;

	ol_rx_peer_init(pdev, peer);

	/* initialize the peer_id */
	for (i = 0; i < MAX_NUM_PEER_ID_PER_PEER; i++)
		peer->peer_ids[i] = HTT_INVALID_PEER;

	qdf_spinlock_create(&peer->peer_info_lock);
	qdf_spinlock_create(&peer->bufq_info.bufq_lock);

	peer->bufq_info.thresh = OL_TXRX_CACHED_BUFQ_THRESH;

	qdf_atomic_init(&peer->delete_in_progress);
	qdf_atomic_init(&peer->flush_in_progress);

	qdf_atomic_init(&peer->ref_cnt);
	/* keep one reference for attach */
	OL_TXRX_PEER_INC_REF_CNT(peer);

	/* Set a flag to indicate peer create is pending in firmware */
	qdf_atomic_init(&peer->fw_create_pending);
	qdf_atomic_set(&peer->fw_create_pending, 1);

	peer->valid = 1;
	qdf_timer_init(pdev->osdev, &peer->peer_unmap_timer,
		       peer_unmap_timer_handler, peer, QDF_TIMER_TYPE_SW);

	ol_txrx_peer_find_hash_add(pdev, peer);

	QDF_TRACE(QDF_MODULE_ID_TXRX, QDF_TRACE_LEVEL_INFO_HIGH,
		   "vdev %pK created peer %pK ref_cnt %d (%02x:%02x:%02x:%02x:%02x:%02x)\n",
		   vdev, peer, qdf_atomic_read(&peer->ref_cnt),
		   peer->mac_addr.raw[0], peer->mac_addr.raw[1],
		   peer->mac_addr.raw[2], peer->mac_addr.raw[3],
		   peer->mac_addr.raw[4], peer->mac_addr.raw[5]);
	/*
	 * For every peer MAp message search and set if bss_peer
	 */
	if (qdf_mem_cmp(peer->mac_addr.raw, vdev->mac_addr.raw,
				OL_TXRX_MAC_ADDR_LEN))
		peer->bss_peer = 1;

	/*
	 * The peer starts in the "disc" state while association is in progress.
	 * Once association completes, the peer will get updated to "auth" state
	 * by a call to ol_txrx_peer_state_update if the peer is in open mode,
	 * or else to the "conn" state. For non-open mode, the peer will
	 * progress to "auth" state once the authentication completes.
	 */
	peer->state = OL_TXRX_PEER_STATE_INVALID;
	ol_txrx_peer_state_update(pdev, peer->mac_addr.raw,
				  OL_TXRX_PEER_STATE_DISC);

#ifdef QCA_SUPPORT_PEER_DATA_RX_RSSI
	peer->rssi_dbm = HTT_RSSI_INVALID;
#endif
	if ((QDF_GLOBAL_MONITOR_MODE == cds_get_conparam()) &&
	    !pdev->self_peer) {
		pdev->self_peer = peer;
		/*
		 * No Tx in monitor mode, otherwise results in target assert.
		 * Setting disable_intrabss_fwd to true
		 */
		ol_vdev_rx_set_intrabss_fwd(vdev, true);
	}

	ol_txrx_local_peer_id_alloc(pdev, peer);

	return peer;
}
#undef PEER_DEL_TIMEOUT

/*
 * Discarding tx filter - removes all data frames (disconnected state)
 */
static A_STATUS ol_tx_filter_discard(struct ol_txrx_msdu_info_t *tx_msdu_info)
{
	return A_ERROR;
}

/*
 * Non-autentication tx filter - filters out data frames that are not
 * related to authentication, but allows EAPOL (PAE) or WAPI (WAI)
 * data frames (connected state)
 */
static A_STATUS ol_tx_filter_non_auth(struct ol_txrx_msdu_info_t *tx_msdu_info)
{
	return
		(tx_msdu_info->htt.info.ethertype == ETHERTYPE_PAE ||
		 tx_msdu_info->htt.info.ethertype ==
		 ETHERTYPE_WAI) ? A_OK : A_ERROR;
}

/*
 * Pass-through tx filter - lets all data frames through (authenticated state)
 */
static A_STATUS ol_tx_filter_pass_thru(struct ol_txrx_msdu_info_t *tx_msdu_info)
{
	return A_OK;
}

/**
 * ol_txrx_peer_get_peer_mac_addr() - return mac_addr from peer handle.
 * @peer: handle to peer
 *
 * returns mac addrs for module which do not know peer type
 *
 * Return: the mac_addr from peer
 */
uint8_t *
ol_txrx_peer_get_peer_mac_addr(ol_txrx_peer_handle peer)
{
	if (!peer)
		return NULL;

	return peer->mac_addr.raw;
}

#ifdef WLAN_FEATURE_11W
void
ol_txrx_get_pn_info(ol_txrx_peer_handle peer, uint8_t **last_pn_valid,
		    uint64_t **last_pn, uint32_t **rmf_pn_replays)
{
	*last_pn_valid = &peer->last_rmf_pn_valid;
	*last_pn = &peer->last_rmf_pn;
	*rmf_pn_replays = &peer->rmf_pn_replays;
}
#endif

/**
 * ol_txrx_get_opmode() - Return operation mode of vdev
 * @vdev: vdev handle
 *
 * Return: operation mode.
 */
int ol_txrx_get_opmode(ol_txrx_vdev_handle vdev)
{
	return vdev->opmode;
}

/**
 * ol_txrx_get_peer_state() - Return peer state of peer
 * @peer: peer handle
 *
 * Return: return peer state
 */
int ol_txrx_get_peer_state(ol_txrx_peer_handle peer)
{
	return peer->state;
}

/**
 * ol_txrx_get_vdev_for_peer() - Return vdev from peer handle
 * @peer: peer handle
 *
 * Return: vdev handle from peer
 */
ol_txrx_vdev_handle
ol_txrx_get_vdev_for_peer(ol_txrx_peer_handle peer)
{
	return peer->vdev;
}

/**
 * ol_txrx_get_vdev_mac_addr() - Return mac addr of vdev
 * @vdev: vdev handle
 *
 * Return: vdev mac address
 */
uint8_t *
ol_txrx_get_vdev_mac_addr(ol_txrx_vdev_handle vdev)
{
	if (!vdev)
		return NULL;

	return vdev->mac_addr.raw;
}

/**
 * ol_txrx_get_vdev_struct_mac_addr() - Return handle to struct qdf_mac_addr of
 * vdev
 * @vdev: vdev handle
 *
 * Return: Handle to struct qdf_mac_addr
 */
struct qdf_mac_addr *
ol_txrx_get_vdev_struct_mac_addr(ol_txrx_vdev_handle vdev)
{
	return (struct qdf_mac_addr *)&(vdev->mac_addr);
}

/**
 * ol_txrx_get_pdev_from_vdev() - Return handle to pdev of vdev
 * @vdev: vdev handle
 *
 * Return: Handle to pdev
 */
ol_txrx_pdev_handle ol_txrx_get_pdev_from_vdev(ol_txrx_vdev_handle vdev)
{
	return vdev->pdev;
}

/**
 * ol_txrx_get_ctrl_pdev_from_vdev() - Return control pdev of vdev
 * @vdev: vdev handle
 *
 * Return: Handle to control pdev
 */
ol_pdev_handle
ol_txrx_get_ctrl_pdev_from_vdev(ol_txrx_vdev_handle vdev)
{
	return vdev->pdev->ctrl_pdev;
}

/**
 * ol_txrx_is_rx_fwd_disabled() - returns the rx_fwd_disabled status on vdev
 * @vdev: vdev handle
 *
 * Return: Rx Fwd disabled status
 */
uint8_t
ol_txrx_is_rx_fwd_disabled(ol_txrx_vdev_handle vdev)
{
	struct txrx_pdev_cfg_t *cfg = (struct txrx_pdev_cfg_t *)
					vdev->pdev->ctrl_pdev;
	return cfg->rx_fwd_disabled;
}

#ifdef QCA_IBSS_SUPPORT
/**
 * ol_txrx_update_ibss_add_peer_num_of_vdev() - update and return peer num
 * @vdev: vdev handle
 * @peer_num_delta: peer nums to be adjusted
 *
 * Return: -1 for failure or total peer nums after adjustment.
 */
int16_t
ol_txrx_update_ibss_add_peer_num_of_vdev(ol_txrx_vdev_handle vdev,
					 int16_t peer_num_delta)
{
	int16_t new_peer_num;

	new_peer_num = vdev->ibss_peer_num + peer_num_delta;
	if (new_peer_num > MAX_PEERS || new_peer_num < 0)
		return OL_TXRX_INVALID_NUM_PEERS;

	vdev->ibss_peer_num = new_peer_num;

	return new_peer_num;
}

/**
 * ol_txrx_set_ibss_vdev_heart_beat_timer() - Update ibss vdev heart
 * beat timer
 * @vdev: vdev handle
 * @timer_value_sec: new heart beat timer value
 *
 * Return: Old timer value set in vdev.
 */
uint16_t ol_txrx_set_ibss_vdev_heart_beat_timer(ol_txrx_vdev_handle vdev,
						uint16_t timer_value_sec)
{
	uint16_t old_timer_value = vdev->ibss_peer_heart_beat_timer;

	vdev->ibss_peer_heart_beat_timer = timer_value_sec;

	return old_timer_value;
}
#endif

/**
 * ol_txrx_remove_peers_for_vdev() - remove all vdev peers with lock held
 * @vdev: vdev handle
 * @callback: callback function to remove the peer.
 * @callback_context: handle for callback function
 * @remove_last_peer: Does it required to last peer.
 *
 * Return: NONE
 */
void
ol_txrx_remove_peers_for_vdev(ol_txrx_vdev_handle vdev,
			      ol_txrx_vdev_peer_remove_cb callback,
			      void *callback_context, bool remove_last_peer)
{
	ol_txrx_peer_handle peer, temp;
	int self_removed = 0;
	/* remove all remote peers for vdev */
	qdf_spin_lock_bh(&vdev->pdev->peer_ref_mutex);

	temp = NULL;
	TAILQ_FOREACH_REVERSE(peer, &vdev->peer_list, peer_list_t,
			      peer_list_elem) {
		if (qdf_atomic_read(&peer->delete_in_progress))
			continue;
		if (temp) {
			qdf_spin_unlock_bh(&vdev->pdev->peer_ref_mutex);
			callback(callback_context, temp->mac_addr.raw,
				vdev->vdev_id, temp, false);
			qdf_spin_lock_bh(&vdev->pdev->peer_ref_mutex);
		}
		/* self peer is deleted last */
		if (peer == TAILQ_FIRST(&vdev->peer_list)) {
			self_removed = 1;
			break;
		}
		temp = peer;
	}

	qdf_spin_unlock_bh(&vdev->pdev->peer_ref_mutex);

	if (self_removed)
		ol_txrx_info_high("%s: self peer removed by caller ",
				  __func__);

	if (remove_last_peer) {
		/* remove IBSS bss peer last */
		peer = TAILQ_FIRST(&vdev->peer_list);
		callback(callback_context, (uint8_t *) &vdev->mac_addr,
			 vdev->vdev_id, peer, false);
	}
}

/**
 * ol_txrx_remove_peers_for_vdev_no_lock() - remove vdev peers with no lock.
 * @vdev: vdev handle
 * @callback: callback function to remove the peer.
 * @callback_context: handle for callback function
 *
 * Return: NONE
 */
void
ol_txrx_remove_peers_for_vdev_no_lock(ol_txrx_vdev_handle vdev,
			      ol_txrx_vdev_peer_remove_cb callback,
			      void *callback_context)
{
	ol_txrx_peer_handle peer = NULL;

	TAILQ_FOREACH(peer, &vdev->peer_list, peer_list_elem) {
		ol_txrx_info_high(
			   "%s: peer found for vdev id %d. deleting the peer",
			   __func__, vdev->vdev_id);
		callback(callback_context, (uint8_t *)&vdev->mac_addr,
				vdev->vdev_id, peer, false);
	}
}

/**
 * ol_txrx_set_ocb_chan_info() - set OCB channel info to vdev.
 * @vdev: vdev handle
 * @ocb_set_chan: OCB channel information to be set in vdev.
 *
 * Return: NONE
 */
void ol_txrx_set_ocb_chan_info(ol_txrx_vdev_handle vdev,
			  struct ol_txrx_ocb_set_chan ocb_set_chan)
{
	vdev->ocb_channel_info = ocb_set_chan.ocb_channel_info;
	vdev->ocb_channel_count = ocb_set_chan.ocb_channel_count;
}

/**
 * ol_txrx_get_ocb_chan_info() - return handle to vdev ocb_channel_info
 * @vdev: vdev handle
 *
 * Return: handle to struct ol_txrx_ocb_chan_info
 */
struct ol_txrx_ocb_chan_info *
ol_txrx_get_ocb_chan_info(ol_txrx_vdev_handle vdev)
{
	return vdev->ocb_channel_info;
}

/**
 * @brief specify the peer's authentication state
 * @details
 *  Specify the peer's authentication state (none, connected, authenticated)
 *  to allow the data SW to determine whether to filter out invalid data frames.
 *  (In the "connected" state, where security is enabled, but authentication
 *  has not completed, tx and rx data frames other than EAPOL or WAPI should
 *  be discarded.)
 *  This function is only relevant for systems in which the tx and rx filtering
 *  are done in the host rather than in the target.
 *
 * @param data_peer - which peer has changed its state
 * @param state - the new state of the peer
 *
 * Return: QDF Status
 */
QDF_STATUS ol_txrx_peer_state_update(struct ol_txrx_pdev_t *pdev,
				     uint8_t *peer_mac,
				     enum ol_txrx_peer_state state)
{
	struct ol_txrx_peer_t *peer;
	int    peer_ref_cnt;

	if (qdf_unlikely(!pdev)) {
		ol_txrx_err("Pdev is NULL");
		qdf_assert(0);
		return QDF_STATUS_E_INVAL;
	}

	peer =  ol_txrx_peer_find_hash_find_inc_ref(pdev, peer_mac, 0, 1);
	if (NULL == peer) {
		ol_txrx_err(
			   "%s: peer is null for peer_mac 0x%x 0x%x 0x%x 0x%x 0x%x 0x%x\n",
			   __func__,
			   peer_mac[0], peer_mac[1], peer_mac[2], peer_mac[3],
			   peer_mac[4], peer_mac[5]);
		return QDF_STATUS_E_INVAL;
	}

	/* TODO: Should we send WMI command of the connection state? */
	/* avoid multiple auth state change. */
	if (peer->state == state) {
#ifdef TXRX_PRINT_VERBOSE_ENABLE
		ol_txrx_dbg(
			   "%s: no state change, returns directly\n",
			   __func__);
#endif
		peer_ref_cnt = OL_TXRX_PEER_UNREF_DELETE(peer);
		return QDF_STATUS_SUCCESS;
	}

	ol_txrx_dbg("%s: change from %d to %d\n",
		   __func__, peer->state, state);

	peer->tx_filter = (state == OL_TXRX_PEER_STATE_AUTH)
		? ol_tx_filter_pass_thru
		: ((state == OL_TXRX_PEER_STATE_CONN)
		   ? ol_tx_filter_non_auth
		   : ol_tx_filter_discard);

	if (peer->vdev->pdev->cfg.host_addba) {
		if (state == OL_TXRX_PEER_STATE_AUTH) {
			int tid;
			/*
			 * Pause all regular (non-extended) TID tx queues until
			 * data arrives and ADDBA negotiation has completed.
			 */
			ol_txrx_dbg(
				   "%s: pause peer and unpause mgmt/non-qos\n",
				   __func__);
			ol_txrx_peer_pause(peer); /* pause all tx queues */
			/* unpause mgmt and non-QoS tx queues */
			for (tid = OL_TX_NUM_QOS_TIDS;
			     tid < OL_TX_NUM_TIDS; tid++)
				ol_txrx_peer_tid_unpause(peer, tid);
		}
	}
	peer_ref_cnt = OL_TXRX_PEER_UNREF_DELETE(peer);
	/*
	 * after OL_TXRX_PEER_UNREF_DELETE, peer object cannot be accessed
	 * if the return code was 0
	 */
	if (peer_ref_cnt > 0)
		/*
		 * Set the state after the Pause to avoid the race condiction
		 * with ADDBA check in tx path
		 */
		peer->state = state;
	return QDF_STATUS_SUCCESS;
}

void
ol_txrx_peer_keyinstalled_state_update(struct ol_txrx_peer_t *peer, uint8_t val)
{
	peer->keyinstalled = val;
}

void
ol_txrx_peer_update(ol_txrx_vdev_handle vdev,
		    uint8_t *peer_mac,
		    union ol_txrx_peer_update_param_t *param,
		    enum ol_txrx_peer_update_select_t select)
{
	struct ol_txrx_peer_t *peer;
	int    peer_ref_cnt;

	peer = ol_txrx_peer_find_hash_find_inc_ref(vdev->pdev, peer_mac, 0, 1);
	if (!peer) {
		ol_txrx_dbg("%s: peer is null",
			   __func__);
		return;
	}

	switch (select) {
	case ol_txrx_peer_update_qos_capable:
	{
		/* save qos_capable here txrx peer,
		 * when HTT_ISOC_T2H_MSG_TYPE_PEER_INFO comes then save.
		 */
		peer->qos_capable = param->qos_capable;
		/*
		 * The following function call assumes that the peer has a
		 * single ID. This is currently true, and
		 * is expected to remain true.
		 */
		htt_peer_qos_update(peer->vdev->pdev->htt_pdev,
				    peer->peer_ids[0],
				    peer->qos_capable);
		break;
	}
	case ol_txrx_peer_update_uapsdMask:
	{
		peer->uapsd_mask = param->uapsd_mask;
		htt_peer_uapsdmask_update(peer->vdev->pdev->htt_pdev,
					  peer->peer_ids[0],
					  peer->uapsd_mask);
		break;
	}
	case ol_txrx_peer_update_peer_security:
	{
		enum ol_sec_type sec_type = param->sec_type;
		enum htt_sec_type peer_sec_type = htt_sec_type_none;

		switch (sec_type) {
		case ol_sec_type_none:
			peer_sec_type = htt_sec_type_none;
			break;
		case ol_sec_type_wep128:
			peer_sec_type = htt_sec_type_wep128;
			break;
		case ol_sec_type_wep104:
			peer_sec_type = htt_sec_type_wep104;
			break;
		case ol_sec_type_wep40:
			peer_sec_type = htt_sec_type_wep40;
			break;
		case ol_sec_type_tkip:
			peer_sec_type = htt_sec_type_tkip;
			break;
		case ol_sec_type_tkip_nomic:
			peer_sec_type = htt_sec_type_tkip_nomic;
			break;
		case ol_sec_type_aes_ccmp:
			peer_sec_type = htt_sec_type_aes_ccmp;
			break;
		case ol_sec_type_wapi:
			peer_sec_type = htt_sec_type_wapi;
			break;
		default:
			peer_sec_type = htt_sec_type_none;
			break;
		}

		peer->security[txrx_sec_ucast].sec_type =
			peer->security[txrx_sec_mcast].sec_type =
				peer_sec_type;

		break;
	}
	default:
	{
		QDF_TRACE(QDF_MODULE_ID_TXRX, QDF_TRACE_LEVEL_ERROR,
			  "ERROR: unknown param %d in %s", select,
			  __func__);
		break;
	}
	} /* switch */
	peer_ref_cnt = OL_TXRX_PEER_UNREF_DELETE(peer);
}

uint8_t
ol_txrx_peer_uapsdmask_get(struct ol_txrx_pdev_t *txrx_pdev, uint16_t peer_id)
{

	struct ol_txrx_peer_t *peer;

	peer = ol_txrx_peer_find_by_id(txrx_pdev, peer_id);
	if (peer)
		return peer->uapsd_mask;
	return 0;
}

uint8_t
ol_txrx_peer_qoscapable_get(struct ol_txrx_pdev_t *txrx_pdev, uint16_t peer_id)
{

	struct ol_txrx_peer_t *peer_t =
		ol_txrx_peer_find_by_id(txrx_pdev, peer_id);
	if (peer_t != NULL)
		return peer_t->qos_capable;
	return 0;
}

int ol_txrx_peer_unref_delete(ol_txrx_peer_handle peer,
					const char *fname,
					int line)
{
	int    rc;
	struct ol_txrx_vdev_t *vdev;
	struct ol_txrx_pdev_t *pdev;
	int i;

	/* preconditions */
	TXRX_ASSERT2(peer);

	vdev = peer->vdev;
	if (NULL == vdev) {
		ol_txrx_dbg(
			   "The vdev is not present anymore\n");
		return -EINVAL;
	}

	pdev = vdev->pdev;
	if (NULL == pdev) {
		ol_txrx_dbg(
			   "The pdev is not present anymore\n");
		return -EINVAL;
	}

	wma_peer_debug_log(vdev->vdev_id, DEBUG_PEER_UNREF_DELETE,
			   DEBUG_INVALID_PEER_ID, &peer->mac_addr.raw, peer, 0,
			   qdf_atomic_read(&peer->ref_cnt));

	/*
	 * Hold the lock all the way from checking if the peer ref count
	 * is zero until the peer references are removed from the hash
	 * table and vdev list (if the peer ref count is zero).
	 * This protects against a new HL tx operation starting to use the
	 * peer object just after this function concludes it's done being used.
	 * Furthermore, the lock needs to be held while checking whether the
	 * vdev's list of peers is empty, to make sure that list is not modified
	 * concurrently with the empty check.
	 */
	qdf_spin_lock_bh(&pdev->peer_ref_mutex);

	/*
	 * Check for the reference count before deleting the peer
	 * as we noticed that sometimes we are re-entering this
	 * function again which is leading to dead-lock.
	 * (A double-free should never happen, so assert if it does.)
	 */

	rc = qdf_atomic_read(&(peer->ref_cnt));
	if (rc == 0) {
		qdf_spin_unlock_bh(&pdev->peer_ref_mutex);
		ol_txrx_err(
			   "The Peer is not present anymore\n");
		qdf_assert(0);
		return -EACCES;
	}
	/*
	 * now decrement rc; this will be the return code.
	 * 0 : peer deleted
	 * >0: peer ref removed, but still has other references
	 * <0: sanity failed - no changes to the state of the peer
	 */
	rc--;

	if (qdf_atomic_dec_and_test(&peer->ref_cnt)) {
		u_int16_t peer_id;

		wma_peer_debug_log(vdev->vdev_id, DEBUG_DELETING_PEER_OBJ,
				   DEBUG_INVALID_PEER_ID,
				   &peer->mac_addr.raw, peer, 0,
				   qdf_atomic_read(&peer->ref_cnt));

		peer_id = peer->local_id;
		/* remove the reference to the peer from the hash table */
		ol_txrx_peer_find_hash_remove(pdev, peer);

		/* remove the peer from its parent vdev's list */
		TAILQ_REMOVE(&peer->vdev->peer_list, peer, peer_list_elem);

		/* cleanup the Rx reorder queues for this peer */
		ol_rx_peer_cleanup(vdev, peer);

		qdf_spinlock_destroy(&peer->peer_info_lock);
		qdf_spinlock_destroy(&peer->bufq_info.bufq_lock);

		/* peer is removed from peer_list */
		qdf_atomic_set(&peer->delete_in_progress, 0);

		/*
		 * Set wait_delete_comp event if the current peer id matches
		 * with registered peer id.
		 */
		if (peer_id == vdev->wait_on_peer_id) {
			qdf_event_set(&vdev->wait_delete_comp);
			vdev->wait_on_peer_id = OL_TXRX_INVALID_LOCAL_PEER_ID;
		}

		qdf_timer_sync_cancel(&peer->peer_unmap_timer);
		qdf_timer_free(&peer->peer_unmap_timer);

		/* check whether the parent vdev has no peers left */
		if (TAILQ_EMPTY(&vdev->peer_list)) {
			/*
			 * Check if the parent vdev was waiting for its peers
			 * to be deleted, in order for it to be deleted too.
			 */
			if (vdev->delete.pending) {
				ol_txrx_vdev_delete_cb vdev_delete_cb =
					vdev->delete.callback;
				void *vdev_delete_context =
					vdev->delete.context;
				/*
				 * Now that there are no references to the peer,
				 * we can release the peer reference lock.
				 */
				qdf_spin_unlock_bh(&pdev->peer_ref_mutex);

				/*
				 * The ol_tx_desc_free might access the invalid
				 * content of vdev referred by tx desc, since
				 * this vdev might be detached in another thread
				 * asynchronous.
				 *
				 * Go through tx desc pool to set corresponding
				 * tx desc's vdev to NULL when detach this vdev,
				 * and add vdev checking in the ol_tx_desc_free
				 * to avoid crash.
				 */
				ol_txrx_tx_desc_reset_vdev(vdev);
				ol_txrx_dbg(
					"%s: deleting vdev object %pK (%02x:%02x:%02x:%02x:%02x:%02x) - its last peer is done",
					__func__, vdev,
					vdev->mac_addr.raw[0],
					vdev->mac_addr.raw[1],
					vdev->mac_addr.raw[2],
					vdev->mac_addr.raw[3],
					vdev->mac_addr.raw[4],
					vdev->mac_addr.raw[5]);
				/* all peers are gone, go ahead and delete it */
				qdf_mem_free(vdev);
				if (vdev_delete_cb)
					vdev_delete_cb(vdev_delete_context);
			} else {
				qdf_spin_unlock_bh(&pdev->peer_ref_mutex);
			}
		} else {
			qdf_spin_unlock_bh(&pdev->peer_ref_mutex);
		}

		QDF_TRACE(QDF_MODULE_ID_TXRX, QDF_TRACE_LEVEL_INFO_HIGH,
			   "[%s][%d]: Deleting peer %pK (%pM) peer->ref_cnt = %d %s",
			   fname, line, peer, peer->mac_addr.raw,
			   qdf_atomic_read(&peer->ref_cnt),
			   qdf_atomic_read(&peer->fw_create_pending) == 1 ?
			   "(No Maps received)" : "");

		ol_txrx_peer_tx_queue_free(pdev, peer);

		/* Remove mappings from peer_id to peer object */
		ol_txrx_peer_clear_map_peer(pdev, peer);

		/*
		 * 'array' is allocated in addba handler and is supposed to be
		 * freed in delba handler. There is the case (for example, in
		 * SSR) where delba handler is not called. Because array points
		 * to address of 'base' by default and is reallocated in addba
		 * handler later, only free the memory when the array does not
		 * point to base.
		 */
		for (i = 0; i < OL_TXRX_NUM_EXT_TIDS; i++) {
			if (peer->tids_rx_reorder[i].array !=
			    &peer->tids_rx_reorder[i].base) {
				ol_txrx_dbg(
					   "%s, delete reorder arr, tid:%d\n",
					   __func__, i);
				qdf_mem_free(peer->tids_rx_reorder[i].array);
				ol_rx_reorder_init(&peer->tids_rx_reorder[i],
						   (uint8_t) i);
			}
		}

		qdf_mem_free(peer);
	} else {
		qdf_spin_unlock_bh(&pdev->peer_ref_mutex);
		QDF_TRACE(QDF_MODULE_ID_TXRX, QDF_TRACE_LEVEL_INFO_HIGH,
			  "[%s][%d]: ref delete peer %pK peer->ref_cnt = %d",
			  fname, line, peer, rc);
	}

	return rc;
}

/**
 * ol_txrx_clear_peer_internal() - ol internal function to clear peer
 * @peer: pointer to ol txrx peer structure
 *
 * Return: QDF Status
 */
static QDF_STATUS
ol_txrx_clear_peer_internal(struct ol_txrx_peer_t *peer)
{
	p_cds_sched_context sched_ctx = get_cds_sched_ctxt();
	/* Drop pending Rx frames in CDS */
	if (sched_ctx)
		cds_drop_rxpkt_by_staid(sched_ctx, peer->local_id);

	/* Purge the cached rx frame queue */
	ol_txrx_flush_rx_frames(peer, 1);

	qdf_spin_lock_bh(&peer->peer_info_lock);
	peer->state = OL_TXRX_PEER_STATE_DISC;
	qdf_spin_unlock_bh(&peer->peer_info_lock);

	return QDF_STATUS_SUCCESS;
}

/**
 * ol_txrx_clear_peer() - clear peer
 * @sta_id: sta id
 *
 * Return: QDF Status
 */
QDF_STATUS ol_txrx_clear_peer(uint8_t sta_id)
{
	struct ol_txrx_peer_t *peer;
	struct ol_txrx_pdev_t *pdev = cds_get_context(QDF_MODULE_ID_TXRX);

	if (!pdev) {
		ol_txrx_err("%s: Unable to find pdev!",
			   __func__);
		return QDF_STATUS_E_FAILURE;
	}

	if (sta_id >= WLAN_MAX_STA_COUNT) {
		ol_txrx_err("Invalid sta id %d", sta_id);
		return QDF_STATUS_E_INVAL;
	}


	peer = ol_txrx_peer_find_by_local_id(pdev, sta_id);

	/* Return success, if the peer is already cleared by
	 * data path via peer detach function.
	 */
	if (!peer)
		return QDF_STATUS_SUCCESS;

	return ol_txrx_clear_peer_internal(peer);

}

/**
 * peer_unmap_timer() - peer unmap timer function
 * @data: peer object pointer
 *
 * Return: none
 */
void peer_unmap_timer_handler(void *data)
{
	ol_txrx_peer_handle peer = (ol_txrx_peer_handle)data;

	WMA_LOGE("%s: all unmap events not received for peer %pK, ref_cnt %d",
		 __func__, peer, qdf_atomic_read(&peer->ref_cnt));
	WMA_LOGE("%s: peer %pK (%02x:%02x:%02x:%02x:%02x:%02x)",
		 __func__, peer,
		 peer->mac_addr.raw[0], peer->mac_addr.raw[1],
		 peer->mac_addr.raw[2], peer->mac_addr.raw[3],
		 peer->mac_addr.raw[4], peer->mac_addr.raw[5]);
	if (!cds_is_driver_recovering() && !cds_is_fw_down()) {
		wma_peer_debug_dump();
		if (cds_is_self_recovery_enabled())
			cds_trigger_recovery(CDS_PEER_UNMAP_TIMEDOUT);
		else
			QDF_BUG(0);
	} else {
		WMA_LOGE("%s: Recovery is in progress, ignore!", __func__);
	}
}


/**
 * ol_txrx_peer_detach() - Delete a peer's data object.
 * @peer - the object to detach
 * @bool - Status whether PEER_DELETE is sent to fw
 *         if value is false then we should not start peer unmap
 *         timer.
 *
 * When the host's control SW disassociates a peer, it calls
 * this function to detach and delete the peer. The reference
 * stored in the control peer object to the data peer
 * object (set up by a call to ol_peer_store()) is provided.
 *
 * Return: None
 */
void ol_txrx_peer_detach(ol_txrx_peer_handle peer, bool start_peer_unmap_timer)
{
	struct ol_txrx_vdev_t *vdev = peer->vdev;

	/* redirect peer's rx delivery function to point to a discard func */
	peer->rx_opt_proc = ol_rx_discard;

	peer->valid = 0;

	/* flush all rx packets before clearing up the peer local_id */
	ol_txrx_clear_peer_internal(peer);
	ol_txrx_local_peer_id_free(peer->vdev->pdev, peer);

	/* debug print to dump rx reorder state */
	/* htt_rx_reorder_log_print(vdev->pdev->htt_pdev); */

	QDF_TRACE(QDF_MODULE_ID_TXRX, QDF_TRACE_LEVEL_INFO,
		   "%s:peer %pK (%02x:%02x:%02x:%02x:%02x:%02x)",
		   __func__, peer,
		   peer->mac_addr.raw[0], peer->mac_addr.raw[1],
		   peer->mac_addr.raw[2], peer->mac_addr.raw[3],
		   peer->mac_addr.raw[4], peer->mac_addr.raw[5]);

	if (peer->vdev->last_real_peer == peer)
		peer->vdev->last_real_peer = NULL;

	qdf_spin_lock_bh(&vdev->pdev->last_real_peer_mutex);
	if (vdev->last_real_peer == peer)
		vdev->last_real_peer = NULL;
	qdf_spin_unlock_bh(&vdev->pdev->last_real_peer_mutex);
	htt_rx_reorder_log_print(peer->vdev->pdev->htt_pdev);

	/*
	 * set delete_in_progress to identify that wma
	 * is waiting for unmap massage for this peer
	 */
	qdf_atomic_set(&peer->delete_in_progress, 1);

	if (start_peer_unmap_timer) {
		/*
		 * Create a timer to track unmap events when the sta peer gets
		 * deleted.
		 */
		if (vdev->opmode == wlan_op_mode_sta) {
			qdf_mem_copy(&peer->vdev->last_peer_mac_addr,
				     &peer->mac_addr,
				     sizeof(union ol_txrx_align_mac_addr_t));
			qdf_timer_start(&peer->peer_unmap_timer,
					OL_TXRX_PEER_UNMAP_TIMEOUT);
			ol_txrx_info_high(
				"%s: started peer_unmap_timer for peer %pK",
				__func__, peer);
		}
	} else {
		WMA_LOGE("%s Peer unmap timer not started because PEER_DELETE not sent to firmware",
			__func__);
	}

	/*
	 * Remove the reference added during peer_attach.
	 * The peer will still be left allocated until the
	 * PEER_UNMAP message arrives to remove the other
	 * reference, added by the PEER_MAP message.
	 */
	OL_TXRX_PEER_UNREF_DELETE(peer);
}

/**
 * ol_txrx_peer_detach_force_delete() - Detach and delete a peer's data object
 * @peer - the object to detach
 *
 * Detach a peer and force peer object to be removed. It is called during
 * roaming scenario when the firmware has already deleted a peer.
 * Remove it from the peer_id_to_object map. Peer object is actually freed
 * when last reference is deleted.
 *
 * Return: None
 */
void ol_txrx_peer_detach_force_delete(ol_txrx_peer_handle peer)
{
	ol_txrx_pdev_handle pdev = peer->vdev->pdev;

	ol_txrx_info("%s peer %pK, peer->ref_cnt %d",
		__func__, peer, qdf_atomic_read(&peer->ref_cnt));

	/* Clear the peer_id_to_obj map entries */
	ol_txrx_peer_remove_obj_map_entries(pdev, peer);
	ol_txrx_peer_detach(peer, true);
}

ol_txrx_peer_handle
ol_txrx_peer_find_by_addr(struct ol_txrx_pdev_t *pdev, uint8_t *peer_mac_addr)
{
	struct ol_txrx_peer_t *peer;

	peer = ol_txrx_peer_find_hash_find_inc_ref(pdev, peer_mac_addr, 0, 0);
	if (peer) {
		/* release the extra reference */
		OL_TXRX_PEER_UNREF_DELETE(peer);
	}
	return peer;
}

/**
 * ol_txrx_dump_tx_desc() - dump tx desc total and free count
 * @txrx_pdev: Pointer to txrx pdev
 *
 * Return: none
 */
static void ol_txrx_dump_tx_desc(ol_txrx_pdev_handle pdev_handle)
{
	struct ol_txrx_pdev_t *pdev = (ol_txrx_pdev_handle) pdev_handle;
	uint32_t total, num_free;

	if (ol_cfg_is_high_latency(pdev->ctrl_pdev))
		total = qdf_atomic_read(&pdev->orig_target_tx_credit);
	else
		total = ol_tx_get_desc_global_pool_size(pdev);

	num_free = ol_tx_get_total_free_desc(pdev);

	ol_txrx_info(
		   "total tx credit %d num_free %d",
		   total, num_free);

}

/**
 * ol_txrx_wait_for_pending_tx() - wait for tx queue to be empty
 * @timeout: timeout in ms
 *
 * Wait for tx queue to be empty, return timeout error if
 * queue doesn't empty before timeout occurs.
 *
 * Return:
 *    QDF_STATUS_SUCCESS if the queue empties,
 *    QDF_STATUS_E_TIMEOUT in case of timeout,
 *    QDF_STATUS_E_FAULT in case of missing handle
 */
QDF_STATUS ol_txrx_wait_for_pending_tx(int timeout)
{
	ol_txrx_pdev_handle txrx_pdev = cds_get_context(QDF_MODULE_ID_TXRX);

	if (txrx_pdev == NULL) {
		ol_txrx_err(
			   "%s: txrx context is null", __func__);
		return QDF_STATUS_E_FAULT;
	}

	while (ol_txrx_get_tx_pending(txrx_pdev)) {
		qdf_sleep(OL_ATH_TX_DRAIN_WAIT_DELAY);
		if (timeout <= 0) {
			ol_txrx_err(
				   "%s: tx frames are pending", __func__);
			ol_txrx_dump_tx_desc(txrx_pdev);
			return QDF_STATUS_E_TIMEOUT;
		}
		timeout = timeout - OL_ATH_TX_DRAIN_WAIT_DELAY;
	}
	return QDF_STATUS_SUCCESS;
}

#ifndef QCA_WIFI_3_0_EMU
#define SUSPEND_DRAIN_WAIT 500
#else
#define SUSPEND_DRAIN_WAIT 3000
#endif

#ifdef FEATURE_RUNTIME_PM
/**
 * ol_txrx_runtime_suspend() - ensure TXRX is ready to runtime suspend
 * @txrx_pdev: TXRX pdev context
 *
 * TXRX is ready to runtime suspend if there are no pending packets
 * in the tx queue.
 *
 * Return: QDF_STATUS
 */
QDF_STATUS ol_txrx_runtime_suspend(ol_txrx_pdev_handle txrx_pdev)
{
	if (ol_txrx_get_tx_pending(txrx_pdev))
		return QDF_STATUS_E_BUSY;
	else
		return QDF_STATUS_SUCCESS;
}

/**
 * ol_txrx_runtime_resume() - ensure TXRX is ready to runtime resume
 * @txrx_pdev: TXRX pdev context
 *
 * This is a dummy function for symmetry.
 *
 * Return: QDF_STATUS_SUCCESS
 */
QDF_STATUS ol_txrx_runtime_resume(ol_txrx_pdev_handle txrx_pdev)
{
	return QDF_STATUS_SUCCESS;
}
#endif

/**
 * ol_txrx_bus_suspend() - bus suspend
 *
 * Ensure that ol_txrx is ready for bus suspend
 *
 * Return: QDF_STATUS
 */
QDF_STATUS ol_txrx_bus_suspend(void)
{
	return ol_txrx_wait_for_pending_tx(SUSPEND_DRAIN_WAIT);
}

/**
 * ol_txrx_bus_resume() - bus resume
 *
 * Dummy function for symetry
 *
 * Return: QDF_STATUS_SUCCESS
 */
QDF_STATUS ol_txrx_bus_resume(void)
{
	return QDF_STATUS_SUCCESS;
}

/**
 * ol_txrx_get_tx_pending - Get the number of pending transmit
 * frames that are awaiting completion.
 *
 * @pdev - the data physical device object
 *  Mainly used in clean up path to make sure all buffers have been freed
 *
 * Return: count of pending frames
 */
int ol_txrx_get_tx_pending(ol_txrx_pdev_handle pdev_handle)
{
	struct ol_txrx_pdev_t *pdev = (ol_txrx_pdev_handle) pdev_handle;
	uint32_t total;

	if (ol_cfg_is_high_latency(pdev->ctrl_pdev))
		total = qdf_atomic_read(&pdev->orig_target_tx_credit);
	else
		total = ol_tx_get_desc_global_pool_size(pdev);

	return total - ol_tx_get_total_free_desc(pdev);
}

void ol_txrx_discard_tx_pending(ol_txrx_pdev_handle pdev_handle)
{
	ol_tx_desc_list tx_descs;
	/*
	 * First let hif do the qdf_atomic_dec_and_test(&tx_desc->ref_cnt)
	 * then let htt do the qdf_atomic_dec_and_test(&tx_desc->ref_cnt)
	 * which is tha same with normal data send complete path
	 */
	htt_tx_pending_discard(pdev_handle->htt_pdev);

	TAILQ_INIT(&tx_descs);
	ol_tx_queue_discard(pdev_handle, true, &tx_descs);
	/* Discard Frames in Discard List */
	ol_tx_desc_frame_list_free(pdev_handle, &tx_descs, 1 /* error */);

	ol_tx_discard_target_frms(pdev_handle);
}

static inline
uint64_t ol_txrx_stats_ptr_to_u64(struct ol_txrx_stats_req_internal *req)
{
	return (uint64_t) ((size_t) req);
}

static inline
struct ol_txrx_stats_req_internal *ol_txrx_u64_to_stats_ptr(uint64_t cookie)
{
	return (struct ol_txrx_stats_req_internal *)((size_t) cookie);
}

void
ol_txrx_fw_stats_cfg(ol_txrx_vdev_handle vdev,
		     uint8_t cfg_stats_type, uint32_t cfg_val)
{
	uint64_t dummy_cookie = 0;

	htt_h2t_dbg_stats_get(vdev->pdev->htt_pdev, 0 /* upload mask */,
			      0 /* reset mask */,
			      cfg_stats_type, cfg_val, dummy_cookie);
}

A_STATUS
ol_txrx_fw_stats_get(ol_txrx_vdev_handle vdev, struct ol_txrx_stats_req *req,
			bool per_vdev, bool response_expected)
{
	struct ol_txrx_pdev_t *pdev = vdev->pdev;
	uint64_t cookie;
	struct ol_txrx_stats_req_internal *non_volatile_req;

	if (!pdev ||
	    req->stats_type_upload_mask >= 1 << HTT_DBG_NUM_STATS ||
	    req->stats_type_reset_mask >= 1 << HTT_DBG_NUM_STATS) {
		return A_ERROR;
	}

	/*
	 * Allocate a non-transient stats request object.
	 * (The one provided as an argument is likely allocated on the stack.)
	 */
	non_volatile_req = qdf_mem_malloc(sizeof(*non_volatile_req));
	if (!non_volatile_req)
		return A_NO_MEMORY;

	/* copy the caller's specifications */
	non_volatile_req->base = *req;
	non_volatile_req->serviced = 0;
	non_volatile_req->offset = 0;

	/* use the non-volatile request object's address as the cookie */
	cookie = ol_txrx_stats_ptr_to_u64(non_volatile_req);

	if (response_expected) {
		qdf_spin_lock_bh(&pdev->req_list_spinlock);
		TAILQ_INSERT_TAIL(&pdev->req_list, non_volatile_req, req_list_elem);
		pdev->req_list_depth++;
		qdf_spin_unlock_bh(&pdev->req_list_spinlock);
	}

	if (htt_h2t_dbg_stats_get(pdev->htt_pdev,
				  req->stats_type_upload_mask,
				  req->stats_type_reset_mask,
				  HTT_H2T_STATS_REQ_CFG_STAT_TYPE_INVALID, 0,
				  cookie)) {
		if (response_expected) {
			qdf_spin_lock_bh(&pdev->req_list_spinlock);
			TAILQ_REMOVE(&pdev->req_list, non_volatile_req, req_list_elem);
			pdev->req_list_depth--;
			qdf_spin_unlock_bh(&pdev->req_list_spinlock);
		}

		qdf_mem_free(non_volatile_req);
		return A_ERROR;
	}

	if (response_expected == false)
		qdf_mem_free(non_volatile_req);

	return A_OK;
}

void
ol_txrx_fw_stats_handler(ol_txrx_pdev_handle pdev,
			 uint64_t cookie, uint8_t *stats_info_list)
{
	enum htt_dbg_stats_type type;
	enum htt_dbg_stats_status status;
	int length;
	uint8_t *stats_data;
	struct ol_txrx_stats_req_internal *req, *tmp;
	int more = 0;
	int found = 0;

	req = ol_txrx_u64_to_stats_ptr(cookie);

	qdf_spin_lock_bh(&pdev->req_list_spinlock);
	TAILQ_FOREACH(tmp, &pdev->req_list, req_list_elem) {
		if (req == tmp) {
			found = 1;
			break;
		}
	}
	qdf_spin_unlock_bh(&pdev->req_list_spinlock);

	if (!found) {
		ol_txrx_err(
<<<<<<< HEAD
			"req(%pK) from firmware can't be found in the list\n", req);
=======
			"req(%p) from firmware can't be found in the list\n", req);
>>>>>>> 1df3f1db
		return;
	}

	do {
		htt_t2h_dbg_stats_hdr_parse(stats_info_list, &type, &status,
					    &length, &stats_data);
		if (status == HTT_DBG_STATS_STATUS_SERIES_DONE)
			break;
		if (status == HTT_DBG_STATS_STATUS_PRESENT ||
		    status == HTT_DBG_STATS_STATUS_PARTIAL) {
			uint8_t *buf;
			int bytes = 0;

			if (status == HTT_DBG_STATS_STATUS_PARTIAL)
				more = 1;
			if (req->base.print.verbose || req->base.print.concise)
				/* provide the header along with the data */
				htt_t2h_stats_print(stats_info_list,
						    req->base.print.concise);

			switch (type) {
			case HTT_DBG_STATS_WAL_PDEV_TXRX:
				bytes = sizeof(struct wlan_dbg_stats);
				if (req->base.copy.buf) {
					int lmt;

					lmt = sizeof(struct wlan_dbg_stats);
					if (req->base.copy.byte_limit < lmt)
						lmt = req->base.copy.byte_limit;
					buf = req->base.copy.buf + req->offset;
					qdf_mem_copy(buf, stats_data, lmt);
				}
				break;
			case HTT_DBG_STATS_RX_REORDER:
				bytes = sizeof(struct rx_reorder_stats);
				if (req->base.copy.buf) {
					int lmt;

					lmt = sizeof(struct rx_reorder_stats);
					if (req->base.copy.byte_limit < lmt)
						lmt = req->base.copy.byte_limit;
					buf = req->base.copy.buf + req->offset;
					qdf_mem_copy(buf, stats_data, lmt);
				}
				break;
			case HTT_DBG_STATS_RX_RATE_INFO:
				bytes = sizeof(wlan_dbg_rx_rate_info_t);
				if (req->base.copy.buf) {
					int lmt;

					lmt = sizeof(wlan_dbg_rx_rate_info_t);
					if (req->base.copy.byte_limit < lmt)
						lmt = req->base.copy.byte_limit;
					buf = req->base.copy.buf + req->offset;
					qdf_mem_copy(buf, stats_data, lmt);
				}
				break;

			case HTT_DBG_STATS_TX_RATE_INFO:
				bytes = sizeof(wlan_dbg_tx_rate_info_t);
				if (req->base.copy.buf) {
					int lmt;

					lmt = sizeof(wlan_dbg_tx_rate_info_t);
					if (req->base.copy.byte_limit < lmt)
						lmt = req->base.copy.byte_limit;
					buf = req->base.copy.buf + req->offset;
					qdf_mem_copy(buf, stats_data, lmt);
				}
				break;

			case HTT_DBG_STATS_TX_PPDU_LOG:
				bytes = 0;
				/* TO DO: specify how many bytes are present */
				/* TO DO: add copying to the requestor's buf */

			case HTT_DBG_STATS_RX_REMOTE_RING_BUFFER_INFO:
				bytes = sizeof(struct
						rx_remote_buffer_mgmt_stats);
				if (req->base.copy.buf) {
					int limit;

					limit = sizeof(struct
						rx_remote_buffer_mgmt_stats);
					if (req->base.copy.byte_limit < limit)
						limit = req->base.copy.
							byte_limit;
					buf = req->base.copy.buf + req->offset;
					qdf_mem_copy(buf, stats_data, limit);
				}
				break;

			case HTT_DBG_STATS_TXBF_INFO:
				bytes = sizeof(struct wlan_dbg_txbf_data_stats);
				if (req->base.copy.buf) {
					int limit;

					limit = sizeof(struct
						wlan_dbg_txbf_data_stats);
					if (req->base.copy.byte_limit < limit)
						limit = req->base.copy.
							byte_limit;
					buf = req->base.copy.buf + req->offset;
					qdf_mem_copy(buf, stats_data, limit);
				}
				break;

			case HTT_DBG_STATS_SND_INFO:
				bytes = sizeof(struct wlan_dbg_txbf_snd_stats);
				if (req->base.copy.buf) {
					int limit;

					limit = sizeof(struct
						wlan_dbg_txbf_snd_stats);
					if (req->base.copy.byte_limit < limit)
						limit = req->base.copy.
							byte_limit;
					buf = req->base.copy.buf + req->offset;
					qdf_mem_copy(buf, stats_data, limit);
				}
				break;

			case HTT_DBG_STATS_TX_SELFGEN_INFO:
				bytes = sizeof(struct
					wlan_dbg_tx_selfgen_stats);
				if (req->base.copy.buf) {
					int limit;

					limit = sizeof(struct
						wlan_dbg_tx_selfgen_stats);
					if (req->base.copy.byte_limit < limit)
						limit = req->base.copy.
							byte_limit;
					buf = req->base.copy.buf + req->offset;
					qdf_mem_copy(buf, stats_data, limit);
				}
				break;

			case HTT_DBG_STATS_ERROR_INFO:
				bytes =
				  sizeof(struct wlan_dbg_wifi2_error_stats);
				if (req->base.copy.buf) {
					int limit;

					limit = sizeof(struct
						wlan_dbg_wifi2_error_stats);
					if (req->base.copy.byte_limit < limit)
						limit = req->base.copy.
							byte_limit;
					buf = req->base.copy.buf + req->offset;
					qdf_mem_copy(buf, stats_data, limit);
				}
				break;

			case HTT_DBG_STATS_TXBF_MUSU_NDPA_PKT:
				bytes =
				  sizeof(struct rx_txbf_musu_ndpa_pkts_stats);
				if (req->base.copy.buf) {
					int limit;

					limit = sizeof(struct
						rx_txbf_musu_ndpa_pkts_stats);
					if (req->base.copy.byte_limit <	limit)
						limit =
						req->base.copy.byte_limit;
					buf = req->base.copy.buf + req->offset;
					qdf_mem_copy(buf, stats_data, limit);
				}
				break;

			default:
				break;
			}
			buf = req->base.copy.buf ?
				req->base.copy.buf : stats_data;
			if (req->base.callback.fp)
				req->base.callback.fp(req->base.callback.ctxt,
						      type, buf, bytes);
		}
		stats_info_list += length;
	} while (1);

	if (!more) {
		qdf_spin_lock_bh(&pdev->req_list_spinlock);
		TAILQ_FOREACH(tmp, &pdev->req_list, req_list_elem) {
			if (req == tmp) {
				TAILQ_REMOVE(&pdev->req_list, req, req_list_elem);
				pdev->req_list_depth--;
				qdf_mem_free(req);
				break;
			}
		}
		qdf_spin_unlock_bh(&pdev->req_list_spinlock);
	}
}

#ifndef ATH_PERF_PWR_OFFLOAD /*---------------------------------------------*/
int ol_txrx_debug(ol_txrx_vdev_handle vdev, int debug_specs)
{
	if (debug_specs & TXRX_DBG_MASK_OBJS) {
#if defined(TXRX_DEBUG_LEVEL) && TXRX_DEBUG_LEVEL > 5
		ol_txrx_pdev_display(vdev->pdev, 0);
#else
		QDF_TRACE(QDF_MODULE_ID_TXRX, QDF_TRACE_LEVEL_FATAL,
			  "The pdev,vdev,peer display functions are disabled.\n To enable them, recompile with TXRX_DEBUG_LEVEL > 5");
#endif
	}
	if (debug_specs & TXRX_DBG_MASK_STATS)
		ol_txrx_stats_display(vdev->pdev,
			QDF_STATS_VERB_LVL_HIGH);
	if (debug_specs & TXRX_DBG_MASK_PROT_ANALYZE) {
#if defined(ENABLE_TXRX_PROT_ANALYZE)
		ol_txrx_prot_ans_display(vdev->pdev);
#else
		QDF_TRACE(QDF_MODULE_ID_TXRX, QDF_TRACE_LEVEL_FATAL,
			  "txrx protocol analysis is disabled.\n To enable it, recompile with ENABLE_TXRX_PROT_ANALYZE defined");
#endif
	}
	if (debug_specs & TXRX_DBG_MASK_RX_REORDER_TRACE) {
#if defined(ENABLE_RX_REORDER_TRACE)
		ol_rx_reorder_trace_display(vdev->pdev, 0, 0);
#else
		QDF_TRACE(QDF_MODULE_ID_TXRX, QDF_TRACE_LEVEL_FATAL,
			  "rx reorder seq num trace is disabled.\n To enable it, recompile with ENABLE_RX_REORDER_TRACE defined");
#endif

	}
	return 0;
}
#endif

int ol_txrx_aggr_cfg(ol_txrx_vdev_handle vdev,
		     int max_subfrms_ampdu, int max_subfrms_amsdu)
{
	return htt_h2t_aggr_cfg_msg(vdev->pdev->htt_pdev,
				    max_subfrms_ampdu, max_subfrms_amsdu);
}

#if defined(TXRX_DEBUG_LEVEL) && TXRX_DEBUG_LEVEL > 5
void ol_txrx_pdev_display(ol_txrx_pdev_handle pdev, int indent)
{
	struct ol_txrx_vdev_t *vdev;

	QDF_TRACE(QDF_MODULE_ID_TXRX, QDF_TRACE_LEVEL_INFO_LOW,
		  "%*s%s:\n", indent, " ", "txrx pdev");
	QDF_TRACE(QDF_MODULE_ID_TXRX, QDF_TRACE_LEVEL_INFO_LOW,
		  "%*spdev object: %pK", indent + 4, " ", pdev);
	QDF_TRACE(QDF_MODULE_ID_TXRX, QDF_TRACE_LEVEL_INFO_LOW,
		  "%*svdev list:", indent + 4, " ");
	TAILQ_FOREACH(vdev, &pdev->vdev_list, vdev_list_elem) {
		      ol_txrx_vdev_display(vdev, indent + 8);
	}
	ol_txrx_peer_find_display(pdev, indent + 4);
	QDF_TRACE(QDF_MODULE_ID_TXRX, QDF_TRACE_LEVEL_INFO_LOW,
		  "%*stx desc pool: %d elems @ %pK", indent + 4, " ",
		  pdev->tx_desc.pool_size, pdev->tx_desc.array);
	QDF_TRACE(QDF_MODULE_ID_TXRX, QDF_TRACE_LEVEL_INFO_LOW, " ");
	htt_display(pdev->htt_pdev, indent);
}

void ol_txrx_vdev_display(ol_txrx_vdev_handle vdev, int indent)
{
	struct ol_txrx_peer_t *peer;

	QDF_TRACE(QDF_MODULE_ID_TXRX, QDF_TRACE_LEVEL_INFO_LOW,
		  "%*stxrx vdev: %pK\n", indent, " ", vdev);
	QDF_TRACE(QDF_MODULE_ID_TXRX, QDF_TRACE_LEVEL_INFO_LOW,
		  "%*sID: %d\n", indent + 4, " ", vdev->vdev_id);
	QDF_TRACE(QDF_MODULE_ID_TXRX, QDF_TRACE_LEVEL_INFO_LOW,
		  "%*sMAC addr: %d:%d:%d:%d:%d:%d",
		  indent + 4, " ",
		  vdev->mac_addr.raw[0], vdev->mac_addr.raw[1],
		  vdev->mac_addr.raw[2], vdev->mac_addr.raw[3],
		  vdev->mac_addr.raw[4], vdev->mac_addr.raw[5]);
	QDF_TRACE(QDF_MODULE_ID_TXRX, QDF_TRACE_LEVEL_INFO_LOW,
		  "%*speer list:", indent + 4, " ");
	TAILQ_FOREACH(peer, &vdev->peer_list, peer_list_elem) {
		      ol_txrx_peer_display(peer, indent + 8);
	}
}

void ol_txrx_peer_display(ol_txrx_peer_handle peer, int indent)
{
	int i;

	QDF_TRACE(QDF_MODULE_ID_TXRX, QDF_TRACE_LEVEL_INFO_LOW,
		  "%*stxrx peer: %pK", indent, " ", peer);
	for (i = 0; i < MAX_NUM_PEER_ID_PER_PEER; i++) {
		if (peer->peer_ids[i] != HTT_INVALID_PEER) {
			QDF_TRACE(QDF_MODULE_ID_TXRX, QDF_TRACE_LEVEL_INFO_LOW,
				  "%*sID: %d", indent + 4, " ",
				  peer->peer_ids[i]);
		}
	}
}
#endif /* TXRX_DEBUG_LEVEL */

/**
 * ol_txrx_stats() - update ol layer stats
 * @vdev_id: vdev_id
 * @buffer: pointer to buffer
 * @buf_len: length of the buffer
 *
 * Return: length of string
 */
int
ol_txrx_stats(uint8_t vdev_id, char *buffer, unsigned int buf_len)
{
	uint32_t len = 0;

	ol_txrx_vdev_handle vdev = ol_txrx_get_vdev_from_vdev_id(vdev_id);

	if (!vdev) {
		QDF_TRACE(QDF_MODULE_ID_TXRX, QDF_TRACE_LEVEL_ERROR,
			  "%s: vdev is NULL", __func__);
		snprintf(buffer, buf_len, "vdev not found");
		return len;
	}

	len = scnprintf(buffer, buf_len,
			"\n\nTXRX stats:\nllQueue State : %s\npause %u unpause %u\noverflow %u\nllQueue timer state : %s",
			((vdev->ll_pause.is_q_paused == false) ?
			 "UNPAUSED" : "PAUSED"),
			vdev->ll_pause.q_pause_cnt,
			vdev->ll_pause.q_unpause_cnt,
			vdev->ll_pause.q_overflow_cnt,
			((vdev->ll_pause.is_q_timer_on == false)
			 ? "NOT-RUNNING" : "RUNNING"));
	return len;
}

#ifdef QCA_SUPPORT_TXRX_LOCAL_PEER_ID
/**
 * ol_txrx_disp_peer_cached_bufq_stats() - display peer cached_bufq stats
 * @peer: peer pointer
 *
 * Return: None
 */
static void ol_txrx_disp_peer_cached_bufq_stats(struct ol_txrx_peer_t *peer)
{
	QDF_TRACE(QDF_MODULE_ID_TXRX, QDF_TRACE_LEVEL_INFO_LOW,
		"cached_bufq: curr %d drops %d hwm %d whatifs %d thresh %d",
		peer->bufq_info.curr,
		peer->bufq_info.dropped,
		peer->bufq_info.high_water_mark,
		peer->bufq_info.qdepth_no_thresh,
		peer->bufq_info.thresh);
}

/**
 * ol_txrx_disp_peer_stats() - display peer stats
 * @pdev: pdev pointer
 *
 * Return: None
 */
static void ol_txrx_disp_peer_stats(ol_txrx_pdev_handle pdev)
{	int i;
	struct ol_txrx_peer_t *peer;
	struct hif_opaque_softc *osc =  cds_get_context(QDF_MODULE_ID_HIF);

	if (osc && hif_is_load_or_unload_in_progress(HIF_GET_SOFTC(osc)))
		return;

	for (i = 0; i < OL_TXRX_NUM_LOCAL_PEER_IDS; i++) {
		qdf_spin_lock_bh(&pdev->local_peer_ids.lock);
		peer = pdev->local_peer_ids.map[i];
		if (peer)
			OL_TXRX_PEER_INC_REF_CNT(peer);
		qdf_spin_unlock_bh(&pdev->local_peer_ids.lock);

		if (peer) {
			QDF_TRACE(QDF_MODULE_ID_TXRX, QDF_TRACE_LEVEL_ERROR,
				"stats: peer 0x%pK local peer id %d", peer, i);
			ol_txrx_disp_peer_cached_bufq_stats(peer);
			OL_TXRX_PEER_UNREF_DELETE(peer);
		}
	}
}
#else
static void ol_txrx_disp_peer_stats(ol_txrx_pdev_handle pdev)
{
	QDF_TRACE(QDF_MODULE_ID_TXRX, QDF_TRACE_LEVEL_ERROR,
		"peer stats not supported w/o QCA_SUPPORT_TXRX_LOCAL_PEER_ID");
}
#endif

void ol_txrx_stats_display(ol_txrx_pdev_handle pdev,
				enum qdf_stats_verb_lvl level)
{
	uint64_t tx_dropped =
		pdev->stats.pub.tx.dropped.download_fail.pkts
		  + pdev->stats.pub.tx.dropped.target_discard.pkts
		  + pdev->stats.pub.tx.dropped.no_ack.pkts
		  + pdev->stats.pub.tx.dropped.others.pkts;

	if (level == QDF_STATS_VERB_LVL_LOW) {
		QDF_TRACE(QDF_MODULE_ID_TXRX, QDF_TRACE_LEVEL_INFO_LOW,
			"STATS |TX: %lld(%lldb) tso %lld ok %lld drops(%u-%lld %u-%lld %u-%lld ?-%lld hR-%lld)|RX: %lld(%lldb) drops(E %lld PI %lld ME %lld) fwd(S %d F %d SF %d)|",
			pdev->stats.pub.tx.from_stack.pkts,
			pdev->stats.pub.tx.from_stack.bytes,
			pdev->stats.pub.tx.tso.tso_pkts.pkts,
			pdev->stats.pub.tx.delivered.pkts,
			htt_tx_status_download_fail,
			pdev->stats.pub.tx.dropped.download_fail.pkts,
			htt_tx_status_discard,
			pdev->stats.pub.tx.dropped.target_discard.pkts,
			htt_tx_status_no_ack,
			pdev->stats.pub.tx.dropped.no_ack.pkts,
			pdev->stats.pub.tx.dropped.others.pkts,
			pdev->stats.pub.tx.dropped.host_reject.pkts,
			pdev->stats.pub.rx.delivered.pkts,
			pdev->stats.pub.rx.delivered.bytes,
			pdev->stats.pub.rx.dropped_err.pkts,
			pdev->stats.pub.rx.dropped_peer_invalid.pkts,
			pdev->stats.pub.rx.dropped_mic_err.pkts,
			pdev->stats.pub.rx.intra_bss_fwd.packets_stack,
			pdev->stats.pub.rx.intra_bss_fwd.packets_fwd,
			pdev->stats.pub.rx.intra_bss_fwd.packets_stack_n_fwd);
		return;
	}

	QDF_TRACE(QDF_MODULE_ID_TXRX, QDF_TRACE_LEVEL_INFO_LOW,
		  "TX PATH Statistics:");
	QDF_TRACE(QDF_MODULE_ID_TXRX, QDF_TRACE_LEVEL_INFO_LOW,
		  "sent %lld msdus (%lld B), host rejected %lld (%lld B), dropped %lld (%lld B)",
		  pdev->stats.pub.tx.from_stack.pkts,
		  pdev->stats.pub.tx.from_stack.bytes,
		  pdev->stats.pub.tx.dropped.host_reject.pkts,
		  pdev->stats.pub.tx.dropped.host_reject.bytes,
		  tx_dropped,
		  pdev->stats.pub.tx.dropped.download_fail.bytes
		  + pdev->stats.pub.tx.dropped.target_discard.bytes
		  + pdev->stats.pub.tx.dropped.no_ack.bytes);
	QDF_TRACE(QDF_MODULE_ID_TXRX, QDF_TRACE_LEVEL_INFO_LOW,
		  "successfully delivered: %lld (%lld B), download fail: %lld (%lld B), target discard: %lld (%lld B), no ack: %lld (%lld B) others: %lld (%lld B)",
		  pdev->stats.pub.tx.delivered.pkts,
		  pdev->stats.pub.tx.delivered.bytes,
		  pdev->stats.pub.tx.dropped.download_fail.pkts,
		  pdev->stats.pub.tx.dropped.download_fail.bytes,
		  pdev->stats.pub.tx.dropped.target_discard.pkts,
		  pdev->stats.pub.tx.dropped.target_discard.bytes,
		  pdev->stats.pub.tx.dropped.no_ack.pkts,
		  pdev->stats.pub.tx.dropped.no_ack.bytes,
		  pdev->stats.pub.tx.dropped.others.pkts,
		pdev->stats.pub.tx.dropped.others.bytes);
	QDF_TRACE(QDF_MODULE_ID_TXRX, QDF_TRACE_LEVEL_INFO_LOW,
		  "Tx completions per HTT message:\n"
		  "Single Packet  %d\n"
		  " 2-10 Packets  %d\n"
		  "11-20 Packets  %d\n"
		  "21-30 Packets  %d\n"
		  "31-40 Packets  %d\n"
		  "41-50 Packets  %d\n"
		  "51-60 Packets  %d\n"
		  "  60+ Packets  %d\n",
		  pdev->stats.pub.tx.comp_histogram.pkts_1,
		  pdev->stats.pub.tx.comp_histogram.pkts_2_10,
		  pdev->stats.pub.tx.comp_histogram.pkts_11_20,
		  pdev->stats.pub.tx.comp_histogram.pkts_21_30,
		  pdev->stats.pub.tx.comp_histogram.pkts_31_40,
		  pdev->stats.pub.tx.comp_histogram.pkts_41_50,
		  pdev->stats.pub.tx.comp_histogram.pkts_51_60,
		  pdev->stats.pub.tx.comp_histogram.pkts_61_plus);

	QDF_TRACE(QDF_MODULE_ID_TXRX, QDF_TRACE_LEVEL_INFO_LOW,
		  "RX PATH Statistics:");
	QDF_TRACE(QDF_MODULE_ID_TXRX, QDF_TRACE_LEVEL_INFO_LOW,
		  "%lld ppdus, %lld mpdus, %lld msdus, %lld bytes\n"
		  "dropped: err %lld (%lld B), peer_invalid %lld (%lld B), mic_err %lld (%lld B)\n"
		  "msdus with frag_ind: %d msdus with offload_ind: %d",
		  pdev->stats.priv.rx.normal.ppdus,
		  pdev->stats.priv.rx.normal.mpdus,
		  pdev->stats.pub.rx.delivered.pkts,
		  pdev->stats.pub.rx.delivered.bytes,
		  pdev->stats.pub.rx.dropped_err.pkts,
		  pdev->stats.pub.rx.dropped_err.bytes,
		  pdev->stats.pub.rx.dropped_peer_invalid.pkts,
		  pdev->stats.pub.rx.dropped_peer_invalid.bytes,
		  pdev->stats.pub.rx.dropped_mic_err.pkts,
		  pdev->stats.pub.rx.dropped_mic_err.bytes,
		  pdev->stats.pub.rx.msdus_with_frag_ind,
		  pdev->stats.pub.rx.msdus_with_offload_ind);

	QDF_TRACE(QDF_MODULE_ID_TXRX, QDF_TRACE_LEVEL_INFO_LOW,
		  "  fwd to stack %d, fwd to fw %d, fwd to stack & fw  %d\n",
		  pdev->stats.pub.rx.intra_bss_fwd.packets_stack,
		  pdev->stats.pub.rx.intra_bss_fwd.packets_fwd,
		  pdev->stats.pub.rx.intra_bss_fwd.packets_stack_n_fwd);

	QDF_TRACE(QDF_MODULE_ID_TXRX, QDF_TRACE_LEVEL_INFO_LOW,
		  "Rx packets per HTT message:\n"
		  "Single Packet  %d\n"
		  " 2-10 Packets  %d\n"
		  "11-20 Packets  %d\n"
		  "21-30 Packets  %d\n"
		  "31-40 Packets  %d\n"
		  "41-50 Packets  %d\n"
		  "51-60 Packets  %d\n"
		  "  60+ Packets  %d\n",
		  pdev->stats.pub.rx.rx_ind_histogram.pkts_1,
		  pdev->stats.pub.rx.rx_ind_histogram.pkts_2_10,
		  pdev->stats.pub.rx.rx_ind_histogram.pkts_11_20,
		  pdev->stats.pub.rx.rx_ind_histogram.pkts_21_30,
		  pdev->stats.pub.rx.rx_ind_histogram.pkts_31_40,
		  pdev->stats.pub.rx.rx_ind_histogram.pkts_41_50,
		  pdev->stats.pub.rx.rx_ind_histogram.pkts_51_60,
		  pdev->stats.pub.rx.rx_ind_histogram.pkts_61_plus);

	ol_txrx_disp_peer_stats(pdev);
}

void ol_txrx_stats_clear(ol_txrx_pdev_handle pdev)
{
	qdf_mem_zero(&pdev->stats, sizeof(pdev->stats));
}

#if defined(ENABLE_TXRX_PROT_ANALYZE)

void ol_txrx_prot_ans_display(ol_txrx_pdev_handle pdev)
{
	ol_txrx_prot_an_display(pdev->prot_an_tx_sent);
	ol_txrx_prot_an_display(pdev->prot_an_rx_sent);
}

#endif /* ENABLE_TXRX_PROT_ANALYZE */

#ifdef QCA_SUPPORT_PEER_DATA_RX_RSSI
int16_t ol_txrx_peer_rssi(ol_txrx_peer_handle peer)
{
	return (peer->rssi_dbm == HTT_RSSI_INVALID) ?
	       OL_TXRX_RSSI_INVALID : peer->rssi_dbm;
}
#endif /* #ifdef QCA_SUPPORT_PEER_DATA_RX_RSSI */

#ifdef QCA_ENABLE_OL_TXRX_PEER_STATS
A_STATUS
ol_txrx_peer_stats_copy(ol_txrx_pdev_handle pdev,
			ol_txrx_peer_handle peer, ol_txrx_peer_stats_t *stats)
{
	qdf_assert(pdev && peer && stats);
	qdf_spin_lock_bh(&pdev->peer_stat_mutex);
	qdf_mem_copy(stats, &peer->stats, sizeof(*stats));
	qdf_spin_unlock_bh(&pdev->peer_stat_mutex);
	return A_OK;
}
#endif /* QCA_ENABLE_OL_TXRX_PEER_STATS */

void ol_vdev_rx_set_intrabss_fwd(ol_txrx_vdev_handle vdev, bool val)
{
	if (NULL == vdev)
		return;

	vdev->disable_intrabss_fwd = val;
}

/**
 * ol_txrx_update_mac_id() - update mac_id for vdev
 * @vdev_id: vdev id
 * @mac_id: mac id
 *
 * Return: none
 */
void ol_txrx_update_mac_id(uint8_t vdev_id, uint8_t mac_id)
{
	ol_txrx_vdev_handle vdev = ol_txrx_get_vdev_from_vdev_id(vdev_id);

	if (NULL == vdev) {
		QDF_TRACE(QDF_MODULE_ID_TXRX, QDF_TRACE_LEVEL_ERROR,
			  "%s: Invalid vdev_id %d", __func__, vdev_id);
		return;
	}
	vdev->mac_id = mac_id;
}

#ifdef QCA_LL_LEGACY_TX_FLOW_CONTROL

/**
 * ol_txrx_get_vdev_from_sta_id() - get vdev from sta_id
 * @sta_id: sta_id
 *
 * Return: vdev handle
 *            NULL if not found.
 */
static ol_txrx_vdev_handle ol_txrx_get_vdev_from_sta_id(uint8_t sta_id)
{
	struct ol_txrx_peer_t *peer = NULL;
	ol_txrx_pdev_handle pdev = NULL;

	if (sta_id >= WLAN_MAX_STA_COUNT) {
		QDF_TRACE(QDF_MODULE_ID_TXRX, QDF_TRACE_LEVEL_ERROR,
			  "Invalid sta id passed");
		return NULL;
	}

	pdev = cds_get_context(QDF_MODULE_ID_TXRX);
	if (!pdev) {
		QDF_TRACE(QDF_MODULE_ID_TXRX, QDF_TRACE_LEVEL_ERROR,
			  "PDEV not found for sta_id [%d]", sta_id);
		return NULL;
	}

	peer = ol_txrx_peer_find_by_local_id(pdev, sta_id);

	if (!peer) {
		QDF_TRACE(QDF_MODULE_ID_TXRX, QDF_TRACE_LEVEL_INFO_HIGH,
			  "PEER [%d] not found", sta_id);
		return NULL;
	}

	return peer->vdev;
}

int ol_txrx_register_tx_flow_control(uint8_t vdev_id,
	ol_txrx_tx_flow_control_fp flowControl, void *osif_fc_ctx,
	ol_txrx_tx_flow_control_is_pause_fp flow_control_is_pause)
{
	ol_txrx_vdev_handle vdev = ol_txrx_get_vdev_from_vdev_id(vdev_id);

	if (NULL == vdev) {
		QDF_TRACE(QDF_MODULE_ID_TXRX, QDF_TRACE_LEVEL_ERROR,
			  "%s: Invalid vdev_id %d", __func__, vdev_id);
		return -EINVAL;
	}

	qdf_spin_lock_bh(&vdev->flow_control_lock);
	vdev->osif_flow_control_cb = flowControl;
	vdev->osif_flow_control_is_pause = flow_control_is_pause;
	vdev->osif_fc_ctx = osif_fc_ctx;
	qdf_spin_unlock_bh(&vdev->flow_control_lock);
	return 0;
}

/**
 * ol_txrx_de_register_tx_flow_control_cb() - deregister tx flow control
 *                                            callback
 * @vdev_id: vdev_id
 *
 * Return: 0 for success or error code
 */
int ol_txrx_deregister_tx_flow_control_cb(uint8_t vdev_id)
{
	ol_txrx_vdev_handle vdev = ol_txrx_get_vdev_from_vdev_id(vdev_id);

	if (NULL == vdev) {
		QDF_TRACE(QDF_MODULE_ID_TXRX, QDF_TRACE_LEVEL_ERROR,
			  "%s: Invalid vdev_id", __func__);
		return -EINVAL;
	}

	qdf_spin_lock_bh(&vdev->flow_control_lock);
	vdev->osif_flow_control_cb = NULL;
	vdev->osif_flow_control_is_pause = NULL;
	vdev->osif_fc_ctx = NULL;
	qdf_spin_unlock_bh(&vdev->flow_control_lock);
	return 0;
}

/**
 * ol_txrx_get_tx_resource() - if tx resource less than low_watermark
 * @sta_id: sta id
 * @low_watermark: low watermark
 * @high_watermark_offset: high watermark offset value
 *
 * Return: true/false
 */
bool
ol_txrx_get_tx_resource(uint8_t sta_id,
			unsigned int low_watermark,
			unsigned int high_watermark_offset)
{
	ol_txrx_vdev_handle vdev = ol_txrx_get_vdev_from_sta_id(sta_id);

	if (NULL == vdev) {
		QDF_TRACE(QDF_MODULE_ID_TXRX, QDF_TRACE_LEVEL_INFO_HIGH,
			  "%s: Invalid sta_id %d", __func__, sta_id);
		/* Return true so caller do not understand that resource
		 * is less than low_watermark.
		 * sta_id validation will be done in ol_tx_send_data_frame
		 * and if sta_id is not registered then host will drop
		 * packet.
		 */
		return true;
	}

	qdf_spin_lock_bh(&vdev->pdev->tx_mutex);

	if (vdev->pdev->tx_desc.num_free < (uint16_t) low_watermark) {
		vdev->tx_fl_lwm = (uint16_t) low_watermark;
		vdev->tx_fl_hwm =
			(uint16_t) (low_watermark + high_watermark_offset);
		/* Not enough free resource, stop TX OS Q */
		qdf_atomic_set(&vdev->os_q_paused, 1);
		qdf_spin_unlock_bh(&vdev->pdev->tx_mutex);
		return false;
	}
	qdf_spin_unlock_bh(&vdev->pdev->tx_mutex);
	return true;
}

/**
 * ol_txrx_ll_set_tx_pause_q_depth() - set pause queue depth
 * @vdev_id: vdev id
 * @pause_q_depth: pause queue depth
 *
 * Return: 0 for success or error code
 */
int
ol_txrx_ll_set_tx_pause_q_depth(uint8_t vdev_id, int pause_q_depth)
{
	ol_txrx_vdev_handle vdev = ol_txrx_get_vdev_from_vdev_id(vdev_id);

	if (NULL == vdev) {
		QDF_TRACE(QDF_MODULE_ID_TXRX, QDF_TRACE_LEVEL_ERROR,
			  "%s: Invalid vdev_id %d", __func__, vdev_id);
		return -EINVAL;
	}

	qdf_spin_lock_bh(&vdev->ll_pause.mutex);
	vdev->ll_pause.max_q_depth = pause_q_depth;
	qdf_spin_unlock_bh(&vdev->ll_pause.mutex);

	return 0;
}

/**
 * ol_txrx_flow_control_cb() - call osif flow control callback
 * @vdev: vdev handle
 * @tx_resume: tx resume flag
 *
 * Return: none
 */
inline void ol_txrx_flow_control_cb(ol_txrx_vdev_handle vdev,
				    bool tx_resume)
{
	qdf_spin_lock_bh(&vdev->flow_control_lock);
	if ((vdev->osif_flow_control_cb) && (vdev->osif_fc_ctx))
		vdev->osif_flow_control_cb(vdev->osif_fc_ctx, tx_resume);
	qdf_spin_unlock_bh(&vdev->flow_control_lock);
}

bool ol_txrx_flow_control_is_pause(ol_txrx_vdev_handle vdev)
{
	bool is_pause = false;

	if ((vdev->osif_flow_control_is_pause) && (vdev->osif_fc_ctx))
		is_pause = vdev->osif_flow_control_is_pause(vdev->osif_fc_ctx);

	return is_pause;
}
#endif /* QCA_LL_LEGACY_TX_FLOW_CONTROL */

#ifdef IPA_OFFLOAD
/**
 * ol_txrx_ipa_uc_get_resource() - Client request resource information
 * @pdev: txrx pdev
 * @ipa_res: ipa resources
 *
 *  OL client will reuqest IPA UC related resource information
 *  Resource information will be distributted to IPA module
 *  All of the required resources should be pre-allocated
 *
 * Return: none
 */
void
ol_txrx_ipa_uc_get_resource(ol_txrx_pdev_handle pdev,
		 struct ol_txrx_ipa_resources *ipa_res)
{
	htt_ipa_uc_get_resource(pdev->htt_pdev,
				&ipa_res->ce_sr,
				&ipa_res->tx_comp_ring,
				&ipa_res->rx_rdy_ring,
				&ipa_res->rx2_rdy_ring,
				&ipa_res->rx_proc_done_idx,
				&ipa_res->rx2_proc_done_idx,
				&ipa_res->ce_sr_ring_size,
				&ipa_res->ce_reg_paddr,
				&ipa_res->tx_num_alloc_buffer);
}

/**
 * ol_txrx_ipa_uc_set_doorbell_paddr() - Client set IPA UC doorbell register
 * @pdev: handle to the HTT instance
 * @ipa_uc_tx_doorbell_paddr: tx comp doorbell physical address
 * @ipa_uc_rx_doorbell_paddr: rx ready doorbell physical address
 *
 *  IPA UC let know doorbell register physical address
 *  WLAN firmware will use this physical address to notify IPA UC
 *
 * Return: none
 */
void
ol_txrx_ipa_uc_set_doorbell_paddr(ol_txrx_pdev_handle pdev,
				  qdf_dma_addr_t ipa_tx_uc_doorbell_paddr,
				  qdf_dma_addr_t ipa_rx_uc_doorbell_paddr)
{
	htt_ipa_uc_set_doorbell_paddr(pdev->htt_pdev,
				      ipa_tx_uc_doorbell_paddr,
				      ipa_rx_uc_doorbell_paddr);
}

/**
 * ol_txrx_ipa_uc_set_active() - Client notify IPA UC data path active or not
 * @pdev: handle to the HTT instance
 * @ipa_uc_tx_doorbell_paddr: tx comp doorbell physical address
 * @ipa_uc_rx_doorbell_paddr: rx ready doorbell physical address
 *
 *  IPA UC let know doorbell register physical address
 *  WLAN firmware will use this physical address to notify IPA UC
 *
 * Return: none
 */
void
ol_txrx_ipa_uc_set_active(ol_txrx_pdev_handle pdev, bool uc_active, bool is_tx)
{
	htt_h2t_ipa_uc_set_active(pdev->htt_pdev, uc_active, is_tx);
}

/**
 * ol_txrx_ipa_uc_op_response() - Handle OP command response from firmware
 * @pdev: handle to the HTT instance
 * @op_msg: op response message from firmware
 *
 * Return: none
 */
void ol_txrx_ipa_uc_op_response(ol_txrx_pdev_handle pdev,
				uint8_t *op_msg)
{
	if (pdev->ipa_uc_op_cb) {
		pdev->ipa_uc_op_cb(op_msg, pdev->osif_dev);
	} else {
		QDF_TRACE(QDF_MODULE_ID_TXRX, QDF_TRACE_LEVEL_ERROR,
		    "%s: IPA callback function is not registered", __func__);
		qdf_mem_free(op_msg);
		return;
	}
}

/**
 * ol_txrx_ipa_uc_register_op_cb() - Register OP handler function
 * @pdev: handle to the HTT instance
 * @op_cb: handler function pointer
 * @osif_dev: register client context
 *
 * Return: none
 */
void ol_txrx_ipa_uc_register_op_cb(ol_txrx_pdev_handle pdev,
				   ipa_uc_op_cb_type op_cb, void *osif_dev)
{
	pdev->ipa_uc_op_cb = op_cb;
	pdev->osif_dev = osif_dev;
}

/**
 * ol_txrx_ipa_uc_get_stat() - Get firmware wdi status
 * @pdev: handle to the HTT instance
 *
 * Return: none
 */
void ol_txrx_ipa_uc_get_stat(ol_txrx_pdev_handle pdev)
{
	htt_h2t_ipa_uc_get_stats(pdev->htt_pdev);
}

void ol_txrx_ipa_uc_get_share_stats(ol_txrx_pdev_handle pdev,
				   uint8_t reset_stats)
{
	htt_h2t_ipa_uc_get_share_stats(pdev->htt_pdev, reset_stats);
}

void ol_txrx_ipa_uc_set_quota(ol_txrx_pdev_handle pdev, uint64_t quota_bytes)
{
	htt_h2t_ipa_uc_set_quota(pdev->htt_pdev, quota_bytes);
}
#endif /* IPA_UC_OFFLOAD */

QDF_STATUS ol_txrx_display_stats(uint16_t value,
				enum qdf_stats_verb_lvl verb_level)
{
	ol_txrx_pdev_handle pdev;
	QDF_STATUS status = QDF_STATUS_SUCCESS;

	pdev = cds_get_context(QDF_MODULE_ID_TXRX);
	if (!pdev) {
		QDF_TRACE(QDF_MODULE_ID_TXRX, QDF_TRACE_LEVEL_ERROR,
			  "%s: pdev is NULL", __func__);
		return QDF_STATUS_E_NULL_VALUE;
	}

	switch (value) {
	case WLAN_TXRX_STATS:
		ol_txrx_stats_display(pdev, verb_level);
		break;
	case WLAN_TXRX_TSO_STATS:
		ol_txrx_stats_display_tso(pdev);
		break;
	case WLAN_DUMP_TX_FLOW_POOL_INFO:
		ol_tx_dump_flow_pool_info();
		break;
	case WLAN_TXRX_DESC_STATS:
		qdf_nbuf_tx_desc_count_display();
		break;
	case WLAN_RX_BUF_DEBUG_STATS:
		htt_display_rx_buf_debug(pdev->htt_pdev);
		break;
#ifdef CONFIG_HL_SUPPORT
	case WLAN_SCHEDULER_STATS:
		ol_tx_sched_cur_state_display(pdev);
		ol_tx_sched_stats_display(pdev);
		break;
	case WLAN_TX_QUEUE_STATS:
		ol_tx_queue_log_display(pdev);
		break;
#ifdef FEATURE_HL_GROUP_CREDIT_FLOW_CONTROL
	case WLAN_CREDIT_STATS:
		ol_tx_dump_group_credit_stats(pdev);
		break;
#endif

#ifdef DEBUG_HL_LOGGING
	case WLAN_BUNDLE_STATS:
		htt_dump_bundle_stats(pdev->htt_pdev);
		break;
#endif
#endif
	default:
		status = QDF_STATUS_E_INVAL;
		break;
	}
	return status;
}

/**
 * ol_txrx_clear_stats() - Clear OL TXRX stats
 * @value: Module id for which stats needs to be cleared
 *
 * Return: QDF_STATUS_SUCCESS on success, QDF_STATUS_E code on failure
 */
QDF_STATUS ol_txrx_clear_stats(uint16_t value)
{
	ol_txrx_pdev_handle pdev;
	QDF_STATUS status = QDF_STATUS_SUCCESS;

	pdev = cds_get_context(QDF_MODULE_ID_TXRX);
	if (!pdev) {
		QDF_TRACE(QDF_MODULE_ID_TXRX, QDF_TRACE_LEVEL_ERROR,
			  "%s: pdev is NULL", __func__);
		return QDF_STATUS_E_NULL_VALUE;
	}

	switch (value) {
	case WLAN_TXRX_STATS:
		ol_txrx_stats_clear(pdev);
		break;
	case WLAN_TXRX_TSO_STATS:
		ol_txrx_tso_stats_clear(pdev);
		break;
	case WLAN_DUMP_TX_FLOW_POOL_INFO:
		ol_tx_clear_flow_pool_stats();
		break;
	case WLAN_TXRX_DESC_STATS:
		qdf_nbuf_tx_desc_count_clear();
		break;
#ifdef CONFIG_HL_SUPPORT
	case WLAN_SCHEDULER_STATS:
		ol_tx_sched_stats_clear(pdev);
		break;
	case WLAN_TX_QUEUE_STATS:
		ol_tx_queue_log_clear(pdev);
		break;
#ifdef FEATURE_HL_GROUP_CREDIT_FLOW_CONTROL
	case WLAN_CREDIT_STATS:
		ol_tx_clear_group_credit_stats(pdev);
		break;
#endif
	case WLAN_BUNDLE_STATS:
		htt_clear_bundle_stats(pdev->htt_pdev);
		break;
#endif
	default:
		status = QDF_STATUS_E_INVAL;
		break;
	}

	return status;
}

/**
 * ol_txrx_drop_nbuf_list() - drop an nbuf list
 * @buf_list: buffer list to be dropepd
 *
 * Return: int (number of bufs dropped)
 */
static inline int ol_txrx_drop_nbuf_list(qdf_nbuf_t buf_list)
{
	int num_dropped = 0;
	qdf_nbuf_t buf, next_buf;
	ol_txrx_pdev_handle pdev = cds_get_context(QDF_MODULE_ID_TXRX);

	buf = buf_list;
	while (buf) {
		next_buf = qdf_nbuf_queue_next(buf);
		if (pdev)
			TXRX_STATS_MSDU_INCR(pdev,
				 rx.dropped_peer_invalid, buf);
		qdf_nbuf_free(buf);
		buf = next_buf;
		num_dropped++;
	}
	return num_dropped;
}

/**
 * ol_rx_data_cb() - data rx callback
 * @peer: peer
 * @buf_list: buffer list
 * @staid: Station id
 *
 * Return: None
 */
static void ol_rx_data_cb(struct ol_txrx_pdev_t *pdev,
			  qdf_nbuf_t buf_list, uint16_t staid)
{
	void *cds_ctx = cds_get_global_context();
	void *osif_dev;
	uint8_t drop_count = 0;
	qdf_nbuf_t buf, next_buf;
	QDF_STATUS ret;
	ol_txrx_rx_fp data_rx = NULL;
	struct ol_txrx_peer_t *peer;

	if (qdf_unlikely(!cds_ctx) || qdf_unlikely(!pdev))
		goto free_buf;

	/* Do not use peer directly. Derive peer from staid to
	 * make sure that peer is valid.
	 */
	peer = ol_txrx_peer_find_by_local_id_inc_ref(pdev, staid);
	if (!peer)
		goto free_buf;

	qdf_spin_lock_bh(&peer->peer_info_lock);
	if (qdf_unlikely(!(peer->state >= OL_TXRX_PEER_STATE_CONN) ||
					 !peer->vdev->rx)) {
		qdf_spin_unlock_bh(&peer->peer_info_lock);
		ol_txrx_peer_dec_ref_cnt(peer);
		goto free_buf;
	}

	data_rx = peer->vdev->rx;
	osif_dev = peer->vdev->osif_dev;
	qdf_spin_unlock_bh(&peer->peer_info_lock);

	qdf_spin_lock_bh(&peer->bufq_info.bufq_lock);
	if (!list_empty(&peer->bufq_info.cached_bufq)) {
		qdf_spin_unlock_bh(&peer->bufq_info.bufq_lock);
		/* Flush the cached frames to HDD before passing new rx frame */
		ol_txrx_flush_rx_frames(peer, 0);
	} else
		qdf_spin_unlock_bh(&peer->bufq_info.bufq_lock);

	ol_txrx_peer_dec_ref_cnt(peer);

	buf = buf_list;
	while (buf) {
		next_buf = qdf_nbuf_queue_next(buf);
		qdf_nbuf_set_next(buf, NULL);   /* Add NULL terminator */
		ret = data_rx(osif_dev, buf);
		if (ret != QDF_STATUS_SUCCESS) {
			ol_txrx_err("Frame Rx to HDD failed");
			if (pdev)
				TXRX_STATS_MSDU_INCR(pdev, rx.dropped_err, buf);
			qdf_nbuf_free(buf);
		}
		buf = next_buf;
	}
	return;

free_buf:
	drop_count = ol_txrx_drop_nbuf_list(buf_list);
	ol_txrx_warn("%s:Dropped frames %u", __func__, drop_count);
}

/* print for every 16th packet */
#define OL_TXRX_PRINT_RATE_LIMIT_THRESH 0x0f

/** helper function to drop packets
 *  Note: caller must hold the cached buq lock before invoking
 *  this function. Also, it assumes that the pointers passed in
 *  are valid (non-NULL)
 */
static inline void ol_txrx_drop_frames(
					struct ol_txrx_cached_bufq_t *bufqi,
					qdf_nbuf_t rx_buf_list)
{
	uint32_t dropped = ol_txrx_drop_nbuf_list(rx_buf_list);

	bufqi->dropped += dropped;
	bufqi->qdepth_no_thresh += dropped;

	if (bufqi->qdepth_no_thresh > bufqi->high_water_mark)
		bufqi->high_water_mark = bufqi->qdepth_no_thresh;
}

static QDF_STATUS ol_txrx_enqueue_rx_frames(
					struct ol_txrx_peer_t *peer,
					struct ol_txrx_cached_bufq_t *bufqi,
					qdf_nbuf_t rx_buf_list)
{
	struct ol_rx_cached_buf *cache_buf;
	qdf_nbuf_t buf, next_buf;
	static uint32_t count;

	if ((count++ & OL_TXRX_PRINT_RATE_LIMIT_THRESH) == 0)
		ol_txrx_info(
		   "Data on the peer before it is registered bufq->curr %d bufq->drops %d",
		   bufqi->curr, bufqi->dropped);

	qdf_spin_lock_bh(&bufqi->bufq_lock);
	if (bufqi->curr >= bufqi->thresh) {
		ol_txrx_drop_frames(bufqi, rx_buf_list);
		qdf_spin_unlock_bh(&bufqi->bufq_lock);
		return QDF_STATUS_E_FAULT;
	}
	qdf_spin_unlock_bh(&bufqi->bufq_lock);

	buf = rx_buf_list;
	while (buf) {
		QDF_NBUF_CB_RX_PEER_CACHED_FRM(buf) = 1;
		next_buf = qdf_nbuf_queue_next(buf);
		cache_buf = qdf_mem_malloc(sizeof(*cache_buf));
		if (!cache_buf) {
			ol_txrx_err(
				"Failed to allocate buf to cache the rx frames");
			qdf_nbuf_free(buf);
		} else {
			/* Add NULL terminator */
			qdf_nbuf_set_next(buf, NULL);
			cache_buf->buf = buf;
			if (peer && peer->valid) {
				qdf_spin_lock_bh(&bufqi->bufq_lock);
				list_add_tail(&cache_buf->list,
				      &bufqi->cached_bufq);
				bufqi->curr++;
				qdf_spin_unlock_bh(&bufqi->bufq_lock);
			} else {
				qdf_mem_free(cache_buf);
				rx_buf_list = buf;
				qdf_nbuf_set_next(rx_buf_list, next_buf);
				qdf_spin_lock_bh(&bufqi->bufq_lock);
				ol_txrx_drop_frames(bufqi, rx_buf_list);
				qdf_spin_unlock_bh(&bufqi->bufq_lock);
				return QDF_STATUS_E_FAULT;
			}
		}
		buf = next_buf;
	}
	return QDF_STATUS_SUCCESS;
}
/**
 * ol_rx_data_process() - process rx frame
 * @peer: peer
 * @rx_buf_list: rx buffer list
 *
 * Return: None
 */
void ol_rx_data_process(struct ol_txrx_peer_t *peer,
			qdf_nbuf_t rx_buf_list)
{
	/*
	 * Firmware data path active response will use shim RX thread
	 * T2H MSG running on SIRQ context,
	 * IPA kernel module API should not be called on SIRQ CTXT
	 */
	ol_txrx_rx_fp data_rx = NULL;
	ol_txrx_pdev_handle pdev = cds_get_context(QDF_MODULE_ID_TXRX);
	uint8_t drop_count;

	if ((!peer) || (!pdev)) {
		ol_txrx_err("peer/pdev is NULL");
		goto drop_rx_buf;
	}

	qdf_assert(peer->vdev);

	qdf_spin_lock_bh(&peer->peer_info_lock);
	if (peer->state >= OL_TXRX_PEER_STATE_CONN)
		data_rx = peer->vdev->rx;
	qdf_spin_unlock_bh(&peer->peer_info_lock);

	/*
	 * If there is a data frame from peer before the peer is
	 * registered for data service, enqueue them on to pending queue
	 * which will be flushed to HDD once that station is registered.
	 */
	if (!data_rx) {
		if (ol_txrx_enqueue_rx_frames(peer, &peer->bufq_info,
					      rx_buf_list)
				!= QDF_STATUS_SUCCESS)
			QDF_TRACE(QDF_MODULE_ID_TXRX, QDF_TRACE_LEVEL_INFO_HIGH,
				  "%s: failed to enqueue rx frm to cached_bufq",
				  __func__);
	} else {
#ifdef QCA_CONFIG_SMP
		/*
		 * If the kernel is SMP, schedule rx thread to
		 * better use multicores.
		 */
		if (!ol_cfg_is_rx_thread_enabled(pdev->ctrl_pdev)) {
			ol_rx_data_cb(pdev, rx_buf_list, peer->local_id);
		} else {
			p_cds_sched_context sched_ctx =
				get_cds_sched_ctxt();
			struct cds_ol_rx_pkt *pkt;

			if (unlikely(!sched_ctx))
				goto drop_rx_buf;

			pkt = cds_alloc_ol_rx_pkt(sched_ctx);
			if (!pkt)
				goto drop_rx_buf;

			pkt->callback = (cds_ol_rx_thread_cb)
					ol_rx_data_cb;
			pkt->context = (void *)pdev;
			pkt->Rxpkt = (void *)rx_buf_list;
			pkt->staId = peer->local_id;
			cds_indicate_rxpkt(sched_ctx, pkt);
		}
#else                           /* QCA_CONFIG_SMP */
		ol_rx_data_cb(pdev, rx_buf_list, peer->local_id);
#endif /* QCA_CONFIG_SMP */
	}

	return;

drop_rx_buf:
	drop_count = ol_txrx_drop_nbuf_list(rx_buf_list);
	QDF_TRACE_RATE_LIMITED(128, QDF_MODULE_ID_TXRX, QDF_TRACE_LEVEL_DEBUG,
			"Dropped rx packets %u", drop_count);
}

/**
 * ol_txrx_register_peer() - register peer
 * @sta_desc: sta descriptor
 *
 * Return: QDF Status
 */
QDF_STATUS ol_txrx_register_peer(struct ol_txrx_desc_type *sta_desc)
{
	struct ol_txrx_peer_t *peer;
	struct ol_txrx_pdev_t *pdev = cds_get_context(QDF_MODULE_ID_TXRX);
	union ol_txrx_peer_update_param_t param;
	struct privacy_exemption privacy_filter;

	if (!pdev) {
		ol_txrx_err("Pdev is NULL");
		return QDF_STATUS_E_INVAL;
	}

	if (sta_desc->sta_id >= WLAN_MAX_STA_COUNT) {
		ol_txrx_err("Invalid sta id :%d",
			 sta_desc->sta_id);
		return QDF_STATUS_E_INVAL;
	}

	peer = ol_txrx_peer_find_by_local_id(pdev, sta_desc->sta_id);
	if (!peer)
		return QDF_STATUS_E_FAULT;

	qdf_spin_lock_bh(&peer->peer_info_lock);
	peer->state = OL_TXRX_PEER_STATE_CONN;
	qdf_spin_unlock_bh(&peer->peer_info_lock);

	param.qos_capable = sta_desc->is_qos_enabled;
	ol_txrx_peer_update(peer->vdev, peer->mac_addr.raw, &param,
			    ol_txrx_peer_update_qos_capable);

	if (sta_desc->is_wapi_supported) {
		/*Privacy filter to accept unencrypted WAI frames */
		privacy_filter.ether_type = ETHERTYPE_WAI;
		privacy_filter.filter_type = PRIVACY_FILTER_ALWAYS;
		privacy_filter.packet_type = PRIVACY_FILTER_PACKET_BOTH;
		ol_txrx_set_privacy_filters(peer->vdev, &privacy_filter, 1);
	}

	ol_txrx_flush_rx_frames(peer, 0);
	return QDF_STATUS_SUCCESS;
}

/**
 * ol_txrx_register_ocb_peer - Function to register the OCB peer
 * @cds_ctx: Pointer to the global OS context
 * @mac_addr: MAC address of the self peer
 * @peer_id: Pointer to the peer ID
 *
 * Return: QDF_STATUS_SUCCESS on success, QDF_STATUS_E_FAILURE on failure
 */
QDF_STATUS ol_txrx_register_ocb_peer(void *cds_ctx, uint8_t *mac_addr,
				     uint8_t *peer_id)
{
	ol_txrx_pdev_handle pdev;
	ol_txrx_peer_handle peer;

	if (!cds_ctx) {
		ol_txrx_err("%s: Invalid context",
			   __func__);
		return QDF_STATUS_E_FAILURE;
	}

	pdev = cds_get_context(QDF_MODULE_ID_TXRX);
	if (!pdev) {
		ol_txrx_err("%s: Unable to find pdev!",
			   __func__);
		return QDF_STATUS_E_FAILURE;
	}

	peer = ol_txrx_find_peer_by_addr(pdev, mac_addr, peer_id);
	if (!peer) {
		ol_txrx_err("%s: Unable to find OCB peer!",
			   __func__);
		return QDF_STATUS_E_FAILURE;
	}

	ol_txrx_set_ocb_peer(pdev, peer);

	/* Set peer state to connected */
	ol_txrx_peer_state_update(pdev, peer->mac_addr.raw,
				  OL_TXRX_PEER_STATE_AUTH);

	return QDF_STATUS_SUCCESS;
}

/**
 * ol_txrx_set_ocb_peer - Function to store the OCB peer
 * @pdev: Handle to the HTT instance
 * @peer: Pointer to the peer
 */
void ol_txrx_set_ocb_peer(struct ol_txrx_pdev_t *pdev,
			  struct ol_txrx_peer_t *peer)
{
	if (pdev == NULL)
		return;

	pdev->ocb_peer = peer;
	pdev->ocb_peer_valid = (NULL != peer);
}

/**
 * ol_txrx_get_ocb_peer - Function to retrieve the OCB peer
 * @pdev: Handle to the HTT instance
 * @peer: Pointer to the returned peer
 *
 * Return: true if the peer is valid, false if not
 */
bool ol_txrx_get_ocb_peer(struct ol_txrx_pdev_t *pdev,
			  struct ol_txrx_peer_t **peer)
{
	int rc;

	if ((pdev == NULL) || (peer == NULL)) {
		rc = false;
		goto exit;
	}

	if (pdev->ocb_peer_valid) {
		*peer = pdev->ocb_peer;
		rc = true;
	} else {
		rc = false;
	}

exit:
	return rc;
}
#define MAX_TID		15
#define MAX_DATARATE	7
#define OCB_HEADER_VERSION 1

/**
 * ol_txrx_set_ocb_def_tx_param() - Set the default OCB TX parameters
 * @vdev: The OCB vdev that will use these defaults.
 * @_def_tx_param: The default TX parameters.
 * @def_tx_param_size: The size of the _def_tx_param buffer.
 *
 * Return: true if the default parameters were set correctly, false if there
 * is an error, for example an invalid parameter. In the case that false is
 * returned, see the kernel log for the error description.
 */
bool ol_txrx_set_ocb_def_tx_param(ol_txrx_vdev_handle vdev,
	void *_def_tx_param, uint32_t def_tx_param_size)
{
	struct ocb_tx_ctrl_hdr_t *def_tx_param =
		(struct ocb_tx_ctrl_hdr_t *)_def_tx_param;

		if (def_tx_param) {
			/*
			 * Default TX parameters are provided.
			 * Validate the contents and
			 * save them in the vdev.
			 */
			if (def_tx_param_size !=
				sizeof(struct ocb_tx_ctrl_hdr_t)) {
				QDF_TRACE(QDF_MODULE_ID_TXRX,
					QDF_TRACE_LEVEL_ERROR,
					"%sInvalid size of OCB default TX params",
					__func__);
				return false;
			}

			if (def_tx_param->version != OCB_HEADER_VERSION) {
				QDF_TRACE(QDF_MODULE_ID_TXRX,
					QDF_TRACE_LEVEL_ERROR,
					"%sInvalid version of OCB default TX params",
					__func__);
				return false;
			}

			if (def_tx_param->channel_freq) {
				int i;

				for (i = 0; i < vdev->ocb_channel_count; i++) {
					if (vdev->ocb_channel_info[i].
						chan_freq ==
						def_tx_param->channel_freq)
						break;
				}
				if (i == vdev->ocb_channel_count) {
					QDF_TRACE(QDF_MODULE_ID_TXRX,
						QDF_TRACE_LEVEL_ERROR,
						"%sInvalid default channel frequency",
						__func__);
					return false;
				}
			}

			if (def_tx_param->valid_datarate &&
				def_tx_param->datarate > MAX_DATARATE) {
					QDF_TRACE(QDF_MODULE_ID_TXRX,
						QDF_TRACE_LEVEL_ERROR,
						"%sInvalid default datarate",
						__func__);
				return false;
			}

			if (def_tx_param->valid_tid &&
				def_tx_param->ext_tid > MAX_TID) {
					QDF_TRACE(QDF_MODULE_ID_TXRX,
						QDF_TRACE_LEVEL_ERROR,
						"%sInvalid default TID",
						__func__);
				return false;
			}

			if (vdev->ocb_def_tx_param == NULL)
				vdev->ocb_def_tx_param =
					qdf_mem_malloc(
						sizeof(*vdev->ocb_def_tx_param)
						);
			qdf_mem_copy(vdev->ocb_def_tx_param, def_tx_param,
				sizeof(*vdev->ocb_def_tx_param));
		} else {
		/*
		 * Default TX parameters are not provided.
		 * Delete the old defaults.
		 */
		if (vdev->ocb_def_tx_param) {
			qdf_mem_free(vdev->ocb_def_tx_param);
			vdev->ocb_def_tx_param = NULL;
		}
	}

	return true;
}

#ifdef QCA_LL_TX_FLOW_CONTROL_V2
/**
 * ol_txrx_register_pause_cb() - register pause callback
 * @pause_cb: pause callback
 *
 * Return: QDF status
 */
QDF_STATUS ol_txrx_register_pause_cb(ol_tx_pause_callback_fp pause_cb)
{
	struct ol_txrx_pdev_t *pdev = cds_get_context(QDF_MODULE_ID_TXRX);

	if (!pdev || !pause_cb) {
		ol_txrx_err("pdev or pause_cb is NULL");
		return QDF_STATUS_E_INVAL;
	}
	pdev->pause_cb = pause_cb;
	return QDF_STATUS_SUCCESS;
}
#endif

/**
 * ol_txrx_offld_flush_handler() - Offload flush handler
 * @context: dev handle
 * @rxpkt: rx data
 * @staid: station id
 *
 * This function handles an LRO/GRO flush indication.
 * If the rx thread is enabled, it will be invoked by the rx
 * thread else it will be called in the tasklet context
 *
 * Return: none
 */
static void ol_txrx_offld_flush_handler(void *context,
				      void *rxpkt,
				      uint16_t staid)
{
	ol_txrx_pdev_handle pdev = cds_get_context(QDF_MODULE_ID_TXRX);

	if (qdf_unlikely(!pdev)) {
		QDF_TRACE(QDF_MODULE_ID_TXRX, QDF_TRACE_LEVEL_ERROR,
			  "%s: Invalid context", __func__);
		qdf_assert(0);
		return;
	}

	if (pdev->rx_offld_info.offld_flush_cb)
		pdev->rx_offld_info.offld_flush_cb(context);
	else
		QDF_TRACE(QDF_MODULE_ID_TXRX, QDF_TRACE_LEVEL_ERROR,
			  "%s: offld_flush_cb NULL", __func__);
}

/**
 * ol_deregister_offld_flush_cb() - deregister the offld flush callback
 * @offld_deinit_cb: callback function for deregistration.
 *
 * Remove the offld flush callback provided and in turn
 * deregister OL's offld flush handler with CE
 *
 * Return: none
 */
void ol_deregister_offld_flush_cb(void (offld_deinit_cb)(void *))
{
	struct hif_opaque_softc *hif_device;
	struct ol_txrx_pdev_t *pdev = cds_get_context(QDF_MODULE_ID_TXRX);

	if (pdev == NULL) {
		ol_txrx_err("%s: pdev NULL!", __func__);
		return;
	}
	hif_device =
		(struct hif_opaque_softc *)cds_get_context(QDF_MODULE_ID_HIF);
	if (qdf_unlikely(hif_device == NULL)) {
		ol_txrx_err(
			"%s: hif_device NULL!", __func__);
		qdf_assert(0);
		return;
	}

	hif_offld_flush_cb_deregister(hif_device, offld_deinit_cb);

	pdev->rx_offld_info.offld_flush_cb = NULL;
}

static void ol_txrx_offld_flush(void *data)
{
	p_cds_sched_context sched_ctx = get_cds_sched_ctxt();
	struct cds_ol_rx_pkt *pkt;
	ol_txrx_pdev_handle pdev = cds_get_context(QDF_MODULE_ID_TXRX);

	if (qdf_unlikely(!sched_ctx))
		return;

	if (qdf_unlikely(!pdev)) {
		QDF_TRACE(QDF_MODULE_ID_TXRX, QDF_TRACE_LEVEL_ERROR,
			  "Pdev is NULL");
		return;
	}

	if (!ol_cfg_is_rx_thread_enabled(pdev->ctrl_pdev)) {
		ol_txrx_offld_flush_handler(data, NULL, 0);
	} else {
		pkt = cds_alloc_ol_rx_pkt(sched_ctx);
		if (qdf_unlikely(!pkt)) {
			QDF_TRACE_RATE_LIMITED(128, QDF_MODULE_ID_TXRX,
				QDF_TRACE_LEVEL_ERROR,
				"%s: Not able to allocate context", __func__);
			cds_wakeup_rx_thread(sched_ctx);
			return;
		}

		pkt->callback =
			 (cds_ol_rx_thread_cb) ol_txrx_offld_flush_handler;
		pkt->context = data;
		pkt->Rxpkt = NULL;
		pkt->staId = 0;
		cds_indicate_rxpkt(sched_ctx, pkt);
	}
}

void ol_register_offld_flush_cb(void (offld_flush_cb)(void *),
			      void *(offld_init_cb)(void))
{
	struct hif_opaque_softc *hif_device;
	struct ol_txrx_pdev_t *pdev = cds_get_context(QDF_MODULE_ID_TXRX);

	if (pdev == NULL) {
		ol_txrx_err("%s: pdev NULL!", __func__);
		TXRX_ASSERT2(0);
		goto out;
	}
	pdev->rx_offld_info.offld_flush_cb = offld_flush_cb;
	hif_device = (struct hif_opaque_softc *)
				cds_get_context(QDF_MODULE_ID_HIF);

	if (qdf_unlikely(hif_device == NULL)) {
		ol_txrx_err(
			"%s: hif_device NULL!", __func__);
		qdf_assert(0);
		goto out;
	}

	hif_offld_flush_cb_register(hif_device, ol_txrx_offld_flush,
				    offld_init_cb);

out:
	return;
}


/**
 * ol_register_data_stall_detect_cb() - register data stall callback
 * @data_stall_detect_callback: data stall callback function
 *
 *
 * Return: QDF_STATUS Enumeration
 */
QDF_STATUS ol_register_data_stall_detect_cb(
				data_stall_detect_cb data_stall_detect_callback)
{
	struct ol_txrx_pdev_t *pdev = cds_get_context(QDF_MODULE_ID_TXRX);

	if (pdev == NULL) {
		ol_txrx_err("%s: pdev NULL!", __func__);
		return QDF_STATUS_E_INVAL;
	}
	pdev->data_stall_detect_callback = data_stall_detect_callback;
	return QDF_STATUS_SUCCESS;
}

/**
 * ol_deregister_data_stall_detect_cb() - de-register data stall callback
 * @data_stall_detect_callback: data stall callback function
 *
 *
 * Return: QDF_STATUS Enumeration
 */
QDF_STATUS ol_deregister_data_stall_detect_cb(
				data_stall_detect_cb data_stall_detect_callback)
{
	struct ol_txrx_pdev_t *pdev = cds_get_context(QDF_MODULE_ID_TXRX);

	if (pdev == NULL) {
		ol_txrx_err("%s: pdev NULL!", __func__);
		return QDF_STATUS_E_INVAL;
	}
	pdev->data_stall_detect_callback = NULL;
	return QDF_STATUS_SUCCESS;
}

void ol_txrx_post_data_stall_event(
				enum data_stall_log_event_indicator indicator,
				enum data_stall_log_event_type data_stall_type,
				uint32_t pdev_id, uint32_t vdev_id_bitmap,
				enum data_stall_log_recovery_type recovery_type)
{
	cds_msg_t msg = { 0 };
	QDF_STATUS status;
	struct data_stall_event_info *data_stall_info;
	ol_txrx_pdev_handle pdev;

	pdev = cds_get_context(QDF_MODULE_ID_TXRX);
	if (!pdev) {
		QDF_TRACE(QDF_MODULE_ID_TXRX, QDF_TRACE_LEVEL_ERROR,
			  "%s: pdev is NULL.", __func__);
		return;
	}
	data_stall_info = qdf_mem_malloc(sizeof(*data_stall_info));
	if (data_stall_info == NULL) {
		QDF_TRACE(QDF_MODULE_ID_TXRX, QDF_TRACE_LEVEL_ERROR,
			  "%s: qdf_mem_malloc failed", __func__);
		return;
	}
	data_stall_info->indicator = indicator;
	data_stall_info->data_stall_type = data_stall_type;
	data_stall_info->vdev_id_bitmap = vdev_id_bitmap;
	data_stall_info->pdev_id = pdev_id;
	data_stall_info->recovery_type = recovery_type;

	if (data_stall_info->data_stall_type ==
				DATA_STALL_LOG_FW_RX_REFILL_FAILED)
		htt_log_rx_ring_info(pdev->htt_pdev);

	sys_build_message_header(SYS_MSG_ID_DATA_STALL_MSG, &msg);
	/* Save callback and data */
	msg.callback = pdev->data_stall_detect_callback;
	msg.bodyptr = data_stall_info;
	msg.bodyval = 0;

	status = cds_mq_post_message(QDF_MODULE_ID_SYS, &msg);

	if (status != QDF_STATUS_SUCCESS) {
		QDF_TRACE(QDF_MODULE_ID_TXRX, QDF_TRACE_LEVEL_ERROR,
			  "%s: failed to post data stall msg to SYS", __func__);
		qdf_mem_free(data_stall_info);
	}
}

void
ol_txrx_dump_pkt(qdf_nbuf_t nbuf, uint32_t nbuf_paddr, int len)
{
	qdf_print("%s: Pkt: VA 0x%pK PA 0x%llx len %d\n", __func__,
		  qdf_nbuf_data(nbuf), (unsigned long long int)nbuf_paddr, len);
	print_hex_dump(KERN_DEBUG, "Pkt:   ", DUMP_PREFIX_ADDRESS, 16, 4,
		       qdf_nbuf_data(nbuf), len, true);
}

#ifdef QCA_LL_TX_FLOW_CONTROL_V2
bool
ol_txrx_fwd_desc_thresh_check(struct ol_txrx_vdev_t *vdev)
{
	struct ol_tx_flow_pool_t *pool;
	bool enough_desc_flag;

	if (!vdev)
		return false;

	pool = vdev->pool;

	if (!pool)
		return false;

	qdf_spin_lock_bh(&pool->flow_pool_lock);
	enough_desc_flag = (pool->avail_desc < (pool->stop_th +
						OL_TX_NON_FWD_RESERVE))
			   ? false : true;
	qdf_spin_unlock_bh(&pool->flow_pool_lock);
	return enough_desc_flag;
}
#else
bool ol_txrx_fwd_desc_thresh_check(struct ol_txrx_vdev_t *vdev)
{
	return true;
}
#endif


/**
 * ol_txrx_get_vdev_from_vdev_id() - get vdev from vdev_id
 * @vdev_id: vdev_id
 *
 * Return: vdev handle
 *            NULL if not found.
 */
ol_txrx_vdev_handle ol_txrx_get_vdev_from_vdev_id(uint8_t vdev_id)
{
	ol_txrx_pdev_handle pdev = cds_get_context(QDF_MODULE_ID_TXRX);
	ol_txrx_vdev_handle vdev = NULL;

	if (qdf_unlikely(!pdev))
		return NULL;

	TAILQ_FOREACH(vdev, &pdev->vdev_list, vdev_list_elem) {
		if (vdev->vdev_id == vdev_id)
			break;
	}

	return vdev;
}

/**
 * ol_txrx_set_wisa_mode() - set wisa mode
 * @vdev: vdev handle
 * @enable: enable flag
 *
 * Return: QDF STATUS
 */
QDF_STATUS ol_txrx_set_wisa_mode(ol_txrx_vdev_handle vdev, bool enable)
{
	if (!vdev)
		return QDF_STATUS_E_INVAL;

	vdev->is_wisa_mode_enable = enable;
	return QDF_STATUS_SUCCESS;
}<|MERGE_RESOLUTION|>--- conflicted
+++ resolved
@@ -2144,10 +2144,6 @@
  */
 void ol_txrx_pdev_detach(ol_txrx_pdev_handle pdev)
 {
-<<<<<<< HEAD
-=======
-	struct hif_opaque_softc *osc =  cds_get_context(QDF_MODULE_ID_HIF);
->>>>>>> 1df3f1db
 	struct ol_txrx_stats_req_internal *req;
 	int i = 0;
 
@@ -4060,11 +4056,7 @@
 
 	if (!found) {
 		ol_txrx_err(
-<<<<<<< HEAD
 			"req(%pK) from firmware can't be found in the list\n", req);
-=======
-			"req(%p) from firmware can't be found in the list\n", req);
->>>>>>> 1df3f1db
 		return;
 	}
 
