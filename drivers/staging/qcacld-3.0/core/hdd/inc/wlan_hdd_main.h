/*
 * Copyright (c) 2012-2018 The Linux Foundation. All rights reserved.
 *
 * Previously licensed under the ISC license by Qualcomm Atheros, Inc.
 *
 *
 * Permission to use, copy, modify, and/or distribute this software for
 * any purpose with or without fee is hereby granted, provided that the
 * above copyright notice and this permission notice appear in all
 * copies.
 *
 * THE SOFTWARE IS PROVIDED "AS IS" AND THE AUTHOR DISCLAIMS ALL
 * WARRANTIES WITH REGARD TO THIS SOFTWARE INCLUDING ALL IMPLIED
 * WARRANTIES OF MERCHANTABILITY AND FITNESS. IN NO EVENT SHALL THE
 * AUTHOR BE LIABLE FOR ANY SPECIAL, DIRECT, INDIRECT, OR CONSEQUENTIAL
 * DAMAGES OR ANY DAMAGES WHATSOEVER RESULTING FROM LOSS OF USE, DATA OR
 * PROFITS, WHETHER IN AN ACTION OF CONTRACT, NEGLIGENCE OR OTHER
 * TORTIOUS ACTION, ARISING OUT OF OR IN CONNECTION WITH THE USE OR
 * PERFORMANCE OF THIS SOFTWARE.
 */

/*
 * This file was originally distributed by Qualcomm Atheros, Inc.
 * under proprietary terms before Copyright ownership was assigned
 * to the Linux Foundation.
 */

#if !defined(WLAN_HDD_MAIN_H)
#define WLAN_HDD_MAIN_H
/**
 * DOC: wlan_hdd_main.h
 *
 * WLAN Linux Host driver main header file
 */

#include <linux/netdevice.h>
#include <linux/skbuff.h>
#include <net/cfg80211.h>
#include <linux/ieee80211.h>
#include <qdf_list.h>
#include <qdf_types.h>
#include "sir_mac_prot_def.h"
#include "csr_api.h"
#include <wlan_hdd_assoc.h>
#include <wlan_hdd_wmm.h>
#include <wlan_hdd_cfg.h>
#include <linux/spinlock.h>
#if defined(WLAN_OPEN_SOURCE) && defined(CONFIG_HAS_WAKELOCK)
#include <linux/wakelock.h>
#endif
#include <wlan_hdd_ftm.h>
#include "wlan_hdd_tdls.h"
#include "wlan_hdd_tsf.h"
#include "wlan_hdd_cfg80211.h"
#include <qdf_defer.h>
#include "sap_api.h"
#include "ol_txrx_osif_api.h"
#include "ol_txrx_ctrl_api.h"
#include <wlan_hdd_lro.h>
#include "cdp_txrx_flow_ctrl_legacy.h"
#include <cdp_txrx_peer_ops.h>
#include "wlan_hdd_nan_datapath.h"
#if defined(CONFIG_HL_SUPPORT)
#include "wlan_tgt_def_config_hl.h"
#else
#include "wlan_tgt_def_config.h"
#endif

/** Number of Tx Queues */
#ifdef QCA_LL_TX_FLOW_CONTROL_V2
#define NUM_TX_QUEUES 5
#else
#define NUM_TX_QUEUES 4
#endif

#if (KERNEL_VERSION(4, 7, 0) <= LINUX_VERSION_CODE) || \
	defined(CFG80211_REMOVE_IEEE80211_BACKPORT)
#define HDD_NL80211_BAND_2GHZ   NL80211_BAND_2GHZ
#define HDD_NL80211_BAND_5GHZ   NL80211_BAND_5GHZ
#define HDD_NUM_NL80211_BANDS   NUM_NL80211_BANDS
#else
#define HDD_NL80211_BAND_2GHZ   IEEE80211_BAND_2GHZ
#define HDD_NL80211_BAND_5GHZ   IEEE80211_BAND_5GHZ
#define HDD_NUM_NL80211_BANDS   ((enum nl80211_band)IEEE80211_NUM_BANDS)
#endif

/** Length of the TX queue for the netdev */
#define HDD_NETDEV_TX_QUEUE_LEN (3000)

/** Hdd Tx Time out value */
#ifdef LIBRA_LINUX_PC
#define HDD_TX_TIMEOUT          (8000)
#else
#define HDD_TX_TIMEOUT          msecs_to_jiffies(5000)
#endif

#define HDD_TX_STALL_THRESHOLD 4

/** Hdd Default MTU */
#define HDD_DEFAULT_MTU         (1500)

#ifdef QCA_CONFIG_SMP
#define NUM_CPUS NR_CPUS
#else
#define NUM_CPUS 1
#endif

/**event flags registered net device*/
#define NET_DEVICE_REGISTERED  (0)
#define SME_SESSION_OPENED     (1)
#define INIT_TX_RX_SUCCESS     (2)
#define WMM_INIT_DONE          (3)
#define SOFTAP_BSS_STARTED     (4)
#define DEVICE_IFACE_OPENED    (5)
#define TDLS_INIT_DONE         (6)
#define ACS_PENDING            (7)
#define SOFTAP_INIT_DONE       (8)

/* HDD global event flags */
#define ACS_IN_PROGRESS        (0)

/** Maximum time(ms)to wait for disconnect to complete **/
#ifdef QCA_WIFI_3_0_EMU
#define WLAN_WAIT_TIME_DISCONNECT  5000
#else
#define WLAN_WAIT_TIME_DISCONNECT  5000
#endif
#define WLAN_WAIT_DISCONNECT_ALREADY_IN_PROGRESS  1000
#define WLAN_WAIT_TIME_STOP_ROAM  4000
#define WLAN_WAIT_TIME_STATS       800
#define WLAN_WAIT_TIME_POWER       800
#define WLAN_WAIT_TIME_COUNTRY     1000
#define WLAN_WAIT_TIME_LINK_STATUS 800
#define WLAN_WAIT_TIME_POWER_STATS 800
/* Amount of time to wait for sme close session callback.
 * This value should be larger than the timeout used by WDI to wait for
 * a response from WCNSS
 */
#define WLAN_WAIT_TIME_SESSIONOPENCLOSE  15000
#define WLAN_WAIT_TIME_ABORTSCAN         2000

/** Maximum time(ms) to wait for mc thread suspend **/
#define WLAN_WAIT_TIME_MCTHREAD_SUSPEND  1200

/** Maximum time(ms) to wait for target to be ready for suspend **/
#define WLAN_WAIT_TIME_READY_TO_SUSPEND  2000

/** Maximum time(ms) to wait for tdls add sta to complete **/
#define WAIT_TIME_TDLS_ADD_STA      1500

/** Maximum time(ms) to wait for tdls del sta to complete **/
#define WAIT_TIME_TDLS_DEL_STA      1500

/** Maximum time(ms) to wait for Link Establish Req to complete **/
#define WAIT_TIME_TDLS_LINK_ESTABLISH_REQ      1500

/** Maximum time(ms) to wait for tdls mgmt to complete **/
#define WAIT_TIME_TDLS_MGMT         11000

/* Scan Req Timeout */
#define WLAN_WAIT_TIME_SCAN_REQ 100

#define WLAN_WAIT_TIME_ANTENNA_MODE_REQ 3000
#define WLAN_WAIT_TIME_SET_DUAL_MAC_CFG 1500

#define WLAN_WAIT_TIME_BPF     1000

/* rcpi request timeout in milli seconds */
#define WLAN_WAIT_TIME_RCPI 500
/* Maximum time(ms) to wait for RSO CMD status event */
#define WAIT_TIME_RSO_CMD_STATUS 2000

#define WLAN_WAIT_TIME_SET_RND 100

#define WLAN_WAIT_TIME_CHAIN_RSSI	1000

#define MAX_NUMBER_OF_ADAPTERS 4

#define MAX_CFG_STRING_LEN  255

#define MAC_ADDR_ARRAY(a) (a)[0], (a)[1], (a)[2], (a)[3], (a)[4], (a)[5]
/** Mac Address string **/
#define MAC_ADDRESS_STR "%02x:%02x:%02x:%02x:%02x:%02x"
#define MAC_ADDRESS_STR_LEN 18  /* Including null terminator */
/* Max and min IEs length in bytes */
#define MAX_GENIE_LEN (512)
#define MIN_GENIE_LEN (2)

/* One per STA: 1 for BCMC_STA_ID, 1 for each SAP_SELF_STA_ID,
 * 1 for WDS_STAID
 */
#define HDD_MAX_ADAPTERS (WLAN_MAX_STA_COUNT + QDF_MAX_NO_OF_SAP_MODE + 2)

#define WLAN_CHIP_VERSION   "WCNSS"

#define hdd_log_ratelimited(rate, level, args...) \
		QDF_TRACE_RATE_LIMITED(rate, QDF_MODULE_ID_HDD, level, ## args)
#define hdd_log_ratelimited_fl(rate, level, format, args...) \
		hdd_log_ratelimited(rate, level, FL(format), ## args)
#define hdd_alert_ratelimited(rate, format, args...) \
		hdd_log_ratelimited_fl(rate, QDF_TRACE_LEVEL_FATAL,\
			format, ## args)
#define hdd_err_ratelimited(rate, format, args...) \
		hdd_log_ratelimited_fl(rate, QDF_TRACE_LEVEL_ERROR,\
			format, ## args)
#define hdd_warn_ratelimited(rate, format, args...) \
		hdd_log_ratelimited_fl(rate, QDF_TRACE_LEVEL_WARN,\
			format, ## args)
#define hdd_notice_ratelimited(rate, format, args...) \
		hdd_log_ratelimited_fl(rate, QDF_TRACE_LEVEL_INFO,\
			format, ## args)
#define hdd_info_ratelimited(rate, format, args...) \
		hdd_log_ratelimited_fl(rate, QDF_TRACE_LEVEL_INFO,\
			format, ## args)
#define hdd_debug_ratelimited(rate, format, args...) \
		hdd_log_ratelimited_fl(rate, QDF_TRACE_LEVEL_DEBUG,\
			format, ## args)

#define hdd_log(level, args...) QDF_TRACE(QDF_MODULE_ID_HDD, level, ## args)
#define hdd_logfl(level, format, args...) hdd_log(level, FL(format), ## args)

#define hdd_alert(format, args...) \
		hdd_logfl(QDF_TRACE_LEVEL_FATAL, format, ## args)
#define hdd_err(format, args...) \
		hdd_logfl(QDF_TRACE_LEVEL_ERROR, format, ## args)
#define hdd_warn(format, args...) \
		hdd_logfl(QDF_TRACE_LEVEL_WARN, format, ## args)
#define hdd_notice(format, args...) \
		hdd_logfl(QDF_TRACE_LEVEL_INFO, format, ## args)
#define hdd_info(format, args...) \
		hdd_logfl(QDF_TRACE_LEVEL_INFO, format, ## args)
#define hdd_debug(format, args...) \
		hdd_logfl(QDF_TRACE_LEVEL_DEBUG, format, ## args)

#define ENTER() hdd_logfl(QDF_TRACE_LEVEL_INFO_LOW, "enter")
#define ENTER_DEV(dev) \
		hdd_logfl(QDF_TRACE_LEVEL_INFO_LOW, "enter(%s)", (dev)->name)
#define EXIT() hdd_logfl(QDF_TRACE_LEVEL_INFO_LOW, "exit")

#define WLAN_HDD_GET_PRIV_PTR(__dev__) (hdd_adapter_t *)(netdev_priv((__dev__)))

#define MAX_NO_OF_2_4_CHANNELS 14

#define WLAN_HDD_PUBLIC_ACTION_FRAME 4
#define WLAN_HDD_PUBLIC_ACTION_FRAME_OFFSET 24
#define WLAN_HDD_PUBLIC_ACTION_FRAME_BODY_OFFSET 24
#define WLAN_HDD_PUBLIC_ACTION_FRAME_TYPE_OFFSET 30
#define WLAN_HDD_PUBLIC_ACTION_FRAME_CATEGORY_OFFSET 0
#define WLAN_HDD_PUBLIC_ACTION_FRAME_ACTION_OFFSET 1
#define WLAN_HDD_PUBLIC_ACTION_FRAME_OUI_OFFSET 2
#define WLAN_HDD_PUBLIC_ACTION_FRAME_OUI_TYPE_OFFSET 5
#define WLAN_HDD_VENDOR_SPECIFIC_ACTION 0x09
#define WLAN_HDD_WFA_OUI   0x506F9A
#define WLAN_HDD_WFA_P2P_OUI_TYPE 0x09
#define WLAN_HDD_P2P_SOCIAL_CHANNELS 3
#define WLAN_HDD_P2P_SINGLE_CHANNEL_SCAN 1
#define WLAN_HDD_PUBLIC_ACTION_FRAME_SUB_TYPE_OFFSET 6

#define WLAN_HDD_IS_SOCIAL_CHANNEL(center_freq)	\
	(((center_freq) == 2412) || ((center_freq) == 2437) || \
	((center_freq) == 2462))

#define WLAN_HDD_CHANNEL_IN_UNII_1_BAND(center_freq) \
	(((center_freq) == 5180) || ((center_freq) == 5200) \
	 || ((center_freq) == 5220) || ((center_freq) == 5240))

#ifdef WLAN_FEATURE_11W
#define WLAN_HDD_SA_QUERY_ACTION_FRAME 8
#endif

#define WLAN_HDD_PUBLIC_ACTION_TDLS_DISC_RESP 14
#define WLAN_HDD_TDLS_ACTION_FRAME 12

#define WLAN_HDD_QOS_ACTION_FRAME 1
#define WLAN_HDD_QOS_MAP_CONFIGURE 4
#define HDD_SAP_WAKE_LOCK_DURATION 10000        /* in msecs */

/* SAP client disconnect wake lock duration in milli seconds */
#define HDD_SAP_CLIENT_DISCONNECT_WAKE_LOCK_DURATION (1000)

#if defined(CONFIG_HL_SUPPORT)
#define HDD_MOD_EXIT_SSR_MAX_RETRIES 200
#else
#define HDD_MOD_EXIT_SSR_MAX_RETRIES 75
#endif

#ifdef WLAN_FEATURE_GTK_OFFLOAD
#define GTK_OFFLOAD_ENABLE  0
#define GTK_OFFLOAD_DISABLE 1
#endif

#define MAX_USER_COMMAND_SIZE 4096
#define DNS_DOMAIN_NAME_MAX_LEN 255
#define ICMPv6_ADDR_LEN 16


#define HDD_MIN_TX_POWER (-100) /* minimum tx power */
#define HDD_MAX_TX_POWER (+100) /* maximum tx power */

/* FW expects burst duration in 1020*ms */
#define SIFS_BURST_DUR_MULTIPLIER 1020
#define SIFS_BURST_DUR_MAX        12240

/* If IPA UC data path is enabled, target should reserve extra tx descriptors
 * for IPA data path.
 * Then host data path should allow less TX packet pumping in case
 * IPA data path enabled
 */
#define WLAN_TFC_IPAUC_TX_DESC_RESERVE   100

/*
 * NET_NAME_UNKNOWN is only introduced after Kernel 3.17, to have a macro
 * here if the Kernel version is less than 3.17 to avoid the interleave
 * conditional compilation.
 */
#if !((LINUX_VERSION_CODE >= KERNEL_VERSION(3, 17, 0)) || defined(WITH_BACKPORTS))
#define NET_NAME_UNKNOWN	0
#endif

#define PRE_CAC_SSID "pre_cac_ssid"

/* session ID invalid */
#define HDD_SESSION_ID_INVALID    0xFF

#define SCAN_REJECT_THRESHOLD_TIME 300000 /* Time is in msec, equal to 5 mins */
#define SCAN_REJECT_THRESHOLD 15

/* wait time for nud stats in milliseconds */
#define WLAN_WAIT_TIME_NUD_STATS 800
/* nud stats skb max length */
#define WLAN_NUD_STATS_LEN 800
/* ARP packet type for NUD debug stats */
#define WLAN_NUD_STATS_ARP_PKT_TYPE 1
/* Assigned size of driver memory dump is 4096 bytes */
#define DRIVER_MEM_DUMP_SIZE    4096

/*
 * @eHDD_DRV_OP_PROBE: Refers to .probe operation
 * @eHDD_DRV_OP_REMOVE: Refers to .remove operation
 * @eHDD_DRV_OP_SHUTDOWN: Refers to .shutdown operation
 * @eHDD_DRV_OP_REINIT: Refers to .reinit operation
 * @eHDD_DRV_OP_IFF_UP: Refers to IFF_UP operation
 */
enum {
	eHDD_DRV_OP_PROBE = 0,
	eHDD_DRV_OP_REMOVE,
	eHDD_DRV_OP_SHUTDOWN,
	eHDD_DRV_OP_REINIT,
	eHDD_DRV_OP_IFF_UP
};

/*
 * @eHDD_SCAN_REJECT_DEFAULT: default value
 * @eHDD_CONNECTION_IN_PROGRESS: connection is in progress
 * @eHDD_REASSOC_IN_PROGRESS: reassociation is in progress
 * @eHDD_EAPOL_IN_PROGRESS: STA/P2P-CLI is in middle of EAPOL/WPS exchange
 * @eHDD_SAP_EAPOL_IN_PROGRESS: SAP/P2P-GO is in middle of EAPOL/WPS exchange
 */
typedef enum {
	eHDD_SCAN_REJECT_DEFAULT = 0,
	eHDD_CONNECTION_IN_PROGRESS,
	eHDD_REASSOC_IN_PROGRESS,
	eHDD_EAPOL_IN_PROGRESS,
	eHDD_SAP_EAPOL_IN_PROGRESS,
} scan_reject_states;

#define MAX_PROBE_REQ_OUIS 16

/*
 * Maximum no.of random mac addresses supported by firmware
 * for transmitting management action frames
 */
#define MAX_RANDOM_MAC_ADDRS 4

/*
 * Generic asynchronous request/response support
 *
 * Many of the APIs supported by HDD require a call to SME to
 * perform an action or to retrieve some data.  In most cases SME
 * performs the operation asynchronously, and will execute a provided
 * callback function when the request has completed.  In order to
 * synchronize this the HDD API allocates a context which is then
 * passed to SME, and which is then, in turn, passed back to the
 * callback function when the operation completes.  The callback
 * function then sets a completion variable inside the context which
 * the HDD API is waiting on.  In an ideal world the HDD API would
 * wait forever (or at least for a long time) for the response to be
 * received and for the completion variable to be set.  However in
 * most cases these HDD APIs are being invoked in the context of a
 * user space thread which has invoked either a cfg80211 API or a
 * wireless extensions ioctl and which has taken the kernel rtnl_lock.
 * Since this lock is used to synchronize many of the kernel tasks, we
 * do not want to hold it for a long time.  In addition we do not want
 * to block user space threads (such as the wpa supplicant's main
 * thread) for an extended time.  Therefore we only block for a short
 * time waiting for the response before we timeout.  This means that
 * it is possible for the HDD API to timeout, and for the callback to
 * be invoked afterwards.  In order for the callback function to
 * determine if the HDD API is still waiting, a magic value is also
 * stored in the shared context.  Only if the context has a valid
 * magic will the callback routine do any work.  In order to further
 * synchronize these activities a spinlock is used so that if any HDD
 * API timeout coincides with its callback, the operations of the two
 * threads will be serialized.
 */

struct statsContext {
	struct completion completion;
	hdd_adapter_t *pAdapter;
	unsigned int magic;
};

struct linkspeedContext {
	struct completion completion;
	hdd_adapter_t *pAdapter;
	unsigned int magic;
};

/**
 * struct random_mac_context - Context used with hdd_random_mac_callback
 * @random_mac_completion: Event on which hdd_set_random_mac will wait
 * @adapter: Pointer to adapter
 * @magic: For valid context this is set to ACTION_FRAME_RANDOM_CONTEXT_MAGIC
 * @set_random_addr: Status of random filter set
 */
struct random_mac_context {
	struct completion random_mac_completion;
	hdd_adapter_t *adapter;
	unsigned int magic;
	bool set_random_addr;
};

extern spinlock_t hdd_context_lock;
extern struct mutex hdd_init_deinit_lock;

#define STATS_CONTEXT_MAGIC 0x53544154  /* STAT */
#define PEER_INFO_CONTEXT_MAGIC 0x50494E46  /* PEER_INFO(PINF) */
#define POWER_CONTEXT_MAGIC 0x504F5752  /* POWR */
#define SNR_CONTEXT_MAGIC   0x534E5200  /* SNR */
#define LINK_CONTEXT_MAGIC  0x4C494E4B  /* LINKSPEED */
#define LINK_STATUS_MAGIC   0x4C4B5354  /* LINKSTATUS(LNST) */
#define TEMP_CONTEXT_MAGIC  0x74656d70   /* TEMP (temperature) */
#define BPF_CONTEXT_MAGIC 0x4575354    /* BPF */
#define POWER_STATS_MAGIC 0x14111990
#define RCPI_CONTEXT_MAGIC  0x7778888  /* RCPI */
#define ACTION_FRAME_RANDOM_CONTEXT_MAGIC 0x87878787

/* MAX OS Q block time value in msec
 * Prevent from permanent stall, resume OS Q if timer expired
 */
#define WLAN_HDD_TX_FLOW_CONTROL_OS_Q_BLOCK_TIME 1000
#define WLAN_SAP_HDD_TX_FLOW_CONTROL_OS_Q_BLOCK_TIME 100
#define WLAN_HDD_TX_FLOW_CONTROL_MAX_24BAND_CH   14

#define NUM_TX_RX_HISTOGRAM 128
#define NUM_TX_RX_HISTOGRAM_MASK (NUM_TX_RX_HISTOGRAM - 1)

/**
 * struct hdd_tx_rx_histogram - structure to keep track of tx and rx packets
 *				received over 100ms intervals
 * @interval_rx:	# of rx packets received in the last 100ms interval
 * @interval_tx:	# of tx packets received in the last 100ms interval
 * @next_vote_level:	pld_bus_width_type voting level (high or low)
 *			determined on the basis of total tx and rx packets
 *			received in the last 100ms interval
 * @next_rx_level:	pld_bus_width_type voting level (high or low)
 *			determined on the basis of rx packets received in the
 *			last 100ms interval
 * @next_tx_level:	pld_bus_width_type voting level (high or low)
 *			determined on the basis of tx packets received in the
 *			last 100ms interval
 * @qtime		timestamp when the record is added
 *
 * The structure keeps track of throughput requirements of wlan driver.
 * An entry is added if either of next_vote_level, next_rx_level or
 * next_tx_level changes. An entry is not added for every 100ms interval.
 */
struct hdd_tx_rx_histogram {
	uint64_t interval_rx;
	uint64_t interval_tx;
	uint32_t next_vote_level;
	uint32_t next_rx_level;
	uint32_t next_tx_level;
	uint64_t qtime;
};

typedef struct hdd_tx_rx_stats_s {
	/* start_xmit stats */
	__u32    txXmitCalled;
	__u32    txXmitDropped;
	__u32    txXmitOrphaned;
	__u32    txXmitClassifiedAC[NUM_TX_QUEUES];
	__u32    txXmitDroppedAC[NUM_TX_QUEUES];

	/* rx stats */
	__u32 rxPackets[NUM_CPUS];
	__u32 rxDropped[NUM_CPUS];
	__u32 rxDelivered[NUM_CPUS];
	__u32 rxRefused[NUM_CPUS];

	/* txflow stats */
	bool     is_txflow_paused;
	__u32    txflow_pause_cnt;
	__u32    txflow_unpause_cnt;
	__u32    txflow_timer_cnt;

	/*tx timeout stats*/
	__u32 tx_timeout_cnt;
	__u32 cont_txtimeout_cnt;
	u64 jiffies_last_txtimeout;
} hdd_tx_rx_stats_t;

#ifdef WLAN_FEATURE_11W
typedef struct hdd_pmf_stats_s {
	uint8_t numUnprotDeauthRx;
	uint8_t numUnprotDisassocRx;
} hdd_pmf_stats_t;
#endif

/**
 * struct hdd_arp_stats_s - arp debug stats count
 * @tx_arp_req_count: no. of arp req received from network stack
 * @rx_arp_rsp_count: no. of arp res received from FW
 * @tx_dropped: no. of arp req dropped at hdd layer
 * @rx_dropped: no. of arp res dropped
 * @rx_delivered: no. of arp res delivered to network stack
 * @rx_refused: no of arp rsp refused (not delivered) to network stack
 * @tx_host_fw_sent: no of arp req sent by FW OTA
 * @rx_host_drop_reorder: no of arp res dropped by host
 * @rx_fw_cnt: no of arp res received by FW
 * @tx_ack_cnt: no of arp req acked by FW
 */
struct hdd_arp_stats_s {
	uint16_t tx_arp_req_count;
	uint16_t rx_arp_rsp_count;
	uint16_t tx_dropped;
	uint16_t rx_dropped;
	uint16_t rx_delivered;
	uint16_t rx_refused;
	uint16_t tx_host_fw_sent;
	uint16_t rx_host_drop_reorder;
	uint16_t rx_fw_cnt;
	uint16_t tx_ack_cnt;
};

/**
 * struct hdd_dns_stats_s - dns debug stats count
 * @tx_dns_req_count: no. of dns query received from network stack
 * @rx_dns_rsp_count: no. of dns res received from FW
 * @tx_dropped: no. of dns query dropped at hdd layer
 * @rx_delivered: no. of dns res delivered to network stack
 * @rx_refused: no of dns res refused (not delivered) to network stack
 * @tx_host_fw_sent: no of dns query sent by FW OTA
 * @rx_host_drop: no of dns res dropped by host
 * @tx_ack_cnt: no of dns req acked by FW
 */
struct hdd_dns_stats_s {
	uint16_t tx_dns_req_count;
	uint16_t rx_dns_rsp_count;
	uint16_t tx_dropped;
	uint16_t rx_delivered;
	uint16_t rx_refused;
	uint16_t tx_host_fw_sent;
	uint16_t rx_host_drop;
	uint16_t tx_ack_cnt;
};

/**
 * struct hdd_tcp_stats_s - tcp debug stats count
 * @tx_tcp_syn_count: no. of tcp syn received from network stack
 * @@tx_tcp_ack_count: no. of tcp ack received from network stack
 * @rx_tcp_syn_ack_count: no. of tcp syn ack received from FW
 * @tx_tcp_syn_dropped: no. of tcp syn dropped at hdd layer
 * @tx_tcp_ack_dropped: no. of tcp ack dropped at hdd layer
 * @rx_delivered: no. of tcp syn ack delivered to network stack
 * @rx_refused: no of tcp syn ack refused (not delivered) to network stack
 * @tx_tcp_syn_host_fw_sent: no of tcp syn sent by FW OTA
 * @@tx_tcp_ack_host_fw_sent: no of tcp ack sent by FW OTA
 * @rx_host_drop: no of tcp syn ack dropped by host
 * @tx_tcp_syn_ack_cnt: no of tcp syn acked by FW
 * @tx_tcp_syn_ack_cnt: no of tcp ack acked by FW
 * @is_tcp_syn_ack_rcv: flag to check tcp syn ack received or not
 * @is_tcp_ack_sent: flag to check tcp ack sent or not
 */
struct hdd_tcp_stats_s {
	uint16_t tx_tcp_syn_count;
	uint16_t tx_tcp_ack_count;
	uint16_t rx_tcp_syn_ack_count;
	uint16_t tx_tcp_syn_dropped;
	uint16_t tx_tcp_ack_dropped;
	uint16_t rx_delivered;
	uint16_t rx_refused;
	uint16_t tx_tcp_syn_host_fw_sent;
	uint16_t tx_tcp_ack_host_fw_sent;
	uint16_t rx_host_drop;
	uint16_t rx_fw_cnt;
	uint16_t tx_tcp_syn_ack_cnt;
	uint16_t tx_tcp_ack_ack_cnt;
	bool is_tcp_syn_ack_rcv;
	bool is_tcp_ack_sent;

};

/**
 * struct hdd_icmpv4_stats_s - icmpv4 debug stats count
 * @tx_icmpv4_req_count: no. of icmpv4 req received from network stack
 * @rx_icmpv4_rsp_count: no. of icmpv4 res received from FW
 * @tx_dropped: no. of icmpv4 req dropped at hdd layer
 * @rx_delivered: no. of icmpv4 res delivered to network stack
 * @rx_refused: no of icmpv4 res refused (not delivered) to network stack
 * @tx_host_fw_sent: no of icmpv4 req sent by FW OTA
 * @rx_host_drop: no of icmpv4 res dropped by host
 * @rx_fw_cnt: no of icmpv4 res received by FW
 * @tx_ack_cnt: no of icmpv4 req acked by FW
 */
struct hdd_icmpv4_stats_s {
	uint16_t tx_icmpv4_req_count;
	uint16_t rx_icmpv4_rsp_count;
	uint16_t tx_dropped;
	uint16_t rx_delivered;
	uint16_t rx_refused;
	uint16_t tx_host_fw_sent;
	uint16_t rx_host_drop;
	uint16_t rx_fw_cnt;
	uint16_t tx_ack_cnt;
};

typedef struct hdd_stats_s {
	tCsrSummaryStatsInfo summary_stat;
	tCsrGlobalClassAStatsInfo ClassA_stat;
	tCsrGlobalClassDStatsInfo ClassD_stat;
	struct csr_per_chain_rssi_stats_info  per_chain_rssi_stats;
	hdd_tx_rx_stats_t hddTxRxStats;
	struct hdd_arp_stats_s hdd_arp_stats;
	struct hdd_dns_stats_s hdd_dns_stats;
	struct hdd_tcp_stats_s hdd_tcp_stats;
	struct hdd_icmpv4_stats_s hdd_icmpv4_stats;
#ifdef WLAN_FEATURE_11W
	hdd_pmf_stats_t hddPmfStats;
#endif
} hdd_stats_t;

enum hdd_roam_state {
	HDD_ROAM_STATE_NONE,

	/* Issuing a disconnect due to transition into low power states */
	HDD_ROAM_STATE_DISCONNECTING_POWER,

	/* Move to this state when HDD sets a key with SME/CSR.  Note this is
	 * an important state to get right because we will get calls into our
	 * SME callback routine for SetKey activity that we did not initiate!
	 */
	HDD_ROAM_STATE_SETTING_KEY,
};

typedef struct roaming_info_s {
	enum hdd_roam_state roamingState;
	qdf_event_t roamingEvent;

	tSirMacAddr bssid;
	tSirMacAddr peerMac;
	uint32_t roamId;
	eRoamCmdStatus roamStatus;
	bool deferKeyComplete;

} roaming_info_t;

#ifdef FEATURE_WLAN_WAPI
/* Define WAPI macros for Length, BKID count etc*/
#define MAX_WPI_KEY_LENGTH    16
#define MAX_NUM_PN            16
#define MAC_ADDR_LEN           6
#define MAX_ADDR_INDEX        12
#define MAX_NUM_AKM_SUITES    16
#define MAX_NUM_UNI_SUITES    16
#define MAX_NUM_BKIDS         16

/** WAPI AUTH mode definition */
enum wapi_auth_mode {
	WAPI_AUTH_MODE_OPEN = 0,
	WAPI_AUTH_MODE_PSK = 1,
	WAPI_AUTH_MODE_CERT
} __packed;

/** WAPI Work mode structure definition */
#define   WZC_ORIGINAL      0
#define   WAPI_EXTENTION    1

struct wapi_function_mode {
	unsigned char wapiMode;
} __packed;

typedef struct _WAPI_BKID {
	uint8_t bkid[16];
} WAPI_BKID, *pWAPI_BKID;

/** WAPI Association information structure definition */
struct _WAPI_AssocInfo {
	uint8_t elementID;
	uint8_t length;
	uint16_t version;
	uint16_t akmSuiteCount;
	uint32_t akmSuite[MAX_NUM_AKM_SUITES];
	uint16_t unicastSuiteCount;
	uint32_t unicastSuite[MAX_NUM_UNI_SUITES];
	uint32_t multicastSuite;
	uint16_t wapiCability;
	uint16_t bkidCount;
	WAPI_BKID bkidList[MAX_NUM_BKIDS];
} __packed;

typedef struct _WAPI_AssocInfo WAPI_AssocInfo;
typedef struct _WAPI_AssocInfo *pWAPI_IEAssocInfo;

/** WAPI KEY Type definition */
enum _WAPIKeyType {
	PAIRWISE_KEY,           /* 0 */
	GROUP_KEY               /* 1 */
} __packed;

/** WAPI KEY Direction definition */
enum key_direction {
	None,
	Rx,
	Tx,
	Rx_Tx
} __packed;

/* WAPI KEY structure definition */
struct WLAN_WAPI_KEY {
	enum _WAPIKeyType keyType;
	enum key_direction keyDirection;        /*reserved for future use */
	uint8_t keyId;
	uint8_t addrIndex[MAX_ADDR_INDEX];      /*reserved for future use */
	int wpiekLen;
	uint8_t wpiek[MAX_WPI_KEY_LENGTH];
	int wpickLen;
	uint8_t wpick[MAX_WPI_KEY_LENGTH];
	uint8_t pn[MAX_NUM_PN]; /*reserved for future use */
} __packed;

typedef struct WLAN_WAPI_KEY WLAN_WAPI_KEY;
typedef struct WLAN_WAPI_KEY *pWLAN_WAPI_KEY;

#define WPA_GET_LE16(a) ((u16) (((a)[1] << 8) | (a)[0]))
#define WPA_GET_BE24(a) ((u32) ((a[0] << 16) | (a[1] << 8) | a[2]))
#define WLAN_EID_WAPI 68
#define WAPI_PSK_AKM_SUITE  0x02721400
#define WAPI_CERT_AKM_SUITE 0x01721400

/* WAPI BKID List structure definition */
struct _WLAN_BKID_LIST {
	uint32_t length;
	uint32_t BKIDCount;
	WAPI_BKID BKID[1];
} __packed;

typedef struct _WLAN_BKID_LIST WLAN_BKID_LIST;
typedef struct _WLAN_BKID_LIST *pWLAN_BKID_LIST;

/* WAPI Information structure definition */
struct hdd_wapi_info_s {
	uint32_t nWapiMode;
	bool fIsWapiSta;
	struct qdf_mac_addr cachedMacAddr;
	uint8_t wapiAuthMode;
} __packed;
typedef struct hdd_wapi_info_s hdd_wapi_info_t;
#endif /* FEATURE_WLAN_WAPI */

typedef struct beacon_data_s {
	u8 *head;
	u8 *tail;
	u8 *proberesp_ies;
	u8 *assocresp_ies;
	int head_len;
	int tail_len;
	int proberesp_ies_len;
	int assocresp_ies_len;
	int dtim_period;
} beacon_data_t;

enum rem_on_channel_request_type {
	REMAIN_ON_CHANNEL_REQUEST,
	OFF_CHANNEL_ACTION_TX,
};

typedef struct action_pkt_buffer {
	uint8_t *frame_ptr;
	uint32_t frame_length;
	uint16_t freq;
} action_pkt_buffer_t;

typedef struct hdd_remain_on_chan_ctx {
	struct net_device *dev;
	struct ieee80211_channel chan;
	enum nl80211_channel_type chan_type;
	unsigned int duration;
	u64 cookie;
	enum rem_on_channel_request_type rem_on_chan_request;
	qdf_mc_timer_t hdd_remain_on_chan_timer;
	action_pkt_buffer_t action_pkt_buff;
	bool hdd_remain_on_chan_cancel_in_progress;
	uint32_t scan_id;
} hdd_remain_on_chan_ctx_t;

/* RoC Request entry */
typedef struct hdd_roc_req {
	qdf_list_node_t node;   /* MUST be first element */
	hdd_adapter_t *pAdapter;
	hdd_remain_on_chan_ctx_t *pRemainChanCtx;
} hdd_roc_req_t;

/**
 * struct hdd_scan_req - Scan Request entry
 * @node : List entry element
 * @adapter: Adapter address
 * @scan_request: scan request holder
 * @scan_id: scan identifier used across host layers which is generated at WMI
 * @cookie: scan request identifier sent to userspace
 * @source: scan request originator (NL/Vendor scan)
 * @timestamp: scan request timestamp
 *
 * Scan request linked list element
 */
struct hdd_scan_req {
	qdf_list_node_t node;
	hdd_adapter_t *adapter;
	struct cfg80211_scan_request *scan_request;
	uint32_t scan_id;
	uint8_t source;
	uint32_t timestamp;
	qdf_timer_t hdd_scan_inactivity_timer;
	uint32_t scan_req_flags;
};

enum p2p_action_frame_state {
	HDD_IDLE,
	HDD_PD_REQ_ACK_PENDING,
	HDD_GO_NEG_REQ_ACK_PENDING,
	HDD_INVALID_STATE,
};

enum action_frm_type {
	WLAN_HDD_GO_NEG_REQ,
	WLAN_HDD_GO_NEG_RESP,
	WLAN_HDD_GO_NEG_CNF,
	WLAN_HDD_INVITATION_REQ,
	WLAN_HDD_INVITATION_RESP,
	WLAN_HDD_DEV_DIS_REQ,
	WLAN_HDD_DEV_DIS_RESP,
	WLAN_HDD_PROV_DIS_REQ,
	WLAN_HDD_PROV_DIS_RESP,
};

typedef struct hdd_cfg80211_state_s {
	uint16_t current_freq;
	u64 action_cookie;
	uint8_t *buf;
	size_t len;
	hdd_remain_on_chan_ctx_t *remain_on_chan_ctx;
	struct mutex remain_on_chan_ctx_lock;
	enum p2p_action_frame_state actionFrmState;
	/* is_go_neg_ack_received flag is set to 1 when
	 * the pending ack for GO negotiation req is
	 * received.
	 */
	bool is_go_neg_ack_received;
} hdd_cfg80211_state_t;

/**
 * struct hdd_mon_set_ch_info - Holds monitor mode channel switch params
 * @channel: Channel number.
 * @cb_mode: Channel bonding
 * @channel_width: Channel width 0/1/2 for 20/40/80MHz respectively.
 * @phy_mode: PHY mode
 */
struct hdd_mon_set_ch_info {
	uint8_t channel;
	uint8_t cb_mode;
	uint32_t channel_width;
	eCsrPhyMode phy_mode;
};

/**
 * struct action_frame_cookie - Action frame cookie item in cookie list
 * @cookie_node: List item
 * @cookie: Cookie value
 */
struct action_frame_cookie {
	struct list_head cookie_node;
	uint64_t cookie;
};

/**
 * struct action_frame_random_mac - Action Frame random mac addr &
 * related attrs
 * @in_use: Checks whether random mac is in use
 * @addr: Contains random mac addr
 * @freq: Channel frequency
 * @cookie_list: List of cookies tied with random mac
 */
struct action_frame_random_mac {
	bool in_use;
	uint8_t addr[QDF_MAC_ADDR_SIZE];
	uint32_t freq;
	struct list_head cookie_list;
};

struct hdd_station_ctx {
	/* Handle to the Wireless Extension State */
	hdd_wext_state_t WextState;

#ifdef FEATURE_WLAN_TDLS
	tdlsCtx_t *pHddTdlsCtx;
#endif

	/* Connection information*/
	connection_info_t conn_info;

	roaming_info_t roam_info;

	int ft_carrier_on;

#ifdef WLAN_FEATURE_GTK_OFFLOAD
	tSirGtkOffloadParams gtkOffloadReqParams;
#endif
	/* Increment whenever ibss New peer joins and departs the network */
	int ibss_sta_generation;

	/* Indication of wep/wpa-none keys installation */
	bool ibss_enc_key_installed;

	/* Save the wep/wpa-none keys */
	tCsrRoamSetKey ibss_enc_key;
	tSirPeerInfoRspParams ibss_peer_info;

	bool hdd_ReassocScenario;

	/* STA ctx debug variables */
	int staDebugState;

	uint8_t broadcast_staid;

	struct hdd_mon_set_ch_info ch_info;
#ifdef WLAN_FEATURE_NAN_DATAPATH
	struct nan_datapath_ctx ndp_ctx;
#endif
	bool ap_supports_immediate_power_save;
};

#define BSS_STOP    0
#define BSS_START   1
typedef struct hdd_hostapd_state_s {
	int bssState;
	qdf_event_t qdf_event;
	qdf_event_t qdf_stop_bss_event;
	qdf_event_t qdf_sta_disassoc_event;
	QDF_STATUS qdf_status;
	bool bCommit;

} hdd_hostapd_state_t;

/**
 * enum bss_stop_reason - reasons why a BSS is stopped.
 * @BSS_STOP_REASON_INVALID: no reason specified explicitly.
 * @BSS_STOP_DUE_TO_MCC_SCC_SWITCH: BSS stopped due to host
 *  driver is trying to switch AP role to a different channel
 *  to maintain SCC mode with the STA role on the same card.
 *  this usually happens when STA is connected to an external
 *  AP that runs on a different channel
 */
enum bss_stop_reason {
	BSS_STOP_REASON_INVALID = 0,
	BSS_STOP_DUE_TO_MCC_SCC_SWITCH = 1,
};

/**
 * typedef struct hdd_station_info_t - Per station structure kept in HDD for
 *                                     multiple station support for SoftAP
 * @isUsed: The station entry is used or not
 * @ucSTAId: Station ID reported back from HAL (through SAP).
 *           Broadcast uses station ID zero by default.
 * @macAddrSTA: MAC address of the station
 * @tlSTAState: Current Station state so HDD knows how to deal with packet
 *              queue. Most recent states used to change TLSHIM STA state.
 * @isQosEnabled: Track QoS status of station
 * @isDeauthInProgress: The station entry for which Deauth is in progress
 * @nss: Number of spatial streams supported
 * @rate_flags: Rate Flags for this connection
 * @ecsa_capable: Extended CSA capabilities
 * @max_phy_rate: Calcuated maximum phy rate based on mode, nss, mcs etc.
 * @tx_packets: Packets send to current station
 * @tx_bytes: Bytes send to current station
 * @rx_packets: Packets received from current station
 * @rx_bytes: Bytes received from current station
 * @last_tx_rx_ts: Last tx/rx timestamp with current station
 * @assoc_ts: Current station association timestamp
 * @tx_rate: Tx rate with current station reported from F/W
 * @rx_rate: Rx rate with current station reported from F/W
 * @ampdu: Ampdu enable or not of the station
 * @sgi_enable: Short GI enable or not of the station
 * @tx_stbc: Tx Space-time block coding enable/disable
 * @rx_stbc: Rx Space-time block coding enable/disable
 * @ch_width: Channel Width of the connection
 * @mode: Mode of the connection
 * @max_supp_idx: Max supported rate index of the station
 * @max_ext_idx: Max extended supported rate index of the station
 * @max_mcs_idx: Max supported mcs index of the station
 * @rx_mcs_map: VHT Rx mcs map
 * @tx_mcs_map: VHT Tx mcs map
 * @freq : Frequency of the current station
 * @dot11_mode: 802.11 Mode of the connection
 * @ht_present: HT caps present or not in the current station
 * @vht_present: VHT caps present or not in the current station
 * @ht_caps: HT capabilities of current station
 * @vht_caps: VHT capabilities of current station
 * @reason_code: Disconnection reason code for current station
 * @rssi: RSSI of the current station reported from F/W
 */
typedef struct {
	bool isUsed;
	uint8_t ucSTAId;
	struct qdf_mac_addr macAddrSTA;
	enum ol_txrx_peer_state tlSTAState;
	bool isQosEnabled;
	bool isDeauthInProgress;
	uint8_t   nss;
	uint32_t  rate_flags;
	uint8_t   ecsa_capable;
	uint32_t max_phy_rate;
	uint32_t tx_packets;
	uint64_t tx_bytes;
	uint32_t rx_packets;
	uint64_t rx_bytes;
	qdf_time_t last_tx_rx_ts;
	qdf_time_t assoc_ts;
	uint32_t tx_rate;
	uint32_t rx_rate;
	bool ampdu;
	bool sgi_enable;
	bool tx_stbc;
	bool rx_stbc;
	uint8_t ch_width;
	uint8_t mode;
	uint8_t max_supp_idx;
	uint8_t max_ext_idx;
	uint8_t max_mcs_idx;
	uint8_t rx_mcs_map;
	uint8_t tx_mcs_map;
	uint32_t freq;
	uint8_t dot11_mode;
	bool ht_present;
	bool vht_present;
	struct ieee80211_ht_cap ht_caps;
	struct ieee80211_vht_cap vht_caps;
	uint32_t reason_code;
	int8_t rssi;
} hdd_station_info_t;

/**
 * struct hdd_rate_info - rate_info in HDD
 * @rate: tx/rx rate (kbps)
 * @mode: 0->11abg legacy, 1->HT, 2->VHT (refer to sir_sme_phy_mode)
 * @nss: number of streams
 * @mcs: mcs index for HT/VHT mode
 * @rate_flags: rate flags for last tx/rx
 *
 * rate info in HDD
 */
struct hdd_rate_info {
	uint32_t rate;
	uint8_t mode;
	uint8_t nss;
	uint8_t mcs;
	uint8_t rate_flags;
};

/**
 * struct hdd_fw_txrx_stats - fw txrx status in HDD
 *                            (refer to station_info struct in Kernel)
 * @tx_packets: packets transmitted to this station
 * @tx_bytes: bytes transmitted to this station
 * @rx_packets: packets received from this station
 * @rx_bytes: bytes received from this station
 * @rx_retries: cumulative retry counts
 * @tx_failed: number of failed transmissions
 * @rssi: The signal strength (dbm)
 * @tx_rate: last used tx rate info
 * @rx_rate: last used rx rate info
 *
 * fw txrx status in HDD
 */
struct hdd_fw_txrx_stats {
	uint32_t tx_packets;
	uint64_t tx_bytes;
	uint32_t rx_packets;
	uint64_t rx_bytes;
	uint32_t tx_retries;
	uint32_t tx_failed;
	int8_t rssi;
	struct hdd_rate_info tx_rate;
	struct hdd_rate_info rx_rate;
};

struct hdd_ap_ctx_s {
	hdd_hostapd_state_t HostapdState;

	/* Memory differentiation mode is enabled */
	/* uint16_t uMemoryDiffThreshold; */
	/* uint8_t uNumActiveAC; */
	/* uint8_t uActiveACMask; */

	/** Packet Count to update uNumActiveAC and uActiveACMask */
	/* uint16_t uUpdatePktCount; */

	/** Station ID assigned after BSS starts */
	uint8_t uBCStaId;

	uint8_t uPrivacy;       /* The privacy bits of configuration */

	tSirWPSPBCProbeReq WPSPBCProbeReq;

	tsap_Config_t sapConfig;

	struct semaphore semWpsPBCOverlapInd;

	bool apDisableIntraBssFwd;

	qdf_mc_timer_t hdd_ap_inactivity_timer;

	uint8_t operatingChannel;

	bool uIsAuthenticated;

	eCsrEncryptionType ucEncryptType;

	/* This will point to group key data,
	 * if it is received before start bss
	 */
	tCsrRoamSetKey groupKey;
	/* This will have WEP key data, if it is received before start bss */
	tCsrRoamSetKey wepKey[CSR_MAX_NUM_KEY];

	/* WEP default key index */
	uint8_t wep_def_key_idx;

	beacon_data_t *beacon;

	bool bApActive;

	/* SAP Context */
	void *sapContext;

	bool dfs_cac_block_tx;

	enum bss_stop_reason bss_stop_reason;

	/* Fw txrx stats info */
	struct hdd_fw_txrx_stats txrx_stats;
};

typedef struct hdd_scaninfo_s {
	/* The scan pending  */
	uint32_t mScanPending;

	/* Counter for mScanPending so that the scan pending
	 * error log is not printed for more than 5 times
	 */
	uint32_t mScanPendingCounter;

	/* Additional IE for scan */
	tSirAddie scanAddIE;

	uint8_t *default_scan_ies;
	uint16_t default_scan_ies_len;
	/* Scan mode */
	tSirScanType scan_mode;

	/* completion variable for abortscan */
	struct completion abortscan_event_var;

} hdd_scaninfo_t;

#define WLAN_HDD_MAX_MC_ADDR_LIST CFG_TGT_MAX_MULTICAST_FILTER_ENTRIES

#ifdef WLAN_FEATURE_PACKET_FILTERING
typedef struct multicast_addr_list {
	uint8_t isFilterApplied;
	uint8_t mc_cnt;
	uint8_t addr[WLAN_HDD_MAX_MC_ADDR_LIST][ETH_ALEN];
} t_multicast_add_list;
#endif

#define WLAN_HDD_MAX_HISTORY_ENTRY		10

/**
 * struct hdd_netif_queue_stats - netif queue operation statistics
 * @pause_count - pause counter
 * @unpause_count - unpause counter
 */
struct hdd_netif_queue_stats {
	uint16_t pause_count;
	uint16_t unpause_count;
	qdf_time_t total_pause_time;
};

/**
 * struct hdd_netif_queue_history - netif queue operation history
 * @time: timestamp
 * @netif_action: action type
 * @netif_reason: reason type
 * @pause_map: pause map
 */
struct hdd_netif_queue_history {
	qdf_time_t time;
	uint16_t netif_action;
	uint16_t netif_reason;
	uint32_t pause_map;
};

/**
 * struct hdd_chan_change_params - channel related information
 * @chan: operating channel
 * @chan_params: channel parameters
 */
struct hdd_chan_change_params {
	uint8_t chan;
	struct ch_params_s chan_params;
};

/**
 * struct hdd_runtime_pm_context - context to prevent/allow runtime pm
 * @scan: scan context to prvent/allow runtime pm
 *
 * Prevent Runtime PM for scan
 */
struct hdd_runtime_pm_context {
	qdf_runtime_lock_t scan;
	qdf_runtime_lock_t roc;
	qdf_runtime_lock_t dfs;
};

/**
 * struct hdd_connect_pm_context - Runtime PM connect context per adapter
 * @connect: Runtime Connect Context
 *
 * Structure to hold runtime pm connect context for each adapter.
 */
struct hdd_connect_pm_context {
	qdf_runtime_lock_t connect;
};

/*
 * WLAN_HDD_ADAPTER_MAGIC is a magic number used to identify net devices
 * belonging to this driver from net devices belonging to other devices.
 * Therefore, the magic number must be unique relative to the numbers for
 * other drivers in the system. If WLAN_HDD_ADAPTER_MAGIC is already defined
 * (e.g. by compiler argument), then use that. If it's not already defined,
 * then use the first 4 characters of MULTI_IF_NAME to construct the magic
 * number. If MULTI_IF_NAME is not defined, then use a default magic number.
 */
#ifndef WLAN_HDD_ADAPTER_MAGIC
#ifdef MULTI_IF_NAME
#define WLAN_HDD_ADAPTER_MAGIC                                          \
	(MULTI_IF_NAME[0] == 0 ? 0x574c414e :                           \
	(MULTI_IF_NAME[1] == 0 ? (MULTI_IF_NAME[0] << 24) :             \
	(MULTI_IF_NAME[2] == 0 ? (MULTI_IF_NAME[0] << 24) |             \
		(MULTI_IF_NAME[1] << 16) :                              \
	(MULTI_IF_NAME[0] << 24) | (MULTI_IF_NAME[1] << 16) |           \
	(MULTI_IF_NAME[2] << 8) | MULTI_IF_NAME[3])))
#else
#define WLAN_HDD_ADAPTER_MAGIC 0x574c414e       /* ASCII "WLAN" */
#endif
#endif

/**
 * struct rcpi_info - rcpi info
 * @rcpi: computed value in dB
 * @mac_addr: peer mac addr for which rcpi is computed
 */
struct rcpi_info {
	int32_t rcpi;
	struct qdf_mac_addr mac_addr;
};

struct hdd_adapter_s {
	/* Magic cookie for adapter sanity verification.  Note that this
	 * needs to be at the beginning of the private data structure so
	 * that it will exists at the beginning of dev->priv and hence
	 * will always be in mapped memory
	 */
	uint32_t magic;

	void *pHddCtx;

	/** Handle to the network device */
	struct net_device *dev;

	enum tQDF_ADAPTER_MODE device_mode;

	/** IPv4 notifier callback for handling ARP offload on change in IP */
	struct work_struct ipv4NotifierWorkQueue;
#ifdef WLAN_NS_OFFLOAD
	/** IPv6 notifier callback for handling NS offload on change in IP */
	struct work_struct ipv6NotifierWorkQueue;
#endif

	/* TODO Move this to sta Ctx */
	struct wireless_dev wdev;
	struct cfg80211_scan_request *request;
	uint8_t scan_source;

	/** ops checks if Opportunistic Power Save is Enable or Not
	 * ctw stores ctWindow value once we receive Opps command from
	 * wpa_supplicant then using ctWindow value we need to Enable
	 * Opportunistic Power Save
	 */
	uint8_t ops;
	uint32_t ctw;

	/** Current MAC Address for the adapter  */
	struct qdf_mac_addr macAddressCurrent;

	/**Event Flags*/
	unsigned long event_flags;

	/**Device TX/RX statistics*/
	struct net_device_stats stats;
	/** HDD statistics*/
	hdd_stats_t hdd_stats;
	/** linkspeed statistics */
	tSirLinkSpeedInfo ls_stats;
	/* SAP peer station info */
	struct sir_peer_sta_info peer_sta_info;

	uint8_t sessionId;

	/* Completion variable for session close */
	struct completion session_close_comp_var;

	/* Completion variable for session open */
	struct completion session_open_comp_var;

	/* TODO: move these to sta ctx. These may not be used in AP */
	/** completion variable for disconnect callback */
	struct completion disconnect_comp_var;

	struct completion roaming_comp_var;

	/** Completion of change country code */
	struct completion change_country_code;

	/* completion variable for Linkup Event */
	struct completion linkup_event_var;

	/* completion variable for cancel remain on channel Event */
	struct completion cancel_rem_on_chan_var;

	/* completion variable for off channel  remain on channel Event */
	struct completion offchannel_tx_event;
	/* Completion variable for action frame */
	struct completion tx_action_cnf_event;
	/* Completion variable for remain on channel ready */
	struct completion rem_on_chan_ready_event;

	struct completion sta_authorized_event;
#ifdef FEATURE_WLAN_TDLS
	struct completion tdls_add_station_comp;
	struct completion tdls_del_station_comp;
	struct completion tdls_mgmt_comp;
	struct completion tdls_link_establish_req_comp;
	QDF_STATUS tdlsAddStaStatus;
#endif

	struct completion ibss_peer_info_comp;

	/* Track whether the linkup handling is needed  */
	bool isLinkUpSvcNeeded;

	/* Mgmt Frames TX completion status code */
	uint32_t mgmtTxCompletionStatus;

	/* WMM Status */
	struct hdd_wmm_status hddWmmStatus;
/*************************************************************
 */
/*************************************************************
 * TODO - Remove it later
 */
	/** Multiple station supports */
	/** Per-station structure */
	spinlock_t staInfo_lock;        /* To protect access to station Info */
	hdd_station_info_t aStaInfo[WLAN_MAX_STA_COUNT];
	hdd_station_info_t cache_sta_info[WLAN_MAX_STA_COUNT];

	/* uint8_t uNumActiveStation; */

/*************************************************************
 */

#ifdef FEATURE_WLAN_WAPI
	hdd_wapi_info_t wapi_info;
#endif

	int8_t rssi;
	int32_t rssi_on_disconnect;
#ifdef WLAN_FEATURE_LPSS
	bool rssi_send;
#endif

	uint8_t snr;

	struct work_struct monTxWorkQueue;
	struct sk_buff *skb_to_tx;

	union {
		hdd_station_ctx_t station;
		hdd_ap_ctx_t ap;
	} sessionCtx;

#ifdef WLAN_FEATURE_TSF
	/* tsf value received from firmware */
	uint64_t cur_target_time;
	uint64_t tsf_sync_soc_timer;
#ifdef WLAN_FEATURE_TSF_PLUS
	   /* spin lock for read/write timestamps */
	   qdf_spinlock_t host_target_sync_lock;
	   qdf_mc_timer_t host_target_sync_timer;
	   uint64_t cur_host_time;
	   uint64_t last_host_time;
	   uint64_t last_target_time;
	   /* to store the count of continuous invalid tstamp-pair */
	   int continuous_error_count;
	   /* to indicate whether tsf_sync has been initialized */
	   qdf_atomic_t tsf_sync_ready_flag;
#endif /* WLAN_FEATURE_TSF_PLUS */
#endif

	hdd_cfg80211_state_t cfg80211State;

#ifdef WLAN_FEATURE_PACKET_FILTERING
	t_multicast_add_list mc_addr_list;
#endif
	uint8_t addr_filter_pattern;

	bool higherDtimTransition;
	bool survey_idx;

	hdd_scaninfo_t scan_info;
#ifdef FEATURE_WLAN_ESE
	tAniTrafStrmMetrics tsmStats;
#endif
	/* Flag to ensure PSB is configured through framework */
	uint8_t psbChanged;
	/* UAPSD psb value configured through framework */
	uint8_t configuredPsb;
#ifdef IPA_OFFLOAD
	void *ipa_context;
#endif
	/* Use delayed work for Sec AP ACS as Pri AP Startup need to complete
	 * since CSR (PMAC Struct) Config is same for both AP
	 */
	struct delayed_work acs_pending_work;

	struct work_struct scan_block_work;
#ifdef MSM_PLATFORM
	unsigned long prev_rx_packets;
	unsigned long prev_tx_packets;
	uint64_t prev_fwd_tx_packets;
	uint64_t prev_fwd_rx_packets;
	int connection;
#endif
	bool is_roc_inprogress;

#ifdef QCA_LL_LEGACY_TX_FLOW_CONTROL
	qdf_mc_timer_t tx_flow_control_timer;
	bool tx_flow_timer_initialized;
	unsigned int tx_flow_low_watermark;
	unsigned int tx_flow_high_watermark_offset;
#endif /* QCA_LL_LEGACY_TX_FLOW_CONTROL */
	bool offloads_configured;

	/* DSCP to UP QoS Mapping */
	sme_QosWmmUpType hddWmmDscpToUpMap[WLAN_HDD_MAX_DSCP + 1];

#ifdef WLAN_FEATURE_LINK_LAYER_STATS
	bool isLinkLayerStatsSet;
#endif
	uint8_t linkStatus;

	/* variable for temperature in Celsius */
	int temperature;

	/* Time stamp for last completed RoC request */
	uint64_t last_roc_ts;

	/* Time stamp for start RoC request */
	uint64_t start_roc_ts;

	/* State for synchronous OCB requests to WMI */
	struct sir_ocb_set_config_response ocb_set_config_resp;
	struct sir_ocb_get_tsf_timer_response ocb_get_tsf_timer_resp;
	struct sir_dcc_get_stats_response *dcc_get_stats_resp;
	struct sir_dcc_update_ndl_response dcc_update_ndl_resp;

	/* MAC addresses used for OCB interfaces */
#ifdef WLAN_FEATURE_DSRC
	struct qdf_mac_addr ocb_mac_address[QDF_MAX_CONCURRENCY_PERSONA];
	int ocb_mac_addr_count;
#endif

	/* BITMAP indicating pause reason */
	uint32_t pause_map;
	spinlock_t pause_map_lock;
	qdf_time_t start_time;
	qdf_time_t last_time;
	qdf_time_t total_pause_time;
	qdf_time_t total_unpause_time;
	uint8_t history_index;
	struct hdd_netif_queue_history
		 queue_oper_history[WLAN_HDD_MAX_HISTORY_ENTRY];
	struct hdd_netif_queue_stats queue_oper_stats[WLAN_REASON_TYPE_MAX];
	ol_txrx_tx_fp tx_fn;
	/* debugfs entry */
	struct dentry *debugfs_phy;
	/*
	 * The pre cac channel is saved here and will be used when the SAP's
	 * channel needs to be moved from the existing 2.4GHz channel.
	 */
	uint8_t pre_cac_chan;
	struct hdd_connect_pm_context connect_rpm_ctx;
	struct power_stats_response *chip_power_stats;

	bool fast_roaming_allowed;

	/* rcpi information */
	struct rcpi_info rcpi;
	/*
	 * Indicate if HO fails during disconnect so that
	 * disconnect is not initiated by HDD as its already
	 * initiated by CSR
	 */
	bool roam_ho_fail;
	struct lfr_firmware_status lfr_fw_status;
	bool con_status;
	bool dad;
	uint32_t pkt_type_bitmap;
	uint32_t track_arp_ip;
	uint8_t dns_payload[256];
	uint32_t track_dns_domain_len;
	uint32_t track_src_port;
	uint32_t track_dest_port;
	uint32_t track_dest_ipv4;
	/* random address management for management action frames */
	spinlock_t random_mac_lock;
	struct action_frame_random_mac random_mac[MAX_RANDOM_MAC_ADDRS];
	uint32_t mon_chan;
	uint32_t mon_bandwidth;
};

#define WLAN_HDD_GET_STATION_CTX_PTR(pAdapter) (&(pAdapter)->sessionCtx.station)
#define WLAN_HDD_GET_AP_CTX_PTR(pAdapter) (&(pAdapter)->sessionCtx.ap)
#define WLAN_HDD_GET_WEXT_STATE_PTR(pAdapter)  (&(pAdapter)->sessionCtx.station.WextState)
#define WLAN_HDD_GET_CTX(pAdapter) ((hdd_context_t *)pAdapter->pHddCtx)
#define WLAN_HDD_GET_HAL_CTX(pAdapter)  (((hdd_context_t *)(pAdapter->pHddCtx))->hHal)
#define WLAN_HDD_GET_HOSTAP_STATE_PTR(pAdapter) (&(pAdapter)->sessionCtx.ap.HostapdState)
#define WLAN_HDD_GET_CFG_STATE_PTR(pAdapter)  (&(pAdapter)->cfg80211State)
#define WLAN_HDD_GET_SAP_CTX_PTR(pAdapter) (pAdapter->sessionCtx.ap.sapContext)
#ifdef FEATURE_WLAN_TDLS
#define WLAN_HDD_IS_TDLS_SUPPORTED_ADAPTER(pAdapter) \
	(((QDF_STA_MODE != pAdapter->device_mode) && \
	  (QDF_P2P_CLIENT_MODE != pAdapter->device_mode)) ? 0 : 1)
#define WLAN_HDD_GET_TDLS_CTX_PTR(pAdapter) \
	((WLAN_HDD_IS_TDLS_SUPPORTED_ADAPTER(pAdapter)) ? \
	 (tdlsCtx_t *)(pAdapter)->sessionCtx.station.pHddTdlsCtx : NULL)
#endif

#ifdef WLAN_FEATURE_NAN_DATAPATH
#define WLAN_HDD_GET_NDP_CTX_PTR(adapter) \
		(&(adapter)->sessionCtx.station.ndp_ctx)
#define WLAN_HDD_IS_NDP_ENABLED(hdd_ctx) ((hdd_ctx)->nan_datapath_enabled)
#else
/* WLAN_HDD_GET_NDP_CTX_PTR and WLAN_HDD_GET_NDP_WEXT_STATE_PTR are not defined
 * intentionally so that all references to these must be within NDP code.
 * non-NDP code can call WLAN_HDD_IS_NDP_ENABLED(), and when it is enabled,
 * invoke NDP code to do all work.
 */
#define WLAN_HDD_IS_NDP_ENABLED(hdd_ctx) (false)
#endif

/* Set mac address locally administered bit */
#define WLAN_HDD_RESET_LOCALLY_ADMINISTERED_BIT(macaddr) (macaddr[0] &= 0xFD)

#define HDD_DEFAULT_MCC_P2P_QUOTA    70
#define HDD_RESET_MCC_P2P_QUOTA      50

typedef struct hdd_adapter_list_node {
	qdf_list_node_t node;   /* MUST be first element */
	hdd_adapter_t *pAdapter;
} hdd_adapter_list_node_t;

typedef struct hdd_priv_data_s {
	uint8_t *buf;
	int used_len;
	int total_len;
} hdd_priv_data_t;

#define  MAX_MOD_LOGLEVEL 10
typedef struct {
	uint8_t enable;
	uint8_t dl_type;
	uint8_t dl_report;
	uint8_t dl_loglevel;
	uint8_t index;
	uint32_t dl_mod_loglevel[MAX_MOD_LOGLEVEL];

} fw_log_info;

/**
 * enum antenna_mode - number of TX/RX chains
 * @HDD_ANTENNA_MODE_INVALID: Invalid mode place holder
 * @HDD_ANTENNA_MODE_1X1: Number of TX/RX chains equals 1
 * @HDD_ANTENNA_MODE_2X2: Number of TX/RX chains equals 2
 * @HDD_ANTENNA_MODE_MAX: Place holder for max mode
 */
enum antenna_mode {
	HDD_ANTENNA_MODE_INVALID,
	HDD_ANTENNA_MODE_1X1,
	HDD_ANTENNA_MODE_2X2,
	HDD_ANTENNA_MODE_MAX
};

/**
 * enum smps_mode - SM power save mode
 * @HDD_SMPS_MODE_STATIC: Static power save
 * @HDD_SMPS_MODE_DYNAMIC: Dynamic power save
 * @HDD_SMPS_MODE_RESERVED: Reserved
 * @HDD_SMPS_MODE_DISABLED: Disable power save
 * @HDD_SMPS_MODE_MAX: Place holder for max mode
 */
enum smps_mode {
	HDD_SMPS_MODE_STATIC,
	HDD_SMPS_MODE_DYNAMIC,
	HDD_SMPS_MODE_RESERVED,
	HDD_SMPS_MODE_DISABLED,
	HDD_SMPS_MODE_MAX
};

/**
 * struct hdd_chain_rssi_context - hdd chain rssi context
 * @response_event: chain rssi request wait event
 * @ignore_result: Flag to ignore the result or not
 * @chain_rssi: chain rssi array
 */
struct hdd_chain_rssi_context {
	struct completion response_event;
	bool ignore_result;
	struct chain_rssi_result result;
};

#ifdef WLAN_FEATURE_OFFLOAD_PACKETS
/**
 * struct hdd_offloaded_packets - request id to pattern id mapping
 * @request_id: request id
 * @pattern_id: pattern id
 *
 */
struct hdd_offloaded_packets {
	uint32_t request_id;
	uint8_t  pattern_id;
};

/**
 * struct hdd_offloaded_packets_ctx - offloaded packets context
 * @op_table: request id to pattern id table
 * @op_lock: mutex lock
 */
struct hdd_offloaded_packets_ctx {
	struct hdd_offloaded_packets op_table[MAXNUM_PERIODIC_TX_PTRNS];
	struct mutex op_lock;
};
#endif

/**
 * struct hdd_bpf_context - hdd Context for bpf
 * @magic: magic number
 * @completion: Completion variable for BPF Get Capability
 * @capability_response: capabilities response received from fw
 */
struct hdd_bpf_context {
	unsigned int magic;
	struct completion completion;
	struct sir_bpf_get_offload capability_response;
};

/**
 * enum driver_status: Driver Modules status
 * @DRIVER_MODULES_UNINITIALIZED: Driver CDS modules uninitialized
 * @DRIVER_MODULES_OPENED: Driver CDS modules opened
 * @DRIVER_MODULES_ENABLED: Driver CDS modules opened
 * @DRIVER_MODULES_CLOSED: Driver CDS modules closed
 */
enum driver_modules_status {
	DRIVER_MODULES_UNINITIALIZED,
	DRIVER_MODULES_OPENED,
	DRIVER_MODULES_ENABLED,
	DRIVER_MODULES_CLOSED
};

/**
 * struct acs_dfs_policy - Define ACS policies
 * @acs_dfs_mode: Dfs mode enabled/disabled.
 * @acs_channel: pre defined channel to avoid ACS.
 */
struct acs_dfs_policy {
	enum dfs_mode acs_dfs_mode;
	uint8_t acs_channel;
};

/**
 * enum suspend_fail_reason: Reasons a WLAN suspend might fail
 * SUSPEND_FAIL_IPA: IPA in progress
 * SUSPEND_FAIL_RADAR: radar scan in progress
 * SUSPEND_FAIL_ROAM: roaming in progress
 * SUSPEND_FAIL_SCAN: scan in progress
 * SUSPEND_FAIL_INITIAL_WAKEUP: received initial wakeup from firmware
 * SUSPEND_FAIL_MAX_COUNT: the number of wakeup reasons, always at the end
 */
enum suspend_fail_reason {
	SUSPEND_FAIL_IPA,
	SUSPEND_FAIL_RADAR,
	SUSPEND_FAIL_ROAM,
	SUSPEND_FAIL_SCAN,
	SUSPEND_FAIL_INITIAL_WAKEUP,
	SUSPEND_FAIL_MAX_COUNT
};

/**
 * suspend_resume_stats - Collection of counters for suspend/resume events
 * @suspends: number of suspends completed
 * @resumes: number of resumes completed
 * @suspend_fail: counters for failed suspend reasons
 */
struct suspend_resume_stats {
	uint32_t suspends;
	uint32_t resumes;
	uint32_t suspend_fail[SUSPEND_FAIL_MAX_COUNT];
};

/**
 * struct hdd_nud_stats_context - hdd NUD stats context
 * @response_event: NUD stats request wait event
 */
struct hdd_nud_stats_context {
	struct completion response_event;
};

/**
 * struct hdd_scan_chan_info - channel info
 * @freq: radio frequence
 * @cmd flag: cmd flag
 * @noise_floor: noise floor
 * @cycle_count: cycle count
 * @rx_clear_count: rx clear count
 * @tx_frame_count: TX frame count
 * @delta_cycle_count: delta of cc
 * @delta_rx_clear_count: delta of rcc
 * @delta_tx_frame_count: delta of tfc
 * @clock_freq: clock frequence MHZ
 */
struct hdd_scan_chan_info {
	uint32_t freq;
	uint32_t cmd_flag;
	uint32_t noise_floor;
	uint32_t cycle_count;
	uint32_t rx_clear_count;
	uint32_t tx_frame_count;
	uint32_t delta_cycle_count;
	uint32_t delta_rx_clear_count;
	uint32_t delta_tx_frame_count;
	uint32_t clock_freq;
};

/**
 * struct sta_ap_intf_check_work_ctx - sta_ap_intf_check_work
 * related info
 * @adapter: adaptor of the interface to which SAP to do SCC
 *         with
 */
struct sta_ap_intf_check_work_ctx {
	hdd_adapter_t *adapter;
};

enum tos {
	TOS_BK = 0,
	TOS_BE = 1,
	TOS_VI = 2,
	TOS_VO = 3,
};

#define HDD_AC_BK_BIT                   1
#define HDD_AC_BE_BIT                   2
#define HDD_AC_VI_BIT                   4
#define HDD_AC_VO_BIT                   8

#define HDD_MAX_OFF_CHAN_TIME_FOR_VO    20
#define HDD_MAX_OFF_CHAN_TIME_FOR_VI    20
#define HDD_MAX_OFF_CHAN_TIME_FOR_BE    40
#define HDD_MAX_OFF_CHAN_TIME_FOR_BK    40

#define HDD_MAX_AC                      4
#define HDD_MAX_OFF_CHAN_ENTRIES        2

#define HDD_AC_BIT_INDX                 0
#define HDD_DWELL_TIME_INDX             1

enum hdd_sta_smps_param {
	/* RSSI threshold to enter Dynamic SMPS mode from inactive mode */
	HDD_STA_SMPS_PARAM_UPPER_RSSI_THRESH = 0,
	/*
	 *  RSSI threshold to enter Stalled-D-SMPS mode from D-SMPS mode or
	 * to enter D-SMPS mode from Stalled-D-SMPS mode
	 */
	HDD_STA_SMPS_PARAM_STALL_RSSI_THRESH = 1,
	/* RSSI threshold to disable SMPS modes */
	HDD_STA_SMPS_PARAM_LOWER_RSSI_THRESH = 2,
	/* Upper threshold for beacon-RSSI. Used to reduce RX chainmask. */
	HDD_STA_SMPS_PARAM_UPPER_BRSSI_THRESH = 3,
	/* Lower threshold for beacon-RSSI. Used to increase RX chainmask. */
	HDD_STA_SMPS_PARAM_LOWER_BRSSI_THRESH = 4,
	/* Enable/Disable DTIM 1chRx feature */
	HDD_STA_SMPS_PARAM_DTIM_1CHRX_ENABLE = 5
};

/**
 * struct hdd_cache_channel_info - Structure of the channel info
 * which needs to be cached
 * @channel_num: channel number
 * @reg_status: Current regulatory status of the channel
 * Enable
 * Disable
 * DFS
 * Invalid
 * @wiphy_status: Current wiphy status
 */
struct hdd_cache_channel_info {
	uint32_t channel_num;
	enum channel_state reg_status;
	uint32_t wiphy_status;
};

/**
 * struct hdd_cache_channels - Structure of the channels to be cached
 * @num_channels: Number of channels to be cached
 * @channel_info: Structure of the channel info
 */
struct hdd_cache_channels {
	uint32_t num_channels;
	struct hdd_cache_channel_info *channel_info;
};

/** Adapter structure definition */
struct hdd_context_s {
	/** Global CDS context  */
	v_CONTEXT_t pcds_context;

	/** HAL handle...*/
	tHalHandle hHal;

	struct wiphy *wiphy;
	/* TODO Remove this from here. */

	qdf_spinlock_t hdd_adapter_lock;
	qdf_list_t hddAdapters; /* List of adapters */

	hdd_adapter_t *sta_to_adapter[HDD_MAX_ADAPTERS];

	/** Pointer for firmware image data */
	const struct firmware *fw;

	/** Pointer for configuration data */
	const struct firmware *cfg;

	/** Pointer to the parent device */
	struct device *parent_dev;

	/** Config values read from qcom_cfg.ini file */
	struct hdd_config *config;

	/* Completion  variable to indicate Mc Thread Suspended */
	struct completion mc_sus_event_var;

	bool isMcThreadSuspended;

#ifdef QCA_CONFIG_SMP
	bool is_ol_rx_thread_suspended;
#endif

	bool hdd_wlan_suspended;
	bool suspended;

	/* Lock to avoid race condition during start/stop bss */
	struct mutex sap_lock;

#ifdef FEATURE_OEM_DATA_SUPPORT
	/* OEM App registered or not */
	bool oem_app_registered;

	/* OEM App Process ID */
	int32_t oem_pid;
#endif

	/** Concurrency Parameters*/
	uint32_t concurrency_mode;

	uint8_t no_of_open_sessions[QDF_MAX_NO_OF_MODE];
	uint8_t no_of_active_sessions[QDF_MAX_NO_OF_MODE];

	/* Check if dbs scan duty cycle is enabled */
	bool is_dbs_scan_duty_cycle_enabled;

	/** P2P Device MAC Address for the adapter  */
	struct qdf_mac_addr p2pDeviceAddress;

	qdf_wake_lock_t rx_wake_lock;
	qdf_wake_lock_t sap_wake_lock;

#ifdef FEATURE_WLAN_TDLS
	enum tdls_support_mode tdls_mode;
	enum tdls_support_mode tdls_mode_last;
	tdlsConnInfo_t tdlsConnInfo[HDD_MAX_NUM_TDLS_STA];
	/* maximum TDLS station number allowed upon runtime condition */
	uint16_t max_num_tdls_sta;
	/* TDLS peer connected count */
	uint16_t connected_peer_count;
	/* Lock to avoid race condition during TDLS operations */
	qdf_spinlock_t tdls_ct_spinlock;
	/*linear mac address table for counting the packets*/
	struct tdls_ct_mac_table ct_peer_mac_table[TDLS_CT_MAC_MAX_TABLE_SIZE];
	/*number of valid mac entry in @ct_peer_mac_table*/
	uint8_t valid_mac_entries;
	struct mutex tdls_lock;
	uint8_t tdls_off_channel;
	uint16_t tdls_channel_offset;
	int32_t tdls_fw_off_chan_mode;
	bool enable_tdls_connection_tracker;
	uint8_t tdls_external_peer_count;
	bool tdls_nss_switch_in_progress;
	bool tdls_nss_teardown_complete;
	enum tdls_nss_transition_type tdls_nss_transition_mode;
	int32_t tdls_teardown_peers_cnt;
	struct tdls_set_state_info set_state_info;
#endif

	void *hdd_ipa;

	/* Use below lock to protect access to isSchedScanUpdatePending
	 * since it will be accessed in two different contexts.
	 */
	qdf_spinlock_t sched_scan_lock;

	/* Flag keeps track of wiphy suspend/resume */
	bool isWiphySuspended;

	/* Indicates about pending sched_scan results */
	bool isSchedScanUpdatePending;

#ifdef MSM_PLATFORM
	/* DDR bus bandwidth compute timer
	 */
	qdf_timer_t bus_bw_timer;
	bool bus_bw_timer_running;
	qdf_spinlock_t bus_bw_timer_lock;
	struct work_struct bus_bw_work;
	int cur_vote_level;
	spinlock_t bus_bw_lock;
	int cur_rx_level;
	uint64_t prev_rx;
	int cur_tx_level;
	uint64_t prev_tx;
#endif

	struct completion ready_to_suspend;
	/* defining the solution type */
	uint32_t target_type;

	qdf_atomic_t con_mode_flag;
	/* defining the firmware version */
	uint32_t target_fw_version;
	uint32_t target_fw_vers_ext;
	qdf_atomic_t dfs_radar_found;

	/* defining the chip/rom version */
	uint32_t target_hw_version;
	/* defining the chip/rom revision */
	uint32_t target_hw_revision;
	/* chip/rom name */
	char *target_hw_name;
	struct regulatory reg;
#ifdef FEATURE_WLAN_CH_AVOID
	uint16_t unsafe_channel_count;
	uint16_t unsafe_channel_list[NUM_CHANNELS];
#endif /* FEATURE_WLAN_CH_AVOID */

	uint8_t max_intf_count;
	uint8_t current_intf_count;
#ifdef WLAN_FEATURE_LPSS
	uint8_t lpss_support;
#endif
	uint8_t ap_arpns_support;
	tSirScanType ioctl_scan_mode;

#ifdef FEATURE_WLAN_MCC_TO_SCC_SWITCH
	qdf_work_t sta_ap_intf_check_work;
#endif

	struct work_struct  sap_start_work;
	bool is_sap_restart_required;
	bool is_sta_connection_pending;
	qdf_spinlock_t sap_update_info_lock;
	qdf_spinlock_t sta_update_info_lock;

	uint8_t dev_dfs_cac_status;

	bool btCoexModeSet;
#ifdef FEATURE_GREEN_AP
	struct hdd_green_ap_ctx *green_ap_ctx;
#endif
	fw_log_info fw_log_settings;
#ifdef FEATURE_WLAN_AP_AP_ACS_OPTIMIZE
	qdf_mc_timer_t skip_acs_scan_timer;
	uint8_t skip_acs_scan_status;
	uint8_t *last_acs_channel_list;
	uint8_t num_of_channels;
	qdf_spinlock_t acs_skip_lock;
#endif

	qdf_wake_lock_t sap_dfs_wakelock;
	atomic_t sap_dfs_ref_cnt;

#ifdef WLAN_FEATURE_EXTWOW_SUPPORT
	bool is_extwow_app_type1_param_set;
	bool is_extwow_app_type2_param_set;
	bool ext_wow_should_suspend;
	struct completion ready_to_extwow;
#endif

	/* Time since boot up to extscan start (in micro seconds) */
	uint64_t ext_scan_start_since_boot;
	unsigned long g_event_flags;
	/* RoC request queue and work */
	struct delayed_work roc_req_work;
	qdf_spinlock_t hdd_roc_req_q_lock;
	qdf_list_t hdd_roc_req_q;
	qdf_spinlock_t hdd_scan_req_q_lock;
	qdf_list_t hdd_scan_req_q;
	uint8_t miracast_value;

#ifdef WLAN_NS_OFFLOAD
	/* IPv6 notifier callback for handling NS offload on change in IP */
	struct notifier_block ipv6_notifier;
#endif
	bool ns_offload_enable;
	/* IPv4 notifier callback for handling ARP offload on change in IP */
	struct notifier_block ipv4_notifier;

	/* number of rf chains supported by target */
	uint32_t  num_rf_chains;
	/* Is htTxSTBC supported by target */
	uint8_t   ht_tx_stbc_supported;
#ifdef WLAN_FEATURE_OFFLOAD_PACKETS
	struct hdd_offloaded_packets_ctx op_ctx;
#endif
	bool mcc_mode;
	struct hdd_chain_rssi_context chain_rssi_context;

	struct mutex memdump_lock;
	uint16_t driver_dump_size;
	uint8_t *driver_dump_mem;

	bool connection_in_progress;
	qdf_spinlock_t connection_status_lock;

	uint16_t hdd_txrx_hist_idx;
	struct hdd_tx_rx_histogram *hdd_txrx_hist;

	/*
	 * place to store FTM capab of target. This allows changing of FTM capab
	 * at runtime and intersecting it with target capab before updating.
	 */
	uint32_t fine_time_meas_cap_target;
	uint32_t rx_high_ind_cnt;
	/* completion variable to indicate set antenna mode complete*/
	struct completion set_antenna_mode_cmpl;
	/* Current number of TX X RX chains being used */
	enum antenna_mode current_antenna_mode;
	bool bpf_enabled;

	/* the radio index assigned by cnss_logger */
	int radio_index;
	qdf_work_t sap_pre_cac_work;
	bool hbw_requested;
	uint32_t last_nil_scan_bug_report_timestamp;
#ifdef WLAN_FEATURE_NAN_DATAPATH
	bool nan_datapath_enabled;
#endif
	/* Present state of driver cds modules */
	enum driver_modules_status driver_status;
	/* MC timer interface change */
	qdf_mc_timer_t iface_change_timer;
	/* Interface change lock */
	struct mutex iface_change_lock;
	bool rps;
	bool enableRxThread;
	bool napi_enable;
	bool stop_modules_in_progress;
	bool start_modules_in_progress;
	struct acs_dfs_policy acs_policy;
	uint16_t wmi_max_len;
	struct suspend_resume_stats suspend_resume_stats;
	struct hdd_runtime_pm_context runtime_context;
	bool roaming_in_progress;
	struct hdd_scan_chan_info *chan_info;
	struct mutex chan_info_lock;
	/* bit map to set/reset TDLS by different sources */
	unsigned long tdls_source_bitmap;
	/* tdls source timer to enable/disable TDLS on p2p listen */
	qdf_mc_timer_t tdls_source_timer;
	qdf_atomic_t disable_lro_in_concurrency;
	qdf_atomic_t disable_lro_in_low_tput;
	qdf_atomic_t vendor_disable_lro_flag;
	uint8_t last_scan_reject_session_id;
	scan_reject_states last_scan_reject_reason;
	unsigned long last_scan_reject_timestamp;
	uint8_t scan_reject_cnt;
	uint8_t beacon_probe_rsp_cnt_per_scan;
	bool rcpi_enabled;
	bool imps_enabled;
	int user_configured_pkt_filter_rules;
	uint8_t curr_band;
	uint32_t no_of_probe_req_ouis;
	uint32_t *probe_req_voui;
	struct hdd_nud_stats_context nud_stats_context;
	uint8_t bt_a2dp_active:1;
	uint8_t bt_vo_active:1;
#ifdef FEATURE_SPECTRAL_SCAN
	struct vdev_spectral_configure_params ss_config;
	int sscan_pid;
#endif
#ifdef WLAN_FEATURE_TSF
	/* indicate whether tsf has been initialized */
	qdf_atomic_t tsf_ready_flag;
	/* indicate whether it's now capturing tsf(updating tstamp-pair) */
	qdf_atomic_t cap_tsf_flag;
	/* the context that is capturing tsf */
	hdd_adapter_t *cap_tsf_context;
#endif
	struct sta_ap_intf_check_work_ctx *sta_ap_intf_check_work_info;
	uint8_t active_ac;
	qdf_wake_lock_t monitor_mode_wakelock;
	struct qdf_mac_addr hw_macaddr;
#ifdef WLAN_POWER_DEBUGFS
	/* mutex lock to block concurrent access */
	struct mutex power_stats_lock;
#endif
	qdf_atomic_t is_acs_allowed;
	struct hdd_cache_channels *original_channels;
	qdf_mutex_t cache_channel_lock;
};

int hdd_validate_channel_and_bandwidth(hdd_adapter_t *adapter,
				uint32_t chan_number,
				enum phy_ch_width chan_bw);
#ifdef FEATURE_WLAN_MCC_TO_SCC_SWITCH
void wlan_hdd_check_sta_ap_concurrent_ch_intf(void *sta_pAdapter);
#endif

const char *hdd_device_mode_to_string(uint8_t device_mode);

QDF_STATUS hdd_get_front_adapter(hdd_context_t *pHddCtx,
				 hdd_adapter_list_node_t **ppAdapterNode);

QDF_STATUS hdd_get_next_adapter(hdd_context_t *pHddCtx,
				hdd_adapter_list_node_t *pAdapterNode,
				hdd_adapter_list_node_t **pNextAdapterNode);

QDF_STATUS hdd_remove_adapter(hdd_context_t *pHddCtx,
			      hdd_adapter_list_node_t *pAdapterNode);

QDF_STATUS hdd_remove_front_adapter(hdd_context_t *pHddCtx,
				    hdd_adapter_list_node_t **ppAdapterNode);

QDF_STATUS hdd_add_adapter_back(hdd_context_t *pHddCtx,
				hdd_adapter_list_node_t *pAdapterNode);

QDF_STATUS hdd_add_adapter_front(hdd_context_t *pHddCtx,
				 hdd_adapter_list_node_t *pAdapterNode);

hdd_adapter_t *hdd_open_adapter(hdd_context_t *pHddCtx, uint8_t session_type,
				const char *name, tSirMacAddr macAddr,
				unsigned char name_assign_type,
				bool rtnl_held);
QDF_STATUS hdd_close_adapter(hdd_context_t *pHddCtx, hdd_adapter_t *pAdapter,
			     bool rtnl_held);
QDF_STATUS hdd_close_all_adapters(hdd_context_t *pHddCtx, bool rtnl_held);
QDF_STATUS hdd_stop_all_adapters(hdd_context_t *pHddCtx, bool close_session);
void hdd_deinit_all_adapters(hdd_context_t *hdd_ctx, bool rtnl_held);
QDF_STATUS hdd_reset_all_adapters(hdd_context_t *pHddCtx);
QDF_STATUS hdd_start_all_adapters(hdd_context_t *pHddCtx);
hdd_adapter_t *hdd_get_adapter_by_vdev(hdd_context_t *pHddCtx,
				       uint32_t vdev_id);
hdd_adapter_t *hdd_get_adapter_by_macaddr(hdd_context_t *pHddCtx,
					  tSirMacAddr macAddr);
/**
 * hdd_get_adapter_by_rand_macaddr() - Get adapter using random DA of MA frms
 * @hdd_ctx: Pointer to hdd context
 * @mac_addr: random mac address
 *
 * This function is used to get adapter from randomized destination mac
 * address present in management action frames
 *
 * Return: If randomized addr is present then return pointer to adapter
 *         else NULL
 */
hdd_adapter_t *hdd_get_adapter_by_rand_macaddr(hdd_context_t *hdd_ctx,
						tSirMacAddr mac_addr);

QDF_STATUS hdd_init_station_mode(hdd_adapter_t *pAdapter);
hdd_adapter_t *hdd_get_adapter(hdd_context_t *pHddCtx,
			enum tQDF_ADAPTER_MODE mode);
void hdd_deinit_adapter(hdd_context_t *pHddCtx, hdd_adapter_t *pAdapter,
			bool rtnl_held);
QDF_STATUS hdd_stop_adapter(hdd_context_t *pHddCtx, hdd_adapter_t *pAdapter,
			    const bool bCloseSession);
void hdd_set_station_ops(struct net_device *pWlanDev);
uint8_t *wlan_hdd_get_intf_addr(hdd_context_t *pHddCtx);
void wlan_hdd_release_intf_addr(hdd_context_t *pHddCtx, uint8_t *releaseAddr);
uint8_t hdd_get_operating_channel(hdd_context_t *pHddCtx,
			enum tQDF_ADAPTER_MODE mode);

void hdd_set_conparam(uint32_t con_param);
enum tQDF_GLOBAL_CON_MODE hdd_get_conparam(void);

void hdd_abort_mac_scan(hdd_context_t *pHddCtx, uint8_t sessionId,
			uint32_t scan_id, eCsrAbortReason reason);
void hdd_cleanup_actionframe(hdd_context_t *pHddCtx, hdd_adapter_t *pAdapter);

void crda_regulatory_entry_default(uint8_t *countryCode, int domain_id);
void wlan_hdd_reset_prob_rspies(hdd_adapter_t *pHostapdAdapter);
void hdd_prevent_suspend(uint32_t reason);
void hdd_allow_suspend(uint32_t reason);
void hdd_prevent_suspend_timeout(uint32_t timeout, uint32_t reason);

void wlan_hdd_cfg80211_update_wiphy_caps(struct wiphy *wiphy);
QDF_STATUS hdd_set_ibss_power_save_params(hdd_adapter_t *pAdapter);
QDF_STATUS wlan_hdd_restart_driver(hdd_context_t *pHddCtx);
void hdd_exchange_version_and_caps(hdd_context_t *pHddCtx);
int wlan_hdd_validate_context(hdd_context_t *pHddCtx);

/**
 * hdd_validate_adapter() - Validate the given adapter
 * @adapter: the adapter to validate
 *
 * This function validates the given adapter, and ensures that it is open.
 *
 * Return: Errno
 */
int hdd_validate_adapter(hdd_adapter_t *adapter);

/**
 * wlan_hdd_validate_context_in_loading() - check the HDD context in loading
 * @hdd_ctx:	HDD context pointer
 *
 * Return: 0 if the context is valid. Error code otherwise
 */
int wlan_hdd_validate_context_in_loading(hdd_context_t *hdd_ctx);
bool hdd_is_valid_mac_address(const uint8_t *pMacAddr);
QDF_STATUS hdd_issta_p2p_clientconnected(hdd_context_t *pHddCtx);
bool wlan_hdd_modules_are_enabled(hdd_context_t *hdd_ctx);

struct qdf_mac_addr *
hdd_wlan_get_ibss_mac_addr_from_staid(hdd_adapter_t *pAdapter,
				      uint8_t staIdx);
void hdd_checkandupdate_phymode(hdd_context_t *pHddCtx);
#ifdef MSM_PLATFORM
/**
 * hdd_bus_bw_compute_timer_start() - start the bandwidth timer
 * @hdd_ctx: the global hdd context
 *
 * Return: None
 */
void hdd_bus_bw_compute_timer_start(hdd_context_t *hdd_ctx);

/**
 * hdd_bus_bw_compute_timer_try_start() - try to start the bandwidth timer
 * @hdd_ctx: the global hdd context
 *
 * This function ensures there is at least one adapter in the associated state
 * before starting the bandwidth timer.
 *
 * Return: None
 */
void hdd_bus_bw_compute_timer_try_start(hdd_context_t *hdd_ctx);

/**
 * hdd_bus_bw_compute_timer_stop() - stop the bandwidth timer
 * @hdd_ctx: the global hdd context
 *
 * Return: None
 */
void hdd_bus_bw_compute_timer_stop(hdd_context_t *hdd_ctx);

/**
 * hdd_bus_bw_compute_timer_try_stop() - try to stop the bandwidth timer
 * @hdd_ctx: the global hdd context
 *
 * This function ensures there are no adapters in the associated state before
 * stopping the bandwidth timer.
 *
 * Return: None
 */
void hdd_bus_bw_compute_timer_try_stop(hdd_context_t *hdd_ctx);

/**
 * hdd_bus_bandwidth_init() - Initialize bus bandwidth data structures.
 * hdd_ctx: HDD context
 *
 * Initialize bus bandwidth related data structures like spinlock and timer.
 *
 * Return: None.
 */
int hdd_bus_bandwidth_init(hdd_context_t *hdd_ctx);

/**
 * hdd_bus_bandwidth_destroy() - Destroy bus bandwidth data structures.
 * hdd_ctx: HDD context
 *
 * Destroy bus bandwidth related data structures like timer.
 *
 * Return: None.
 */
void hdd_bus_bandwidth_destroy(hdd_context_t *hdd_ctx);
#else

void hdd_bus_bw_compute_timer_start(hdd_context_t *hdd_ctx)
{
	return;
}

void hdd_bus_bw_compute_timer_try_start(hdd_context_t *hdd_ctx)
{
	return;
}

void hdd_bus_bw_compute_timer_stop(hdd_context_t *hdd_ctx)
{
	return;
}

void hdd_bus_bw_compute_timer_try_stop(hdd_context_t *hdd_ctx)
{
}

static inline void hdd_stop_bus_bw_computer_timer(hdd_adapter_t *pAdapter)
{
}

int hdd_bus_bandwidth_init(hdd_context_t *hdd_ctx)
{
	return 0;
}

void hdd_bus_bandwidth_destroy(hdd_context_t *hdd_ctx)
{
}
#endif

int hdd_init(void);
void hdd_deinit(void);

int hdd_wlan_startup(struct device *dev);
void __hdd_wlan_exit(void);
int hdd_wlan_notify_modem_power_state(int state);
#ifdef QCA_HT_2040_COEX
int hdd_wlan_set_ht2040_mode(hdd_adapter_t *pAdapter, uint16_t staId,
			     struct qdf_mac_addr macAddrSTA, int width);
#endif

void wlan_hdd_send_svc_nlink_msg(int radio, int type, void *data, int len);
#ifdef FEATURE_WLAN_AUTO_SHUTDOWN
void wlan_hdd_auto_shutdown_enable(hdd_context_t *hdd_ctx, bool enable);
#endif

hdd_adapter_t *hdd_get_con_sap_adapter(hdd_adapter_t *this_sap_adapter,
							bool check_start_bss);

bool hdd_is_5g_supported(hdd_context_t *pHddCtx);

int wlan_hdd_scan_abort(hdd_adapter_t *pAdapter);

#ifdef WLAN_FEATURE_ROAM_OFFLOAD
static inline bool roaming_offload_enabled(hdd_context_t *hdd_ctx)
{
	return hdd_ctx->config->isRoamOffloadEnabled;
}
#else
static inline bool roaming_offload_enabled(hdd_context_t *hdd_ctx)
{
	return false;
}
#endif

#ifdef WLAN_FEATURE_HOST_ROAM
static inline bool hdd_driver_roaming_supported(hdd_context_t *hdd_ctx)
{
	return hdd_ctx->config->isFastRoamIniFeatureEnabled;
}
#else
static inline bool hdd_driver_roaming_supported(hdd_context_t *hdd_ctx)
{
	return false;
}
#endif

static inline bool hdd_roaming_supported(hdd_context_t *hdd_ctx)
{
	bool val;

	val = hdd_driver_roaming_supported(hdd_ctx) ||
		roaming_offload_enabled(hdd_ctx);

	return val;
}

#ifdef CFG80211_SCAN_RANDOM_MAC_ADDR
static inline bool hdd_scan_random_mac_addr_supported(void)
{
	return true;
}
#else
static inline bool hdd_scan_random_mac_addr_supported(void)
{
	return false;
}
#endif

void hdd_get_fw_version(hdd_context_t *hdd_ctx,
			uint32_t *major_spid, uint32_t *minor_spid,
			uint32_t *siid, uint32_t *crmid);

void hdd_update_macaddr(struct hdd_config *config,
			struct qdf_mac_addr hw_macaddr);
void wlan_hdd_disable_roaming(hdd_adapter_t *pAdapter);
void wlan_hdd_enable_roaming(hdd_adapter_t *pAdapter);

QDF_STATUS hdd_post_cds_enable_config(hdd_context_t *pHddCtx);

QDF_STATUS hdd_abort_mac_scan_all_adapters(hdd_context_t *hdd_ctx);

QDF_STATUS wlan_hdd_check_custom_con_channel_rules(hdd_adapter_t *sta_adapter,
						  hdd_adapter_t *ap_adapter,
						  tCsrRoamProfile *roam_profile,
						  tScanResultHandle *scan_cache,
						  bool *concurrent_chnl_same);
void wlan_hdd_stop_sap(hdd_adapter_t *ap_adapter);
void wlan_hdd_start_sap(hdd_adapter_t *ap_adapter, bool reinit);

void wlan_hdd_soc_set_antenna_mode_cb(enum set_antenna_mode_status status);

#ifdef QCA_CONFIG_SMP
int wlan_hdd_get_cpu(void);
#else
static inline int wlan_hdd_get_cpu(void)
{
	return 0;
}
#endif

void wlan_hdd_sap_pre_cac_failure(void *data);
void hdd_clean_up_pre_cac_interface(hdd_context_t *hdd_ctx);

void wlan_hdd_txrx_pause_cb(uint8_t vdev_id,
	enum netif_action_type action, enum netif_reason_type reason);

int hdd_wlan_dump_stats(hdd_adapter_t *adapter, int value);
void wlan_hdd_deinit_tx_rx_histogram(hdd_context_t *hdd_ctx);
void wlan_hdd_display_tx_rx_histogram(hdd_context_t *pHddCtx);
void wlan_hdd_clear_tx_rx_histogram(hdd_context_t *pHddCtx);
void wlan_hdd_display_netif_queue_history(hdd_context_t *hdd_ctx);
void wlan_hdd_clear_netif_queue_history(hdd_context_t *hdd_ctx);
const char *hdd_get_fwpath(void);
void hdd_indicate_mgmt_frame(tSirSmeMgmtFrameInd *frame_ind);
hdd_adapter_t *hdd_get_adapter_by_sme_session_id(hdd_context_t *hdd_ctx,
						uint32_t sme_session_id);
/**
 * hdd_get_adapter_by_iface_name() - Return adapter with given interface name
 * @hdd_ctx: hdd context.
 * @iface_name: interface name
 *
 * This function is used to get the adapter with given interface name
 *
 * Return: adapter pointer if found, NULL otherwise
 *
 */
hdd_adapter_t *hdd_get_adapter_by_iface_name(hdd_context_t *hdd_ctx,
					     const char *iface_name);
enum phy_ch_width hdd_map_nl_chan_width(enum nl80211_chan_width ch_width);
uint8_t wlan_hdd_find_opclass(tHalHandle hal, uint8_t channel,
			uint8_t bw_offset);
int hdd_update_config(hdd_context_t *hdd_ctx);

QDF_STATUS hdd_chan_change_notify(hdd_adapter_t *adapter,
		struct net_device *dev,
		struct hdd_chan_change_params chan_change,
		bool legacy_phymode);
int wlan_hdd_set_channel(struct wiphy *wiphy,
		struct net_device *dev,
		struct cfg80211_chan_def *chandef,
		enum nl80211_channel_type channel_type);
int wlan_hdd_cfg80211_start_bss(hdd_adapter_t *pHostapdAdapter,
		struct cfg80211_beacon_data *params,
		const u8 *ssid, size_t ssid_len,
		enum nl80211_hidden_ssid hidden_ssid,
		bool check_for_concurrency);
#ifdef FEATURE_WLAN_MCC_TO_SCC_SWITCH
QDF_STATUS hdd_register_for_sap_restart_with_channel_switch(void);
#else
static inline QDF_STATUS hdd_register_for_sap_restart_with_channel_switch(void)
{
	return QDF_STATUS_SUCCESS;
}
#endif

#if !defined(REMOVE_PKT_LOG)
int hdd_process_pktlog_command(hdd_context_t *hdd_ctx, uint32_t set_value,
			       int set_value2);
int hdd_pktlog_enable_disable(hdd_context_t *hdd_ctx, bool enable,
			      uint8_t user_triggered, int size);

#else
static inline int hdd_pktlog_enable_disable(hdd_context_t *hdd_ctx, bool enable,
					    uint8_t user_triggered, int size)
{
	return 0;
}
static inline int hdd_process_pktlog_command(hdd_context_t *hdd_ctx,
					     uint32_t set_value, int set_value2)
{
	return 0;
}
#endif /* REMOVE_PKT_LOG */

#ifdef FEATURE_TSO
/**
 * hdd_set_tso_flags() - enable TSO flags in the network device
 * @hdd_ctx: HDD context
 * @wlan_dev: network device structure
 *
 * This function enables the TSO related feature flags in the
 * given network device.
 *
 * Return: none
 */
static inline void hdd_set_tso_flags(hdd_context_t *hdd_ctx,
	 struct net_device *wlan_dev)
{
	if (hdd_ctx->config->tso_enable &&
	    hdd_ctx->config->enable_ip_tcp_udp_checksum_offload) {
	    /*
	     * We want to enable TSO only if IP/UDP/TCP TX checksum flag is
	     * enabled.
	     */
		hdd_info("TSO Enabled");
		wlan_dev->features |=
			 NETIF_F_IP_CSUM | NETIF_F_IPV6_CSUM |
			 NETIF_F_TSO | NETIF_F_TSO6 | NETIF_F_SG;
	}
}
#else
static inline void hdd_set_tso_flags(hdd_context_t *hdd_ctx,
	 struct net_device *wlan_dev){}
#endif /* FEATURE_TSO */

#if defined(FEATURE_WLAN_MCC_TO_SCC_SWITCH) || \
	defined(FEATURE_WLAN_STA_AP_MODE_DFS_DISABLE)
void wlan_hdd_restart_sap(hdd_adapter_t *ap_adapter);
#else
static inline void wlan_hdd_restart_sap(hdd_adapter_t *ap_adapter)
{
}
#endif

void hdd_get_ibss_peer_info_cb(void *pUserData,
				tSirPeerInfoRspParams *pPeerInfo);

#ifdef CONFIG_CNSS_LOGGER
/**
 * wlan_hdd_nl_init() - wrapper function to CNSS_LOGGER case
 * @hdd_ctx:	the hdd context pointer
 *
 * The nl_srv_init() will call to cnss_logger_device_register() and
 * expect to get a radio_index from cnss_logger module and assign to
 * hdd_ctx->radio_index, then to maintain the consistency to original
 * design, adding the radio_index check here, then return the error
 * code if radio_index is not assigned correctly, which means the nl_init
 * from cnss_logger is failed.
 *
 * Return: 0 if successfully, otherwise error code
 */
static inline int wlan_hdd_nl_init(hdd_context_t *hdd_ctx)
{
	hdd_ctx->radio_index = nl_srv_init(hdd_ctx->wiphy);

	/* radio_index is assigned from 0, so only >=0 will be valid index  */
	if (hdd_ctx->radio_index >= 0)
		return 0;
	else
		return -EINVAL;
}
#else
/**
 * wlan_hdd_nl_init() - wrapper function to non CNSS_LOGGER case
 * @hdd_ctx:	the hdd context pointer
 *
 * In case of non CNSS_LOGGER case, the nl_srv_init() will initialize
 * the netlink socket and return the success or not.
 *
 * Return: the return value from  nl_srv_init()
 */
static inline int wlan_hdd_nl_init(hdd_context_t *hdd_ctx)
{
	return nl_srv_init(hdd_ctx->wiphy);
}
#endif
QDF_STATUS hdd_sme_close_session_callback(void *pContext);

int hdd_reassoc(hdd_adapter_t *adapter, const uint8_t *bssid,
		uint8_t channel, const handoff_src src);
void hdd_svc_fw_shutdown_ind(struct device *dev);
int hdd_register_cb(hdd_context_t *hdd_ctx);
void hdd_deregister_cb(hdd_context_t *hdd_ctx);
int hdd_start_station_adapter(hdd_adapter_t *adapter);
int hdd_start_ap_adapter(hdd_adapter_t *adapter);
int hdd_configure_cds(hdd_context_t *hdd_ctx, hdd_adapter_t *adapter);
int hdd_start_ftm_adapter(hdd_adapter_t *adapter);
int hdd_set_fw_params(hdd_adapter_t *adapter);
int hdd_wlan_start_modules(hdd_context_t *hdd_ctx, hdd_adapter_t *adapter,
			   bool reinit);
int hdd_wlan_stop_modules(hdd_context_t *hdd_ctx, bool ftm_mode);
int hdd_start_adapter(hdd_adapter_t *adapter);
void hdd_populate_random_mac_addr(hdd_context_t *hdd_ctx, uint32_t num);
/**
 * hdd_is_interface_up()- Checkfor interface up before ssr
 * @hdd_ctx: HDD context
 *
 * check  if there are any wlan interfaces before SSR accordingly start
 * the interface.
 *
 * Return: 0 if interface was opened else false
 */
bool hdd_is_interface_up(hdd_adapter_t *adapter);
/**
 * hdd_get_bss_entry() - Get the bss entry matching the chan, bssid and ssid
 * @wiphy: wiphy
 * @channel: channel of the BSS to find
 * @bssid: bssid of the BSS to find
 * @ssid: ssid of the BSS to find
 * @ssid_len: ssid len of of the BSS to find
 *
 * The API is a wrapper to get bss from kernel matching the chan,
 * bssid and ssid
 *
 * Return: bss structure if found else NULL
 */
struct cfg80211_bss *hdd_cfg80211_get_bss(struct wiphy *wiphy,
	struct ieee80211_channel *channel,
	const u8 *bssid,
	const u8 *ssid, size_t ssid_len);

void hdd_connect_result(struct net_device *dev, const u8 *bssid,
			tCsrRoamInfo *roam_info, const u8 *req_ie,
			size_t req_ie_len, const u8 *resp_ie,
			size_t resp_ie_len, u16 status, gfp_t gfp,
			bool connect_timeout,
			tSirResultCodes timeout_reason);

#ifdef WLAN_FEATURE_FASTPATH
void hdd_enable_fastpath(struct hdd_config *hdd_cfg,
			 void *context);
#else
static inline void hdd_enable_fastpath(struct hdd_config *hdd_cfg,
				       void *context)
{
}
#endif
void hdd_wlan_update_target_info(hdd_context_t *hdd_ctx, void *context);
enum  sap_acs_dfs_mode wlan_hdd_get_dfs_mode(enum dfs_mode mode);
void hdd_ch_avoid_cb(void *hdd_context, void *indi_param);
void hdd_unsafe_channel_restart_sap(hdd_context_t *hdd_ctx);
int hdd_enable_disable_ca_event(hdd_context_t *hddctx,
				uint8_t set_value);
void wlan_hdd_undo_acs(hdd_adapter_t *adapter);

/**
 * hdd_clone_local_unsafe_chan() - clone hdd ctx unsafe chan list
 * @hdd_ctx: hdd context pointer
 * @local_unsafe_list: copied unsafe chan list array
 * @local_unsafe_list_count: channel number in returned local_unsafe_list
 *
 * The function will allocate memory and make a copy the current unsafe
 * channels from hdd ctx. The caller need to free the local_unsafe_list
 * memory after use.
 *
 * Return: 0 if successfully clone unsafe chan list.
 */
int hdd_clone_local_unsafe_chan(hdd_context_t *hdd_ctx,
	uint16_t **local_unsafe_list, uint16_t *local_unsafe_list_count);

/**
 * hdd_local_unsafe_channel_updated() - check unsafe chan list same or not
 * @hdd_ctx: hdd context pointer
 * @local_unsafe_list: unsafe chan list to be compared with hdd_ctx's list
 * @local_unsafe_list_count: channel number in local_unsafe_list
 *
 * The function checked the input channel is same as current unsafe chan
 * list in hdd_ctx.
 *
 * Return: true if input channel list is same as the list in hdd_ctx
 */
bool hdd_local_unsafe_channel_updated(hdd_context_t *hdd_ctx,
	uint16_t *local_unsafe_list, uint16_t local_unsafe_list_count);

#if (LINUX_VERSION_CODE < KERNEL_VERSION(4, 7, 0))
static inline int
hdd_wlan_nla_put_u64(struct sk_buff *skb, int attrtype, u64 value)
{
	return nla_put_u64(skb, attrtype, value);
}
#else
static inline int
hdd_wlan_nla_put_u64(struct sk_buff *skb, int attrtype, u64 value)
{
	return nla_put_u64_64bit(skb, attrtype, value, NL80211_ATTR_PAD);
}
#endif

static inline int wlan_hdd_validate_session_id(u8 session_id)
{
	if (session_id != HDD_SESSION_ID_INVALID)
		return 0;

	return -EINVAL;
}

bool hdd_is_roaming_in_progress(hdd_adapter_t *adapter);
void hdd_set_roaming_in_progress(bool value);
/**
 * hdd_check_for_opened_interfaces()- Check for interface up
 * @hdd_ctx: HDD context
 *
 * check  if there are any wlan interfaces before starting the timer
 * to close the modules
 *
 * Return: 0 if interface was opened else false
 */
bool hdd_check_for_opened_interfaces(hdd_context_t *hdd_ctx);
void wlan_hdd_start_sap(hdd_adapter_t *ap_adapter, bool reinit);
void hdd_set_rx_mode_rps(hdd_context_t *hdd_ctx, void *padapter, bool enable);

/**
 * hdd_init_nud_stats_ctx() - initialize NUD stats context
 * @hdd_ctx: Pointer to hdd context
 *
 * Return: none
 */
static inline void hdd_init_nud_stats_ctx(hdd_context_t *hdd_ctx)
{
	init_completion(&hdd_ctx->nud_stats_context.response_event);
}

/**
 * hdd_dbs_scan_selection_init() - initialization for DBS scan selection config
 * @hdd_ctx: HDD context
 *
 * This function sends the DBS scan selection config configuration to the
 * firmware via WMA
 *
 * Return: 0 - success, < 0 - failure
 */
int hdd_dbs_scan_selection_init(hdd_context_t *hdd_ctx);

/**
 * hdd_start_complete()- complete the start event
 * @ret: return value for complete event.
 *
 * complete the startup event and set the return in
 * global variable
 *
 * Return: void
 */

void hdd_start_complete(int ret);

/**
 * hdd_unregister_notifiers()- unregister kernel notifiers
 * @hdd_ctx: Hdd Context
 *
 * Unregister netdev notifiers like Netdevice,IPv4 and IPv6.
 *
 */
void hdd_unregister_notifiers(hdd_context_t *hdd_ctx);

/**
 * hdd_chip_pwr_save_fail_detected_cb() - chip power save failure detected
 * callback
 * @hdd_ctx: HDD context
 * @data: chip power save failure detected data
 *
 * This function reads the chip power save failure detected data and fill in
 * the skb with NL attributes and send up the NL event.
 * This callback execute in atomic context and must not invoke any
 * blocking calls.
 *
 * Return: none
 */
void hdd_chip_pwr_save_fail_detected_cb(void *hdd_ctx,
				struct chip_pwr_save_fail_detected_params
				*data);

#if defined(WLAN_FEATURE_FILS_SK) && \
	(defined(CFG80211_FILS_SK_OFFLOAD_SUPPORT) || \
		 (LINUX_VERSION_CODE >= KERNEL_VERSION(4, 12, 0)))
/**
 * hdd_clear_fils_connection_info: API to clear fils info from roam profile and
 * free allocated memory
 * @adapter: pointer to hdd adapter
 *
 * Return: None
 */
void hdd_clear_fils_connection_info(hdd_adapter_t *adapter);
#else
static inline void hdd_clear_fils_connection_info(hdd_adapter_t *adapter)
{ }
#endif

/**
 * hdd_get_rssi_snr_by_bssid() - gets the rssi and snr by bssid from scan cache
 * @adapter: adapter handle
 * @bssid: bssid to look for in scan cache
 * @rssi: rssi value found
 * @snr: snr value found
 *
 * Return: QDF_STATUS
 */
int hdd_get_rssi_snr_by_bssid(hdd_adapter_t *adapter, const uint8_t *bssid,
			      int8_t *rssi, int8_t *snr);

/**
 * hdd_dp_trace_init() - initialize DP Trace by calling the QDF API
 * @config: hdd config
 *
 * Return: NONE
 */
void hdd_dp_trace_init(struct hdd_config *config);

/**
 * hdd_set_limit_off_chan_for_tos() - set limit off-chan command parameters
 * @adapter: pointer adapter context
 * @tos: type of service
 * @status: status of the traffic (active/inactive)
 *
 * This function updates the limit off-channel command parameters to WMA
 *
 * Return: 0 on success or non zero value on failure
 */
int hdd_set_limit_off_chan_for_tos(hdd_adapter_t *adapter, enum tos tos,
		bool is_tos_active);

#if defined(WLAN_FEATURE_FILS_SK)
/**
 * hdd_update_hlp_info() - Update HLP packet received in FILS (re)assoc rsp
 * @dev: net device
 * @roam_fils_params: Fils join rsp params
 *
 * This API is used to send the received HLP packet in Assoc rsp(FILS AKM)
 * to the network layer.
 *
 * Return: None
 */
void hdd_update_hlp_info(struct net_device *dev, tCsrRoamInfo *roam_info);
#else
static inline void hdd_update_hlp_info(struct net_device *dev,
				       tCsrRoamInfo *roam_info)
{}
#endif

/**
 * hdd_drv_ops_inactivity_handler() - Timeout handler for driver ops
 * inactivity timer
 *
 * Return: None
 */
void hdd_drv_ops_inactivity_handler(void);

/**
 * hdd_start_driver_ops_timer() - Starts driver ops inactivity timer
 * @drv_op: Enum indicating driver op
 *
 * Return: none
 */
void hdd_start_driver_ops_timer(int drv_op);

/**
 * hdd_stop_driver_ops_timer() - Stops driver ops inactivity timer
 *
 * Return: none
 */
void hdd_stop_driver_ops_timer(void);

/**
 * hdd_pld_ipa_uc_shutdown_pipes() - Disconnect IPA WDI pipes during PDR
 *
 * Return: None
 */
void hdd_pld_ipa_uc_shutdown_pipes(void);

/**
 * hdd_get_stainfo() - get stainfo for the specified peer
 * @adapter: hostapd interface
 * @mac_addr: mac address of requested peer
 *
 * This function find the stainfo for the peer with mac_addr
 *
 * Return: stainfo if found, NULL if not found
 */
hdd_station_info_t *hdd_get_stainfo(hdd_station_info_t *aStaInfo,
				    struct qdf_mac_addr mac_addr);

int hdd_driver_memdump_init(void);
void hdd_driver_memdump_deinit(void);

/**
 * hdd_is_cli_iface_up() - check if there is any cli iface up
 * @hdd_ctx: HDD context
 *
 * Return: return true if there is any cli iface(STA/P2P_CLI) is up
 *         else return false
 */
bool hdd_is_cli_iface_up(hdd_context_t *hdd_ctx);

<<<<<<< HEAD
=======
/**
 * wlan_hdd_free_cache_channels() - Free the cache channels list
 * @hdd_ctx: Pointer to HDD context
 *
 * Return: None
 */
void wlan_hdd_free_cache_channels(hdd_context_t *hdd_ctx);

>>>>>>> 036d23ad
#endif /* end #if !defined(WLAN_HDD_MAIN_H) */<|MERGE_RESOLUTION|>--- conflicted
+++ resolved
@@ -2949,8 +2949,6 @@
  */
 bool hdd_is_cli_iface_up(hdd_context_t *hdd_ctx);
 
-<<<<<<< HEAD
-=======
 /**
  * wlan_hdd_free_cache_channels() - Free the cache channels list
  * @hdd_ctx: Pointer to HDD context
@@ -2959,5 +2957,4 @@
  */
 void wlan_hdd_free_cache_channels(hdd_context_t *hdd_ctx);
 
->>>>>>> 036d23ad
 #endif /* end #if !defined(WLAN_HDD_MAIN_H) */