--- conflicted
+++ resolved
@@ -1450,14 +1450,9 @@
 	int locked;
 
 	/* If audio debug is disabled, skip here */
-<<<<<<< HEAD
-	if(!g_audbg_enable)
-		return;
-=======
 	if(!g_audbg_enable){
 		return;
     }
->>>>>>> 50225eaa
 
 	BUG_ON(co->index < 0 || co->index >= UART_NR);
 
