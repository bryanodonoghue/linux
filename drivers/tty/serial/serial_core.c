--- conflicted
+++ resolved
@@ -89,15 +89,10 @@
 	struct uart_state *state = tty->driver_data;
 	struct uart_port *port = state->uart_port;
 
-<<<<<<< HEAD
 	if (port->ops->wake_peer)
 		port->ops->wake_peer(port);
 
-	if (!uart_circ_empty(&state->xmit) && state->xmit.buf &&
-	    !tty->stopped && !tty->hw_stopped)
-=======
 	if (!tty->stopped && !tty->hw_stopped)
->>>>>>> d6d211db
 		port->ops->start_tx(port);
 }
 
