/*
 *  Driver core for serial ports
 *
 *  Based on drivers/char/serial.c, by Linus Torvalds, Theodore Ts'o.
 *
 *  Copyright 1999 ARM Limited
 *  Copyright (C) 2000-2001 Deep Blue Solutions Ltd.
 *
 * This program is free software; you can redistribute it and/or modify
 * it under the terms of the GNU General Public License as published by
 * the Free Software Foundation; either version 2 of the License, or
 * (at your option) any later version.
 *
 * This program is distributed in the hope that it will be useful,
 * but WITHOUT ANY WARRANTY; without even the implied warranty of
 * MERCHANTABILITY or FITNESS FOR A PARTICULAR PURPOSE.  See the
 * GNU General Public License for more details.
 *
 * You should have received a copy of the GNU General Public License
 * along with this program; if not, write to the Free Software
 * Foundation, Inc., 59 Temple Place, Suite 330, Boston, MA  02111-1307  USA
 */
#include <linux/module.h>
#include <linux/tty.h>
#include <linux/tty_flip.h>
#include <linux/slab.h>
#include <linux/init.h>
#include <linux/console.h>
#include <linux/proc_fs.h>
#include <linux/seq_file.h>
#include <linux/device.h>
#include <linux/serial.h> /* for serial_state and serial_icounter_struct */
#include <linux/serial_core.h>
#include <linux/delay.h>
#include <linux/mutex.h>

#include <asm/irq.h>
#include <asm/uaccess.h>

/*
 * This is used to lock changes in serial line configuration.
 */
static DEFINE_MUTEX(port_mutex);

/*
 * lockdep: port->lock is initialized in two places, but we
 *          want only one lock-class:
 */
static struct lock_class_key port_lock_key;

#define HIGH_BITS_OFFSET	((sizeof(long)-sizeof(int))*8)

#ifdef CONFIG_SERIAL_CORE_CONSOLE
#define uart_console(port)	((port)->cons && (port)->cons->index == (port)->line)
#else
#define uart_console(port)	(0)
#endif

static void uart_change_speed(struct tty_struct *tty, struct uart_state *state,
					struct ktermios *old_termios);
static void uart_wait_until_sent(struct tty_struct *tty, int timeout);
static void uart_change_pm(struct uart_state *state,
			   enum uart_pm_state pm_state);

static void uart_port_shutdown(struct tty_port *port);

/*
 * This routine is used by the interrupt handler to schedule processing in
 * the software interrupt portion of the driver.
 */
void uart_write_wakeup(struct uart_port *port)
{
	struct uart_state *state = port->state;
	/*
	 * This means you called this function _after_ the port was
	 * closed.  No cookie for you.
	 */
	BUG_ON(!state);
	tty_wakeup(state->port.tty);
}

static void uart_stop(struct tty_struct *tty)
{
	struct uart_state *state = tty->driver_data;
	struct uart_port *port = state->uart_port;
	unsigned long flags;

	spin_lock_irqsave(&port->lock, flags);
	port->ops->stop_tx(port);
	spin_unlock_irqrestore(&port->lock, flags);
}

static void __uart_start(struct tty_struct *tty)
{
	struct uart_state *state = tty->driver_data;
	struct uart_port *port = state->uart_port;

	if (port->ops->wake_peer)
		port->ops->wake_peer(port);

	if (!uart_circ_empty(&state->xmit) && state->xmit.buf &&
	    !tty->stopped && !tty->hw_stopped)
		port->ops->start_tx(port);
}

static void uart_start(struct tty_struct *tty)
{
	struct uart_state *state = tty->driver_data;
	struct uart_port *port = state->uart_port;
	unsigned long flags;

	spin_lock_irqsave(&port->lock, flags);
	__uart_start(tty);
	spin_unlock_irqrestore(&port->lock, flags);
}

static inline void
uart_update_mctrl(struct uart_port *port, unsigned int set, unsigned int clear)
{
	unsigned long flags;
	unsigned int old;

	spin_lock_irqsave(&port->lock, flags);
	old = port->mctrl;
	port->mctrl = (old & ~clear) | set;
	if (old != port->mctrl)
		port->ops->set_mctrl(port, port->mctrl);
	spin_unlock_irqrestore(&port->lock, flags);
}

#define uart_set_mctrl(port, set)	uart_update_mctrl(port, set, 0)
#define uart_clear_mctrl(port, clear)	uart_update_mctrl(port, 0, clear)

/*
 * Startup the port.  This will be called once per open.  All calls
 * will be serialised by the per-port mutex.
 */
static int uart_port_startup(struct tty_struct *tty, struct uart_state *state,
		int init_hw)
{
	struct uart_port *uport = state->uart_port;
	struct tty_port *port = &state->port;
	unsigned long page;
	int retval = 0;

	if (uport->type == PORT_UNKNOWN)
		return 1;

	/*
	 * Initialise and allocate the transmit and temporary
	 * buffer.
	 */
	if (!state->xmit.buf) {
		/* This is protected by the per port mutex */
		page = get_zeroed_page(GFP_KERNEL);
		if (!page)
			return -ENOMEM;

		state->xmit.buf = (unsigned char *) page;
		uart_circ_clear(&state->xmit);
	}

	retval = uport->ops->startup(uport);
	if (retval == 0) {
		if (uart_console(uport) && uport->cons->cflag) {
			tty->termios.c_cflag = uport->cons->cflag;
			uport->cons->cflag = 0;
		}
		/*
		 * Initialise the hardware port settings.
		 */
		uart_change_speed(tty, state, NULL);

		if (init_hw) {
			/*
			 * Setup the RTS and DTR signals once the
			 * port is open and ready to respond.
			 */
			if (tty->termios.c_cflag & CBAUD)
				uart_set_mctrl(uport, TIOCM_RTS | TIOCM_DTR);
		}

		if (tty_port_cts_enabled(port)) {
			spin_lock_irq(&uport->lock);
			if (!(uport->ops->get_mctrl(uport) & TIOCM_CTS))
				tty->hw_stopped = 1;
			spin_unlock_irq(&uport->lock);
		}
	}

	/*
	 * This is to allow setserial on this port. People may want to set
	 * port/irq/type and then reconfigure the port properly if it failed
	 * now.
	 */
	if (retval && capable(CAP_SYS_ADMIN))
		return 1;

	return retval;
}

static int uart_startup(struct tty_struct *tty, struct uart_state *state,
		int init_hw)
{
	struct tty_port *port = &state->port;
	int retval;

	if (port->flags & ASYNC_INITIALIZED)
		return 0;

	/*
	 * Set the TTY IO error marker - we will only clear this
	 * once we have successfully opened the port.
	 */
	set_bit(TTY_IO_ERROR, &tty->flags);

	retval = uart_port_startup(tty, state, init_hw);
	if (!retval) {
		set_bit(ASYNCB_INITIALIZED, &port->flags);
		clear_bit(TTY_IO_ERROR, &tty->flags);
	} else if (retval > 0)
		retval = 0;

	return retval;
}

/*
 * This routine will shutdown a serial port; interrupts are disabled, and
 * DTR is dropped if the hangup on close termio flag is on.  Calls to
 * uart_shutdown are serialised by the per-port semaphore.
 */
static void uart_shutdown(struct tty_struct *tty, struct uart_state *state)
{
	struct uart_port *uport = state->uart_port;
	struct tty_port *port = &state->port;

	/*
	 * Set the TTY IO error marker
	 */
	if (tty)
		set_bit(TTY_IO_ERROR, &tty->flags);

	if (test_and_clear_bit(ASYNCB_INITIALIZED, &port->flags)) {
		/*
		 * Turn off DTR and RTS early.
		 */
		if (!tty || (tty->termios.c_cflag & HUPCL))
			uart_clear_mctrl(uport, TIOCM_DTR | TIOCM_RTS);

		uart_port_shutdown(port);
	}

	/*
	 * It's possible for shutdown to be called after suspend if we get
	 * a DCD drop (hangup) at just the right time.  Clear suspended bit so
	 * we don't try to resume a port that has been shutdown.
	 */
	clear_bit(ASYNCB_SUSPENDED, &port->flags);

	/*
	 * Free the transmit buffer page.
	 */
	if (state->xmit.buf) {
		free_page((unsigned long)state->xmit.buf);
		state->xmit.buf = NULL;
	}
}

/**
 *	uart_update_timeout - update per-port FIFO timeout.
 *	@port:  uart_port structure describing the port
 *	@cflag: termios cflag value
 *	@baud:  speed of the port
 *
 *	Set the port FIFO timeout value.  The @cflag value should
 *	reflect the actual hardware settings.
 */
void
uart_update_timeout(struct uart_port *port, unsigned int cflag,
		    unsigned int baud)
{
	unsigned int bits;

	/* byte size and parity */
	switch (cflag & CSIZE) {
	case CS5:
		bits = 7;
		break;
	case CS6:
		bits = 8;
		break;
	case CS7:
		bits = 9;
		break;
	default:
		bits = 10;
		break; /* CS8 */
	}

	if (cflag & CSTOPB)
		bits++;
	if (cflag & PARENB)
		bits++;

	/*
	 * The total number of bits to be transmitted in the fifo.
	 */
	bits = bits * port->fifosize;

	/*
	 * Figure the timeout to send the above number of bits.
	 * Add .02 seconds of slop
	 */
	port->timeout = (HZ * bits) / baud + HZ/50;
}

EXPORT_SYMBOL(uart_update_timeout);

/**
 *	uart_get_baud_rate - return baud rate for a particular port
 *	@port: uart_port structure describing the port in question.
 *	@termios: desired termios settings.
 *	@old: old termios (or NULL)
 *	@min: minimum acceptable baud rate
 *	@max: maximum acceptable baud rate
 *
 *	Decode the termios structure into a numeric baud rate,
 *	taking account of the magic 38400 baud rate (with spd_*
 *	flags), and mapping the %B0 rate to 9600 baud.
 *
 *	If the new baud rate is invalid, try the old termios setting.
 *	If it's still invalid, we try 9600 baud.
 *
 *	Update the @termios structure to reflect the baud rate
 *	we're actually going to be using. Don't do this for the case
 *	where B0 is requested ("hang up").
 */
unsigned int
uart_get_baud_rate(struct uart_port *port, struct ktermios *termios,
		   struct ktermios *old, unsigned int min, unsigned int max)
{
	unsigned int try, baud, altbaud = 38400;
	int hung_up = 0;
	upf_t flags = port->flags & UPF_SPD_MASK;

	if (flags == UPF_SPD_HI)
		altbaud = 57600;
	else if (flags == UPF_SPD_VHI)
		altbaud = 115200;
	else if (flags == UPF_SPD_SHI)
		altbaud = 230400;
	else if (flags == UPF_SPD_WARP)
		altbaud = 460800;

	for (try = 0; try < 2; try++) {
		baud = tty_termios_baud_rate(termios);

		/*
		 * The spd_hi, spd_vhi, spd_shi, spd_warp kludge...
		 * Die! Die! Die!
		 */
		if (baud == 38400)
			baud = altbaud;

		/*
		 * Special case: B0 rate.
		 */
		if (baud == 0) {
			hung_up = 1;
			baud = 9600;
		}

		if (baud >= min && baud <= max)
			return baud;

		/*
		 * Oops, the quotient was zero.  Try again with
		 * the old baud rate if possible.
		 */
		termios->c_cflag &= ~CBAUD;
		if (old) {
			baud = tty_termios_baud_rate(old);
			if (!hung_up)
				tty_termios_encode_baud_rate(termios,
								baud, baud);
			old = NULL;
			continue;
		}

		/*
		 * As a last resort, if the range cannot be met then clip to
		 * the nearest chip supported rate.
		 */
		if (!hung_up) {
			if (baud <= min)
				tty_termios_encode_baud_rate(termios,
							min + 1, min + 1);
			else
				tty_termios_encode_baud_rate(termios,
							max - 1, max - 1);
		}
	}
	/* Should never happen */
	WARN_ON(1);
	return 0;
}

EXPORT_SYMBOL(uart_get_baud_rate);

/**
 *	uart_get_divisor - return uart clock divisor
 *	@port: uart_port structure describing the port.
 *	@baud: desired baud rate
 *
 *	Calculate the uart clock divisor for the port.
 */
unsigned int
uart_get_divisor(struct uart_port *port, unsigned int baud)
{
	unsigned int quot;

	/*
	 * Old custom speed handling.
	 */
	if (baud == 38400 && (port->flags & UPF_SPD_MASK) == UPF_SPD_CUST)
		quot = port->custom_divisor;
	else
		quot = DIV_ROUND_CLOSEST(port->uartclk, 16 * baud);

	return quot;
}

EXPORT_SYMBOL(uart_get_divisor);

/* FIXME: Consistent locking policy */
static void uart_change_speed(struct tty_struct *tty, struct uart_state *state,
					struct ktermios *old_termios)
{
	struct tty_port *port = &state->port;
	struct uart_port *uport = state->uart_port;
	struct ktermios *termios;

	/*
	 * If we have no tty, termios, or the port does not exist,
	 * then we can't set the parameters for this port.
	 */
	if (!tty || uport->type == PORT_UNKNOWN)
		return;

	termios = &tty->termios;

	/*
	 * Set flags based on termios cflag
	 */
	if (termios->c_cflag & CRTSCTS)
		set_bit(ASYNCB_CTS_FLOW, &port->flags);
	else
		clear_bit(ASYNCB_CTS_FLOW, &port->flags);

	if (termios->c_cflag & CLOCAL)
		clear_bit(ASYNCB_CHECK_CD, &port->flags);
	else
		set_bit(ASYNCB_CHECK_CD, &port->flags);

	uport->ops->set_termios(uport, termios, old_termios);
}

static inline int __uart_put_char(struct uart_port *port,
				struct circ_buf *circ, unsigned char c)
{
	unsigned long flags;
	int ret = 0;

	if (!circ->buf)
		return 0;

	spin_lock_irqsave(&port->lock, flags);
	if (uart_circ_chars_free(circ) != 0) {
		circ->buf[circ->head] = c;
		circ->head = (circ->head + 1) & (UART_XMIT_SIZE - 1);
		ret = 1;
	}
	spin_unlock_irqrestore(&port->lock, flags);
	return ret;
}

static int uart_put_char(struct tty_struct *tty, unsigned char ch)
{
	struct uart_state *state = tty->driver_data;

	return __uart_put_char(state->uart_port, &state->xmit, ch);
}

static void uart_flush_chars(struct tty_struct *tty)
{
	uart_start(tty);
}

static int uart_write(struct tty_struct *tty,
					const unsigned char *buf, int count)
{
	struct uart_state *state = tty->driver_data;
	struct uart_port *port;
	struct circ_buf *circ;
	unsigned long flags;
	int c, ret = 0;

	/*
	 * This means you called this function _after_ the port was
	 * closed.  No cookie for you.
	 */
	if (!state) {
		WARN_ON(1);
		return -EL3HLT;
	}

	port = state->uart_port;
	circ = &state->xmit;

	if (!circ->buf)
		return 0;

	spin_lock_irqsave(&port->lock, flags);
	while (1) {
		c = CIRC_SPACE_TO_END(circ->head, circ->tail, UART_XMIT_SIZE);
		if (count < c)
			c = count;
		if (c <= 0)
			break;
		memcpy(circ->buf + circ->head, buf, c);
		circ->head = (circ->head + c) & (UART_XMIT_SIZE - 1);
		buf += c;
		count -= c;
		ret += c;
	}
	spin_unlock_irqrestore(&port->lock, flags);

	uart_start(tty);
	return ret;
}

static int uart_write_room(struct tty_struct *tty)
{
	struct uart_state *state = tty->driver_data;
	unsigned long flags;
	int ret;

	spin_lock_irqsave(&state->uart_port->lock, flags);
	ret = uart_circ_chars_free(&state->xmit);
	spin_unlock_irqrestore(&state->uart_port->lock, flags);
	return ret;
}

static int uart_chars_in_buffer(struct tty_struct *tty)
{
	struct uart_state *state = tty->driver_data;
	unsigned long flags;
	int ret;

	spin_lock_irqsave(&state->uart_port->lock, flags);
	ret = uart_circ_chars_pending(&state->xmit);
	spin_unlock_irqrestore(&state->uart_port->lock, flags);
	return ret;
}

static void uart_flush_buffer(struct tty_struct *tty)
{
	struct uart_state *state = tty->driver_data;
	struct uart_port *port;
	unsigned long flags;

	/*
	 * This means you called this function _after_ the port was
	 * closed.  No cookie for you.
	 */
	if (!state) {
		WARN_ON(1);
		return;
	}

	port = state->uart_port;
	pr_debug("uart_flush_buffer(%d) called\n", tty->index);

	spin_lock_irqsave(&port->lock, flags);
	uart_circ_clear(&state->xmit);
	if (port->ops->flush_buffer)
		port->ops->flush_buffer(port);
	spin_unlock_irqrestore(&port->lock, flags);
	tty_wakeup(tty);
}

/*
 * This function is used to send a high-priority XON/XOFF character to
 * the device
 */
static void uart_send_xchar(struct tty_struct *tty, char ch)
{
	struct uart_state *state = tty->driver_data;
	struct uart_port *port = state->uart_port;
	unsigned long flags;

	if (port->ops->send_xchar)
		port->ops->send_xchar(port, ch);
	else {
		port->x_char = ch;
		if (ch) {
			spin_lock_irqsave(&port->lock, flags);
			port->ops->start_tx(port);
			spin_unlock_irqrestore(&port->lock, flags);
		}
	}
}

static void uart_throttle(struct tty_struct *tty)
{
	struct uart_state *state = tty->driver_data;
	struct uart_port *port = state->uart_port;
	uint32_t mask = 0;

	if (I_IXOFF(tty))
		mask |= UPF_SOFT_FLOW;
	if (tty->termios.c_cflag & CRTSCTS)
		mask |= UPF_HARD_FLOW;

	if (port->flags & mask) {
		port->ops->throttle(port);
		mask &= ~port->flags;
	}

	if (mask & UPF_SOFT_FLOW)
		uart_send_xchar(tty, STOP_CHAR(tty));

	if (mask & UPF_HARD_FLOW)
		uart_clear_mctrl(port, TIOCM_RTS);
}

static void uart_unthrottle(struct tty_struct *tty)
{
	struct uart_state *state = tty->driver_data;
	struct uart_port *port = state->uart_port;
	uint32_t mask = 0;

	if (I_IXOFF(tty))
		mask |= UPF_SOFT_FLOW;
	if (tty->termios.c_cflag & CRTSCTS)
		mask |= UPF_HARD_FLOW;

	if (port->flags & mask) {
		port->ops->unthrottle(port);
		mask &= ~port->flags;
	}

	if (mask & UPF_SOFT_FLOW) {
		if (port->x_char)
			port->x_char = 0;
		else
			uart_send_xchar(tty, START_CHAR(tty));
	}

	if (mask & UPF_HARD_FLOW)
		uart_set_mctrl(port, TIOCM_RTS);
}

static void do_uart_get_info(struct tty_port *port,
			struct serial_struct *retinfo)
{
	struct uart_state *state = container_of(port, struct uart_state, port);
	struct uart_port *uport = state->uart_port;

	memset(retinfo, 0, sizeof(*retinfo));

	retinfo->type	    = uport->type;
	retinfo->line	    = uport->line;
	retinfo->port	    = uport->iobase;
	if (HIGH_BITS_OFFSET)
		retinfo->port_high = (long) uport->iobase >> HIGH_BITS_OFFSET;
	retinfo->irq		    = uport->irq;
	retinfo->flags	    = uport->flags;
	retinfo->xmit_fifo_size  = uport->fifosize;
	retinfo->baud_base	    = uport->uartclk / 16;
	retinfo->close_delay	    = jiffies_to_msecs(port->close_delay) / 10;
	retinfo->closing_wait    = port->closing_wait == ASYNC_CLOSING_WAIT_NONE ?
				ASYNC_CLOSING_WAIT_NONE :
				jiffies_to_msecs(port->closing_wait) / 10;
	retinfo->custom_divisor  = uport->custom_divisor;
	retinfo->hub6	    = uport->hub6;
	retinfo->io_type         = uport->iotype;
	retinfo->iomem_reg_shift = uport->regshift;
	retinfo->iomem_base      = (void *)(unsigned long)uport->mapbase;
}

static void uart_get_info(struct tty_port *port,
			struct serial_struct *retinfo)
{
	/* Ensure the state we copy is consistent and no hardware changes
	   occur as we go */
	mutex_lock(&port->mutex);
	do_uart_get_info(port, retinfo);
	mutex_unlock(&port->mutex);
}

static int uart_get_info_user(struct tty_port *port,
			 struct serial_struct __user *retinfo)
{
	struct serial_struct tmp;
	uart_get_info(port, &tmp);

	if (copy_to_user(retinfo, &tmp, sizeof(*retinfo)))
		return -EFAULT;
	return 0;
}

static int uart_set_info(struct tty_struct *tty, struct tty_port *port,
			 struct uart_state *state,
			 struct serial_struct *new_info)
{
	struct uart_port *uport = state->uart_port;
	unsigned long new_port;
	unsigned int change_irq, change_port, closing_wait;
	unsigned int old_custom_divisor, close_delay;
	upf_t old_flags, new_flags;
	int retval = 0;

	new_port = new_info->port;
	if (HIGH_BITS_OFFSET)
		new_port += (unsigned long) new_info->port_high << HIGH_BITS_OFFSET;

	new_info->irq = irq_canonicalize(new_info->irq);
	close_delay = msecs_to_jiffies(new_info->close_delay * 10);
	closing_wait = new_info->closing_wait == ASYNC_CLOSING_WAIT_NONE ?
			ASYNC_CLOSING_WAIT_NONE :
			msecs_to_jiffies(new_info->closing_wait * 10);


	change_irq  = !(uport->flags & UPF_FIXED_PORT)
		&& new_info->irq != uport->irq;

	/*
	 * Since changing the 'type' of the port changes its resource
	 * allocations, we should treat type changes the same as
	 * IO port changes.
	 */
	change_port = !(uport->flags & UPF_FIXED_PORT)
		&& (new_port != uport->iobase ||
		    (unsigned long)new_info->iomem_base != uport->mapbase ||
		    new_info->hub6 != uport->hub6 ||
		    new_info->io_type != uport->iotype ||
		    new_info->iomem_reg_shift != uport->regshift ||
		    new_info->type != uport->type);

	old_flags = uport->flags;
	new_flags = new_info->flags;
	old_custom_divisor = uport->custom_divisor;

	if (!capable(CAP_SYS_ADMIN)) {
		retval = -EPERM;
		if (change_irq || change_port ||
		    (new_info->baud_base != uport->uartclk / 16) ||
		    (close_delay != port->close_delay) ||
		    (closing_wait != port->closing_wait) ||
		    (new_info->xmit_fifo_size &&
		     new_info->xmit_fifo_size != uport->fifosize) ||
		    (((new_flags ^ old_flags) & ~UPF_USR_MASK) != 0))
			goto exit;
		uport->flags = ((uport->flags & ~UPF_USR_MASK) |
			       (new_flags & UPF_USR_MASK));
		uport->custom_divisor = new_info->custom_divisor;
		goto check_and_exit;
	}

	/*
	 * Ask the low level driver to verify the settings.
	 */
	if (uport->ops->verify_port)
		retval = uport->ops->verify_port(uport, new_info);

	if ((new_info->irq >= nr_irqs) || (new_info->irq < 0) ||
	    (new_info->baud_base < 9600))
		retval = -EINVAL;

	if (retval)
		goto exit;

	if (change_port || change_irq) {
		retval = -EBUSY;

		/*
		 * Make sure that we are the sole user of this port.
		 */
		if (tty_port_users(port) > 1)
			goto exit;

		/*
		 * We need to shutdown the serial port at the old
		 * port/type/irq combination.
		 */
		uart_shutdown(tty, state);
	}

	if (change_port) {
		unsigned long old_iobase, old_mapbase;
		unsigned int old_type, old_iotype, old_hub6, old_shift;

		old_iobase = uport->iobase;
		old_mapbase = uport->mapbase;
		old_type = uport->type;
		old_hub6 = uport->hub6;
		old_iotype = uport->iotype;
		old_shift = uport->regshift;

		/*
		 * Free and release old regions
		 */
		if (old_type != PORT_UNKNOWN)
			uport->ops->release_port(uport);

		uport->iobase = new_port;
		uport->type = new_info->type;
		uport->hub6 = new_info->hub6;
		uport->iotype = new_info->io_type;
		uport->regshift = new_info->iomem_reg_shift;
		uport->mapbase = (unsigned long)new_info->iomem_base;

		/*
		 * Claim and map the new regions
		 */
		if (uport->type != PORT_UNKNOWN) {
			retval = uport->ops->request_port(uport);
		} else {
			/* Always success - Jean II */
			retval = 0;
		}

		/*
		 * If we fail to request resources for the
		 * new port, try to restore the old settings.
		 */
		if (retval && old_type != PORT_UNKNOWN) {
			uport->iobase = old_iobase;
			uport->type = old_type;
			uport->hub6 = old_hub6;
			uport->iotype = old_iotype;
			uport->regshift = old_shift;
			uport->mapbase = old_mapbase;
			retval = uport->ops->request_port(uport);
			/*
			 * If we failed to restore the old settings,
			 * we fail like this.
			 */
			if (retval)
				uport->type = PORT_UNKNOWN;

			/*
			 * We failed anyway.
			 */
			retval = -EBUSY;
			/* Added to return the correct error -Ram Gupta */
			goto exit;
		}
	}

	if (change_irq)
		uport->irq      = new_info->irq;
	if (!(uport->flags & UPF_FIXED_PORT))
		uport->uartclk  = new_info->baud_base * 16;
	uport->flags            = (uport->flags & ~UPF_CHANGE_MASK) |
				 (new_flags & UPF_CHANGE_MASK);
	uport->custom_divisor   = new_info->custom_divisor;
	port->close_delay     = close_delay;
	port->closing_wait    = closing_wait;
	if (new_info->xmit_fifo_size)
		uport->fifosize = new_info->xmit_fifo_size;
	port->low_latency = (uport->flags & UPF_LOW_LATENCY) ? 1 : 0;

 check_and_exit:
	retval = 0;
	if (uport->type == PORT_UNKNOWN)
		goto exit;
	if (port->flags & ASYNC_INITIALIZED) {
		if (((old_flags ^ uport->flags) & UPF_SPD_MASK) ||
		    old_custom_divisor != uport->custom_divisor) {
			/*
			 * If they're setting up a custom divisor or speed,
			 * instead of clearing it, then bitch about it. No
			 * need to rate-limit; it's CAP_SYS_ADMIN only.
			 */
			if (uport->flags & UPF_SPD_MASK) {
				char buf[64];
				printk(KERN_NOTICE
				       "%s sets custom speed on %s. This "
				       "is deprecated.\n", current->comm,
				       tty_name(port->tty, buf));
			}
			uart_change_speed(tty, state, NULL);
		}
	} else
		retval = uart_startup(tty, state, 1);
 exit:
	return retval;
}

static int uart_set_info_user(struct tty_struct *tty, struct uart_state *state,
			 struct serial_struct __user *newinfo)
{
	struct serial_struct new_serial;
	struct tty_port *port = &state->port;
	int retval;

	if (copy_from_user(&new_serial, newinfo, sizeof(new_serial)))
		return -EFAULT;

	/*
	 * This semaphore protects port->count.  It is also
	 * very useful to prevent opens.  Also, take the
	 * port configuration semaphore to make sure that a
	 * module insertion/removal doesn't change anything
	 * under us.
	 */
	mutex_lock(&port->mutex);
	retval = uart_set_info(tty, port, state, &new_serial);
	mutex_unlock(&port->mutex);
	return retval;
}

/**
 *	uart_get_lsr_info	-	get line status register info
 *	@tty: tty associated with the UART
 *	@state: UART being queried
 *	@value: returned modem value
 *
 *	Note: uart_ioctl protects us against hangups.
 */
static int uart_get_lsr_info(struct tty_struct *tty,
			struct uart_state *state, unsigned int __user *value)
{
	struct uart_port *uport = state->uart_port;
	unsigned int result;

	result = uport->ops->tx_empty(uport);

	/*
	 * If we're about to load something into the transmit
	 * register, we'll pretend the transmitter isn't empty to
	 * avoid a race condition (depending on when the transmit
	 * interrupt happens).
	 */
	if (uport->x_char ||
	    ((uart_circ_chars_pending(&state->xmit) > 0) &&
	     !tty->stopped && !tty->hw_stopped))
		result &= ~TIOCSER_TEMT;

	return put_user(result, value);
}

static int uart_tiocmget(struct tty_struct *tty)
{
	struct uart_state *state = tty->driver_data;
	struct tty_port *port = &state->port;
	struct uart_port *uport = state->uart_port;
	int result = -EIO;

	mutex_lock(&port->mutex);
	if (!(tty->flags & (1 << TTY_IO_ERROR))) {
		result = uport->mctrl;
		spin_lock_irq(&uport->lock);
		result |= uport->ops->get_mctrl(uport);
		spin_unlock_irq(&uport->lock);
	}
	mutex_unlock(&port->mutex);

	return result;
}

static int
uart_tiocmset(struct tty_struct *tty, unsigned int set, unsigned int clear)
{
	struct uart_state *state = tty->driver_data;
	struct uart_port *uport = state->uart_port;
	struct tty_port *port = &state->port;
	int ret = -EIO;

	mutex_lock(&port->mutex);
	if (!(tty->flags & (1 << TTY_IO_ERROR))) {
		uart_update_mctrl(uport, set, clear);
		ret = 0;
	}
	mutex_unlock(&port->mutex);
	return ret;
}

static int uart_break_ctl(struct tty_struct *tty, int break_state)
{
	struct uart_state *state = tty->driver_data;
	struct tty_port *port = &state->port;
	struct uart_port *uport = state->uart_port;

	mutex_lock(&port->mutex);

	if (uport->type != PORT_UNKNOWN)
		uport->ops->break_ctl(uport, break_state);

	mutex_unlock(&port->mutex);
	return 0;
}

static int uart_do_autoconfig(struct tty_struct *tty,struct uart_state *state)
{
	struct uart_port *uport = state->uart_port;
	struct tty_port *port = &state->port;
	int flags, ret;

	if (!capable(CAP_SYS_ADMIN))
		return -EPERM;

	/*
	 * Take the per-port semaphore.  This prevents count from
	 * changing, and hence any extra opens of the port while
	 * we're auto-configuring.
	 */
	if (mutex_lock_interruptible(&port->mutex))
		return -ERESTARTSYS;

	ret = -EBUSY;
	if (tty_port_users(port) == 1) {
		uart_shutdown(tty, state);

		/*
		 * If we already have a port type configured,
		 * we must release its resources.
		 */
		if (uport->type != PORT_UNKNOWN)
			uport->ops->release_port(uport);

		flags = UART_CONFIG_TYPE;
		if (uport->flags & UPF_AUTO_IRQ)
			flags |= UART_CONFIG_IRQ;

		/*
		 * This will claim the ports resources if
		 * a port is found.
		 */
		uport->ops->config_port(uport, flags);

		ret = uart_startup(tty, state, 1);
	}
	mutex_unlock(&port->mutex);
	return ret;
}

/*
 * Wait for any of the 4 modem inputs (DCD,RI,DSR,CTS) to change
 * - mask passed in arg for lines of interest
 *   (use |'ed TIOCM_RNG/DSR/CD/CTS for masking)
 * Caller should use TIOCGICOUNT to see which one it was
 *
 * FIXME: This wants extracting into a common all driver implementation
 * of TIOCMWAIT using tty_port.
 */
static int
uart_wait_modem_status(struct uart_state *state, unsigned long arg)
{
	struct uart_port *uport = state->uart_port;
	struct tty_port *port = &state->port;
	DECLARE_WAITQUEUE(wait, current);
	struct uart_icount cprev, cnow;
	int ret;

	/*
	 * note the counters on entry
	 */
	spin_lock_irq(&uport->lock);
	memcpy(&cprev, &uport->icount, sizeof(struct uart_icount));

	/*
	 * Force modem status interrupts on
	 */
	uport->ops->enable_ms(uport);
	spin_unlock_irq(&uport->lock);

	add_wait_queue(&port->delta_msr_wait, &wait);
	for (;;) {
		spin_lock_irq(&uport->lock);
		memcpy(&cnow, &uport->icount, sizeof(struct uart_icount));
		spin_unlock_irq(&uport->lock);

		set_current_state(TASK_INTERRUPTIBLE);

		if (((arg & TIOCM_RNG) && (cnow.rng != cprev.rng)) ||
		    ((arg & TIOCM_DSR) && (cnow.dsr != cprev.dsr)) ||
		    ((arg & TIOCM_CD)  && (cnow.dcd != cprev.dcd)) ||
		    ((arg & TIOCM_CTS) && (cnow.cts != cprev.cts))) {
			ret = 0;
			break;
		}

		schedule();

		/* see if a signal did it */
		if (signal_pending(current)) {
			ret = -ERESTARTSYS;
			break;
		}

		cprev = cnow;
	}

	current->state = TASK_RUNNING;
	remove_wait_queue(&port->delta_msr_wait, &wait);

	return ret;
}

/*
 * Get counter of input serial line interrupts (DCD,RI,DSR,CTS)
 * Return: write counters to the user passed counter struct
 * NB: both 1->0 and 0->1 transitions are counted except for
 *     RI where only 0->1 is counted.
 */
static int uart_get_icount(struct tty_struct *tty,
			  struct serial_icounter_struct *icount)
{
	struct uart_state *state = tty->driver_data;
	struct uart_icount cnow;
	struct uart_port *uport = state->uart_port;

	spin_lock_irq(&uport->lock);
	memcpy(&cnow, &uport->icount, sizeof(struct uart_icount));
	spin_unlock_irq(&uport->lock);

	icount->cts         = cnow.cts;
	icount->dsr         = cnow.dsr;
	icount->rng         = cnow.rng;
	icount->dcd         = cnow.dcd;
	icount->rx          = cnow.rx;
	icount->tx          = cnow.tx;
	icount->frame       = cnow.frame;
	icount->overrun     = cnow.overrun;
	icount->parity      = cnow.parity;
	icount->brk         = cnow.brk;
	icount->buf_overrun = cnow.buf_overrun;

	return 0;
}

/*
 * Called via sys_ioctl.  We can use spin_lock_irq() here.
 */
static int
uart_ioctl(struct tty_struct *tty, unsigned int cmd,
	   unsigned long arg)
{
	struct uart_state *state = tty->driver_data;
	struct tty_port *port = &state->port;
	void __user *uarg = (void __user *)arg;
	int ret = -ENOIOCTLCMD;


	/*
	 * These ioctls don't rely on the hardware to be present.
	 */
	switch (cmd) {
	case TIOCGSERIAL:
		ret = uart_get_info_user(port, uarg);
		break;

	case TIOCSSERIAL:
		ret = uart_set_info_user(tty, state, uarg);
		break;

	case TIOCSERCONFIG:
		ret = uart_do_autoconfig(tty, state);
		break;

	case TIOCSERGWILD: /* obsolete */
	case TIOCSERSWILD: /* obsolete */
		ret = 0;
		break;
	}

	if (ret != -ENOIOCTLCMD)
		goto out;

	if (tty->flags & (1 << TTY_IO_ERROR)) {
		ret = -EIO;
		goto out;
	}

	/*
	 * The following should only be used when hardware is present.
	 */
	switch (cmd) {
	case TIOCMIWAIT:
		ret = uart_wait_modem_status(state, arg);
		break;
	}

	if (ret != -ENOIOCTLCMD)
		goto out;

	mutex_lock(&port->mutex);

	if (tty->flags & (1 << TTY_IO_ERROR)) {
		ret = -EIO;
		goto out_up;
	}

	/*
	 * All these rely on hardware being present and need to be
	 * protected against the tty being hung up.
	 */
	switch (cmd) {
	case TIOCSERGETLSR: /* Get line status register */
		ret = uart_get_lsr_info(tty, state, uarg);
		break;

	default: {
		struct uart_port *uport = state->uart_port;
		if (uport->ops->ioctl)
			ret = uport->ops->ioctl(uport, cmd, arg);
		break;
	}
	}
out_up:
	mutex_unlock(&port->mutex);
out:
	return ret;
}

static void uart_set_ldisc(struct tty_struct *tty)
{
	struct uart_state *state = tty->driver_data;
	struct uart_port *uport = state->uart_port;

	if (uport->ops->set_ldisc)
		uport->ops->set_ldisc(uport, tty->termios.c_line);
}

static void uart_set_termios(struct tty_struct *tty,
						struct ktermios *old_termios)
{
	struct uart_state *state = tty->driver_data;
	struct uart_port *uport = state->uart_port;
	unsigned long flags;
	unsigned int cflag = tty->termios.c_cflag;
	unsigned int iflag_mask = IGNBRK|BRKINT|IGNPAR|PARMRK|INPCK;
	bool sw_changed = false;

	/*
	 * Drivers doing software flow control also need to know
	 * about changes to these input settings.
	 */
	if (uport->flags & UPF_SOFT_FLOW) {
		iflag_mask |= IXANY|IXON|IXOFF;
		sw_changed =
		   tty->termios.c_cc[VSTART] != old_termios->c_cc[VSTART] ||
		   tty->termios.c_cc[VSTOP] != old_termios->c_cc[VSTOP];
	}

	/*
	 * These are the bits that are used to setup various
	 * flags in the low level driver. We can ignore the Bfoo
	 * bits in c_cflag; c_[io]speed will always be set
	 * appropriately by set_termios() in tty_ioctl.c
	 */
	if ((cflag ^ old_termios->c_cflag) == 0 &&
	    tty->termios.c_ospeed == old_termios->c_ospeed &&
	    tty->termios.c_ispeed == old_termios->c_ispeed &&
	    ((tty->termios.c_iflag ^ old_termios->c_iflag) & iflag_mask) == 0 &&
	    !sw_changed) {
		return;
	}

	uart_change_speed(tty, state, old_termios);

	/* Handle transition to B0 status */
	if ((old_termios->c_cflag & CBAUD) && !(cflag & CBAUD))
		uart_clear_mctrl(uport, TIOCM_RTS | TIOCM_DTR);
	/* Handle transition away from B0 status */
	else if (!(old_termios->c_cflag & CBAUD) && (cflag & CBAUD)) {
		unsigned int mask = TIOCM_DTR;
		if (!(cflag & CRTSCTS) ||
		    !test_bit(TTY_THROTTLED, &tty->flags))
			mask |= TIOCM_RTS;
		uart_set_mctrl(uport, mask);
	}

	/*
	 * If the port is doing h/w assisted flow control, do nothing.
	 * We assume that tty->hw_stopped has never been set.
	 */
	if (uport->flags & UPF_HARD_FLOW)
		return;

	/* Handle turning off CRTSCTS */
	if ((old_termios->c_cflag & CRTSCTS) && !(cflag & CRTSCTS)) {
		spin_lock_irqsave(&uport->lock, flags);
		tty->hw_stopped = 0;
		__uart_start(tty);
		spin_unlock_irqrestore(&uport->lock, flags);
	}
	/* Handle turning on CRTSCTS */
	else if (!(old_termios->c_cflag & CRTSCTS) && (cflag & CRTSCTS)) {
		spin_lock_irqsave(&uport->lock, flags);
		if (!(uport->ops->get_mctrl(uport) & TIOCM_CTS)) {
			tty->hw_stopped = 1;
			uport->ops->stop_tx(uport);
		}
		spin_unlock_irqrestore(&uport->lock, flags);
	}
}

/*
 * Calls to uart_close() are serialised via the tty_lock in
 *   drivers/tty/tty_io.c:tty_release()
 *   drivers/tty/tty_io.c:do_tty_hangup()
 * This runs from a workqueue and can sleep for a _short_ time only.
 */
static void uart_close(struct tty_struct *tty, struct file *filp)
{
	struct uart_state *state = tty->driver_data;
	struct tty_port *port;
	struct uart_port *uport;
	unsigned long flags;

	if (!state)
		return;

	uport = state->uart_port;
	port = &state->port;

	pr_debug("uart_close(%d) called\n", uport->line);

	if (tty_port_close_start(port, tty, filp) == 0)
		return;

	/*
	 * At this point, we stop accepting input.  To do this, we
	 * disable the receive line status interrupts.
	 */
	if (port->flags & ASYNC_INITIALIZED) {
		unsigned long flags;
		spin_lock_irqsave(&uport->lock, flags);
		uport->ops->stop_rx(uport);
		spin_unlock_irqrestore(&uport->lock, flags);
		/*
		 * Before we drop DTR, make sure the UART transmitter
		 * has completely drained; this is especially
		 * important if there is a transmit FIFO!
		 */
		uart_wait_until_sent(tty, uport->timeout);
	}

	mutex_lock(&port->mutex);
	uart_shutdown(tty, state);
	uart_flush_buffer(tty);

	tty_ldisc_flush(tty);

	tty_port_tty_set(port, NULL);
	spin_lock_irqsave(&port->lock, flags);
	tty->closing = 0;

	if (port->blocked_open) {
		spin_unlock_irqrestore(&port->lock, flags);
		if (port->close_delay)
			msleep_interruptible(
					jiffies_to_msecs(port->close_delay));
		spin_lock_irqsave(&port->lock, flags);
	} else if (!uart_console(uport)) {
		spin_unlock_irqrestore(&port->lock, flags);
		uart_change_pm(state, UART_PM_STATE_OFF);
		spin_lock_irqsave(&port->lock, flags);
	}

	/*
	 * Wake up anyone trying to open this port.
	 */
	clear_bit(ASYNCB_NORMAL_ACTIVE, &port->flags);
	clear_bit(ASYNCB_CLOSING, &port->flags);
	spin_unlock_irqrestore(&port->lock, flags);
	wake_up_interruptible(&port->open_wait);
	wake_up_interruptible(&port->close_wait);

	mutex_unlock(&port->mutex);
}

static void uart_wait_until_sent(struct tty_struct *tty, int timeout)
{
	struct uart_state *state = tty->driver_data;
	struct uart_port *port = state->uart_port;
	unsigned long char_time, expire;

	if (port->type == PORT_UNKNOWN || port->fifosize == 0)
		return;

	/*
	 * Set the check interval to be 1/5 of the estimated time to
	 * send a single character, and make it at least 1.  The check
	 * interval should also be less than the timeout.
	 *
	 * Note: we have to use pretty tight timings here to satisfy
	 * the NIST-PCTS.
	 */
	char_time = (port->timeout - HZ/50) / port->fifosize;
	char_time = char_time / 5;
	if (char_time == 0)
		char_time = 1;
	if (timeout && timeout < char_time)
		char_time = timeout;

	/*
	 * If the transmitter hasn't cleared in twice the approximate
	 * amount of time to send the entire FIFO, it probably won't
	 * ever clear.  This assumes the UART isn't doing flow
	 * control, which is currently the case.  Hence, if it ever
	 * takes longer than port->timeout, this is probably due to a
	 * UART bug of some kind.  So, we clamp the timeout parameter at
	 * 2*port->timeout.
	 */
	if (timeout == 0 || timeout > 2 * port->timeout)
		timeout = 2 * port->timeout;

	expire = jiffies + timeout;

	pr_debug("uart_wait_until_sent(%d), jiffies=%lu, expire=%lu...\n",
		port->line, jiffies, expire);

	/*
	 * Check whether the transmitter is empty every 'char_time'.
	 * 'timeout' / 'expire' give us the maximum amount of time
	 * we wait.
	 */
	while (!port->ops->tx_empty(port)) {
		msleep_interruptible(jiffies_to_msecs(char_time));
		if (signal_pending(current))
			break;
		if (time_after(jiffies, expire))
			break;
	}
}

/*
 * Calls to uart_hangup() are serialised by the tty_lock in
 *   drivers/tty/tty_io.c:do_tty_hangup()
 * This runs from a workqueue and can sleep for a _short_ time only.
 */
static void uart_hangup(struct tty_struct *tty)
{
	struct uart_state *state = tty->driver_data;
	struct tty_port *port = &state->port;
	unsigned long flags;

	pr_debug("uart_hangup(%d)\n", state->uart_port->line);

	mutex_lock(&port->mutex);
	if (port->flags & ASYNC_NORMAL_ACTIVE) {
		uart_flush_buffer(tty);
		uart_shutdown(tty, state);
		spin_lock_irqsave(&port->lock, flags);
		port->count = 0;
		clear_bit(ASYNCB_NORMAL_ACTIVE, &port->flags);
		spin_unlock_irqrestore(&port->lock, flags);
		tty_port_tty_set(port, NULL);
		wake_up_interruptible(&port->open_wait);
		wake_up_interruptible(&port->delta_msr_wait);
	}
	mutex_unlock(&port->mutex);
}

static int uart_port_activate(struct tty_port *port, struct tty_struct *tty)
{
	return 0;
}

static void uart_port_shutdown(struct tty_port *port)
{
	struct uart_state *state = container_of(port, struct uart_state, port);
	struct uart_port *uport = state->uart_port;

	/*
	 * clear delta_msr_wait queue to avoid mem leaks: we may free
	 * the irq here so the queue might never be woken up.  Note
	 * that we won't end up waiting on delta_msr_wait again since
	 * any outstanding file descriptors should be pointing at
	 * hung_up_tty_fops now.
	 */
	wake_up_interruptible(&port->delta_msr_wait);

	/*
	 * Free the IRQ and disable the port.
	 */
	uport->ops->shutdown(uport);

	/*
	 * Ensure that the IRQ handler isn't running on another CPU.
	 */
	synchronize_irq(uport->irq);
}

static int uart_carrier_raised(struct tty_port *port)
{
	struct uart_state *state = container_of(port, struct uart_state, port);
	struct uart_port *uport = state->uart_port;
	int mctrl;
	spin_lock_irq(&uport->lock);
	uport->ops->enable_ms(uport);
	mctrl = uport->ops->get_mctrl(uport);
	spin_unlock_irq(&uport->lock);
	if (mctrl & TIOCM_CAR)
		return 1;
	return 0;
}

static void uart_dtr_rts(struct tty_port *port, int onoff)
{
	struct uart_state *state = container_of(port, struct uart_state, port);
	struct uart_port *uport = state->uart_port;

	if (onoff)
		uart_set_mctrl(uport, TIOCM_DTR | TIOCM_RTS);
	else
		uart_clear_mctrl(uport, TIOCM_DTR | TIOCM_RTS);
}

/*
 * Calls to uart_open are serialised by the tty_lock in
 *   drivers/tty/tty_io.c:tty_open()
 * Note that if this fails, then uart_close() _will_ be called.
 *
 * In time, we want to scrap the "opening nonpresent ports"
 * behaviour and implement an alternative way for setserial
 * to set base addresses/ports/types.  This will allow us to
 * get rid of a certain amount of extra tests.
 */
static int uart_open(struct tty_struct *tty, struct file *filp)
{
	struct uart_driver *drv = (struct uart_driver *)tty->driver->driver_state;
	int retval, line = tty->index;
	struct uart_state *state = drv->state + line;
	struct tty_port *port = &state->port;

	pr_debug("uart_open(%d) called\n", line);

	/*
	 * We take the semaphore here to guarantee that we won't be re-entered
	 * while allocating the state structure, or while we request any IRQs
	 * that the driver may need.  This also has the nice side-effect that
	 * it delays the action of uart_hangup, so we can guarantee that
	 * state->port.tty will always contain something reasonable.
	 */
	if (mutex_lock_interruptible(&port->mutex)) {
		retval = -ERESTARTSYS;
		goto end;
	}

	port->count++;
	if (!state->uart_port || state->uart_port->flags & UPF_DEAD) {
		retval = -ENXIO;
		goto err_dec_count;
	}

	/*
	 * Once we set tty->driver_data here, we are guaranteed that
	 * uart_close() will decrement the driver module use count.
	 * Any failures from here onwards should not touch the count.
	 */
	tty->driver_data = state;
	state->uart_port->state = state;
	state->port.low_latency =
		(state->uart_port->flags & UPF_LOW_LATENCY) ? 1 : 0;
	tty_port_tty_set(port, tty);

	/*
	 * If the port is in the middle of closing, bail out now.
	 */
	if (tty_hung_up_p(filp)) {
		retval = -EAGAIN;
		goto err_dec_count;
	}

	/*
	 * Make sure the device is in D0 state.
	 */
	if (port->count == 1)
		uart_change_pm(state, UART_PM_STATE_ON);

	/*
	 * Start up the serial port.
	 */
	retval = uart_startup(tty, state, 0);

	/*
	 * If we succeeded, wait until the port is ready.
	 */
	mutex_unlock(&port->mutex);
	if (retval == 0)
		retval = tty_port_block_til_ready(port, tty, filp);

end:
	return retval;
err_dec_count:
	port->count--;
	mutex_unlock(&port->mutex);
	goto end;
}

static const char *uart_type(struct uart_port *port)
{
	const char *str = NULL;

	if (port->ops->type)
		str = port->ops->type(port);

	if (!str)
		str = "unknown";

	return str;
}

#ifdef CONFIG_PROC_FS

static void uart_line_info(struct seq_file *m, struct uart_driver *drv, int i)
{
	struct uart_state *state = drv->state + i;
	struct tty_port *port = &state->port;
	enum uart_pm_state pm_state;
	struct uart_port *uport = state->uart_port;
	char stat_buf[32];
	unsigned int status;
	int mmio;

	if (!uport)
		return;

	mmio = uport->iotype >= UPIO_MEM;
	seq_printf(m, "%d: uart:%s %s%08llX irq:%d",
			uport->line, uart_type(uport),
			mmio ? "mmio:0x" : "port:",
			mmio ? (unsigned long long)uport->mapbase
			     : (unsigned long long)uport->iobase,
			uport->irq);

	if (uport->type == PORT_UNKNOWN) {
		seq_putc(m, '\n');
		return;
	}

	if (capable(CAP_SYS_ADMIN)) {
		mutex_lock(&port->mutex);
		pm_state = state->pm_state;
		if (pm_state != UART_PM_STATE_ON)
			uart_change_pm(state, UART_PM_STATE_ON);
		spin_lock_irq(&uport->lock);
		status = uport->ops->get_mctrl(uport);
		spin_unlock_irq(&uport->lock);
		if (pm_state != UART_PM_STATE_ON)
			uart_change_pm(state, pm_state);
		mutex_unlock(&port->mutex);

		seq_printf(m, " tx:%d rx:%d",
				uport->icount.tx, uport->icount.rx);
		if (uport->icount.frame)
			seq_printf(m, " fe:%d",
				uport->icount.frame);
		if (uport->icount.parity)
			seq_printf(m, " pe:%d",
				uport->icount.parity);
		if (uport->icount.brk)
			seq_printf(m, " brk:%d",
				uport->icount.brk);
		if (uport->icount.overrun)
			seq_printf(m, " oe:%d",
				uport->icount.overrun);

#define INFOBIT(bit, str) \
	if (uport->mctrl & (bit)) \
		strncat(stat_buf, (str), sizeof(stat_buf) - \
			strlen(stat_buf) - 2)
#define STATBIT(bit, str) \
	if (status & (bit)) \
		strncat(stat_buf, (str), sizeof(stat_buf) - \
		       strlen(stat_buf) - 2)

		stat_buf[0] = '\0';
		stat_buf[1] = '\0';
		INFOBIT(TIOCM_RTS, "|RTS");
		STATBIT(TIOCM_CTS, "|CTS");
		INFOBIT(TIOCM_DTR, "|DTR");
		STATBIT(TIOCM_DSR, "|DSR");
		STATBIT(TIOCM_CAR, "|CD");
		STATBIT(TIOCM_RNG, "|RI");
		if (stat_buf[0])
			stat_buf[0] = ' ';

		seq_puts(m, stat_buf);
	}
	seq_putc(m, '\n');
#undef STATBIT
#undef INFOBIT
}

static int uart_proc_show(struct seq_file *m, void *v)
{
	struct tty_driver *ttydrv = m->private;
	struct uart_driver *drv = ttydrv->driver_state;
	int i;

	seq_printf(m, "serinfo:1.0 driver%s%s revision:%s\n",
			"", "", "");
	for (i = 0; i < drv->nr; i++)
		uart_line_info(m, drv, i);
	return 0;
}

static int uart_proc_open(struct inode *inode, struct file *file)
{
	return single_open(file, uart_proc_show, PDE_DATA(inode));
}

static const struct file_operations uart_proc_fops = {
	.owner		= THIS_MODULE,
	.open		= uart_proc_open,
	.read		= seq_read,
	.llseek		= seq_lseek,
	.release	= single_release,
};
#endif

#if defined(CONFIG_SERIAL_CORE_CONSOLE) || defined(CONFIG_CONSOLE_POLL)
/*
 *	uart_console_write - write a console message to a serial port
 *	@port: the port to write the message
 *	@s: array of characters
 *	@count: number of characters in string to write
 *	@write: function to write character to port
 */
void uart_console_write(struct uart_port *port, const char *s,
			unsigned int count,
			void (*putchar)(struct uart_port *, int))
{
	unsigned int i;

	for (i = 0; i < count; i++, s++) {
		if (*s == '\n')
			putchar(port, '\r');
		putchar(port, *s);
	}
}
EXPORT_SYMBOL_GPL(uart_console_write);

/*
 *	Check whether an invalid uart number has been specified, and
 *	if so, search for the first available port that does have
 *	console support.
 */
struct uart_port * __init
uart_get_console(struct uart_port *ports, int nr, struct console *co)
{
	int idx = co->index;

	if (idx < 0 || idx >= nr || (ports[idx].iobase == 0 &&
				     ports[idx].membase == NULL))
		for (idx = 0; idx < nr; idx++)
			if (ports[idx].iobase != 0 ||
			    ports[idx].membase != NULL)
				break;

	co->index = idx;

	return ports + idx;
}

/**
 *	uart_parse_options - Parse serial port baud/parity/bits/flow contro.
 *	@options: pointer to option string
 *	@baud: pointer to an 'int' variable for the baud rate.
 *	@parity: pointer to an 'int' variable for the parity.
 *	@bits: pointer to an 'int' variable for the number of data bits.
 *	@flow: pointer to an 'int' variable for the flow control character.
 *
 *	uart_parse_options decodes a string containing the serial console
 *	options.  The format of the string is <baud><parity><bits><flow>,
 *	eg: 115200n8r
 */
void
uart_parse_options(char *options, int *baud, int *parity, int *bits, int *flow)
{
	char *s = options;

	*baud = simple_strtoul(s, NULL, 10);
	while (*s >= '0' && *s <= '9')
		s++;
	if (*s)
		*parity = *s++;
	if (*s)
		*bits = *s++ - '0';
	if (*s)
		*flow = *s;
}
EXPORT_SYMBOL_GPL(uart_parse_options);

struct baud_rates {
	unsigned int rate;
	unsigned int cflag;
};

static const struct baud_rates baud_rates[] = {
	{ 921600, B921600 },
	{ 460800, B460800 },
	{ 230400, B230400 },
	{ 115200, B115200 },
	{  57600, B57600  },
	{  38400, B38400  },
	{  19200, B19200  },
	{   9600, B9600   },
	{   4800, B4800   },
	{   2400, B2400   },
	{   1200, B1200   },
	{      0, B38400  }
};

/**
 *	uart_set_options - setup the serial console parameters
 *	@port: pointer to the serial ports uart_port structure
 *	@co: console pointer
 *	@baud: baud rate
 *	@parity: parity character - 'n' (none), 'o' (odd), 'e' (even)
 *	@bits: number of data bits
 *	@flow: flow control character - 'r' (rts)
 */
int
uart_set_options(struct uart_port *port, struct console *co,
		 int baud, int parity, int bits, int flow)
{
	struct ktermios termios;
	static struct ktermios dummy;
	int i;

	/*
	 * Ensure that the serial console lock is initialised
	 * early.
	 */
	spin_lock_init(&port->lock);
	lockdep_set_class(&port->lock, &port_lock_key);

	memset(&termios, 0, sizeof(struct ktermios));

	termios.c_cflag = CREAD | HUPCL | CLOCAL;

	/*
	 * Construct a cflag setting.
	 */
	for (i = 0; baud_rates[i].rate; i++)
		if (baud_rates[i].rate <= baud)
			break;

	termios.c_cflag |= baud_rates[i].cflag;

	if (bits == 7)
		termios.c_cflag |= CS7;
	else
		termios.c_cflag |= CS8;

	switch (parity) {
	case 'o': case 'O':
		termios.c_cflag |= PARODD;
		/*fall through*/
	case 'e': case 'E':
		termios.c_cflag |= PARENB;
		break;
	}

	if (flow == 'r')
		termios.c_cflag |= CRTSCTS;

	/*
	 * some uarts on other side don't support no flow control.
	 * So we set * DTR in host uart to make them happy
	 */
	port->mctrl |= TIOCM_DTR;

	port->ops->set_termios(port, &termios, &dummy);
	/*
	 * Allow the setting of the UART parameters with a NULL console
	 * too:
	 */
	if (co)
		co->cflag = termios.c_cflag;

	return 0;
}
EXPORT_SYMBOL_GPL(uart_set_options);
#endif /* CONFIG_SERIAL_CORE_CONSOLE */

/**
 * uart_change_pm - set power state of the port
 *
 * @state: port descriptor
 * @pm_state: new state
 *
 * Locking: port->mutex has to be held
 */
static void uart_change_pm(struct uart_state *state,
			   enum uart_pm_state pm_state)
{
	struct uart_port *port = state->uart_port;

	if (state->pm_state != pm_state) {
		if (port->ops->pm)
			port->ops->pm(port, pm_state, state->pm_state);
		state->pm_state = pm_state;
	}
}

struct uart_match {
	struct uart_port *port;
	struct uart_driver *driver;
};

static int serial_match_port(struct device *dev, void *data)
{
	struct uart_match *match = data;
	struct tty_driver *tty_drv = match->driver->tty_driver;
	dev_t devt = MKDEV(tty_drv->major, tty_drv->minor_start) +
		match->port->line;

	return dev->devt == devt; /* Actually, only one tty per port */
}

int uart_suspend_port(struct uart_driver *drv, struct uart_port *uport)
{
	struct uart_state *state = drv->state + uport->line;
	struct tty_port *port = &state->port;
	struct device *tty_dev;
	struct uart_match match = {uport, drv};

	mutex_lock(&port->mutex);

	tty_dev = device_find_child(uport->dev, &match, serial_match_port);
	if (device_may_wakeup(tty_dev)) {
		if (!enable_irq_wake(uport->irq))
			uport->irq_wake = 1;
		put_device(tty_dev);
		mutex_unlock(&port->mutex);
		return 0;
	}
	put_device(tty_dev);

	if (console_suspend_enabled || !uart_console(uport))
		uport->suspended = 1;

	if (port->flags & ASYNC_INITIALIZED) {
		const struct uart_ops *ops = uport->ops;
		int tries;

		if (console_suspend_enabled || !uart_console(uport)) {
			set_bit(ASYNCB_SUSPENDED, &port->flags);
			clear_bit(ASYNCB_INITIALIZED, &port->flags);

			spin_lock_irq(&uport->lock);
			ops->stop_tx(uport);
			ops->set_mctrl(uport, 0);
			ops->stop_rx(uport);
			spin_unlock_irq(&uport->lock);
		}

		/*
		 * Wait for the transmitter to empty.
		 */
		for (tries = 3; !ops->tx_empty(uport) && tries; tries--)
			msleep(10);
		if (!tries)
			printk(KERN_ERR "%s%s%s%d: Unable to drain "
					"transmitter\n",
			       uport->dev ? dev_name(uport->dev) : "",
			       uport->dev ? ": " : "",
			       drv->dev_name,
			       drv->tty_driver->name_base + uport->line);

		if (console_suspend_enabled || !uart_console(uport))
			ops->shutdown(uport);
	}

	/*
	 * Disable the console device before suspending.
	 */
	if (console_suspend_enabled && uart_console(uport))
		console_stop(uport->cons);

	if (console_suspend_enabled || !uart_console(uport))
		uart_change_pm(state, UART_PM_STATE_OFF);

	mutex_unlock(&port->mutex);

	return 0;
}

int uart_resume_port(struct uart_driver *drv, struct uart_port *uport)
{
	struct uart_state *state = drv->state + uport->line;
	struct tty_port *port = &state->port;
	struct device *tty_dev;
	struct uart_match match = {uport, drv};
	struct ktermios termios;

	mutex_lock(&port->mutex);

	tty_dev = device_find_child(uport->dev, &match, serial_match_port);
	if (!uport->suspended && device_may_wakeup(tty_dev)) {
		if (uport->irq_wake) {
			disable_irq_wake(uport->irq);
			uport->irq_wake = 0;
		}
		put_device(tty_dev);
		mutex_unlock(&port->mutex);
		return 0;
	}
	put_device(tty_dev);
	uport->suspended = 0;

	/*
	 * Re-enable the console device after suspending.
	 */
	if (uart_console(uport)) {
		/*
		 * First try to use the console cflag setting.
		 */
		memset(&termios, 0, sizeof(struct ktermios));
		termios.c_cflag = uport->cons->cflag;

		/*
		 * If that's unset, use the tty termios setting.
		 */
		if (port->tty && termios.c_cflag == 0)
			termios = port->tty->termios;

		if (console_suspend_enabled)
			uart_change_pm(state, UART_PM_STATE_ON);
		uport->ops->set_termios(uport, &termios, NULL);
		if (console_suspend_enabled)
			console_start(uport->cons);
	}

	if (port->flags & ASYNC_SUSPENDED) {
		const struct uart_ops *ops = uport->ops;
		int ret;

		uart_change_pm(state, UART_PM_STATE_ON);
		spin_lock_irq(&uport->lock);
		ops->set_mctrl(uport, 0);
		spin_unlock_irq(&uport->lock);
		if (console_suspend_enabled || !uart_console(uport)) {
			/* Protected by port mutex for now */
			struct tty_struct *tty = port->tty;
			ret = ops->startup(uport);
			if (ret == 0) {
				if (tty)
					uart_change_speed(tty, state, NULL);
				spin_lock_irq(&uport->lock);
				ops->set_mctrl(uport, uport->mctrl);
				ops->start_tx(uport);
				spin_unlock_irq(&uport->lock);
				set_bit(ASYNCB_INITIALIZED, &port->flags);
			} else {
				/*
				 * Failed to resume - maybe hardware went away?
				 * Clear the "initialized" flag so we won't try
				 * to call the low level drivers shutdown method.
				 */
				uart_shutdown(tty, state);
			}
		}

		clear_bit(ASYNCB_SUSPENDED, &port->flags);
	}

	mutex_unlock(&port->mutex);

	return 0;
}

static inline void
uart_report_port(struct uart_driver *drv, struct uart_port *port)
{
	char address[64];

	switch (port->iotype) {
	case UPIO_PORT:
		snprintf(address, sizeof(address), "I/O 0x%lx", port->iobase);
		break;
	case UPIO_HUB6:
		snprintf(address, sizeof(address),
			 "I/O 0x%lx offset 0x%x", port->iobase, port->hub6);
		break;
	case UPIO_MEM:
	case UPIO_MEM32:
	case UPIO_AU:
	case UPIO_TSI:
		snprintf(address, sizeof(address),
			 "MMIO 0x%llx", (unsigned long long)port->mapbase);
		break;
	default:
		strlcpy(address, "*unknown*", sizeof(address));
		break;
	}

	printk(KERN_INFO "%s%s%s%d at %s (irq = %d) is a %s\n",
	       port->dev ? dev_name(port->dev) : "",
	       port->dev ? ": " : "",
	       drv->dev_name,
	       drv->tty_driver->name_base + port->line,
	       address, port->irq, uart_type(port));
}

static void
uart_configure_port(struct uart_driver *drv, struct uart_state *state,
		    struct uart_port *port)
{
	unsigned int flags;

	/*
	 * If there isn't a port here, don't do anything further.
	 */
	if (!port->iobase && !port->mapbase && !port->membase)
		return;

	/*
	 * Now do the auto configuration stuff.  Note that config_port
	 * is expected to claim the resources and map the port for us.
	 */
	flags = 0;
	if (port->flags & UPF_AUTO_IRQ)
		flags |= UART_CONFIG_IRQ;
	if (port->flags & UPF_BOOT_AUTOCONF) {
		if (!(port->flags & UPF_FIXED_TYPE)) {
			port->type = PORT_UNKNOWN;
			flags |= UART_CONFIG_TYPE;
		}
		port->ops->config_port(port, flags);
	}

	if (port->type != PORT_UNKNOWN) {
		unsigned long flags;

		uart_report_port(drv, port);

		/* Power up port for set_mctrl() */
		uart_change_pm(state, UART_PM_STATE_ON);

		/*
		 * Ensure that the modem control lines are de-activated.
		 * keep the DTR setting that is set in uart_set_options()
		 * We probably don't need a spinlock around this, but
		 */
		spin_lock_irqsave(&port->lock, flags);
		port->ops->set_mctrl(port, port->mctrl & TIOCM_DTR);
		spin_unlock_irqrestore(&port->lock, flags);

		/*
		 * If this driver supports console, and it hasn't been
		 * successfully registered yet, try to re-register it.
		 * It may be that the port was not available.
		 */
		if (port->cons && !(port->cons->flags & CON_ENABLED))
			register_console(port->cons);

		/*
		 * Power down all ports by default, except the
		 * console if we have one.
		 */
		if (!uart_console(port))
			uart_change_pm(state, UART_PM_STATE_OFF);
	}
}

#ifdef CONFIG_CONSOLE_POLL

static int uart_poll_init(struct tty_driver *driver, int line, char *options)
{
	struct uart_driver *drv = driver->driver_state;
	struct uart_state *state = drv->state + line;
	struct uart_port *port;
	int baud = 9600;
	int bits = 8;
	int parity = 'n';
	int flow = 'n';
	int ret;

	if (!state || !state->uart_port)
		return -1;

	port = state->uart_port;
	if (!(port->ops->poll_get_char && port->ops->poll_put_char))
		return -1;

	if (port->ops->poll_init) {
		struct tty_port *tport = &state->port;

		ret = 0;
		mutex_lock(&tport->mutex);
		/*
		 * We don't set ASYNCB_INITIALIZED as we only initialized the
		 * hw, e.g. state->xmit is still uninitialized.
		 */
		if (!test_bit(ASYNCB_INITIALIZED, &tport->flags))
			ret = port->ops->poll_init(port);
		mutex_unlock(&tport->mutex);
		if (ret)
			return ret;
	}

	if (options) {
		uart_parse_options(options, &baud, &parity, &bits, &flow);
		return uart_set_options(port, NULL, baud, parity, bits, flow);
	}

	return 0;
}

static int uart_poll_get_char(struct tty_driver *driver, int line)
{
	struct uart_driver *drv = driver->driver_state;
	struct uart_state *state = drv->state + line;
	struct uart_port *port;

	if (!state || !state->uart_port)
		return -1;

	port = state->uart_port;
	return port->ops->poll_get_char(port);
}

static void uart_poll_put_char(struct tty_driver *driver, int line, char ch)
{
	struct uart_driver *drv = driver->driver_state;
	struct uart_state *state = drv->state + line;
	struct uart_port *port;

	if (!state || !state->uart_port)
		return;

	port = state->uart_port;
	port->ops->poll_put_char(port, ch);
}
#endif

static const struct tty_operations uart_ops = {
	.open		= uart_open,
	.close		= uart_close,
	.write		= uart_write,
	.put_char	= uart_put_char,
	.flush_chars	= uart_flush_chars,
	.write_room	= uart_write_room,
	.chars_in_buffer= uart_chars_in_buffer,
	.flush_buffer	= uart_flush_buffer,
	.ioctl		= uart_ioctl,
	.throttle	= uart_throttle,
	.unthrottle	= uart_unthrottle,
	.send_xchar	= uart_send_xchar,
	.set_termios	= uart_set_termios,
	.set_ldisc	= uart_set_ldisc,
	.stop		= uart_stop,
	.start		= uart_start,
	.hangup		= uart_hangup,
	.break_ctl	= uart_break_ctl,
	.wait_until_sent= uart_wait_until_sent,
#ifdef CONFIG_PROC_FS
	.proc_fops	= &uart_proc_fops,
#endif
	.tiocmget	= uart_tiocmget,
	.tiocmset	= uart_tiocmset,
	.get_icount	= uart_get_icount,
#ifdef CONFIG_CONSOLE_POLL
	.poll_init	= uart_poll_init,
	.poll_get_char	= uart_poll_get_char,
	.poll_put_char	= uart_poll_put_char,
#endif
};

static const struct tty_port_operations uart_port_ops = {
	.activate	= uart_port_activate,
	.shutdown	= uart_port_shutdown,
	.carrier_raised = uart_carrier_raised,
	.dtr_rts	= uart_dtr_rts,
};

/**
 *	uart_register_driver - register a driver with the uart core layer
 *	@drv: low level driver structure
 *
 *	Register a uart driver with the core driver.  We in turn register
 *	with the tty layer, and initialise the core driver per-port state.
 *
 *	We have a proc file in /proc/tty/driver which is named after the
 *	normal driver.
 *
 *	drv->port should be NULL, and the per-port structures should be
 *	registered using uart_add_one_port after this call has succeeded.
 */
int uart_register_driver(struct uart_driver *drv)
{
	struct tty_driver *normal;
	int i, retval;

	BUG_ON(drv->state);

	/*
	 * Maybe we should be using a slab cache for this, especially if
	 * we have a large number of ports to handle.
	 */
	drv->state = kzalloc(sizeof(struct uart_state) * drv->nr, GFP_KERNEL);
	if (!drv->state)
		goto out;

	normal = alloc_tty_driver(drv->nr);
	if (!normal)
		goto out_kfree;

	drv->tty_driver = normal;

	normal->driver_name	= drv->driver_name;
	normal->name		= drv->dev_name;
	normal->major		= drv->major;
	normal->minor_start	= drv->minor;
	normal->type		= TTY_DRIVER_TYPE_SERIAL;
	normal->subtype		= SERIAL_TYPE_NORMAL;
	normal->init_termios	= tty_std_termios;
	normal->init_termios.c_cflag = B9600 | CS8 | CREAD | HUPCL | CLOCAL;
	normal->init_termios.c_ispeed = normal->init_termios.c_ospeed = 9600;
	normal->flags		= TTY_DRIVER_REAL_RAW | TTY_DRIVER_DYNAMIC_DEV;
	normal->driver_state    = drv;
	tty_set_operations(normal, &uart_ops);

	/*
	 * Initialise the UART state(s).
	 */
	for (i = 0; i < drv->nr; i++) {
		struct uart_state *state = drv->state + i;
		struct tty_port *port = &state->port;

		tty_port_init(port);
		port->ops = &uart_port_ops;
		port->close_delay     = HZ / 2;	/* .5 seconds */
		port->closing_wait    = 30 * HZ;/* 30 seconds */
	}

	retval = tty_register_driver(normal);
	if (retval >= 0)
		return retval;

	for (i = 0; i < drv->nr; i++)
		tty_port_destroy(&drv->state[i].port);
	put_tty_driver(normal);
out_kfree:
	kfree(drv->state);
out:
	return -ENOMEM;
}

/**
 *	uart_unregister_driver - remove a driver from the uart core layer
 *	@drv: low level driver structure
 *
 *	Remove all references to a driver from the core driver.  The low
 *	level driver must have removed all its ports via the
 *	uart_remove_one_port() if it registered them with uart_add_one_port().
 *	(ie, drv->port == NULL)
 */
void uart_unregister_driver(struct uart_driver *drv)
{
	struct tty_driver *p = drv->tty_driver;
	unsigned int i;

	tty_unregister_driver(p);
	put_tty_driver(p);
	for (i = 0; i < drv->nr; i++)
		tty_port_destroy(&drv->state[i].port);
	kfree(drv->state);
	drv->state = NULL;
	drv->tty_driver = NULL;
}

struct tty_driver *uart_console_device(struct console *co, int *index)
{
	struct uart_driver *p = co->data;
	*index = co->index;
	return p->tty_driver;
}

static ssize_t uart_get_attr_uartclk(struct device *dev,
	struct device_attribute *attr, char *buf)
{
	struct serial_struct tmp;
	struct tty_port *port = dev_get_drvdata(dev);

	uart_get_info(port, &tmp);
	return snprintf(buf, PAGE_SIZE, "%d\n", tmp.baud_base * 16);
}

static ssize_t uart_get_attr_type(struct device *dev,
	struct device_attribute *attr, char *buf)
{
	struct serial_struct tmp;
	struct tty_port *port = dev_get_drvdata(dev);

	uart_get_info(port, &tmp);
	return snprintf(buf, PAGE_SIZE, "%d\n", tmp.type);
}
static ssize_t uart_get_attr_line(struct device *dev,
	struct device_attribute *attr, char *buf)
{
	struct serial_struct tmp;
	struct tty_port *port = dev_get_drvdata(dev);

	uart_get_info(port, &tmp);
	return snprintf(buf, PAGE_SIZE, "%d\n", tmp.line);
}

static ssize_t uart_get_attr_port(struct device *dev,
	struct device_attribute *attr, char *buf)
{
	struct serial_struct tmp;
	struct tty_port *port = dev_get_drvdata(dev);
	unsigned long ioaddr;

	uart_get_info(port, &tmp);
	ioaddr = tmp.port;
	if (HIGH_BITS_OFFSET)
		ioaddr |= (unsigned long)tmp.port_high << HIGH_BITS_OFFSET;
	return snprintf(buf, PAGE_SIZE, "0x%lX\n", ioaddr);
}

static ssize_t uart_get_attr_irq(struct device *dev,
	struct device_attribute *attr, char *buf)
{
	struct serial_struct tmp;
	struct tty_port *port = dev_get_drvdata(dev);

	uart_get_info(port, &tmp);
	return snprintf(buf, PAGE_SIZE, "%d\n", tmp.irq);
}

static ssize_t uart_get_attr_flags(struct device *dev,
	struct device_attribute *attr, char *buf)
{
	struct serial_struct tmp;
	struct tty_port *port = dev_get_drvdata(dev);

	uart_get_info(port, &tmp);
	return snprintf(buf, PAGE_SIZE, "0x%X\n", tmp.flags);
}

static ssize_t uart_get_attr_xmit_fifo_size(struct device *dev,
	struct device_attribute *attr, char *buf)
{
	struct serial_struct tmp;
	struct tty_port *port = dev_get_drvdata(dev);

	uart_get_info(port, &tmp);
	return snprintf(buf, PAGE_SIZE, "%d\n", tmp.xmit_fifo_size);
}


static ssize_t uart_get_attr_close_delay(struct device *dev,
	struct device_attribute *attr, char *buf)
{
	struct serial_struct tmp;
	struct tty_port *port = dev_get_drvdata(dev);

	uart_get_info(port, &tmp);
	return snprintf(buf, PAGE_SIZE, "%d\n", tmp.close_delay);
}


static ssize_t uart_get_attr_closing_wait(struct device *dev,
	struct device_attribute *attr, char *buf)
{
	struct serial_struct tmp;
	struct tty_port *port = dev_get_drvdata(dev);

	uart_get_info(port, &tmp);
	return snprintf(buf, PAGE_SIZE, "%d\n", tmp.closing_wait);
}

static ssize_t uart_get_attr_custom_divisor(struct device *dev,
	struct device_attribute *attr, char *buf)
{
	struct serial_struct tmp;
	struct tty_port *port = dev_get_drvdata(dev);

	uart_get_info(port, &tmp);
	return snprintf(buf, PAGE_SIZE, "%d\n", tmp.custom_divisor);
}

static ssize_t uart_get_attr_io_type(struct device *dev,
	struct device_attribute *attr, char *buf)
{
	struct serial_struct tmp;
	struct tty_port *port = dev_get_drvdata(dev);

	uart_get_info(port, &tmp);
	return snprintf(buf, PAGE_SIZE, "%d\n", tmp.io_type);
}

static ssize_t uart_get_attr_iomem_base(struct device *dev,
	struct device_attribute *attr, char *buf)
{
	struct serial_struct tmp;
	struct tty_port *port = dev_get_drvdata(dev);

	uart_get_info(port, &tmp);
	return snprintf(buf, PAGE_SIZE, "0x%lX\n", (unsigned long)tmp.iomem_base);
}

static ssize_t uart_get_attr_iomem_reg_shift(struct device *dev,
	struct device_attribute *attr, char *buf)
{
	struct serial_struct tmp;
	struct tty_port *port = dev_get_drvdata(dev);

	uart_get_info(port, &tmp);
	return snprintf(buf, PAGE_SIZE, "%d\n", tmp.iomem_reg_shift);
}

static DEVICE_ATTR(type, S_IRUSR | S_IRGRP, uart_get_attr_type, NULL);
static DEVICE_ATTR(line, S_IRUSR | S_IRGRP, uart_get_attr_line, NULL);
static DEVICE_ATTR(port, S_IRUSR | S_IRGRP, uart_get_attr_port, NULL);
static DEVICE_ATTR(irq, S_IRUSR | S_IRGRP, uart_get_attr_irq, NULL);
static DEVICE_ATTR(flags, S_IRUSR | S_IRGRP, uart_get_attr_flags, NULL);
static DEVICE_ATTR(xmit_fifo_size, S_IRUSR | S_IRGRP, uart_get_attr_xmit_fifo_size, NULL);
static DEVICE_ATTR(uartclk, S_IRUSR | S_IRGRP, uart_get_attr_uartclk, NULL);
static DEVICE_ATTR(close_delay, S_IRUSR | S_IRGRP, uart_get_attr_close_delay, NULL);
static DEVICE_ATTR(closing_wait, S_IRUSR | S_IRGRP, uart_get_attr_closing_wait, NULL);
static DEVICE_ATTR(custom_divisor, S_IRUSR | S_IRGRP, uart_get_attr_custom_divisor, NULL);
static DEVICE_ATTR(io_type, S_IRUSR | S_IRGRP, uart_get_attr_io_type, NULL);
static DEVICE_ATTR(iomem_base, S_IRUSR | S_IRGRP, uart_get_attr_iomem_base, NULL);
static DEVICE_ATTR(iomem_reg_shift, S_IRUSR | S_IRGRP, uart_get_attr_iomem_reg_shift, NULL);

static struct attribute *tty_dev_attrs[] = {
	&dev_attr_type.attr,
	&dev_attr_line.attr,
	&dev_attr_port.attr,
	&dev_attr_irq.attr,
	&dev_attr_flags.attr,
	&dev_attr_xmit_fifo_size.attr,
	&dev_attr_uartclk.attr,
	&dev_attr_close_delay.attr,
	&dev_attr_closing_wait.attr,
	&dev_attr_custom_divisor.attr,
	&dev_attr_io_type.attr,
	&dev_attr_iomem_base.attr,
	&dev_attr_iomem_reg_shift.attr,
	NULL,
	};

static const struct attribute_group tty_dev_attr_group = {
	.attrs = tty_dev_attrs,
	};

static const struct attribute_group *tty_dev_attr_groups[] = {
	&tty_dev_attr_group,
	NULL
	};


/**
 *	uart_add_one_port - attach a driver-defined port structure
 *	@drv: pointer to the uart low level driver structure for this port
 *	@uport: uart port structure to use for this port.
 *
 *	This allows the driver to register its own uart_port structure
 *	with the core driver.  The main purpose is to allow the low
 *	level uart drivers to expand uart_port, rather than having yet
 *	more levels of structures.
 */
int uart_add_one_port(struct uart_driver *drv, struct uart_port *uport)
{
	struct uart_state *state;
	struct tty_port *port;
	int ret = 0;
	struct device *tty_dev;

	BUG_ON(in_interrupt());

	if (uport->line >= drv->nr)
		return -EINVAL;

	state = drv->state + uport->line;
	port = &state->port;

	mutex_lock(&port_mutex);
	mutex_lock(&port->mutex);
	if (state->uart_port) {
		ret = -EINVAL;
		goto out;
	}

<<<<<<< HEAD
	//ASUS_BSP +++ Maggie_Lee "adjust name of ECG uart
	if(uport->line==1) {
		drv->tty_driver->flags = TTY_DRIVER_UNNUMBERED_NODE;
		drv->tty_driver->name = "felica";
	}
	//ASUS_BSP --- Maggie_Lee "adjust name of ECG uart
=======
        if (uport->line==1) {
                drv->tty_driver->flags = TTY_DRIVER_UNNUMBERED_NODE;
                drv->tty_driver->name = "felica";
        }
>>>>>>> 62a3c2da

	state->uart_port = uport;
	state->pm_state = UART_PM_STATE_UNDEFINED;

	uport->cons = drv->cons;
	uport->state = state;

	/*
	 * If this port is a console, then the spinlock is already
	 * initialised.
	 */
	if (!(uart_console(uport) && (uport->cons->flags & CON_ENABLED))) {
		spin_lock_init(&uport->lock);
		lockdep_set_class(&uport->lock, &port_lock_key);
	}

	uart_configure_port(drv, state, uport);

	/*
	 * Register the port whether it's detected or not.  This allows
	 * setserial to be used to alter this ports parameters.
	 */
	tty_dev = tty_port_register_device_attr(port, drv->tty_driver,
			uport->line, uport->dev, port, tty_dev_attr_groups);
	if (likely(!IS_ERR(tty_dev))) {
		device_set_wakeup_capable(tty_dev, 1);
	} else {
		printk(KERN_ERR "Cannot register tty device on line %d\n",
		       uport->line);
	}

	/*
	 * Ensure UPF_DEAD is not set.
	 */
	uport->flags &= ~UPF_DEAD;

 out:
	mutex_unlock(&port->mutex);
	mutex_unlock(&port_mutex);

	return ret;
}

/**
 *	uart_remove_one_port - detach a driver defined port structure
 *	@drv: pointer to the uart low level driver structure for this port
 *	@uport: uart port structure for this port
 *
 *	This unhooks (and hangs up) the specified port structure from the
 *	core driver.  No further calls will be made to the low-level code
 *	for this port.
 */
int uart_remove_one_port(struct uart_driver *drv, struct uart_port *uport)
{
	struct uart_state *state = drv->state + uport->line;
	struct tty_port *port = &state->port;
	int ret = 0;

	BUG_ON(in_interrupt());

	if (state->uart_port != uport)
		printk(KERN_ALERT "Removing wrong port: %p != %p\n",
			state->uart_port, uport);

	mutex_lock(&port_mutex);

	/*
	 * Mark the port "dead" - this prevents any opens from
	 * succeeding while we shut down the port.
	 */
	mutex_lock(&port->mutex);
	if (!state->uart_port) {
		mutex_unlock(&port->mutex);
		ret = -EINVAL;
		goto out;
	}
	uport->flags |= UPF_DEAD;
	mutex_unlock(&port->mutex);

	/*
	 * Remove the devices from the tty layer
	 */
	tty_unregister_device(drv->tty_driver, uport->line);

	if (port->tty)
		tty_vhangup(port->tty);

	/*
	 * Free the port IO and memory resources, if any.
	 */
	if (uport->type != PORT_UNKNOWN)
		uport->ops->release_port(uport);

	/*
	 * Indicate that there isn't a port here anymore.
	 */
	uport->type = PORT_UNKNOWN;

	state->uart_port = NULL;
out:
	mutex_unlock(&port_mutex);

	return ret;
}

/*
 *	Are the two ports equivalent?
 */
int uart_match_port(struct uart_port *port1, struct uart_port *port2)
{
	if (port1->iotype != port2->iotype)
		return 0;

	switch (port1->iotype) {
	case UPIO_PORT:
		return (port1->iobase == port2->iobase);
	case UPIO_HUB6:
		return (port1->iobase == port2->iobase) &&
		       (port1->hub6   == port2->hub6);
	case UPIO_MEM:
	case UPIO_MEM32:
	case UPIO_AU:
	case UPIO_TSI:
		return (port1->mapbase == port2->mapbase);
	}
	return 0;
}
EXPORT_SYMBOL(uart_match_port);

/**
 *	uart_handle_dcd_change - handle a change of carrier detect state
 *	@uport: uart_port structure for the open port
 *	@status: new carrier detect status, nonzero if active
 */
void uart_handle_dcd_change(struct uart_port *uport, unsigned int status)
{
	struct tty_port *port = &uport->state->port;
	struct tty_struct *tty = port->tty;
	struct tty_ldisc *ld = tty ? tty_ldisc_ref(tty) : NULL;

	if (ld) {
		if (ld->ops->dcd_change)
			ld->ops->dcd_change(tty, status);
		tty_ldisc_deref(ld);
	}

	uport->icount.dcd++;

	if (port->flags & ASYNC_CHECK_CD) {
		if (status)
			wake_up_interruptible(&port->open_wait);
		else if (tty)
			tty_hangup(tty);
	}
}
EXPORT_SYMBOL_GPL(uart_handle_dcd_change);

/**
 *	uart_handle_cts_change - handle a change of clear-to-send state
 *	@uport: uart_port structure for the open port
 *	@status: new clear to send status, nonzero if active
 */
void uart_handle_cts_change(struct uart_port *uport, unsigned int status)
{
	struct tty_port *port = &uport->state->port;
	struct tty_struct *tty = port->tty;

	uport->icount.cts++;

	if (tty_port_cts_enabled(port)) {
		if (tty->hw_stopped) {
			if (status) {
				tty->hw_stopped = 0;
				uport->ops->start_tx(uport);
				uart_write_wakeup(uport);
			}
		} else {
			if (!status) {
				tty->hw_stopped = 1;
				uport->ops->stop_tx(uport);
			}
		}
	}
}
EXPORT_SYMBOL_GPL(uart_handle_cts_change);

/**
 * uart_insert_char - push a char to the uart layer
 *
 * User is responsible to call tty_flip_buffer_push when they are done with
 * insertion.
 *
 * @port: corresponding port
 * @status: state of the serial port RX buffer (LSR for 8250)
 * @overrun: mask of overrun bits in @status
 * @ch: character to push
 * @flag: flag for the character (see TTY_NORMAL and friends)
 */
void uart_insert_char(struct uart_port *port, unsigned int status,
		 unsigned int overrun, unsigned int ch, unsigned int flag)
{
	struct tty_port *tport = &port->state->port;

	if ((status & port->ignore_status_mask & ~overrun) == 0)
		if (tty_insert_flip_char(tport, ch, flag) == 0)
			++port->icount.buf_overrun;

	/*
	 * Overrun is special.  Since it's reported immediately,
	 * it doesn't affect the current character.
	 */
	if (status & ~port->ignore_status_mask & overrun)
		if (tty_insert_flip_char(tport, 0, TTY_OVERRUN) == 0)
			++port->icount.buf_overrun;
}
EXPORT_SYMBOL_GPL(uart_insert_char);

EXPORT_SYMBOL(uart_write_wakeup);
EXPORT_SYMBOL(uart_register_driver);
EXPORT_SYMBOL(uart_unregister_driver);
EXPORT_SYMBOL(uart_suspend_port);
EXPORT_SYMBOL(uart_resume_port);
EXPORT_SYMBOL(uart_add_one_port);
EXPORT_SYMBOL(uart_remove_one_port);

MODULE_DESCRIPTION("Serial driver core");
MODULE_LICENSE("GPL");<|MERGE_RESOLUTION|>--- conflicted
+++ resolved
@@ -2595,19 +2595,10 @@
 		goto out;
 	}
 
-<<<<<<< HEAD
-	//ASUS_BSP +++ Maggie_Lee "adjust name of ECG uart
-	if(uport->line==1) {
-		drv->tty_driver->flags = TTY_DRIVER_UNNUMBERED_NODE;
-		drv->tty_driver->name = "felica";
-	}
-	//ASUS_BSP --- Maggie_Lee "adjust name of ECG uart
-=======
         if (uport->line==1) {
                 drv->tty_driver->flags = TTY_DRIVER_UNNUMBERED_NODE;
                 drv->tty_driver->name = "felica";
         }
->>>>>>> 62a3c2da
 
 	state->uart_port = uport;
 	state->pm_state = UART_PM_STATE_UNDEFINED;
