/*
 *  Driver core for serial ports
 *
 *  Based on drivers/char/serial.c, by Linus Torvalds, Theodore Ts'o.
 *
 *  Copyright 1999 ARM Limited
 *  Copyright (C) 2000-2001 Deep Blue Solutions Ltd.
 *
 * This program is free software; you can redistribute it and/or modify
 * it under the terms of the GNU General Public License as published by
 * the Free Software Foundation; either version 2 of the License, or
 * (at your option) any later version.
 *
 * This program is distributed in the hope that it will be useful,
 * but WITHOUT ANY WARRANTY; without even the implied warranty of
 * MERCHANTABILITY or FITNESS FOR A PARTICULAR PURPOSE.  See the
 * GNU General Public License for more details.
 *
 * You should have received a copy of the GNU General Public License
 * along with this program; if not, write to the Free Software
 * Foundation, Inc., 59 Temple Place, Suite 330, Boston, MA  02111-1307  USA
 */
#include <linux/module.h>
#include <linux/tty.h>
#include <linux/tty_flip.h>
#include <linux/slab.h>
#include <linux/init.h>
#include <linux/console.h>
#include <linux/of.h>
#include <linux/proc_fs.h>
#include <linux/seq_file.h>
#include <linux/device.h>
#include <linux/serial.h> /* for serial_state and serial_icounter_struct */
#include <linux/serial_core.h>
#include <linux/delay.h>
#include <linux/mutex.h>

#include <asm/irq.h>
#include <asm/uaccess.h>

/*
 * This is used to lock changes in serial line configuration.
 */
static DEFINE_MUTEX(port_mutex);

/*
 * lockdep: port->lock is initialized in two places, but we
 *          want only one lock-class:
 */
static struct lock_class_key port_lock_key;

#define HIGH_BITS_OFFSET	((sizeof(long)-sizeof(int))*8)

static void uart_change_speed(struct tty_struct *tty, struct uart_state *state,
					struct ktermios *old_termios);
static void uart_wait_until_sent(struct tty_struct *tty, int timeout);
static void uart_change_pm(struct uart_state *state,
			   enum uart_pm_state pm_state);

static void uart_port_shutdown(struct tty_port *port);

static int uart_dcd_enabled(struct uart_port *uport)
{
	return uport->status & UPSTAT_DCD_ENABLE;
}

/*
 * This routine is used by the interrupt handler to schedule processing in
 * the software interrupt portion of the driver.
 */
void uart_write_wakeup(struct uart_port *port)
{
	struct uart_state *state = port->state;
	/*
	 * This means you called this function _after_ the port was
	 * closed.  No cookie for you.
	 */
	BUG_ON(!state);
	tty_wakeup(state->port.tty);
}

static void uart_stop(struct tty_struct *tty)
{
	struct uart_state *state = tty->driver_data;
	struct uart_port *port = state->uart_port;
	unsigned long flags;

	spin_lock_irqsave(&port->lock, flags);
	port->ops->stop_tx(port);
	spin_unlock_irqrestore(&port->lock, flags);
}

static void __uart_start(struct tty_struct *tty)
{
	struct uart_state *state = tty->driver_data;
	struct uart_port *port = state->uart_port;

<<<<<<< HEAD
	if (!uart_tx_stopped(port))
=======
	if (port->ops->wake_peer)
		port->ops->wake_peer(port);

	if (!tty->stopped && !tty->hw_stopped)
>>>>>>> 93ee0f4d
		port->ops->start_tx(port);
}

static void uart_start(struct tty_struct *tty)
{
	struct uart_state *state = tty->driver_data;
	struct uart_port *port = state->uart_port;
	unsigned long flags;

	spin_lock_irqsave(&port->lock, flags);
	__uart_start(tty);
	spin_unlock_irqrestore(&port->lock, flags);
}

static inline void
uart_update_mctrl(struct uart_port *port, unsigned int set, unsigned int clear)
{
	unsigned long flags;
	unsigned int old;

	spin_lock_irqsave(&port->lock, flags);
	old = port->mctrl;
	port->mctrl = (old & ~clear) | set;
	if (old != port->mctrl)
		port->ops->set_mctrl(port, port->mctrl);
	spin_unlock_irqrestore(&port->lock, flags);
}

#define uart_set_mctrl(port, set)	uart_update_mctrl(port, set, 0)
#define uart_clear_mctrl(port, clear)	uart_update_mctrl(port, 0, clear)

/*
 * Startup the port.  This will be called once per open.  All calls
 * will be serialised by the per-port mutex.
 */
static int uart_port_startup(struct tty_struct *tty, struct uart_state *state,
		int init_hw)
{
	struct uart_port *uport = state->uart_port;
	unsigned long page;
	int retval = 0;

	if (uport->type == PORT_UNKNOWN)
		return 1;

	/*
	 * Make sure the device is in D0 state.
	 */
	uart_change_pm(state, UART_PM_STATE_ON);

	/*
	 * Initialise and allocate the transmit and temporary
	 * buffer.
	 */
	if (!state->xmit.buf) {
		/* This is protected by the per port mutex */
		page = get_zeroed_page(GFP_KERNEL);
		if (!page)
			return -ENOMEM;

		state->xmit.buf = (unsigned char *) page;
		uart_circ_clear(&state->xmit);
	}

	retval = uport->ops->startup(uport);
	if (retval == 0) {
		if (uart_console(uport) && uport->cons->cflag) {
			tty->termios.c_cflag = uport->cons->cflag;
			uport->cons->cflag = 0;
		}
		/*
		 * Initialise the hardware port settings.
		 */
		uart_change_speed(tty, state, NULL);

		if (init_hw) {
			/*
			 * Setup the RTS and DTR signals once the
			 * port is open and ready to respond.
			 */
			if (tty->termios.c_cflag & CBAUD)
				uart_set_mctrl(uport, TIOCM_RTS | TIOCM_DTR);
		}

		spin_lock_irq(&uport->lock);
		if (uart_cts_enabled(uport) &&
		    !(uport->ops->get_mctrl(uport) & TIOCM_CTS))
			uport->hw_stopped = 1;
		else
			uport->hw_stopped = 0;
		spin_unlock_irq(&uport->lock);
	}

	/*
	 * This is to allow setserial on this port. People may want to set
	 * port/irq/type and then reconfigure the port properly if it failed
	 * now.
	 */
	if (retval && capable(CAP_SYS_ADMIN))
		return 1;

	return retval;
}

static int uart_startup(struct tty_struct *tty, struct uart_state *state,
		int init_hw)
{
	struct tty_port *port = &state->port;
	int retval;

	if (port->flags & ASYNC_INITIALIZED)
		return 0;

	/*
	 * Set the TTY IO error marker - we will only clear this
	 * once we have successfully opened the port.
	 */
	set_bit(TTY_IO_ERROR, &tty->flags);

	retval = uart_port_startup(tty, state, init_hw);
	if (!retval) {
		set_bit(ASYNCB_INITIALIZED, &port->flags);
		clear_bit(TTY_IO_ERROR, &tty->flags);
	} else if (retval > 0)
		retval = 0;

	return retval;
}

/*
 * This routine will shutdown a serial port; interrupts are disabled, and
 * DTR is dropped if the hangup on close termio flag is on.  Calls to
 * uart_shutdown are serialised by the per-port semaphore.
 */
static void uart_shutdown(struct tty_struct *tty, struct uart_state *state)
{
	struct uart_port *uport = state->uart_port;
	struct tty_port *port = &state->port;

	/*
	 * Set the TTY IO error marker
	 */
	if (tty)
		set_bit(TTY_IO_ERROR, &tty->flags);

	if (test_and_clear_bit(ASYNCB_INITIALIZED, &port->flags)) {
		/*
		 * Turn off DTR and RTS early.
		 */
		if (uart_console(uport) && tty)
			uport->cons->cflag = tty->termios.c_cflag;

		if (!tty || (tty->termios.c_cflag & HUPCL))
			uart_clear_mctrl(uport, TIOCM_DTR | TIOCM_RTS);

		uart_port_shutdown(port);
	}

	/*
	 * It's possible for shutdown to be called after suspend if we get
	 * a DCD drop (hangup) at just the right time.  Clear suspended bit so
	 * we don't try to resume a port that has been shutdown.
	 */
	clear_bit(ASYNCB_SUSPENDED, &port->flags);

	/*
	 * Free the transmit buffer page.
	 */
	if (state->xmit.buf) {
		free_page((unsigned long)state->xmit.buf);
		state->xmit.buf = NULL;
	}
}

/**
 *	uart_update_timeout - update per-port FIFO timeout.
 *	@port:  uart_port structure describing the port
 *	@cflag: termios cflag value
 *	@baud:  speed of the port
 *
 *	Set the port FIFO timeout value.  The @cflag value should
 *	reflect the actual hardware settings.
 */
void
uart_update_timeout(struct uart_port *port, unsigned int cflag,
		    unsigned int baud)
{
	unsigned int bits;

	/* byte size and parity */
	switch (cflag & CSIZE) {
	case CS5:
		bits = 7;
		break;
	case CS6:
		bits = 8;
		break;
	case CS7:
		bits = 9;
		break;
	default:
		bits = 10;
		break; /* CS8 */
	}

	if (cflag & CSTOPB)
		bits++;
	if (cflag & PARENB)
		bits++;

	/*
	 * The total number of bits to be transmitted in the fifo.
	 */
	bits = bits * port->fifosize;

	/*
	 * Figure the timeout to send the above number of bits.
	 * Add .02 seconds of slop
	 */
	port->timeout = (HZ * bits) / baud + HZ/50;
}

EXPORT_SYMBOL(uart_update_timeout);

/**
 *	uart_get_baud_rate - return baud rate for a particular port
 *	@port: uart_port structure describing the port in question.
 *	@termios: desired termios settings.
 *	@old: old termios (or NULL)
 *	@min: minimum acceptable baud rate
 *	@max: maximum acceptable baud rate
 *
 *	Decode the termios structure into a numeric baud rate,
 *	taking account of the magic 38400 baud rate (with spd_*
 *	flags), and mapping the %B0 rate to 9600 baud.
 *
 *	If the new baud rate is invalid, try the old termios setting.
 *	If it's still invalid, we try 9600 baud.
 *
 *	Update the @termios structure to reflect the baud rate
 *	we're actually going to be using. Don't do this for the case
 *	where B0 is requested ("hang up").
 */
unsigned int
uart_get_baud_rate(struct uart_port *port, struct ktermios *termios,
		   struct ktermios *old, unsigned int min, unsigned int max)
{
	unsigned int try, baud, altbaud = 38400;
	int hung_up = 0;
	upf_t flags = port->flags & UPF_SPD_MASK;

	if (flags == UPF_SPD_HI)
		altbaud = 57600;
	else if (flags == UPF_SPD_VHI)
		altbaud = 115200;
	else if (flags == UPF_SPD_SHI)
		altbaud = 230400;
	else if (flags == UPF_SPD_WARP)
		altbaud = 460800;

	for (try = 0; try < 2; try++) {
		baud = tty_termios_baud_rate(termios);

		/*
		 * The spd_hi, spd_vhi, spd_shi, spd_warp kludge...
		 * Die! Die! Die!
		 */
		if (baud == 38400)
			baud = altbaud;

		/*
		 * Special case: B0 rate.
		 */
		if (baud == 0) {
			hung_up = 1;
			baud = 9600;
		}

		if (baud >= min && baud <= max)
			return baud;

		/*
		 * Oops, the quotient was zero.  Try again with
		 * the old baud rate if possible.
		 */
		termios->c_cflag &= ~CBAUD;
		if (old) {
			baud = tty_termios_baud_rate(old);
			if (!hung_up)
				tty_termios_encode_baud_rate(termios,
								baud, baud);
			old = NULL;
			continue;
		}

		/*
		 * As a last resort, if the range cannot be met then clip to
		 * the nearest chip supported rate.
		 */
		if (!hung_up) {
			if (baud <= min)
				tty_termios_encode_baud_rate(termios,
							min + 1, min + 1);
			else
				tty_termios_encode_baud_rate(termios,
							max - 1, max - 1);
		}
	}
	/* Should never happen */
	WARN_ON(1);
	return 0;
}

EXPORT_SYMBOL(uart_get_baud_rate);

/**
 *	uart_get_divisor - return uart clock divisor
 *	@port: uart_port structure describing the port.
 *	@baud: desired baud rate
 *
 *	Calculate the uart clock divisor for the port.
 */
unsigned int
uart_get_divisor(struct uart_port *port, unsigned int baud)
{
	unsigned int quot;

	/*
	 * Old custom speed handling.
	 */
	if (baud == 38400 && (port->flags & UPF_SPD_MASK) == UPF_SPD_CUST)
		quot = port->custom_divisor;
	else
		quot = DIV_ROUND_CLOSEST(port->uartclk, 16 * baud);

	return quot;
}

EXPORT_SYMBOL(uart_get_divisor);

/* FIXME: Consistent locking policy */
static void uart_change_speed(struct tty_struct *tty, struct uart_state *state,
					struct ktermios *old_termios)
{
	struct uart_port *uport = state->uart_port;
	struct ktermios *termios;

	/*
	 * If we have no tty, termios, or the port does not exist,
	 * then we can't set the parameters for this port.
	 */
	if (!tty || uport->type == PORT_UNKNOWN)
		return;

	termios = &tty->termios;
	uport->ops->set_termios(uport, termios, old_termios);

	/*
	 * Set modem status enables based on termios cflag
	 */
	spin_lock_irq(&uport->lock);
	if (termios->c_cflag & CRTSCTS)
		uport->status |= UPSTAT_CTS_ENABLE;
	else
		uport->status &= ~UPSTAT_CTS_ENABLE;

	if (termios->c_cflag & CLOCAL)
		uport->status &= ~UPSTAT_DCD_ENABLE;
	else
		uport->status |= UPSTAT_DCD_ENABLE;
	spin_unlock_irq(&uport->lock);
}

static inline int __uart_put_char(struct uart_port *port,
				struct circ_buf *circ, unsigned char c)
{
	unsigned long flags;
	int ret = 0;

	if (!circ->buf)
		return 0;

	spin_lock_irqsave(&port->lock, flags);
	if (uart_circ_chars_free(circ) != 0) {
		circ->buf[circ->head] = c;
		circ->head = (circ->head + 1) & (UART_XMIT_SIZE - 1);
		ret = 1;
	}
	spin_unlock_irqrestore(&port->lock, flags);
	return ret;
}

static int uart_put_char(struct tty_struct *tty, unsigned char ch)
{
	struct uart_state *state = tty->driver_data;

	return __uart_put_char(state->uart_port, &state->xmit, ch);
}

static void uart_flush_chars(struct tty_struct *tty)
{
	uart_start(tty);
}

static int uart_write(struct tty_struct *tty,
					const unsigned char *buf, int count)
{
	struct uart_state *state = tty->driver_data;
	struct uart_port *port;
	struct circ_buf *circ;
	unsigned long flags;
	int c, ret = 0;

	/*
	 * This means you called this function _after_ the port was
	 * closed.  No cookie for you.
	 */
	if (!state) {
		WARN_ON(1);
		return -EL3HLT;
	}

	port = state->uart_port;
	circ = &state->xmit;

	if (!circ->buf)
		return 0;

	spin_lock_irqsave(&port->lock, flags);
	while (1) {
		c = CIRC_SPACE_TO_END(circ->head, circ->tail, UART_XMIT_SIZE);
		if (count < c)
			c = count;
		if (c <= 0)
			break;
		memcpy(circ->buf + circ->head, buf, c);
		circ->head = (circ->head + c) & (UART_XMIT_SIZE - 1);
		buf += c;
		count -= c;
		ret += c;
	}
	spin_unlock_irqrestore(&port->lock, flags);

	uart_start(tty);
	return ret;
}

static int uart_write_room(struct tty_struct *tty)
{
	struct uart_state *state = tty->driver_data;
	unsigned long flags;
	int ret;

	spin_lock_irqsave(&state->uart_port->lock, flags);
	ret = uart_circ_chars_free(&state->xmit);
	spin_unlock_irqrestore(&state->uart_port->lock, flags);
	return ret;
}

static int uart_chars_in_buffer(struct tty_struct *tty)
{
	struct uart_state *state = tty->driver_data;
	unsigned long flags;
	int ret;

	spin_lock_irqsave(&state->uart_port->lock, flags);
	ret = uart_circ_chars_pending(&state->xmit);
	spin_unlock_irqrestore(&state->uart_port->lock, flags);
	return ret;
}

static void uart_flush_buffer(struct tty_struct *tty)
{
	struct uart_state *state = tty->driver_data;
	struct uart_port *port;
	unsigned long flags;

	/*
	 * This means you called this function _after_ the port was
	 * closed.  No cookie for you.
	 */
	if (!state) {
		WARN_ON(1);
		return;
	}

	port = state->uart_port;
	pr_debug("uart_flush_buffer(%d) called\n", tty->index);

	spin_lock_irqsave(&port->lock, flags);
	uart_circ_clear(&state->xmit);
	if (port->ops->flush_buffer)
		port->ops->flush_buffer(port);
	spin_unlock_irqrestore(&port->lock, flags);
	tty_wakeup(tty);
}

/*
 * This function is used to send a high-priority XON/XOFF character to
 * the device
 */
static void uart_send_xchar(struct tty_struct *tty, char ch)
{
	struct uart_state *state = tty->driver_data;
	struct uart_port *port = state->uart_port;
	unsigned long flags;

	if (port->ops->send_xchar)
		port->ops->send_xchar(port, ch);
	else {
		spin_lock_irqsave(&port->lock, flags);
		port->x_char = ch;
		if (ch)
			port->ops->start_tx(port);
		spin_unlock_irqrestore(&port->lock, flags);
	}
}

static void uart_throttle(struct tty_struct *tty)
{
	struct uart_state *state = tty->driver_data;
	struct uart_port *port = state->uart_port;
	uint32_t mask = 0;

	if (I_IXOFF(tty))
		mask |= UPF_SOFT_FLOW;
	if (tty->termios.c_cflag & CRTSCTS)
		mask |= UPF_HARD_FLOW;

	if (port->flags & mask) {
		port->ops->throttle(port);
		mask &= ~port->flags;
	}

	if (mask & UPF_SOFT_FLOW)
		uart_send_xchar(tty, STOP_CHAR(tty));

	if (mask & UPF_HARD_FLOW)
		uart_clear_mctrl(port, TIOCM_RTS);
}

static void uart_unthrottle(struct tty_struct *tty)
{
	struct uart_state *state = tty->driver_data;
	struct uart_port *port = state->uart_port;
	uint32_t mask = 0;

	if (I_IXOFF(tty))
		mask |= UPF_SOFT_FLOW;
	if (tty->termios.c_cflag & CRTSCTS)
		mask |= UPF_HARD_FLOW;

	if (port->flags & mask) {
		port->ops->unthrottle(port);
		mask &= ~port->flags;
	}

	if (mask & UPF_SOFT_FLOW)
		uart_send_xchar(tty, START_CHAR(tty));

	if (mask & UPF_HARD_FLOW)
		uart_set_mctrl(port, TIOCM_RTS);
}

static void do_uart_get_info(struct tty_port *port,
			struct serial_struct *retinfo)
{
	struct uart_state *state = container_of(port, struct uart_state, port);
	struct uart_port *uport = state->uart_port;

	memset(retinfo, 0, sizeof(*retinfo));

	retinfo->type	    = uport->type;
	retinfo->line	    = uport->line;
	retinfo->port	    = uport->iobase;
	if (HIGH_BITS_OFFSET)
		retinfo->port_high = (long) uport->iobase >> HIGH_BITS_OFFSET;
	retinfo->irq		    = uport->irq;
	retinfo->flags	    = uport->flags;
	retinfo->xmit_fifo_size  = uport->fifosize;
	retinfo->baud_base	    = uport->uartclk / 16;
	retinfo->close_delay	    = jiffies_to_msecs(port->close_delay) / 10;
	retinfo->closing_wait    = port->closing_wait == ASYNC_CLOSING_WAIT_NONE ?
				ASYNC_CLOSING_WAIT_NONE :
				jiffies_to_msecs(port->closing_wait) / 10;
	retinfo->custom_divisor  = uport->custom_divisor;
	retinfo->hub6	    = uport->hub6;
	retinfo->io_type         = uport->iotype;
	retinfo->iomem_reg_shift = uport->regshift;
	retinfo->iomem_base      = (void *)(unsigned long)uport->mapbase;
}

static void uart_get_info(struct tty_port *port,
			struct serial_struct *retinfo)
{
	/* Ensure the state we copy is consistent and no hardware changes
	   occur as we go */
	mutex_lock(&port->mutex);
	do_uart_get_info(port, retinfo);
	mutex_unlock(&port->mutex);
}

static int uart_get_info_user(struct tty_port *port,
			 struct serial_struct __user *retinfo)
{
	struct serial_struct tmp;
	uart_get_info(port, &tmp);

	if (copy_to_user(retinfo, &tmp, sizeof(*retinfo)))
		return -EFAULT;
	return 0;
}

static int uart_set_info(struct tty_struct *tty, struct tty_port *port,
			 struct uart_state *state,
			 struct serial_struct *new_info)
{
	struct uart_port *uport = state->uart_port;
	unsigned long new_port;
	unsigned int change_irq, change_port, closing_wait;
	unsigned int old_custom_divisor, close_delay;
	upf_t old_flags, new_flags;
	int retval = 0;

	new_port = new_info->port;
	if (HIGH_BITS_OFFSET)
		new_port += (unsigned long) new_info->port_high << HIGH_BITS_OFFSET;

	new_info->irq = irq_canonicalize(new_info->irq);
	close_delay = msecs_to_jiffies(new_info->close_delay * 10);
	closing_wait = new_info->closing_wait == ASYNC_CLOSING_WAIT_NONE ?
			ASYNC_CLOSING_WAIT_NONE :
			msecs_to_jiffies(new_info->closing_wait * 10);


	change_irq  = !(uport->flags & UPF_FIXED_PORT)
		&& new_info->irq != uport->irq;

	/*
	 * Since changing the 'type' of the port changes its resource
	 * allocations, we should treat type changes the same as
	 * IO port changes.
	 */
	change_port = !(uport->flags & UPF_FIXED_PORT)
		&& (new_port != uport->iobase ||
		    (unsigned long)new_info->iomem_base != uport->mapbase ||
		    new_info->hub6 != uport->hub6 ||
		    new_info->io_type != uport->iotype ||
		    new_info->iomem_reg_shift != uport->regshift ||
		    new_info->type != uport->type);

	old_flags = uport->flags;
	new_flags = new_info->flags;
	old_custom_divisor = uport->custom_divisor;

	if (!capable(CAP_SYS_ADMIN)) {
		retval = -EPERM;
		if (change_irq || change_port ||
		    (new_info->baud_base != uport->uartclk / 16) ||
		    (close_delay != port->close_delay) ||
		    (closing_wait != port->closing_wait) ||
		    (new_info->xmit_fifo_size &&
		     new_info->xmit_fifo_size != uport->fifosize) ||
		    (((new_flags ^ old_flags) & ~UPF_USR_MASK) != 0))
			goto exit;
		uport->flags = ((uport->flags & ~UPF_USR_MASK) |
			       (new_flags & UPF_USR_MASK));
		uport->custom_divisor = new_info->custom_divisor;
		goto check_and_exit;
	}

	/*
	 * Ask the low level driver to verify the settings.
	 */
	if (uport->ops->verify_port)
		retval = uport->ops->verify_port(uport, new_info);

	if ((new_info->irq >= nr_irqs) || (new_info->irq < 0) ||
	    (new_info->baud_base < 9600))
		retval = -EINVAL;

	if (retval)
		goto exit;

	if (change_port || change_irq) {
		retval = -EBUSY;

		/*
		 * Make sure that we are the sole user of this port.
		 */
		if (tty_port_users(port) > 1)
			goto exit;

		/*
		 * We need to shutdown the serial port at the old
		 * port/type/irq combination.
		 */
		uart_shutdown(tty, state);
	}

	if (change_port) {
		unsigned long old_iobase, old_mapbase;
		unsigned int old_type, old_iotype, old_hub6, old_shift;

		old_iobase = uport->iobase;
		old_mapbase = uport->mapbase;
		old_type = uport->type;
		old_hub6 = uport->hub6;
		old_iotype = uport->iotype;
		old_shift = uport->regshift;

		/*
		 * Free and release old regions
		 */
		if (old_type != PORT_UNKNOWN)
			uport->ops->release_port(uport);

		uport->iobase = new_port;
		uport->type = new_info->type;
		uport->hub6 = new_info->hub6;
		uport->iotype = new_info->io_type;
		uport->regshift = new_info->iomem_reg_shift;
		uport->mapbase = (unsigned long)new_info->iomem_base;

		/*
		 * Claim and map the new regions
		 */
		if (uport->type != PORT_UNKNOWN) {
			retval = uport->ops->request_port(uport);
		} else {
			/* Always success - Jean II */
			retval = 0;
		}

		/*
		 * If we fail to request resources for the
		 * new port, try to restore the old settings.
		 */
		if (retval) {
			uport->iobase = old_iobase;
			uport->type = old_type;
			uport->hub6 = old_hub6;
			uport->iotype = old_iotype;
			uport->regshift = old_shift;
			uport->mapbase = old_mapbase;

			if (old_type != PORT_UNKNOWN) {
				retval = uport->ops->request_port(uport);
				/*
				 * If we failed to restore the old settings,
				 * we fail like this.
				 */
				if (retval)
					uport->type = PORT_UNKNOWN;

				/*
				 * We failed anyway.
				 */
				retval = -EBUSY;
			}

			/* Added to return the correct error -Ram Gupta */
			goto exit;
		}
	}

	if (change_irq)
		uport->irq      = new_info->irq;
	if (!(uport->flags & UPF_FIXED_PORT))
		uport->uartclk  = new_info->baud_base * 16;
	uport->flags            = (uport->flags & ~UPF_CHANGE_MASK) |
				 (new_flags & UPF_CHANGE_MASK);
	uport->custom_divisor   = new_info->custom_divisor;
	port->close_delay     = close_delay;
	port->closing_wait    = closing_wait;
	if (new_info->xmit_fifo_size)
		uport->fifosize = new_info->xmit_fifo_size;
	port->low_latency = (uport->flags & UPF_LOW_LATENCY) ? 1 : 0;

 check_and_exit:
	retval = 0;
	if (uport->type == PORT_UNKNOWN)
		goto exit;
	if (port->flags & ASYNC_INITIALIZED) {
		if (((old_flags ^ uport->flags) & UPF_SPD_MASK) ||
		    old_custom_divisor != uport->custom_divisor) {
			/*
			 * If they're setting up a custom divisor or speed,
			 * instead of clearing it, then bitch about it. No
			 * need to rate-limit; it's CAP_SYS_ADMIN only.
			 */
			if (uport->flags & UPF_SPD_MASK) {
				char buf[64];

				dev_notice(uport->dev,
				       "%s sets custom speed on %s. This is deprecated.\n",
				      current->comm,
				      tty_name(port->tty, buf));
			}
			uart_change_speed(tty, state, NULL);
		}
	} else
		retval = uart_startup(tty, state, 1);
 exit:
	return retval;
}

static int uart_set_info_user(struct tty_struct *tty, struct uart_state *state,
			 struct serial_struct __user *newinfo)
{
	struct serial_struct new_serial;
	struct tty_port *port = &state->port;
	int retval;

	if (copy_from_user(&new_serial, newinfo, sizeof(new_serial)))
		return -EFAULT;

	/*
	 * This semaphore protects port->count.  It is also
	 * very useful to prevent opens.  Also, take the
	 * port configuration semaphore to make sure that a
	 * module insertion/removal doesn't change anything
	 * under us.
	 */
	mutex_lock(&port->mutex);
	retval = uart_set_info(tty, port, state, &new_serial);
	mutex_unlock(&port->mutex);
	return retval;
}

/**
 *	uart_get_lsr_info	-	get line status register info
 *	@tty: tty associated with the UART
 *	@state: UART being queried
 *	@value: returned modem value
 *
 *	Note: uart_ioctl protects us against hangups.
 */
static int uart_get_lsr_info(struct tty_struct *tty,
			struct uart_state *state, unsigned int __user *value)
{
	struct uart_port *uport = state->uart_port;
	unsigned int result;

	result = uport->ops->tx_empty(uport);

	/*
	 * If we're about to load something into the transmit
	 * register, we'll pretend the transmitter isn't empty to
	 * avoid a race condition (depending on when the transmit
	 * interrupt happens).
	 */
	if (uport->x_char ||
	    ((uart_circ_chars_pending(&state->xmit) > 0) &&
	     !uart_tx_stopped(uport)))
		result &= ~TIOCSER_TEMT;

	return put_user(result, value);
}

static int uart_tiocmget(struct tty_struct *tty)
{
	struct uart_state *state = tty->driver_data;
	struct tty_port *port = &state->port;
	struct uart_port *uport = state->uart_port;
	int result = -EIO;

	mutex_lock(&port->mutex);
	if (!(tty->flags & (1 << TTY_IO_ERROR))) {
		result = uport->mctrl;
		spin_lock_irq(&uport->lock);
		result |= uport->ops->get_mctrl(uport);
		spin_unlock_irq(&uport->lock);
	}
	mutex_unlock(&port->mutex);

	return result;
}

static int
uart_tiocmset(struct tty_struct *tty, unsigned int set, unsigned int clear)
{
	struct uart_state *state = tty->driver_data;
	struct uart_port *uport = state->uart_port;
	struct tty_port *port = &state->port;
	int ret = -EIO;

	mutex_lock(&port->mutex);
	if (!(tty->flags & (1 << TTY_IO_ERROR))) {
		uart_update_mctrl(uport, set, clear);
		ret = 0;
	}
	mutex_unlock(&port->mutex);
	return ret;
}

static int uart_break_ctl(struct tty_struct *tty, int break_state)
{
	struct uart_state *state = tty->driver_data;
	struct tty_port *port = &state->port;
	struct uart_port *uport = state->uart_port;

	mutex_lock(&port->mutex);

	if (uport->type != PORT_UNKNOWN)
		uport->ops->break_ctl(uport, break_state);

	mutex_unlock(&port->mutex);
	return 0;
}

static int uart_do_autoconfig(struct tty_struct *tty,struct uart_state *state)
{
	struct uart_port *uport = state->uart_port;
	struct tty_port *port = &state->port;
	int flags, ret;

	if (!capable(CAP_SYS_ADMIN))
		return -EPERM;

	/*
	 * Take the per-port semaphore.  This prevents count from
	 * changing, and hence any extra opens of the port while
	 * we're auto-configuring.
	 */
	if (mutex_lock_interruptible(&port->mutex))
		return -ERESTARTSYS;

	ret = -EBUSY;
	if (tty_port_users(port) == 1) {
		uart_shutdown(tty, state);

		/*
		 * If we already have a port type configured,
		 * we must release its resources.
		 */
		if (uport->type != PORT_UNKNOWN)
			uport->ops->release_port(uport);

		flags = UART_CONFIG_TYPE;
		if (uport->flags & UPF_AUTO_IRQ)
			flags |= UART_CONFIG_IRQ;

		/*
		 * This will claim the ports resources if
		 * a port is found.
		 */
		uport->ops->config_port(uport, flags);

		ret = uart_startup(tty, state, 1);
	}
	mutex_unlock(&port->mutex);
	return ret;
}

static void uart_enable_ms(struct uart_port *uport)
{
	/*
	 * Force modem status interrupts on
	 */
	if (uport->ops->enable_ms)
		uport->ops->enable_ms(uport);
}

/*
 * Wait for any of the 4 modem inputs (DCD,RI,DSR,CTS) to change
 * - mask passed in arg for lines of interest
 *   (use |'ed TIOCM_RNG/DSR/CD/CTS for masking)
 * Caller should use TIOCGICOUNT to see which one it was
 *
 * FIXME: This wants extracting into a common all driver implementation
 * of TIOCMWAIT using tty_port.
 */
static int
uart_wait_modem_status(struct uart_state *state, unsigned long arg)
{
	struct uart_port *uport = state->uart_port;
	struct tty_port *port = &state->port;
	DECLARE_WAITQUEUE(wait, current);
	struct uart_icount cprev, cnow;
	int ret;

	/*
	 * note the counters on entry
	 */
	spin_lock_irq(&uport->lock);
	memcpy(&cprev, &uport->icount, sizeof(struct uart_icount));
	uart_enable_ms(uport);
	spin_unlock_irq(&uport->lock);

	add_wait_queue(&port->delta_msr_wait, &wait);
	for (;;) {
		spin_lock_irq(&uport->lock);
		memcpy(&cnow, &uport->icount, sizeof(struct uart_icount));
		spin_unlock_irq(&uport->lock);

		set_current_state(TASK_INTERRUPTIBLE);

		if (((arg & TIOCM_RNG) && (cnow.rng != cprev.rng)) ||
		    ((arg & TIOCM_DSR) && (cnow.dsr != cprev.dsr)) ||
		    ((arg & TIOCM_CD)  && (cnow.dcd != cprev.dcd)) ||
		    ((arg & TIOCM_CTS) && (cnow.cts != cprev.cts))) {
			ret = 0;
			break;
		}

		schedule();

		/* see if a signal did it */
		if (signal_pending(current)) {
			ret = -ERESTARTSYS;
			break;
		}

		cprev = cnow;
	}

	current->state = TASK_RUNNING;
	remove_wait_queue(&port->delta_msr_wait, &wait);

	return ret;
}

/*
 * Get counter of input serial line interrupts (DCD,RI,DSR,CTS)
 * Return: write counters to the user passed counter struct
 * NB: both 1->0 and 0->1 transitions are counted except for
 *     RI where only 0->1 is counted.
 */
static int uart_get_icount(struct tty_struct *tty,
			  struct serial_icounter_struct *icount)
{
	struct uart_state *state = tty->driver_data;
	struct uart_icount cnow;
	struct uart_port *uport = state->uart_port;

	spin_lock_irq(&uport->lock);
	memcpy(&cnow, &uport->icount, sizeof(struct uart_icount));
	spin_unlock_irq(&uport->lock);

	icount->cts         = cnow.cts;
	icount->dsr         = cnow.dsr;
	icount->rng         = cnow.rng;
	icount->dcd         = cnow.dcd;
	icount->rx          = cnow.rx;
	icount->tx          = cnow.tx;
	icount->frame       = cnow.frame;
	icount->overrun     = cnow.overrun;
	icount->parity      = cnow.parity;
	icount->brk         = cnow.brk;
	icount->buf_overrun = cnow.buf_overrun;

	return 0;
}

/*
 * Called via sys_ioctl.  We can use spin_lock_irq() here.
 */
static int
uart_ioctl(struct tty_struct *tty, unsigned int cmd,
	   unsigned long arg)
{
	struct uart_state *state = tty->driver_data;
	struct tty_port *port = &state->port;
	void __user *uarg = (void __user *)arg;
	int ret = -ENOIOCTLCMD;


	/*
	 * These ioctls don't rely on the hardware to be present.
	 */
	switch (cmd) {
	case TIOCGSERIAL:
		ret = uart_get_info_user(port, uarg);
		break;

	case TIOCSSERIAL:
		ret = uart_set_info_user(tty, state, uarg);
		break;

	case TIOCSERCONFIG:
		ret = uart_do_autoconfig(tty, state);
		break;

	case TIOCSERGWILD: /* obsolete */
	case TIOCSERSWILD: /* obsolete */
		ret = 0;
		break;
	}

	if (ret != -ENOIOCTLCMD)
		goto out;

	if (tty->flags & (1 << TTY_IO_ERROR)) {
		ret = -EIO;
		goto out;
	}

	/*
	 * The following should only be used when hardware is present.
	 */
	switch (cmd) {
	case TIOCMIWAIT:
		ret = uart_wait_modem_status(state, arg);
		break;
	}

	if (ret != -ENOIOCTLCMD)
		goto out;

	mutex_lock(&port->mutex);

	if (tty->flags & (1 << TTY_IO_ERROR)) {
		ret = -EIO;
		goto out_up;
	}

	/*
	 * All these rely on hardware being present and need to be
	 * protected against the tty being hung up.
	 */
	switch (cmd) {
	case TIOCSERGETLSR: /* Get line status register */
		ret = uart_get_lsr_info(tty, state, uarg);
		break;

	default: {
		struct uart_port *uport = state->uart_port;
		if (uport->ops->ioctl)
			ret = uport->ops->ioctl(uport, cmd, arg);
		break;
	}
	}
out_up:
	mutex_unlock(&port->mutex);
out:
	return ret;
}

static void uart_set_ldisc(struct tty_struct *tty)
{
	struct uart_state *state = tty->driver_data;
	struct uart_port *uport = state->uart_port;

	if (uport->ops->set_ldisc)
		uport->ops->set_ldisc(uport, tty->termios.c_line);
}

static void uart_set_termios(struct tty_struct *tty,
						struct ktermios *old_termios)
{
	struct uart_state *state = tty->driver_data;
	struct uart_port *uport = state->uart_port;
	unsigned int cflag = tty->termios.c_cflag;
	unsigned int iflag_mask = IGNBRK|BRKINT|IGNPAR|PARMRK|INPCK;
	bool sw_changed = false;

	/*
	 * Drivers doing software flow control also need to know
	 * about changes to these input settings.
	 */
	if (uport->flags & UPF_SOFT_FLOW) {
		iflag_mask |= IXANY|IXON|IXOFF;
		sw_changed =
		   tty->termios.c_cc[VSTART] != old_termios->c_cc[VSTART] ||
		   tty->termios.c_cc[VSTOP] != old_termios->c_cc[VSTOP];
	}

	/*
	 * These are the bits that are used to setup various
	 * flags in the low level driver. We can ignore the Bfoo
	 * bits in c_cflag; c_[io]speed will always be set
	 * appropriately by set_termios() in tty_ioctl.c
	 */
	if ((cflag ^ old_termios->c_cflag) == 0 &&
	    tty->termios.c_ospeed == old_termios->c_ospeed &&
	    tty->termios.c_ispeed == old_termios->c_ispeed &&
	    ((tty->termios.c_iflag ^ old_termios->c_iflag) & iflag_mask) == 0 &&
	    !sw_changed) {
		return;
	}

	uart_change_speed(tty, state, old_termios);
	/* reload cflag from termios; port driver may have overriden flags */
	cflag = tty->termios.c_cflag;

	/* Handle transition to B0 status */
	if ((old_termios->c_cflag & CBAUD) && !(cflag & CBAUD))
		uart_clear_mctrl(uport, TIOCM_RTS | TIOCM_DTR);
	/* Handle transition away from B0 status */
	else if (!(old_termios->c_cflag & CBAUD) && (cflag & CBAUD)) {
		unsigned int mask = TIOCM_DTR;
		if (!(cflag & CRTSCTS) || !test_bit(TTY_THROTTLED, &tty->flags))
			mask |= TIOCM_RTS;
		uart_set_mctrl(uport, mask);
	}

	/*
	 * If the port is doing h/w assisted flow control, do nothing.
	 * We assume that port->hw_stopped has never been set.
	 */
	if (uport->flags & UPF_HARD_FLOW)
		return;

	/* Handle turning off CRTSCTS */
	if ((old_termios->c_cflag & CRTSCTS) && !(cflag & CRTSCTS)) {
		spin_lock_irq(&uport->lock);
		uport->hw_stopped = 0;
		__uart_start(tty);
		spin_unlock_irq(&uport->lock);
	}
	/* Handle turning on CRTSCTS */
	else if (!(old_termios->c_cflag & CRTSCTS) && (cflag & CRTSCTS)) {
		spin_lock_irq(&uport->lock);
		if (!(uport->ops->get_mctrl(uport) & TIOCM_CTS)) {
			uport->hw_stopped = 1;
			uport->ops->stop_tx(uport);
		}
		spin_unlock_irq(&uport->lock);
	}
}

/*
 * Calls to uart_close() are serialised via the tty_lock in
 *   drivers/tty/tty_io.c:tty_release()
 *   drivers/tty/tty_io.c:do_tty_hangup()
 * This runs from a workqueue and can sleep for a _short_ time only.
 */
static void uart_close(struct tty_struct *tty, struct file *filp)
{
	struct uart_state *state = tty->driver_data;
	struct tty_port *port;
	struct uart_port *uport;
	unsigned long flags;

	if (!state)
		return;

	uport = state->uart_port;
	port = &state->port;

	pr_debug("uart_close(%d) called\n", uport ? uport->line : -1);

	if (!port->count || tty_port_close_start(port, tty, filp) == 0)
		return;

	/*
	 * At this point, we stop accepting input.  To do this, we
	 * disable the receive line status interrupts.
	 */
	if (port->flags & ASYNC_INITIALIZED) {
		unsigned long flags;
		spin_lock_irqsave(&uport->lock, flags);
		uport->ops->stop_rx(uport);
		spin_unlock_irqrestore(&uport->lock, flags);
		/*
		 * Before we drop DTR, make sure the UART transmitter
		 * has completely drained; this is especially
		 * important if there is a transmit FIFO!
		 */
		uart_wait_until_sent(tty, uport->timeout);
	}

	mutex_lock(&port->mutex);
	uart_shutdown(tty, state);
	uart_flush_buffer(tty);

	tty_ldisc_flush(tty);

	tty_port_tty_set(port, NULL);
	tty->closing = 0;
	spin_lock_irqsave(&port->lock, flags);

	if (port->blocked_open) {
		spin_unlock_irqrestore(&port->lock, flags);
		if (port->close_delay)
			msleep_interruptible(
					jiffies_to_msecs(port->close_delay));
		spin_lock_irqsave(&port->lock, flags);
	} else if (!uart_console(uport)) {
		spin_unlock_irqrestore(&port->lock, flags);
		uart_change_pm(state, UART_PM_STATE_OFF);
		spin_lock_irqsave(&port->lock, flags);
	}

	/*
	 * Wake up anyone trying to open this port.
	 */
	clear_bit(ASYNCB_NORMAL_ACTIVE, &port->flags);
	clear_bit(ASYNCB_CLOSING, &port->flags);
	spin_unlock_irqrestore(&port->lock, flags);
	wake_up_interruptible(&port->open_wait);
	wake_up_interruptible(&port->close_wait);

	mutex_unlock(&port->mutex);
}

static void uart_wait_until_sent(struct tty_struct *tty, int timeout)
{
	struct uart_state *state = tty->driver_data;
	struct uart_port *port = state->uart_port;
	unsigned long char_time, expire;

	if (port->type == PORT_UNKNOWN || port->fifosize == 0)
		return;

	/*
	 * Set the check interval to be 1/5 of the estimated time to
	 * send a single character, and make it at least 1.  The check
	 * interval should also be less than the timeout.
	 *
	 * Note: we have to use pretty tight timings here to satisfy
	 * the NIST-PCTS.
	 */
	char_time = (port->timeout - HZ/50) / port->fifosize;
	char_time = char_time / 5;
	if (char_time == 0)
		char_time = 1;
	if (timeout && timeout < char_time)
		char_time = timeout;

	/*
	 * If the transmitter hasn't cleared in twice the approximate
	 * amount of time to send the entire FIFO, it probably won't
	 * ever clear.  This assumes the UART isn't doing flow
	 * control, which is currently the case.  Hence, if it ever
	 * takes longer than port->timeout, this is probably due to a
	 * UART bug of some kind.  So, we clamp the timeout parameter at
	 * 2*port->timeout.
	 */
	if (timeout == 0 || timeout > 2 * port->timeout)
		timeout = 2 * port->timeout;

	expire = jiffies + timeout;

	pr_debug("uart_wait_until_sent(%d), jiffies=%lu, expire=%lu...\n",
		port->line, jiffies, expire);

	/*
	 * Check whether the transmitter is empty every 'char_time'.
	 * 'timeout' / 'expire' give us the maximum amount of time
	 * we wait.
	 */
	while (!port->ops->tx_empty(port)) {
		msleep_interruptible(jiffies_to_msecs(char_time));
		if (signal_pending(current))
			break;
		if (time_after(jiffies, expire))
			break;
	}
}

/*
 * Calls to uart_hangup() are serialised by the tty_lock in
 *   drivers/tty/tty_io.c:do_tty_hangup()
 * This runs from a workqueue and can sleep for a _short_ time only.
 */
static void uart_hangup(struct tty_struct *tty)
{
	struct uart_state *state = tty->driver_data;
	struct tty_port *port = &state->port;
	unsigned long flags;

	pr_debug("uart_hangup(%d)\n", state->uart_port->line);

	mutex_lock(&port->mutex);
	if (port->flags & ASYNC_NORMAL_ACTIVE) {
		uart_flush_buffer(tty);
		uart_shutdown(tty, state);
		spin_lock_irqsave(&port->lock, flags);
		port->count = 0;
		clear_bit(ASYNCB_NORMAL_ACTIVE, &port->flags);
		spin_unlock_irqrestore(&port->lock, flags);
		tty_port_tty_set(port, NULL);
		if (!uart_console(state->uart_port))
			uart_change_pm(state, UART_PM_STATE_OFF);
		wake_up_interruptible(&port->open_wait);
		wake_up_interruptible(&port->delta_msr_wait);
	}
	mutex_unlock(&port->mutex);
}

static int uart_port_activate(struct tty_port *port, struct tty_struct *tty)
{
	return 0;
}

static void uart_port_shutdown(struct tty_port *port)
{
	struct uart_state *state = container_of(port, struct uart_state, port);
	struct uart_port *uport = state->uart_port;

	/*
	 * clear delta_msr_wait queue to avoid mem leaks: we may free
	 * the irq here so the queue might never be woken up.  Note
	 * that we won't end up waiting on delta_msr_wait again since
	 * any outstanding file descriptors should be pointing at
	 * hung_up_tty_fops now.
	 */
	wake_up_interruptible(&port->delta_msr_wait);

	/*
	 * Free the IRQ and disable the port.
	 */
	uport->ops->shutdown(uport);

	/*
	 * Ensure that the IRQ handler isn't running on another CPU.
	 */
	synchronize_irq(uport->irq);
}

static int uart_carrier_raised(struct tty_port *port)
{
	struct uart_state *state = container_of(port, struct uart_state, port);
	struct uart_port *uport = state->uart_port;
	int mctrl;
	spin_lock_irq(&uport->lock);
	uart_enable_ms(uport);
	mctrl = uport->ops->get_mctrl(uport);
	spin_unlock_irq(&uport->lock);
	if (mctrl & TIOCM_CAR)
		return 1;
	return 0;
}

static void uart_dtr_rts(struct tty_port *port, int onoff)
{
	struct uart_state *state = container_of(port, struct uart_state, port);
	struct uart_port *uport = state->uart_port;

	if (onoff)
		uart_set_mctrl(uport, TIOCM_DTR | TIOCM_RTS);
	else
		uart_clear_mctrl(uport, TIOCM_DTR | TIOCM_RTS);
}

/*
 * Calls to uart_open are serialised by the tty_lock in
 *   drivers/tty/tty_io.c:tty_open()
 * Note that if this fails, then uart_close() _will_ be called.
 *
 * In time, we want to scrap the "opening nonpresent ports"
 * behaviour and implement an alternative way for setserial
 * to set base addresses/ports/types.  This will allow us to
 * get rid of a certain amount of extra tests.
 */
static int uart_open(struct tty_struct *tty, struct file *filp)
{
	struct uart_driver *drv = (struct uart_driver *)tty->driver->driver_state;
	int retval, line = tty->index;
	struct uart_state *state = drv->state + line;
	struct tty_port *port = &state->port;

	pr_debug("uart_open(%d) called\n", line);

	/*
	 * We take the semaphore here to guarantee that we won't be re-entered
	 * while allocating the state structure, or while we request any IRQs
	 * that the driver may need.  This also has the nice side-effect that
	 * it delays the action of uart_hangup, so we can guarantee that
	 * state->port.tty will always contain something reasonable.
	 */
	if (mutex_lock_interruptible(&port->mutex)) {
		retval = -ERESTARTSYS;
		goto end;
	}

	port->count++;
	if (!state->uart_port || state->uart_port->flags & UPF_DEAD) {
		retval = -ENXIO;
		goto err_dec_count;
	}

	/*
	 * Once we set tty->driver_data here, we are guaranteed that
	 * uart_close() will decrement the driver module use count.
	 * Any failures from here onwards should not touch the count.
	 */
	tty->driver_data = state;
	state->uart_port->state = state;
	state->port.low_latency =
		(state->uart_port->flags & UPF_LOW_LATENCY) ? 1 : 0;
	tty_port_tty_set(port, tty);

	/*
	 * Start up the serial port.
	 */
	retval = uart_startup(tty, state, 0);

	/*
	 * If we succeeded, wait until the port is ready.
	 */
	mutex_unlock(&port->mutex);
	if (retval == 0)
		retval = tty_port_block_til_ready(port, tty, filp);

end:
	return retval;
err_dec_count:
	port->count--;
	mutex_unlock(&port->mutex);
	goto end;
}

static const char *uart_type(struct uart_port *port)
{
	const char *str = NULL;

	if (port->ops->type)
		str = port->ops->type(port);

	if (!str)
		str = "unknown";

	return str;
}

#ifdef CONFIG_PROC_FS

static void uart_line_info(struct seq_file *m, struct uart_driver *drv, int i)
{
	struct uart_state *state = drv->state + i;
	struct tty_port *port = &state->port;
	enum uart_pm_state pm_state;
	struct uart_port *uport = state->uart_port;
	char stat_buf[32];
	unsigned int status;
	int mmio;

	if (!uport)
		return;

	mmio = uport->iotype >= UPIO_MEM;
	seq_printf(m, "%d: uart:%s %s%08llX irq:%d",
			uport->line, uart_type(uport),
			mmio ? "mmio:0x" : "port:",
			mmio ? (unsigned long long)uport->mapbase
			     : (unsigned long long)uport->iobase,
			uport->irq);

	if (uport->type == PORT_UNKNOWN) {
		seq_putc(m, '\n');
		return;
	}

	if (capable(CAP_SYS_ADMIN)) {
		mutex_lock(&port->mutex);
		pm_state = state->pm_state;
		if (pm_state != UART_PM_STATE_ON)
			uart_change_pm(state, UART_PM_STATE_ON);
		spin_lock_irq(&uport->lock);
		status = uport->ops->get_mctrl(uport);
		spin_unlock_irq(&uport->lock);
		if (pm_state != UART_PM_STATE_ON)
			uart_change_pm(state, pm_state);
		mutex_unlock(&port->mutex);

		seq_printf(m, " tx:%d rx:%d",
				uport->icount.tx, uport->icount.rx);
		if (uport->icount.frame)
			seq_printf(m, " fe:%d",
				uport->icount.frame);
		if (uport->icount.parity)
			seq_printf(m, " pe:%d",
				uport->icount.parity);
		if (uport->icount.brk)
			seq_printf(m, " brk:%d",
				uport->icount.brk);
		if (uport->icount.overrun)
			seq_printf(m, " oe:%d",
				uport->icount.overrun);

#define INFOBIT(bit, str) \
	if (uport->mctrl & (bit)) \
		strncat(stat_buf, (str), sizeof(stat_buf) - \
			strlen(stat_buf) - 2)
#define STATBIT(bit, str) \
	if (status & (bit)) \
		strncat(stat_buf, (str), sizeof(stat_buf) - \
		       strlen(stat_buf) - 2)

		stat_buf[0] = '\0';
		stat_buf[1] = '\0';
		INFOBIT(TIOCM_RTS, "|RTS");
		STATBIT(TIOCM_CTS, "|CTS");
		INFOBIT(TIOCM_DTR, "|DTR");
		STATBIT(TIOCM_DSR, "|DSR");
		STATBIT(TIOCM_CAR, "|CD");
		STATBIT(TIOCM_RNG, "|RI");
		if (stat_buf[0])
			stat_buf[0] = ' ';

		seq_puts(m, stat_buf);
	}
	seq_putc(m, '\n');
#undef STATBIT
#undef INFOBIT
}

static int uart_proc_show(struct seq_file *m, void *v)
{
	struct tty_driver *ttydrv = m->private;
	struct uart_driver *drv = ttydrv->driver_state;
	int i;

	seq_printf(m, "serinfo:1.0 driver%s%s revision:%s\n",
			"", "", "");
	for (i = 0; i < drv->nr; i++)
		uart_line_info(m, drv, i);
	return 0;
}

static int uart_proc_open(struct inode *inode, struct file *file)
{
	return single_open(file, uart_proc_show, PDE_DATA(inode));
}

static const struct file_operations uart_proc_fops = {
	.owner		= THIS_MODULE,
	.open		= uart_proc_open,
	.read		= seq_read,
	.llseek		= seq_lseek,
	.release	= single_release,
};
#endif

#if defined(CONFIG_SERIAL_CORE_CONSOLE) || defined(CONFIG_CONSOLE_POLL)
/*
 *	uart_console_write - write a console message to a serial port
 *	@port: the port to write the message
 *	@s: array of characters
 *	@count: number of characters in string to write
 *	@write: function to write character to port
 */
void uart_console_write(struct uart_port *port, const char *s,
			unsigned int count,
			void (*putchar)(struct uart_port *, int))
{
	unsigned int i;

	for (i = 0; i < count; i++, s++) {
		if (*s == '\n')
			putchar(port, '\r');
		putchar(port, *s);
	}
}
EXPORT_SYMBOL_GPL(uart_console_write);

/*
 *	Check whether an invalid uart number has been specified, and
 *	if so, search for the first available port that does have
 *	console support.
 */
struct uart_port * __init
uart_get_console(struct uart_port *ports, int nr, struct console *co)
{
	int idx = co->index;

	if (idx < 0 || idx >= nr || (ports[idx].iobase == 0 &&
				     ports[idx].membase == NULL))
		for (idx = 0; idx < nr; idx++)
			if (ports[idx].iobase != 0 ||
			    ports[idx].membase != NULL)
				break;

	co->index = idx;

	return ports + idx;
}

/**
 *	uart_parse_options - Parse serial port baud/parity/bits/flow control.
 *	@options: pointer to option string
 *	@baud: pointer to an 'int' variable for the baud rate.
 *	@parity: pointer to an 'int' variable for the parity.
 *	@bits: pointer to an 'int' variable for the number of data bits.
 *	@flow: pointer to an 'int' variable for the flow control character.
 *
 *	uart_parse_options decodes a string containing the serial console
 *	options.  The format of the string is <baud><parity><bits><flow>,
 *	eg: 115200n8r
 */
void
uart_parse_options(char *options, int *baud, int *parity, int *bits, int *flow)
{
	char *s = options;

	*baud = simple_strtoul(s, NULL, 10);
	while (*s >= '0' && *s <= '9')
		s++;
	if (*s)
		*parity = *s++;
	if (*s)
		*bits = *s++ - '0';
	if (*s)
		*flow = *s;
}
EXPORT_SYMBOL_GPL(uart_parse_options);

struct baud_rates {
	unsigned int rate;
	unsigned int cflag;
};

static const struct baud_rates baud_rates[] = {
	{ 921600, B921600 },
	{ 460800, B460800 },
	{ 230400, B230400 },
	{ 115200, B115200 },
	{  57600, B57600  },
	{  38400, B38400  },
	{  19200, B19200  },
	{   9600, B9600   },
	{   4800, B4800   },
	{   2400, B2400   },
	{   1200, B1200   },
	{      0, B38400  }
};

/**
 *	uart_set_options - setup the serial console parameters
 *	@port: pointer to the serial ports uart_port structure
 *	@co: console pointer
 *	@baud: baud rate
 *	@parity: parity character - 'n' (none), 'o' (odd), 'e' (even)
 *	@bits: number of data bits
 *	@flow: flow control character - 'r' (rts)
 */
int
uart_set_options(struct uart_port *port, struct console *co,
		 int baud, int parity, int bits, int flow)
{
	struct ktermios termios;
	static struct ktermios dummy;
	int i;

	/*
	 * Ensure that the serial console lock is initialised
	 * early.
	 * If this port is a console, then the spinlock is already
	 * initialised.
	 */
	if (!(uart_console(port) && (port->cons->flags & CON_ENABLED))) {
		spin_lock_init(&port->lock);
		lockdep_set_class(&port->lock, &port_lock_key);
	}

	memset(&termios, 0, sizeof(struct ktermios));

	termios.c_cflag = CREAD | HUPCL | CLOCAL;

	/*
	 * Construct a cflag setting.
	 */
	for (i = 0; baud_rates[i].rate; i++)
		if (baud_rates[i].rate <= baud)
			break;

	termios.c_cflag |= baud_rates[i].cflag;

	if (bits == 7)
		termios.c_cflag |= CS7;
	else
		termios.c_cflag |= CS8;

	switch (parity) {
	case 'o': case 'O':
		termios.c_cflag |= PARODD;
		/*fall through*/
	case 'e': case 'E':
		termios.c_cflag |= PARENB;
		break;
	}

	if (flow == 'r')
		termios.c_cflag |= CRTSCTS;

	/*
	 * some uarts on other side don't support no flow control.
	 * So we set * DTR in host uart to make them happy
	 */
	port->mctrl |= TIOCM_DTR;

	port->ops->set_termios(port, &termios, &dummy);
	/*
	 * Allow the setting of the UART parameters with a NULL console
	 * too:
	 */
	if (co)
		co->cflag = termios.c_cflag;

	return 0;
}
EXPORT_SYMBOL_GPL(uart_set_options);
#endif /* CONFIG_SERIAL_CORE_CONSOLE */

/**
 * uart_change_pm - set power state of the port
 *
 * @state: port descriptor
 * @pm_state: new state
 *
 * Locking: port->mutex has to be held
 */
static void uart_change_pm(struct uart_state *state,
			   enum uart_pm_state pm_state)
{
	struct uart_port *port = state->uart_port;

	if (state->pm_state != pm_state) {
		if (port->ops->pm)
			port->ops->pm(port, pm_state, state->pm_state);
		state->pm_state = pm_state;
	}
}

struct uart_match {
	struct uart_port *port;
	struct uart_driver *driver;
};

static int serial_match_port(struct device *dev, void *data)
{
	struct uart_match *match = data;
	struct tty_driver *tty_drv = match->driver->tty_driver;
	dev_t devt = MKDEV(tty_drv->major, tty_drv->minor_start) +
		match->port->line;

	return dev->devt == devt; /* Actually, only one tty per port */
}

int uart_suspend_port(struct uart_driver *drv, struct uart_port *uport)
{
	struct uart_state *state = drv->state + uport->line;
	struct tty_port *port = &state->port;
	struct device *tty_dev;
	struct uart_match match = {uport, drv};

	mutex_lock(&port->mutex);

	tty_dev = device_find_child(uport->dev, &match, serial_match_port);
	if (device_may_wakeup(tty_dev)) {
		if (!enable_irq_wake(uport->irq))
			uport->irq_wake = 1;
		put_device(tty_dev);
		mutex_unlock(&port->mutex);
		return 0;
	}
	put_device(tty_dev);

	if (console_suspend_enabled || !uart_console(uport))
		uport->suspended = 1;

	if (port->flags & ASYNC_INITIALIZED) {
		const struct uart_ops *ops = uport->ops;
		int tries;

		if (console_suspend_enabled || !uart_console(uport)) {
			set_bit(ASYNCB_SUSPENDED, &port->flags);
			clear_bit(ASYNCB_INITIALIZED, &port->flags);

			spin_lock_irq(&uport->lock);
			ops->stop_tx(uport);
			ops->set_mctrl(uport, 0);
			ops->stop_rx(uport);
			spin_unlock_irq(&uport->lock);
		}

		/*
		 * Wait for the transmitter to empty.
		 */
		for (tries = 3; !ops->tx_empty(uport) && tries; tries--)
			msleep(10);
		if (!tries)
			dev_err(uport->dev, "%s%d: Unable to drain transmitter\n",
				drv->dev_name,
				drv->tty_driver->name_base + uport->line);

		if (console_suspend_enabled || !uart_console(uport))
			ops->shutdown(uport);
	}

	/*
	 * Disable the console device before suspending.
	 */
	if (console_suspend_enabled && uart_console(uport))
		console_stop(uport->cons);

	if (console_suspend_enabled || !uart_console(uport))
		uart_change_pm(state, UART_PM_STATE_OFF);

	mutex_unlock(&port->mutex);

	return 0;
}

int uart_resume_port(struct uart_driver *drv, struct uart_port *uport)
{
	struct uart_state *state = drv->state + uport->line;
	struct tty_port *port = &state->port;
	struct device *tty_dev;
	struct uart_match match = {uport, drv};
	struct ktermios termios;

	mutex_lock(&port->mutex);

	tty_dev = device_find_child(uport->dev, &match, serial_match_port);
	if (!uport->suspended && device_may_wakeup(tty_dev)) {
		if (uport->irq_wake) {
			disable_irq_wake(uport->irq);
			uport->irq_wake = 0;
		}
		put_device(tty_dev);
		mutex_unlock(&port->mutex);
		return 0;
	}
	put_device(tty_dev);
	uport->suspended = 0;

	/*
	 * Re-enable the console device after suspending.
	 */
	if (uart_console(uport)) {
		/*
		 * First try to use the console cflag setting.
		 */
		memset(&termios, 0, sizeof(struct ktermios));
		termios.c_cflag = uport->cons->cflag;

		/*
		 * If that's unset, use the tty termios setting.
		 */
		if (port->tty && termios.c_cflag == 0)
			termios = port->tty->termios;

		if (console_suspend_enabled)
			uart_change_pm(state, UART_PM_STATE_ON);
		uport->ops->set_termios(uport, &termios, NULL);
		if (console_suspend_enabled)
			console_start(uport->cons);
	}

	if (port->flags & ASYNC_SUSPENDED) {
		const struct uart_ops *ops = uport->ops;
		int ret;

		uart_change_pm(state, UART_PM_STATE_ON);
		spin_lock_irq(&uport->lock);
		ops->set_mctrl(uport, 0);
		spin_unlock_irq(&uport->lock);
		if (console_suspend_enabled || !uart_console(uport)) {
			/* Protected by port mutex for now */
			struct tty_struct *tty = port->tty;
			ret = ops->startup(uport);
			if (ret == 0) {
				if (tty)
					uart_change_speed(tty, state, NULL);
				spin_lock_irq(&uport->lock);
				ops->set_mctrl(uport, uport->mctrl);
				ops->start_tx(uport);
				spin_unlock_irq(&uport->lock);
				set_bit(ASYNCB_INITIALIZED, &port->flags);
			} else {
				/*
				 * Failed to resume - maybe hardware went away?
				 * Clear the "initialized" flag so we won't try
				 * to call the low level drivers shutdown method.
				 */
				uart_shutdown(tty, state);
			}
		}

		clear_bit(ASYNCB_SUSPENDED, &port->flags);
	}

	mutex_unlock(&port->mutex);

	return 0;
}

static inline void
uart_report_port(struct uart_driver *drv, struct uart_port *port)
{
	char address[64];

	switch (port->iotype) {
	case UPIO_PORT:
		snprintf(address, sizeof(address), "I/O 0x%lx", port->iobase);
		break;
	case UPIO_HUB6:
		snprintf(address, sizeof(address),
			 "I/O 0x%lx offset 0x%x", port->iobase, port->hub6);
		break;
	case UPIO_MEM:
	case UPIO_MEM32:
	case UPIO_AU:
	case UPIO_TSI:
		snprintf(address, sizeof(address),
			 "MMIO 0x%llx", (unsigned long long)port->mapbase);
		break;
	default:
		strlcpy(address, "*unknown*", sizeof(address));
		break;
	}

	dev_info(port->dev, "%s%d at %s (irq = %d, base_baud = %d) is a %s\n",
	       drv->dev_name,
	       drv->tty_driver->name_base + port->line,
	       address, port->irq, port->uartclk / 16, uart_type(port));
}

static void
uart_configure_port(struct uart_driver *drv, struct uart_state *state,
		    struct uart_port *port)
{
	unsigned int flags;

	/*
	 * If there isn't a port here, don't do anything further.
	 */
	if (!port->iobase && !port->mapbase && !port->membase)
		return;

	/*
	 * Now do the auto configuration stuff.  Note that config_port
	 * is expected to claim the resources and map the port for us.
	 */
	flags = 0;
	if (port->flags & UPF_AUTO_IRQ)
		flags |= UART_CONFIG_IRQ;
	if (port->flags & UPF_BOOT_AUTOCONF) {
		if (!(port->flags & UPF_FIXED_TYPE)) {
			port->type = PORT_UNKNOWN;
			flags |= UART_CONFIG_TYPE;
		}
		port->ops->config_port(port, flags);
	}

	if (port->type != PORT_UNKNOWN) {
		unsigned long flags;

		uart_report_port(drv, port);

		/* Power up port for set_mctrl() */
		uart_change_pm(state, UART_PM_STATE_ON);

		/*
		 * Ensure that the modem control lines are de-activated.
		 * keep the DTR setting that is set in uart_set_options()
		 * We probably don't need a spinlock around this, but
		 */
		spin_lock_irqsave(&port->lock, flags);
		port->ops->set_mctrl(port, port->mctrl & TIOCM_DTR);
		spin_unlock_irqrestore(&port->lock, flags);

		/*
		 * If this driver supports console, and it hasn't been
		 * successfully registered yet, try to re-register it.
		 * It may be that the port was not available.
		 */
		if (port->cons && !(port->cons->flags & CON_ENABLED))
			register_console(port->cons);

		/*
		 * Power down all ports by default, except the
		 * console if we have one.
		 */
		if (!uart_console(port))
			uart_change_pm(state, UART_PM_STATE_OFF);
	}
}

#ifdef CONFIG_CONSOLE_POLL

static int uart_poll_init(struct tty_driver *driver, int line, char *options)
{
	struct uart_driver *drv = driver->driver_state;
	struct uart_state *state = drv->state + line;
	struct uart_port *port;
	int baud = 9600;
	int bits = 8;
	int parity = 'n';
	int flow = 'n';
	int ret;

	if (!state || !state->uart_port)
		return -1;

	port = state->uart_port;
	if (!(port->ops->poll_get_char && port->ops->poll_put_char))
		return -1;

	if (port->ops->poll_init) {
		struct tty_port *tport = &state->port;

		ret = 0;
		mutex_lock(&tport->mutex);
		/*
		 * We don't set ASYNCB_INITIALIZED as we only initialized the
		 * hw, e.g. state->xmit is still uninitialized.
		 */
		if (!test_bit(ASYNCB_INITIALIZED, &tport->flags))
			ret = port->ops->poll_init(port);
		mutex_unlock(&tport->mutex);
		if (ret)
			return ret;
	}

	if (options) {
		uart_parse_options(options, &baud, &parity, &bits, &flow);
		return uart_set_options(port, NULL, baud, parity, bits, flow);
	}

	return 0;
}

static int uart_poll_get_char(struct tty_driver *driver, int line)
{
	struct uart_driver *drv = driver->driver_state;
	struct uart_state *state = drv->state + line;
	struct uart_port *port;

	if (!state || !state->uart_port)
		return -1;

	port = state->uart_port;
	return port->ops->poll_get_char(port);
}

static void uart_poll_put_char(struct tty_driver *driver, int line, char ch)
{
	struct uart_driver *drv = driver->driver_state;
	struct uart_state *state = drv->state + line;
	struct uart_port *port;

	if (!state || !state->uart_port)
		return;

	port = state->uart_port;

	if (ch == '\n')
		port->ops->poll_put_char(port, '\r');
	port->ops->poll_put_char(port, ch);
}
#endif

static const struct tty_operations uart_ops = {
	.open		= uart_open,
	.close		= uart_close,
	.write		= uart_write,
	.put_char	= uart_put_char,
	.flush_chars	= uart_flush_chars,
	.write_room	= uart_write_room,
	.chars_in_buffer= uart_chars_in_buffer,
	.flush_buffer	= uart_flush_buffer,
	.ioctl		= uart_ioctl,
	.throttle	= uart_throttle,
	.unthrottle	= uart_unthrottle,
	.send_xchar	= uart_send_xchar,
	.set_termios	= uart_set_termios,
	.set_ldisc	= uart_set_ldisc,
	.stop		= uart_stop,
	.start		= uart_start,
	.hangup		= uart_hangup,
	.break_ctl	= uart_break_ctl,
	.wait_until_sent= uart_wait_until_sent,
#ifdef CONFIG_PROC_FS
	.proc_fops	= &uart_proc_fops,
#endif
	.tiocmget	= uart_tiocmget,
	.tiocmset	= uart_tiocmset,
	.get_icount	= uart_get_icount,
#ifdef CONFIG_CONSOLE_POLL
	.poll_init	= uart_poll_init,
	.poll_get_char	= uart_poll_get_char,
	.poll_put_char	= uart_poll_put_char,
#endif
};

static const struct tty_port_operations uart_port_ops = {
	.activate	= uart_port_activate,
	.shutdown	= uart_port_shutdown,
	.carrier_raised = uart_carrier_raised,
	.dtr_rts	= uart_dtr_rts,
};

/**
 *	uart_register_driver - register a driver with the uart core layer
 *	@drv: low level driver structure
 *
 *	Register a uart driver with the core driver.  We in turn register
 *	with the tty layer, and initialise the core driver per-port state.
 *
 *	We have a proc file in /proc/tty/driver which is named after the
 *	normal driver.
 *
 *	drv->port should be NULL, and the per-port structures should be
 *	registered using uart_add_one_port after this call has succeeded.
 */
int uart_register_driver(struct uart_driver *drv)
{
	struct tty_driver *normal;
	int i, retval;

	BUG_ON(drv->state);

	/*
	 * Maybe we should be using a slab cache for this, especially if
	 * we have a large number of ports to handle.
	 */
	drv->state = kzalloc(sizeof(struct uart_state) * drv->nr, GFP_KERNEL);
	if (!drv->state)
		goto out;

	normal = alloc_tty_driver(drv->nr);
	if (!normal)
		goto out_kfree;

	drv->tty_driver = normal;

	normal->driver_name	= drv->driver_name;
	normal->name		= drv->dev_name;
	normal->major		= drv->major;
	normal->minor_start	= drv->minor;
	normal->type		= TTY_DRIVER_TYPE_SERIAL;
	normal->subtype		= SERIAL_TYPE_NORMAL;
	normal->init_termios	= tty_std_termios;
	normal->init_termios.c_cflag = B9600 | CS8 | CREAD | HUPCL | CLOCAL;
	normal->init_termios.c_ispeed = normal->init_termios.c_ospeed = 9600;
	normal->flags		= TTY_DRIVER_REAL_RAW | TTY_DRIVER_DYNAMIC_DEV;
	normal->driver_state    = drv;
	tty_set_operations(normal, &uart_ops);

	/*
	 * Initialise the UART state(s).
	 */
	for (i = 0; i < drv->nr; i++) {
		struct uart_state *state = drv->state + i;
		struct tty_port *port = &state->port;

		tty_port_init(port);
		port->ops = &uart_port_ops;
		port->close_delay     = HZ / 2;	/* .5 seconds */
		port->closing_wait    = 30 * HZ;/* 30 seconds */
	}

	retval = tty_register_driver(normal);
	if (retval >= 0)
		return retval;

	for (i = 0; i < drv->nr; i++)
		tty_port_destroy(&drv->state[i].port);
	put_tty_driver(normal);
out_kfree:
	kfree(drv->state);
out:
	return -ENOMEM;
}

/**
 *	uart_unregister_driver - remove a driver from the uart core layer
 *	@drv: low level driver structure
 *
 *	Remove all references to a driver from the core driver.  The low
 *	level driver must have removed all its ports via the
 *	uart_remove_one_port() if it registered them with uart_add_one_port().
 *	(ie, drv->port == NULL)
 */
void uart_unregister_driver(struct uart_driver *drv)
{
	struct tty_driver *p = drv->tty_driver;
	unsigned int i;

	tty_unregister_driver(p);
	put_tty_driver(p);
	for (i = 0; i < drv->nr; i++)
		tty_port_destroy(&drv->state[i].port);
	kfree(drv->state);
	drv->state = NULL;
	drv->tty_driver = NULL;
}

struct tty_driver *uart_console_device(struct console *co, int *index)
{
	struct uart_driver *p = co->data;
	*index = co->index;
	return p->tty_driver;
}

static ssize_t uart_get_attr_uartclk(struct device *dev,
	struct device_attribute *attr, char *buf)
{
	struct serial_struct tmp;
	struct tty_port *port = dev_get_drvdata(dev);

	uart_get_info(port, &tmp);
	return snprintf(buf, PAGE_SIZE, "%d\n", tmp.baud_base * 16);
}

static ssize_t uart_get_attr_type(struct device *dev,
	struct device_attribute *attr, char *buf)
{
	struct serial_struct tmp;
	struct tty_port *port = dev_get_drvdata(dev);

	uart_get_info(port, &tmp);
	return snprintf(buf, PAGE_SIZE, "%d\n", tmp.type);
}
static ssize_t uart_get_attr_line(struct device *dev,
	struct device_attribute *attr, char *buf)
{
	struct serial_struct tmp;
	struct tty_port *port = dev_get_drvdata(dev);

	uart_get_info(port, &tmp);
	return snprintf(buf, PAGE_SIZE, "%d\n", tmp.line);
}

static ssize_t uart_get_attr_port(struct device *dev,
	struct device_attribute *attr, char *buf)
{
	struct serial_struct tmp;
	struct tty_port *port = dev_get_drvdata(dev);
	unsigned long ioaddr;

	uart_get_info(port, &tmp);
	ioaddr = tmp.port;
	if (HIGH_BITS_OFFSET)
		ioaddr |= (unsigned long)tmp.port_high << HIGH_BITS_OFFSET;
	return snprintf(buf, PAGE_SIZE, "0x%lX\n", ioaddr);
}

static ssize_t uart_get_attr_irq(struct device *dev,
	struct device_attribute *attr, char *buf)
{
	struct serial_struct tmp;
	struct tty_port *port = dev_get_drvdata(dev);

	uart_get_info(port, &tmp);
	return snprintf(buf, PAGE_SIZE, "%d\n", tmp.irq);
}

static ssize_t uart_get_attr_flags(struct device *dev,
	struct device_attribute *attr, char *buf)
{
	struct serial_struct tmp;
	struct tty_port *port = dev_get_drvdata(dev);

	uart_get_info(port, &tmp);
	return snprintf(buf, PAGE_SIZE, "0x%X\n", tmp.flags);
}

static ssize_t uart_get_attr_xmit_fifo_size(struct device *dev,
	struct device_attribute *attr, char *buf)
{
	struct serial_struct tmp;
	struct tty_port *port = dev_get_drvdata(dev);

	uart_get_info(port, &tmp);
	return snprintf(buf, PAGE_SIZE, "%d\n", tmp.xmit_fifo_size);
}


static ssize_t uart_get_attr_close_delay(struct device *dev,
	struct device_attribute *attr, char *buf)
{
	struct serial_struct tmp;
	struct tty_port *port = dev_get_drvdata(dev);

	uart_get_info(port, &tmp);
	return snprintf(buf, PAGE_SIZE, "%d\n", tmp.close_delay);
}


static ssize_t uart_get_attr_closing_wait(struct device *dev,
	struct device_attribute *attr, char *buf)
{
	struct serial_struct tmp;
	struct tty_port *port = dev_get_drvdata(dev);

	uart_get_info(port, &tmp);
	return snprintf(buf, PAGE_SIZE, "%d\n", tmp.closing_wait);
}

static ssize_t uart_get_attr_custom_divisor(struct device *dev,
	struct device_attribute *attr, char *buf)
{
	struct serial_struct tmp;
	struct tty_port *port = dev_get_drvdata(dev);

	uart_get_info(port, &tmp);
	return snprintf(buf, PAGE_SIZE, "%d\n", tmp.custom_divisor);
}

static ssize_t uart_get_attr_io_type(struct device *dev,
	struct device_attribute *attr, char *buf)
{
	struct serial_struct tmp;
	struct tty_port *port = dev_get_drvdata(dev);

	uart_get_info(port, &tmp);
	return snprintf(buf, PAGE_SIZE, "%d\n", tmp.io_type);
}

static ssize_t uart_get_attr_iomem_base(struct device *dev,
	struct device_attribute *attr, char *buf)
{
	struct serial_struct tmp;
	struct tty_port *port = dev_get_drvdata(dev);

	uart_get_info(port, &tmp);
	return snprintf(buf, PAGE_SIZE, "0x%lX\n", (unsigned long)tmp.iomem_base);
}

static ssize_t uart_get_attr_iomem_reg_shift(struct device *dev,
	struct device_attribute *attr, char *buf)
{
	struct serial_struct tmp;
	struct tty_port *port = dev_get_drvdata(dev);

	uart_get_info(port, &tmp);
	return snprintf(buf, PAGE_SIZE, "%d\n", tmp.iomem_reg_shift);
}

static DEVICE_ATTR(type, S_IRUSR | S_IRGRP, uart_get_attr_type, NULL);
static DEVICE_ATTR(line, S_IRUSR | S_IRGRP, uart_get_attr_line, NULL);
static DEVICE_ATTR(port, S_IRUSR | S_IRGRP, uart_get_attr_port, NULL);
static DEVICE_ATTR(irq, S_IRUSR | S_IRGRP, uart_get_attr_irq, NULL);
static DEVICE_ATTR(flags, S_IRUSR | S_IRGRP, uart_get_attr_flags, NULL);
static DEVICE_ATTR(xmit_fifo_size, S_IRUSR | S_IRGRP, uart_get_attr_xmit_fifo_size, NULL);
static DEVICE_ATTR(uartclk, S_IRUSR | S_IRGRP, uart_get_attr_uartclk, NULL);
static DEVICE_ATTR(close_delay, S_IRUSR | S_IRGRP, uart_get_attr_close_delay, NULL);
static DEVICE_ATTR(closing_wait, S_IRUSR | S_IRGRP, uart_get_attr_closing_wait, NULL);
static DEVICE_ATTR(custom_divisor, S_IRUSR | S_IRGRP, uart_get_attr_custom_divisor, NULL);
static DEVICE_ATTR(io_type, S_IRUSR | S_IRGRP, uart_get_attr_io_type, NULL);
static DEVICE_ATTR(iomem_base, S_IRUSR | S_IRGRP, uart_get_attr_iomem_base, NULL);
static DEVICE_ATTR(iomem_reg_shift, S_IRUSR | S_IRGRP, uart_get_attr_iomem_reg_shift, NULL);

static struct attribute *tty_dev_attrs[] = {
	&dev_attr_type.attr,
	&dev_attr_line.attr,
	&dev_attr_port.attr,
	&dev_attr_irq.attr,
	&dev_attr_flags.attr,
	&dev_attr_xmit_fifo_size.attr,
	&dev_attr_uartclk.attr,
	&dev_attr_close_delay.attr,
	&dev_attr_closing_wait.attr,
	&dev_attr_custom_divisor.attr,
	&dev_attr_io_type.attr,
	&dev_attr_iomem_base.attr,
	&dev_attr_iomem_reg_shift.attr,
	NULL,
	};

static const struct attribute_group tty_dev_attr_group = {
	.attrs = tty_dev_attrs,
	};

/**
 *	uart_add_one_port - attach a driver-defined port structure
 *	@drv: pointer to the uart low level driver structure for this port
 *	@uport: uart port structure to use for this port.
 *
 *	This allows the driver to register its own uart_port structure
 *	with the core driver.  The main purpose is to allow the low
 *	level uart drivers to expand uart_port, rather than having yet
 *	more levels of structures.
 */
int uart_add_one_port(struct uart_driver *drv, struct uart_port *uport)
{
	struct uart_state *state;
	struct tty_port *port;
	int ret = 0;
	struct device *tty_dev;
	int num_groups;

	BUG_ON(in_interrupt());

	if (uport->line >= drv->nr)
		return -EINVAL;

	state = drv->state + uport->line;
	port = &state->port;

	mutex_lock(&port_mutex);
	mutex_lock(&port->mutex);
	if (state->uart_port) {
		ret = -EINVAL;
		goto out;
	}

	state->uart_port = uport;
	state->pm_state = UART_PM_STATE_UNDEFINED;

	uport->cons = drv->cons;
	uport->state = state;

	/*
	 * If this port is a console, then the spinlock is already
	 * initialised.
	 */
	if (!(uart_console(uport) && (uport->cons->flags & CON_ENABLED))) {
		spin_lock_init(&uport->lock);
		lockdep_set_class(&uport->lock, &port_lock_key);
	}
	if (uport->cons && uport->dev)
		of_console_check(uport->dev->of_node, uport->cons->name, uport->line);

	uart_configure_port(drv, state, uport);

	num_groups = 2;
	if (uport->attr_group)
		num_groups++;

	uport->tty_groups = kcalloc(num_groups, sizeof(*uport->tty_groups),
				    GFP_KERNEL);
	if (!uport->tty_groups) {
		ret = -ENOMEM;
		goto out;
	}
	uport->tty_groups[0] = &tty_dev_attr_group;
	if (uport->attr_group)
		uport->tty_groups[1] = uport->attr_group;

	/*
	 * Register the port whether it's detected or not.  This allows
	 * setserial to be used to alter this port's parameters.
	 */
	tty_dev = tty_port_register_device_attr(port, drv->tty_driver,
			uport->line, uport->dev, port, uport->tty_groups);
	if (likely(!IS_ERR(tty_dev))) {
		device_set_wakeup_capable(tty_dev, 1);
	} else {
		dev_err(uport->dev, "Cannot register tty device on line %d\n",
		       uport->line);
	}

	/*
	 * Ensure UPF_DEAD is not set.
	 */
	uport->flags &= ~UPF_DEAD;

 out:
	mutex_unlock(&port->mutex);
	mutex_unlock(&port_mutex);

	return ret;
}

/**
 *	uart_remove_one_port - detach a driver defined port structure
 *	@drv: pointer to the uart low level driver structure for this port
 *	@uport: uart port structure for this port
 *
 *	This unhooks (and hangs up) the specified port structure from the
 *	core driver.  No further calls will be made to the low-level code
 *	for this port.
 */
int uart_remove_one_port(struct uart_driver *drv, struct uart_port *uport)
{
	struct uart_state *state = drv->state + uport->line;
	struct tty_port *port = &state->port;
	struct tty_struct *tty;
	int ret = 0;

	BUG_ON(in_interrupt());

	if (state->uart_port != uport)
		dev_alert(uport->dev, "Removing wrong port: %p != %p\n",
			state->uart_port, uport);

	mutex_lock(&port_mutex);

	/*
	 * Mark the port "dead" - this prevents any opens from
	 * succeeding while we shut down the port.
	 */
	mutex_lock(&port->mutex);
	if (!state->uart_port) {
		mutex_unlock(&port->mutex);
		ret = -EINVAL;
		goto out;
	}
	uport->flags |= UPF_DEAD;
	mutex_unlock(&port->mutex);

	/*
	 * Remove the devices from the tty layer
	 */
	tty_unregister_device(drv->tty_driver, uport->line);

	tty = tty_port_tty_get(port);
	if (tty) {
		tty_vhangup(port->tty);
		tty_kref_put(tty);
	}

	/*
	 * If the port is used as a console, unregister it
	 */
	if (uart_console(uport))
		unregister_console(uport->cons);

	/*
	 * Free the port IO and memory resources, if any.
	 */
	if (uport->type != PORT_UNKNOWN)
		uport->ops->release_port(uport);
	kfree(uport->tty_groups);

	/*
	 * Indicate that there isn't a port here anymore.
	 */
	uport->type = PORT_UNKNOWN;

	state->uart_port = NULL;
out:
	mutex_unlock(&port_mutex);

	return ret;
}

/*
 *	Are the two ports equivalent?
 */
int uart_match_port(struct uart_port *port1, struct uart_port *port2)
{
	if (port1->iotype != port2->iotype)
		return 0;

	switch (port1->iotype) {
	case UPIO_PORT:
		return (port1->iobase == port2->iobase);
	case UPIO_HUB6:
		return (port1->iobase == port2->iobase) &&
		       (port1->hub6   == port2->hub6);
	case UPIO_MEM:
	case UPIO_MEM32:
	case UPIO_AU:
	case UPIO_TSI:
		return (port1->mapbase == port2->mapbase);
	}
	return 0;
}
EXPORT_SYMBOL(uart_match_port);

/**
 *	uart_handle_dcd_change - handle a change of carrier detect state
 *	@uport: uart_port structure for the open port
 *	@status: new carrier detect status, nonzero if active
 *
 *	Caller must hold uport->lock
 */
void uart_handle_dcd_change(struct uart_port *uport, unsigned int status)
{
	struct tty_port *port = &uport->state->port;
	struct tty_struct *tty = port->tty;
	struct tty_ldisc *ld;

	lockdep_assert_held_once(&uport->lock);

	if (tty) {
		ld = tty_ldisc_ref(tty);
		if (ld) {
			if (ld->ops->dcd_change)
				ld->ops->dcd_change(tty, status);
			tty_ldisc_deref(ld);
		}
	}

	uport->icount.dcd++;

	if (uart_dcd_enabled(uport)) {
		if (status)
			wake_up_interruptible(&port->open_wait);
		else if (tty)
			tty_hangup(tty);
	}
}
EXPORT_SYMBOL_GPL(uart_handle_dcd_change);

/**
 *	uart_handle_cts_change - handle a change of clear-to-send state
 *	@uport: uart_port structure for the open port
 *	@status: new clear to send status, nonzero if active
 *
 *	Caller must hold uport->lock
 */
void uart_handle_cts_change(struct uart_port *uport, unsigned int status)
{
	lockdep_assert_held_once(&uport->lock);

	uport->icount.cts++;

	if (uart_cts_enabled(uport)) {
		if (uport->hw_stopped) {
			if (status) {
				uport->hw_stopped = 0;
				uport->ops->start_tx(uport);
				uart_write_wakeup(uport);
			}
		} else {
			if (!status) {
				uport->hw_stopped = 1;
				uport->ops->stop_tx(uport);
			}
		}
	}
}
EXPORT_SYMBOL_GPL(uart_handle_cts_change);

/**
 * uart_insert_char - push a char to the uart layer
 *
 * User is responsible to call tty_flip_buffer_push when they are done with
 * insertion.
 *
 * @port: corresponding port
 * @status: state of the serial port RX buffer (LSR for 8250)
 * @overrun: mask of overrun bits in @status
 * @ch: character to push
 * @flag: flag for the character (see TTY_NORMAL and friends)
 */
void uart_insert_char(struct uart_port *port, unsigned int status,
		 unsigned int overrun, unsigned int ch, unsigned int flag)
{
	struct tty_port *tport = &port->state->port;

	if ((status & port->ignore_status_mask & ~overrun) == 0)
		if (tty_insert_flip_char(tport, ch, flag) == 0)
			++port->icount.buf_overrun;

	/*
	 * Overrun is special.  Since it's reported immediately,
	 * it doesn't affect the current character.
	 */
	if (status & ~port->ignore_status_mask & overrun)
		if (tty_insert_flip_char(tport, 0, TTY_OVERRUN) == 0)
			++port->icount.buf_overrun;
}
EXPORT_SYMBOL_GPL(uart_insert_char);

EXPORT_SYMBOL(uart_write_wakeup);
EXPORT_SYMBOL(uart_register_driver);
EXPORT_SYMBOL(uart_unregister_driver);
EXPORT_SYMBOL(uart_suspend_port);
EXPORT_SYMBOL(uart_resume_port);
EXPORT_SYMBOL(uart_add_one_port);
EXPORT_SYMBOL(uart_remove_one_port);

MODULE_DESCRIPTION("Serial driver core");
MODULE_LICENSE("GPL");<|MERGE_RESOLUTION|>--- conflicted
+++ resolved
@@ -95,14 +95,10 @@
 	struct uart_state *state = tty->driver_data;
 	struct uart_port *port = state->uart_port;
 
-<<<<<<< HEAD
-	if (!uart_tx_stopped(port))
-=======
 	if (port->ops->wake_peer)
 		port->ops->wake_peer(port);
 
-	if (!tty->stopped && !tty->hw_stopped)
->>>>>>> 93ee0f4d
+	if (!uart_tx_stopped(port))
 		port->ops->start_tx(port);
 }
 
