/* Copyright (c) 2014-2018, The Linux Foundation. All rights reserved.
 *
 * This program is free software; you can redistribute it and/or modify
 * it under the terms of the GNU General Public License version 2 and
 * only version 2 as published by the Free Software Foundation.
 *
 * This program is distributed in the hope that it will be useful,
 * but WITHOUT ANY WARRANTY; without even the implied warranty of
 * MERCHANTABILITY or FITNESS FOR A PARTICULAR PURPOSE.  See the
 * GNU General Public License for more details.
 */

/*
 * MSM PCIe controller driver.
 */

#include <linux/module.h>
#include <linux/bitops.h>
#include <linux/clk.h>
#include <linux/debugfs.h>
#include <linux/delay.h>
#include <linux/jiffies.h>
#include <linux/gpio.h>
#include <linux/iopoll.h>
#include <linux/kernel.h>
#include <linux/of_pci.h>
#include <linux/pci.h>
#include <linux/iommu.h>
#include <asm/dma-iommu.h>
#include <linux/platform_device.h>
#include <linux/regulator/consumer.h>
#include <dt-bindings/regulator/qcom,rpmh-regulator.h>
#include <linux/slab.h>
#include <linux/types.h>
#include <linux/of_gpio.h>
#include <linux/clk/qcom.h>
#include <linux/reset.h>
#include <linux/msm-bus.h>
#include <linux/msm-bus-board.h>
#include <linux/seq_file.h>
#include <linux/debugfs.h>
#include <linux/uaccess.h>
#include <linux/io.h>
#include <linux/msi.h>
#include <linux/interrupt.h>
#include <linux/irq.h>
#include <linux/irqdomain.h>
#include <linux/crc8.h>
#include <linux/pm_wakeup.h>
#include <linux/compiler.h>
#include <linux/ipc_logging.h>
#include <linux/msm_pcie.h>

#define PCIE_VENDOR_ID_QCOM		0x17cb

#define PCIE20_L1SUB_CONTROL1		0x1E4
#define PCIE20_PARF_DBI_BASE_ADDR       0x350
#define PCIE20_PARF_SLV_ADDR_SPACE_SIZE 0x358

#define PCIE_GEN3_SPCIE_CAP			0x0154
#define PCIE_GEN3_GEN2_CTRL			0x080c
#define PCIE_GEN3_RELATED			0x0890
#define PCIE_GEN3_EQ_CONTROL			0x08a8
#define PCIE_GEN3_EQ_FB_MODE_DIR_CHANGE		0x08ac
#define PCIE_GEN3_MISC_CONTROL			0x08bc

#define PCIE20_PARF_SYS_CTRL	     0x00
#define PCIE20_PARF_PM_CTRL		0x20
#define PCIE20_PARF_PM_STTS		0x24
#define PCIE20_PARF_PCS_DEEMPH	   0x34
#define PCIE20_PARF_PCS_SWING	    0x38
#define PCIE20_PARF_PHY_CTRL	     0x40
#define PCIE20_PARF_PHY_REFCLK	   0x4C
#define PCIE20_PARF_CONFIG_BITS	  0x50
#define PCIE20_PARF_TEST_BUS		0xE4
#define PCIE20_PARF_MHI_CLOCK_RESET_CTRL	0x174
#define PCIE20_PARF_AXI_MSTR_WR_ADDR_HALT   0x1A8
#define PCIE20_PARF_LTSSM              0x1B0
#define PCIE20_PARF_INT_ALL_STATUS	0x224
#define PCIE20_PARF_INT_ALL_CLEAR	0x228
#define PCIE20_PARF_INT_ALL_MASK	0x22C
#define PCIE20_PARF_SID_OFFSET		0x234
#define PCIE20_PARF_BDF_TRANSLATE_CFG	0x24C
#define PCIE20_PARF_BDF_TRANSLATE_N	0x250
#define PCIE20_PARF_DEVICE_TYPE		0x1000
#define PCIE20_PARF_BDF_TO_SID_TABLE_N	0x2000

#define PCIE20_ELBI_VERSION		0x00
#define PCIE20_ELBI_SYS_CTRL	     0x04
#define PCIE20_ELBI_SYS_STTS		 0x08

#define PCIE20_CAP			   0x70
#define PCIE20_CAP_DEVCTRLSTATUS	(PCIE20_CAP + 0x08)
#define PCIE20_CAP_LINKCTRLSTATUS	(PCIE20_CAP + 0x10)

#define PCIE20_COMMAND_STATUS	    0x04
#define PCIE20_HEADER_TYPE		0x0C
#define PCIE20_BUSNUMBERS		  0x18
#define PCIE20_MEMORY_BASE_LIMIT	 0x20
#define PCIE20_BRIDGE_CTRL		0x3C
#define PCIE20_DEVICE_CONTROL_STATUS	0x78
#define PCIE20_DEVICE_CONTROL2_STATUS2 0x98

#define PCIE20_AUX_CLK_FREQ_REG		0xB40
#define PCIE20_ACK_F_ASPM_CTRL_REG     0x70C
#define PCIE20_ACK_N_FTS		   0xff00

#define PCIE20_PLR_IATU_VIEWPORT	 0x900
#define PCIE20_PLR_IATU_CTRL1	    0x904
#define PCIE20_PLR_IATU_CTRL2	    0x908
#define PCIE20_PLR_IATU_LBAR	     0x90C
#define PCIE20_PLR_IATU_UBAR	     0x910
#define PCIE20_PLR_IATU_LAR		0x914
#define PCIE20_PLR_IATU_LTAR	     0x918
#define PCIE20_PLR_IATU_UTAR	     0x91c

#define PCIE_IATU_BASE(n)	(n * 0x200)

#define PCIE_IATU_CTRL1(n)	(PCIE_IATU_BASE(n) + 0x00)
#define PCIE_IATU_CTRL2(n)	(PCIE_IATU_BASE(n) + 0x04)
#define PCIE_IATU_LBAR(n)	(PCIE_IATU_BASE(n) + 0x08)
#define PCIE_IATU_UBAR(n)	(PCIE_IATU_BASE(n) + 0x0c)
#define PCIE_IATU_LAR(n)	(PCIE_IATU_BASE(n) + 0x10)
#define PCIE_IATU_LTAR(n)	(PCIE_IATU_BASE(n) + 0x14)
#define PCIE_IATU_UTAR(n)	(PCIE_IATU_BASE(n) + 0x18)

#define PCIE20_PORT_LINK_CTRL_REG	0x710
#define PCIE20_PIPE_LOOPBACK_CONTROL	0x8b8
#define LOOPBACK_BASE_ADDR_OFFSET	0x8000

#define PCIE20_CTRL1_TYPE_CFG0		0x04
#define PCIE20_CTRL1_TYPE_CFG1		0x05

#define PCIE20_CAP_ID			0x10
#define L1SUB_CAP_ID			0x1E

#define PCIE_CAP_PTR_OFFSET		0x34
#define PCIE_EXT_CAP_OFFSET		0x100

#define PCIE20_AER_UNCORR_ERR_STATUS_REG	0x104
#define PCIE20_AER_CORR_ERR_STATUS_REG		0x110
#define PCIE20_AER_ROOT_ERR_STATUS_REG		0x130
#define PCIE20_AER_ERR_SRC_ID_REG		0x134

#define RD 0
#define WR 1
#define MSM_PCIE_ERROR -1

#define PERST_PROPAGATION_DELAY_US_MIN	  1000
#define PERST_PROPAGATION_DELAY_US_MAX	  1005
#define SWITCH_DELAY_MAX	  20
#define REFCLK_STABILIZATION_DELAY_US_MIN     1000
#define REFCLK_STABILIZATION_DELAY_US_MAX     1005
#define LINK_UP_TIMEOUT_US_MIN		    5000
#define LINK_UP_TIMEOUT_US_MAX		    5100
#define LINK_UP_CHECK_MAX_COUNT		   20
#define EP_UP_TIMEOUT_US_MIN	1000
#define EP_UP_TIMEOUT_US_MAX	1005
#define EP_UP_TIMEOUT_US	1000000
#define PHY_STABILIZATION_DELAY_US_MIN	  995
#define PHY_STABILIZATION_DELAY_US_MAX	  1005
#define POWER_DOWN_DELAY_US_MIN		10
#define POWER_DOWN_DELAY_US_MAX		11
#define LINKDOWN_INIT_WAITING_US_MIN    995
#define LINKDOWN_INIT_WAITING_US_MAX    1005
#define LINKDOWN_WAITING_US_MIN	   4900
#define LINKDOWN_WAITING_US_MAX	   5100
#define LINKDOWN_WAITING_COUNT	    200

#define MSM_PCIE_CRC8_POLYNOMIAL (BIT(2) | BIT(1) | BIT(0))

#define GEN1_SPEED 0x1
#define GEN2_SPEED 0x2
#define GEN3_SPEED 0x3

#define MSM_PCIE_IOMMU_PRESENT BIT(0)
#define MSM_PCIE_IOMMU_S1_BYPASS BIT(1)
#define MSM_PCIE_IOMMU_FAST BIT(2)
#define MSM_PCIE_IOMMU_ATOMIC BIT(3)
#define MSM_PCIE_IOMMU_FORCE_COHERENT BIT(4)

#define PHY_READY_TIMEOUT_COUNT		   10
#define XMLH_LINK_UP				  0x400
#define MAX_LINK_RETRIES 5
#define MAX_BUS_NUM 3
#define MAX_PROP_SIZE 32
#define MAX_RC_NAME_LEN 15
#define MSM_PCIE_MAX_VREG 4
#define MSM_PCIE_MAX_CLK 13
#define MSM_PCIE_MAX_PIPE_CLK 1
#define MAX_RC_NUM 3
#define MAX_DEVICE_NUM 20
#define MAX_SHORT_BDF_NUM 16
#define PCIE_TLP_RD_SIZE 0x5
#define PCIE_MSI_NR_IRQS 256
#define MSM_PCIE_MAX_MSI 32
#define PCIE_LOG_PAGES (50)
#define PCIE_CONF_SPACE_DW			1024
#define PCIE_CLEAR				0xDEADBEEF
#define PCIE_LINK_DOWN				0xFFFFFFFF

#define MSM_PCIE_MAX_RESET 5
#define MSM_PCIE_MAX_PIPE_RESET 1

#define MSM_PCIE_MSI_PHY 0xa0000000
#define PCIE20_MSI_CTRL_ADDR		(0x820)
#define PCIE20_MSI_CTRL_UPPER_ADDR	(0x824)
#define PCIE20_MSI_CTRL_INTR_EN	   (0x828)
#define PCIE20_MSI_CTRL_INTR_MASK	 (0x82C)
#define PCIE20_MSI_CTRL_INTR_STATUS     (0x830)
#define PCIE20_MSI_CTRL_MAX 8

/* PM control options */
#define PM_IRQ			 0x1
#define PM_CLK			 0x2
#define PM_GPIO			0x4
#define PM_VREG			0x8
#define PM_PIPE_CLK		  0x10
#define PM_ALL (PM_IRQ | PM_CLK | PM_GPIO | PM_VREG | PM_PIPE_CLK)

#ifdef CONFIG_PHYS_ADDR_T_64BIT
#define PCIE_UPPER_ADDR(addr) ((u32)((addr) >> 32))
#else
#define PCIE_UPPER_ADDR(addr) (0x0)
#endif
#define PCIE_LOWER_ADDR(addr) ((u32)((addr) & 0xffffffff))

#define PCIE_BUS_PRIV_DATA(bus) \
	(struct msm_pcie_dev_t *)(bus->sysdata)

/* Config Space Offsets */
#define BDF_OFFSET(bus, devfn) \
	((bus << 24) | (devfn << 16))

#define PCIE_GEN_DBG(x...) do { \
	if (msm_pcie_debug_mask) \
		pr_alert(x); \
	} while (0)

#define PCIE_DBG(dev, fmt, arg...) do {			 \
	if ((dev) && (dev)->ipc_log_long)   \
		ipc_log_string((dev)->ipc_log_long, \
			"DBG1:%s: " fmt, __func__, arg); \
	if ((dev) && (dev)->ipc_log)   \
		ipc_log_string((dev)->ipc_log, "%s: " fmt, __func__, arg); \
	if (msm_pcie_debug_mask)   \
		pr_alert("%s: " fmt, __func__, arg);		  \
	} while (0)

#define PCIE_DBG2(dev, fmt, arg...) do {			 \
	if ((dev) && (dev)->ipc_log)   \
		ipc_log_string((dev)->ipc_log, "DBG2:%s: " fmt, __func__, arg);\
	if (msm_pcie_debug_mask)   \
		pr_alert("%s: " fmt, __func__, arg);              \
	} while (0)

#define PCIE_DBG3(dev, fmt, arg...) do {			 \
	if ((dev) && (dev)->ipc_log)   \
		ipc_log_string((dev)->ipc_log, "DBG3:%s: " fmt, __func__, arg);\
	if (msm_pcie_debug_mask)   \
		pr_alert("%s: " fmt, __func__, arg);              \
	} while (0)

#define PCIE_DUMP(dev, fmt, arg...) do {			\
	if ((dev) && (dev)->ipc_log_dump) \
		ipc_log_string((dev)->ipc_log_dump, \
			"DUMP:%s: " fmt, __func__, arg); \
	} while (0)

#define PCIE_DBG_FS(dev, fmt, arg...) do {			\
	if ((dev) && (dev)->ipc_log_dump) \
		ipc_log_string((dev)->ipc_log_dump, \
			"DBG_FS:%s: " fmt, __func__, arg); \
	pr_alert("%s: " fmt, __func__, arg); \
	} while (0)

#define PCIE_INFO(dev, fmt, arg...) do {			 \
	if ((dev) && (dev)->ipc_log_long)   \
		ipc_log_string((dev)->ipc_log_long, \
			"INFO:%s: " fmt, __func__, arg); \
	if ((dev) && (dev)->ipc_log)   \
		ipc_log_string((dev)->ipc_log, "%s: " fmt, __func__, arg); \
	pr_info("%s: " fmt, __func__, arg);  \
	} while (0)

#define PCIE_ERR(dev, fmt, arg...) do {			 \
	if ((dev) && (dev)->ipc_log_long)   \
		ipc_log_string((dev)->ipc_log_long, \
			"ERR:%s: " fmt, __func__, arg); \
	if ((dev) && (dev)->ipc_log)   \
		ipc_log_string((dev)->ipc_log, "%s: " fmt, __func__, arg); \
	pr_err("%s: " fmt, __func__, arg);  \
	} while (0)


enum msm_pcie_res {
	MSM_PCIE_RES_PARF,
	MSM_PCIE_RES_PHY,
	MSM_PCIE_RES_DM_CORE,
	MSM_PCIE_RES_ELBI,
	MSM_PCIE_RES_IATU,
	MSM_PCIE_RES_CONF,
	MSM_PCIE_RES_IO,
	MSM_PCIE_RES_BARS,
	MSM_PCIE_RES_TCSR,
	MSM_PCIE_MAX_RES,
};

enum msm_pcie_irq {
	MSM_PCIE_INT_MSI,
	MSM_PCIE_INT_A,
	MSM_PCIE_INT_B,
	MSM_PCIE_INT_C,
	MSM_PCIE_INT_D,
	MSM_PCIE_INT_PLS_PME,
	MSM_PCIE_INT_PME_LEGACY,
	MSM_PCIE_INT_PLS_ERR,
	MSM_PCIE_INT_AER_LEGACY,
	MSM_PCIE_INT_LINK_UP,
	MSM_PCIE_INT_LINK_DOWN,
	MSM_PCIE_INT_BRIDGE_FLUSH_N,
	MSM_PCIE_INT_GLOBAL_INT,
	MSM_PCIE_MAX_IRQ,
};

enum msm_pcie_irq_event {
	MSM_PCIE_INT_EVT_LINK_DOWN = 1,
	MSM_PCIE_INT_EVT_BME,
	MSM_PCIE_INT_EVT_PM_TURNOFF,
	MSM_PCIE_INT_EVT_DEBUG,
	MSM_PCIE_INT_EVT_LTR,
	MSM_PCIE_INT_EVT_MHI_Q6,
	MSM_PCIE_INT_EVT_MHI_A7,
	MSM_PCIE_INT_EVT_DSTATE_CHANGE,
	MSM_PCIE_INT_EVT_L1SUB_TIMEOUT,
	MSM_PCIE_INT_EVT_MMIO_WRITE,
	MSM_PCIE_INT_EVT_CFG_WRITE,
	MSM_PCIE_INT_EVT_BRIDGE_FLUSH_N,
	MSM_PCIE_INT_EVT_LINK_UP,
	MSM_PCIE_INT_EVT_AER_LEGACY,
	MSM_PCIE_INT_EVT_AER_ERR,
	MSM_PCIE_INT_EVT_PME_LEGACY,
	MSM_PCIE_INT_EVT_PLS_PME,
	MSM_PCIE_INT_EVT_INTD,
	MSM_PCIE_INT_EVT_INTC,
	MSM_PCIE_INT_EVT_INTB,
	MSM_PCIE_INT_EVT_INTA,
	MSM_PCIE_INT_EVT_EDMA,
	MSM_PCIE_INT_EVT_MSI_0,
	MSM_PCIE_INT_EVT_MSI_1,
	MSM_PCIE_INT_EVT_MSI_2,
	MSM_PCIE_INT_EVT_MSI_3,
	MSM_PCIE_INT_EVT_MSI_4,
	MSM_PCIE_INT_EVT_MSI_5,
	MSM_PCIE_INT_EVT_MSI_6,
	MSM_PCIE_INT_EVT_MSI_7,
	MSM_PCIE_INT_EVT_MAX = 30,
};

enum msm_pcie_gpio {
	MSM_PCIE_GPIO_PERST,
	MSM_PCIE_GPIO_WAKE,
	MSM_PCIE_GPIO_EP,
	MSM_PCIE_MAX_GPIO
};

enum msm_pcie_link_status {
	MSM_PCIE_LINK_DEINIT,
	MSM_PCIE_LINK_ENABLED,
	MSM_PCIE_LINK_DISABLED
};

enum msm_pcie_boot_option {
	MSM_PCIE_NO_PROBE_ENUMERATION = BIT(0),
	MSM_PCIE_NO_WAKE_ENUMERATION = BIT(1)
};

enum msm_pcie_debugfs_option {
	MSM_PCIE_OUTPUT_PCIE_INFO,
	MSM_PCIE_DISABLE_LINK,
	MSM_PCIE_ENABLE_LINK,
	MSM_PCIE_DISABLE_ENABLE_LINK,
	MSM_PCIE_DUMP_SHADOW_REGISTER,
	MSM_PCIE_DISABLE_L0S,
	MSM_PCIE_ENABLE_L0S,
	MSM_PCIE_DISABLE_L1,
	MSM_PCIE_ENABLE_L1,
	MSM_PCIE_DISABLE_L1SS,
	MSM_PCIE_ENABLE_L1SS,
	MSM_PCIE_ENUMERATION,
	MSM_PCIE_READ_PCIE_REGISTER,
	MSM_PCIE_WRITE_PCIE_REGISTER,
	MSM_PCIE_DUMP_PCIE_REGISTER_SPACE,
	MSM_PCIE_ALLOCATE_DDR_MAP_LBAR,
	MSM_PCIE_FREE_DDR_UNMAP_LBAR,
	MSM_PCIE_OUTPUT_DDR_LBAR_ADDRESS,
	MSM_PCIE_CONFIGURE_LOOPBACK,
	MSM_PCIE_SETUP_LOOPBACK_IATU,
	MSM_PCIE_READ_DDR,
	MSM_PCIE_READ_LBAR,
	MSM_PCIE_WRITE_DDR,
	MSM_PCIE_WRITE_LBAR,
	MSM_PCIE_DISABLE_AER,
	MSM_PCIE_ENABLE_AER,
	MSM_PCIE_GPIO_STATUS,
	MSM_PCIE_ASSERT_PERST,
	MSM_PCIE_DEASSERT_PERST,
	MSM_PCIE_KEEP_RESOURCES_ON,
	MSM_PCIE_FORCE_GEN1,
	MSM_PCIE_FORCE_GEN2,
	MSM_PCIE_FORCE_GEN3,
	MSM_PCIE_MAX_DEBUGFS_OPTION
};

static const char * const
	msm_pcie_debugfs_option_desc[MSM_PCIE_MAX_DEBUGFS_OPTION] = {
	"OUTPUT PCIE INFO",
	"DISABLE LINK",
	"ENABLE LINK",
	"DISABLE AND ENABLE LINK",
	"DUMP PCIE SHADOW REGISTER",
	"DISABLE L0S",
	"ENABLE L0S",
	"DISABLE L1",
	"ENABLE L1",
	"DISABLE L1SS",
	"ENABLE L1SS",
	"ENUMERATE",
	"READ A PCIE REGISTER",
	"WRITE TO PCIE REGISTER",
	"DUMP PCIE REGISTER SPACE",
	"ALLOCATE DDR AND MAP LBAR",
	"FREE DDR AND UNMAP LBAR",
	"OUTPUT DDR AND LBAR VIR ADDRESS",
	"CONFIGURE PCIE LOOPBACK",
	"SETUP LOOPBACK IATU",
	"READ DDR",
	"READ LBAR",
	"WRITE DDR",
	"WRITE LBAR",
	"SET AER ENABLE FLAG",
	"CLEAR AER ENABLE FLAG",
	"OUTPUT PERST AND WAKE GPIO STATUS",
	"ASSERT PERST",
	"DE-ASSERT PERST",
	"SET KEEP_RESOURCES_ON FLAG",
	"SET MAXIMUM LINK SPEED TO GEN 1",
	"SET MAXIMUM LINK SPEED TO GEN 2",
	"SET MAXIMUM LINK SPEED TO GEN 3",
};

/* gpio info structure */
struct msm_pcie_gpio_info_t {
	char	*name;
	uint32_t   num;
	bool	 out;
	uint32_t   on;
	uint32_t   init;
	bool	required;
};

/* voltage regulator info structrue */
struct msm_pcie_vreg_info_t {
	struct regulator  *hdl;
	char		  *name;
	uint32_t	     max_v;
	uint32_t	     min_v;
	uint32_t	     opt_mode;
	bool		   required;
};

/* reset info structure */
struct msm_pcie_reset_info_t {
	struct reset_control *hdl;
	char *name;
	bool required;
};

/* clock info structure */
struct msm_pcie_clk_info_t {
	struct clk  *hdl;
	char	  *name;
	u32	   freq;
	bool	config_mem;
	bool	  required;
};

/* resource info structure */
struct msm_pcie_res_info_t {
	char		*name;
	struct resource *resource;
	void __iomem    *base;
};

/* irq info structrue */
struct msm_pcie_irq_info_t {
	char		  *name;
	uint32_t	    num;
};

/* phy info structure */
struct msm_pcie_phy_info_t {
	u32	offset;
	u32	val;
	u32	delay;
};

/* sid info structure */
struct msm_pcie_sid_info_t {
	u16	bdf;
	u8	pcie_sid;
	u8	hash;
	u8	next_hash;
	u32	smmu_sid;
	u32	value;
};

/* PCIe device info structure */
struct msm_pcie_device_info {
	u32			bdf;
	struct pci_dev		*dev;
	short			short_bdf;
	u32			sid;
	int			domain;
	void __iomem		*conf_base;
	unsigned long		phy_address;
	u32			dev_ctrlstts_offset;
	struct msm_pcie_register_event *event_reg;
	bool			registered;
};

/* msm pcie device structure */
struct msm_pcie_dev_t {
	struct platform_device	 *pdev;
	struct pci_dev *dev;
	struct regulator *gdsc;
	struct regulator *gdsc_smmu;
	struct msm_pcie_vreg_info_t  vreg[MSM_PCIE_MAX_VREG];
	struct msm_pcie_gpio_info_t  gpio[MSM_PCIE_MAX_GPIO];
	struct msm_pcie_clk_info_t   clk[MSM_PCIE_MAX_CLK];
	struct msm_pcie_clk_info_t   pipeclk[MSM_PCIE_MAX_PIPE_CLK];
	struct msm_pcie_res_info_t   res[MSM_PCIE_MAX_RES];
	struct msm_pcie_irq_info_t   irq[MSM_PCIE_MAX_IRQ];
	struct msm_pcie_reset_info_t reset[MSM_PCIE_MAX_RESET];
	struct msm_pcie_reset_info_t pipe_reset[MSM_PCIE_MAX_PIPE_RESET];

	void __iomem		     *parf;
	void __iomem		     *phy;
	void __iomem		     *elbi;
	void __iomem		     *iatu;
	void __iomem		     *dm_core;
	void __iomem		     *conf;
	void __iomem		     *bars;
	void __iomem		     *tcsr;

	uint32_t			    axi_bar_start;
	uint32_t			    axi_bar_end;

	struct resource		   *dev_mem_res;
	struct resource		   *dev_io_res;

	uint32_t			    wake_n;
	uint32_t			    vreg_n;
	uint32_t			    gpio_n;
	uint32_t			    parf_deemph;
	uint32_t			    parf_swing;

	bool				 cfg_access;
	spinlock_t			 cfg_lock;
	unsigned long		    irqsave_flags;
	struct mutex			enumerate_lock;
	struct mutex		     setup_lock;

	struct irq_domain		*irq_domain;
	DECLARE_BITMAP(msi_irq_in_use, PCIE_MSI_NR_IRQS);
	bool				 use_msi;

	enum msm_pcie_link_status    link_status;
	bool				 user_suspend;
	bool                         disable_pc;
	struct pci_saved_state	     *saved_state;

	struct wakeup_source	     ws;
	struct msm_bus_scale_pdata   *bus_scale_table;
	uint32_t			   bus_client;

	bool				l0s_supported;
	bool				l1_supported;
	bool				 l1ss_supported;
	bool				l1_1_pcipm_supported;
	bool				l1_2_pcipm_supported;
	bool				l1_1_aspm_supported;
	bool				l1_2_aspm_supported;
	bool				common_clk_en;
	bool				clk_power_manage_en;
	bool				 aux_clk_sync;
	bool				aer_enable;
	uint32_t			smmu_sid_base;
	uint32_t			target_link_speed;
	uint32_t			   n_fts;
	bool				 ext_ref_clk;
	uint32_t			   ep_latency;
	uint32_t			switch_latency;
	uint32_t			wr_halt_size;
	uint32_t			slv_addr_space_size;
	uint32_t			phy_status_offset;
	uint32_t			phy_power_down_offset;
	uint32_t			cpl_timeout;
	uint32_t			current_bdf;
	uint32_t			perst_delay_us_min;
	uint32_t			perst_delay_us_max;
	uint32_t			tlp_rd_size;
	bool				linkdown_panic;
	uint32_t			boot_option;

	uint32_t			   rc_idx;
	uint32_t			phy_ver;
	bool				drv_ready;
	bool				 enumerated;
	struct work_struct	     handle_wake_work;
	struct mutex		     recovery_lock;
	spinlock_t                   wakeup_lock;
	spinlock_t			irq_lock;
	ulong				linkdown_counter;
	ulong				link_turned_on_counter;
	ulong				link_turned_off_counter;
	ulong				rc_corr_counter;
	ulong				rc_non_fatal_counter;
	ulong				rc_fatal_counter;
	ulong				ep_corr_counter;
	ulong				ep_non_fatal_counter;
	ulong				ep_fatal_counter;
	bool				 suspending;
	ulong				wake_counter;
	u32				num_active_ep;
	u32				num_ep;
	bool				pending_ep_reg;
	u32				phy_len;
	struct msm_pcie_phy_info_t	*phy_sequence;
	u32				sid_info_len;
	struct msm_pcie_sid_info_t	*sid_info;
	u32		ep_shadow[MAX_DEVICE_NUM][PCIE_CONF_SPACE_DW];
	u32				  rc_shadow[PCIE_CONF_SPACE_DW];
	bool				 shadow_en;
	bool				bridge_found;
	struct msm_pcie_register_event *event_reg;
	bool				 power_on;
	void				 *ipc_log;
	void				*ipc_log_long;
	void				*ipc_log_dump;
	bool				use_19p2mhz_aux_clk;
	bool				use_pinctrl;
	struct pinctrl			*pinctrl;
	struct pinctrl_state		*pins_default;
	struct pinctrl_state		*pins_sleep;
	struct msm_pcie_device_info   pcidev_table[MAX_DEVICE_NUM];
};

struct msm_root_dev_t {
	struct msm_pcie_dev_t *pcie_dev;
	struct pci_dev *pci_dev;
	uint32_t iommu_cfg;
	dma_addr_t iommu_base;
	size_t iommu_size;
};

/* debug mask sys interface */
static int msm_pcie_debug_mask;
module_param_named(debug_mask, msm_pcie_debug_mask,
			    int, 0644);

/*
 * For each bit set, invert the default capability
 * option for the corresponding root complex
 * and its devices.
 */
static int msm_pcie_invert_l0s_support;
module_param_named(invert_l0s_support, msm_pcie_invert_l0s_support,
			    int, 0644);
static int msm_pcie_invert_l1_support;
module_param_named(invert_l1_support, msm_pcie_invert_l1_support,
			    int, 0644);
static int msm_pcie_invert_l1ss_support;
module_param_named(invert_l1ss_support, msm_pcie_invert_l1ss_support,
			    int, 0644);
static int msm_pcie_invert_aer_support;
module_param_named(invert_aer_support, msm_pcie_invert_aer_support,
			    int, 0644);

/*
 * For each bit set, keep the resources on when link training fails
 * or linkdown occurs for the corresponding root complex
 */
static int msm_pcie_keep_resources_on;
module_param_named(keep_resources_on, msm_pcie_keep_resources_on,
			    int, 0644);

/*
 * For each bit set, force the corresponding root complex
 * to do link training at gen1 speed.
 */
static int msm_pcie_force_gen1;
module_param_named(force_gen1, msm_pcie_force_gen1,
			    int, 0644);


/*
 * For each bit set in BIT[3:0] determines which corresponding
 * root complex will use the value in BIT[31:4] to override the
 * default (LINK_UP_CHECK_MAX_COUNT) max check count for link training.
 * Each iteration is LINK_UP_TIMEOUT_US_MIN long.
 */
static int msm_pcie_link_check_max_count;
module_param_named(link_check_max_count, msm_pcie_link_check_max_count,
			    int, 0644);

/* debugfs values */
static u32 rc_sel = BIT(0);
static u32 base_sel;
static u32 wr_offset;
static u32 wr_mask;
static u32 wr_value;
static u32 corr_counter_limit = 5;

/* CRC8 table for BDF to SID translation */
static u8 msm_pcie_crc8_table[CRC8_TABLE_SIZE];

/* Table to track info of PCIe devices */
static struct msm_pcie_device_info
	msm_pcie_dev_tbl[MAX_RC_NUM * MAX_DEVICE_NUM];

/* PCIe driver state */
static struct pcie_drv_sta {
	u32 rc_num;
	struct mutex drv_lock;
} pcie_drv;

/* msm pcie device data */
static struct msm_pcie_dev_t msm_pcie_dev[MAX_RC_NUM];

/* regulators */
static struct msm_pcie_vreg_info_t msm_pcie_vreg_info[MSM_PCIE_MAX_VREG] = {
	{NULL, "vreg-3.3", 0, 0, 0, false},
	{NULL, "vreg-1.8", 1800000, 1800000, 14000, true},
	{NULL, "vreg-0.9", 1000000, 1000000, 40000, true},
	{NULL, "vreg-cx", 0, 0, 0, false}
};

/* GPIOs */
static struct msm_pcie_gpio_info_t msm_pcie_gpio_info[MSM_PCIE_MAX_GPIO] = {
	{"perst-gpio",		0, 1, 0, 0, 1},
	{"wake-gpio",		0, 0, 0, 0, 0},
	{"qcom,ep-gpio",	0, 1, 1, 0, 0}
};

/* resets */
static struct msm_pcie_reset_info_t
msm_pcie_reset_info[MAX_RC_NUM][MSM_PCIE_MAX_RESET] = {
	{
		{NULL, "pcie_0_core_reset", false},
		{NULL, "pcie_phy_reset", false},
		{NULL, "pcie_phy_com_reset", false},
		{NULL, "pcie_phy_nocsr_com_phy_reset", false},
		{NULL, "pcie_0_phy_reset", false}
	},
	{
		{NULL, "pcie_1_core_reset", false},
		{NULL, "pcie_phy_reset", false},
		{NULL, "pcie_phy_com_reset", false},
		{NULL, "pcie_phy_nocsr_com_phy_reset", false},
		{NULL, "pcie_1_phy_reset", false}
	},
	{
		{NULL, "pcie_2_core_reset", false},
		{NULL, "pcie_phy_reset", false},
		{NULL, "pcie_phy_com_reset", false},
		{NULL, "pcie_phy_nocsr_com_phy_reset", false},
		{NULL, "pcie_2_phy_reset", false}
	}
};

/* pipe reset  */
static struct msm_pcie_reset_info_t
msm_pcie_pipe_reset_info[MAX_RC_NUM][MSM_PCIE_MAX_PIPE_RESET] = {
	{
		{NULL, "pcie_0_phy_pipe_reset", false}
	},
	{
		{NULL, "pcie_1_phy_pipe_reset", false}
	},
	{
		{NULL, "pcie_2_phy_pipe_reset", false}
	}
};

/* clocks */
static struct msm_pcie_clk_info_t
	msm_pcie_clk_info[MAX_RC_NUM][MSM_PCIE_MAX_CLK] = {
	{
	{NULL, "pcie_0_ref_clk_src", 0, false, false},
	{NULL, "pcie_0_aux_clk", 1010000, false, true},
	{NULL, "pcie_0_cfg_ahb_clk", 0, false, true},
	{NULL, "pcie_0_mstr_axi_clk", 0, true, true},
	{NULL, "pcie_0_slv_axi_clk", 0, true, true},
	{NULL, "pcie_0_ldo", 0, false, true},
	{NULL, "pcie_0_smmu_clk", 0, false, false},
	{NULL, "pcie_0_slv_q2a_axi_clk", 0, false, false},
	{NULL, "pcie_0_sleep_clk", 0, false, false},
	{NULL, "pcie_phy_refgen_clk", 0, false, false},
	{NULL, "pcie_tbu_clk", 0, false, false},
	{NULL, "pcie_phy_cfg_ahb_clk", 0, false, false},
	{NULL, "pcie_phy_aux_clk", 0, false, false}
	},
	{
	{NULL, "pcie_1_ref_clk_src", 0, false, false},
	{NULL, "pcie_1_aux_clk", 1010000, false, true},
	{NULL, "pcie_1_cfg_ahb_clk", 0, false, true},
	{NULL, "pcie_1_mstr_axi_clk", 0, true, true},
	{NULL, "pcie_1_slv_axi_clk", 0, true,  true},
	{NULL, "pcie_1_ldo", 0, false, true},
	{NULL, "pcie_1_smmu_clk", 0, false, false},
	{NULL, "pcie_1_slv_q2a_axi_clk", 0, false, false},
	{NULL, "pcie_1_sleep_clk", 0, false, false},
	{NULL, "pcie_phy_refgen_clk", 0, false, false},
	{NULL, "pcie_tbu_clk", 0, false, false},
	{NULL, "pcie_phy_cfg_ahb_clk", 0, false, false},
	{NULL, "pcie_phy_aux_clk", 0, false, false}
	},
	{
	{NULL, "pcie_2_ref_clk_src", 0, false, false},
	{NULL, "pcie_2_aux_clk", 1010000, false, true},
	{NULL, "pcie_2_cfg_ahb_clk", 0, false, true},
	{NULL, "pcie_2_mstr_axi_clk", 0, true, true},
	{NULL, "pcie_2_slv_axi_clk", 0, true, true},
	{NULL, "pcie_2_ldo", 0, false, true},
	{NULL, "pcie_2_smmu_clk", 0, false, false},
	{NULL, "pcie_2_slv_q2a_axi_clk", 0, false, false},
	{NULL, "pcie_2_sleep_clk", 0, false, false},
	{NULL, "pcie_phy_refgen_clk", 0, false, false},
	{NULL, "pcie_tbu_clk", 0, false, false},
	{NULL, "pcie_phy_cfg_ahb_clk", 0, false, false},
	{NULL, "pcie_phy_aux_clk", 0, false, false}
	}
};

/* Pipe Clocks */
static struct msm_pcie_clk_info_t
	msm_pcie_pipe_clk_info[MAX_RC_NUM][MSM_PCIE_MAX_PIPE_CLK] = {
	{
	{NULL, "pcie_0_pipe_clk", 125000000, true, true},
	},
	{
	{NULL, "pcie_1_pipe_clk", 125000000, true, true},
	},
	{
	{NULL, "pcie_2_pipe_clk", 125000000, true, true},
	}
};

/* resources */
static const struct msm_pcie_res_info_t msm_pcie_res_info[MSM_PCIE_MAX_RES] = {
	{"parf",	NULL, NULL},
	{"phy",     NULL, NULL},
	{"dm_core",	NULL, NULL},
	{"elbi",	NULL, NULL},
	{"iatu",	NULL, NULL},
	{"conf",	NULL, NULL},
	{"io",		NULL, NULL},
	{"bars",	NULL, NULL},
	{"tcsr",	NULL, NULL}
};

/* irqs */
static const struct msm_pcie_irq_info_t msm_pcie_irq_info[MSM_PCIE_MAX_IRQ] = {
	{"int_msi",	0},
	{"int_a",	0},
	{"int_b",	0},
	{"int_c",	0},
	{"int_d",	0},
	{"int_pls_pme",		0},
	{"int_pme_legacy",	0},
	{"int_pls_err",		0},
	{"int_aer_legacy",	0},
	{"int_pls_link_up",	0},
	{"int_pls_link_down",	0},
	{"int_bridge_flush_n",	0},
	{"int_global_int",	0}
};

static void msm_pcie_config_sid(struct msm_pcie_dev_t *dev);
static void msm_pcie_config_l0s_disable_all(struct msm_pcie_dev_t *dev,
				struct pci_bus *bus);
static void msm_pcie_config_l1_disable_all(struct msm_pcie_dev_t *dev,
				struct pci_bus *bus);
static void msm_pcie_config_l1ss_disable_all(struct msm_pcie_dev_t *dev,
				struct pci_bus *bus);
static void msm_pcie_config_l0s_enable_all(struct msm_pcie_dev_t *dev);
static void msm_pcie_config_l1_enable_all(struct msm_pcie_dev_t *dev);
static void msm_pcie_config_l1ss_enable_all(struct msm_pcie_dev_t *dev);

static void msm_pcie_check_l1ss_support_all(struct msm_pcie_dev_t *dev);

static void msm_pcie_config_link_pm(struct msm_pcie_dev_t *dev, bool enable);

#ifdef CONFIG_ARM
static inline void msm_pcie_fixup_irqs(struct msm_pcie_dev_t *dev)
{
	pci_fixup_irqs(pci_common_swizzle, of_irq_parse_and_map_pci);
}
#else
static inline void msm_pcie_fixup_irqs(struct msm_pcie_dev_t *dev)
{
}
#endif

static inline void msm_pcie_write_reg(void __iomem *base, u32 offset, u32 value)
{
	writel_relaxed(value, base + offset);
	/* ensure that changes propagated to the hardware */
	wmb();
}

static inline void msm_pcie_write_reg_field(void __iomem *base, u32 offset,
	const u32 mask, u32 val)
{
	u32 shift = find_first_bit((void *)&mask, 32);
	u32 tmp = readl_relaxed(base + offset);

	tmp &= ~mask; /* clear written bits */
	val = tmp | (val << shift);
	writel_relaxed(val, base + offset);
	/* ensure that changes propagated to the hardware */
	wmb();
}

static inline void msm_pcie_config_clear_set_dword(struct pci_dev *pdev,
	int pos, u32 clear, u32 set)
{
	u32 val;

	pci_read_config_dword(pdev, pos, &val);
	val &= ~clear;
	val |= set;
	pci_write_config_dword(pdev, pos, val);
}

static inline void msm_pcie_config_clock_mem(struct msm_pcie_dev_t *dev,
	struct msm_pcie_clk_info_t *info)
{
	int ret;

	ret = clk_set_flags(info->hdl, CLKFLAG_NORETAIN_MEM);
	if (ret)
		PCIE_ERR(dev,
			"PCIe: RC%d can't configure core memory for clk %s: %d.\n",
			dev->rc_idx, info->name, ret);
	else
		PCIE_DBG2(dev,
			"PCIe: RC%d configured core memory for clk %s.\n",
			dev->rc_idx, info->name);

	ret = clk_set_flags(info->hdl, CLKFLAG_NORETAIN_PERIPH);
	if (ret)
		PCIE_ERR(dev,
			"PCIe: RC%d can't configure peripheral memory for clk %s: %d.\n",
			dev->rc_idx, info->name, ret);
	else
		PCIE_DBG2(dev,
			"PCIe: RC%d configured peripheral memory for clk %s.\n",
			dev->rc_idx, info->name);
}

static void pcie_phy_dump(struct msm_pcie_dev_t *dev)
{
	int i, size;

	size = resource_size(dev->res[MSM_PCIE_RES_PHY].resource);
	for (i = 0; i < size; i += 32) {
		PCIE_DUMP(dev,
			"PCIe PHY of RC%d: 0x%04x %08x %08x %08x %08x %08x %08x %08x %08x\n",
			dev->rc_idx, i,
			readl_relaxed(dev->phy + i),
			readl_relaxed(dev->phy + (i + 4)),
			readl_relaxed(dev->phy + (i + 8)),
			readl_relaxed(dev->phy + (i + 12)),
			readl_relaxed(dev->phy + (i + 16)),
			readl_relaxed(dev->phy + (i + 20)),
			readl_relaxed(dev->phy + (i + 24)),
			readl_relaxed(dev->phy + (i + 28)));
	}
}

static void pcie_phy_init(struct msm_pcie_dev_t *dev)
{
	int i;
	struct msm_pcie_phy_info_t *phy_seq;

	PCIE_DBG(dev,
		"RC%d: Initializing 14nm QMP phy - 19.2MHz with Common Mode Clock (SSC ON)\n",
		dev->rc_idx);

	if (dev->phy_sequence) {
		i =  dev->phy_len;
		phy_seq = dev->phy_sequence;
		while (i--) {
			msm_pcie_write_reg(dev->phy,
				phy_seq->offset,
				phy_seq->val);
			if (phy_seq->delay)
				usleep_range(phy_seq->delay,
					phy_seq->delay + 1);
			phy_seq++;
		}
	}
}

static bool pcie_phy_is_ready(struct msm_pcie_dev_t *dev)
{
	if (readl_relaxed(dev->phy + dev->phy_status_offset) & BIT(6))
		return false;
	else
		return true;
}

static inline int msm_pcie_check_align(struct msm_pcie_dev_t *dev,
						u32 offset)
{
	if (offset % 4) {
		PCIE_ERR(dev,
			"PCIe: RC%d: offset 0x%x is not correctly aligned\n",
			dev->rc_idx, offset);
		return MSM_PCIE_ERROR;
	}

	return 0;
}

static bool msm_pcie_confirm_linkup(struct msm_pcie_dev_t *dev,
						bool check_sw_stts,
						bool check_ep,
						void __iomem *ep_conf)
{
	u32 val;

	if (check_sw_stts && (dev->link_status != MSM_PCIE_LINK_ENABLED)) {
		PCIE_DBG(dev, "PCIe: The link of RC %d is not enabled.\n",
			dev->rc_idx);
		return false;
	}

	if (!(readl_relaxed(dev->dm_core + 0x80) & BIT(29))) {
		PCIE_DBG(dev, "PCIe: The link of RC %d is not up.\n",
			dev->rc_idx);
		return false;
	}

	val = readl_relaxed(dev->dm_core);
	PCIE_DBG(dev, "PCIe: device ID and vender ID of RC %d are 0x%x.\n",
		dev->rc_idx, val);
	if (val == PCIE_LINK_DOWN) {
		PCIE_ERR(dev,
			"PCIe: The link of RC %d is not really up; device ID and vender ID of RC %d are 0x%x.\n",
			dev->rc_idx, dev->rc_idx, val);
		return false;
	}

	if (check_ep) {
		val = readl_relaxed(ep_conf);
		PCIE_DBG(dev,
			"PCIe: device ID and vender ID of EP of RC %d are 0x%x.\n",
			dev->rc_idx, val);
		if (val == PCIE_LINK_DOWN) {
			PCIE_ERR(dev,
				"PCIe: The link of RC %d is not really up; device ID and vender ID of EP of RC %d are 0x%x.\n",
				dev->rc_idx, dev->rc_idx, val);
			return false;
		}
	}

	return true;
}

static void msm_pcie_cfg_recover(struct msm_pcie_dev_t *dev, bool rc)
{
	int i, j;
	u32 val = 0;
	u32 *shadow;
	void __iomem *cfg = dev->conf;

	for (i = 0; i < MAX_DEVICE_NUM; i++) {
		if (!rc && !dev->pcidev_table[i].bdf)
			break;
		if (rc) {
			cfg = dev->dm_core;
			shadow = dev->rc_shadow;
		} else {
			if (!msm_pcie_confirm_linkup(dev, false, true,
				dev->pcidev_table[i].conf_base))
				continue;

			shadow = dev->ep_shadow[i];
			PCIE_DBG(dev,
				"PCIe Device: %02x:%02x.%01x\n",
				dev->pcidev_table[i].bdf >> 24,
				dev->pcidev_table[i].bdf >> 19 & 0x1f,
				dev->pcidev_table[i].bdf >> 16 & 0x07);
		}
		for (j = PCIE_CONF_SPACE_DW - 1; j >= 0; j--) {
			val = shadow[j];
			if (val != PCIE_CLEAR) {
				PCIE_DBG3(dev,
					"PCIe: before recovery:cfg 0x%x:0x%x\n",
					j * 4, readl_relaxed(cfg + j * 4));
				PCIE_DBG3(dev,
					"PCIe: shadow_dw[%d]:cfg 0x%x:0x%x\n",
					j, j * 4, val);
				writel_relaxed(val, cfg + j * 4);
				/* ensure changes propagated to the hardware */
				wmb();
				PCIE_DBG3(dev,
					"PCIe: after recovery:cfg 0x%x:0x%x\n\n",
					j * 4, readl_relaxed(cfg + j * 4));
			}
		}
		if (rc)
			break;

		pci_save_state(dev->pcidev_table[i].dev);
		cfg += SZ_4K;
	}
}

static void msm_pcie_write_mask(void __iomem *addr,
				uint32_t clear_mask, uint32_t set_mask)
{
	uint32_t val;

	val = (readl_relaxed(addr) & ~clear_mask) | set_mask;
	writel_relaxed(val, addr);
	wmb();  /* ensure data is written to hardware register */
}

static void pcie_parf_dump(struct msm_pcie_dev_t *dev)
{
	int i, size;
	u32 original;

	PCIE_DUMP(dev, "PCIe: RC%d PARF testbus\n", dev->rc_idx);

	original = readl_relaxed(dev->parf + PCIE20_PARF_SYS_CTRL);
	for (i = 1; i <= 0x1A; i++) {
		msm_pcie_write_mask(dev->parf + PCIE20_PARF_SYS_CTRL,
				0xFF0000, i << 16);
		PCIE_DUMP(dev,
			"RC%d: PARF_SYS_CTRL: 0%08x PARF_TEST_BUS: 0%08x\n",
			dev->rc_idx,
			readl_relaxed(dev->parf + PCIE20_PARF_SYS_CTRL),
			readl_relaxed(dev->parf + PCIE20_PARF_TEST_BUS));
	}
	writel_relaxed(original, dev->parf + PCIE20_PARF_SYS_CTRL);

	PCIE_DUMP(dev, "PCIe: RC%d PARF register dump\n", dev->rc_idx);

	size = resource_size(dev->res[MSM_PCIE_RES_PARF].resource);
	for (i = 0; i < size; i += 32) {
		PCIE_DUMP(dev,
			"RC%d: 0x%04x %08x %08x %08x %08x %08x %08x %08x %08x\n",
			dev->rc_idx, i,
			readl_relaxed(dev->parf + i),
			readl_relaxed(dev->parf + (i + 4)),
			readl_relaxed(dev->parf + (i + 8)),
			readl_relaxed(dev->parf + (i + 12)),
			readl_relaxed(dev->parf + (i + 16)),
			readl_relaxed(dev->parf + (i + 20)),
			readl_relaxed(dev->parf + (i + 24)),
			readl_relaxed(dev->parf + (i + 28)));
	}
}

static void msm_pcie_show_status(struct msm_pcie_dev_t *dev)
{
	PCIE_DBG_FS(dev, "PCIe: RC%d is %s enumerated\n",
		dev->rc_idx, dev->enumerated ? "" : "not");
	PCIE_DBG_FS(dev, "PCIe: link is %s\n",
		(dev->link_status == MSM_PCIE_LINK_ENABLED)
		? "enabled" : "disabled");
	PCIE_DBG_FS(dev, "cfg_access is %s allowed\n",
		dev->cfg_access ? "" : "not");
	PCIE_DBG_FS(dev, "use_msi is %d\n",
		dev->use_msi);
	PCIE_DBG_FS(dev, "use_pinctrl is %d\n",
		dev->use_pinctrl);
	PCIE_DBG_FS(dev, "use_19p2mhz_aux_clk is %d\n",
		dev->use_19p2mhz_aux_clk);
	PCIE_DBG_FS(dev, "user_suspend is %d\n",
		dev->user_suspend);
	PCIE_DBG_FS(dev, "num_ep: %d\n",
		dev->num_ep);
	PCIE_DBG_FS(dev, "num_active_ep: %d\n",
		dev->num_active_ep);
	PCIE_DBG_FS(dev, "pending_ep_reg: %s\n",
		dev->pending_ep_reg ? "true" : "false");
	PCIE_DBG_FS(dev, "phy_len is %d",
		dev->phy_len);
	PCIE_DBG_FS(dev, "disable_pc is %d",
		dev->disable_pc);
	PCIE_DBG_FS(dev, "l0s_supported is %s supported\n",
		dev->l0s_supported ? "" : "not");
	PCIE_DBG_FS(dev, "l1_supported is %s supported\n",
		dev->l1_supported ? "" : "not");
	PCIE_DBG_FS(dev, "l1ss_supported is %s supported\n",
		dev->l1ss_supported ? "" : "not");
	PCIE_DBG_FS(dev, "l1_1_pcipm_supported is %s supported\n",
		dev->l1_1_pcipm_supported ? "" : "not");
	PCIE_DBG_FS(dev, "l1_2_pcipm_supported is %s supported\n",
		dev->l1_2_pcipm_supported ? "" : "not");
	PCIE_DBG_FS(dev, "l1_1_aspm_supported is %s supported\n",
		dev->l1_1_aspm_supported ? "" : "not");
	PCIE_DBG_FS(dev, "l1_2_aspm_supported is %s supported\n",
		dev->l1_2_aspm_supported ? "" : "not");
	PCIE_DBG_FS(dev, "common_clk_en is %d\n",
		dev->common_clk_en);
	PCIE_DBG_FS(dev, "clk_power_manage_en is %d\n",
		dev->clk_power_manage_en);
	PCIE_DBG_FS(dev, "aux_clk_sync is %d\n",
		dev->aux_clk_sync);
	PCIE_DBG_FS(dev, "AER is %s enable\n",
		dev->aer_enable ? "" : "not");
	PCIE_DBG_FS(dev, "ext_ref_clk is %d\n",
		dev->ext_ref_clk);
	PCIE_DBG_FS(dev, "boot_option is 0x%x\n",
		dev->boot_option);
	PCIE_DBG_FS(dev, "phy_ver is %d\n",
		dev->phy_ver);
	PCIE_DBG_FS(dev, "drv_ready is %d\n",
		dev->drv_ready);
	PCIE_DBG_FS(dev, "linkdown_panic is %d\n",
		dev->linkdown_panic);
	PCIE_DBG_FS(dev, "the link is %s suspending\n",
		dev->suspending ? "" : "not");
	PCIE_DBG_FS(dev, "shadow is %s enabled\n",
		dev->shadow_en ? "" : "not");
	PCIE_DBG_FS(dev, "the power of RC is %s on\n",
		dev->power_on ? "" : "not");
	PCIE_DBG_FS(dev, "bus_client: %d\n",
		dev->bus_client);
	PCIE_DBG_FS(dev, "smmu_sid_base: 0x%x\n",
		dev->smmu_sid_base);
	PCIE_DBG_FS(dev, "n_fts: %d\n",
		dev->n_fts);
	PCIE_DBG_FS(dev, "ep_latency: %dms\n",
		dev->ep_latency);
	PCIE_DBG_FS(dev, "switch_latency: %dms\n",
		dev->switch_latency);
	PCIE_DBG_FS(dev, "wr_halt_size: 0x%x\n",
		dev->wr_halt_size);
	PCIE_DBG_FS(dev, "slv_addr_space_size: 0x%x\n",
		dev->slv_addr_space_size);
	PCIE_DBG_FS(dev, "phy_status_offset: 0x%x\n",
		dev->phy_status_offset);
	PCIE_DBG_FS(dev, "phy_power_down_offset: 0x%x\n",
		dev->phy_power_down_offset);
	PCIE_DBG_FS(dev, "cpl_timeout: 0x%x\n",
		dev->cpl_timeout);
	PCIE_DBG_FS(dev, "current_bdf: 0x%x\n",
		dev->current_bdf);
	PCIE_DBG_FS(dev, "perst_delay_us_min: %dus\n",
		dev->perst_delay_us_min);
	PCIE_DBG_FS(dev, "perst_delay_us_max: %dus\n",
		dev->perst_delay_us_max);
	PCIE_DBG_FS(dev, "tlp_rd_size: 0x%x\n",
		dev->tlp_rd_size);
	PCIE_DBG_FS(dev, "rc_corr_counter: %lu\n",
		dev->rc_corr_counter);
	PCIE_DBG_FS(dev, "rc_non_fatal_counter: %lu\n",
		dev->rc_non_fatal_counter);
	PCIE_DBG_FS(dev, "rc_fatal_counter: %lu\n",
		dev->rc_fatal_counter);
	PCIE_DBG_FS(dev, "ep_corr_counter: %lu\n",
		dev->ep_corr_counter);
	PCIE_DBG_FS(dev, "ep_non_fatal_counter: %lu\n",
		dev->ep_non_fatal_counter);
	PCIE_DBG_FS(dev, "ep_fatal_counter: %lu\n",
		dev->ep_fatal_counter);
	PCIE_DBG_FS(dev, "linkdown_counter: %lu\n",
		dev->linkdown_counter);
	PCIE_DBG_FS(dev, "wake_counter: %lu\n",
		dev->wake_counter);
	PCIE_DBG_FS(dev, "target_link_speed: 0x%x\n",
		dev->target_link_speed);
	PCIE_DBG_FS(dev, "link_turned_on_counter: %lu\n",
		dev->link_turned_on_counter);
	PCIE_DBG_FS(dev, "link_turned_off_counter: %lu\n",
		dev->link_turned_off_counter);
}

static void msm_pcie_shadow_dump(struct msm_pcie_dev_t *dev, bool rc)
{
	int i, j;
	u32 val = 0;
	u32 *shadow;

	for (i = 0; i < MAX_DEVICE_NUM; i++) {
		if (!rc && !dev->pcidev_table[i].bdf)
			break;
		if (rc) {
			shadow = dev->rc_shadow;
		} else {
			shadow = dev->ep_shadow[i];
			PCIE_DBG_FS(dev, "PCIe Device: %02x:%02x.%01x\n",
				dev->pcidev_table[i].bdf >> 24,
				dev->pcidev_table[i].bdf >> 19 & 0x1f,
				dev->pcidev_table[i].bdf >> 16 & 0x07);
		}
		for (j = 0; j < PCIE_CONF_SPACE_DW; j++) {
			val = shadow[j];
			if (val != PCIE_CLEAR) {
				PCIE_DBG_FS(dev,
					"PCIe: shadow_dw[%d]:cfg 0x%x:0x%x\n",
					j, j * 4, val);
			}
		}
		if (rc)
			break;
	}
}

static void msm_pcie_sel_debug_testcase(struct msm_pcie_dev_t *dev,
					u32 testcase)
{
	u32 dbi_base_addr = dev->res[MSM_PCIE_RES_DM_CORE].resource->start;
	phys_addr_t loopback_lbar_phy =
		dev->res[MSM_PCIE_RES_DM_CORE].resource->start +
		LOOPBACK_BASE_ADDR_OFFSET;
	static uint32_t loopback_val = 0x1;
	static dma_addr_t loopback_ddr_phy;
	static uint32_t *loopback_ddr_vir;
	static void __iomem *loopback_lbar_vir;
	int ret, i;
	u32 base_sel_size = 0;

	switch (testcase) {
	case MSM_PCIE_OUTPUT_PCIE_INFO:
		PCIE_DBG_FS(dev, "\n\nPCIe: Status for RC%d:\n",
			dev->rc_idx);
		msm_pcie_show_status(dev);
		break;
	case MSM_PCIE_DISABLE_LINK:
		PCIE_DBG_FS(dev,
			"\n\nPCIe: RC%d: disable link\n\n", dev->rc_idx);
		ret = msm_pcie_pm_control(MSM_PCIE_SUSPEND, 0,
			dev->dev, NULL,
			MSM_PCIE_CONFIG_NO_CFG_RESTORE);
		if (ret)
			PCIE_DBG_FS(dev, "PCIe:%s:failed to disable link\n",
				__func__);
		else
			PCIE_DBG_FS(dev, "PCIe:%s:disabled link\n",
				__func__);
		break;
	case MSM_PCIE_ENABLE_LINK:
		PCIE_DBG_FS(dev,
			"\n\nPCIe: RC%d: enable link and recover config space\n\n",
			dev->rc_idx);
		ret = msm_pcie_pm_control(MSM_PCIE_RESUME, 0,
			dev->dev, NULL,
			MSM_PCIE_CONFIG_NO_CFG_RESTORE);
		if (ret)
			PCIE_DBG_FS(dev, "PCIe:%s:failed to enable link\n",
				__func__);
		else {
			PCIE_DBG_FS(dev, "PCIe:%s:enabled link\n", __func__);
			msm_pcie_recover_config(dev->dev);
		}
		break;
	case MSM_PCIE_DISABLE_ENABLE_LINK:
		PCIE_DBG_FS(dev,
			"\n\nPCIe: RC%d: disable and enable link then recover config space\n\n",
			dev->rc_idx);
		ret = msm_pcie_pm_control(MSM_PCIE_SUSPEND, 0,
			dev->dev, NULL,
			MSM_PCIE_CONFIG_NO_CFG_RESTORE);
		if (ret)
			PCIE_DBG_FS(dev, "PCIe:%s:failed to disable link\n",
				__func__);
		else
			PCIE_DBG_FS(dev, "PCIe:%s:disabled link\n", __func__);
		ret = msm_pcie_pm_control(MSM_PCIE_RESUME, 0,
			dev->dev, NULL,
			MSM_PCIE_CONFIG_NO_CFG_RESTORE);
		if (ret)
			PCIE_DBG_FS(dev, "PCIe:%s:failed to enable link\n",
				__func__);
		else {
			PCIE_DBG_FS(dev, "PCIe:%s:enabled link\n", __func__);
			msm_pcie_recover_config(dev->dev);
		}
		break;
	case MSM_PCIE_DUMP_SHADOW_REGISTER:
		PCIE_DBG_FS(dev,
			"\n\nPCIe: RC%d: dumping RC shadow registers\n",
			dev->rc_idx);
		msm_pcie_shadow_dump(dev, true);

		PCIE_DBG_FS(dev,
			"\n\nPCIe: RC%d: dumping EP shadow registers\n",
			dev->rc_idx);
		msm_pcie_shadow_dump(dev, false);
		break;
	case MSM_PCIE_DISABLE_L0S:
		PCIE_DBG_FS(dev, "\n\nPCIe: RC%d: disable L0s\n\n",
			dev->rc_idx);
		if (dev->link_status == MSM_PCIE_LINK_ENABLED)
			msm_pcie_config_l0s_disable_all(dev, dev->dev->bus);
		dev->l0s_supported = false;
		break;
	case MSM_PCIE_ENABLE_L0S:
		PCIE_DBG_FS(dev, "\n\nPCIe: RC%d: enable L0s\n\n",
			dev->rc_idx);
		dev->l0s_supported = true;
		if (dev->link_status == MSM_PCIE_LINK_ENABLED)
			msm_pcie_config_l0s_enable_all(dev);
		break;
	case MSM_PCIE_DISABLE_L1:
		PCIE_DBG_FS(dev, "\n\nPCIe: RC%d: disable L1\n\n",
			dev->rc_idx);
		if (dev->link_status == MSM_PCIE_LINK_ENABLED)
			msm_pcie_config_l1_disable_all(dev, dev->dev->bus);
		dev->l1_supported = false;
		break;
	case MSM_PCIE_ENABLE_L1:
		PCIE_DBG_FS(dev, "\n\nPCIe: RC%d: enable L1\n\n",
			dev->rc_idx);
		dev->l1_supported = true;
		if (dev->link_status == MSM_PCIE_LINK_ENABLED) {
			/* enable l1 mode, clear bit 5 (REQ_NOT_ENTR_L1) */
			msm_pcie_write_mask(dev->parf +
				PCIE20_PARF_PM_CTRL, BIT(5), 0);

			msm_pcie_config_l1_enable_all(dev);
		}
		break;
	case MSM_PCIE_DISABLE_L1SS:
		PCIE_DBG_FS(dev, "\n\nPCIe: RC%d: disable L1ss\n\n",
			dev->rc_idx);
		if (dev->link_status == MSM_PCIE_LINK_ENABLED)
			msm_pcie_config_l1ss_disable_all(dev, dev->dev->bus);
		dev->l1ss_supported = false;
		dev->l1_1_pcipm_supported = false;
		dev->l1_2_pcipm_supported = false;
		dev->l1_1_aspm_supported = false;
		dev->l1_2_aspm_supported = false;
		break;
	case MSM_PCIE_ENABLE_L1SS:
		PCIE_DBG_FS(dev, "\n\nPCIe: RC%d: enable L1ss\n\n",
			dev->rc_idx);
		dev->l1ss_supported = true;
		dev->l1_1_pcipm_supported = true;
		dev->l1_2_pcipm_supported = true;
		dev->l1_1_aspm_supported = true;
		dev->l1_2_aspm_supported = true;
		if (dev->link_status == MSM_PCIE_LINK_ENABLED) {
			msm_pcie_check_l1ss_support_all(dev);
			msm_pcie_config_l1ss_enable_all(dev);
		}
		break;
	case MSM_PCIE_ENUMERATION:
		PCIE_DBG_FS(dev, "\n\nPCIe: attempting to enumerate RC%d\n\n",
			dev->rc_idx);
		if (dev->enumerated)
			PCIE_DBG_FS(dev, "PCIe: RC%d is already enumerated\n",
				dev->rc_idx);
		else {
			if (!msm_pcie_enumerate(dev->rc_idx))
				PCIE_DBG_FS(dev,
					"PCIe: RC%d is successfully enumerated\n",
					dev->rc_idx);
			else
				PCIE_DBG_FS(dev,
					"PCIe: RC%d enumeration failed\n",
					dev->rc_idx);
		}
		break;
	case MSM_PCIE_READ_PCIE_REGISTER:
		PCIE_DBG_FS(dev,
			"\n\nPCIe: RC%d: read a PCIe register\n\n",
			dev->rc_idx);
		if (!base_sel) {
			PCIE_DBG_FS(dev, "Invalid base_sel: 0x%x\n", base_sel);
			break;
		}

		PCIE_DBG_FS(dev, "base: %s: 0x%pK\nwr_offset: 0x%x\n",
			dev->res[base_sel - 1].name,
			dev->res[base_sel - 1].base,
			wr_offset);

		base_sel_size = resource_size(dev->res[base_sel - 1].resource);

		if (wr_offset >  base_sel_size - 4 ||
			msm_pcie_check_align(dev, wr_offset)) {
			PCIE_DBG_FS(dev,
				"PCIe: RC%d: Invalid wr_offset: 0x%x. wr_offset should be no more than 0x%x\n",
				dev->rc_idx, wr_offset, base_sel_size - 4);
		} else {
			phys_addr_t wr_register =
				dev->res[MSM_PCIE_RES_DM_CORE].resource->start;

			wr_register += wr_offset;
			PCIE_DBG_FS(dev,
				"PCIe: RC%d: register: 0x%pa value: 0x%x\n",
				dev->rc_idx, &wr_register,
				readl_relaxed(dev->res[base_sel - 1].base +
					wr_offset));
		}

		break;
	case MSM_PCIE_WRITE_PCIE_REGISTER:
		PCIE_DBG_FS(dev,
			"\n\nPCIe: RC%d: writing a value to a register\n\n",
			dev->rc_idx);

		if (!base_sel) {
			PCIE_DBG_FS(dev, "Invalid base_sel: 0x%x\n", base_sel);
			break;
		}

		if (((base_sel - 1) >= MSM_PCIE_MAX_RES) ||
					(!dev->res[base_sel - 1].resource)) {
			PCIE_DBG_FS(dev, "PCIe: RC%d Resource does not exist\n",
								dev->rc_idx);
			break;
		}

		PCIE_DBG_FS(dev,
			"base: %s: 0x%pK\nwr_offset: 0x%x\nwr_mask: 0x%x\nwr_value: 0x%x\n",
			dev->res[base_sel - 1].name,
			dev->res[base_sel - 1].base,
			wr_offset, wr_mask, wr_value);

		base_sel_size = resource_size(dev->res[base_sel - 1].resource);

		if (wr_offset >  base_sel_size - 4 ||
			msm_pcie_check_align(dev, wr_offset))
			PCIE_DBG_FS(dev,
				"PCIe: RC%d: Invalid wr_offset: 0x%x. wr_offset should be no more than 0x%x\n",
				dev->rc_idx, wr_offset, base_sel_size - 4);
		else
			msm_pcie_write_reg_field(dev->res[base_sel - 1].base,
				wr_offset, wr_mask, wr_value);

		break;
	case MSM_PCIE_DUMP_PCIE_REGISTER_SPACE:
		if (((base_sel - 1) >= MSM_PCIE_MAX_RES) ||
					(!dev->res[base_sel - 1].resource)) {
			PCIE_DBG_FS(dev, "PCIe: RC%d Resource does not exist\n",
								dev->rc_idx);
			break;
		}

		if (!base_sel) {
			PCIE_DBG_FS(dev, "Invalid base_sel: 0x%x\n", base_sel);
			break;
		} else if (base_sel - 1 == MSM_PCIE_RES_PARF) {
			pcie_parf_dump(dev);
			break;
		} else if (base_sel - 1 == MSM_PCIE_RES_PHY) {
			pcie_phy_dump(dev);
			break;
		} else if (base_sel - 1 == MSM_PCIE_RES_CONF) {
			base_sel_size = 0x1000;
		} else {
			base_sel_size = resource_size(
				dev->res[base_sel - 1].resource);
		}

		PCIE_DBG_FS(dev, "\n\nPCIe: Dumping %s Registers for RC%d\n\n",
			dev->res[base_sel - 1].name, dev->rc_idx);

		for (i = 0; i < base_sel_size; i += 32) {
			PCIE_DBG_FS(dev,
			"0x%04x %08x %08x %08x %08x %08x %08x %08x %08x\n",
			i, readl_relaxed(dev->res[base_sel - 1].base + i),
			readl_relaxed(dev->res[base_sel - 1].base + (i + 4)),
			readl_relaxed(dev->res[base_sel - 1].base + (i + 8)),
			readl_relaxed(dev->res[base_sel - 1].base + (i + 12)),
			readl_relaxed(dev->res[base_sel - 1].base + (i + 16)),
			readl_relaxed(dev->res[base_sel - 1].base + (i + 20)),
			readl_relaxed(dev->res[base_sel - 1].base + (i + 24)),
			readl_relaxed(dev->res[base_sel - 1].base + (i + 28)));
		}
		break;
	case MSM_PCIE_ALLOCATE_DDR_MAP_LBAR:
		PCIE_DBG_FS(dev,
			"PCIe: RC%d: Allocate 4K DDR memory and map LBAR.\n",
			dev->rc_idx);
		loopback_ddr_vir = dma_alloc_coherent(&dev->pdev->dev,
			(SZ_1K * sizeof(*loopback_ddr_vir)),
			&loopback_ddr_phy, GFP_KERNEL);
		if (!loopback_ddr_vir) {
			PCIE_DBG_FS(dev,
				"PCIe: RC%d: failed to dma_alloc_coherent.\n",
				dev->rc_idx);
		} else {
			PCIE_DBG_FS(dev,
				"PCIe: RC%d: VIR DDR memory address: 0x%pK\n",
				dev->rc_idx, loopback_ddr_vir);
			PCIE_DBG_FS(dev,
				"PCIe: RC%d: PHY DDR memory address: %pad\n",
				dev->rc_idx, &loopback_ddr_phy);
		}

		PCIE_DBG_FS(dev, "PCIe: RC%d: map LBAR: %pa\n",
			dev->rc_idx, &loopback_lbar_phy);
		loopback_lbar_vir = devm_ioremap(&dev->pdev->dev,
			loopback_lbar_phy, SZ_4K);
		if (!loopback_lbar_vir) {
			PCIE_DBG_FS(dev, "PCIe: RC%d: failed to map %pa\n",
				dev->rc_idx, &loopback_lbar_phy);
		} else {
			PCIE_DBG_FS(dev,
				"PCIe: RC%d: successfully mapped %pa to 0x%pK\n",
				dev->rc_idx, &loopback_lbar_phy,
				loopback_lbar_vir);
		}
		break;
	case MSM_PCIE_FREE_DDR_UNMAP_LBAR:
		PCIE_DBG_FS(dev,
			"PCIe: RC%d: Release 4K DDR memory and unmap LBAR.\n",
			dev->rc_idx);

		if (loopback_ddr_vir) {
			dma_free_coherent(&dev->pdev->dev, SZ_4K,
				loopback_ddr_vir, loopback_ddr_phy);
			loopback_ddr_vir = NULL;
		}

		if (loopback_lbar_vir) {
			devm_iounmap(&dev->pdev->dev,
				loopback_lbar_vir);
			loopback_lbar_vir = NULL;
		}
		break;
	case MSM_PCIE_OUTPUT_DDR_LBAR_ADDRESS:
		PCIE_DBG_FS(dev,
			"PCIe: RC%d: Print DDR and LBAR addresses.\n",
			dev->rc_idx);

		if (!loopback_ddr_vir || !loopback_lbar_vir) {
			PCIE_DBG_FS(dev,
				"PCIe: RC%d: DDR or LBAR address is not mapped\n",
				dev->rc_idx);
			break;
		}

		PCIE_DBG_FS(dev,
			"PCIe: RC%d: PHY DDR address: %pad\n",
			dev->rc_idx, &loopback_ddr_phy);
		PCIE_DBG_FS(dev,
			"PCIe: RC%d: VIR DDR address: 0x%pK\n",
			dev->rc_idx, loopback_ddr_vir);
		PCIE_DBG_FS(dev,
			"PCIe: RC%d: PHY LBAR address: %pa\n",
			dev->rc_idx, &loopback_lbar_phy);
		PCIE_DBG_FS(dev,
			"PCIe: RC%d: VIR LBAR address: 0x%pK\n",
			dev->rc_idx, loopback_lbar_vir);
		break;
	case MSM_PCIE_CONFIGURE_LOOPBACK:
		PCIE_DBG_FS(dev,
			"PCIe: RC%d: Configure Loopback.\n",
			dev->rc_idx);

		writel_relaxed(0x10000,
			dev->dm_core + PCIE_GEN3_RELATED);
		PCIE_DBG_FS(dev,
			"PCIe: RC%d: 0x%x: 0x%x\n",
			dev->rc_idx,
			dbi_base_addr + PCIE_GEN3_RELATED,
			readl_relaxed(dev->dm_core +
				PCIE_GEN3_RELATED));

		writel_relaxed(0x80000001,
			dev->dm_core + PCIE20_PIPE_LOOPBACK_CONTROL);
		PCIE_DBG_FS(dev,
			"PCIe: RC%d: 0x%x: 0x%x\n",
			dev->rc_idx,
			dbi_base_addr + PCIE20_PIPE_LOOPBACK_CONTROL,
			readl_relaxed(dev->dm_core +
				PCIE20_PIPE_LOOPBACK_CONTROL));

		writel_relaxed(0x00010124,
			dev->dm_core + PCIE20_PORT_LINK_CTRL_REG);
		PCIE_DBG_FS(dev,
			"PCIe: RC%d: 0x%x: 0x%x\n",
			dev->rc_idx,
			dbi_base_addr + PCIE20_PORT_LINK_CTRL_REG,
			readl_relaxed(dev->dm_core +
				PCIE20_PORT_LINK_CTRL_REG));
		break;
	case MSM_PCIE_SETUP_LOOPBACK_IATU:
	{
		void __iomem *iatu_base_vir;
		u32 iatu_base_phy;
		u32 iatu_viewport_offset;
		u32 iatu_ctrl1_offset;
		u32 iatu_ctrl2_offset;
		u32 iatu_lbar_offset;
		u32 iatu_ubar_offset;
		u32 iatu_lar_offset;
		u32 iatu_ltar_offset;
		u32 iatu_utar_offset;
		u32 iatu_n = 1;

		if (dev->iatu) {
			iatu_base_vir = dev->iatu;
			iatu_base_phy =
				dev->res[MSM_PCIE_RES_IATU].resource->start;

			iatu_viewport_offset = 0;
			iatu_ctrl1_offset = PCIE_IATU_CTRL1(iatu_n);
			iatu_ctrl2_offset = PCIE_IATU_CTRL2(iatu_n);
			iatu_lbar_offset = PCIE_IATU_LBAR(iatu_n);
			iatu_ubar_offset = PCIE_IATU_UBAR(iatu_n);
			iatu_lar_offset = PCIE_IATU_LAR(iatu_n);
			iatu_ltar_offset = PCIE_IATU_LTAR(iatu_n);
			iatu_utar_offset = PCIE_IATU_UTAR(iatu_n);
		} else {
			iatu_base_vir = dev->dm_core;
			iatu_base_phy = dbi_base_addr;

			iatu_viewport_offset = PCIE20_PLR_IATU_VIEWPORT;
			iatu_ctrl1_offset = PCIE20_PLR_IATU_CTRL1;
			iatu_ctrl2_offset = PCIE20_PLR_IATU_CTRL2;
			iatu_lbar_offset = PCIE20_PLR_IATU_LBAR;
			iatu_ubar_offset = PCIE20_PLR_IATU_UBAR;
			iatu_lar_offset = PCIE20_PLR_IATU_LAR;
			iatu_ltar_offset = PCIE20_PLR_IATU_LTAR;
			iatu_utar_offset = PCIE20_PLR_IATU_UTAR;
		}

		PCIE_DBG_FS(dev, "PCIe: RC%d: Setup iATU.\n", dev->rc_idx);

		if (!loopback_ddr_vir) {
			PCIE_DBG_FS(dev,
				"PCIe: RC%d: DDR address is not mapped.\n",
				dev->rc_idx);
			break;
		}

		if (iatu_viewport_offset) {
			writel_relaxed(0x0, iatu_base_vir +
				iatu_viewport_offset);
			PCIE_DBG_FS(dev,
				"PCIe: RC%d: PCIE20_PLR_IATU_VIEWPORT:\t0x%x: 0x%x\n",
				dev->rc_idx,
				iatu_base_phy + iatu_viewport_offset,
				readl_relaxed(iatu_base_vir +
					iatu_viewport_offset));
		}

		writel_relaxed(0x0, iatu_base_vir + iatu_ctrl1_offset);
		PCIE_DBG_FS(dev,
			"PCIe: RC%d: PCIE20_PLR_IATU_CTRL1:\t0x%x: 0x%x\n",
			dev->rc_idx, iatu_base_phy + iatu_ctrl1_offset,
			readl_relaxed(iatu_base_vir + iatu_ctrl1_offset));

		writel_relaxed(loopback_lbar_phy,
			iatu_base_vir + iatu_lbar_offset);
		PCIE_DBG_FS(dev,
			"PCIe: RC%d: PCIE20_PLR_IATU_LBAR:\t0x%x: 0x%x\n",
			dev->rc_idx, iatu_base_phy + iatu_lbar_offset,
			readl_relaxed(iatu_base_vir + iatu_lbar_offset));

		writel_relaxed(0x0, iatu_base_vir + iatu_ubar_offset);
		PCIE_DBG_FS(dev,
			"PCIe: RC%d: PCIE20_PLR_IATU_UBAR:\t0x%x: 0x%x\n",
			dev->rc_idx, iatu_base_phy + iatu_ubar_offset,
			readl_relaxed(iatu_base_vir + iatu_ubar_offset));

		writel_relaxed(loopback_lbar_phy + 0xfff,
			iatu_base_vir + iatu_lar_offset);
		PCIE_DBG_FS(dev,
			"PCIe: RC%d: PCIE20_PLR_IATU_LAR:\t0x%x: 0x%x\n",
			dev->rc_idx, iatu_base_phy + iatu_lar_offset,
			readl_relaxed(iatu_base_vir + iatu_lar_offset));

		writel_relaxed(loopback_ddr_phy,
			iatu_base_vir + iatu_ltar_offset);
		PCIE_DBG_FS(dev,
			"PCIe: RC%d: PCIE20_PLR_IATU_LTAR:\t0x%x: 0x%x\n",
			dev->rc_idx, iatu_base_phy + iatu_ltar_offset,
			readl_relaxed(iatu_base_vir + iatu_ltar_offset));

		writel_relaxed(0, iatu_base_vir + iatu_utar_offset);
		PCIE_DBG_FS(dev,
			"PCIe: RC%d: PCIE20_PLR_IATU_UTAR:\t0x%x: 0x%x\n",
			dev->rc_idx, iatu_base_phy + iatu_utar_offset,
			readl_relaxed(iatu_base_vir + iatu_utar_offset));

		writel_relaxed(0x80000000,
			iatu_base_vir + iatu_ctrl2_offset);
		PCIE_DBG_FS(dev,
			"PCIe: RC%d: PCIE20_PLR_IATU_CTRL2:\t0x%x: 0x%x\n",
			dev->rc_idx, iatu_base_phy + iatu_ctrl2_offset,
			readl_relaxed(iatu_base_vir + iatu_ctrl2_offset));
		break;
	}
	case MSM_PCIE_READ_DDR:
		PCIE_DBG_FS(dev,
			"PCIe: RC%d: Read DDR values.\n",
			dev->rc_idx);

		if (!loopback_ddr_vir) {
			PCIE_DBG_FS(dev,
				"PCIe: RC%d: DDR is not mapped\n",
				dev->rc_idx);
			break;
		}

		for (i = 0; i < SZ_1K; i += 8) {
			PCIE_DBG_FS(dev,
				"0x%04x %08x %08x %08x %08x %08x %08x %08x %08x\n",
				i,
				loopback_ddr_vir[i],
				loopback_ddr_vir[i + 1],
				loopback_ddr_vir[i + 2],
				loopback_ddr_vir[i + 3],
				loopback_ddr_vir[i + 4],
				loopback_ddr_vir[i + 5],
				loopback_ddr_vir[i + 6],
				loopback_ddr_vir[i + 7]);
		}
		break;
	case MSM_PCIE_READ_LBAR:
		PCIE_DBG_FS(dev,
			"PCIe: RC%d: Read LBAR values.\n",
			dev->rc_idx);

		if (!loopback_lbar_vir) {
			PCIE_DBG_FS(dev,
				"PCIe: RC%d: LBAR address is not mapped\n",
				dev->rc_idx);
			break;
		}

		for (i = 0; i < SZ_4K; i += 32) {
			PCIE_DBG_FS(dev,
				"0x%04x %08x %08x %08x %08x %08x %08x %08x %08x\n",
				i,
				readl_relaxed(loopback_lbar_vir + i),
				readl_relaxed(loopback_lbar_vir + (i + 4)),
				readl_relaxed(loopback_lbar_vir + (i + 8)),
				readl_relaxed(loopback_lbar_vir + (i + 12)),
				readl_relaxed(loopback_lbar_vir + (i + 16)),
				readl_relaxed(loopback_lbar_vir + (i + 20)),
				readl_relaxed(loopback_lbar_vir + (i + 24)),
				readl_relaxed(loopback_lbar_vir + (i + 28)));
		}
		break;
	case MSM_PCIE_WRITE_DDR:
		PCIE_DBG_FS(dev, "PCIe: RC%d: Write 0x%x to DDR.\n",
			dev->rc_idx, loopback_val);

		if (!loopback_ddr_vir) {
			PCIE_DBG_FS(dev,
				"PCIe: RC%d: DDR address is not mapped\n",
				dev->rc_idx);
			break;
		}

		memset(loopback_ddr_vir, loopback_val,
			(SZ_1K * sizeof(*loopback_ddr_vir)));

		if (unlikely(loopback_val == UINT_MAX))
			loopback_val = 1;
		else
			loopback_val++;
		break;
	case MSM_PCIE_WRITE_LBAR:
		PCIE_DBG_FS(dev, "PCIe: RC%d: Write 0x%x to LBAR.\n",
			dev->rc_idx, loopback_val);

		if (!loopback_lbar_vir) {
			PCIE_DBG_FS(dev,
				"PCIe: RC%d: LBAR address is not mapped\n",
				dev->rc_idx);
			break;
		}

		for (i = 0; i < SZ_4K; i += 32) {
			writel_relaxed(loopback_val,
				loopback_lbar_vir + i),
			writel_relaxed(loopback_val,
				loopback_lbar_vir + (i + 4)),
			writel_relaxed(loopback_val,
				loopback_lbar_vir + (i + 8)),
			writel_relaxed(loopback_val,
				loopback_lbar_vir + (i + 12)),
			writel_relaxed(loopback_val,
				loopback_lbar_vir + (i + 16)),
			writel_relaxed(loopback_val,
				loopback_lbar_vir + (i + 20)),
			writel_relaxed(loopback_val,
				loopback_lbar_vir + (i + 24)),
			writel_relaxed(loopback_val,
				loopback_lbar_vir + (i + 28));
		}

		if (unlikely(loopback_val == UINT_MAX))
			loopback_val = 1;
		else
			loopback_val++;
		break;
	case MSM_PCIE_DISABLE_AER:
		PCIE_DBG_FS(dev, "\n\nPCIe: RC%d: clear AER enable flag\n\n",
			dev->rc_idx);
		dev->aer_enable = false;
		break;
	case MSM_PCIE_ENABLE_AER:
		PCIE_DBG_FS(dev, "\n\nPCIe: RC%d: set AER enable flag\n\n",
			dev->rc_idx);
		dev->aer_enable = true;
		break;
	case MSM_PCIE_GPIO_STATUS:
		PCIE_DBG_FS(dev, "\n\nPCIe: RC%d: PERST and WAKE status\n\n",
			dev->rc_idx);
		PCIE_DBG_FS(dev,
			"PCIe: RC%d: PERST: gpio%u value: %d\n",
			dev->rc_idx, dev->gpio[MSM_PCIE_GPIO_PERST].num,
			gpio_get_value(dev->gpio[MSM_PCIE_GPIO_PERST].num));
		PCIE_DBG_FS(dev,
			"PCIe: RC%d: WAKE: gpio%u value: %d\n",
			dev->rc_idx, dev->gpio[MSM_PCIE_GPIO_WAKE].num,
			gpio_get_value(dev->gpio[MSM_PCIE_GPIO_WAKE].num));
		break;
	case MSM_PCIE_ASSERT_PERST:
		PCIE_DBG_FS(dev, "\n\nPCIe: RC%d: assert PERST\n\n",
			dev->rc_idx);
		gpio_set_value(dev->gpio[MSM_PCIE_GPIO_PERST].num,
					dev->gpio[MSM_PCIE_GPIO_PERST].on);
		usleep_range(dev->perst_delay_us_min, dev->perst_delay_us_max);
		break;
	case MSM_PCIE_DEASSERT_PERST:
		PCIE_DBG_FS(dev, "\n\nPCIe: RC%d: de-assert PERST\n\n",
			dev->rc_idx);
		gpio_set_value(dev->gpio[MSM_PCIE_GPIO_PERST].num,
					1 - dev->gpio[MSM_PCIE_GPIO_PERST].on);
		usleep_range(dev->perst_delay_us_min, dev->perst_delay_us_max);
		break;
	case MSM_PCIE_KEEP_RESOURCES_ON:
		PCIE_DBG_FS(dev,
			"\n\nPCIe: RC%d: set keep resources on flag\n\n",
			dev->rc_idx);
		msm_pcie_keep_resources_on |= BIT(dev->rc_idx);
		break;
	case MSM_PCIE_FORCE_GEN1:
		PCIE_DBG_FS(dev,
			"\n\nPCIe: RC%d: set target speed to Gen 1\n\n",
			dev->rc_idx);
		dev->target_link_speed = GEN1_SPEED;
		break;
	case MSM_PCIE_FORCE_GEN2:
		PCIE_DBG_FS(dev,
			"\n\nPCIe: RC%d: set target speed to Gen 2\n\n",
			dev->rc_idx);
		dev->target_link_speed = GEN2_SPEED;
		break;
	case MSM_PCIE_FORCE_GEN3:
		PCIE_DBG_FS(dev,
			"\n\nPCIe: RC%d: set target speed to Gen 3\n\n",
			dev->rc_idx);
		dev->target_link_speed = GEN3_SPEED;
		break;
	default:
		PCIE_DBG_FS(dev, "Invalid testcase: %d.\n", testcase);
		break;
	}
}

int msm_pcie_debug_info(struct pci_dev *dev, u32 option, u32 base,
			u32 offset, u32 mask, u32 value)
{
	int ret = 0;
	struct msm_pcie_dev_t *pdev = NULL;

	if (!dev) {
		pr_err("PCIe: the input pci dev is NULL.\n");
		return -ENODEV;
	}

	if (option == MSM_PCIE_READ_PCIE_REGISTER ||
		option == MSM_PCIE_WRITE_PCIE_REGISTER ||
		option == MSM_PCIE_DUMP_PCIE_REGISTER_SPACE) {
		if (!base || base >= MSM_PCIE_MAX_RES) {
			PCIE_DBG_FS(pdev, "Invalid base_sel: 0x%x\n", base);
			PCIE_DBG_FS(pdev,
				"PCIe: base_sel is still 0x%x\n", base_sel);
			return -EINVAL;
		}

		base_sel = base;
		PCIE_DBG_FS(pdev, "PCIe: base_sel is now 0x%x\n", base_sel);

		if (option == MSM_PCIE_READ_PCIE_REGISTER ||
			option == MSM_PCIE_WRITE_PCIE_REGISTER) {
			wr_offset = offset;
			wr_mask = mask;
			wr_value = value;

			PCIE_DBG_FS(pdev,
				"PCIe: wr_offset is now 0x%x\n", wr_offset);
			PCIE_DBG_FS(pdev,
				"PCIe: wr_mask is now 0x%x\n", wr_mask);
			PCIE_DBG_FS(pdev,
				"PCIe: wr_value is now 0x%x\n", wr_value);
		}
	}

	pdev = PCIE_BUS_PRIV_DATA(dev->bus);
	rc_sel = BIT(pdev->rc_idx);

	msm_pcie_sel_debug_testcase(pdev, option);

	return ret;
}
EXPORT_SYMBOL(msm_pcie_debug_info);

#ifdef CONFIG_SYSFS
static ssize_t msm_pcie_enumerate_store(struct device *dev,
					struct device_attribute *attr,
					const char *buf, size_t count)
{
	struct msm_pcie_dev_t *pcie_dev = (struct msm_pcie_dev_t *)
						dev_get_drvdata(dev);

	if (pcie_dev)
		msm_pcie_enumerate(pcie_dev->rc_idx);

	return count;
}

static DEVICE_ATTR(enumerate, 0200, NULL, msm_pcie_enumerate_store);

static void msm_pcie_sysfs_init(struct msm_pcie_dev_t *dev)
{
	int ret;

	ret = device_create_file(&dev->pdev->dev, &dev_attr_enumerate);
	if (ret)
		PCIE_DBG_FS(dev,
			"RC%d: failed to create sysfs enumerate node\n",
			dev->rc_idx);
}

static void msm_pcie_sysfs_exit(struct msm_pcie_dev_t *dev)
{
	if (dev->pdev)
		device_remove_file(&dev->pdev->dev, &dev_attr_enumerate);
}
#else
static void msm_pcie_sysfs_init(struct msm_pcie_dev_t *dev)
{
}

static void msm_pcie_sysfs_exit(struct msm_pcie_dev_t *dev)
{
}
#endif

#ifdef CONFIG_DEBUG_FS
static struct dentry *dent_msm_pcie;
static struct dentry *dfile_rc_sel;
static struct dentry *dfile_case;
static struct dentry *dfile_base_sel;
static struct dentry *dfile_linkdown_panic;
static struct dentry *dfile_wr_offset;
static struct dentry *dfile_wr_mask;
static struct dentry *dfile_wr_value;
static struct dentry *dfile_boot_option;
static struct dentry *dfile_aer_enable;
static struct dentry *dfile_corr_counter_limit;

static u32 rc_sel_max;

static int msm_pcie_debugfs_parse_input(const char __user *buf,
					size_t count, unsigned int *data)
{
	unsigned long ret;
	char *str, *str_temp;

	str = kmalloc(count + 1, GFP_KERNEL);
	if (!str)
		return -ENOMEM;

	ret = copy_from_user(str, buf, count);
	if (ret) {
		kfree(str);
		return -EFAULT;
	}

	str[count] = 0;
	str_temp = str;

	ret = get_option(&str_temp, data);
	kfree(str);
	if (ret != 1)
		return -EINVAL;

	return 0;
}

static int msm_pcie_debugfs_case_show(struct seq_file *m, void *v)
{
	int i;

	for (i = 0; i < MSM_PCIE_MAX_DEBUGFS_OPTION; i++)
		seq_printf(m, "\t%d:\t %s\n", i,
			msm_pcie_debugfs_option_desc[i]);

	return 0;
}

static int msm_pcie_debugfs_case_open(struct inode *inode, struct file *file)
{
	return single_open(file, msm_pcie_debugfs_case_show, NULL);
}

static ssize_t msm_pcie_debugfs_case_select(struct file *file,
				const char __user *buf,
				size_t count, loff_t *ppos)
{
	int i, ret;
	unsigned int testcase = 0;

	ret = msm_pcie_debugfs_parse_input(buf, count, &testcase);
	if (ret)
		return ret;

	pr_alert("PCIe: TEST: %d\n", testcase);

	for (i = 0; i < MAX_RC_NUM; i++) {
		if (rc_sel & BIT(i))
			msm_pcie_sel_debug_testcase(&msm_pcie_dev[i], testcase);
	}

	return count;
}

static const struct file_operations msm_pcie_debugfs_case_ops = {
	.open = msm_pcie_debugfs_case_open,
	.release = single_release,
	.read = seq_read,
	.write = msm_pcie_debugfs_case_select,
};

static ssize_t msm_pcie_debugfs_rc_select(struct file *file,
				const char __user *buf,
				size_t count, loff_t *ppos)
{
	int i, ret;
	u32 new_rc_sel = 0;

	ret = msm_pcie_debugfs_parse_input(buf, count, &new_rc_sel);
	if (ret)
		return ret;

	if ((!new_rc_sel) || (new_rc_sel > rc_sel_max)) {
		pr_alert("PCIe: invalid value for rc_sel: 0x%x\n", new_rc_sel);
		pr_alert("PCIe: rc_sel is still 0x%x\n", rc_sel ? rc_sel : 0x1);
	} else {
		rc_sel = new_rc_sel;
		pr_alert("PCIe: rc_sel is now: 0x%x\n", rc_sel);
	}

	pr_alert("PCIe: the following RC(s) will be tested:\n");
	for (i = 0; i < MAX_RC_NUM; i++)
		if (rc_sel & BIT(i))
			pr_alert("RC %d\n", i);

	return count;
}

static const struct file_operations msm_pcie_debugfs_rc_select_ops = {
	.write = msm_pcie_debugfs_rc_select,
};

static ssize_t msm_pcie_debugfs_base_select(struct file *file,
				const char __user *buf,
				size_t count, loff_t *ppos)
{
	int ret;
	u32 new_base_sel = 0;

	ret = msm_pcie_debugfs_parse_input(buf, count, &new_base_sel);
	if (ret)
		return ret;

	if (!new_base_sel || new_base_sel > MSM_PCIE_MAX_RES) {
		pr_alert("PCIe: invalid value for base_sel: 0x%x\n",
			new_base_sel);
		pr_alert("PCIe: base_sel is still 0x%x\n", base_sel);
	} else {
		base_sel = new_base_sel;
		pr_alert("PCIe: base_sel is now 0x%x\n", base_sel);
		pr_alert("%s\n", msm_pcie_res_info[base_sel - 1].name);
	}

	return count;
}

static const struct file_operations msm_pcie_debugfs_base_select_ops = {
	.write = msm_pcie_debugfs_base_select,
};

static ssize_t msm_pcie_debugfs_linkdown_panic(struct file *file,
				const char __user *buf,
				size_t count, loff_t *ppos)
{
	int i, ret;
	u32 new_linkdown_panic = 0;

	ret = msm_pcie_debugfs_parse_input(buf, count, &new_linkdown_panic);
	if (ret)
		return ret;

	new_linkdown_panic = !!new_linkdown_panic;

	for (i = 0; i < MAX_RC_NUM; i++) {
		if (rc_sel & BIT(i)) {
			msm_pcie_dev[i].linkdown_panic =
				new_linkdown_panic;
			PCIE_DBG_FS(&msm_pcie_dev[i],
				"PCIe: RC%d: linkdown_panic is now %d\n",
				i, msm_pcie_dev[i].linkdown_panic);
		}
	}

	return count;
}

static const struct file_operations msm_pcie_debugfs_linkdown_panic_ops = {
	.write = msm_pcie_debugfs_linkdown_panic,
};

static ssize_t msm_pcie_debugfs_wr_offset(struct file *file,
				const char __user *buf,
				size_t count, loff_t *ppos)
{
	int ret;

	wr_offset = 0;

	ret = msm_pcie_debugfs_parse_input(buf, count, &wr_offset);
	if (ret)
		return ret;

	pr_alert("PCIe: wr_offset is now 0x%x\n", wr_offset);

	return count;
}

static const struct file_operations msm_pcie_debugfs_wr_offset_ops = {
	.write = msm_pcie_debugfs_wr_offset,
};

static ssize_t msm_pcie_debugfs_wr_mask(struct file *file,
				const char __user *buf,
				size_t count, loff_t *ppos)
{
	int ret;

	wr_mask = 0;

	ret = msm_pcie_debugfs_parse_input(buf, count, &wr_mask);
	if (ret)
		return ret;

	pr_alert("PCIe: wr_mask is now 0x%x\n", wr_mask);

	return count;
}

static const struct file_operations msm_pcie_debugfs_wr_mask_ops = {
	.write = msm_pcie_debugfs_wr_mask,
};
static ssize_t msm_pcie_debugfs_wr_value(struct file *file,
				const char __user *buf,
				size_t count, loff_t *ppos)
{
	int ret;

	wr_value = 0;

	ret = msm_pcie_debugfs_parse_input(buf, count, &wr_value);
	if (ret)
		return ret;

	pr_alert("PCIe: wr_value is now 0x%x\n", wr_value);

	return count;
}

static const struct file_operations msm_pcie_debugfs_wr_value_ops = {
	.write = msm_pcie_debugfs_wr_value,
};

static ssize_t msm_pcie_debugfs_boot_option(struct file *file,
				const char __user *buf,
				size_t count, loff_t *ppos)
{
	int i, ret;
	u32 new_boot_option = 0;

	ret = msm_pcie_debugfs_parse_input(buf, count, &new_boot_option);
	if (ret)
		return ret;

	if (new_boot_option <= (BIT(0) | BIT(1))) {
		for (i = 0; i < MAX_RC_NUM; i++) {
			if (rc_sel & BIT(i)) {
				msm_pcie_dev[i].boot_option = new_boot_option;
				PCIE_DBG_FS(&msm_pcie_dev[i],
					"PCIe: RC%d: boot_option is now 0x%x\n",
					i, msm_pcie_dev[i].boot_option);
			}
		}
	} else {
		pr_err("PCIe: Invalid input for boot_option: 0x%x.\n",
			new_boot_option);
	}

	return count;
}

static const struct file_operations msm_pcie_debugfs_boot_option_ops = {
	.write = msm_pcie_debugfs_boot_option,
};

static ssize_t msm_pcie_debugfs_aer_enable(struct file *file,
				const char __user *buf,
				size_t count, loff_t *ppos)
{
	int i, ret;
	u32 new_aer_enable = 0;

	ret = msm_pcie_debugfs_parse_input(buf, count, &new_aer_enable);
	if (ret)
		return ret;

	new_aer_enable = !!new_aer_enable;

	for (i = 0; i < MAX_RC_NUM; i++) {
		if (rc_sel & BIT(i)) {
			msm_pcie_dev[i].aer_enable = new_aer_enable;
			PCIE_DBG_FS(&msm_pcie_dev[i],
				"PCIe: RC%d: aer_enable is now %d\n",
				i, msm_pcie_dev[i].aer_enable);

			msm_pcie_write_mask(msm_pcie_dev[i].dm_core +
					PCIE20_BRIDGE_CTRL,
					new_aer_enable ? 0 : BIT(16),
					new_aer_enable ? BIT(16) : 0);

			PCIE_DBG_FS(&msm_pcie_dev[i],
				"RC%d: PCIE20_BRIDGE_CTRL: 0x%x\n", i,
				readl_relaxed(msm_pcie_dev[i].dm_core +
					PCIE20_BRIDGE_CTRL));
		}
	}

	return count;
}

static const struct file_operations msm_pcie_debugfs_aer_enable_ops = {
	.write = msm_pcie_debugfs_aer_enable,
};

static ssize_t msm_pcie_debugfs_corr_counter_limit(struct file *file,
				const char __user *buf,
				size_t count, loff_t *ppos)
{
	int ret;

	corr_counter_limit = 0;

	ret = msm_pcie_debugfs_parse_input(buf, count, &corr_counter_limit);
	if (ret)
		return ret;

	pr_info("PCIe: corr_counter_limit is now %u\n", corr_counter_limit);

	return count;
}

static const struct file_operations msm_pcie_debugfs_corr_counter_limit_ops = {
	.write = msm_pcie_debugfs_corr_counter_limit,
};

static void msm_pcie_debugfs_init(void)
{
	rc_sel_max = (0x1 << MAX_RC_NUM) - 1;
	wr_mask = 0xffffffff;

	dent_msm_pcie = debugfs_create_dir("pci-msm", NULL);
	if (IS_ERR(dent_msm_pcie)) {
		pr_err("PCIe: fail to create the folder for debug_fs.\n");
		return;
	}

	dfile_rc_sel = debugfs_create_file("rc_sel", 0664,
					dent_msm_pcie, NULL,
					&msm_pcie_debugfs_rc_select_ops);
	if (!dfile_rc_sel || IS_ERR(dfile_rc_sel)) {
		pr_err("PCIe: fail to create the file for debug_fs rc_sel.\n");
		goto rc_sel_error;
	}

	dfile_case = debugfs_create_file("case", 0664,
					dent_msm_pcie, NULL,
					&msm_pcie_debugfs_case_ops);
	if (!dfile_case || IS_ERR(dfile_case)) {
		pr_err("PCIe: fail to create the file for debug_fs case.\n");
		goto case_error;
	}

	dfile_base_sel = debugfs_create_file("base_sel", 0664,
					dent_msm_pcie, NULL,
					&msm_pcie_debugfs_base_select_ops);
	if (!dfile_base_sel || IS_ERR(dfile_base_sel)) {
		pr_err("PCIe: fail to create the file for debug_fs base_sel.\n");
		goto base_sel_error;
	}

	dfile_linkdown_panic = debugfs_create_file("linkdown_panic", 0644,
					dent_msm_pcie, NULL,
					&msm_pcie_debugfs_linkdown_panic_ops);
	if (!dfile_linkdown_panic || IS_ERR(dfile_linkdown_panic)) {
		pr_err("PCIe: fail to create the file for debug_fs linkdown_panic.\n");
		goto linkdown_panic_error;
	}

	dfile_wr_offset = debugfs_create_file("wr_offset", 0664,
					dent_msm_pcie, NULL,
					&msm_pcie_debugfs_wr_offset_ops);
	if (!dfile_wr_offset || IS_ERR(dfile_wr_offset)) {
		pr_err("PCIe: fail to create the file for debug_fs wr_offset.\n");
		goto wr_offset_error;
	}

	dfile_wr_mask = debugfs_create_file("wr_mask", 0664,
					dent_msm_pcie, NULL,
					&msm_pcie_debugfs_wr_mask_ops);
	if (!dfile_wr_mask || IS_ERR(dfile_wr_mask)) {
		pr_err("PCIe: fail to create the file for debug_fs wr_mask.\n");
		goto wr_mask_error;
	}

	dfile_wr_value = debugfs_create_file("wr_value", 0664,
					dent_msm_pcie, NULL,
					&msm_pcie_debugfs_wr_value_ops);
	if (!dfile_wr_value || IS_ERR(dfile_wr_value)) {
		pr_err("PCIe: fail to create the file for debug_fs wr_value.\n");
		goto wr_value_error;
	}

	dfile_boot_option = debugfs_create_file("boot_option", 0664,
					dent_msm_pcie, NULL,
					&msm_pcie_debugfs_boot_option_ops);
	if (!dfile_boot_option || IS_ERR(dfile_boot_option)) {
		pr_err("PCIe: fail to create the file for debug_fs boot_option.\n");
		goto boot_option_error;
	}

	dfile_aer_enable = debugfs_create_file("aer_enable", 0664,
					dent_msm_pcie, NULL,
					&msm_pcie_debugfs_aer_enable_ops);
	if (!dfile_aer_enable || IS_ERR(dfile_aer_enable)) {
		pr_err("PCIe: fail to create the file for debug_fs aer_enable.\n");
		goto aer_enable_error;
	}

	dfile_corr_counter_limit = debugfs_create_file("corr_counter_limit",
				0664, dent_msm_pcie, NULL,
				&msm_pcie_debugfs_corr_counter_limit_ops);
	if (!dfile_corr_counter_limit || IS_ERR(dfile_corr_counter_limit)) {
		pr_err("PCIe: fail to create the file for debug_fs corr_counter_limit.\n");
		goto corr_counter_limit_error;
	}
	return;

corr_counter_limit_error:
	debugfs_remove(dfile_aer_enable);
aer_enable_error:
	debugfs_remove(dfile_boot_option);
boot_option_error:
	debugfs_remove(dfile_wr_value);
wr_value_error:
	debugfs_remove(dfile_wr_mask);
wr_mask_error:
	debugfs_remove(dfile_wr_offset);
wr_offset_error:
	debugfs_remove(dfile_linkdown_panic);
linkdown_panic_error:
	debugfs_remove(dfile_base_sel);
base_sel_error:
	debugfs_remove(dfile_case);
case_error:
	debugfs_remove(dfile_rc_sel);
rc_sel_error:
	debugfs_remove(dent_msm_pcie);
}

static void msm_pcie_debugfs_exit(void)
{
	debugfs_remove(dfile_rc_sel);
	debugfs_remove(dfile_case);
	debugfs_remove(dfile_base_sel);
	debugfs_remove(dfile_linkdown_panic);
	debugfs_remove(dfile_wr_offset);
	debugfs_remove(dfile_wr_mask);
	debugfs_remove(dfile_wr_value);
	debugfs_remove(dfile_boot_option);
	debugfs_remove(dfile_aer_enable);
	debugfs_remove(dfile_corr_counter_limit);
}
#else
static void msm_pcie_debugfs_init(void)
{
}

static void msm_pcie_debugfs_exit(void)
{
}
#endif

static inline int msm_pcie_is_link_up(struct msm_pcie_dev_t *dev)
{
	return readl_relaxed(dev->dm_core +
			PCIE20_CAP_LINKCTRLSTATUS) & BIT(29);
}

/**
 * msm_pcie_iatu_config - configure outbound address translation region
 * @dev: root commpex
 * @nr: region number
 * @type: target transaction type, see PCIE20_CTRL1_TYPE_xxx
 * @host_addr: - region start address on host
 * @host_end: - region end address (low 32 bit) on host,
 *	upper 32 bits are same as for @host_addr
 * @target_addr: - region start address on target
 */
static void msm_pcie_iatu_config(struct msm_pcie_dev_t *dev, int nr, u8 type,
				unsigned long host_addr, u32 host_end,
				unsigned long target_addr)
{
	void __iomem *iatu_base = dev->iatu ? dev->iatu : dev->dm_core;

	u32 iatu_viewport_offset;
	u32 iatu_ctrl1_offset;
	u32 iatu_ctrl2_offset;
	u32 iatu_lbar_offset;
	u32 iatu_ubar_offset;
	u32 iatu_lar_offset;
	u32 iatu_ltar_offset;
	u32 iatu_utar_offset;

	if (dev->iatu) {
		iatu_viewport_offset = 0;
		iatu_ctrl1_offset = PCIE_IATU_CTRL1(nr);
		iatu_ctrl2_offset = PCIE_IATU_CTRL2(nr);
		iatu_lbar_offset = PCIE_IATU_LBAR(nr);
		iatu_ubar_offset = PCIE_IATU_UBAR(nr);
		iatu_lar_offset = PCIE_IATU_LAR(nr);
		iatu_ltar_offset = PCIE_IATU_LTAR(nr);
		iatu_utar_offset = PCIE_IATU_UTAR(nr);
	} else {
		iatu_viewport_offset = PCIE20_PLR_IATU_VIEWPORT;
		iatu_ctrl1_offset = PCIE20_PLR_IATU_CTRL1;
		iatu_ctrl2_offset = PCIE20_PLR_IATU_CTRL2;
		iatu_lbar_offset = PCIE20_PLR_IATU_LBAR;
		iatu_ubar_offset = PCIE20_PLR_IATU_UBAR;
		iatu_lar_offset = PCIE20_PLR_IATU_LAR;
		iatu_ltar_offset = PCIE20_PLR_IATU_LTAR;
		iatu_utar_offset = PCIE20_PLR_IATU_UTAR;
	}

	if (dev->shadow_en && iatu_viewport_offset) {
		dev->rc_shadow[PCIE20_PLR_IATU_VIEWPORT / 4] =
			nr;
		dev->rc_shadow[PCIE20_PLR_IATU_CTRL1 / 4] =
			type;
		dev->rc_shadow[PCIE20_PLR_IATU_LBAR / 4] =
			lower_32_bits(host_addr);
		dev->rc_shadow[PCIE20_PLR_IATU_UBAR / 4] =
			upper_32_bits(host_addr);
		dev->rc_shadow[PCIE20_PLR_IATU_LAR / 4] =
			host_end;
		dev->rc_shadow[PCIE20_PLR_IATU_LTAR / 4] =
			lower_32_bits(target_addr);
		dev->rc_shadow[PCIE20_PLR_IATU_UTAR / 4] =
			upper_32_bits(target_addr);
		dev->rc_shadow[PCIE20_PLR_IATU_CTRL2 / 4] =
			BIT(31);
	}

	/* select region */
	if (iatu_viewport_offset) {
		writel_relaxed(nr, iatu_base + iatu_viewport_offset);
		/* ensure that hardware locks it */
		wmb();
	}

	/* switch off region before changing it */
	writel_relaxed(0, iatu_base + iatu_ctrl2_offset);
	/* and wait till it propagates to the hardware */
	wmb();

	writel_relaxed(type, iatu_base + iatu_ctrl1_offset);
	writel_relaxed(lower_32_bits(host_addr),
		       iatu_base + iatu_lbar_offset);
	writel_relaxed(upper_32_bits(host_addr),
		       iatu_base + iatu_ubar_offset);
	writel_relaxed(host_end, iatu_base + iatu_lar_offset);
	writel_relaxed(lower_32_bits(target_addr),
		       iatu_base + iatu_ltar_offset);
	writel_relaxed(upper_32_bits(target_addr),
		       iatu_base + iatu_utar_offset);
	/* ensure that changes propagated to the hardware */
	wmb();
	writel_relaxed(BIT(31), iatu_base + iatu_ctrl2_offset);

	/* ensure that changes propagated to the hardware */
	wmb();

	if (dev->enumerated) {
		PCIE_DBG2(dev, "IATU for Endpoint %02x:%02x.%01x\n",
			dev->pcidev_table[nr].bdf >> 24,
			dev->pcidev_table[nr].bdf >> 19 & 0x1f,
			dev->pcidev_table[nr].bdf >> 16 & 0x07);
		if (iatu_viewport_offset)
			PCIE_DBG2(dev, "IATU_VIEWPORT:0x%x\n",
				readl_relaxed(dev->dm_core +
					PCIE20_PLR_IATU_VIEWPORT));
		PCIE_DBG2(dev, "IATU_CTRL1:0x%x\n",
			readl_relaxed(iatu_base + iatu_ctrl1_offset));
		PCIE_DBG2(dev, "IATU_LBAR:0x%x\n",
			readl_relaxed(iatu_base + iatu_lbar_offset));
		PCIE_DBG2(dev, "IATU_UBAR:0x%x\n",
			readl_relaxed(iatu_base + iatu_ubar_offset));
		PCIE_DBG2(dev, "IATU_LAR:0x%x\n",
			readl_relaxed(iatu_base + iatu_lar_offset));
		PCIE_DBG2(dev, "IATU_LTAR:0x%x\n",
			readl_relaxed(iatu_base + iatu_ltar_offset));
		PCIE_DBG2(dev, "IATU_UTAR:0x%x\n",
			readl_relaxed(iatu_base + iatu_utar_offset));
		PCIE_DBG2(dev, "IATU_CTRL2:0x%x\n\n",
			readl_relaxed(iatu_base + iatu_ctrl2_offset));
	}
}

/**
 * msm_pcie_cfg_bdf - configure for config access
 * @dev: root commpex
 * @bus: PCI bus number
 * @devfn: PCI dev and function number
 *
 * Remap if required region 0 for config access of proper type
 * (CFG0 for bus 1, CFG1 for other buses)
 * Cache current device bdf for speed-up
 */
static void msm_pcie_cfg_bdf(struct msm_pcie_dev_t *dev, u8 bus, u8 devfn)
{
	struct resource *axi_conf = dev->res[MSM_PCIE_RES_CONF].resource;
	u32 bdf  = BDF_OFFSET(bus, devfn);
	u8 type = bus == 1 ? PCIE20_CTRL1_TYPE_CFG0 : PCIE20_CTRL1_TYPE_CFG1;

	if (dev->current_bdf == bdf)
		return;

	msm_pcie_iatu_config(dev, 0, type,
			axi_conf->start,
			axi_conf->start + SZ_4K - 1,
			bdf);

	dev->current_bdf = bdf;
}

static inline void msm_pcie_save_shadow(struct msm_pcie_dev_t *dev,
					u32 word_offset, u32 wr_val,
					u32 bdf, bool rc)
{
	int i, j;
	u32 max_dev = MAX_RC_NUM * MAX_DEVICE_NUM;

	if (rc) {
		dev->rc_shadow[word_offset / 4] = wr_val;
	} else {
		for (i = 0; i < MAX_DEVICE_NUM; i++) {
			if (!dev->pcidev_table[i].bdf) {
				for (j = 0; j < max_dev; j++)
					if (!msm_pcie_dev_tbl[j].bdf) {
						msm_pcie_dev_tbl[j].bdf = bdf;
						break;
					}
				dev->pcidev_table[i].bdf = bdf;
				if ((!dev->bridge_found) && (i > 0))
					dev->bridge_found = true;
			}
			if (dev->pcidev_table[i].bdf == bdf) {
				dev->ep_shadow[i][word_offset / 4] = wr_val;
				break;
			}
		}
	}
}

static inline int msm_pcie_oper_conf(struct pci_bus *bus, u32 devfn, int oper,
				     int where, int size, u32 *val)
{
	uint32_t word_offset, byte_offset, mask;
	uint32_t rd_val, wr_val;
	struct msm_pcie_dev_t *dev;
	void __iomem *config_base;
	bool rc = false;
	u32 rc_idx;
	int rv = 0;
	u32 bdf = BDF_OFFSET(bus->number, devfn);
	int i;

	dev = PCIE_BUS_PRIV_DATA(bus);

	if (!dev) {
		pr_err("PCIe: No device found for this bus.\n");
		*val = ~0;
		rv = PCIBIOS_DEVICE_NOT_FOUND;
		goto out;
	}

	rc_idx = dev->rc_idx;
	rc = (bus->number == 0);

	spin_lock_irqsave(&dev->cfg_lock, dev->irqsave_flags);

	if (!dev->cfg_access) {
		PCIE_DBG3(dev,
			"Access denied for RC%d %d:0x%02x + 0x%04x[%d]\n",
			rc_idx, bus->number, devfn, where, size);
		*val = ~0;
		rv = PCIBIOS_DEVICE_NOT_FOUND;
		goto unlock;
	}

	if (rc && (devfn != 0)) {
		PCIE_DBG3(dev, "RC%d invalid %s - bus %d devfn %d\n", rc_idx,
			 (oper == RD) ? "rd" : "wr", bus->number, devfn);
		*val = ~0;
		rv = PCIBIOS_DEVICE_NOT_FOUND;
		goto unlock;
	}

	if (dev->link_status != MSM_PCIE_LINK_ENABLED) {
		PCIE_DBG3(dev,
			"Access to RC%d %d:0x%02x + 0x%04x[%d] is denied because link is down\n",
			rc_idx, bus->number, devfn, where, size);
		*val = ~0;
		rv = PCIBIOS_DEVICE_NOT_FOUND;
		goto unlock;
	}

	/* check if the link is up for endpoint */
	if (!rc && !msm_pcie_is_link_up(dev)) {
		PCIE_ERR(dev,
			"PCIe: RC%d %s fail, link down - bus %d devfn %d\n",
				rc_idx, (oper == RD) ? "rd" : "wr",
				bus->number, devfn);
			*val = ~0;
			rv = PCIBIOS_DEVICE_NOT_FOUND;
			goto unlock;
	}

	if (!rc && !dev->enumerated)
		msm_pcie_cfg_bdf(dev, bus->number, devfn);

	word_offset = where & ~0x3;
	byte_offset = where & 0x3;
	mask = ((u32)~0 >> (8 * (4 - size))) << (8 * byte_offset);

	if (rc || !dev->enumerated) {
		config_base = rc ? dev->dm_core : dev->conf;
	} else {
		for (i = 0; i < MAX_DEVICE_NUM; i++) {
			if (dev->pcidev_table[i].bdf == bdf) {
				config_base = dev->pcidev_table[i].conf_base;
				break;
			}
		}
		if (i == MAX_DEVICE_NUM) {
			*val = ~0;
			rv = PCIBIOS_DEVICE_NOT_FOUND;
			goto unlock;
		}
	}

	rd_val = readl_relaxed(config_base + word_offset);

	if (oper == RD) {
		*val = ((rd_val & mask) >> (8 * byte_offset));
		PCIE_DBG3(dev,
			"RC%d %d:0x%02x + 0x%04x[%d] -> 0x%08x; rd 0x%08x\n",
			rc_idx, bus->number, devfn, where, size, *val, rd_val);
	} else {
		wr_val = (rd_val & ~mask) |
				((*val << (8 * byte_offset)) & mask);

		if ((bus->number == 0) && (where == 0x3c))
			wr_val = wr_val | (3 << 16);

		writel_relaxed(wr_val, config_base + word_offset);
		wmb(); /* ensure config data is written to hardware register */

		if (dev->shadow_en) {
			if (rd_val == PCIE_LINK_DOWN &&
				(readl_relaxed(config_base) == PCIE_LINK_DOWN))
				PCIE_ERR(dev,
					"Read of RC%d %d:0x%02x + 0x%04x[%d] is all FFs\n",
					rc_idx, bus->number, devfn,
					where, size);
			else
				msm_pcie_save_shadow(dev, word_offset, wr_val,
					bdf, rc);
		}

		PCIE_DBG3(dev,
			"RC%d %d:0x%02x + 0x%04x[%d] <- 0x%08x; rd 0x%08x val 0x%08x\n",
			rc_idx, bus->number, devfn, where, size,
			wr_val, rd_val, *val);
	}

unlock:
	spin_unlock_irqrestore(&dev->cfg_lock, dev->irqsave_flags);
out:
	return rv;
}

static int msm_pcie_rd_conf(struct pci_bus *bus, u32 devfn, int where,
			    int size, u32 *val)
{
	int ret = msm_pcie_oper_conf(bus, devfn, RD, where, size, val);

	if ((bus->number == 0) && (where == PCI_CLASS_REVISION)) {
		*val = (*val & 0xff) | (PCI_CLASS_BRIDGE_PCI << 16);
		PCIE_GEN_DBG("change class for RC:0x%x\n", *val);
	}

	return ret;
}

static int msm_pcie_wr_conf(struct pci_bus *bus, u32 devfn,
			    int where, int size, u32 val)
{
	return msm_pcie_oper_conf(bus, devfn, WR, where, size, &val);
}

static struct pci_ops msm_pcie_ops = {
	.read = msm_pcie_rd_conf,
	.write = msm_pcie_wr_conf,
};

static int msm_pcie_gpio_init(struct msm_pcie_dev_t *dev)
{
	int rc = 0, i;
	struct msm_pcie_gpio_info_t *info;

	PCIE_DBG(dev, "RC%d\n", dev->rc_idx);

	for (i = 0; i < dev->gpio_n; i++) {
		info = &dev->gpio[i];

		if (!info->num)
			continue;

		rc = gpio_request(info->num, info->name);
		if (rc) {
			PCIE_ERR(dev, "PCIe: RC%d can't get gpio %s; %d\n",
				dev->rc_idx, info->name, rc);
			break;
		}

		if (info->out)
			rc = gpio_direction_output(info->num, info->init);
		else
			rc = gpio_direction_input(info->num);
		if (rc) {
			PCIE_ERR(dev,
				"PCIe: RC%d can't set direction for GPIO %s:%d\n",
				dev->rc_idx, info->name, rc);
			gpio_free(info->num);
			break;
		}
	}

	if (rc)
		while (i--)
			gpio_free(dev->gpio[i].num);

	return rc;
}

static void msm_pcie_gpio_deinit(struct msm_pcie_dev_t *dev)
{
	int i;

	PCIE_DBG(dev, "RC%d\n", dev->rc_idx);

	for (i = 0; i < dev->gpio_n; i++)
		gpio_free(dev->gpio[i].num);
}

static int msm_pcie_vreg_init(struct msm_pcie_dev_t *dev)
{
	int i, rc = 0;
	struct regulator *vreg;
	struct msm_pcie_vreg_info_t *info;

	PCIE_DBG(dev, "RC%d: entry\n", dev->rc_idx);

	for (i = 0; i < MSM_PCIE_MAX_VREG; i++) {
		info = &dev->vreg[i];
		vreg = info->hdl;

		if (!vreg)
			continue;

		PCIE_DBG2(dev, "RC%d Vreg %s is being enabled\n",
			dev->rc_idx, info->name);
		if (info->max_v) {
			rc = regulator_set_voltage(vreg,
						   info->min_v, info->max_v);
			if (rc) {
				PCIE_ERR(dev,
					"PCIe: RC%d can't set voltage for %s: %d\n",
					dev->rc_idx, info->name, rc);
				break;
			}
		}

		if (info->opt_mode) {
			rc = regulator_set_load(vreg, info->opt_mode);
			if (rc < 0) {
				PCIE_ERR(dev,
					"PCIe: RC%d can't set mode for %s: %d\n",
					dev->rc_idx, info->name, rc);
				break;
			}
		}

		rc = regulator_enable(vreg);
		if (rc) {
			PCIE_ERR(dev,
				"PCIe: RC%d can't enable regulator %s: %d\n",
				dev->rc_idx, info->name, rc);
			break;
		}
	}

	if (rc)
		while (i--) {
			struct regulator *hdl = dev->vreg[i].hdl;

			if (hdl) {
				regulator_disable(hdl);
				if (!strcmp(dev->vreg[i].name, "vreg-cx")) {
					PCIE_DBG(dev,
						"RC%d: Removing %s vote.\n",
						dev->rc_idx,
						dev->vreg[i].name);
					regulator_set_voltage(hdl,
						RPMH_REGULATOR_LEVEL_OFF,
						RPMH_REGULATOR_LEVEL_MAX);
				}

				if (dev->vreg[i].opt_mode) {
					rc = regulator_set_load(hdl, 0);
					if (rc < 0)
						PCIE_ERR(dev,
							"PCIe: RC%d can't set mode for %s: %d\n",
							dev->rc_idx,
							dev->vreg[i].name, rc);
				}
			}

		}

	PCIE_DBG(dev, "RC%d: exit\n", dev->rc_idx);

	return rc;
}

static void msm_pcie_vreg_deinit(struct msm_pcie_dev_t *dev)
{
	int i, ret;

	PCIE_DBG(dev, "RC%d: entry\n", dev->rc_idx);

	for (i = MSM_PCIE_MAX_VREG - 1; i >= 0; i--) {
		if (dev->vreg[i].hdl) {
			PCIE_DBG(dev, "Vreg %s is being disabled\n",
				dev->vreg[i].name);
			regulator_disable(dev->vreg[i].hdl);

			if (!strcmp(dev->vreg[i].name, "vreg-cx")) {
				PCIE_DBG(dev,
					"RC%d: Removing %s vote.\n",
					dev->rc_idx,
					dev->vreg[i].name);
				regulator_set_voltage(dev->vreg[i].hdl,
					RPMH_REGULATOR_LEVEL_OFF,
					RPMH_REGULATOR_LEVEL_MAX);
			}

			if (dev->vreg[i].opt_mode) {
				ret = regulator_set_load(dev->vreg[i].hdl, 0);
				if (ret < 0)
					PCIE_ERR(dev,
						"PCIe: RC%d can't set mode for %s: %d\n",
						dev->rc_idx, dev->vreg[i].name,
						ret);
			}
		}
	}

	PCIE_DBG(dev, "RC%d: exit\n", dev->rc_idx);
}

static int msm_pcie_clk_init(struct msm_pcie_dev_t *dev)
{
	int i, rc = 0;
	struct msm_pcie_clk_info_t *info;
	struct msm_pcie_reset_info_t *reset_info;

	PCIE_DBG(dev, "RC%d: entry\n", dev->rc_idx);

	rc = regulator_enable(dev->gdsc);

	if (rc) {
		PCIE_ERR(dev, "PCIe: fail to enable GDSC for RC%d (%s)\n",
			dev->rc_idx, dev->pdev->name);
		return rc;
	}

	if (dev->gdsc_smmu) {
		rc = regulator_enable(dev->gdsc_smmu);

		if (rc) {
			PCIE_ERR(dev,
				"PCIe: fail to enable SMMU GDSC for RC%d (%s)\n",
				dev->rc_idx, dev->pdev->name);
			return rc;
		}
	}

	PCIE_DBG(dev, "PCIe: requesting bus vote for RC%d\n", dev->rc_idx);
	if (dev->bus_client) {
		rc = msm_bus_scale_client_update_request(dev->bus_client, 1);
		if (rc) {
			PCIE_ERR(dev,
				"PCIe: fail to set bus bandwidth for RC%d:%d.\n",
				dev->rc_idx, rc);
			return rc;
		}

		PCIE_DBG2(dev,
			"PCIe: set bus bandwidth for RC%d.\n",
			dev->rc_idx);
	}

	for (i = 0; i < MSM_PCIE_MAX_CLK; i++) {
		info = &dev->clk[i];

		if (!info->hdl)
			continue;

		if (info->config_mem)
			msm_pcie_config_clock_mem(dev, info);

		if (info->freq) {
			rc = clk_set_rate(info->hdl, info->freq);
			if (rc) {
				PCIE_ERR(dev,
					"PCIe: RC%d can't set rate for clk %s: %d.\n",
					dev->rc_idx, info->name, rc);
				break;
			}

			PCIE_DBG2(dev,
				"PCIe: RC%d set rate for clk %s.\n",
				dev->rc_idx, info->name);
		}

		rc = clk_prepare_enable(info->hdl);

		if (rc)
			PCIE_ERR(dev, "PCIe: RC%d failed to enable clk %s\n",
				dev->rc_idx, info->name);
		else
			PCIE_DBG2(dev, "enable clk %s for RC%d.\n",
				info->name, dev->rc_idx);
	}

	if (rc) {
		PCIE_DBG(dev, "RC%d disable clocks for error handling.\n",
			dev->rc_idx);
		while (i--) {
			struct clk *hdl = dev->clk[i].hdl;

			if (hdl)
				clk_disable_unprepare(hdl);
		}

		if (dev->gdsc_smmu)
			regulator_disable(dev->gdsc_smmu);

		regulator_disable(dev->gdsc);
	}

	for (i = 0; i < MSM_PCIE_MAX_RESET; i++) {
		reset_info = &dev->reset[i];
		if (reset_info->hdl) {
			rc = reset_control_assert(reset_info->hdl);
			if (rc)
				PCIE_ERR(dev,
					"PCIe: RC%d failed to assert reset for %s.\n",
					dev->rc_idx, reset_info->name);
			else
				PCIE_DBG2(dev,
					"PCIe: RC%d successfully asserted reset for %s.\n",
					dev->rc_idx, reset_info->name);

			/* add a 1ms delay to ensure the reset is asserted */
			usleep_range(1000, 1005);

			rc = reset_control_deassert(reset_info->hdl);
			if (rc)
				PCIE_ERR(dev,
					"PCIe: RC%d failed to deassert reset for %s.\n",
					dev->rc_idx, reset_info->name);
			else
				PCIE_DBG2(dev,
					"PCIe: RC%d successfully deasserted reset for %s.\n",
					dev->rc_idx, reset_info->name);
		}
	}

	PCIE_DBG(dev, "RC%d: exit\n", dev->rc_idx);

	return rc;
}

static void msm_pcie_clk_deinit(struct msm_pcie_dev_t *dev)
{
	int i;
	int rc;

	PCIE_DBG(dev, "RC%d: entry\n", dev->rc_idx);

	for (i = 0; i < MSM_PCIE_MAX_CLK; i++)
		if (dev->clk[i].hdl)
			clk_disable_unprepare(dev->clk[i].hdl);

	if (dev->bus_client) {
		PCIE_DBG(dev, "PCIe: removing bus vote for RC%d\n",
			dev->rc_idx);

		rc = msm_bus_scale_client_update_request(dev->bus_client, 0);
		if (rc)
			PCIE_ERR(dev,
				"PCIe: fail to relinquish bus bandwidth for RC%d:%d.\n",
				dev->rc_idx, rc);
		else
			PCIE_DBG(dev,
				"PCIe: relinquish bus bandwidth for RC%d.\n",
				dev->rc_idx);
	}

	if (dev->gdsc_smmu)
		regulator_disable(dev->gdsc_smmu);

	regulator_disable(dev->gdsc);

	PCIE_DBG(dev, "RC%d: exit\n", dev->rc_idx);
}

static int msm_pcie_pipe_clk_init(struct msm_pcie_dev_t *dev)
{
	int i, rc = 0;
	struct msm_pcie_clk_info_t *info;
	struct msm_pcie_reset_info_t *pipe_reset_info;

	PCIE_DBG(dev, "RC%d: entry\n", dev->rc_idx);

	for (i = 0; i < MSM_PCIE_MAX_PIPE_CLK; i++) {
		info = &dev->pipeclk[i];

		if (!info->hdl)
			continue;


		if (info->config_mem)
			msm_pcie_config_clock_mem(dev, info);

		if (info->freq) {
			rc = clk_set_rate(info->hdl, info->freq);
			if (rc) {
				PCIE_ERR(dev,
					"PCIe: RC%d can't set rate for clk %s: %d.\n",
					dev->rc_idx, info->name, rc);
				break;
			}

			PCIE_DBG2(dev,
				"PCIe: RC%d set rate for clk %s: %d.\n",
				dev->rc_idx, info->name, rc);
		}

		rc = clk_prepare_enable(info->hdl);

		if (rc)
			PCIE_ERR(dev, "PCIe: RC%d failed to enable clk %s.\n",
				dev->rc_idx, info->name);
		else
			PCIE_DBG2(dev, "RC%d enabled pipe clk %s.\n",
				dev->rc_idx, info->name);
	}

	if (rc) {
		PCIE_DBG(dev, "RC%d disable pipe clocks for error handling.\n",
			dev->rc_idx);
		while (i--)
			if (dev->pipeclk[i].hdl)
				clk_disable_unprepare(dev->pipeclk[i].hdl);
	}

	for (i = 0; i < MSM_PCIE_MAX_PIPE_RESET; i++) {
		pipe_reset_info = &dev->pipe_reset[i];
		if (pipe_reset_info->hdl) {
			rc = reset_control_assert(pipe_reset_info->hdl);
			if (rc)
				PCIE_ERR(dev,
					"PCIe: RC%d failed to assert pipe reset for %s.\n",
					dev->rc_idx, pipe_reset_info->name);
			else
				PCIE_DBG2(dev,
					"PCIe: RC%d successfully asserted pipe reset for %s.\n",
					dev->rc_idx, pipe_reset_info->name);

			/* add a 1ms delay to ensure the reset is asserted */
			usleep_range(1000, 1005);

			rc = reset_control_deassert(
					pipe_reset_info->hdl);
			if (rc)
				PCIE_ERR(dev,
					"PCIe: RC%d failed to deassert pipe reset for %s.\n",
					dev->rc_idx, pipe_reset_info->name);
			else
				PCIE_DBG2(dev,
					"PCIe: RC%d successfully deasserted pipe reset for %s.\n",
					dev->rc_idx, pipe_reset_info->name);
		}
	}

	PCIE_DBG(dev, "RC%d: exit\n", dev->rc_idx);

	return rc;
}

static void msm_pcie_pipe_clk_deinit(struct msm_pcie_dev_t *dev)
{
	int i;

	PCIE_DBG(dev, "RC%d: entry\n", dev->rc_idx);

	for (i = 0; i < MSM_PCIE_MAX_PIPE_CLK; i++)
		if (dev->pipeclk[i].hdl)
			clk_disable_unprepare(
				dev->pipeclk[i].hdl);

	PCIE_DBG(dev, "RC%d: exit\n", dev->rc_idx);
}

static void msm_pcie_iatu_config_all_ep(struct msm_pcie_dev_t *dev)
{
	int i;
	u8 type;
	struct msm_pcie_device_info *dev_table = dev->pcidev_table;

	for (i = 0; i < MAX_DEVICE_NUM; i++) {
		if (!dev_table[i].bdf)
			break;

		type = dev_table[i].bdf >> 24 == 0x1 ?
			PCIE20_CTRL1_TYPE_CFG0 : PCIE20_CTRL1_TYPE_CFG1;

		msm_pcie_iatu_config(dev, i, type, dev_table[i].phy_address,
			dev_table[i].phy_address + SZ_4K - 1,
			dev_table[i].bdf);
	}
}

static void msm_pcie_config_controller(struct msm_pcie_dev_t *dev)
{
	PCIE_DBG(dev, "RC%d\n", dev->rc_idx);

	/*
	 * program and enable address translation region 0 (device config
	 * address space); region type config;
	 * axi config address range to device config address range
	 */
	if (dev->enumerated) {
		msm_pcie_iatu_config_all_ep(dev);
	} else {
		dev->current_bdf = 0; /* to force IATU re-config */
		msm_pcie_cfg_bdf(dev, 1, 0);
	}

	/* configure N_FTS */
	PCIE_DBG2(dev, "Original PCIE20_ACK_F_ASPM_CTRL_REG:0x%x\n",
		readl_relaxed(dev->dm_core + PCIE20_ACK_F_ASPM_CTRL_REG));
	if (!dev->n_fts)
		msm_pcie_write_mask(dev->dm_core + PCIE20_ACK_F_ASPM_CTRL_REG,
					0, BIT(15));
	else
		msm_pcie_write_mask(dev->dm_core + PCIE20_ACK_F_ASPM_CTRL_REG,
					PCIE20_ACK_N_FTS,
					dev->n_fts << 8);

	if (dev->shadow_en)
		dev->rc_shadow[PCIE20_ACK_F_ASPM_CTRL_REG / 4] =
			readl_relaxed(dev->dm_core +
			PCIE20_ACK_F_ASPM_CTRL_REG);

	PCIE_DBG2(dev, "Updated PCIE20_ACK_F_ASPM_CTRL_REG:0x%x\n",
		readl_relaxed(dev->dm_core + PCIE20_ACK_F_ASPM_CTRL_REG));

	/* configure AUX clock frequency register for PCIe core */
	if (dev->use_19p2mhz_aux_clk)
		msm_pcie_write_reg(dev->dm_core, PCIE20_AUX_CLK_FREQ_REG, 0x14);
	else
		msm_pcie_write_reg(dev->dm_core, PCIE20_AUX_CLK_FREQ_REG, 0x01);

	/* configure the completion timeout value for PCIe core */
	if (dev->cpl_timeout && dev->bridge_found)
		msm_pcie_write_reg_field(dev->dm_core,
					PCIE20_DEVICE_CONTROL2_STATUS2,
					0xf, dev->cpl_timeout);

	/* Enable AER on RC */
	if (dev->aer_enable) {
		msm_pcie_write_mask(dev->dm_core + PCIE20_BRIDGE_CTRL, 0,
						BIT(16)|BIT(17));
		msm_pcie_write_mask(dev->dm_core +  PCIE20_CAP_DEVCTRLSTATUS, 0,
						BIT(3)|BIT(2)|BIT(1)|BIT(0));

		PCIE_DBG(dev, "RC's PCIE20_CAP_DEVCTRLSTATUS:0x%x\n",
			readl_relaxed(dev->dm_core + PCIE20_CAP_DEVCTRLSTATUS));
	}
}

static void msm_pcie_config_msi_controller(struct msm_pcie_dev_t *dev)
{
	int i;

	PCIE_DBG(dev, "RC%d\n", dev->rc_idx);

	/* program MSI controller and enable all interrupts */
	writel_relaxed(MSM_PCIE_MSI_PHY, dev->dm_core + PCIE20_MSI_CTRL_ADDR);
	writel_relaxed(0, dev->dm_core + PCIE20_MSI_CTRL_UPPER_ADDR);

	for (i = 0; i < PCIE20_MSI_CTRL_MAX; i++)
		writel_relaxed(~0, dev->dm_core +
			       PCIE20_MSI_CTRL_INTR_EN + (i * 12));

	/* ensure that hardware is configured before proceeding */
	wmb();
}

static int msm_pcie_get_resources(struct msm_pcie_dev_t *dev,
					struct platform_device *pdev)
{
	int i, len, cnt, ret = 0, size = 0;
	struct msm_pcie_vreg_info_t *vreg_info;
	struct msm_pcie_gpio_info_t *gpio_info;
	struct msm_pcie_clk_info_t  *clk_info;
	struct resource *res;
	struct msm_pcie_res_info_t *res_info;
	struct msm_pcie_irq_info_t *irq_info;
	struct msm_pcie_reset_info_t *reset_info;
	struct msm_pcie_reset_info_t *pipe_reset_info;
	char prop_name[MAX_PROP_SIZE];
	const __be32 *prop;
	u32 *clkfreq = NULL;

	PCIE_DBG(dev, "RC%d: entry\n", dev->rc_idx);

	cnt = of_property_count_elems_of_size((&pdev->dev)->of_node,
			"max-clock-frequency-hz", sizeof(u32));
	if (cnt > 0) {
		clkfreq = kzalloc((MSM_PCIE_MAX_CLK + MSM_PCIE_MAX_PIPE_CLK) *
					sizeof(*clkfreq), GFP_KERNEL);
		if (!clkfreq) {
			PCIE_ERR(dev, "PCIe: memory alloc failed for RC%d\n",
					dev->rc_idx);
			return -ENOMEM;
		}
		ret = of_property_read_u32_array(
			(&pdev->dev)->of_node,
			"max-clock-frequency-hz", clkfreq, cnt);
		if (ret) {
			PCIE_ERR(dev,
				"PCIe: invalid max-clock-frequency-hz property for RC%d:%d\n",
				dev->rc_idx, ret);
			goto out;
		}
	}

	for (i = 0; i < MSM_PCIE_MAX_VREG; i++) {
		vreg_info = &dev->vreg[i];
		vreg_info->hdl =
				devm_regulator_get(&pdev->dev, vreg_info->name);

		if (PTR_ERR(vreg_info->hdl) == -EPROBE_DEFER) {
			PCIE_DBG(dev, "EPROBE_DEFER for VReg:%s\n",
				vreg_info->name);
			ret = PTR_ERR(vreg_info->hdl);
			goto out;
		}

		if (IS_ERR(vreg_info->hdl)) {
			if (vreg_info->required) {
				PCIE_DBG(dev, "Vreg %s doesn't exist\n",
					vreg_info->name);
				ret = PTR_ERR(vreg_info->hdl);
				goto out;
			} else {
				PCIE_DBG(dev,
					"Optional Vreg %s doesn't exist\n",
					vreg_info->name);
				vreg_info->hdl = NULL;
			}
		} else {
			dev->vreg_n++;
			snprintf(prop_name, MAX_PROP_SIZE,
				"qcom,%s-voltage-level", vreg_info->name);
			prop = of_get_property((&pdev->dev)->of_node,
						prop_name, &len);
			if (!prop || (len != (3 * sizeof(__be32)))) {
				PCIE_DBG(dev, "%s %s property\n",
					prop ? "invalid format" :
					"no", prop_name);
			} else {
				vreg_info->max_v = be32_to_cpup(&prop[0]);
				vreg_info->min_v = be32_to_cpup(&prop[1]);
				vreg_info->opt_mode =
					be32_to_cpup(&prop[2]);
			}
		}
	}

	dev->gdsc = devm_regulator_get(&pdev->dev, "gdsc-vdd");

	if (IS_ERR(dev->gdsc)) {
		PCIE_ERR(dev, "PCIe: RC%d Failed to get %s GDSC:%ld\n",
			dev->rc_idx, dev->pdev->name, PTR_ERR(dev->gdsc));
		if (PTR_ERR(dev->gdsc) == -EPROBE_DEFER)
			PCIE_DBG(dev, "PCIe: EPROBE_DEFER for %s GDSC\n",
					dev->pdev->name);
		ret = PTR_ERR(dev->gdsc);
		goto out;
	}

	dev->gdsc_smmu = devm_regulator_get(&pdev->dev, "gdsc-smmu");

	if (IS_ERR(dev->gdsc_smmu)) {
		PCIE_DBG(dev, "PCIe: RC%d SMMU GDSC does not exist",
			dev->rc_idx);
		dev->gdsc_smmu = NULL;
	}

	dev->gpio_n = 0;
	for (i = 0; i < MSM_PCIE_MAX_GPIO; i++) {
		gpio_info = &dev->gpio[i];
		ret = of_get_named_gpio((&pdev->dev)->of_node,
					gpio_info->name, 0);
		if (ret >= 0) {
			gpio_info->num = ret;
			dev->gpio_n++;
			PCIE_DBG(dev, "GPIO num for %s is %d\n",
				gpio_info->name, gpio_info->num);
		} else {
			if (gpio_info->required) {
				PCIE_ERR(dev,
					"Could not get required GPIO %s\n",
					gpio_info->name);
				goto out;
			} else {
				PCIE_DBG(dev,
					"Could not get optional GPIO %s\n",
					gpio_info->name);
			}
		}
		ret = 0;
	}

	of_get_property(pdev->dev.of_node, "qcom,phy-sequence", &size);
	if (size) {
		dev->phy_sequence = (struct msm_pcie_phy_info_t *)
			devm_kzalloc(&pdev->dev, size, GFP_KERNEL);

		if (dev->phy_sequence) {
			dev->phy_len =
				size / sizeof(*dev->phy_sequence);

			of_property_read_u32_array(pdev->dev.of_node,
				"qcom,phy-sequence",
				(unsigned int *)dev->phy_sequence,
				size / sizeof(dev->phy_sequence->offset));
		} else {
			PCIE_ERR(dev,
				"RC%d: Could not allocate memory for phy init sequence.\n",
				dev->rc_idx);
			ret = -ENOMEM;
			goto out;
		}
	} else {
		PCIE_DBG(dev, "RC%d: phy sequence is not present in DT\n",
			dev->rc_idx);
	}

	size = 0;
	of_get_property(pdev->dev.of_node, "iommu-map", &size);
	if (size) {
		/* iommu map structure */
		struct {
			u32 bdf;
			u32 phandle;
			u32 smmu_sid;
			u32 smmu_sid_len;
		} *map;
		u32 map_len = size / (sizeof(*map));
		int i;

		map = devm_kzalloc(&pdev->dev, size, GFP_KERNEL);
		if (!map) {
			ret = -ENOMEM;
			goto out;
		}

		of_property_read_u32_array(pdev->dev.of_node,
			"iommu-map", (u32 *)map, size / sizeof(u32));

		dev->sid_info_len = map_len;
		dev->sid_info = devm_kzalloc(&pdev->dev,
			dev->sid_info_len * sizeof(*dev->sid_info), GFP_KERNEL);
		if (!dev->sid_info) {
			devm_kfree(&pdev->dev, map);
			ret = -ENOMEM;
			goto out;
		}

		for (i = 0; i < dev->sid_info_len; i++) {
			dev->sid_info[i].bdf = map[i].bdf;
			dev->sid_info[i].smmu_sid = map[i].smmu_sid;
			dev->sid_info[i].pcie_sid = dev->sid_info[i].smmu_sid -
				dev->smmu_sid_base;
		}

		devm_kfree(&pdev->dev, map);
	} else {
		PCIE_DBG(dev, "RC%d: iommu-map is not present in DT. ret: %d\n",
			dev->rc_idx, ret);
	}

	for (i = 0; i < MSM_PCIE_MAX_CLK; i++) {
		clk_info = &dev->clk[i];

		clk_info->hdl = devm_clk_get(&pdev->dev, clk_info->name);

		if (IS_ERR(clk_info->hdl)) {
			if (clk_info->required) {
				PCIE_DBG(dev, "Clock %s isn't available:%ld\n",
				clk_info->name, PTR_ERR(clk_info->hdl));
				ret = PTR_ERR(clk_info->hdl);
				goto out;
			} else {
				PCIE_DBG(dev, "Ignoring Clock %s\n",
					clk_info->name);
				clk_info->hdl = NULL;
			}
		} else {
			if (clkfreq != NULL) {
				clk_info->freq = clkfreq[i +
					MSM_PCIE_MAX_PIPE_CLK];
				PCIE_DBG(dev, "Freq of Clock %s is:%d\n",
					clk_info->name, clk_info->freq);
			}
		}
	}

	for (i = 0; i < MSM_PCIE_MAX_PIPE_CLK; i++) {
		clk_info = &dev->pipeclk[i];

		clk_info->hdl = devm_clk_get(&pdev->dev, clk_info->name);

		if (IS_ERR(clk_info->hdl)) {
			if (clk_info->required) {
				PCIE_DBG(dev, "Clock %s isn't available:%ld\n",
				clk_info->name, PTR_ERR(clk_info->hdl));
				ret = PTR_ERR(clk_info->hdl);
				goto out;
			} else {
				PCIE_DBG(dev, "Ignoring Clock %s\n",
					clk_info->name);
				clk_info->hdl = NULL;
			}
		} else {
			if (clkfreq != NULL) {
				clk_info->freq = clkfreq[i];
				PCIE_DBG(dev, "Freq of Clock %s is:%d\n",
					clk_info->name, clk_info->freq);
			}
		}
	}

	for (i = 0; i < MSM_PCIE_MAX_RESET; i++) {
		reset_info = &dev->reset[i];

		reset_info->hdl = devm_reset_control_get(&pdev->dev,
						reset_info->name);

		if (IS_ERR(reset_info->hdl)) {
			if (reset_info->required) {
				PCIE_DBG(dev,
					"Reset %s isn't available:%ld\n",
					reset_info->name,
					PTR_ERR(reset_info->hdl));

				ret = PTR_ERR(reset_info->hdl);
				reset_info->hdl = NULL;
				goto out;
			} else {
				PCIE_DBG(dev, "Ignoring Reset %s\n",
					reset_info->name);
				reset_info->hdl = NULL;
			}
		}
	}

	for (i = 0; i < MSM_PCIE_MAX_PIPE_RESET; i++) {
		pipe_reset_info = &dev->pipe_reset[i];

		pipe_reset_info->hdl = devm_reset_control_get(&pdev->dev,
						pipe_reset_info->name);

		if (IS_ERR(pipe_reset_info->hdl)) {
			if (pipe_reset_info->required) {
				PCIE_DBG(dev,
					"Pipe Reset %s isn't available:%ld\n",
					pipe_reset_info->name,
					PTR_ERR(pipe_reset_info->hdl));

				ret = PTR_ERR(pipe_reset_info->hdl);
				pipe_reset_info->hdl = NULL;
				goto out;
			} else {
				PCIE_DBG(dev, "Ignoring Pipe Reset %s\n",
					pipe_reset_info->name);
				pipe_reset_info->hdl = NULL;
			}
		}
	}

	dev->bus_scale_table = msm_bus_cl_get_pdata(pdev);
	if (!dev->bus_scale_table) {
		PCIE_DBG(dev, "PCIe: No bus scale table for RC%d (%s)\n",
			dev->rc_idx, dev->pdev->name);
		dev->bus_client = 0;
	} else {
		dev->bus_client =
			msm_bus_scale_register_client(dev->bus_scale_table);
		if (!dev->bus_client) {
			PCIE_ERR(dev,
				"PCIe: Failed to register bus client for RC%d (%s)\n",
				dev->rc_idx, dev->pdev->name);
			msm_bus_cl_clear_pdata(dev->bus_scale_table);
			ret = -ENODEV;
			goto out;
		}
	}

	for (i = 0; i < MSM_PCIE_MAX_RES; i++) {
		res_info = &dev->res[i];

		res = platform_get_resource_byname(pdev, IORESOURCE_MEM,
							   res_info->name);

		if (!res) {
			PCIE_ERR(dev, "PCIe: RC%d can't get %s resource.\n",
				dev->rc_idx, res_info->name);
		} else {
			PCIE_DBG(dev, "start addr for %s is %pa.\n",
				res_info->name,	&res->start);

			res_info->base = devm_ioremap(&pdev->dev,
						res->start, resource_size(res));
			if (!res_info->base) {
				PCIE_ERR(dev, "PCIe: RC%d can't remap %s.\n",
					dev->rc_idx, res_info->name);
				ret = -ENOMEM;
				goto out;
			} else {
				res_info->resource = res;
			}
		}
	}

	for (i = 0; i < MSM_PCIE_MAX_IRQ; i++) {
		irq_info = &dev->irq[i];

		res = platform_get_resource_byname(pdev, IORESOURCE_IRQ,
							   irq_info->name);

		if (!res) {
			PCIE_DBG(dev, "PCIe: RC%d can't find IRQ # for %s.\n",
				dev->rc_idx, irq_info->name);
		} else {
			irq_info->num = res->start;
			PCIE_DBG(dev, "IRQ # for %s is %d.\n", irq_info->name,
					irq_info->num);
		}
	}

	/* All allocations succeeded */

	if (dev->gpio[MSM_PCIE_GPIO_WAKE].num)
		dev->wake_n = gpio_to_irq(dev->gpio[MSM_PCIE_GPIO_WAKE].num);
	else
		dev->wake_n = 0;

	dev->parf = dev->res[MSM_PCIE_RES_PARF].base;
	dev->phy = dev->res[MSM_PCIE_RES_PHY].base;
	dev->elbi = dev->res[MSM_PCIE_RES_ELBI].base;
	dev->iatu = dev->res[MSM_PCIE_RES_IATU].base;
	dev->dm_core = dev->res[MSM_PCIE_RES_DM_CORE].base;
	dev->conf = dev->res[MSM_PCIE_RES_CONF].base;
	dev->bars = dev->res[MSM_PCIE_RES_BARS].base;
	dev->tcsr = dev->res[MSM_PCIE_RES_TCSR].base;
	dev->dev_mem_res = dev->res[MSM_PCIE_RES_BARS].resource;
	dev->dev_io_res = dev->res[MSM_PCIE_RES_IO].resource;
	dev->dev_io_res->flags = IORESOURCE_IO;

out:
	kfree(clkfreq);

	PCIE_DBG(dev, "RC%d: exit\n", dev->rc_idx);

	return ret;
}

static void msm_pcie_release_resources(struct msm_pcie_dev_t *dev)
{
	dev->parf = NULL;
	dev->elbi = NULL;
	dev->iatu = NULL;
	dev->dm_core = NULL;
	dev->conf = NULL;
	dev->bars = NULL;
	dev->tcsr = NULL;
	dev->dev_mem_res = NULL;
	dev->dev_io_res = NULL;
}

<<<<<<< HEAD
static void msm_pcie_setup_gen3(struct msm_pcie_dev_t *dev)
{
	PCIE_DBG(dev, "PCIe: RC%d: Setting up Gen3\n", dev->rc_idx);

	msm_pcie_write_reg_field(dev->dm_core,
		PCIE_GEN3_GEN2_CTRL, 0x1f00, 2);

	msm_pcie_write_reg_field(dev->dm_core,
		PCIE_GEN3_EQ_CONTROL, 0x20, 1);

	msm_pcie_write_mask(dev->dm_core +
		PCIE_GEN3_RELATED, BIT(0), 0);

	/* Disable equalization for airbrush gen3 */
#if IS_ENABLED(CONFIG_MFD_ABC_PCIE)
	msm_pcie_write_reg_field(dev->dm_core,
		PCIE_GEN3_RELATED, BIT(16), 1);
#endif

	/* configure PCIe preset */
	msm_pcie_write_reg_field(dev->dm_core,
		PCIE_GEN3_MISC_CONTROL, BIT(0), 1);
	msm_pcie_write_reg(dev->dm_core,
		PCIE_GEN3_SPCIE_CAP, 0x77777777);
	msm_pcie_write_reg_field(dev->dm_core,
		PCIE_GEN3_MISC_CONTROL, BIT(0), 0);
}

=======
>>>>>>> f2bf5175
static int msm_pcie_enable(struct msm_pcie_dev_t *dev, u32 options)
{
	int ret = 0;
	uint32_t val;
	long int retries = 0;
	int link_check_count = 0;
	unsigned long ep_up_timeout = 0;
	u32 link_check_max_count;

	PCIE_DBG(dev, "RC%d: entry\n", dev->rc_idx);

	mutex_lock(&dev->setup_lock);

	if (dev->link_status == MSM_PCIE_LINK_ENABLED) {
		PCIE_ERR(dev, "PCIe: the link of RC%d is already enabled\n",
			dev->rc_idx);
		goto out;
	}

#if !IS_ENABLED(CONFIG_MFD_ABC_PCIE)
	/* assert PCIe reset link to keep EP in reset */
	PCIE_INFO(dev, "PCIe: Assert the reset of endpoint of RC%d.\n",
		dev->rc_idx);
	gpio_set_value(dev->gpio[MSM_PCIE_GPIO_PERST].num,
				dev->gpio[MSM_PCIE_GPIO_PERST].on);
	usleep_range(PERST_PROPAGATION_DELAY_US_MIN,
				 PERST_PROPAGATION_DELAY_US_MAX);
#endif

	/* enable power */

	if (options & PM_VREG) {
		ret = msm_pcie_vreg_init(dev);
		if (ret)
			goto out;
	}

	/* enable clocks */
	if (options & PM_CLK) {
		ret = msm_pcie_clk_init(dev);
		/* ensure that changes propagated to the hardware */
		wmb();
		if (ret)
			goto clk_fail;
	}

	/* configure PCIe to RC mode */
	msm_pcie_write_reg(dev->parf, PCIE20_PARF_DEVICE_TYPE, 0x4);

	/* enable l1 mode, clear bit 5 (REQ_NOT_ENTR_L1) */
	if (dev->l1_supported)
		msm_pcie_write_mask(dev->parf + PCIE20_PARF_PM_CTRL, BIT(5), 0);

	/* enable PCIe clocks and resets */
	msm_pcie_write_mask(dev->parf + PCIE20_PARF_PHY_CTRL, BIT(0), 0);

	/* change DBI base address */
	writel_relaxed(0, dev->parf + PCIE20_PARF_DBI_BASE_ADDR);

	writel_relaxed(0x365E, dev->parf + PCIE20_PARF_SYS_CTRL);

	msm_pcie_write_mask(dev->parf + PCIE20_PARF_MHI_CLOCK_RESET_CTRL,
				0, BIT(4));

	/* enable selected IRQ */
	if (dev->irq[MSM_PCIE_INT_GLOBAL_INT].num) {
		msm_pcie_write_reg(dev->parf, PCIE20_PARF_INT_ALL_MASK, 0);

		msm_pcie_write_mask(dev->parf + PCIE20_PARF_INT_ALL_MASK, 0,
					BIT(MSM_PCIE_INT_EVT_LINK_DOWN) |
					BIT(MSM_PCIE_INT_EVT_AER_LEGACY) |
					BIT(MSM_PCIE_INT_EVT_AER_ERR) |
					BIT(MSM_PCIE_INT_EVT_MSI_0) |
					BIT(MSM_PCIE_INT_EVT_MSI_1) |
					BIT(MSM_PCIE_INT_EVT_MSI_2) |
					BIT(MSM_PCIE_INT_EVT_MSI_3) |
					BIT(MSM_PCIE_INT_EVT_MSI_4) |
					BIT(MSM_PCIE_INT_EVT_MSI_5) |
					BIT(MSM_PCIE_INT_EVT_MSI_6) |
					BIT(MSM_PCIE_INT_EVT_MSI_7));

		PCIE_DBG(dev, "PCIe: RC%d: PCIE20_PARF_INT_ALL_MASK: 0x%x\n",
			dev->rc_idx,
			readl_relaxed(dev->parf + PCIE20_PARF_INT_ALL_MASK));
	}

	writel_relaxed(dev->slv_addr_space_size, dev->parf +
		PCIE20_PARF_SLV_ADDR_SPACE_SIZE);

	if (dev->use_msi) {
		PCIE_DBG(dev, "RC%d: enable WR halt.\n", dev->rc_idx);
		val = dev->wr_halt_size ? dev->wr_halt_size :
			readl_relaxed(dev->parf +
				PCIE20_PARF_AXI_MSTR_WR_ADDR_HALT);

		msm_pcie_write_reg(dev->parf,
			PCIE20_PARF_AXI_MSTR_WR_ADDR_HALT,
			BIT(31) | val);

		PCIE_DBG(dev,
			"RC%d: PCIE20_PARF_AXI_MSTR_WR_ADDR_HALT: 0x%x.\n",
			dev->rc_idx,
			readl_relaxed(dev->parf +
				PCIE20_PARF_AXI_MSTR_WR_ADDR_HALT));
	}

	/* init PCIe PHY */
	pcie_phy_init(dev);

	if (options & PM_PIPE_CLK) {
		usleep_range(PHY_STABILIZATION_DELAY_US_MIN,
					 PHY_STABILIZATION_DELAY_US_MAX);
		/* Enable the pipe clock */
		ret = msm_pcie_pipe_clk_init(dev);
		/* ensure that changes propagated to the hardware */
		wmb();
		if (ret)
			goto link_fail;
	}

	PCIE_DBG(dev, "RC%d: waiting for phy ready...\n", dev->rc_idx);

	do {
		if (pcie_phy_is_ready(dev))
			break;
		retries++;
		usleep_range(REFCLK_STABILIZATION_DELAY_US_MIN,
					 REFCLK_STABILIZATION_DELAY_US_MAX);
	} while (retries < PHY_READY_TIMEOUT_COUNT);

	PCIE_DBG(dev, "RC%d: number of PHY retries:%ld.\n",
		dev->rc_idx, retries);

	if (pcie_phy_is_ready(dev))
		PCIE_INFO(dev, "PCIe RC%d PHY is ready!\n", dev->rc_idx);
	else {
		PCIE_ERR(dev, "PCIe PHY RC%d failed to come up!\n",
			dev->rc_idx);
		ret = -ENODEV;
		pcie_phy_dump(dev);
		goto link_fail;
	}

	if (dev->ep_latency)
		usleep_range(dev->ep_latency * 1000, dev->ep_latency * 1000);

	if (dev->gpio[MSM_PCIE_GPIO_EP].num)
		gpio_set_value(dev->gpio[MSM_PCIE_GPIO_EP].num,
				dev->gpio[MSM_PCIE_GPIO_EP].on);

#if !IS_ENABLED(CONFIG_MFD_ABC_PCIE)
	/* de-assert PCIe reset link to bring EP out of reset */
	PCIE_INFO(dev, "PCIe: Release the reset of endpoint of RC%d.\n",
		dev->rc_idx);
	gpio_set_value(dev->gpio[MSM_PCIE_GPIO_PERST].num,
				1 - dev->gpio[MSM_PCIE_GPIO_PERST].on);
	usleep_range(dev->perst_delay_us_min, dev->perst_delay_us_max);
#endif

	ep_up_timeout = jiffies + usecs_to_jiffies(EP_UP_TIMEOUT_US);

	msm_pcie_write_reg_field(dev->dm_core,
		PCIE_GEN3_GEN2_CTRL, 0x1f00, 1);

	msm_pcie_write_mask(dev->dm_core,
		PCIE_GEN3_EQ_CONTROL, 0x20);

	msm_pcie_write_mask(dev->dm_core +
		PCIE_GEN3_RELATED, BIT(0), 0);

	/* configure PCIe preset */
	msm_pcie_write_reg_field(dev->dm_core,
		PCIE_GEN3_MISC_CONTROL, BIT(0), 1);
	msm_pcie_write_reg(dev->dm_core,
		PCIE_GEN3_SPCIE_CAP, 0x77777777);
	msm_pcie_write_reg_field(dev->dm_core,
		PCIE_GEN3_MISC_CONTROL, BIT(0), 0);

	if (msm_pcie_force_gen1 & BIT(dev->rc_idx))
		dev->target_link_speed = GEN1_SPEED;

	if (dev->target_link_speed)
		msm_pcie_write_reg_field(dev->dm_core,
			PCIE20_CAP + PCI_EXP_LNKCTL2,
			PCI_EXP_LNKCAP_SLS, dev->target_link_speed);

	/* set max tlp read size */
	msm_pcie_write_reg_field(dev->dm_core, PCIE20_DEVICE_CONTROL_STATUS,
				0x7000, dev->tlp_rd_size);

	/* enable link training */
	msm_pcie_write_mask(dev->parf + PCIE20_PARF_LTSSM, 0, BIT(8));

	PCIE_DBG(dev, "%s", "check if link is up\n");

	if (msm_pcie_link_check_max_count & BIT(dev->rc_idx))
		link_check_max_count = msm_pcie_link_check_max_count >> 4;
	else
		link_check_max_count = LINK_UP_CHECK_MAX_COUNT;

	/* Wait for up to 100ms for the link to come up */
	do {
		usleep_range(LINK_UP_TIMEOUT_US_MIN, LINK_UP_TIMEOUT_US_MAX);
		val =  readl_relaxed(dev->elbi + PCIE20_ELBI_SYS_STTS);
		PCIE_DBG(dev, "PCIe RC%d: LTSSM_STATE:0x%x\n",
			dev->rc_idx, (val >> 12) & 0x3f);
	} while ((!(val & XMLH_LINK_UP) ||
		!msm_pcie_confirm_linkup(dev, false, false, NULL))
		&& (link_check_count++ < link_check_max_count));

	if ((val & XMLH_LINK_UP) &&
		msm_pcie_confirm_linkup(dev, false, false, NULL)) {
		PCIE_DBG(dev, "Link is up after %d checkings\n",
			link_check_count);
		PCIE_INFO(dev, "PCIe RC%d link initialized\n", dev->rc_idx);
	} else {
#if !IS_ENABLED(CONFIG_MFD_ABC_PCIE)
		PCIE_INFO(dev, "PCIe: Assert the reset of endpoint of RC%d.\n",
			dev->rc_idx);
		gpio_set_value(dev->gpio[MSM_PCIE_GPIO_PERST].num,
			dev->gpio[MSM_PCIE_GPIO_PERST].on);
#endif
		PCIE_ERR(dev, "PCIe RC%d link initialization failed\n",
			dev->rc_idx);
		ret = -1;
		goto link_fail;
	}

	dev->link_status = MSM_PCIE_LINK_ENABLED;
	dev->power_on = true;
	dev->suspending = false;
	dev->link_turned_on_counter++;

	if (dev->switch_latency) {
		PCIE_DBG(dev, "switch_latency: %dms\n",
			dev->switch_latency);
		if (dev->switch_latency <= SWITCH_DELAY_MAX)
			usleep_range(dev->switch_latency * 1000,
				dev->switch_latency * 1000);
		else
			msleep(dev->switch_latency);
	}

	msm_pcie_config_sid(dev);
	msm_pcie_config_controller(dev);

	/* check endpoint configuration space is accessible */
	while (time_before(jiffies, ep_up_timeout)) {
		if (readl_relaxed(dev->conf) != PCIE_LINK_DOWN)
			break;
		usleep_range(EP_UP_TIMEOUT_US_MIN, EP_UP_TIMEOUT_US_MAX);
	}

	if (readl_relaxed(dev->conf) != PCIE_LINK_DOWN) {
		PCIE_DBG(dev,
			"PCIe: RC%d: endpoint config space is accessible\n",
			dev->rc_idx);
	} else {
		PCIE_ERR(dev,
			"PCIe: RC%d: endpoint config space is not accessible\n",
			dev->rc_idx);
		dev->link_status = MSM_PCIE_LINK_DISABLED;
		dev->power_on = false;
		dev->link_turned_off_counter++;
		ret = -ENODEV;
		goto link_fail;
	}

	if (!IS_ENABLED(CONFIG_PCI_MSM_MSI))
		msm_pcie_config_msi_controller(dev);

	if (dev->enumerated)
		msm_pcie_config_link_pm(dev, true);

	goto out;

link_fail:
	if (msm_pcie_keep_resources_on & BIT(dev->rc_idx))
		goto out;

	if (dev->gpio[MSM_PCIE_GPIO_EP].num)
		gpio_set_value(dev->gpio[MSM_PCIE_GPIO_EP].num,
				1 - dev->gpio[MSM_PCIE_GPIO_EP].on);

	if (dev->phy_power_down_offset)
		msm_pcie_write_reg(dev->phy, dev->phy_power_down_offset, 0);

	msm_pcie_pipe_clk_deinit(dev);
	msm_pcie_clk_deinit(dev);
clk_fail:
	msm_pcie_vreg_deinit(dev);
out:
	mutex_unlock(&dev->setup_lock);

	PCIE_DBG(dev, "RC%d: exit\n", dev->rc_idx);

	return ret;
}

static void msm_pcie_disable(struct msm_pcie_dev_t *dev, u32 options)
{
	PCIE_DBG(dev, "RC%d: entry\n", dev->rc_idx);

	mutex_lock(&dev->setup_lock);

	if (!dev->power_on) {
		PCIE_DBG(dev,
			"PCIe: the link of RC%d is already power down.\n",
			dev->rc_idx);
		mutex_unlock(&dev->setup_lock);
		return;
	}

	dev->link_status = MSM_PCIE_LINK_DISABLED;
	dev->power_on = false;
	dev->link_turned_off_counter++;

#if !IS_ENABLED(CONFIG_MFD_ABC_PCIE)
	PCIE_INFO(dev, "PCIe: Assert the reset of endpoint of RC%d.\n",
		dev->rc_idx);

	gpio_set_value(dev->gpio[MSM_PCIE_GPIO_PERST].num,
				dev->gpio[MSM_PCIE_GPIO_PERST].on);
#endif

	if (dev->phy_power_down_offset)
		msm_pcie_write_reg(dev->phy, dev->phy_power_down_offset, 0);

	if (options & PM_CLK) {
		msm_pcie_write_mask(dev->parf + PCIE20_PARF_PHY_CTRL, 0,
					BIT(0));
		msm_pcie_clk_deinit(dev);
	}

	if (options & PM_VREG)
		msm_pcie_vreg_deinit(dev);

	if (options & PM_PIPE_CLK)
		msm_pcie_pipe_clk_deinit(dev);

	if (dev->gpio[MSM_PCIE_GPIO_EP].num)
		gpio_set_value(dev->gpio[MSM_PCIE_GPIO_EP].num,
				1 - dev->gpio[MSM_PCIE_GPIO_EP].on);

	mutex_unlock(&dev->setup_lock);

	PCIE_DBG(dev, "RC%d: exit\n", dev->rc_idx);
}

static void msm_pcie_config_ep_aer(struct msm_pcie_dev_t *dev,
				struct msm_pcie_device_info *ep_dev_info)
{
	u32 val;
	void __iomem *ep_base = ep_dev_info->conf_base;
	u32 current_offset = readl_relaxed(ep_base + PCIE_CAP_PTR_OFFSET) &
						0xff;

	while (current_offset) {
		if (msm_pcie_check_align(dev, current_offset))
			return;

		val = readl_relaxed(ep_base + current_offset);
		if ((val & 0xff) == PCIE20_CAP_ID) {
			ep_dev_info->dev_ctrlstts_offset =
				current_offset + 0x8;
			break;
		}
		current_offset = (val >> 8) & 0xff;
	}

	if (!ep_dev_info->dev_ctrlstts_offset) {
		PCIE_DBG(dev,
			"RC%d endpoint does not support PCIe cap registers\n",
			dev->rc_idx);
		return;
	}

	PCIE_DBG2(dev, "RC%d: EP dev_ctrlstts_offset: 0x%x\n",
		dev->rc_idx, ep_dev_info->dev_ctrlstts_offset);

	/* Enable AER on EP */
	msm_pcie_write_mask(ep_base + ep_dev_info->dev_ctrlstts_offset, 0,
				BIT(3)|BIT(2)|BIT(1)|BIT(0));

	PCIE_DBG(dev, "EP's PCIE20_CAP_DEVCTRLSTATUS:0x%x\n",
		readl_relaxed(ep_base + ep_dev_info->dev_ctrlstts_offset));
}

static int msm_pcie_config_device_table(struct device *dev, void *pdev)
{
	struct pci_dev *pcidev = to_pci_dev(dev);
	struct msm_pcie_dev_t *pcie_dev = (struct msm_pcie_dev_t *) pdev;
	struct msm_pcie_device_info *dev_table_t = pcie_dev->pcidev_table;
	struct resource *axi_conf = pcie_dev->res[MSM_PCIE_RES_CONF].resource;
	int ret = 0;
	u32 rc_idx = pcie_dev->rc_idx;
	u32 i, index;
	u32 bdf = 0;
	u8 type;
	u32 h_type;
	u32 bme;

	if (!pcidev) {
		PCIE_ERR(pcie_dev,
			"PCIe: Did not find PCI device in list for RC%d.\n",
			pcie_dev->rc_idx);
		return -ENODEV;
	}

	PCIE_DBG(pcie_dev,
		"PCI device found: vendor-id:0x%x device-id:0x%x\n",
		pcidev->vendor, pcidev->device);

	if (!pcidev->bus->number)
		return ret;

	bdf = BDF_OFFSET(pcidev->bus->number, pcidev->devfn);
	type = pcidev->bus->number == 1 ?
		PCIE20_CTRL1_TYPE_CFG0 : PCIE20_CTRL1_TYPE_CFG1;

	for (i = 0; i < (MAX_RC_NUM * MAX_DEVICE_NUM); i++) {
		if (msm_pcie_dev_tbl[i].bdf == bdf &&
			!msm_pcie_dev_tbl[i].dev) {
			for (index = 0; index < MAX_DEVICE_NUM; index++) {
				if (dev_table_t[index].bdf == bdf) {
					msm_pcie_dev_tbl[i].dev = pcidev;
					msm_pcie_dev_tbl[i].domain = rc_idx;
					msm_pcie_dev_tbl[i].conf_base =
						pcie_dev->conf + index * SZ_4K;
					msm_pcie_dev_tbl[i].phy_address =
						axi_conf->start + index * SZ_4K;

					dev_table_t[index].dev = pcidev;
					dev_table_t[index].domain = rc_idx;
					dev_table_t[index].conf_base =
						pcie_dev->conf + index * SZ_4K;
					dev_table_t[index].phy_address =
						axi_conf->start + index * SZ_4K;

					msm_pcie_iatu_config(pcie_dev, index,
						type,
						dev_table_t[index].phy_address,
						dev_table_t[index].phy_address
						+ SZ_4K - 1,
						bdf);

					h_type = readl_relaxed(
						dev_table_t[index].conf_base +
						PCIE20_HEADER_TYPE);

					bme = readl_relaxed(
						dev_table_t[index].conf_base +
						PCIE20_COMMAND_STATUS);

					if (h_type & (1 << 16)) {
						pci_write_config_dword(pcidev,
							PCIE20_COMMAND_STATUS,
							bme | 0x06);
					} else {
						pcie_dev->num_ep++;
						dev_table_t[index].registered =
							false;
					}

					if (pcie_dev->num_ep > 1)
						pcie_dev->pending_ep_reg = true;

					if (pcie_dev->aer_enable)
						msm_pcie_config_ep_aer(pcie_dev,
							&dev_table_t[index]);

					break;
				}
			}
			if (index == MAX_DEVICE_NUM) {
				PCIE_ERR(pcie_dev,
					"RC%d PCI device table is full.\n",
					rc_idx);
				ret = index;
			} else {
				break;
			}
		} else if (msm_pcie_dev_tbl[i].bdf == bdf &&
			pcidev == msm_pcie_dev_tbl[i].dev) {
			break;
		}
	}
	if (i == MAX_RC_NUM * MAX_DEVICE_NUM) {
		PCIE_ERR(pcie_dev,
			"Global PCI device table is full: %d elements.\n",
			i);
		PCIE_ERR(pcie_dev,
			"Bus number is 0x%x\nDevice number is 0x%x\n",
			pcidev->bus->number, pcidev->devfn);
		ret = i;
	}
	return ret;
}

static void msm_pcie_config_sid(struct msm_pcie_dev_t *dev)
{
	void __iomem *bdf_to_sid_base = dev->parf +
		PCIE20_PARF_BDF_TO_SID_TABLE_N;
	int i;

	if (!dev->sid_info)
		return;

	/* Registers need to be zero out first */
	memset_io(bdf_to_sid_base, 0, CRC8_TABLE_SIZE * sizeof(u32));

	if (dev->enumerated) {
		for (i = 0; i < dev->sid_info_len; i++)
			writel_relaxed(dev->sid_info[i].value,
				bdf_to_sid_base + dev->sid_info[i].hash *
				sizeof(u32));
		return;
	}

	/* initial setup for boot */
	for (i = 0; i < dev->sid_info_len; i++) {
		struct msm_pcie_sid_info_t *sid_info = &dev->sid_info[i];
		u32 val;
		u8 hash;
		u16 bdf_be = cpu_to_be16(sid_info->bdf);

		hash = crc8(msm_pcie_crc8_table, (u8 *)&bdf_be, sizeof(bdf_be),
			0);

		val = readl_relaxed(bdf_to_sid_base + hash * sizeof(u32));

		/* if there is a collision, look for next available entry */
		while (val) {
			u8 current_hash = hash++;
			u8 next_mask = 0xff;

			/* if NEXT is NULL then update current entry */
			if (!(val & next_mask)) {
				int j;

				val |= (u32)hash;
				writel_relaxed(val, bdf_to_sid_base +
					current_hash * sizeof(u32));

				/* sid_info of current hash and update it */
				for (j = 0; j < dev->sid_info_len; j++) {
					if (dev->sid_info[j].hash !=
						current_hash)
						continue;

					dev->sid_info[j].next_hash = hash;
					dev->sid_info[j].value = val;
					break;
				}
			}

			val = readl_relaxed(bdf_to_sid_base +
				hash * sizeof(u32));
		}

		/* BDF [31:16] | SID [15:8] | NEXT [7:0] */
		val = sid_info->bdf << 16 | sid_info->pcie_sid << 8 | 0;
		writel_relaxed(val, bdf_to_sid_base + hash * sizeof(u32));

		sid_info->hash = hash;
		sid_info->value = val;
	}
}

int msm_pcie_assert_perst(u32 rc_idx)
{
	struct msm_pcie_dev_t *dev = &msm_pcie_dev[rc_idx];

	gpio_set_value(dev->gpio[MSM_PCIE_GPIO_PERST].num,
			dev->gpio[MSM_PCIE_GPIO_PERST].on);

	return 0;
}
EXPORT_SYMBOL(msm_pcie_assert_perst);

int msm_pcie_deassert_perst(u32 rc_idx)
{
	struct msm_pcie_dev_t *dev = &msm_pcie_dev[rc_idx];

	gpio_set_value(dev->gpio[MSM_PCIE_GPIO_PERST].num,
			1 - dev->gpio[MSM_PCIE_GPIO_PERST].on);

	return 0;
}
EXPORT_SYMBOL(msm_pcie_deassert_perst);

int msm_pcie_enumerate(u32 rc_idx)
{
	int ret = 0, bus_ret = 0;
	struct msm_pcie_dev_t *dev = &msm_pcie_dev[rc_idx];

	mutex_lock(&dev->enumerate_lock);

	PCIE_DBG(dev, "Enumerate RC%d\n", rc_idx);

	if (!dev->drv_ready) {
		PCIE_DBG(dev, "RC%d has not been successfully probed yet\n",
			rc_idx);
		ret = -EPROBE_DEFER;
		goto out;
	}

	if (!dev->enumerated) {
		ret = msm_pcie_enable(dev, PM_ALL);

		/* kick start ARM PCI configuration framework */
		if (!ret) {
			struct pci_dev *pcidev = NULL;
			struct pci_host_bridge *bridge;
			bool found = false;
			struct pci_bus *bus;
			resource_size_t iobase = 0;
			u32 ids = readl_relaxed(msm_pcie_dev[rc_idx].dm_core);
			u32 vendor_id = ids & 0xffff;
			u32 device_id = (ids & 0xffff0000) >> 16;
			LIST_HEAD(res);

			PCIE_DBG(dev, "vendor-id:0x%x device_id:0x%x\n",
					vendor_id, device_id);

			bridge = devm_pci_alloc_host_bridge(&dev->pdev->dev,
						sizeof(*dev));
			if (!bridge)
				return -ENOMEM;

			ret = of_pci_get_host_bridge_resources(
						dev->pdev->dev.of_node,
						0, 0xff, &res, &iobase);
			if (ret) {
				PCIE_ERR(dev,
					"PCIe: failed to get host bridge resources for RC%d: %d\n",
					dev->rc_idx, ret);
				goto out;
			}

			ret = devm_request_pci_bus_resources(&dev->pdev->dev,
						&res);
			if (ret) {
				PCIE_ERR(dev,
					"PCIe: RC%d: failed to request pci bus resources %d\n",
					dev->rc_idx, ret);
				goto out;
			}

			if (IS_ENABLED(CONFIG_PCI_MSM_MSI)) {
				ret = msm_msi_init(&dev->pdev->dev);
				if (ret)
					return ret;
			}

			list_splice_init(&res, &bridge->windows);
			bridge->dev.parent = &dev->pdev->dev;
			bridge->sysdata = dev;
			bridge->busnr = 0;
			bridge->ops = &msm_pcie_ops;
			bridge->map_irq = of_irq_parse_and_map_pci;
			bridge->swizzle_irq = pci_common_swizzle;

			ret = pci_scan_root_bus_bridge(bridge);
			if (ret) {
				PCIE_ERR(dev,
					"PCIe: RC%d: failed to scan root bus %d\n",
					dev->rc_idx, ret);
				goto out;
			}

			bus = bridge->bus;

			msm_pcie_fixup_irqs(dev);
			pci_assign_unassigned_bus_resources(bus);
			pci_bus_add_devices(bus);

			dev->enumerated = true;

			msm_pcie_write_mask(dev->dm_core +
				PCIE20_COMMAND_STATUS, 0, BIT(2)|BIT(1));

			if (dev->cpl_timeout && dev->bridge_found)
				msm_pcie_write_reg_field(dev->dm_core,
					PCIE20_DEVICE_CONTROL2_STATUS2,
					0xf, dev->cpl_timeout);

			if (dev->shadow_en) {
				u32 val = readl_relaxed(dev->dm_core +
						PCIE20_COMMAND_STATUS);
				PCIE_DBG(dev, "PCIE20_COMMAND_STATUS:0x%x\n",
					val);
				dev->rc_shadow[PCIE20_COMMAND_STATUS / 4] = val;
			}

			do {
				pcidev = pci_get_device(vendor_id,
					device_id, pcidev);
				if (pcidev && (&msm_pcie_dev[rc_idx] ==
					(struct msm_pcie_dev_t *)
					PCIE_BUS_PRIV_DATA(pcidev->bus))) {
					msm_pcie_dev[rc_idx].dev = pcidev;
					found = true;
					PCIE_DBG(&msm_pcie_dev[rc_idx],
						"PCI device is found for RC%d\n",
						rc_idx);
				}
			} while (!found && pcidev);

			if (!pcidev) {
				PCIE_ERR(dev,
					"PCIe: Did not find PCI device for RC%d.\n",
					dev->rc_idx);
				ret = -ENODEV;
				goto out;
			}

			bus_ret = bus_for_each_dev(&pci_bus_type, NULL, dev,
					&msm_pcie_config_device_table);

			if (bus_ret) {
				PCIE_ERR(dev,
					"PCIe: Failed to set up device table for RC%d\n",
					dev->rc_idx);
				ret = -ENODEV;
				goto out;
			}

			msm_pcie_check_l1ss_support_all(dev);
			msm_pcie_config_link_pm(dev, true);
		} else {
			PCIE_ERR(dev, "PCIe: failed to enable RC%d.\n",
				dev->rc_idx);
		}
	} else {
		PCIE_ERR(dev, "PCIe: RC%d has already been enumerated.\n",
			dev->rc_idx);
	}

out:
	mutex_unlock(&dev->enumerate_lock);

	return ret;
}
EXPORT_SYMBOL(msm_pcie_enumerate);

static void msm_pcie_notify_client(struct msm_pcie_dev_t *dev,
					enum msm_pcie_event event)
{
	if (dev->event_reg && dev->event_reg->callback &&
		(dev->event_reg->events & event)) {
		struct msm_pcie_notify *notify = &dev->event_reg->notify;

		notify->event = event;
		notify->user = dev->event_reg->user;
		PCIE_DBG(dev, "PCIe: callback RC%d for event %d\n",
			dev->rc_idx, event);
		dev->event_reg->callback(notify);

		if ((dev->event_reg->options & MSM_PCIE_CONFIG_NO_RECOVERY) &&
				(event == MSM_PCIE_EVENT_LINKDOWN)) {
			dev->user_suspend = true;
			PCIE_DBG(dev,
				"PCIe: Client of RC%d will recover the link later.\n",
				dev->rc_idx);
			return;
		}
	} else {
		PCIE_DBG2(dev,
			"PCIe: Client of RC%d does not have registration for event %d\n",
			dev->rc_idx, event);
	}
}

static void handle_wake_func(struct work_struct *work)
{
	int i, ret;
	struct msm_pcie_dev_t *dev = container_of(work, struct msm_pcie_dev_t,
					handle_wake_work);

	PCIE_DBG(dev, "PCIe: Wake work for RC%d\n", dev->rc_idx);

	mutex_lock(&dev->recovery_lock);

	if (!dev->enumerated) {
		PCIE_DBG(dev,
			"PCIe: Start enumeration for RC%d upon the wake from endpoint.\n",
			dev->rc_idx);

		ret = msm_pcie_enumerate(dev->rc_idx);
		if (ret) {
			PCIE_ERR(dev,
				"PCIe: failed to enable RC%d upon wake request from the device.\n",
				dev->rc_idx);
			goto out;
		}

		if (dev->num_ep > 1) {
			for (i = 0; i < MAX_DEVICE_NUM; i++) {
				dev->event_reg = dev->pcidev_table[i].event_reg;

				if ((dev->link_status == MSM_PCIE_LINK_ENABLED)
					&& dev->event_reg &&
					dev->event_reg->callback &&
					(dev->event_reg->events &
					MSM_PCIE_EVENT_LINKUP)) {
					struct msm_pcie_notify *notify =
						&dev->event_reg->notify;
					notify->event = MSM_PCIE_EVENT_LINKUP;
					notify->user = dev->event_reg->user;
					PCIE_DBG(dev,
						"PCIe: Linkup callback for RC%d after enumeration is successful in wake IRQ handling\n",
						dev->rc_idx);
					dev->event_reg->callback(notify);
				}
			}
		} else {
			if ((dev->link_status == MSM_PCIE_LINK_ENABLED) &&
				dev->event_reg && dev->event_reg->callback &&
				(dev->event_reg->events &
				MSM_PCIE_EVENT_LINKUP)) {
				struct msm_pcie_notify *notify =
						&dev->event_reg->notify;
				notify->event = MSM_PCIE_EVENT_LINKUP;
				notify->user = dev->event_reg->user;
				PCIE_DBG(dev,
					"PCIe: Linkup callback for RC%d after enumeration is successful in wake IRQ handling\n",
					dev->rc_idx);
				dev->event_reg->callback(notify);
			} else {
				PCIE_DBG(dev,
					"PCIe: Client of RC%d does not have registration for linkup event.\n",
					dev->rc_idx);
			}
		}
		goto out;
	} else {
		PCIE_ERR(dev,
			"PCIe: The enumeration for RC%d has already been done.\n",
			dev->rc_idx);
		goto out;
	}

out:
	mutex_unlock(&dev->recovery_lock);
}

static irqreturn_t handle_aer_irq(int irq, void *data)
{
	struct msm_pcie_dev_t *dev = data;

	int corr_val = 0, uncorr_val = 0, rc_err_status = 0;
	int ep_corr_val = 0, ep_uncorr_val = 0;
	int rc_dev_ctrlstts = 0, ep_dev_ctrlstts = 0;
	u32 ep_dev_ctrlstts_offset = 0;
	int i, j, ep_src_bdf = 0;
	void __iomem *ep_base = NULL;

	PCIE_DBG2(dev,
		"AER Interrupt handler fired for RC%d irq %d\nrc_corr_counter: %lu\nrc_non_fatal_counter: %lu\nrc_fatal_counter: %lu\nep_corr_counter: %lu\nep_non_fatal_counter: %lu\nep_fatal_counter: %lu\n",
		dev->rc_idx, irq, dev->rc_corr_counter,
		dev->rc_non_fatal_counter, dev->rc_fatal_counter,
		dev->ep_corr_counter, dev->ep_non_fatal_counter,
		dev->ep_fatal_counter);

	uncorr_val = readl_relaxed(dev->dm_core +
				PCIE20_AER_UNCORR_ERR_STATUS_REG);
	corr_val = readl_relaxed(dev->dm_core +
				PCIE20_AER_CORR_ERR_STATUS_REG);
	rc_err_status = readl_relaxed(dev->dm_core +
				PCIE20_AER_ROOT_ERR_STATUS_REG);
	rc_dev_ctrlstts = readl_relaxed(dev->dm_core +
				PCIE20_CAP_DEVCTRLSTATUS);

	if (uncorr_val)
		PCIE_DBG(dev, "RC's PCIE20_AER_UNCORR_ERR_STATUS_REG:0x%x\n",
				uncorr_val);
	if (corr_val && (dev->rc_corr_counter < corr_counter_limit))
		PCIE_DBG(dev, "RC's PCIE20_AER_CORR_ERR_STATUS_REG:0x%x\n",
				corr_val);

	if ((rc_dev_ctrlstts >> 18) & 0x1)
		dev->rc_fatal_counter++;
	if ((rc_dev_ctrlstts >> 17) & 0x1)
		dev->rc_non_fatal_counter++;
	if ((rc_dev_ctrlstts >> 16) & 0x1)
		dev->rc_corr_counter++;

	msm_pcie_write_mask(dev->dm_core + PCIE20_CAP_DEVCTRLSTATUS, 0,
				BIT(18)|BIT(17)|BIT(16));

	if (dev->link_status == MSM_PCIE_LINK_DISABLED) {
		PCIE_DBG2(dev, "RC%d link is down\n", dev->rc_idx);
		goto out;
	}

	for (i = 0; i < 2; i++) {
		if (i)
			ep_src_bdf = readl_relaxed(dev->dm_core +
				PCIE20_AER_ERR_SRC_ID_REG) & ~0xffff;
		else
			ep_src_bdf = (readl_relaxed(dev->dm_core +
				PCIE20_AER_ERR_SRC_ID_REG) & 0xffff) << 16;

		if (!ep_src_bdf)
			continue;

		for (j = 0; j < MAX_DEVICE_NUM; j++) {
			if (ep_src_bdf == dev->pcidev_table[j].bdf) {
				PCIE_DBG2(dev,
					"PCIe: %s Error from Endpoint: %02x:%02x.%01x\n",
					i ? "Uncorrectable" : "Correctable",
					dev->pcidev_table[j].bdf >> 24,
					dev->pcidev_table[j].bdf >> 19 & 0x1f,
					dev->pcidev_table[j].bdf >> 16 & 0x07);
				ep_base = dev->pcidev_table[j].conf_base;
				ep_dev_ctrlstts_offset =
				dev->pcidev_table[j].dev_ctrlstts_offset;
				break;
			}
		}

		if (!ep_base) {
			PCIE_ERR(dev,
				"PCIe: RC%d no endpoint found for reported error\n",
				dev->rc_idx);
			goto out;
		}

		ep_uncorr_val = readl_relaxed(ep_base +
					PCIE20_AER_UNCORR_ERR_STATUS_REG);
		ep_corr_val = readl_relaxed(ep_base +
					PCIE20_AER_CORR_ERR_STATUS_REG);
		ep_dev_ctrlstts = readl_relaxed(ep_base +
					ep_dev_ctrlstts_offset);

		if (ep_uncorr_val)
			PCIE_DBG(dev,
				"EP's PCIE20_AER_UNCORR_ERR_STATUS_REG:0x%x\n",
				ep_uncorr_val);
		if (ep_corr_val && (dev->ep_corr_counter < corr_counter_limit))
			PCIE_DBG(dev,
				"EP's PCIE20_AER_CORR_ERR_STATUS_REG:0x%x\n",
				ep_corr_val);

		if ((ep_dev_ctrlstts >> 18) & 0x1)
			dev->ep_fatal_counter++;
		if ((ep_dev_ctrlstts >> 17) & 0x1)
			dev->ep_non_fatal_counter++;
		if ((ep_dev_ctrlstts >> 16) & 0x1)
			dev->ep_corr_counter++;

		msm_pcie_write_mask(ep_base + ep_dev_ctrlstts_offset, 0,
					BIT(18)|BIT(17)|BIT(16));

		msm_pcie_write_reg_field(ep_base,
				PCIE20_AER_UNCORR_ERR_STATUS_REG,
				0x3fff031, 0x3fff031);
		msm_pcie_write_reg_field(ep_base,
				PCIE20_AER_CORR_ERR_STATUS_REG,
				0xf1c1, 0xf1c1);
	}
out:
	if (((dev->rc_corr_counter < corr_counter_limit) &&
		(dev->ep_corr_counter < corr_counter_limit)) ||
		uncorr_val || ep_uncorr_val)
		PCIE_DBG(dev, "RC's PCIE20_AER_ROOT_ERR_STATUS_REG:0x%x\n",
				rc_err_status);
	msm_pcie_write_reg_field(dev->dm_core,
			PCIE20_AER_UNCORR_ERR_STATUS_REG,
			0x3fff031, 0x3fff031);
	msm_pcie_write_reg_field(dev->dm_core,
			PCIE20_AER_CORR_ERR_STATUS_REG,
			0xf1c1, 0xf1c1);
	msm_pcie_write_reg_field(dev->dm_core,
			PCIE20_AER_ROOT_ERR_STATUS_REG,
			0x7f, 0x7f);

	return IRQ_HANDLED;
}

static irqreturn_t handle_wake_irq(int irq, void *data)
{
	struct msm_pcie_dev_t *dev = data;
	unsigned long irqsave_flags;
	int i;

	spin_lock_irqsave(&dev->wakeup_lock, irqsave_flags);

	dev->wake_counter++;
	PCIE_DBG(dev, "PCIe: No. %ld wake IRQ for RC%d\n",
			dev->wake_counter, dev->rc_idx);

	PCIE_DBG2(dev, "PCIe WAKE is asserted by Endpoint of RC%d\n",
		dev->rc_idx);

	if (!dev->enumerated && !(dev->boot_option &
		MSM_PCIE_NO_WAKE_ENUMERATION)) {
		PCIE_DBG(dev, "Start enumerating RC%d\n", dev->rc_idx);
		schedule_work(&dev->handle_wake_work);
	} else {
		PCIE_DBG2(dev, "Wake up RC%d\n", dev->rc_idx);
		__pm_stay_awake(&dev->ws);
		__pm_relax(&dev->ws);

		if (dev->num_ep > 1) {
			for (i = 0; i < MAX_DEVICE_NUM; i++) {
				dev->event_reg =
					dev->pcidev_table[i].event_reg;
				msm_pcie_notify_client(dev,
					MSM_PCIE_EVENT_WAKEUP);
			}
		} else {
			msm_pcie_notify_client(dev, MSM_PCIE_EVENT_WAKEUP);
		}
	}

	spin_unlock_irqrestore(&dev->wakeup_lock, irqsave_flags);

	return IRQ_HANDLED;
}

static irqreturn_t handle_linkdown_irq(int irq, void *data)
{
	struct msm_pcie_dev_t *dev = data;
	int i;

	dev->linkdown_counter++;

	PCIE_DBG(dev,
		"PCIe: No. %ld linkdown IRQ for RC%d.\n",
		dev->linkdown_counter, dev->rc_idx);

	if (!dev->enumerated || dev->link_status != MSM_PCIE_LINK_ENABLED) {
		PCIE_DBG(dev,
			"PCIe:Linkdown IRQ for RC%d when the link is not enabled\n",
			dev->rc_idx);
	} else if (dev->suspending) {
		PCIE_DBG(dev,
			"PCIe:the link of RC%d is suspending.\n",
			dev->rc_idx);
	} else {
		dev->link_status = MSM_PCIE_LINK_DISABLED;
		dev->shadow_en = false;

		if (dev->linkdown_panic)
			panic("User has chosen to panic on linkdown\n");

#if !IS_ENABLED(CONFIG_MFD_ABC_PCIE)
		/* assert PERST */
		if (!(msm_pcie_keep_resources_on & BIT(dev->rc_idx)))
			gpio_set_value(dev->gpio[MSM_PCIE_GPIO_PERST].num,
					dev->gpio[MSM_PCIE_GPIO_PERST].on);
#endif

		PCIE_ERR(dev, "PCIe link is down for RC%d\n", dev->rc_idx);

		if (dev->num_ep > 1) {
			for (i = 0; i < MAX_DEVICE_NUM; i++) {
				dev->event_reg =
					dev->pcidev_table[i].event_reg;
				msm_pcie_notify_client(dev,
					MSM_PCIE_EVENT_LINKDOWN);
			}
		} else {
			msm_pcie_notify_client(dev, MSM_PCIE_EVENT_LINKDOWN);
		}
	}

	return IRQ_HANDLED;
}

static irqreturn_t handle_msi_irq(int irq, void *data)
{
	int i, j;
	unsigned long val;
	struct msm_pcie_dev_t *dev = data;
	void __iomem *ctrl_status;

	PCIE_DUMP(dev, "irq: %d\n", irq);

	/*
	 * check for set bits, clear it by setting that bit
	 * and trigger corresponding irq
	 */
	for (i = 0; i < PCIE20_MSI_CTRL_MAX; i++) {
		ctrl_status = dev->dm_core +
				PCIE20_MSI_CTRL_INTR_STATUS + (i * 12);

		val = readl_relaxed(ctrl_status);
		while (val) {
			j = find_first_bit(&val, 32);
			writel_relaxed(BIT(j), ctrl_status);
			/* ensure that interrupt is cleared (acked) */
			wmb();
			generic_handle_irq(
			   irq_find_mapping(dev->irq_domain, (j + (32*i)))
			   );
			val = readl_relaxed(ctrl_status);
		}
	}

	return IRQ_HANDLED;
}

static irqreturn_t handle_global_irq(int irq, void *data)
{
	int i;
	struct msm_pcie_dev_t *dev = data;
	unsigned long irqsave_flags;
	u32 status = 0;

	spin_lock_irqsave(&dev->irq_lock, irqsave_flags);

	if (dev->suspending) {
		PCIE_DBG2(dev,
			"PCIe: RC%d is currently suspending.\n",
			dev->rc_idx);
		spin_unlock_irqrestore(&dev->irq_lock, irqsave_flags);
		return IRQ_HANDLED;
	}

	status = readl_relaxed(dev->parf + PCIE20_PARF_INT_ALL_STATUS) &
			readl_relaxed(dev->parf + PCIE20_PARF_INT_ALL_MASK);

	msm_pcie_write_mask(dev->parf + PCIE20_PARF_INT_ALL_CLEAR, 0, status);

	PCIE_DBG2(dev, "RC%d: Global IRQ %d received: 0x%x\n",
		dev->rc_idx, irq, status);

	for (i = 0; i <= MSM_PCIE_INT_EVT_MAX; i++) {
		if (status & BIT(i)) {
			switch (i) {
			case MSM_PCIE_INT_EVT_LINK_DOWN:
				PCIE_DBG(dev,
					"PCIe: RC%d: handle linkdown event.\n",
					dev->rc_idx);
				handle_linkdown_irq(irq, data);
				break;
			case MSM_PCIE_INT_EVT_AER_LEGACY:
				PCIE_DBG(dev,
					"PCIe: RC%d: AER legacy event.\n",
					dev->rc_idx);
				handle_aer_irq(irq, data);
				break;
			case MSM_PCIE_INT_EVT_AER_ERR:
				PCIE_DBG(dev,
					"PCIe: RC%d: AER event.\n",
					dev->rc_idx);
				handle_aer_irq(irq, data);
				break;
			default:
				PCIE_DUMP(dev,
					"PCIe: RC%d: Unexpected event %d is caught!\n",
					dev->rc_idx, i);
			}
		}
	}

	spin_unlock_irqrestore(&dev->irq_lock, irqsave_flags);

	return IRQ_HANDLED;
}

static void msm_pcie_destroy_irq(struct msi_desc *entry, unsigned int irq)
{
	int pos;
	struct msm_pcie_dev_t *dev;
	struct pci_dev *pdev = msi_desc_to_pci_dev(entry);

	if (!pdev) {
		pr_err("PCIe: pci device is null. IRQ:%d\n", irq);
		return;
	}

	dev = PCIE_BUS_PRIV_DATA(pdev->bus);
	if (!dev) {
		pr_err("PCIe: could not find RC. IRQ:%d\n", irq);
		return;
	}

	PCIE_DBG(dev, "destroy default MSI irq %d\n", irq);
	pos = irq - irq_find_mapping(dev->irq_domain, 0);

	PCIE_DBG(dev, "RC%d\n", dev->rc_idx);

	PCIE_DBG(dev, "Before clear_bit pos:%d msi_irq_in_use:%ld\n",
		pos, *dev->msi_irq_in_use);
	clear_bit(pos, dev->msi_irq_in_use);
	PCIE_DBG(dev, "After clear_bit pos:%d msi_irq_in_use:%ld\n",
		pos, *dev->msi_irq_in_use);
}

/* hookup to linux pci msi framework */
void arch_teardown_msi_irq(unsigned int irq)
{
	struct msi_desc *entry = irq_get_msi_desc(irq);

	PCIE_GEN_DBG("irq %d deallocated\n", irq);

	if (entry)
		msm_pcie_destroy_irq(entry, irq);
}

void arch_teardown_msi_irqs(struct pci_dev *dev)
{
	struct msi_desc *entry;
	struct msm_pcie_dev_t *pcie_dev = PCIE_BUS_PRIV_DATA(dev->bus);

	PCIE_DBG(pcie_dev, "RC:%d EP: vendor_id:0x%x device_id:0x%x\n",
		pcie_dev->rc_idx, dev->vendor, dev->device);

	pcie_dev->use_msi = false;

	list_for_each_entry(entry, &dev->dev.msi_list, list) {
		int i, nvec;

		if (entry->irq == 0)
			continue;
		nvec = 1 << entry->msi_attrib.multiple;
		for (i = 0; i < nvec; i++)
			msm_pcie_destroy_irq(entry, entry->irq + i);
	}
}

static void msm_pcie_msi_nop(struct irq_data *d)
{
}

static struct irq_chip pcie_msi_chip = {
	.name = "msm-pcie-msi",
	.irq_ack = msm_pcie_msi_nop,
	.irq_enable = unmask_msi_irq,
	.irq_disable = mask_msi_irq,
	.irq_mask = mask_msi_irq,
	.irq_unmask = unmask_msi_irq,
};

static int msm_pcie_create_irq(struct msm_pcie_dev_t *dev)
{
	int irq, pos;

	PCIE_DBG(dev, "RC%d\n", dev->rc_idx);

again:
	pos = find_first_zero_bit(dev->msi_irq_in_use, PCIE_MSI_NR_IRQS);

	if (pos >= PCIE_MSI_NR_IRQS)
		return -ENOSPC;

	PCIE_DBG(dev, "pos:%d msi_irq_in_use:%ld\n", pos, *dev->msi_irq_in_use);

	if (test_and_set_bit(pos, dev->msi_irq_in_use))
		goto again;
	else
		PCIE_DBG(dev, "test_and_set_bit is successful pos=%d\n", pos);

	irq = irq_create_mapping(dev->irq_domain, pos);
	if (!irq)
		return -EINVAL;

	return irq;
}

static int arch_setup_msi_irq_default(struct pci_dev *pdev,
		struct msi_desc *desc, int nvec)
{
	int irq;
	int index;
	int count;
	int lastirq = -1;
	struct msi_msg msg;
	struct msm_pcie_dev_t *dev = PCIE_BUS_PRIV_DATA(pdev->bus);

	PCIE_DBG(dev, "RC%d nvec %d\n", dev->rc_idx, nvec);

	/* create up to nvec consecutive irq mappings */
	for (count = 0; count < nvec; count++) {
		irq = msm_pcie_create_irq(dev);

		if (irq < 0)
			return irq;
		else if ((lastirq != -1) && (irq != (lastirq + 1))) {
			msm_pcie_destroy_irq(desc, irq);
			break;
		}

		PCIE_DBG(dev, "irq %d allocated\n", irq);

		lastirq = irq;
	}

	/* update irq mapping with descriptors, work backwards */
	for (index = count; index > 0; index--, irq--) {
		irq_set_msi_desc(irq, desc);
		irq_set_chip_data(irq, pdev);

		/* write msi vector and data */
		msg.address_hi = 0;
		msg.address_lo = MSM_PCIE_MSI_PHY;
		msg.data = irq - irq_find_mapping(dev->irq_domain, index - 1);
		write_msi_msg(irq, &msg);
	}

	if (count != nvec)
		return count;

	return 0;
}

int arch_setup_msi_irq(struct pci_dev *pdev, struct msi_desc *desc)
{
	struct msm_pcie_dev_t *dev = PCIE_BUS_PRIV_DATA(pdev->bus);

	PCIE_DBG(dev, "RC%d\n", dev->rc_idx);

	return arch_setup_msi_irq_default(pdev, desc, 1);
}

int arch_setup_msi_irqs(struct pci_dev *dev, int nvec, int type)
{
	struct msi_desc *entry;
	int ret;
	struct msm_pcie_dev_t *pcie_dev = PCIE_BUS_PRIV_DATA(dev->bus);

	PCIE_DBG(pcie_dev, "RC%d\n", pcie_dev->rc_idx);

	if (type != PCI_CAP_ID_MSI || nvec > 32)
		return -ENOSPC;

	PCIE_DBG(pcie_dev, "nvec = %d\n", nvec);

	list_for_each_entry(entry, &dev->dev.msi_list, list) {
		entry->msi_attrib.multiple =
			__ilog2_u32(__roundup_pow_of_two(nvec));

		ret = arch_setup_msi_irq_default(dev, entry, nvec);

		PCIE_DBG(pcie_dev, "ret from msi_irq: %d\n", ret);

		if (ret < 0)
			return ret;
		if (ret > 0)
			return -ENOSPC;
	}

	pcie_dev->use_msi = true;

	return 0;
}

static int msm_pcie_msi_map(struct irq_domain *domain, unsigned int irq,
	   irq_hw_number_t hwirq)
{
	irq_set_chip_and_handler (irq, &pcie_msi_chip, handle_simple_irq);
	return 0;
}

static const struct irq_domain_ops msm_pcie_msi_ops = {
	.map = msm_pcie_msi_map,
};

static int32_t msm_pcie_irq_init(struct msm_pcie_dev_t *dev)
{
	int rc;
	struct device *pdev = &dev->pdev->dev;

	PCIE_DBG(dev, "RC%d\n", dev->rc_idx);

	if (dev->rc_idx)
		wakeup_source_init(&dev->ws, "RC1 pcie_wakeup_source");
	else
		wakeup_source_init(&dev->ws, "RC0 pcie_wakeup_source");

	/* register handler for linkdown interrupt */
	if (dev->irq[MSM_PCIE_INT_LINK_DOWN].num) {
		rc = devm_request_irq(pdev,
			dev->irq[MSM_PCIE_INT_LINK_DOWN].num,
			handle_linkdown_irq,
			IRQF_TRIGGER_RISING,
			dev->irq[MSM_PCIE_INT_LINK_DOWN].name,
			dev);
		if (rc) {
			PCIE_ERR(dev,
				"PCIe: Unable to request linkdown interrupt:%d\n",
				dev->irq[MSM_PCIE_INT_LINK_DOWN].num);
			return rc;
		}
	}

	/* register handler for physical MSI interrupt line */
	if (dev->irq[MSM_PCIE_INT_MSI].num) {
		rc = devm_request_irq(pdev,
			dev->irq[MSM_PCIE_INT_MSI].num,
			handle_msi_irq,
			IRQF_TRIGGER_RISING,
			dev->irq[MSM_PCIE_INT_MSI].name,
			dev);
		if (rc) {
			PCIE_ERR(dev,
				"PCIe: RC%d: Unable to request MSI interrupt\n",
				dev->rc_idx);
			return rc;
		}
	}

	/* register handler for AER interrupt */
	if (dev->irq[MSM_PCIE_INT_PLS_ERR].num) {
		rc = devm_request_irq(pdev,
				dev->irq[MSM_PCIE_INT_PLS_ERR].num,
				handle_aer_irq,
				IRQF_TRIGGER_RISING,
				dev->irq[MSM_PCIE_INT_PLS_ERR].name,
				dev);
		if (rc) {
			PCIE_ERR(dev,
				"PCIe: RC%d: Unable to request aer pls_err interrupt: %d\n",
				dev->rc_idx,
				dev->irq[MSM_PCIE_INT_PLS_ERR].num);
			return rc;
		}
	}

	/* register handler for AER legacy interrupt */
	if (dev->irq[MSM_PCIE_INT_AER_LEGACY].num) {
		rc = devm_request_irq(pdev,
				dev->irq[MSM_PCIE_INT_AER_LEGACY].num,
				handle_aer_irq,
				IRQF_TRIGGER_RISING,
				dev->irq[MSM_PCIE_INT_AER_LEGACY].name,
				dev);
		if (rc) {
			PCIE_ERR(dev,
				"PCIe: RC%d: Unable to request aer aer_legacy interrupt: %d\n",
				dev->rc_idx,
				dev->irq[MSM_PCIE_INT_AER_LEGACY].num);
			return rc;
		}
	}

	if (dev->irq[MSM_PCIE_INT_GLOBAL_INT].num) {
		rc = devm_request_irq(pdev,
				dev->irq[MSM_PCIE_INT_GLOBAL_INT].num,
				handle_global_irq,
				IRQF_TRIGGER_RISING,
				dev->irq[MSM_PCIE_INT_GLOBAL_INT].name,
				dev);
		if (rc) {
			PCIE_ERR(dev,
				"PCIe: RC%d: Unable to request global_int interrupt: %d\n",
				dev->rc_idx,
				dev->irq[MSM_PCIE_INT_GLOBAL_INT].num);
			return rc;
		}
	}

	/* register handler for PCIE_WAKE_N interrupt line */
	if (dev->wake_n) {
		rc = devm_request_irq(pdev,
				dev->wake_n, handle_wake_irq,
				IRQF_TRIGGER_FALLING, "msm_pcie_wake", dev);
		if (rc) {
			PCIE_ERR(dev,
				"PCIe: RC%d: Unable to request wake interrupt\n",
				dev->rc_idx);
			return rc;
		}

		INIT_WORK(&dev->handle_wake_work, handle_wake_func);

		rc = enable_irq_wake(dev->wake_n);
		if (rc) {
			PCIE_ERR(dev,
				"PCIe: RC%d: Unable to enable wake interrupt\n",
				dev->rc_idx);
			return rc;
		}
	}

	/* Create a virtual domain of interrupts */
	if (!IS_ENABLED(CONFIG_PCI_MSM_MSI)) {
		dev->irq_domain = irq_domain_add_linear(dev->pdev->dev.of_node,
			PCIE_MSI_NR_IRQS, &msm_pcie_msi_ops, dev);

		if (!dev->irq_domain) {
			PCIE_ERR(dev,
				"PCIe: RC%d: Unable to initialize irq domain\n",
				dev->rc_idx);

			if (dev->wake_n)
				disable_irq(dev->wake_n);

			return PTR_ERR(dev->irq_domain);
		}
	}

	return 0;
}

static void msm_pcie_irq_deinit(struct msm_pcie_dev_t *dev)
{
	PCIE_DBG(dev, "RC%d\n", dev->rc_idx);

	wakeup_source_trash(&dev->ws);

	if (dev->wake_n)
		disable_irq(dev->wake_n);
}

static bool msm_pcie_check_l0s_support(struct pci_dev *pdev,
					struct msm_pcie_dev_t *pcie_dev)
{
	struct pci_dev *parent = pdev->bus->self;
	u32 val;

	/* check parent supports L0s */
	if (parent) {
		u32 val2;

		pci_read_config_dword(parent, parent->pcie_cap + PCI_EXP_LNKCAP,
					&val);
		pci_read_config_dword(parent, parent->pcie_cap + PCI_EXP_LNKCTL,
					&val2);
		val = (val & BIT(10)) && (val2 & PCI_EXP_LNKCTL_ASPM_L0S);
		if (!val) {
			PCIE_DBG(pcie_dev,
				"PCIe: RC%d: Parent PCI device %02x:%02x.%01x does not support L0s\n",
				pcie_dev->rc_idx, parent->bus->number,
				PCI_SLOT(parent->devfn),
				PCI_FUNC(parent->devfn));
			return false;
		}
	}

	pci_read_config_dword(pdev, pdev->pcie_cap + PCI_EXP_LNKCAP, &val);
	if (!(val & BIT(10))) {
		PCIE_DBG(pcie_dev,
			"PCIe: RC%d: PCI device %02x:%02x.%01x does not support L0s\n",
			pcie_dev->rc_idx, pdev->bus->number,
			PCI_SLOT(pdev->devfn), PCI_FUNC(pdev->devfn));
		return false;
	}

	return true;
}

static bool msm_pcie_check_l1_support(struct pci_dev *pdev,
					struct msm_pcie_dev_t *pcie_dev)
{
	struct pci_dev *parent = pdev->bus->self;
	u32 val;

	/* check parent supports L1 */
	if (parent) {
		u32 val2;

		pci_read_config_dword(parent, parent->pcie_cap + PCI_EXP_LNKCAP,
					&val);
		pci_read_config_dword(parent, parent->pcie_cap + PCI_EXP_LNKCTL,
					&val2);
		val = (val & BIT(11)) && (val2 & PCI_EXP_LNKCTL_ASPM_L1);
		if (!val) {
			PCIE_DBG(pcie_dev,
				"PCIe: RC%d: Parent PCI device %02x:%02x.%01x does not support L1\n",
				pcie_dev->rc_idx, parent->bus->number,
				PCI_SLOT(parent->devfn),
				PCI_FUNC(parent->devfn));
			return false;
		}
	}

	pci_read_config_dword(pdev, pdev->pcie_cap + PCI_EXP_LNKCAP, &val);
	if (!(val & BIT(11))) {
		PCIE_DBG(pcie_dev,
			"PCIe: RC%d: PCI device %02x:%02x.%01x does not support L1\n",
			pcie_dev->rc_idx, pdev->bus->number,
			PCI_SLOT(pdev->devfn), PCI_FUNC(pdev->devfn));
		return false;
	}

	return true;
}

static int msm_pcie_check_l1ss_support(struct pci_dev *pdev, void *dev)
{
	struct msm_pcie_dev_t *pcie_dev = (struct msm_pcie_dev_t *)dev;
	u32 val;
	u32 l1ss_cap_id_offset, l1ss_cap_offset, l1ss_ctl1_offset;

	if (!pcie_dev->l1ss_supported)
		return -ENXIO;

	l1ss_cap_id_offset = pci_find_ext_capability(pdev, PCI_EXT_CAP_ID_L1SS);
	if (!l1ss_cap_id_offset) {
		PCIE_DBG(pcie_dev,
			"PCIe: RC%d: PCI device %02x:%02x.%01x could not find L1ss capability register\n",
			pcie_dev->rc_idx, pdev->bus->number,
			PCI_SLOT(pdev->devfn), PCI_FUNC(pdev->devfn));
		pcie_dev->l1ss_supported = 0;
		return -ENXIO;
	}

	l1ss_cap_offset = l1ss_cap_id_offset + PCI_L1SS_CAP;
	l1ss_ctl1_offset = l1ss_cap_id_offset + PCI_L1SS_CTL1;

	pci_read_config_dword(pdev, l1ss_cap_offset, &val);
	pcie_dev->l1_1_pcipm_supported &= !!(val & (PCI_L1SS_CAP_PCIPM_L1_1));
	pcie_dev->l1_2_pcipm_supported &= !!(val & (PCI_L1SS_CAP_PCIPM_L1_2));
	pcie_dev->l1_1_aspm_supported &= !!(val & (PCI_L1SS_CAP_ASPM_L1_1));
	pcie_dev->l1_2_aspm_supported &= !!(val & (PCI_L1SS_CAP_ASPM_L1_2));
	if (!pcie_dev->l1_1_pcipm_supported &&
		!pcie_dev->l1_2_pcipm_supported &&
		!pcie_dev->l1_1_aspm_supported &&
		!pcie_dev->l1_2_aspm_supported) {
		PCIE_DBG(pcie_dev,
			"PCIe: RC%d: PCI device %02x:%02x.%01x does not support any L1ss\n",
			pcie_dev->rc_idx, pdev->bus->number,
			PCI_SLOT(pdev->devfn), PCI_FUNC(pdev->devfn));
		pcie_dev->l1ss_supported = 0;
		return -ENXIO;
	}

	return 0;
}

static int msm_pcie_config_common_clock_enable(struct pci_dev *pdev,
							void *dev)
{
	struct msm_pcie_dev_t *pcie_dev = (struct msm_pcie_dev_t *)dev;

	PCIE_DBG(pcie_dev, "PCIe: RC%d: PCI device %02x:%02x.%01x\n",
		pcie_dev->rc_idx, pdev->bus->number, PCI_SLOT(pdev->devfn),
		PCI_FUNC(pdev->devfn));

	msm_pcie_config_clear_set_dword(pdev, pdev->pcie_cap + PCI_EXP_LNKCTL,
					0, PCI_EXP_LNKCTL_CCC);

	return 0;
}

static void msm_pcie_config_common_clock_enable_all(struct msm_pcie_dev_t *dev)
{
	if (dev->common_clk_en)
		pci_walk_bus(dev->dev->bus,
			msm_pcie_config_common_clock_enable, dev);
}

static int msm_pcie_config_clock_power_management_enable(struct pci_dev *pdev,
							void *dev)
{
	struct msm_pcie_dev_t *pcie_dev = (struct msm_pcie_dev_t *)dev;
	u32 val;

	/* enable only for upstream ports */
	if (pci_is_root_bus(pdev->bus))
		return 0;

	PCIE_DBG(pcie_dev, "PCIe: RC%d: PCI device %02x:%02x.%01x\n",
		pcie_dev->rc_idx, pdev->bus->number, PCI_SLOT(pdev->devfn),
		PCI_FUNC(pdev->devfn));

	pci_read_config_dword(pdev, pdev->pcie_cap + PCI_EXP_LNKCAP, &val);
	if (val & PCI_EXP_LNKCAP_CLKPM)
		msm_pcie_config_clear_set_dword(pdev,
			pdev->pcie_cap + PCI_EXP_LNKCTL, 0,
			PCI_EXP_LNKCTL_CLKREQ_EN);
	else
		PCIE_DBG(pcie_dev,
			"PCIe: RC%d: PCI device %02x:%02x.%01x does not support clock power management\n",
			pcie_dev->rc_idx, pdev->bus->number,
			PCI_SLOT(pdev->devfn), PCI_FUNC(pdev->devfn));

	return 0;
}

static void msm_pcie_config_clock_power_management_enable_all(
						struct msm_pcie_dev_t *dev)
{
	if (dev->clk_power_manage_en)
		pci_walk_bus(dev->dev->bus,
			msm_pcie_config_clock_power_management_enable, dev);
}

static void msm_pcie_config_l0s(struct msm_pcie_dev_t *dev,
				struct pci_dev *pdev, bool enable)
{
	u32 lnkctl_offset = pdev->pcie_cap + PCI_EXP_LNKCTL;
	int ret;

	PCIE_DBG(dev, "PCIe: RC%d: PCI device %02x:%02x.%01x %s\n",
		dev->rc_idx, pdev->bus->number, PCI_SLOT(pdev->devfn),
		PCI_FUNC(pdev->devfn), enable ? "enable" : "disable");

	if (enable) {
		ret = msm_pcie_check_l0s_support(pdev, dev);
		if (!ret)
			return;

		msm_pcie_config_clear_set_dword(pdev, lnkctl_offset, 0,
			PCI_EXP_LNKCTL_ASPM_L0S);
	} else {
		msm_pcie_config_clear_set_dword(pdev, lnkctl_offset,
			PCI_EXP_LNKCTL_ASPM_L0S, 0);
	}
}

static void msm_pcie_config_l0s_disable_all(struct msm_pcie_dev_t *dev,
				struct pci_bus *bus)
{
	struct pci_dev *pdev;

	if (!dev->l0s_supported)
		return;

	list_for_each_entry(pdev, &bus->devices, bus_list) {
		struct pci_bus *child;

		child  = pdev->subordinate;
		if (child)
			msm_pcie_config_l0s_disable_all(dev, child);
		msm_pcie_config_l0s(dev, pdev, false);
	}
}

static int msm_pcie_config_l0s_enable(struct pci_dev *pdev, void *dev)
{
	struct msm_pcie_dev_t *pcie_dev = (struct msm_pcie_dev_t *)dev;

	msm_pcie_config_l0s(pcie_dev, pdev, true);
	return 0;
}

static void msm_pcie_config_l0s_enable_all(struct msm_pcie_dev_t *dev)
{
	if (dev->l0s_supported)
		pci_walk_bus(dev->dev->bus, msm_pcie_config_l0s_enable, dev);
}

static void msm_pcie_config_l1(struct msm_pcie_dev_t *dev,
				struct pci_dev *pdev, bool enable)
{
	u32 lnkctl_offset = pdev->pcie_cap + PCI_EXP_LNKCTL;
	int ret;

	PCIE_DBG(dev, "PCIe: RC%d: PCI device %02x:%02x.%01x %s\n",
		dev->rc_idx, pdev->bus->number, PCI_SLOT(pdev->devfn),
		PCI_FUNC(pdev->devfn), enable ? "enable" : "disable");

	if (enable) {
		ret = msm_pcie_check_l1_support(pdev, dev);
		if (!ret)
			return;

		msm_pcie_config_clear_set_dword(pdev, lnkctl_offset, 0,
			PCI_EXP_LNKCTL_ASPM_L1);
	} else {
		msm_pcie_config_clear_set_dword(pdev, lnkctl_offset,
			PCI_EXP_LNKCTL_ASPM_L1, 0);
	}
}

static void msm_pcie_config_l1_disable_all(struct msm_pcie_dev_t *dev,
				struct pci_bus *bus)
{
	struct pci_dev *pdev;

	if (!dev->l1_supported)
		return;

	list_for_each_entry(pdev, &bus->devices, bus_list) {
		struct pci_bus *child;

		child  = pdev->subordinate;
		if (child)
			msm_pcie_config_l1_disable_all(dev, child);
		msm_pcie_config_l1(dev, pdev, false);
	}
}

static int msm_pcie_config_l1_enable(struct pci_dev *pdev, void *dev)
{
	struct msm_pcie_dev_t *pcie_dev = (struct msm_pcie_dev_t *)dev;

	msm_pcie_config_l1(pcie_dev, pdev, true);
	return 0;
}

static void msm_pcie_config_l1_enable_all(struct msm_pcie_dev_t *dev)
{
	if (dev->l1_supported)
		pci_walk_bus(dev->dev->bus, msm_pcie_config_l1_enable, dev);
}

static void msm_pcie_config_l1ss(struct msm_pcie_dev_t *dev,
				struct pci_dev *pdev, bool enable)
{
	u32 val, val2;
	u32 l1ss_cap_id_offset, l1ss_ctl1_offset;
	u32 devctl2_offset = pdev->pcie_cap + PCI_EXP_DEVCTL2;

	PCIE_DBG(dev, "PCIe: RC%d: PCI device %02x:%02x.%01x %s\n",
		dev->rc_idx, pdev->bus->number, PCI_SLOT(pdev->devfn),
		PCI_FUNC(pdev->devfn), enable ? "enable" : "disable");

	l1ss_cap_id_offset = pci_find_ext_capability(pdev, PCI_EXT_CAP_ID_L1SS);
	if (!l1ss_cap_id_offset) {
		PCIE_DBG(dev,
			"PCIe: RC%d: PCI device %02x:%02x.%01x could not find L1ss capability register\n",
			dev->rc_idx, pdev->bus->number, PCI_SLOT(pdev->devfn),
			PCI_FUNC(pdev->devfn));
		return;
	}

	l1ss_ctl1_offset = l1ss_cap_id_offset + PCI_L1SS_CTL1;

	/* Enable the AUX Clock and the Core Clk to be synchronous for L1ss */
	if (pci_is_root_bus(pdev->bus) && !dev->aux_clk_sync) {
		if (enable)
			msm_pcie_write_mask(dev->parf +
				PCIE20_PARF_SYS_CTRL, BIT(3), 0);
		else
			msm_pcie_write_mask(dev->parf +
				PCIE20_PARF_SYS_CTRL, 0, BIT(3));
	}

	if (enable) {
		msm_pcie_config_clear_set_dword(pdev, devctl2_offset, 0,
			PCI_EXP_DEVCTL2_LTR_EN);

		msm_pcie_config_clear_set_dword(pdev, l1ss_ctl1_offset, 0,
			(dev->l1_1_pcipm_supported ?
				PCI_L1SS_CTL1_PCIPM_L1_1 : 0) |
			(dev->l1_2_pcipm_supported ?
				PCI_L1SS_CTL1_PCIPM_L1_2 : 0) |
			(dev->l1_1_aspm_supported ?
				PCI_L1SS_CTL1_ASPM_L1_1 : 0) |
			(dev->l1_2_aspm_supported ?
				PCI_L1SS_CTL1_ASPM_L1_2 : 0));
	} else {
		msm_pcie_config_clear_set_dword(pdev, devctl2_offset,
			PCI_EXP_DEVCTL2_LTR_EN, 0);

		msm_pcie_config_clear_set_dword(pdev, l1ss_ctl1_offset,
			PCI_L1SS_CTL1_PCIPM_L1_1 | PCI_L1SS_CTL1_PCIPM_L1_2 |
			PCI_L1SS_CTL1_ASPM_L1_1 | PCI_L1SS_CTL1_ASPM_L1_2, 0);
	}

	pci_read_config_dword(pdev, l1ss_ctl1_offset, &val);
	PCIE_DBG2(dev, "PCIe: RC%d: L1SUB_CONTROL1:0x%x\n", dev->rc_idx, val);

	pci_read_config_dword(pdev, devctl2_offset, &val2);
	PCIE_DBG2(dev, "PCIe: RC%d: DEVICE_CONTROL2_STATUS2::0x%x\n",
		dev->rc_idx, val2);
}

static int msm_pcie_config_l1ss_disable(struct pci_dev *pdev, void *dev)
{
	struct msm_pcie_dev_t *pcie_dev = (struct msm_pcie_dev_t *)dev;

	msm_pcie_config_l1ss(pcie_dev, pdev, false);
	return 0;
}

static void msm_pcie_config_l1ss_disable_all(struct msm_pcie_dev_t *dev,
				struct pci_bus *bus)
{
	struct pci_dev *pdev;

	if (!dev->l1ss_supported)
		return;

	list_for_each_entry(pdev, &bus->devices, bus_list) {
		struct pci_bus *child;

		child  = pdev->subordinate;
		if (child)
			msm_pcie_config_l1ss_disable_all(dev, child);
		msm_pcie_config_l1ss_disable(pdev, dev);
	}
}

static int msm_pcie_config_l1ss_enable(struct pci_dev *pdev, void *dev)
{
	struct msm_pcie_dev_t *pcie_dev = (struct msm_pcie_dev_t *)dev;

	msm_pcie_config_l1ss(pcie_dev, pdev, true);
	return 0;
}

static void msm_pcie_config_l1ss_enable_all(struct msm_pcie_dev_t *dev)
{
	if (dev->l1ss_supported)
		pci_walk_bus(dev->dev->bus, msm_pcie_config_l1ss_enable, dev);
}

static void msm_pcie_config_link_pm(struct msm_pcie_dev_t *dev, bool enable)
{
	struct pci_bus *bus = dev->dev->bus;

	if (enable) {
		msm_pcie_config_common_clock_enable_all(dev);
		msm_pcie_config_clock_power_management_enable_all(dev);
		msm_pcie_config_l1ss_enable_all(dev);
		msm_pcie_config_l1_enable_all(dev);
		msm_pcie_config_l0s_enable_all(dev);
	} else {
		msm_pcie_config_l0s_disable_all(dev, bus);
		msm_pcie_config_l1_disable_all(dev, bus);
		msm_pcie_config_l1ss_disable_all(dev, bus);
	}
}

static void msm_pcie_check_l1ss_support_all(struct msm_pcie_dev_t *dev)
{
	pci_walk_bus(dev->dev->bus, msm_pcie_check_l1ss_support, dev);
}

static int msm_pcie_probe(struct platform_device *pdev)
{
	int ret = 0;
	int rc_idx = -1;
	int i, j;

	PCIE_GEN_DBG("%s\n", __func__);

	mutex_lock(&pcie_drv.drv_lock);

	ret = of_property_read_u32((&pdev->dev)->of_node,
				"cell-index", &rc_idx);
	if (ret) {
		PCIE_GEN_DBG("Did not find RC index.\n");
		goto out;
	} else {
		if (rc_idx >= MAX_RC_NUM) {
			pr_err(
				"PCIe: Invalid RC Index %d (max supported = %d)\n",
				rc_idx, MAX_RC_NUM);
			goto out;
		}
		pcie_drv.rc_num++;
		PCIE_DBG(&msm_pcie_dev[rc_idx], "PCIe: RC index is %d.\n",
			rc_idx);
	}

	msm_pcie_dev[rc_idx].l0s_supported =
		!of_property_read_bool((&pdev->dev)->of_node,
				"qcom,no-l0s-supported");
	if (msm_pcie_invert_l0s_support & BIT(rc_idx))
		msm_pcie_dev[rc_idx].l0s_supported =
			!msm_pcie_dev[rc_idx].l0s_supported;
	PCIE_DBG(&msm_pcie_dev[rc_idx], "L0s is %s supported.\n",
		msm_pcie_dev[rc_idx].l0s_supported ? "" : "not");
	msm_pcie_dev[rc_idx].l1_supported =
		!of_property_read_bool((&pdev->dev)->of_node,
				"qcom,no-l1-supported");
	if (msm_pcie_invert_l1_support & BIT(rc_idx))
		msm_pcie_dev[rc_idx].l1_supported =
			!msm_pcie_dev[rc_idx].l1_supported;
	PCIE_DBG(&msm_pcie_dev[rc_idx], "L1 is %s supported.\n",
		msm_pcie_dev[rc_idx].l1_supported ? "" : "not");
	msm_pcie_dev[rc_idx].l1ss_supported =
		!of_property_read_bool((&pdev->dev)->of_node,
				"qcom,no-l1ss-supported");
	if (msm_pcie_invert_l1ss_support & BIT(rc_idx))
		msm_pcie_dev[rc_idx].l1ss_supported =
			!msm_pcie_dev[rc_idx].l1ss_supported;
	PCIE_DBG(&msm_pcie_dev[rc_idx], "L1ss is %s supported.\n",
		msm_pcie_dev[rc_idx].l1ss_supported ? "" : "not");
	msm_pcie_dev[rc_idx].l1_1_aspm_supported =
		msm_pcie_dev[rc_idx].l1ss_supported;
	msm_pcie_dev[rc_idx].l1_2_aspm_supported =
		msm_pcie_dev[rc_idx].l1ss_supported;
	msm_pcie_dev[rc_idx].l1_1_pcipm_supported =
		msm_pcie_dev[rc_idx].l1ss_supported;
	msm_pcie_dev[rc_idx].l1_2_pcipm_supported =
		msm_pcie_dev[rc_idx].l1ss_supported;

	msm_pcie_dev[rc_idx].common_clk_en =
		of_property_read_bool((&pdev->dev)->of_node,
				"qcom,common-clk-en");
	PCIE_DBG(&msm_pcie_dev[rc_idx], "Common clock is %s enabled.\n",
		msm_pcie_dev[rc_idx].common_clk_en ? "" : "not");
	msm_pcie_dev[rc_idx].clk_power_manage_en =
		of_property_read_bool((&pdev->dev)->of_node,
				"qcom,clk-power-manage-en");
	PCIE_DBG(&msm_pcie_dev[rc_idx],
		"Clock power management is %s enabled.\n",
		msm_pcie_dev[rc_idx].clk_power_manage_en ? "" : "not");
	msm_pcie_dev[rc_idx].aux_clk_sync =
		!of_property_read_bool((&pdev->dev)->of_node,
				"qcom,no-aux-clk-sync");
	PCIE_DBG(&msm_pcie_dev[rc_idx],
		"AUX clock is %s synchronous to Core clock.\n",
		msm_pcie_dev[rc_idx].aux_clk_sync ? "" : "not");

	msm_pcie_dev[rc_idx].use_19p2mhz_aux_clk =
		of_property_read_bool((&pdev->dev)->of_node,
				"qcom,use-19p2mhz-aux-clk");
	PCIE_DBG(&msm_pcie_dev[rc_idx],
		"AUX clock frequency is %s 19.2MHz.\n",
		msm_pcie_dev[rc_idx].use_19p2mhz_aux_clk ? "" : "not");

	msm_pcie_dev[rc_idx].smmu_sid_base = 0;
	ret = of_property_read_u32((&pdev->dev)->of_node, "qcom,smmu-sid-base",
				&msm_pcie_dev[rc_idx].smmu_sid_base);
	if (ret)
		PCIE_DBG(&msm_pcie_dev[rc_idx],
			"RC%d SMMU sid base not found\n",
			msm_pcie_dev[rc_idx].rc_idx);
	else
		PCIE_DBG(&msm_pcie_dev[rc_idx],
			"RC%d: qcom,smmu-sid-base: 0x%x.\n",
			msm_pcie_dev[rc_idx].rc_idx,
			msm_pcie_dev[rc_idx].smmu_sid_base);

	msm_pcie_dev[rc_idx].boot_option = 0;
	ret = of_property_read_u32((&pdev->dev)->of_node, "qcom,boot-option",
				&msm_pcie_dev[rc_idx].boot_option);
	PCIE_DBG(&msm_pcie_dev[rc_idx],
		"PCIe: RC%d boot option is 0x%x.\n",
		rc_idx, msm_pcie_dev[rc_idx].boot_option);

	msm_pcie_dev[rc_idx].phy_ver = 1;
	ret = of_property_read_u32((&pdev->dev)->of_node,
				"qcom,pcie-phy-ver",
				&msm_pcie_dev[rc_idx].phy_ver);
	if (ret)
		PCIE_DBG(&msm_pcie_dev[rc_idx],
			"RC%d: pcie-phy-ver does not exist.\n",
			msm_pcie_dev[rc_idx].rc_idx);
	else
		PCIE_DBG(&msm_pcie_dev[rc_idx],
			"RC%d: pcie-phy-ver: %d.\n",
			msm_pcie_dev[rc_idx].rc_idx,
			msm_pcie_dev[rc_idx].phy_ver);

	msm_pcie_dev[rc_idx].target_link_speed = 0;
	ret = of_property_read_u32(pdev->dev.of_node,
				"qcom,target-link-speed",
				&msm_pcie_dev[rc_idx].target_link_speed);
	PCIE_DBG(&msm_pcie_dev[rc_idx],
		"PCIe: RC%d: target-link-speed: 0x%x.\n",
		rc_idx, msm_pcie_dev[rc_idx].target_link_speed);

	msm_pcie_dev[rc_idx].n_fts = 0;
	ret = of_property_read_u32((&pdev->dev)->of_node,
				"qcom,n-fts",
				&msm_pcie_dev[rc_idx].n_fts);

	if (ret)
		PCIE_DBG(&msm_pcie_dev[rc_idx],
			"n-fts does not exist. ret=%d\n", ret);
	else
		PCIE_DBG(&msm_pcie_dev[rc_idx], "n-fts: 0x%x.\n",
				msm_pcie_dev[rc_idx].n_fts);

	msm_pcie_dev[rc_idx].ext_ref_clk =
		of_property_read_bool((&pdev->dev)->of_node,
				"qcom,ext-ref-clk");
	PCIE_DBG(&msm_pcie_dev[rc_idx], "ref clk is %s.\n",
		msm_pcie_dev[rc_idx].ext_ref_clk ? "external" : "internal");

	msm_pcie_dev[rc_idx].ep_latency = 0;
	ret = of_property_read_u32((&pdev->dev)->of_node,
				"qcom,ep-latency",
				&msm_pcie_dev[rc_idx].ep_latency);
	if (ret)
		PCIE_DBG(&msm_pcie_dev[rc_idx],
			"RC%d: ep-latency does not exist.\n",
			rc_idx);
	else
		PCIE_DBG(&msm_pcie_dev[rc_idx], "RC%d: ep-latency: 0x%x.\n",
			rc_idx, msm_pcie_dev[rc_idx].ep_latency);

	msm_pcie_dev[rc_idx].switch_latency = 0;
	ret = of_property_read_u32((&pdev->dev)->of_node,
					"qcom,switch-latency",
					&msm_pcie_dev[rc_idx].switch_latency);

	if (ret)
		PCIE_DBG(&msm_pcie_dev[rc_idx],
				"RC%d: switch-latency does not exist.\n",
				rc_idx);
	else
		PCIE_DBG(&msm_pcie_dev[rc_idx],
				"RC%d: switch-latency: 0x%x.\n",
				rc_idx, msm_pcie_dev[rc_idx].switch_latency);

	msm_pcie_dev[rc_idx].wr_halt_size = 0;
	ret = of_property_read_u32(pdev->dev.of_node,
				"qcom,wr-halt-size",
				&msm_pcie_dev[rc_idx].wr_halt_size);
	if (ret)
		PCIE_DBG(&msm_pcie_dev[rc_idx],
			"RC%d: wr-halt-size not specified in dt. Use default value.\n",
			rc_idx);
	else
		PCIE_DBG(&msm_pcie_dev[rc_idx], "RC%d: wr-halt-size: 0x%x.\n",
			rc_idx, msm_pcie_dev[rc_idx].wr_halt_size);

	msm_pcie_dev[rc_idx].slv_addr_space_size = SZ_16M;
	ret = of_property_read_u32(pdev->dev.of_node,
				"qcom,slv-addr-space-size",
				&msm_pcie_dev[rc_idx].slv_addr_space_size);
	PCIE_DBG(&msm_pcie_dev[rc_idx],
		"RC%d: slv-addr-space-size: 0x%x.\n",
		rc_idx, msm_pcie_dev[rc_idx].slv_addr_space_size);

	msm_pcie_dev[rc_idx].phy_status_offset = 0;
	ret = of_property_read_u32(pdev->dev.of_node,
				"qcom,phy-status-offset",
				&msm_pcie_dev[rc_idx].phy_status_offset);
	if (ret) {
		PCIE_ERR(&msm_pcie_dev[rc_idx],
			"RC%d: failed to get PCIe PHY status offset.\n",
			rc_idx);
		goto decrease_rc_num;
	} else {
		PCIE_DBG(&msm_pcie_dev[rc_idx],
			"RC%d: phy-status-offset: 0x%x.\n",
			rc_idx, msm_pcie_dev[rc_idx].phy_status_offset);
	}

	msm_pcie_dev[rc_idx].phy_power_down_offset = 0;
	ret = of_property_read_u32(pdev->dev.of_node,
				"qcom,phy-power-down-offset",
				&msm_pcie_dev[rc_idx].phy_power_down_offset);
	if (ret)
		PCIE_DBG(&msm_pcie_dev[rc_idx],
			"RC%d: qcom,phy-power-down-offset not found.\n",
			rc_idx);
	else
		PCIE_DBG(&msm_pcie_dev[rc_idx],
			"RC%d: phy-power-down-offset: 0x%x.\n",
			rc_idx, msm_pcie_dev[rc_idx].phy_power_down_offset);

	msm_pcie_dev[rc_idx].cpl_timeout = 0;
	ret = of_property_read_u32((&pdev->dev)->of_node,
				"qcom,cpl-timeout",
				&msm_pcie_dev[rc_idx].cpl_timeout);
	if (ret)
		PCIE_DBG(&msm_pcie_dev[rc_idx],
			"RC%d: Using default cpl-timeout.\n",
			rc_idx);
	else
		PCIE_DBG(&msm_pcie_dev[rc_idx], "RC%d: cpl-timeout: 0x%x.\n",
			rc_idx, msm_pcie_dev[rc_idx].cpl_timeout);

	msm_pcie_dev[rc_idx].perst_delay_us_min =
		PERST_PROPAGATION_DELAY_US_MIN;
	ret = of_property_read_u32(pdev->dev.of_node,
				"qcom,perst-delay-us-min",
				&msm_pcie_dev[rc_idx].perst_delay_us_min);
	if (ret)
		PCIE_DBG(&msm_pcie_dev[rc_idx],
			"RC%d: perst-delay-us-min does not exist. Use default value %dus.\n",
			rc_idx, msm_pcie_dev[rc_idx].perst_delay_us_min);
	else
		PCIE_DBG(&msm_pcie_dev[rc_idx],
			"RC%d: perst-delay-us-min: %dus.\n",
			rc_idx, msm_pcie_dev[rc_idx].perst_delay_us_min);

	msm_pcie_dev[rc_idx].perst_delay_us_max =
		PERST_PROPAGATION_DELAY_US_MAX;
	ret = of_property_read_u32(pdev->dev.of_node,
				"qcom,perst-delay-us-max",
				&msm_pcie_dev[rc_idx].perst_delay_us_max);
	if (ret)
		PCIE_DBG(&msm_pcie_dev[rc_idx],
			"RC%d: perst-delay-us-max does not exist. Use default value %dus.\n",
			rc_idx, msm_pcie_dev[rc_idx].perst_delay_us_max);
	else
		PCIE_DBG(&msm_pcie_dev[rc_idx],
			"RC%d: perst-delay-us-max: %dus.\n",
			rc_idx, msm_pcie_dev[rc_idx].perst_delay_us_max);

	msm_pcie_dev[rc_idx].tlp_rd_size = PCIE_TLP_RD_SIZE;
	ret = of_property_read_u32(pdev->dev.of_node,
				"qcom,tlp-rd-size",
				&msm_pcie_dev[rc_idx].tlp_rd_size);
	if (ret)
		PCIE_DBG(&msm_pcie_dev[rc_idx],
			"RC%d: tlp-rd-size does not exist. tlp-rd-size: 0x%x.\n",
			rc_idx, msm_pcie_dev[rc_idx].tlp_rd_size);
	else
		PCIE_DBG(&msm_pcie_dev[rc_idx], "RC%d: tlp-rd-size: 0x%x.\n",
			rc_idx, msm_pcie_dev[rc_idx].tlp_rd_size);

	msm_pcie_dev[rc_idx].rc_idx = rc_idx;
	msm_pcie_dev[rc_idx].pdev = pdev;
	msm_pcie_dev[rc_idx].vreg_n = 0;
	msm_pcie_dev[rc_idx].gpio_n = 0;
	msm_pcie_dev[rc_idx].parf_deemph = 0;
	msm_pcie_dev[rc_idx].parf_swing = 0;
	msm_pcie_dev[rc_idx].link_status = MSM_PCIE_LINK_DEINIT;
	msm_pcie_dev[rc_idx].user_suspend = false;
	msm_pcie_dev[rc_idx].disable_pc = false;
	msm_pcie_dev[rc_idx].saved_state = NULL;
	msm_pcie_dev[rc_idx].enumerated = false;
	msm_pcie_dev[rc_idx].num_active_ep = 0;
	msm_pcie_dev[rc_idx].num_ep = 0;
	msm_pcie_dev[rc_idx].pending_ep_reg = false;
	msm_pcie_dev[rc_idx].phy_len = 0;
	msm_pcie_dev[rc_idx].phy_sequence = NULL;
	msm_pcie_dev[rc_idx].event_reg = NULL;
	msm_pcie_dev[rc_idx].linkdown_counter = 0;
	msm_pcie_dev[rc_idx].link_turned_on_counter = 0;
	msm_pcie_dev[rc_idx].link_turned_off_counter = 0;
	msm_pcie_dev[rc_idx].rc_corr_counter = 0;
	msm_pcie_dev[rc_idx].rc_non_fatal_counter = 0;
	msm_pcie_dev[rc_idx].rc_fatal_counter = 0;
	msm_pcie_dev[rc_idx].ep_corr_counter = 0;
	msm_pcie_dev[rc_idx].ep_non_fatal_counter = 0;
	msm_pcie_dev[rc_idx].ep_fatal_counter = 0;
	msm_pcie_dev[rc_idx].suspending = false;
	msm_pcie_dev[rc_idx].wake_counter = 0;
	msm_pcie_dev[rc_idx].aer_enable = true;
	if (msm_pcie_invert_aer_support)
		msm_pcie_dev[rc_idx].aer_enable = false;
	msm_pcie_dev[rc_idx].power_on = false;
	msm_pcie_dev[rc_idx].use_msi = false;
	msm_pcie_dev[rc_idx].use_pinctrl = false;
	msm_pcie_dev[rc_idx].linkdown_panic = false;
	msm_pcie_dev[rc_idx].bridge_found = false;
	memcpy(msm_pcie_dev[rc_idx].vreg, msm_pcie_vreg_info,
				sizeof(msm_pcie_vreg_info));
	memcpy(msm_pcie_dev[rc_idx].gpio, msm_pcie_gpio_info,
				sizeof(msm_pcie_gpio_info));
	memcpy(msm_pcie_dev[rc_idx].clk, msm_pcie_clk_info[rc_idx],
				sizeof(msm_pcie_clk_info[rc_idx]));
	memcpy(msm_pcie_dev[rc_idx].pipeclk, msm_pcie_pipe_clk_info[rc_idx],
				sizeof(msm_pcie_pipe_clk_info[rc_idx]));
	memcpy(msm_pcie_dev[rc_idx].res, msm_pcie_res_info,
				sizeof(msm_pcie_res_info));
	memcpy(msm_pcie_dev[rc_idx].irq, msm_pcie_irq_info,
				sizeof(msm_pcie_irq_info));
	memcpy(msm_pcie_dev[rc_idx].reset, msm_pcie_reset_info[rc_idx],
				sizeof(msm_pcie_reset_info[rc_idx]));
	memcpy(msm_pcie_dev[rc_idx].pipe_reset,
			msm_pcie_pipe_reset_info[rc_idx],
			sizeof(msm_pcie_pipe_reset_info[rc_idx]));
	msm_pcie_dev[rc_idx].shadow_en = true;
	for (i = 0; i < PCIE_CONF_SPACE_DW; i++)
		msm_pcie_dev[rc_idx].rc_shadow[i] = PCIE_CLEAR;
	for (i = 0; i < MAX_DEVICE_NUM; i++)
		for (j = 0; j < PCIE_CONF_SPACE_DW; j++)
			msm_pcie_dev[rc_idx].ep_shadow[i][j] = PCIE_CLEAR;
	for (i = 0; i < MAX_DEVICE_NUM; i++) {
		msm_pcie_dev[rc_idx].pcidev_table[i].bdf = 0;
		msm_pcie_dev[rc_idx].pcidev_table[i].dev = NULL;
		msm_pcie_dev[rc_idx].pcidev_table[i].short_bdf = 0;
		msm_pcie_dev[rc_idx].pcidev_table[i].sid = 0;
		msm_pcie_dev[rc_idx].pcidev_table[i].domain = rc_idx;
		msm_pcie_dev[rc_idx].pcidev_table[i].conf_base = NULL;
		msm_pcie_dev[rc_idx].pcidev_table[i].phy_address = 0;
		msm_pcie_dev[rc_idx].pcidev_table[i].dev_ctrlstts_offset = 0;
		msm_pcie_dev[rc_idx].pcidev_table[i].event_reg = NULL;
		msm_pcie_dev[rc_idx].pcidev_table[i].registered = true;
	}

	dev_set_drvdata(&msm_pcie_dev[rc_idx].pdev->dev, &msm_pcie_dev[rc_idx]);

	ret = msm_pcie_get_resources(&msm_pcie_dev[rc_idx],
				msm_pcie_dev[rc_idx].pdev);

	if (ret)
		goto decrease_rc_num;

	msm_pcie_dev[rc_idx].pinctrl = devm_pinctrl_get(&pdev->dev);
	if (IS_ERR_OR_NULL(msm_pcie_dev[rc_idx].pinctrl))
		PCIE_ERR(&msm_pcie_dev[rc_idx],
			"PCIe: RC%d failed to get pinctrl\n",
			rc_idx);
	else
		msm_pcie_dev[rc_idx].use_pinctrl = true;

	if (msm_pcie_dev[rc_idx].use_pinctrl) {
		msm_pcie_dev[rc_idx].pins_default =
			pinctrl_lookup_state(msm_pcie_dev[rc_idx].pinctrl,
						"default");
		if (IS_ERR(msm_pcie_dev[rc_idx].pins_default)) {
			PCIE_ERR(&msm_pcie_dev[rc_idx],
				"PCIe: RC%d could not get pinctrl default state\n",
				rc_idx);
			msm_pcie_dev[rc_idx].pins_default = NULL;
		}

		msm_pcie_dev[rc_idx].pins_sleep =
			pinctrl_lookup_state(msm_pcie_dev[rc_idx].pinctrl,
						"sleep");
		if (IS_ERR(msm_pcie_dev[rc_idx].pins_sleep)) {
			PCIE_ERR(&msm_pcie_dev[rc_idx],
				"PCIe: RC%d could not get pinctrl sleep state\n",
				rc_idx);
			msm_pcie_dev[rc_idx].pins_sleep = NULL;
		}
	}

	ret = msm_pcie_gpio_init(&msm_pcie_dev[rc_idx]);
	if (ret) {
		msm_pcie_release_resources(&msm_pcie_dev[rc_idx]);
		goto decrease_rc_num;
	}

	ret = msm_pcie_irq_init(&msm_pcie_dev[rc_idx]);
	if (ret) {
		msm_pcie_release_resources(&msm_pcie_dev[rc_idx]);
		msm_pcie_gpio_deinit(&msm_pcie_dev[rc_idx]);
		goto decrease_rc_num;
	}

	msm_pcie_sysfs_init(&msm_pcie_dev[rc_idx]);

	msm_pcie_dev[rc_idx].drv_ready = true;

	if (msm_pcie_dev[rc_idx].boot_option &
			MSM_PCIE_NO_PROBE_ENUMERATION) {
		PCIE_DBG(&msm_pcie_dev[rc_idx],
			"PCIe: RC%d will be enumerated by client or endpoint.\n",
			rc_idx);
		mutex_unlock(&pcie_drv.drv_lock);
		return 0;
	}

	ret = msm_pcie_enumerate(rc_idx);

	if (ret)
		PCIE_ERR(&msm_pcie_dev[rc_idx],
			"PCIe: RC%d is not enabled during bootup; it will be enumerated upon client request.\n",
			rc_idx);
	else
		PCIE_ERR(&msm_pcie_dev[rc_idx], "RC%d is enabled in bootup\n",
			rc_idx);

	PCIE_DBG(&msm_pcie_dev[rc_idx], "PCIE probed %s\n",
		dev_name(&(pdev->dev)));

	mutex_unlock(&pcie_drv.drv_lock);
	return 0;

decrease_rc_num:
	pcie_drv.rc_num--;
out:
	if (rc_idx < 0 || rc_idx >= MAX_RC_NUM)
		pr_err("PCIe: Invalid RC index %d. Driver probe failed\n",
		rc_idx);
	else
		PCIE_ERR(&msm_pcie_dev[rc_idx],
			"PCIe: Driver probe failed for RC%d:%d\n",
			rc_idx, ret);

	mutex_unlock(&pcie_drv.drv_lock);

	return ret;
}

static int msm_pcie_remove(struct platform_device *pdev)
{
	int ret = 0;
	int rc_idx;

	PCIE_GEN_DBG("PCIe:%s.\n", __func__);

	mutex_lock(&pcie_drv.drv_lock);

	ret = of_property_read_u32((&pdev->dev)->of_node,
				"cell-index", &rc_idx);
	if (ret) {
		pr_err("%s: Did not find RC index.\n", __func__);
		goto out;
	} else {
		pcie_drv.rc_num--;
		PCIE_GEN_DBG("%s: RC index is 0x%x.", __func__, rc_idx);
	}

	msm_pcie_irq_deinit(&msm_pcie_dev[rc_idx]);
	msm_pcie_vreg_deinit(&msm_pcie_dev[rc_idx]);
	msm_pcie_clk_deinit(&msm_pcie_dev[rc_idx]);
	msm_pcie_gpio_deinit(&msm_pcie_dev[rc_idx]);
	msm_pcie_release_resources(&msm_pcie_dev[rc_idx]);

out:
	mutex_unlock(&pcie_drv.drv_lock);

	return ret;
}

static int msm_pci_iommu_parse_dt(struct msm_root_dev_t *root_dev)
{
	int ret;
	struct msm_pcie_dev_t *pcie_dev = root_dev->pcie_dev;
	struct pci_dev *pci_dev = root_dev->pci_dev;
	struct device_node *pci_of_node = pci_dev->dev.of_node;

	ret = of_property_read_u32(pci_of_node, "qcom,iommu-cfg",
				&root_dev->iommu_cfg);
	if (ret) {
		PCIE_DBG(pcie_dev, "PCIe: RC%d: no iommu-cfg present in DT\n",
			pcie_dev->rc_idx);
		return 0;
	}

	if (root_dev->iommu_cfg & MSM_PCIE_IOMMU_S1_BYPASS) {
		root_dev->iommu_base = 0;
		root_dev->iommu_size = PAGE_SIZE;
	} else {
		u64 iommu_range[2];

		ret = of_property_count_elems_of_size(pci_of_node,
							"qcom,iommu-range",
							sizeof(iommu_range));
		if (ret != 1) {
			PCIE_ERR(pcie_dev,
				"invalid entry for iommu address: %d\n",
				ret);
			return ret;
		}

		ret = of_property_read_u64_array(pci_of_node,
						"qcom,iommu-range",
						iommu_range, 2);
		if (ret) {
			PCIE_ERR(pcie_dev,
				"failed to get iommu address: %d\n", ret);
			return ret;
		}

		root_dev->iommu_base = (dma_addr_t)iommu_range[0];
		root_dev->iommu_size = (size_t)iommu_range[1];
	}

	PCIE_DBG(pcie_dev,
		"iommu-cfg: 0x%x iommu-base: %pad iommu-size: 0x%zx\n",
		root_dev->iommu_cfg, &root_dev->iommu_base,
		root_dev->iommu_size);

	return 0;
}

static int msm_pci_iommu_init(struct msm_root_dev_t *root_dev)
{
	int ret;
	struct dma_iommu_mapping *mapping;
	struct msm_pcie_dev_t *pcie_dev = root_dev->pcie_dev;
	struct pci_dev *pci_dev = root_dev->pci_dev;

	ret = msm_pci_iommu_parse_dt(root_dev);
	if (ret)
		return ret;

	if (!(root_dev->iommu_cfg & MSM_PCIE_IOMMU_PRESENT))
		return 0;

	mapping = arm_iommu_create_mapping(&pci_bus_type, root_dev->iommu_base,
						root_dev->iommu_size);
	if (IS_ERR_OR_NULL(mapping)) {
		ret = PTR_ERR(mapping);
		PCIE_ERR(pcie_dev,
			"PCIe: RC%d: Failed to create IOMMU mapping (%d)\n",
			pcie_dev->rc_idx, ret);
		return ret;
	}

	if (root_dev->iommu_cfg & MSM_PCIE_IOMMU_S1_BYPASS) {
		int iommu_s1_bypass = 1;

		ret = iommu_domain_set_attr(mapping->domain,
					DOMAIN_ATTR_S1_BYPASS,
					&iommu_s1_bypass);
		if (ret) {
			PCIE_ERR(pcie_dev,
				"PCIe: RC%d: failed to set attribute S1_BYPASS: %d\n",
				pcie_dev->rc_idx, ret);
			goto release_mapping;
		}
	}

	if (root_dev->iommu_cfg & MSM_PCIE_IOMMU_FAST) {
		int iommu_fast = 1;

		ret = iommu_domain_set_attr(mapping->domain,
					DOMAIN_ATTR_FAST,
					&iommu_fast);
		if (ret) {
			PCIE_ERR(pcie_dev,
				"PCIe: RC%d: failed to set attribute FAST: %d\n",
				pcie_dev->rc_idx, ret);
			goto release_mapping;
		}
	}

	if (root_dev->iommu_cfg & MSM_PCIE_IOMMU_ATOMIC) {
		int iommu_atomic = 1;

		ret = iommu_domain_set_attr(mapping->domain,
					DOMAIN_ATTR_ATOMIC,
					&iommu_atomic);
		if (ret) {
			PCIE_ERR(pcie_dev,
				"PCIe: RC%d: failed to set attribute ATOMIC: %d\n",
				pcie_dev->rc_idx, ret);
			goto release_mapping;
		}
	}

	if (root_dev->iommu_cfg & MSM_PCIE_IOMMU_FORCE_COHERENT) {
		int iommu_force_coherent = 1;

		ret = iommu_domain_set_attr(mapping->domain,
				DOMAIN_ATTR_PAGE_TABLE_FORCE_COHERENT,
				&iommu_force_coherent);
		if (ret) {
			PCIE_ERR(pcie_dev,
				"PCIe: RC%d: failed to set attribute FORCE_COHERENT: %d\n",
				pcie_dev->rc_idx, ret);
			goto release_mapping;
		}
	}

	ret = arm_iommu_attach_device(&pci_dev->dev, mapping);
	if (ret) {
		PCIE_ERR(pcie_dev,
			"failed to iommu attach device (%d)\n",
			pcie_dev->rc_idx, ret);
		goto release_mapping;
	}

	PCIE_DBG(pcie_dev, "PCIe: RC%d: successful iommu attach\n",
		pcie_dev->rc_idx);
	return 0;

release_mapping:
	arm_iommu_release_mapping(mapping);

	return ret;
}

int msm_pci_probe(struct pci_dev *pci_dev,
		  const struct pci_device_id *device_id)
{
	int ret;
	struct msm_pcie_dev_t *pcie_dev = PCIE_BUS_PRIV_DATA(pci_dev->bus);
	struct msm_root_dev_t *root_dev;

	PCIE_DBG(pcie_dev, "PCIe: RC%d: PCI Probe\n", pcie_dev->rc_idx);

	if (!pci_dev->dev.of_node)
		return -ENODEV;

	root_dev = devm_kzalloc(&pci_dev->dev, sizeof(*root_dev), GFP_KERNEL);
	if (!root_dev)
		return -ENOMEM;

	root_dev->pcie_dev = pcie_dev;
	root_dev->pci_dev = pci_dev;
	dev_set_drvdata(&pci_dev->dev, root_dev);

	ret = msm_pci_iommu_init(root_dev);
	if (ret)
		return ret;

	ret = dma_set_mask_and_coherent(&pci_dev->dev, DMA_BIT_MASK(64));
	if (ret) {
		PCIE_ERR(pcie_dev, "DMA set mask failed (%d)\n", ret);
		return ret;
	}

	return 0;
}

static struct pci_device_id msm_pci_device_id[] = {
	{PCI_DEVICE(0x17cb, 0x0108)},
	{0},
};

static struct pci_driver msm_pci_driver = {
	.name = "pci-msm-rc",
	.id_table = msm_pci_device_id,
	.probe = msm_pci_probe,
};

static const struct of_device_id msm_pcie_match[] = {
	{	.compatible = "qcom,pci-msm",
	},
	{}
};

static struct platform_driver msm_pcie_driver = {
	.probe	= msm_pcie_probe,
	.remove	= msm_pcie_remove,
	.driver	= {
		.name		= "pci-msm",
		.owner		= THIS_MODULE,
		.of_match_table	= msm_pcie_match,
	},
};

static int __init pcie_init(void)
{
	int ret = 0, i;
	char rc_name[MAX_RC_NAME_LEN];

	pr_alert("pcie:%s.\n", __func__);

	pcie_drv.rc_num = 0;
	mutex_init(&pcie_drv.drv_lock);

	for (i = 0; i < MAX_RC_NUM; i++) {
		snprintf(rc_name, MAX_RC_NAME_LEN, "pcie%d-short", i);
		msm_pcie_dev[i].ipc_log =
			ipc_log_context_create(PCIE_LOG_PAGES, rc_name, 0);
		if (msm_pcie_dev[i].ipc_log == NULL)
			pr_err("%s: unable to create IPC log context for %s\n",
				__func__, rc_name);
		else
			PCIE_DBG(&msm_pcie_dev[i],
				"PCIe IPC logging is enable for RC%d\n",
				i);
		snprintf(rc_name, MAX_RC_NAME_LEN, "pcie%d-long", i);
		msm_pcie_dev[i].ipc_log_long =
			ipc_log_context_create(PCIE_LOG_PAGES, rc_name, 0);
		if (msm_pcie_dev[i].ipc_log_long == NULL)
			pr_err("%s: unable to create IPC log context for %s\n",
				__func__, rc_name);
		else
			PCIE_DBG(&msm_pcie_dev[i],
				"PCIe IPC logging %s is enable for RC%d\n",
				rc_name, i);
		snprintf(rc_name, MAX_RC_NAME_LEN, "pcie%d-dump", i);
		msm_pcie_dev[i].ipc_log_dump =
			ipc_log_context_create(PCIE_LOG_PAGES, rc_name, 0);
		if (msm_pcie_dev[i].ipc_log_dump == NULL)
			pr_err("%s: unable to create IPC log context for %s\n",
				__func__, rc_name);
		else
			PCIE_DBG(&msm_pcie_dev[i],
				"PCIe IPC logging %s is enable for RC%d\n",
				rc_name, i);
		spin_lock_init(&msm_pcie_dev[i].cfg_lock);
		msm_pcie_dev[i].cfg_access = true;
		mutex_init(&msm_pcie_dev[i].enumerate_lock);
		mutex_init(&msm_pcie_dev[i].setup_lock);
		mutex_init(&msm_pcie_dev[i].recovery_lock);
		spin_lock_init(&msm_pcie_dev[i].wakeup_lock);
		spin_lock_init(&msm_pcie_dev[i].irq_lock);
		msm_pcie_dev[i].drv_ready = false;
	}
	for (i = 0; i < MAX_RC_NUM * MAX_DEVICE_NUM; i++) {
		msm_pcie_dev_tbl[i].bdf = 0;
		msm_pcie_dev_tbl[i].dev = NULL;
		msm_pcie_dev_tbl[i].short_bdf = 0;
		msm_pcie_dev_tbl[i].sid = 0;
		msm_pcie_dev_tbl[i].domain = -1;
		msm_pcie_dev_tbl[i].conf_base = NULL;
		msm_pcie_dev_tbl[i].phy_address = 0;
		msm_pcie_dev_tbl[i].dev_ctrlstts_offset = 0;
		msm_pcie_dev_tbl[i].event_reg = NULL;
		msm_pcie_dev_tbl[i].registered = true;
	}

	crc8_populate_msb(msm_pcie_crc8_table, MSM_PCIE_CRC8_POLYNOMIAL);

	msm_pcie_debugfs_init();

	ret = pci_register_driver(&msm_pci_driver);
	if (ret)
		return ret;

	ret = platform_driver_register(&msm_pcie_driver);

	return ret;
}

static void __exit pcie_exit(void)
{
	int i;

	PCIE_GEN_DBG("pcie:%s.\n", __func__);

	platform_driver_unregister(&msm_pcie_driver);

	msm_pcie_debugfs_exit();

	for (i = 0; i < MAX_RC_NUM; i++)
		msm_pcie_sysfs_exit(&msm_pcie_dev[i]);
}

subsys_initcall_sync(pcie_init);
module_exit(pcie_exit);


/* RC do not represent the right class; set it to PCI_CLASS_BRIDGE_PCI */
static void msm_pcie_fixup_early(struct pci_dev *dev)
{
	struct msm_pcie_dev_t *pcie_dev = PCIE_BUS_PRIV_DATA(dev->bus);

	PCIE_DBG(pcie_dev, "hdr_type %d\n", dev->hdr_type);
	if (pci_is_root_bus(dev->bus))
		dev->class = (dev->class & 0xff) | (PCI_CLASS_BRIDGE_PCI << 8);
}
DECLARE_PCI_FIXUP_EARLY(PCIE_VENDOR_ID_QCOM, PCI_ANY_ID,
			msm_pcie_fixup_early);

/* Suspend the PCIe link */
static int msm_pcie_pm_suspend(struct pci_dev *dev,
			void *user, void *data, u32 options)
{
	int ret = 0;
	u32 val = 0;
	int ret_l23;
	unsigned long irqsave_flags;
	struct msm_pcie_dev_t *pcie_dev = PCIE_BUS_PRIV_DATA(dev->bus);

	PCIE_DBG(pcie_dev, "RC%d: entry\n", pcie_dev->rc_idx);

	spin_lock_irqsave(&pcie_dev->irq_lock, irqsave_flags);
	pcie_dev->suspending = true;
	spin_unlock_irqrestore(&pcie_dev->irq_lock, irqsave_flags);

	if (!pcie_dev->power_on) {
		PCIE_DBG(pcie_dev,
			"PCIe: power of RC%d has been turned off.\n",
			pcie_dev->rc_idx);
		return ret;
	}

	if (dev && !(options & MSM_PCIE_CONFIG_NO_CFG_RESTORE)
		&& msm_pcie_confirm_linkup(pcie_dev, true, true,
			pcie_dev->conf)) {
		ret = pci_save_state(dev);
		pcie_dev->saved_state =	pci_store_saved_state(dev);
	}
	if (ret) {
		PCIE_ERR(pcie_dev, "PCIe: fail to save state of RC%d:%d.\n",
			pcie_dev->rc_idx, ret);
		pcie_dev->suspending = false;
		return ret;
	}

	spin_lock_irqsave(&pcie_dev->cfg_lock,
				pcie_dev->irqsave_flags);
	pcie_dev->cfg_access = false;
	spin_unlock_irqrestore(&pcie_dev->cfg_lock,
				pcie_dev->irqsave_flags);

	msm_pcie_write_mask(pcie_dev->elbi + PCIE20_ELBI_SYS_CTRL, 0,
				BIT(4));

	PCIE_DBG(pcie_dev, "RC%d: PME_TURNOFF_MSG is sent out\n",
		pcie_dev->rc_idx);

	ret_l23 = readl_poll_timeout((pcie_dev->parf
		+ PCIE20_PARF_PM_STTS), val, (val & BIT(5)), 10000, 100000);

	/* check L23_Ready */
	PCIE_DBG(pcie_dev, "RC%d: PCIE20_PARF_PM_STTS is 0x%x.\n",
		pcie_dev->rc_idx,
		readl_relaxed(pcie_dev->parf + PCIE20_PARF_PM_STTS));
	if (!ret_l23)
		PCIE_DBG(pcie_dev, "RC%d: PM_Enter_L23 is received\n",
			pcie_dev->rc_idx);
	else
		PCIE_DBG(pcie_dev, "RC%d: PM_Enter_L23 is NOT received\n",
			pcie_dev->rc_idx);

	if (pcie_dev->use_pinctrl && pcie_dev->pins_sleep)
		pinctrl_select_state(pcie_dev->pinctrl,
					pcie_dev->pins_sleep);

	msm_pcie_disable(pcie_dev, PM_PIPE_CLK | PM_CLK | PM_VREG);

	PCIE_DBG(pcie_dev, "RC%d: exit\n", pcie_dev->rc_idx);

	return ret;
}

static void msm_pcie_fixup_suspend(struct pci_dev *dev)
{
	int ret;
	struct msm_pcie_dev_t *pcie_dev = PCIE_BUS_PRIV_DATA(dev->bus);

	PCIE_DBG(pcie_dev, "RC%d\n", pcie_dev->rc_idx);

	if (pcie_dev->link_status != MSM_PCIE_LINK_ENABLED ||
		!pci_is_root_bus(dev->bus))
		return;

	spin_lock_irqsave(&pcie_dev->cfg_lock,
				pcie_dev->irqsave_flags);
	if (pcie_dev->disable_pc) {
		PCIE_DBG(pcie_dev,
			"RC%d: Skip suspend because of user request\n",
			pcie_dev->rc_idx);
		spin_unlock_irqrestore(&pcie_dev->cfg_lock,
				pcie_dev->irqsave_flags);
		return;
	}
	spin_unlock_irqrestore(&pcie_dev->cfg_lock,
				pcie_dev->irqsave_flags);

	mutex_lock(&pcie_dev->recovery_lock);

	ret = msm_pcie_pm_suspend(dev, NULL, NULL, 0);
	if (ret)
		PCIE_ERR(pcie_dev, "PCIe: RC%d got failure in suspend:%d.\n",
			pcie_dev->rc_idx, ret);

	mutex_unlock(&pcie_dev->recovery_lock);
}
DECLARE_PCI_FIXUP_SUSPEND(PCIE_VENDOR_ID_QCOM, PCI_ANY_ID,
			  msm_pcie_fixup_suspend);

/* Resume the PCIe link */
static int msm_pcie_pm_resume(struct pci_dev *dev,
			void *user, void *data, u32 options)
{
	int ret;
	struct msm_pcie_dev_t *pcie_dev = PCIE_BUS_PRIV_DATA(dev->bus);

	PCIE_DBG(pcie_dev, "RC%d: entry\n", pcie_dev->rc_idx);

	if (pcie_dev->use_pinctrl && pcie_dev->pins_default)
		pinctrl_select_state(pcie_dev->pinctrl,
					pcie_dev->pins_default);

	spin_lock_irqsave(&pcie_dev->cfg_lock,
				pcie_dev->irqsave_flags);
	pcie_dev->cfg_access = true;
	spin_unlock_irqrestore(&pcie_dev->cfg_lock,
				pcie_dev->irqsave_flags);

	ret = msm_pcie_enable(pcie_dev, PM_PIPE_CLK | PM_CLK | PM_VREG);
	if (ret) {
		PCIE_ERR(pcie_dev,
			"PCIe: RC%d fail to enable PCIe link in resume.\n",
			pcie_dev->rc_idx);
		return ret;
	}

	pcie_dev->suspending = false;
	PCIE_DBG(pcie_dev,
		"dev->bus->number = %d dev->bus->primary = %d\n",
		 dev->bus->number, dev->bus->primary);

	if (!(options & MSM_PCIE_CONFIG_NO_CFG_RESTORE)) {
		if (pcie_dev->saved_state) {
			PCIE_DBG(pcie_dev,
				 "RC%d: entry of PCI framework restore state\n",
				 pcie_dev->rc_idx);

			pci_load_and_free_saved_state(dev,
						      &pcie_dev->saved_state);
			pci_restore_state(dev);

			PCIE_DBG(pcie_dev,
				 "RC%d: exit of PCI framework restore state\n",
				 pcie_dev->rc_idx);
		} else {
			PCIE_DBG(pcie_dev,
				 "RC%d: restore rc config space using shadow recovery\n",
				 pcie_dev->rc_idx);
			msm_pcie_cfg_recover(pcie_dev, true);
		}
	}

	if (pcie_dev->bridge_found) {
		PCIE_DBG(pcie_dev,
			"RC%d: entry of PCIe recover config\n",
			pcie_dev->rc_idx);

		msm_pcie_recover_config(dev);

		PCIE_DBG(pcie_dev,
			"RC%d: exit of PCIe recover config\n",
			pcie_dev->rc_idx);
	}

	PCIE_DBG(pcie_dev, "RC%d: exit\n", pcie_dev->rc_idx);

	return ret;
}

static void msm_pcie_fixup_resume(struct pci_dev *dev)
{
	int ret;
	struct msm_pcie_dev_t *pcie_dev = PCIE_BUS_PRIV_DATA(dev->bus);

	PCIE_DBG(pcie_dev, "RC%d\n", pcie_dev->rc_idx);

	if ((pcie_dev->link_status != MSM_PCIE_LINK_DISABLED) ||
		pcie_dev->user_suspend || !pci_is_root_bus(dev->bus))
		return;

	mutex_lock(&pcie_dev->recovery_lock);
	ret = msm_pcie_pm_resume(dev, NULL, NULL, 0);
	if (ret)
		PCIE_ERR(pcie_dev,
			"PCIe: RC%d got failure in fixup resume:%d.\n",
			pcie_dev->rc_idx, ret);

	mutex_unlock(&pcie_dev->recovery_lock);
}
DECLARE_PCI_FIXUP_RESUME(PCIE_VENDOR_ID_QCOM, PCI_ANY_ID,
				 msm_pcie_fixup_resume);

static void msm_pcie_fixup_resume_early(struct pci_dev *dev)
{
	int ret;
	struct msm_pcie_dev_t *pcie_dev = PCIE_BUS_PRIV_DATA(dev->bus);

	PCIE_DBG(pcie_dev, "RC%d\n", pcie_dev->rc_idx);

	if ((pcie_dev->link_status != MSM_PCIE_LINK_DISABLED) ||
		pcie_dev->user_suspend || !pci_is_root_bus(dev->bus))
		return;

	mutex_lock(&pcie_dev->recovery_lock);
	ret = msm_pcie_pm_resume(dev, NULL, NULL, 0);
	if (ret)
		PCIE_ERR(pcie_dev, "PCIe: RC%d got failure in resume:%d.\n",
			pcie_dev->rc_idx, ret);

	mutex_unlock(&pcie_dev->recovery_lock);
}
DECLARE_PCI_FIXUP_RESUME_EARLY(PCIE_VENDOR_ID_QCOM, PCI_ANY_ID,
				 msm_pcie_fixup_resume_early);

int msm_pcie_pm_control(enum msm_pcie_pm_opt pm_opt, u32 busnr, void *user,
			void *data, u32 options)
{
	int i, ret = 0;
	struct pci_dev *dev;
	u32 rc_idx = 0;
	struct msm_pcie_dev_t *pcie_dev;

	PCIE_GEN_DBG("PCIe: pm_opt:%d;busnr:%d;options:%d\n",
		pm_opt, busnr, options);


	if (!user) {
		pr_err("PCIe: endpoint device is NULL\n");
		ret = -ENODEV;
		goto out;
	}

	pcie_dev = PCIE_BUS_PRIV_DATA(((struct pci_dev *)user)->bus);

	if (pcie_dev) {
		rc_idx = pcie_dev->rc_idx;
		PCIE_DBG(pcie_dev,
			"PCIe: RC%d: pm_opt:%d;busnr:%d;options:%d\n",
			rc_idx, pm_opt, busnr, options);
	} else {
		pr_err(
			"PCIe: did not find RC for pci endpoint device.\n"
			);
		ret = -ENODEV;
		goto out;
	}

	for (i = 0; i < MAX_DEVICE_NUM; i++) {
		if (!busnr)
			break;
		if (user == pcie_dev->pcidev_table[i].dev) {
			if (busnr == pcie_dev->pcidev_table[i].bdf >> 24)
				break;

			PCIE_ERR(pcie_dev,
				"PCIe: RC%d: bus number %d does not match with the expected value %d\n",
				pcie_dev->rc_idx, busnr,
				pcie_dev->pcidev_table[i].bdf >> 24);
			ret = MSM_PCIE_ERROR;
			goto out;
		}
	}

	if (i == MAX_DEVICE_NUM) {
		PCIE_ERR(pcie_dev,
			"PCIe: RC%d: endpoint device was not found in device table",
			pcie_dev->rc_idx);
		ret = MSM_PCIE_ERROR;
		goto out;
	}

	dev = msm_pcie_dev[rc_idx].dev;

	if (!msm_pcie_dev[rc_idx].drv_ready) {
		PCIE_ERR(&msm_pcie_dev[rc_idx],
			"RC%d has not been successfully probed yet\n",
			rc_idx);
		return -EPROBE_DEFER;
	}

	switch (pm_opt) {
	case MSM_PCIE_SUSPEND:
		PCIE_DBG(&msm_pcie_dev[rc_idx],
			"User of RC%d requests to suspend the link\n", rc_idx);
		if (msm_pcie_dev[rc_idx].link_status != MSM_PCIE_LINK_ENABLED)
			PCIE_DBG(&msm_pcie_dev[rc_idx],
				"PCIe: RC%d: requested to suspend when link is not enabled:%d.\n",
				rc_idx, msm_pcie_dev[rc_idx].link_status);

		if (!msm_pcie_dev[rc_idx].power_on) {
			PCIE_ERR(&msm_pcie_dev[rc_idx],
				"PCIe: RC%d: requested to suspend when link is powered down:%d.\n",
				rc_idx, msm_pcie_dev[rc_idx].link_status);
			break;
		}

		if (msm_pcie_dev[rc_idx].pending_ep_reg) {
			PCIE_DBG(&msm_pcie_dev[rc_idx],
				"PCIe: RC%d: request to suspend the link is rejected\n",
				rc_idx);
			break;
		}

		if (pcie_dev->num_active_ep) {
			PCIE_DBG(pcie_dev,
				"RC%d: an EP requested to suspend the link, but other EPs are still active: %d\n",
				pcie_dev->rc_idx, pcie_dev->num_active_ep);
			return ret;
		}

		msm_pcie_dev[rc_idx].user_suspend = true;

		mutex_lock(&msm_pcie_dev[rc_idx].recovery_lock);

		ret = msm_pcie_pm_suspend(dev, user, data, options);
		if (ret) {
			PCIE_ERR(&msm_pcie_dev[rc_idx],
				"PCIe: RC%d: user failed to suspend the link.\n",
				rc_idx);
			msm_pcie_dev[rc_idx].user_suspend = false;
		}

		mutex_unlock(&msm_pcie_dev[rc_idx].recovery_lock);
		break;
	case MSM_PCIE_RESUME:
		PCIE_DBG(&msm_pcie_dev[rc_idx],
			"User of RC%d requests to resume the link\n", rc_idx);
		if (msm_pcie_dev[rc_idx].link_status !=
					MSM_PCIE_LINK_DISABLED) {
			PCIE_ERR(&msm_pcie_dev[rc_idx],
				"PCIe: RC%d: requested to resume when link is not disabled:%d. Number of active EP(s): %d\n",
				rc_idx, msm_pcie_dev[rc_idx].link_status,
				msm_pcie_dev[rc_idx].num_active_ep);
			break;
		}

		mutex_lock(&msm_pcie_dev[rc_idx].recovery_lock);
		ret = msm_pcie_pm_resume(dev, user, data, options);
		if (ret) {
			PCIE_ERR(&msm_pcie_dev[rc_idx],
				"PCIe: RC%d: user failed to resume the link.\n",
				rc_idx);
		} else {
			PCIE_DBG(&msm_pcie_dev[rc_idx],
				"PCIe: RC%d: user succeeded to resume the link.\n",
				rc_idx);

			msm_pcie_dev[rc_idx].user_suspend = false;
		}

		mutex_unlock(&msm_pcie_dev[rc_idx].recovery_lock);

		break;
	case MSM_PCIE_DISABLE_PC:
		PCIE_DBG(&msm_pcie_dev[rc_idx],
			"User of RC%d requests to keep the link always alive.\n",
			rc_idx);
		spin_lock_irqsave(&msm_pcie_dev[rc_idx].cfg_lock,
				msm_pcie_dev[rc_idx].irqsave_flags);
		if (msm_pcie_dev[rc_idx].suspending) {
			PCIE_ERR(&msm_pcie_dev[rc_idx],
				"PCIe: RC%d Link has been suspended before request\n",
				rc_idx);
			ret = MSM_PCIE_ERROR;
		} else {
			msm_pcie_dev[rc_idx].disable_pc = true;
		}
		spin_unlock_irqrestore(&msm_pcie_dev[rc_idx].cfg_lock,
				msm_pcie_dev[rc_idx].irqsave_flags);
		break;
	case MSM_PCIE_ENABLE_PC:
		PCIE_DBG(&msm_pcie_dev[rc_idx],
			"User of RC%d cancels the request of alive link.\n",
			rc_idx);
		spin_lock_irqsave(&msm_pcie_dev[rc_idx].cfg_lock,
				msm_pcie_dev[rc_idx].irqsave_flags);
		msm_pcie_dev[rc_idx].disable_pc = false;
		spin_unlock_irqrestore(&msm_pcie_dev[rc_idx].cfg_lock,
				msm_pcie_dev[rc_idx].irqsave_flags);
		break;
	default:
		PCIE_ERR(&msm_pcie_dev[rc_idx],
			"PCIe: RC%d: unsupported pm operation:%d.\n",
			rc_idx, pm_opt);
		ret = -ENODEV;
		goto out;
	}

out:
	return ret;
}
EXPORT_SYMBOL(msm_pcie_pm_control);

int msm_pcie_register_event(struct msm_pcie_register_event *reg)
{
	int i, ret = 0;
	struct msm_pcie_dev_t *pcie_dev;

	if (!reg) {
		pr_err("PCIe: Event registration is NULL\n");
		return -ENODEV;
	}

	if (!reg->user) {
		pr_err("PCIe: User of event registration is NULL\n");
		return -ENODEV;
	}

	pcie_dev = PCIE_BUS_PRIV_DATA(((struct pci_dev *)reg->user)->bus);

	if (!pcie_dev) {
		PCIE_ERR(pcie_dev, "%s",
			"PCIe: did not find RC for pci endpoint device.\n");
		return -ENODEV;
	}

	if (pcie_dev->num_ep > 1) {
		for (i = 0; i < MAX_DEVICE_NUM; i++) {
			if (reg->user ==
				pcie_dev->pcidev_table[i].dev) {
				pcie_dev->event_reg =
					pcie_dev->pcidev_table[i].event_reg;

				if (!pcie_dev->event_reg) {
					pcie_dev->pcidev_table[i].registered =
						true;

					pcie_dev->num_active_ep++;
					PCIE_DBG(pcie_dev,
						"PCIe: RC%d: number of active EP(s): %d.\n",
						pcie_dev->rc_idx,
						pcie_dev->num_active_ep);
				}

				pcie_dev->event_reg = reg;
				pcie_dev->pcidev_table[i].event_reg = reg;
				PCIE_DBG(pcie_dev,
					"Event 0x%x is registered for RC %d\n",
					reg->events,
					pcie_dev->rc_idx);

				break;
			}
		}

		if (pcie_dev->pending_ep_reg) {
			for (i = 0; i < MAX_DEVICE_NUM; i++)
				if (!pcie_dev->pcidev_table[i].registered)
					break;

			if (i == MAX_DEVICE_NUM)
				pcie_dev->pending_ep_reg = false;
		}
	} else {
		pcie_dev->event_reg = reg;
		PCIE_DBG(pcie_dev,
			"Event 0x%x is registered for RC %d\n", reg->events,
			pcie_dev->rc_idx);
	}

	return ret;
}
EXPORT_SYMBOL(msm_pcie_register_event);

int msm_pcie_deregister_event(struct msm_pcie_register_event *reg)
{
	int i, ret = 0;
	struct msm_pcie_dev_t *pcie_dev;

	if (!reg) {
		pr_err("PCIe: Event deregistration is NULL\n");
		return -ENODEV;
	}

	if (!reg->user) {
		pr_err("PCIe: User of event deregistration is NULL\n");
		return -ENODEV;
	}

	pcie_dev = PCIE_BUS_PRIV_DATA(((struct pci_dev *)reg->user)->bus);

	if (!pcie_dev) {
		PCIE_ERR(pcie_dev, "%s",
			"PCIe: did not find RC for pci endpoint device.\n");
		return -ENODEV;
	}

	if (pcie_dev->num_ep > 1) {
		for (i = 0; i < MAX_DEVICE_NUM; i++) {
			if (reg->user == pcie_dev->pcidev_table[i].dev) {
				if (pcie_dev->pcidev_table[i].event_reg) {
					pcie_dev->num_active_ep--;
					PCIE_DBG(pcie_dev,
						"PCIe: RC%d: number of active EP(s) left: %d.\n",
						pcie_dev->rc_idx,
						pcie_dev->num_active_ep);
				}

				pcie_dev->event_reg = NULL;
				pcie_dev->pcidev_table[i].event_reg = NULL;
				PCIE_DBG(pcie_dev,
					"Event is deregistered for RC %d\n",
					pcie_dev->rc_idx);

				break;
			}
		}
	} else {
		pcie_dev->event_reg = NULL;
		PCIE_DBG(pcie_dev, "Event is deregistered for RC %d\n",
				pcie_dev->rc_idx);
	}

	return ret;
}
EXPORT_SYMBOL(msm_pcie_deregister_event);

int msm_pcie_recover_config(struct pci_dev *dev)
{
	int ret = 0;
	struct msm_pcie_dev_t *pcie_dev;

	if (dev) {
		pcie_dev = PCIE_BUS_PRIV_DATA(dev->bus);
		PCIE_DBG(pcie_dev,
			"Recovery for the link of RC%d\n", pcie_dev->rc_idx);
	} else {
		pr_err("PCIe: the input pci dev is NULL.\n");
		return -ENODEV;
	}

	if (msm_pcie_confirm_linkup(pcie_dev, true, true, pcie_dev->conf)) {
		PCIE_DBG(pcie_dev,
			"Recover config space of RC%d and its EP\n",
			pcie_dev->rc_idx);
		pcie_dev->shadow_en = false;
		PCIE_DBG(pcie_dev, "Recover RC%d\n", pcie_dev->rc_idx);
		msm_pcie_cfg_recover(pcie_dev, true);
		PCIE_DBG(pcie_dev, "Recover EP of RC%d\n", pcie_dev->rc_idx);
		msm_pcie_cfg_recover(pcie_dev, false);
		PCIE_DBG(pcie_dev,
			"Refreshing the saved config space in PCI framework for RC%d and its EP\n",
			pcie_dev->rc_idx);
		pci_save_state(pcie_dev->dev);
		pci_save_state(dev);
		pcie_dev->shadow_en = true;
		PCIE_DBG(pcie_dev, "Turn on shadow for RC%d\n",
			pcie_dev->rc_idx);
	} else {
		PCIE_ERR(pcie_dev,
			"PCIe: the link of RC%d is not up yet; can't recover config space.\n",
			pcie_dev->rc_idx);
		ret = -ENODEV;
	}

	return ret;
}
EXPORT_SYMBOL(msm_pcie_recover_config);

int msm_pcie_shadow_control(struct pci_dev *dev, bool enable)
{
	int ret = 0;
	struct msm_pcie_dev_t *pcie_dev;

	if (dev) {
		pcie_dev = PCIE_BUS_PRIV_DATA(dev->bus);
		PCIE_DBG(pcie_dev,
			"User requests to %s shadow\n",
			enable ? "enable" : "disable");
	} else {
		pr_err("PCIe: the input pci dev is NULL.\n");
		return -ENODEV;
	}

	PCIE_DBG(pcie_dev,
		"The shadowing of RC%d is %s enabled currently.\n",
		pcie_dev->rc_idx, pcie_dev->shadow_en ? "" : "not");

	pcie_dev->shadow_en = enable;

	PCIE_DBG(pcie_dev,
		"Shadowing of RC%d is turned %s upon user's request.\n",
		pcie_dev->rc_idx, enable ? "on" : "off");

	return ret;
}
EXPORT_SYMBOL(msm_pcie_shadow_control);<|MERGE_RESOLUTION|>--- conflicted
+++ resolved
@@ -3780,37 +3780,6 @@
 	dev->dev_io_res = NULL;
 }
 
-<<<<<<< HEAD
-static void msm_pcie_setup_gen3(struct msm_pcie_dev_t *dev)
-{
-	PCIE_DBG(dev, "PCIe: RC%d: Setting up Gen3\n", dev->rc_idx);
-
-	msm_pcie_write_reg_field(dev->dm_core,
-		PCIE_GEN3_GEN2_CTRL, 0x1f00, 2);
-
-	msm_pcie_write_reg_field(dev->dm_core,
-		PCIE_GEN3_EQ_CONTROL, 0x20, 1);
-
-	msm_pcie_write_mask(dev->dm_core +
-		PCIE_GEN3_RELATED, BIT(0), 0);
-
-	/* Disable equalization for airbrush gen3 */
-#if IS_ENABLED(CONFIG_MFD_ABC_PCIE)
-	msm_pcie_write_reg_field(dev->dm_core,
-		PCIE_GEN3_RELATED, BIT(16), 1);
-#endif
-
-	/* configure PCIe preset */
-	msm_pcie_write_reg_field(dev->dm_core,
-		PCIE_GEN3_MISC_CONTROL, BIT(0), 1);
-	msm_pcie_write_reg(dev->dm_core,
-		PCIE_GEN3_SPCIE_CAP, 0x77777777);
-	msm_pcie_write_reg_field(dev->dm_core,
-		PCIE_GEN3_MISC_CONTROL, BIT(0), 0);
-}
-
-=======
->>>>>>> f2bf5175
 static int msm_pcie_enable(struct msm_pcie_dev_t *dev, u32 options)
 {
 	int ret = 0;
@@ -3980,6 +3949,12 @@
 
 	msm_pcie_write_mask(dev->dm_core +
 		PCIE_GEN3_RELATED, BIT(0), 0);
+
+	/* Disable equalization for airbrush gen3 */
+#if IS_ENABLED(CONFIG_MFD_ABC_PCIE)
+	msm_pcie_write_reg_field(dev->dm_core,
+		PCIE_GEN3_RELATED, BIT(16), 1);
+#endif
 
 	/* configure PCIe preset */
 	msm_pcie_write_reg_field(dev->dm_core,
