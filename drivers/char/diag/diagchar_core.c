--- conflicted
+++ resolved
@@ -1,8 +1,4 @@
-<<<<<<< HEAD
-/* Copyright (c) 2008-2016, 2018, The Linux Foundation. All rights reserved.
-=======
 /* Copyright (c) 2008-2018, The Linux Foundation. All rights reserved.
->>>>>>> e045a95c
  *
  * This program is free software; you can redistribute it and/or modify
  * it under the terms of the GNU General Public License version 2 and
@@ -1479,12 +1475,8 @@
 				 const struct diag_logging_mode_param_t *param,
 				 uint8_t *change_mode)
 {
-<<<<<<< HEAD
-	int err = 0;
-=======
 	int i, bit = 0, err = 0, peripheral_mask = 0;
 	int change_mask = 0;
->>>>>>> e045a95c
 	struct diag_md_session_t *session_info = NULL;
 
 	if (!param || !change_mode)
@@ -1525,30 +1517,8 @@
 			if (bit & driver->logging_mask)
 				change_mask |= bit;
 		}
-<<<<<<< HEAD
-		DIAG_LOG(DIAG_DEBUG_USERSPACE,
-			 "an instance of mdlog is active\n");
-		*change_mode = 0;
-		return -EINVAL;
-	} else if (curr_mode == DIAG_MEMORY_DEVICE_MODE) {
-		if (req_mode == DIAG_USB_MODE) {
-			if (driver->md_session_mask != 0 &&
-				driver->md_session_mode == DIAG_MD_PERIPHERAL) {
-				/*
-				 * An instance of mdlog is still running, Return
-				 * error.
-				 */
-				DIAG_LOG(DIAG_DEBUG_USERSPACE,
-					 "another instance running\n");
-				*change_mode = 0;
-				return -EINVAL;
-			}
-			session_info = diag_md_session_get_pid(current->tgid);
-			diag_md_session_close(session_info);
-=======
 		if (!change_mask) {
 			mutex_unlock(&driver->md_session_lock);
->>>>>>> e045a95c
 			return 0;
 		}
 
@@ -3620,11 +3590,8 @@
 	mutex_init(&apps_data_mutex);
 	mutex_init(&driver->msg_mask_lock);
 	mutex_init(&driver->hdlc_recovery_mutex);
-<<<<<<< HEAD
-=======
 	for (i = 0; i < NUM_PERIPHERALS; i++)
 		mutex_init(&driver->diagfwd_channel_mutex[i]);
->>>>>>> e045a95c
 	init_waitqueue_head(&driver->wait_q);
 	INIT_WORK(&(driver->diag_drain_work), diag_drain_work_fn);
 	INIT_WORK(&(driver->update_user_clients),
