--- conflicted
+++ resolved
@@ -1974,8 +1974,6 @@
 			__func__, mask_info->ptr, mask_info->update_buf);
 		return -EINVAL;
 	}
-<<<<<<< HEAD
-=======
 	mutex_lock(&driver->diag_maskclear_mutex);
 	if (driver->mask_clear) {
 		DIAG_LOG(DIAG_DEBUG_PERIPHERALS,
@@ -1984,7 +1982,6 @@
 		return -EIO;
 	}
 	mutex_unlock(&driver->diag_maskclear_mutex);
->>>>>>> e045a95c
 	mutex_lock(&mask_info->lock);
 	mutex_lock(&driver->msg_mask_lock);
 
