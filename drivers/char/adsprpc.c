/*
 * Copyright (c) 2012-2018, The Linux Foundation. All rights reserved.
 *
 * This program is free software; you can redistribute it and/or modify
 * it under the terms of the GNU General Public License version 2 and
 * only version 2 as published by the Free Software Foundation.
 *
 * This program is distributed in the hope that it will be useful,
 * but WITHOUT ANY WARRANTY; without even the implied warranty of
 * MERCHANTABILITY or FITNESS FOR A PARTICULAR PURPOSE.  See the
 * GNU General Public License for more details.
 *
 */
#include <linux/dma-buf.h>
#include <linux/dma-mapping.h>
#include <linux/slab.h>
#include <linux/completion.h>
#include <linux/pagemap.h>
#include <linux/mm.h>
#include <linux/fs.h>
#include <linux/sched.h>
#include <linux/module.h>
#include <linux/cdev.h>
#include <linux/list.h>
#include <linux/hash.h>
#include <linux/msm_ion.h>
#include <soc/qcom/secure_buffer.h>
#include <soc/qcom/smd.h>
#include <soc/qcom/glink.h>
#include <soc/qcom/subsystem_notif.h>
#include <soc/qcom/subsystem_restart.h>
#include <linux/scatterlist.h>
#include <linux/fs.h>
#include <linux/uaccess.h>
#include <linux/device.h>
#include <linux/of.h>
#include <linux/of_address.h>
#include <linux/of_platform.h>
#include <linux/dma-contiguous.h>
#include <linux/cma.h>
#include <linux/iommu.h>
#include <linux/qcom_iommu.h>
#include <linux/kref.h>
#include <linux/sort.h>
#include <linux/msm_dma_iommu_mapping.h>
#include <asm/dma-iommu.h>
#include <soc/qcom/scm.h>
#include "adsprpc_compat.h"
#include "adsprpc_shared.h"
#include <soc/qcom/ramdump.h>
#include <linux/workqueue.h>
#include <linux/wait.h>


#define TZ_PIL_PROTECT_MEM_SUBSYS_ID 0x0C
#define TZ_PIL_CLEAR_PROTECT_MEM_SUBSYS_ID 0x0D
#define TZ_PIL_AUTH_QDSP6_PROC 1
#define ADSP_MMAP_HEAP_ADDR 4
#define FASTRPC_ENOSUCH 39
#define VMID_SSC_Q6     5
#define VMID_ADSP_Q6    6

#define RPC_TIMEOUT	(5 * HZ)
#define OPEN_TIMEOUT    (0.5 * HZ)
#define BALIGN		128
#define NUM_CHANNELS	3		/*1 compute 1 cpz 1 mdsp*/
#define NUM_SESSIONS	8		/*8 compute*/
#define FASTRPC_CTX_MAGIC (0xbeeddeed)
#define FASTRPC_CTX_MAX (256)
#define FASTRPC_CTXID_MASK (0xFF0)

#define IS_CACHE_ALIGNED(x) (((x) & ((L1_CACHE_BYTES)-1)) == 0)

static void file_free_work_handler(struct work_struct *w);

static DECLARE_WAIT_QUEUE_HEAD(wait_queue);

static inline uint64_t buf_page_start(uint64_t buf)
{
	uint64_t start = (uint64_t) buf & PAGE_MASK;
	return start;
}

static inline uint64_t buf_page_offset(uint64_t buf)
{
	uint64_t offset = (uint64_t) buf & (PAGE_SIZE - 1);
	return offset;
}

static inline uint64_t buf_num_pages(uint64_t buf, size_t len)
{
	uint64_t start = buf_page_start(buf) >> PAGE_SHIFT;
	uint64_t end = (((uint64_t) buf + len - 1) & PAGE_MASK) >> PAGE_SHIFT;
	uint64_t nPages = end - start + 1;
	return nPages;
}

static inline uint64_t buf_page_size(uint32_t size)
{
	uint64_t sz = (size + (PAGE_SIZE - 1)) & PAGE_MASK;
	return sz > PAGE_SIZE ? sz : PAGE_SIZE;
}

static inline void *uint64_to_ptr(uint64_t addr)
{
	void *ptr = (void *)((uintptr_t)addr);
	return ptr;
}

static inline uint64_t ptr_to_uint64(void *ptr)
{
	uint64_t addr = (uint64_t)((uintptr_t)ptr);
	return addr;
}

struct fastrpc_file;

struct fastrpc_fl {
	struct fastrpc_file *fl;
	struct hlist_node hn;
};

struct fastrpc_buf {
	struct hlist_node hn;
	struct fastrpc_file *fl;
	void *virt;
	uint64_t phys;
	size_t size;
};

struct fastrpc_ctx_lst;

struct overlap {
	uintptr_t start;
	uintptr_t end;
	int raix;
	uintptr_t mstart;
	uintptr_t mend;
	uintptr_t offset;
};

struct smq_invoke_ctx {
	struct hlist_node hn;
	struct completion work;
	int retval;
	int pid;
	int tgid;
	remote_arg_t *lpra;
	remote_arg64_t *rpra;
	int *fds;
	struct fastrpc_mmap **maps;
	struct fastrpc_buf *buf;
	size_t used;
	struct fastrpc_file *fl;
	uint32_t sc;
	struct overlap *overs;
	struct overlap **overps;
<<<<<<< HEAD
=======
	struct smq_msg msg;
>>>>>>> e045a95c
	unsigned int magic;
	uint64_t ctxid;
};

struct fastrpc_ctx_lst {
	struct hlist_head pending;
	struct hlist_head interrupted;
};

struct fastrpc_smmu {
	struct dma_iommu_mapping *mapping;
	int cb;
	int enabled;
	int faults;
};

struct fastrpc_session_ctx {
	struct device *dev;
	struct fastrpc_smmu smmu;
};

struct fastrpc_channel_ctx {
	char *name;
	char *subsys;
	void *chan;
	struct device *dev;
	struct fastrpc_session_ctx session[NUM_SESSIONS];
	struct completion work;
	struct notifier_block nb;
	struct kref kref;
	unsigned long bitmap;
	int channel;
	int sesscount;
	int ssrcount;
	void *handle;
	int prevssrcount;
	int vmid;
	int ramdumpenabled;
	void *remoteheap_ramdump_dev;
	struct glink_link_info link_info;
	void *link_notify_handle;
	struct glink_open_config cfg;
	char *edge;
};

struct fastrpc_apps {
	struct fastrpc_channel_ctx *channel;
	struct cdev cdev;
	struct class *class;
	struct mutex smd_mutex;
	struct smq_phy_page range;
	struct hlist_head maps;
	struct hlist_head fls;
	struct workqueue_struct *wq;
	int pending_free;
	struct work_struct free_work;
	struct mutex flfree_mutex;
	dev_t dev_no;
	int compat;
	struct hlist_head drivers;
	spinlock_t hlock;
	struct ion_client *client;
	struct device *dev;
<<<<<<< HEAD
=======
	struct device *modem_cma_dev;
	bool glink;
>>>>>>> e045a95c
	spinlock_t ctxlock;
	struct smq_invoke_ctx *ctxtable[FASTRPC_CTX_MAX];
};

struct fastrpc_mmap {
	struct hlist_node hn;
	struct fastrpc_file *fl;
	struct fastrpc_apps *apps;
	int fd;
	uint32_t flags;
	struct dma_buf *buf;
	struct sg_table *table;
	struct dma_buf_attachment *attach;
	struct ion_handle *handle;
	uint64_t phys;
	size_t size;
	uintptr_t va;
	size_t len;
	int refs;
	uintptr_t raddr;
	int uncached;
};

struct fastrpc_file {
	struct hlist_node hn;
	spinlock_t hlock;
	struct hlist_head maps;
	struct hlist_head bufs;
	struct fastrpc_ctx_lst clst;
	struct fastrpc_session_ctx *sctx;
	uint32_t mode;
	int tgid;
	int cid;
	int ssrcount;
	struct fastrpc_apps *apps;
	struct mutex map_mutex;
};

static struct fastrpc_apps gfa;

static struct fastrpc_channel_ctx gcinfo[NUM_CHANNELS] = {
	{
		.name = "adsprpc-smd",
		.subsys = "adsp",
		.channel = SMD_APPS_QDSP,
		.edge = "lpass",
	},
	{
		.name = "sdsprpc-smd",
		.subsys = "dsps",
		.channel = SMD_APPS_DSPS,
		.edge = "dsps",
	},
	{
		.name = "mdsprpc-smd",
		.subsys = "modem",
		.channel = SMD_APPS_MODEM,
		.edge = "mdsp",
	},
};

static void fastrpc_buf_free(struct fastrpc_buf *buf, int cache)
{
	struct fastrpc_file *fl = buf == NULL ? NULL : buf->fl;
	int vmid;

	if (!fl)
		return;
	if (cache) {
		spin_lock(&fl->hlock);
		hlist_add_head(&buf->hn, &fl->bufs);
		spin_unlock(&fl->hlock);
		return;
	}
	if (!IS_ERR_OR_NULL(buf->virt)) {
		int destVM[1] = {VMID_HLOS};
		int destVMperm[1] = {PERM_READ | PERM_WRITE | PERM_EXEC};

		if (fl->sctx->smmu.cb)
			buf->phys &= ~((uint64_t)fl->sctx->smmu.cb << 32);
		vmid = fl->apps->channel[fl->cid].vmid;
		if (vmid) {
			int srcVM[2] = {VMID_HLOS, vmid};

			hyp_assign_phys(buf->phys, buf_page_size(buf->size),
				srcVM, 2, destVM, destVMperm, 1);
		}
		dma_free_coherent(fl->sctx->dev, buf->size, buf->virt,
					buf->phys);
	}
	kfree(buf);
}

static void fastrpc_buf_list_free(struct fastrpc_file *fl)
{
	struct fastrpc_buf *buf, *free;
	do {
		struct hlist_node *n;

		free = NULL;
		spin_lock(&fl->hlock);
		hlist_for_each_entry_safe(buf, n, &fl->bufs, hn) {
			hlist_del_init(&buf->hn);
			free = buf;
			break;
		}
		spin_unlock(&fl->hlock);
		if (free)
			fastrpc_buf_free(free, 0);
	} while (free);
}

static void fastrpc_mmap_add(struct fastrpc_mmap *map)
{
	if (map->flags == ADSP_MMAP_HEAP_ADDR) {
		struct fastrpc_apps *me = &gfa;

		spin_lock(&me->hlock);
		hlist_add_head(&map->hn, &me->maps);
		spin_unlock(&me->hlock);
	} else {
		struct fastrpc_file *fl = map->fl;

		spin_lock(&fl->hlock);
		hlist_add_head(&map->hn, &fl->maps);
		spin_unlock(&fl->hlock);
	}
}

static int fastrpc_mmap_find(struct fastrpc_file *fl, int fd, uintptr_t va,
			size_t len, int mflags, struct fastrpc_mmap **ppmap)
{
	struct fastrpc_apps *me = &gfa;
	struct fastrpc_mmap *match = NULL, *map = NULL;
	struct hlist_node *n;
	if ((va + len) < va)
		return -EOVERFLOW;
	if (mflags == ADSP_MMAP_HEAP_ADDR) {
		spin_lock(&me->hlock);
		hlist_for_each_entry_safe(map, n, &me->maps, hn) {
			if (va >= map->va &&
				va + len <= map->va + map->len &&
				map->fd == fd) {
				map->refs++;
				match = map;
				break;
			}
		}
		spin_unlock(&me->hlock);
	} else {
		spin_lock(&fl->hlock);
		hlist_for_each_entry_safe(map, n, &fl->maps, hn) {
			if (va >= map->va &&
				va + len <= map->va + map->len &&
				map->fd == fd) {
				map->refs++;
				match = map;
				break;
			}
		}
		spin_unlock(&fl->hlock);
	}
	if (match) {
		*ppmap = match;
		return 0;
	}
	return -ENOTTY;
}

static int dma_alloc_memory(phys_addr_t *region_start, size_t size)
{
	struct fastrpc_apps *me = &gfa;
	void *vaddr = NULL;
	DEFINE_DMA_ATTRS(attrs);

	if (me->dev == NULL) {
		pr_err("device adsprpc-mem is not initialized\n");
		return -ENODEV;
	}
	dma_set_attr(DMA_ATTR_SKIP_ZEROING, &attrs);
	dma_set_attr(DMA_ATTR_NO_KERNEL_MAPPING, &attrs);
	vaddr = dma_alloc_attrs(me->dev, size, region_start, GFP_KERNEL,
						&attrs);
	if (!vaddr) {
		pr_err("ADSPRPC: Failed to allocate %x remote heap memory\n",
						(unsigned int)size);
		return -ENOMEM;
	}
	return 0;
}

static int fastrpc_mmap_remove(struct fastrpc_file *fl, uintptr_t va,
			       size_t len, struct fastrpc_mmap **ppmap)
{
	struct fastrpc_mmap *match = NULL, *map = NULL;
	struct hlist_node *n;
	struct fastrpc_apps *me = &gfa;

	spin_lock(&me->hlock);
	hlist_for_each_entry_safe(map, n, &me->maps, hn) {
		if (map->raddr == va &&
			map->raddr + map->len == va + len &&
			map->refs == 1) {
			match = map;
			hlist_del_init(&map->hn);
			break;
		}
	}
	spin_unlock(&me->hlock);
	if (match) {
		*ppmap = match;
		return 0;
	}
	spin_lock(&fl->hlock);
	hlist_for_each_entry_safe(map, n, &fl->maps, hn) {
		if (map->raddr == va &&
			map->raddr + map->len == va + len &&
			map->refs == 1) {
			match = map;
			hlist_del_init(&map->hn);
			break;
		}
	}
	spin_unlock(&fl->hlock);
	if (match) {
		*ppmap = match;
		return 0;
	}
	return -ENOTTY;
}

static void fastrpc_mmap_free(struct fastrpc_mmap *map)
{
	struct fastrpc_apps *me = &gfa;
	struct fastrpc_file *fl;
	int vmid;

	if (!map)
		return;
	fl = map->fl;
	if (map->flags == ADSP_MMAP_HEAP_ADDR) {
		spin_lock(&me->hlock);
		map->refs--;
		if (!map->refs)
			hlist_del_init(&map->hn);
		spin_unlock(&me->hlock);
	} else {
		spin_lock(&fl->hlock);
		map->refs--;
		if (!map->refs)
			hlist_del_init(&map->hn);
		spin_unlock(&fl->hlock);
	}
	if (map->refs > 0)
		return;
	if (map->flags == ADSP_MMAP_HEAP_ADDR) {
		DEFINE_DMA_ATTRS(attrs);

		if (me->dev == NULL) {
			pr_err("failed to free remote heap allocation\n");
			return;
		}
		if (map->phys) {
			dma_set_attr(DMA_ATTR_SKIP_ZEROING, &attrs);
			dma_set_attr(DMA_ATTR_NO_KERNEL_MAPPING, &attrs);
			dma_free_attrs(me->dev, map->size,
					&(map->va), map->phys,	&attrs);
		}
	} else {
		int destVM[1] = {VMID_HLOS};
		int destVMperm[1] = {PERM_READ | PERM_WRITE | PERM_EXEC};

		if (!IS_ERR_OR_NULL(map->handle))
			ion_free(fl->apps->client, map->handle);
		if (fl->sctx->smmu.enabled) {
			if (map->size || map->phys)
				msm_dma_unmap_sg(fl->sctx->dev,
					map->table->sgl,
					map->table->nents, DMA_BIDIRECTIONAL,
					map->buf);
		}
		vmid = fl->apps->channel[fl->cid].vmid;
		if (vmid && map->phys) {
			int srcVM[2] = {VMID_HLOS, vmid};

			hyp_assign_phys(map->phys, buf_page_size(map->size),
				srcVM, 2, destVM, destVMperm, 1);
		}

		if (!IS_ERR_OR_NULL(map->table))
			dma_buf_unmap_attachment(map->attach, map->table,
					DMA_BIDIRECTIONAL);
		if (!IS_ERR_OR_NULL(map->attach))
			dma_buf_detach(map->buf, map->attach);
		if (!IS_ERR_OR_NULL(map->buf))
			dma_buf_put(map->buf);
	}
	kfree(map);
}

static int fastrpc_mmap_create(struct fastrpc_file *fl, int fd, uintptr_t va,
			size_t len, int mflags, struct fastrpc_mmap **ppmap)
{
	struct fastrpc_apps *me = &gfa;
	struct fastrpc_session_ctx *sess = fl->sctx;
	struct fastrpc_mmap *map = NULL;
	struct dma_attrs attrs;
	phys_addr_t region_start = 0;
	unsigned long flags;
	int err = 0, vmid;

	if (!fastrpc_mmap_find(fl, fd, va, len, mflags, ppmap))
		return 0;
	map = kzalloc(sizeof(*map), GFP_KERNEL);
	VERIFY(err, !IS_ERR_OR_NULL(map));
	if (err)
		goto bail;
	map->flags = mflags;
	map->refs = 1;
	INIT_HLIST_NODE(&map->hn);
	map->fl = fl;
	map->fd = fd;
	if (mflags == ADSP_MMAP_HEAP_ADDR) {
		map->apps = me;
		map->fl = NULL;
		VERIFY(err, !dma_alloc_memory(&region_start, len));
		if (err)
			goto bail;
		map->phys = (uintptr_t)region_start;
		map->size = len;
	} else {
		VERIFY(err, !IS_ERR_OR_NULL(map->buf = dma_buf_get(fd)));
		if (err)
			goto bail;
		VERIFY(err, !IS_ERR_OR_NULL(map->attach =
				dma_buf_attach(map->buf, sess->dev)));
		if (err)
			goto bail;
		VERIFY(err, !IS_ERR_OR_NULL(map->table =
				dma_buf_map_attachment(map->attach,
					DMA_BIDIRECTIONAL)));
		if (err)
			goto bail;
		if (sess->smmu.enabled) {
			init_dma_attrs(&attrs);
			dma_set_attr(DMA_ATTR_EXEC_MAPPING, &attrs);
			VERIFY(err, map->table->nents ==
					msm_dma_map_sg_attrs(sess->dev,
					map->table->sgl, map->table->nents,
					DMA_BIDIRECTIONAL, map->buf, &attrs));
			if (err)
				goto bail;
		} else {
			VERIFY(err, map->table->nents == 1);
			if (err)
				goto bail;
		}
		VERIFY(err, !IS_ERR_OR_NULL(map->handle =
				ion_import_dma_buf(fl->apps->client, fd)));
		if (err)
			goto bail;
		VERIFY(err, !ion_handle_get_flags(fl->apps->client,
							map->handle, &flags));
		if (err)
			goto bail;
		map->uncached = !ION_IS_CACHED(flags);
		map->phys = sg_dma_address(map->table->sgl);
		if (sess->smmu.cb) {
			map->phys += ((uint64_t)sess->smmu.cb << 32);
			map->size = sg_dma_len(map->table->sgl);
		} else {
			map->size = buf_page_size(len);
		}
		vmid = fl->apps->channel[fl->cid].vmid;
		if (vmid) {
			int srcVM[1] = {VMID_HLOS};
			int destVM[2] = {VMID_HLOS, vmid};
			int destVMperm[2] = {PERM_READ | PERM_WRITE,
						PERM_READ | PERM_WRITE };

			VERIFY(err, !hyp_assign_phys(map->phys,
					buf_page_size(map->size),
					srcVM, 1, destVM, destVMperm, 2));
			if (err)
				goto bail;
		}
	}
	map->va = va;
	map->len = len;

	fastrpc_mmap_add(map);
	*ppmap = map;

bail:
	if (err && map)
		fastrpc_mmap_free(map);
	return err;
}

static int fastrpc_buf_alloc(struct fastrpc_file *fl, size_t size,
			     struct fastrpc_buf **obuf)
{
	int err = 0, vmid;
	struct fastrpc_buf *buf = NULL, *fr = NULL;
	struct hlist_node *n;

	VERIFY(err, size > 0);
	if (err)
		goto bail;

	/* find the smallest buffer that fits in the cache */
	spin_lock(&fl->hlock);
	hlist_for_each_entry_safe(buf, n, &fl->bufs, hn) {
		if (buf->size >= size && (!fr || fr->size > buf->size))
			fr = buf;
	}
	if (fr)
		hlist_del_init(&fr->hn);
	spin_unlock(&fl->hlock);
	if (fr) {
		*obuf = fr;
		return 0;
	}
	buf = NULL;
	VERIFY(err, NULL != (buf = kzalloc(sizeof(*buf), GFP_KERNEL)));
	if (err)
		goto bail;
	INIT_HLIST_NODE(&buf->hn);
	buf->fl = fl;
	buf->virt = NULL;
	buf->phys = 0;
	buf->size = size;
	buf->virt = dma_alloc_coherent(fl->sctx->dev, buf->size,
				       (void *)&buf->phys, GFP_KERNEL);
	if (IS_ERR_OR_NULL(buf->virt)) {
		/* free cache and retry */
		fastrpc_buf_list_free(fl);
		buf->virt = dma_alloc_coherent(fl->sctx->dev, buf->size,
					       (void *)&buf->phys, GFP_KERNEL);
		VERIFY(err, !IS_ERR_OR_NULL(buf->virt));
	}
	if (err)
		goto bail;
	if (fl->sctx->smmu.cb)
		buf->phys += ((uint64_t)fl->sctx->smmu.cb << 32);
	vmid = fl->apps->channel[fl->cid].vmid;
	if (vmid) {
		int srcVM[1] = {VMID_HLOS};
		int destVM[2] = {VMID_HLOS, vmid};
		int destVMperm[2] = {PERM_READ | PERM_WRITE,
					PERM_READ | PERM_WRITE};

		VERIFY(err, !hyp_assign_phys(buf->phys, buf_page_size(size),
			srcVM, 1, destVM, destVMperm, 2));
		if (err)
			goto bail;
	}

	*obuf = buf;
 bail:
	if (err && buf)
		fastrpc_buf_free(buf, 0);
	return err;
}

static int context_restore_interrupted(struct fastrpc_file *fl,
				       struct fastrpc_ioctl_invoke_fd *invokefd,
				       struct smq_invoke_ctx **po)
{
	int err = 0;
	struct smq_invoke_ctx *ctx = NULL, *ictx = NULL;
	struct hlist_node *n;
	struct fastrpc_ioctl_invoke *invoke = &invokefd->inv;
	spin_lock(&fl->hlock);
	hlist_for_each_entry_safe(ictx, n, &fl->clst.interrupted, hn) {
		if (ictx->pid == current->pid) {
			if (invoke->sc != ictx->sc || ictx->fl != fl)
				err = -1;
			else {
				ctx = ictx;
				hlist_del_init(&ctx->hn);
				hlist_add_head(&ctx->hn, &fl->clst.pending);
			}
			break;
		}
	}
	spin_unlock(&fl->hlock);
	if (ctx)
		*po = ctx;
	return err;
}

#define CMP(aa, bb) ((aa) == (bb) ? 0 : (aa) < (bb) ? -1 : 1)
static int overlap_ptr_cmp(const void *a, const void *b)
{
	struct overlap *pa = *((struct overlap **)a);
	struct overlap *pb = *((struct overlap **)b);
	/* sort with lowest starting buffer first */
	int st = CMP(pa->start, pb->start);
	/* sort with highest ending buffer first */
	int ed = CMP(pb->end, pa->end);
	return st == 0 ? ed : st;
}

static int context_build_overlap(struct smq_invoke_ctx *ctx)
{
	int i, err = 0;
	remote_arg_t *lpra = ctx->lpra;
	int inbufs = REMOTE_SCALARS_INBUFS(ctx->sc);
	int outbufs = REMOTE_SCALARS_OUTBUFS(ctx->sc);
	int nbufs = inbufs + outbufs;
	struct overlap max;
	for (i = 0; i < nbufs; ++i) {
		ctx->overs[i].start = (uintptr_t)lpra[i].buf.pv;
		ctx->overs[i].end = ctx->overs[i].start + lpra[i].buf.len;
		if (lpra[i].buf.len) {
			VERIFY(err, ctx->overs[i].end > ctx->overs[i].start);
			if (err)
				goto bail;
		}
		ctx->overs[i].raix = i;
		ctx->overps[i] = &ctx->overs[i];
	}
	sort(ctx->overps, nbufs, sizeof(*ctx->overps), overlap_ptr_cmp, NULL);
	max.start = 0;
	max.end = 0;
	for (i = 0; i < nbufs; ++i) {
		if (ctx->overps[i]->start < max.end) {
			ctx->overps[i]->mstart = max.end;
			ctx->overps[i]->mend = ctx->overps[i]->end;
			ctx->overps[i]->offset = max.end -
				ctx->overps[i]->start;
			if (ctx->overps[i]->end > max.end) {
				max.end = ctx->overps[i]->end;
			} else {
				ctx->overps[i]->mend = 0;
				ctx->overps[i]->mstart = 0;
			}
		} else  {
			ctx->overps[i]->mend = ctx->overps[i]->end;
			ctx->overps[i]->mstart = ctx->overps[i]->start;
			ctx->overps[i]->offset = 0;
			max = *ctx->overps[i];
		}
	}
bail:
	return err;
}

#define K_COPY_FROM_USER(err, kernel, dst, src, size) \
	do {\
		if (!(kernel))\
			VERIFY(err, 0 == copy_from_user((dst),\
			(void const __user *)(src),\
							(size)));\
		else\
			memmove((dst), (src), (size));\
	} while (0)

#define K_COPY_TO_USER(err, kernel, dst, src, size) \
	do {\
		if (!(kernel))\
			VERIFY(err, 0 == copy_to_user((void __user *)(dst), \
						(src), (size)));\
		else\
			memmove((dst), (src), (size));\
	} while (0)


static void context_free(struct smq_invoke_ctx *ctx);

static int context_alloc(struct fastrpc_file *fl, uint32_t kernel,
			 struct fastrpc_ioctl_invoke_fd *invokefd,
			 struct smq_invoke_ctx **po)
{
	int err = 0, bufs, ii, size = 0;
	struct fastrpc_apps *me = &gfa;
	struct smq_invoke_ctx *ctx = NULL;
	struct fastrpc_ctx_lst *clst = &fl->clst;
	struct fastrpc_ioctl_invoke *invoke = &invokefd->inv;

	bufs = REMOTE_SCALARS_LENGTH(invoke->sc);
	size = bufs * sizeof(*ctx->lpra) + bufs * sizeof(*ctx->maps) +
		sizeof(*ctx->fds) * (bufs) +
		sizeof(*ctx->overs) * (bufs) +
		sizeof(*ctx->overps) * (bufs);

	VERIFY(err, NULL != (ctx = kzalloc(sizeof(*ctx) + size, GFP_KERNEL)));
	if (err)
		goto bail;

	INIT_HLIST_NODE(&ctx->hn);
	hlist_add_fake(&ctx->hn);
	ctx->fl = fl;
	ctx->maps = (struct fastrpc_mmap **)(&ctx[1]);
	ctx->lpra = (remote_arg_t *)(&ctx->maps[bufs]);
	ctx->fds = (int *)(&ctx->lpra[bufs]);
	ctx->overs = (struct overlap *)(&ctx->fds[bufs]);
	ctx->overps = (struct overlap **)(&ctx->overs[bufs]);

	K_COPY_FROM_USER(err, kernel, (void *)ctx->lpra, invoke->pra,
					bufs * sizeof(*ctx->lpra));
	if (err)
		goto bail;

	if (invokefd->fds) {
		K_COPY_FROM_USER(err, kernel, ctx->fds, invokefd->fds,
						bufs * sizeof(*ctx->fds));
		if (err)
			goto bail;
	}
	ctx->sc = invoke->sc;
	if (bufs) {
		VERIFY(err, 0 == context_build_overlap(ctx));
		if (err)
			goto bail;
	}
	ctx->retval = -1;
	ctx->pid = current->pid;
	ctx->tgid = current->tgid;
	init_completion(&ctx->work);
	ctx->magic = FASTRPC_CTX_MAGIC;

	spin_lock(&fl->hlock);
	hlist_add_head(&ctx->hn, &clst->pending);
	spin_unlock(&fl->hlock);

	spin_lock(&me->ctxlock);
	for (ii = 0; ii < FASTRPC_CTX_MAX; ii++) {
		if (!me->ctxtable[ii]) {
			me->ctxtable[ii] = ctx;
			ctx->ctxid = (ptr_to_uint64(ctx) & ~0xFFF)|(ii << 4);
			break;
		}
	}
	spin_unlock(&me->ctxlock);
	VERIFY(err, ii < FASTRPC_CTX_MAX);
	if (err) {
		pr_err("adsprpc: out of context memory\n");
		goto bail;
	}

	*po = ctx;
bail:
	if (ctx && err)
		context_free(ctx);
	return err;
}

static void context_save_interrupted(struct smq_invoke_ctx *ctx)
{
	struct fastrpc_ctx_lst *clst = &ctx->fl->clst;
	spin_lock(&ctx->fl->hlock);
	hlist_del_init(&ctx->hn);
	hlist_add_head(&ctx->hn, &clst->interrupted);
	spin_unlock(&ctx->fl->hlock);
	/* free the cache on power collapse */
	fastrpc_buf_list_free(ctx->fl);
}

static void context_free(struct smq_invoke_ctx *ctx)
{
	int i;
	struct fastrpc_apps *me = &gfa;
	int nbufs = REMOTE_SCALARS_INBUFS(ctx->sc) +
		    REMOTE_SCALARS_OUTBUFS(ctx->sc);
	spin_lock(&ctx->fl->hlock);
	hlist_del_init(&ctx->hn);
	spin_unlock(&ctx->fl->hlock);
	for (i = 0; i < nbufs; ++i)
		fastrpc_mmap_free(ctx->maps[i]);
	fastrpc_buf_free(ctx->buf, 1);
	ctx->magic = 0;
	ctx->ctxid = 0;

	spin_lock(&me->ctxlock);
	for (i = 0; i < FASTRPC_CTX_MAX; i++) {
		if (me->ctxtable[i] == ctx) {
			me->ctxtable[i] = NULL;
			break;
		}
	}
	spin_unlock(&me->ctxlock);

	kfree(ctx);
}

static void context_notify_user(struct smq_invoke_ctx *ctx, int retval)
{
	ctx->retval = retval;
	complete(&ctx->work);
}


static void fastrpc_notify_users(struct fastrpc_file *me)
{
	struct smq_invoke_ctx *ictx;
	struct hlist_node *n;
	spin_lock(&me->hlock);
	hlist_for_each_entry_safe(ictx, n, &me->clst.pending, hn) {
		complete(&ictx->work);
	}
	hlist_for_each_entry_safe(ictx, n, &me->clst.interrupted, hn) {
		complete(&ictx->work);
	}
	spin_unlock(&me->hlock);

}

static void fastrpc_notify_drivers(struct fastrpc_apps *me, int cid)
{
	struct fastrpc_file *fl;
	struct hlist_node *n;
	spin_lock(&me->hlock);
	hlist_for_each_entry_safe(fl, n, &me->drivers, hn) {
		if (fl->cid == cid)
			fastrpc_notify_users(fl);
	}
	spin_unlock(&me->hlock);

}
static void context_list_ctor(struct fastrpc_ctx_lst *me)
{
	INIT_HLIST_HEAD(&me->interrupted);
	INIT_HLIST_HEAD(&me->pending);
}

static void fastrpc_context_list_dtor(struct fastrpc_file *fl)
{
	struct fastrpc_ctx_lst *clst = &fl->clst;
	struct smq_invoke_ctx *ictx = NULL, *ctxfree;
	struct hlist_node *n;
	do {
		ctxfree = NULL;
		spin_lock(&fl->hlock);
		hlist_for_each_entry_safe(ictx, n, &clst->interrupted, hn) {
			hlist_del_init(&ictx->hn);
			ctxfree = ictx;
			break;
		}
		spin_unlock(&fl->hlock);
		if (ctxfree)
			context_free(ctxfree);
	} while (ctxfree);
	do {
		ctxfree = NULL;
		spin_lock(&fl->hlock);
		hlist_for_each_entry_safe(ictx, n, &clst->pending, hn) {
			hlist_del_init(&ictx->hn);
			ctxfree = ictx;
			break;
		}
		spin_unlock(&fl->hlock);
		if (ctxfree)
			context_free(ctxfree);
	} while (ctxfree);
}

static int fastrpc_file_free(struct fastrpc_file *fl);
static void fastrpc_file_list_dtor(struct fastrpc_apps *me)
{
	struct fastrpc_file *fl, *free;
	struct hlist_node *n;
	do {
		free = NULL;
		spin_lock(&me->hlock);
		hlist_for_each_entry_safe(fl, n, &me->drivers, hn) {
			hlist_del_init(&fl->hn);
			free = fl;
			break;
		}
		spin_unlock(&me->hlock);
		if (free)
			fastrpc_file_free(free);
	} while (free);
}

static int get_args(uint32_t kernel, struct smq_invoke_ctx *ctx)
{
	remote_arg64_t *rpra;
	remote_arg_t *lpra = ctx->lpra;
	struct smq_invoke_buf *list;
	struct smq_phy_page *pages, *ipage;
	uint32_t sc = ctx->sc;
	int inbufs = REMOTE_SCALARS_INBUFS(sc);
	int outbufs = REMOTE_SCALARS_OUTBUFS(sc);
	int bufs = inbufs + outbufs;
	uintptr_t args;
	size_t rlen = 0, copylen = 0, metalen = 0;
	int i, inh, oix;
	int err = 0;
	int mflags = 0;

	/* calculate size of the metadata */
	rpra = NULL;
	list = smq_invoke_buf_start(rpra, sc);
	pages = smq_phy_page_start(sc, list);
	ipage = pages;

	for (i = 0; i < bufs; ++i) {
		uintptr_t buf = (uintptr_t)lpra[i].buf.pv;
		size_t len = lpra[i].buf.len;
		if (ctx->fds[i])
			fastrpc_mmap_create(ctx->fl, ctx->fds[i], buf, len,
					    mflags, &ctx->maps[i]);
		ipage += 1;
	}
	metalen = copylen = (size_t)&ipage[0];
	/* calculate len requreed for copying */
	for (oix = 0; oix < inbufs + outbufs; ++oix) {
		int i = ctx->overps[oix]->raix;
		uintptr_t mstart, mend;
		size_t len = lpra[i].buf.len;

		if (!len)
			continue;
		if (ctx->maps[i])
			continue;
		if (ctx->overps[oix]->offset == 0)
			copylen = ALIGN(copylen, BALIGN);
		mstart = ctx->overps[oix]->mstart;
		mend = ctx->overps[oix]->mend;
		VERIFY(err, (mend - mstart) <= LONG_MAX);
		if (err)
			goto bail;
		copylen += mend - mstart;
		VERIFY(err, copylen >= 0);
		if (err)
			goto bail;
	}
	ctx->used = copylen;

	/* allocate new buffer */
	if (copylen) {
		VERIFY(err, !fastrpc_buf_alloc(ctx->fl, copylen, &ctx->buf));
		if (err)
			goto bail;
	}
	/* copy metadata */
	rpra = ctx->buf->virt;
	ctx->rpra = rpra;
	list = smq_invoke_buf_start(rpra, sc);
	pages = smq_phy_page_start(sc, list);
	ipage = pages;
	args = (uintptr_t)ctx->buf->virt + metalen;
	for (i = 0; i < bufs; ++i) {
		size_t len = lpra[i].buf.len;
		list[i].num = 0;
		list[i].pgidx = 0;
		if (!len)
			continue;
		list[i].num = 1;
		list[i].pgidx = ipage - pages;
		ipage++;
	}
	/* map ion buffers */
	for (i = 0; i < inbufs + outbufs; ++i) {
		struct fastrpc_mmap *map = ctx->maps[i];
		uint64_t buf = ptr_to_uint64(lpra[i].buf.pv);
		size_t len = lpra[i].buf.len;
		rpra[i].buf.pv = 0;
		rpra[i].buf.len = len;
		if (!len)
			continue;
		if (map) {
			struct vm_area_struct *vma;
			uintptr_t offset;
			uint64_t num = buf_num_pages(buf, len);
			int idx = list[i].pgidx;

			down_read(&current->mm->mmap_sem);
			VERIFY(err, NULL != (vma = find_vma(current->mm,
								map->va)));
			if (err) {
				up_read(&current->mm->mmap_sem);
				goto bail;
			}
			offset = buf_page_start(buf) - vma->vm_start;
			up_read(&current->mm->mmap_sem);

			VERIFY(err, offset < (uintptr_t)map->size);
			if (err)
				goto bail;
			pages[idx].addr = map->phys + offset;
			pages[idx].size = num << PAGE_SHIFT;
		}
		rpra[i].buf.pv = buf;
	}
	/* copy non ion buffers */
	rlen = copylen - metalen;
	for (oix = 0; oix < inbufs + outbufs; ++oix) {
		int i = ctx->overps[oix]->raix;
		struct fastrpc_mmap *map = ctx->maps[i];
<<<<<<< HEAD
		size_t mlen = ctx->overps[oix]->mend - ctx->overps[oix]->mstart;
=======
		size_t mlen;
>>>>>>> e045a95c
		uint64_t buf;
		size_t len = lpra[i].buf.len;

		if (!len)
			continue;
		if (map)
			continue;
		if (ctx->overps[oix]->offset == 0) {
			rlen -= ALIGN(args, BALIGN) - args;
			args = ALIGN(args, BALIGN);
		}
		mlen = ctx->overps[oix]->mend - ctx->overps[oix]->mstart;
		VERIFY(err, rlen >= mlen);
		if (err)
			goto bail;
		rpra[i].buf.pv = (args - ctx->overps[oix]->offset);
		pages[list[i].pgidx].addr = ctx->buf->phys -
					    ctx->overps[oix]->offset +
					    (copylen - rlen);
		pages[list[i].pgidx].addr =
			buf_page_start(pages[list[i].pgidx].addr);
		buf = rpra[i].buf.pv;
		pages[list[i].pgidx].size = buf_num_pages(buf, len) * PAGE_SIZE;
		if (i < inbufs) {
			K_COPY_FROM_USER(err, kernel, uint64_to_ptr(buf),
					lpra[i].buf.pv, len);
			if (err)
				goto bail;
		}
		args = args + mlen;
		rlen -= mlen;
	}

	for (oix = 0; oix < inbufs + outbufs; ++oix) {
		int i = ctx->overps[oix]->raix;
		struct fastrpc_mmap *map = ctx->maps[i];
		if (map && map->uncached)
			continue;
		if (rpra[i].buf.len && ctx->overps[oix]->mstart) {
			if (map && map->handle)
				msm_ion_do_cache_op(ctx->fl->apps->client,
					map->handle,
					uint64_to_ptr(rpra[i].buf.pv),
					rpra[i].buf.len,
					ION_IOC_CLEAN_INV_CACHES);
			else
				dmac_flush_range(uint64_to_ptr(rpra[i].buf.pv),
					uint64_to_ptr(rpra[i].buf.pv
						+ rpra[i].buf.len));
		}
	}
	inh = inbufs + outbufs;
	for (i = 0; i < REMOTE_SCALARS_INHANDLES(sc); i++) {
		rpra[inh + i].buf.pv = ptr_to_uint64(ctx->lpra[inh + i].buf.pv);
		rpra[inh + i].buf.len = ctx->lpra[inh + i].buf.len;
		rpra[inh + i].h = ctx->lpra[inh + i].h;
	}

 bail:
	return err;
}

static int put_args(uint32_t kernel, struct smq_invoke_ctx *ctx,
		    remote_arg_t *upra)
{
	uint32_t sc = ctx->sc;
	remote_arg64_t *rpra = ctx->rpra;
	int i, inbufs, outbufs, outh, size;
	int err = 0;

	inbufs = REMOTE_SCALARS_INBUFS(sc);
	outbufs = REMOTE_SCALARS_OUTBUFS(sc);
	for (i = inbufs; i < inbufs + outbufs; ++i) {
		if (!ctx->maps[i]) {
			K_COPY_TO_USER(err, kernel,
				ctx->lpra[i].buf.pv,
				uint64_to_ptr(rpra[i].buf.pv),
				rpra[i].buf.len);
			if (err)
				goto bail;
		} else {
			fastrpc_mmap_free(ctx->maps[i]);
			ctx->maps[i] = NULL;
		}
	}
	size = sizeof(*rpra) * REMOTE_SCALARS_OUTHANDLES(sc);
	if (size) {
		outh = inbufs + outbufs + REMOTE_SCALARS_INHANDLES(sc);
		K_COPY_TO_USER(err, kernel, &upra[outh], &rpra[outh], size);
		if (err)
			goto bail;
	}
 bail:
	return err;
}

static void inv_args_pre(struct smq_invoke_ctx *ctx)
{
	int i, inbufs, outbufs;
	uint32_t sc = ctx->sc;
	remote_arg64_t *rpra = ctx->rpra;
	uintptr_t end;

	inbufs = REMOTE_SCALARS_INBUFS(sc);
	outbufs = REMOTE_SCALARS_OUTBUFS(sc);
	for (i = inbufs; i < inbufs + outbufs; ++i) {
		struct fastrpc_mmap *map = ctx->maps[i];

		if (!rpra[i].buf.len)
			continue;
		if (buf_page_start(ptr_to_uint64((void *)rpra)) ==
				buf_page_start(rpra[i].buf.pv))
			continue;
		if (!IS_CACHE_ALIGNED((uintptr_t)
				uint64_to_ptr(rpra[i].buf.pv))) {
			if (map && map->handle)
				msm_ion_do_cache_op(ctx->fl->apps->client,
					map->handle,
					uint64_to_ptr(rpra[i].buf.pv),
					sizeof(uintptr_t),
					ION_IOC_CLEAN_INV_CACHES);
			else
				dmac_flush_range(
					uint64_to_ptr(rpra[i].buf.pv), (char *)
					uint64_to_ptr(rpra[i].buf.pv + 1));
		}
		end = (uintptr_t)uint64_to_ptr(rpra[i].buf.pv +
							rpra[i].buf.len);
		if (!IS_CACHE_ALIGNED(end)) {
			if (map && map->handle)
				msm_ion_do_cache_op(ctx->fl->apps->client,
						map->handle,
						uint64_to_ptr(end),
						sizeof(uintptr_t),
						ION_IOC_CLEAN_INV_CACHES);
			else
				dmac_flush_range((char *)end,
					(char *)end + 1);
		}
	}
}

static void inv_args(struct smq_invoke_ctx *ctx)
{
	int i, inbufs, outbufs;
	uint32_t sc = ctx->sc;
	remote_arg64_t *rpra = ctx->rpra;
	int inv = 0;

	inbufs = REMOTE_SCALARS_INBUFS(sc);
	outbufs = REMOTE_SCALARS_OUTBUFS(sc);
	for (i = inbufs; i < inbufs + outbufs; ++i) {
		struct fastrpc_mmap *map = ctx->maps[i];
		if (map && map->uncached)
			continue;
		if (!rpra[i].buf.len)
			continue;
		if (buf_page_start(ptr_to_uint64((void *)rpra)) ==
				buf_page_start(rpra[i].buf.pv)) {
			inv = 1;
			continue;
		}
		if (map && map->handle)
			msm_ion_do_cache_op(ctx->fl->apps->client, map->handle,
				uint64_to_ptr(rpra[i].buf.pv),
				rpra[i].buf.len, ION_IOC_INV_CACHES);
		else
			dmac_inv_range((char *)uint64_to_ptr(rpra[i].buf.pv),
				(char *)uint64_to_ptr(rpra[i].buf.pv
						 + rpra[i].buf.len));
	}

}

static int fastrpc_invoke_send(struct smq_invoke_ctx *ctx,
			       uint32_t kernel, uint32_t handle)
{
	struct smq_msg *msg = &ctx->msg;
	struct fastrpc_file *fl = ctx->fl;
	int err = 0, len;

	VERIFY(err, NULL != fl->apps->channel[fl->cid].chan);
	if (err)
		goto bail;
	msg->pid = current->tgid;
	msg->tid = current->pid;
	if (kernel)
<<<<<<< HEAD
		msg.pid = 0;
	msg.invoke.header.ctx = ctx->ctxid;
	msg.invoke.header.handle = handle;
	msg.invoke.header.sc = ctx->sc;
	msg.invoke.page.addr = ctx->buf ? ctx->buf->phys : 0;
	msg.invoke.page.size = buf_page_size(ctx->used);
	spin_lock(&fl->apps->hlock);
	len = smd_write(fl->apps->channel[fl->cid].chan, &msg, sizeof(msg));
	spin_unlock(&fl->apps->hlock);
	VERIFY(err, len == sizeof(msg));
=======
		msg->pid = 0;
	msg->invoke.header.ctx = ctx->ctxid;
	msg->invoke.header.handle = handle;
	msg->invoke.header.sc = ctx->sc;
	msg->invoke.page.addr = ctx->buf ? ctx->buf->phys : 0;
	msg->invoke.page.size = buf_page_size(ctx->used);

	if (fl->apps->glink) {
		err = glink_tx(fl->apps->channel[fl->cid].chan,
			(void *)&fl->apps->channel[fl->cid], msg, sizeof(*msg),
			GLINK_TX_REQ_INTENT);
	} else {
		spin_lock(&fl->apps->hlock);
		len = smd_write((smd_channel_t *)
				fl->apps->channel[fl->cid].chan,
				msg, sizeof(*msg));
		spin_unlock(&fl->apps->hlock);
		VERIFY(err, len == sizeof(*msg));
	}
>>>>>>> e045a95c
 bail:
	return err;
}

static void fastrpc_smd_read_handler(int cid)
{
	struct fastrpc_apps *me = &gfa;
	struct smq_invoke_rsp rsp = {0};
	int ret = 0, err = 0;
	uint32_t index;

	do {
		ret = smd_read_from_cb(me->channel[cid].chan, &rsp,
					sizeof(rsp));
		if (ret != sizeof(rsp))
			break;
		index = (uint32_t)((rsp.ctx & FASTRPC_CTXID_MASK) >> 4);
		VERIFY(err, index < FASTRPC_CTX_MAX);
		if (err)
			goto bail;

		VERIFY(err, !IS_ERR_OR_NULL(me->ctxtable[index]));
		if (err)
			goto bail;

		VERIFY(err, ((me->ctxtable[index]->ctxid == (rsp.ctx)) &&
			me->ctxtable[index]->magic == FASTRPC_CTX_MAGIC));
		if (err)
			goto bail;

		context_notify_user(me->ctxtable[index], rsp.retval);
	} while (ret == sizeof(rsp));

bail:
	if (err)
			pr_err("adsprpc: invalid response or context\n");
}

static void smd_event_handler(void *priv, unsigned event)
{
	struct fastrpc_apps *me = &gfa;
	int cid = (int)(uintptr_t)priv;

	switch (event) {
	case SMD_EVENT_OPEN:
		complete(&me->channel[cid].work);
		break;
	case SMD_EVENT_CLOSE:
		fastrpc_notify_drivers(me, cid);
		break;
	case SMD_EVENT_DATA:
		fastrpc_smd_read_handler(cid);
		break;
	}
}

static void fastrpc_init(struct fastrpc_apps *me)
{
	int i;
	INIT_HLIST_HEAD(&me->drivers);
	INIT_HLIST_HEAD(&me->fls);
	spin_lock_init(&me->hlock);
	spin_lock_init(&me->ctxlock);
	mutex_init(&me->smd_mutex);
	me->channel = &gcinfo[0];
	for (i = 0; i < NUM_CHANNELS; i++) {
		init_completion(&me->channel[i].work);
		me->channel[i].bitmap = 0;
		me->channel[i].sesscount = 0;
	}
}

static int fastrpc_release_current_dsp_process(struct fastrpc_file *fl);

static int fastrpc_internal_invoke(struct fastrpc_file *fl, uint32_t mode,
				   uint32_t kernel,
				   struct fastrpc_ioctl_invoke_fd *invokefd)
{
	struct smq_invoke_ctx *ctx = NULL;
	struct fastrpc_ioctl_invoke *invoke = &invokefd->inv;
	int cid = fl->cid;
	int interrupted = 0;
	int err = 0;

	VERIFY(err, fl->sctx != NULL);
	if (err)
		goto bail;
	VERIFY(err, fl->cid >= 0 && fl->cid < NUM_CHANNELS);
	if (err)
		goto bail;

	if (!kernel) {
		VERIFY(err, 0 == context_restore_interrupted(fl, invokefd,
								&ctx));
		if (err)
			goto bail;
		if (fl->sctx->smmu.faults)
			err = FASTRPC_ENOSUCH;
		if (err)
			goto bail;
		if (ctx)
			goto wait;
	}

	VERIFY(err, 0 == context_alloc(fl, kernel, invokefd, &ctx));
	if (err)
		goto bail;

	if (REMOTE_SCALARS_LENGTH(ctx->sc)) {
		VERIFY(err, 0 == get_args(kernel, ctx));
		if (err)
			goto bail;
	}

	inv_args_pre(ctx);
	if (FASTRPC_MODE_SERIAL == mode)
		inv_args(ctx);
	VERIFY(err, 0 == fastrpc_invoke_send(ctx, kernel, invoke->handle));
	if (err)
		goto bail;
	if (FASTRPC_MODE_PARALLEL == mode)
		inv_args(ctx);
 wait:
	if (kernel)
		wait_for_completion(&ctx->work);
	else {
		interrupted = wait_for_completion_interruptible(&ctx->work);
		VERIFY(err, 0 == (err = interrupted));
		if (err)
			goto bail;
	}
	VERIFY(err, 0 == (err = ctx->retval));
	if (err)
		goto bail;
	VERIFY(err, 0 == put_args(kernel, ctx, invoke->pra));
	if (err)
		goto bail;
 bail:
	if (ctx && interrupted == -ERESTARTSYS)
		context_save_interrupted(ctx);
	else if (ctx)
		context_free(ctx);
	if (fl->ssrcount != fl->apps->channel[cid].ssrcount)
		err = ECONNRESET;
	return err;
}

static int fastrpc_init_process(struct fastrpc_file *fl,
				struct fastrpc_ioctl_init *init)
{
	int err = 0;
	struct fastrpc_ioctl_invoke_fd ioctl;
	struct smq_phy_page pages[1];
	struct fastrpc_mmap *file = NULL, *mem = NULL;
	if (init->flags == FASTRPC_INIT_ATTACH) {
		remote_arg_t ra[1];
		int tgid = current->tgid;
		ra[0].buf.pv = (void *)&tgid;
		ra[0].buf.len = sizeof(tgid);
		ioctl.inv.handle = 1;
		ioctl.inv.sc = REMOTE_SCALARS_MAKE(0, 1, 0);
		ioctl.inv.pra = ra;
		ioctl.fds = NULL;
		VERIFY(err, !(err = fastrpc_internal_invoke(fl,
			FASTRPC_MODE_PARALLEL, 1, &ioctl)));
		if (err)
			goto bail;
	} else if (init->flags == FASTRPC_INIT_CREATE) {
		remote_arg_t ra[4];
		int fds[4];
		int mflags = 0;
		struct {
			int pgid;
			int namelen;
			int filelen;
			int pageslen;
		} inbuf;
		inbuf.pgid = current->tgid;
		inbuf.namelen = strlen(current->comm) + 1;
		inbuf.filelen = init->filelen;
		VERIFY(err, access_ok(0, (void __user *)init->file,
			init->filelen));
		if (err)
			goto bail;
		if (init->filelen) {
			VERIFY(err, !fastrpc_mmap_create(fl, init->filefd,
				init->file, init->filelen, mflags, &file));
			if (err)
				goto bail;
		}
		inbuf.pageslen = 1;
		VERIFY(err, access_ok(1, (void __user *)init->mem,
			init->memlen));
		if (err)
			goto bail;
		VERIFY(err, !fastrpc_mmap_create(fl, init->memfd, init->mem,
					init->memlen, mflags, &mem));
		if (err)
			goto bail;
		inbuf.pageslen = 1;
		ra[0].buf.pv = (void *)&inbuf;
		ra[0].buf.len = sizeof(inbuf);
		fds[0] = 0;

		ra[1].buf.pv = (void *)current->comm;
		ra[1].buf.len = inbuf.namelen;
		fds[1] = 0;

		ra[2].buf.pv = (void *)init->file;
		ra[2].buf.len = inbuf.filelen;
		fds[2] = init->filefd;

		pages[0].addr = mem->phys;
		pages[0].size = mem->size;
		ra[3].buf.pv = (void *)pages;
		ra[3].buf.len = 1 * sizeof(*pages);
		fds[3] = 0;

		ioctl.inv.handle = 1;
		ioctl.inv.sc = REMOTE_SCALARS_MAKE(6, 4, 0);
		ioctl.inv.pra = ra;
		ioctl.fds = fds;
		VERIFY(err, !(err = fastrpc_internal_invoke(fl,
			FASTRPC_MODE_PARALLEL, 1, &ioctl)));
		if (err)
			goto bail;
	} else {
		err = -ENOTTY;
	}
bail:
	if (mem && err)
		fastrpc_mmap_free(mem);
	if (file)
		fastrpc_mmap_free(file);
	return err;
}

static int fastrpc_release_current_dsp_process(struct fastrpc_file *fl)
{
	int err = 0;
	struct fastrpc_ioctl_invoke_fd ioctl;
	remote_arg_t ra[1];
	int tgid = 0;

	VERIFY(err, fl->apps->channel[fl->cid].chan != NULL);
	if (err)
		goto bail;
	tgid = fl->tgid;
	ra[0].buf.pv = (void *)&tgid;
	ra[0].buf.len = sizeof(tgid);
	ioctl.inv.handle = 1;
	ioctl.inv.sc = REMOTE_SCALARS_MAKE(1, 1, 0);
	ioctl.inv.pra = ra;
	ioctl.fds = NULL;
	VERIFY(err, 0 == (err = fastrpc_internal_invoke(fl,
		FASTRPC_MODE_PARALLEL, 1, &ioctl)));
bail:
	return err;
}

static int fastrpc_mmap_on_dsp(struct fastrpc_file *fl, uint32_t flags,
			       struct fastrpc_mmap *map)
{
	struct fastrpc_ioctl_invoke_fd ioctl;
	struct smq_phy_page page;
	int num = 1;
	remote_arg_t ra[3];
	int err = 0;
	struct {
		int pid;
		uint32_t flags;
		uintptr_t vaddrin;
		int num;
	} inargs;

	struct {
		uintptr_t vaddrout;
	} routargs;
	inargs.pid = current->tgid;
	inargs.vaddrin = (uintptr_t)map->va;
	inargs.flags = flags;
	inargs.num = fl->apps->compat ? num * sizeof(page) : num;
	ra[0].buf.pv = (void *)&inargs;
	ra[0].buf.len = sizeof(inargs);
	page.addr = map->phys;
	page.size = map->size;
	ra[1].buf.pv = (void *)&page;
	ra[1].buf.len = num * sizeof(page);

	ra[2].buf.pv = (void *)&routargs;
	ra[2].buf.len = sizeof(routargs);

	ioctl.inv.handle = 1;
	if (fl->apps->compat)
		ioctl.inv.sc = REMOTE_SCALARS_MAKE(4, 2, 1);
	else
		ioctl.inv.sc = REMOTE_SCALARS_MAKE(2, 2, 1);
	ioctl.inv.pra = ra;
	ioctl.fds = NULL;
	VERIFY(err, 0 == (err = fastrpc_internal_invoke(fl,
		FASTRPC_MODE_PARALLEL, 1, &ioctl)));
	map->raddr = (uintptr_t)routargs.vaddrout;
	if (err)
		goto bail;
	if (flags == ADSP_MMAP_HEAP_ADDR) {
		struct scm_desc desc = {0};

		desc.args[0] = TZ_PIL_AUTH_QDSP6_PROC;
		desc.args[1] = map->phys;
		desc.args[2] = map->size;
		desc.arginfo = SCM_ARGS(3);
		err = scm_call2(SCM_SIP_FNID(SCM_SVC_PIL,
			TZ_PIL_PROTECT_MEM_SUBSYS_ID), &desc);
	}

bail:
	return err;
}

static int fastrpc_munmap_on_dsp_rh(struct fastrpc_file *fl,
				 struct fastrpc_mmap *map)
{
	struct fastrpc_ioctl_invoke_fd ioctl;
	struct scm_desc desc = {0};
	remote_arg_t ra[1];
	int err = 0;
	struct {
		uint8_t skey;
	} routargs;

	ra[0].buf.pv = (void *)&routargs;
	ra[0].buf.len = sizeof(routargs);

	ioctl.inv.handle = 1;
	ioctl.inv.sc = REMOTE_SCALARS_MAKE(7, 0, 1);
	ioctl.inv.pra = ra;
	ioctl.fds = NULL;

	VERIFY(err, 0 == (err = fastrpc_internal_invoke(fl,
			FASTRPC_MODE_PARALLEL, 1, &ioctl)));
	if (err)
		goto bail;
	desc.args[0] = TZ_PIL_AUTH_QDSP6_PROC;
	desc.args[1] = map->phys;
	desc.args[2] = map->size;
	desc.args[3] = routargs.skey;
	desc.arginfo = SCM_ARGS(4);
	err = scm_call2(SCM_SIP_FNID(SCM_SVC_PIL,
		TZ_PIL_CLEAR_PROTECT_MEM_SUBSYS_ID), &desc);

bail:
	return err;
}

static int fastrpc_munmap_on_dsp(struct fastrpc_file *fl,
				 struct fastrpc_mmap *map)
{
	struct fastrpc_ioctl_invoke_fd ioctl;
	remote_arg_t ra[1];
	int err = 0;
	struct {
		int pid;
		uintptr_t vaddrout;
		size_t size;
	} inargs;
	if (map->flags == ADSP_MMAP_HEAP_ADDR) {
		VERIFY(err, !fastrpc_munmap_on_dsp_rh(fl, map));
		if (err)
			goto bail;
	}

	inargs.pid = current->tgid;
	inargs.size = map->size;
	inargs.vaddrout = map->raddr;
	ra[0].buf.pv = (void *)&inargs;
	ra[0].buf.len = sizeof(inargs);

	ioctl.inv.handle = 1;
	if (fl->apps->compat)
		ioctl.inv.sc = REMOTE_SCALARS_MAKE(5, 1, 0);
	else
		ioctl.inv.sc = REMOTE_SCALARS_MAKE(3, 1, 0);
	ioctl.inv.pra = ra;
	ioctl.fds = NULL;
	VERIFY(err, 0 == (err = fastrpc_internal_invoke(fl,
		FASTRPC_MODE_PARALLEL, 1, &ioctl)));
bail:
	return err;
}

static int fastrpc_mmap_remove_ssr(struct fastrpc_file *fl)
{
	struct fastrpc_mmap *match = NULL, *map = NULL;
	struct hlist_node *n = NULL;
	int err = 0, ret = 0;
	struct fastrpc_apps *me = &gfa;
	struct ramdump_segment *ramdump_segments_rh = NULL;

	spin_lock(&me->hlock);
	hlist_for_each_entry_safe(map, n, &me->maps, hn) {
			match = map;
			hlist_del_init(&map->hn);
			break;
	}
	spin_unlock(&me->hlock);

	if (match) {
		VERIFY(err, !fastrpc_munmap_on_dsp_rh(fl, match));
		if (err)
			goto bail;
		if (me->channel[0].ramdumpenabled) {
			ramdump_segments_rh = kcalloc(1,
				sizeof(struct ramdump_segment), GFP_KERNEL);
			if (ramdump_segments_rh) {
				ramdump_segments_rh->address = match->phys;
				ramdump_segments_rh->size = match->size;
				ret = do_elf_ramdump(
					me->channel[0].remoteheap_ramdump_dev,
					ramdump_segments_rh, 1);
				if (ret < 0)
					pr_err("ADSPRPC: unable to dump heap");
				kfree(ramdump_segments_rh);
			}
		}
		fastrpc_mmap_free(match);
	}
bail:
	if (err && match)
		fastrpc_mmap_add(match);
	return err;
}

static int fastrpc_mmap_remove(struct fastrpc_file *fl, uintptr_t va,
			     size_t len, struct fastrpc_mmap **ppmap);

static void fastrpc_mmap_add(struct fastrpc_mmap *map);

static int fastrpc_internal_munmap(struct fastrpc_file *fl,
				   struct fastrpc_ioctl_munmap *ud)
{
	int err = 0;
	struct fastrpc_mmap *map = NULL;
<<<<<<< HEAD
=======

	mutex_lock(&fl->map_mutex);
>>>>>>> e045a95c
	if (!fastrpc_mmap_remove(fl, ud->vaddrout, ud->size,
				 &map)) {
		VERIFY(err, !fastrpc_munmap_on_dsp(fl, map));
		if (err)
			goto bail;
		fastrpc_mmap_free(map);
	}
bail:
	if (err && map)
		fastrpc_mmap_add(map);
	mutex_unlock(&fl->map_mutex);
	return err;
}

static int fastrpc_internal_mmap(struct fastrpc_file *fl,
				 struct fastrpc_ioctl_mmap *ud)
{

	struct fastrpc_mmap *map = NULL;
	int err = 0;

	mutex_lock(&fl->map_mutex);
	if (!fastrpc_mmap_find(fl, ud->fd, (uintptr_t)ud->vaddrin, ud->size,
			       ud->flags, &map)){
		mutex_unlock(&fl->map_mutex);
		return 0;
	}

	VERIFY(err, !fastrpc_mmap_create(fl, ud->fd, (uintptr_t)ud->vaddrin,
					 ud->size, ud->flags, &map));
	if (err)
		goto bail;
	VERIFY(err, 0 == fastrpc_mmap_on_dsp(fl, ud->flags, map));
	if (err)
		goto bail;
	ud->vaddrout = map->raddr;
 bail:
	if (err && map)
		fastrpc_mmap_free(map);
	mutex_unlock(&fl->map_mutex);
	return err;
}

static void fastrpc_channel_close(struct kref *kref)
{
	struct fastrpc_apps *me = &gfa;
	struct fastrpc_channel_ctx *ctx;
	int cid;

	ctx = container_of(kref, struct fastrpc_channel_ctx, kref);
<<<<<<< HEAD
	smd_close(ctx->chan);
=======
	if (!me->glink) {
		smd_close(ctx->chan);
	} else {
		glink_unregister_link_state_cb(ctx->link_notify_handle);
		glink_close(ctx->chan);
	}
>>>>>>> e045a95c
	ctx->chan = NULL;
	mutex_unlock(&me->smd_mutex);
	cid = ctx - &gcinfo[0];
	pr_info("'closed /dev/%s c %d %d'\n", gcinfo[cid].name,
						MAJOR(me->dev_no), cid);
}

static void fastrpc_context_list_dtor(struct fastrpc_file *fl);

static int fastrpc_file_free(struct fastrpc_file *fl)
{
	struct hlist_node *n;
	struct fastrpc_mmap *map = NULL;
	int cid;

	if (!fl)
		return 0;
	cid = fl->cid;

	spin_lock(&fl->apps->hlock);
	hlist_del_init(&fl->hn);
	spin_unlock(&fl->apps->hlock);

	if (!fl->sctx) {
		kfree(fl);
		return 0;
	}

	(void)fastrpc_release_current_dsp_process(fl);
	fastrpc_context_list_dtor(fl);
	fastrpc_buf_list_free(fl);
	hlist_for_each_entry_safe(map, n, &fl->maps, hn) {
		fastrpc_mmap_free(map);
	}
	if (fl->ssrcount == fl->apps->channel[cid].ssrcount)
		kref_put_mutex(&fl->apps->channel[cid].kref,
				fastrpc_channel_close, &fl->apps->smd_mutex);
	mutex_destroy(&fl->map_mutex);
	kfree(fl);
	return 0;
}

static int fastrpc_session_alloc(struct fastrpc_channel_ctx *chan, int *session)
{
	struct fastrpc_apps *me = &gfa;
	int idx = 0, err = 0;

	switch (chan->channel) {
	case SMD_APPS_QDSP:
		idx = ffz(chan->bitmap);
		VERIFY(err, idx < chan->sesscount);
		if (err)
			goto bail;
		set_bit(idx, &chan->bitmap);
		break;
	case SMD_APPS_DSPS:
		VERIFY(err, me->dev != NULL);
		if (err)
			goto bail;
		chan->session[0].dev = me->dev;
		break;
	case SMD_APPS_MODEM:
		VERIFY(err, me->modem_cma_dev != NULL);
		if (err)
			goto bail;
		chan->session[0].dev = me->modem_cma_dev;
		break;
	}

	chan->session[idx].smmu.faults = 0;
	*session = idx;
 bail:
	return err;
}

static int fastrpc_session_free(struct fastrpc_channel_ctx *chan, int session)
{
	int err = 0;

	if (chan->sesscount) {
		VERIFY(err, session < chan->sesscount);
		if (err)
			goto bail;
		clear_bit(session, &chan->bitmap);
	}
 bail:
	return err;
}

static bool fastrpc_glink_notify_rx_intent_req(void *h, const void *priv,
						size_t size)
{
	if (0 != glink_queue_rx_intent(h, NULL, size))
		return false;
	return true;
}

static void fastrpc_glink_notify_tx_done(void *handle, const void *priv,
		const void *pkt_priv, const void *ptr)
{
}

static void fastrpc_glink_notify_rx(void *handle, const void *priv,
	const void *pkt_priv, const void *ptr, size_t size)
{
	struct smq_invoke_rsp *rsp = (struct smq_invoke_rsp *)ptr;
	struct fastrpc_apps *me = &gfa;
	uint32_t index;
	int err = 0;

	VERIFY(err, (rsp && size >= sizeof(*rsp)));
	if (err)
		goto bail;

	index = (uint32_t)((rsp->ctx & FASTRPC_CTXID_MASK) >> 4);
	VERIFY(err, index < FASTRPC_CTX_MAX);
	if (err)
		goto bail;

	VERIFY(err, !IS_ERR_OR_NULL(me->ctxtable[index]));
	if (err)
		goto bail;

	VERIFY(err, ((me->ctxtable[index]->ctxid == (rsp->ctx)) &&
		me->ctxtable[index]->magic == FASTRPC_CTX_MAGIC));
	if (err)
		goto bail;

	context_notify_user(me->ctxtable[index], rsp->retval);
bail:
	if (err)
		pr_err("adsprpc: invalid response or context\n");
	glink_rx_done(handle, ptr, true);
}

static void fastrpc_glink_notify_state(void *handle, const void *priv,
				unsigned int event)
{
	struct fastrpc_apps *me = &gfa;
	int cid = (int)(uintptr_t)priv;

	switch (event) {
	case GLINK_CONNECTED:
		complete(&me->channel[cid].work);
		break;
	case GLINK_LOCAL_DISCONNECTED:
		break;
	case GLINK_REMOTE_DISCONNECTED:
		fastrpc_notify_drivers(me, cid);
		break;
	}
}

static int fastrpc_device_release(struct inode *inode, struct file *file)
{
	struct fastrpc_apps *me = &gfa;
	struct fastrpc_file *fl = (struct fastrpc_file *)file->private_data;
	struct fastrpc_fl *pfl = NULL;
	int session, cid;
	int err = 0;

	VERIFY(err, pfl = kzalloc(sizeof(*pfl), GFP_KERNEL));
	if (err)
		goto bail;
	INIT_HLIST_NODE(&pfl->hn);
	if (fl) {
		cid = fl->cid;
		if (fl->sctx) {
			session = fl->sctx - &me->channel[cid].session[0];
			fastrpc_session_free(&me->channel[cid], session);
		}
		mutex_lock(&me->flfree_mutex);
		pfl->fl = fl;
		hlist_add_head(&pfl->hn, &me->fls);
		VERIFY(err, me->wq);
		if (err) {
			hlist_del_init(&pfl->hn);
			mutex_unlock(&me->flfree_mutex);
			goto bail;
		}
		if (!work_busy(&me->free_work)) {
			INIT_WORK(&me->free_work, file_free_work_handler);
			VERIFY(err, queue_work(me->wq, &me->free_work));
			if (err) {
				hlist_del_init(&pfl->hn);
				mutex_unlock(&me->flfree_mutex);
				goto bail;
			}
		}
		me->pending_free++;
		mutex_unlock(&me->flfree_mutex);
		file->private_data = NULL;
	}
bail:
	if (err) {
		fastrpc_file_free(fl);
		kfree(pfl);
	}
	return err;
}


static void file_free_work_handler(struct work_struct *w)
{
	struct fastrpc_apps *me = &gfa;
	struct fastrpc_fl *fl = NULL, *freefl = NULL;
	struct hlist_node *n = NULL;

	while (1) {
		mutex_lock(&me->flfree_mutex);
		hlist_for_each_entry_safe(fl, n, &me->fls, hn) {
			hlist_del_init(&fl->hn);
			freefl = fl;
			break;
		}
		mutex_unlock(&me->flfree_mutex);
		if (freefl) {
			fastrpc_file_free(freefl->fl);
			kfree(freefl);
		}
		mutex_lock(&me->flfree_mutex);

		if (hlist_empty(&me->fls)) {
			me->pending_free = 0;
			wake_up_interruptible_all(&wait_queue);
			mutex_unlock(&me->flfree_mutex);
			break;
		}
		mutex_unlock(&me->flfree_mutex);
	}
	return;
}

static void fastrpc_glink_register_cb(struct glink_link_state_cb_info *cb_info,
					 void *priv)
{
	switch (cb_info->link_state) {
	case GLINK_LINK_STATE_UP:
		if (priv)
			complete(priv);
		break;
	case GLINK_LINK_STATE_DOWN:
		break;
	default:
		pr_err("adsprpc: unknown glnk state %d\n", cb_info->link_state);
		break;
	}
}

static int fastrpc_glink_open(int cid, struct fastrpc_apps *me)
{
	int err = 0;
	struct glink_open_config *cfg = &me->channel[cid].cfg;
	struct glink_link_info *link_info = &me->channel[cid].link_info;

	link_info->edge = gcinfo[cid].edge;
	link_info->transport = "smem";
	link_info->glink_link_state_notif_cb = fastrpc_glink_register_cb;
	me->channel[cid].link_notify_handle = glink_register_link_state_cb(
					&me->channel[cid].link_info,
					(void *)(&me->channel[cid].work));
	VERIFY(err, !IS_ERR_OR_NULL(me->channel[cid].link_notify_handle));
	if (err)
		goto bail;

	VERIFY(err, wait_for_completion_timeout(&me->channel[cid].work,
						RPC_TIMEOUT));
	if (err)
		goto bail;

	cfg->priv = (void *)(uintptr_t)cid;
	cfg->edge = gcinfo[cid].edge;
	cfg->name = FASTRPC_GLINK_GUID;
	cfg->notify_rx = fastrpc_glink_notify_rx;
	cfg->notify_tx_done = fastrpc_glink_notify_tx_done;
	cfg->notify_state = fastrpc_glink_notify_state;
	cfg->notify_rx_intent_req = fastrpc_glink_notify_rx_intent_req;
	VERIFY(err, 0 != (me->channel[cid].chan = glink_open(cfg)));
bail:
	return err;
}

static int fastrpc_device_open(struct inode *inode, struct file *filp)
{
	int cid = MINOR(inode->i_rdev);
	int err = 0, session;
	int event;
	struct fastrpc_apps *me = &gfa;
	struct fastrpc_file *fl = NULL;
<<<<<<< HEAD
=======

	if (me->pending_free) {
		event = wait_event_interruptible_timeout(wait_queue,
				!me->pending_free, OPEN_TIMEOUT);
		if (event == 0)
			pr_err("fastrpc:timed out..list is still not empty\n");
	}
>>>>>>> e045a95c

	VERIFY(err, fl = kzalloc(sizeof(*fl), GFP_KERNEL));
	if (err)
		return err;

	filp->private_data = fl;

	mutex_lock(&me->smd_mutex);

	context_list_ctor(&fl->clst);
	spin_lock_init(&fl->hlock);
	INIT_HLIST_HEAD(&fl->maps);
	INIT_HLIST_HEAD(&fl->bufs);
	INIT_HLIST_NODE(&fl->hn);
	fl->tgid = current->tgid;
	fl->apps = me;
	fl->cid = cid;
	VERIFY(err, !fastrpc_session_alloc(&me->channel[cid], &session));
	if (err)
		goto bail;
	fl->sctx = &me->channel[cid].session[session];

	fl->ssrcount = me->channel[cid].ssrcount;
	if ((kref_get_unless_zero(&me->channel[cid].kref) == 0) ||
	    (me->channel[cid].chan == NULL)) {
<<<<<<< HEAD
		VERIFY(err, !smd_named_open_on_edge(FASTRPC_SMD_GUID,
						    gcinfo[cid].channel,
						    &me->channel[cid].chan,
						    (void *)(uintptr_t)cid,
						    smd_event_handler));
=======
		if (me->glink) {
			VERIFY(err, 0 == fastrpc_glink_open(cid, me));
		} else {
			VERIFY(err, !smd_named_open_on_edge(FASTRPC_SMD_GUID,
				    gcinfo[cid].channel,
				    (smd_channel_t **)&me->channel[cid].chan,
				    (void *)(uintptr_t)cid,
				    smd_event_handler));
		}
>>>>>>> e045a95c
		if (err)
			goto bail;

		VERIFY(err, wait_for_completion_timeout(&me->channel[cid].work,
							RPC_TIMEOUT));
		if (err) {
			me->channel[cid].chan = NULL;
			goto bail;
		}
		kref_init(&me->channel[cid].kref);
		pr_info("'opened /dev/%s c %d %d'\n", gcinfo[cid].name,
						MAJOR(me->dev_no), cid);
		if (me->channel[cid].ssrcount !=
				 me->channel[cid].prevssrcount) {
			if (fastrpc_mmap_remove_ssr(fl))
				pr_err("ADSPRPC: SSR: Failed to unmap remote heap\n");
			me->channel[cid].prevssrcount =
						me->channel[cid].ssrcount;
		}
	}
	mutex_init(&fl->map_mutex);
	spin_lock(&me->hlock);
	hlist_add_head(&fl->hn, &me->drivers);
	spin_unlock(&me->hlock);

bail:
	mutex_unlock(&me->smd_mutex);

	if (err && fl)
		fastrpc_device_release(inode, filp);
	return err;
}

static int fastrpc_get_info(struct fastrpc_file *fl, uint32_t *info)
{
	int err = 0;

	VERIFY(err, fl && fl->sctx);
	if (err)
		goto bail;
	if (fl->sctx)
		*info = (fl->sctx->smmu.enabled ? 1 : 0);
bail:
	return err;
}

static long fastrpc_device_ioctl(struct file *file, unsigned int ioctl_num,
				 unsigned long ioctl_param)
{
	union {
		struct fastrpc_ioctl_invoke_fd invokefd;
		struct fastrpc_ioctl_mmap mmap;
		struct fastrpc_ioctl_munmap munmap;
		struct fastrpc_ioctl_init init;
	} p;
	void *param = (char *)ioctl_param;
	struct fastrpc_file *fl = (struct fastrpc_file *)file->private_data;
	int size = 0, err = 0;
	uint32_t info;

	switch (ioctl_num) {
	case FASTRPC_IOCTL_INVOKE_FD:
	case FASTRPC_IOCTL_INVOKE:
		p.invokefd.fds = 0;
		size = (ioctl_num == FASTRPC_IOCTL_INVOKE) ?
				sizeof(p.invokefd.inv) : sizeof(p.invokefd);
		K_COPY_FROM_USER(err, 0, &p.invokefd, param, size);
		if (err)
			goto bail;
		VERIFY(err, 0 == (err = fastrpc_internal_invoke(fl, fl->mode,
						0, &p.invokefd)));
		if (err)
			goto bail;
		break;
	case FASTRPC_IOCTL_MMAP:
		K_COPY_FROM_USER(err, 0, &p.mmap, param,
						sizeof(p.mmap));
		if (err)
			goto bail;
		VERIFY(err, 0 == (err = fastrpc_internal_mmap(fl, &p.mmap)));
		if (err)
			goto bail;
		K_COPY_TO_USER(err, 0, param, &p.mmap, sizeof(p.mmap));
		if (err)
			goto bail;
		break;
	case FASTRPC_IOCTL_MUNMAP:
		K_COPY_FROM_USER(err, 0, &p.munmap, param,
						sizeof(p.munmap));
<<<<<<< HEAD
=======
		if (err)
			goto bail;
		VERIFY(err, 0 == (err = fastrpc_internal_munmap(fl,
							&p.munmap)));
		if (err)
			goto bail;
		break;
	case FASTRPC_IOCTL_MMAP_64:
		K_COPY_FROM_USER(err, 0, &p.mmap, param,
						sizeof(p.mmap));
		if (err)
			goto bail;
		VERIFY(err, 0 == (err = fastrpc_internal_mmap(fl, &p.mmap)));
		if (err)
			goto bail;
		K_COPY_TO_USER(err, 0, param, &p.mmap, sizeof(p.mmap));
		if (err)
			goto bail;
		break;
	case FASTRPC_IOCTL_MUNMAP_64:
		K_COPY_FROM_USER(err, 0, &p.munmap, param,
						sizeof(p.munmap));
>>>>>>> e045a95c
		if (err)
			goto bail;
		VERIFY(err, 0 == (err = fastrpc_internal_munmap(fl,
							&p.munmap)));
		if (err)
			goto bail;
		break;
	case FASTRPC_IOCTL_SETMODE:
		switch ((uint32_t)ioctl_param) {
		case FASTRPC_MODE_PARALLEL:
		case FASTRPC_MODE_SERIAL:
			fl->mode = (uint32_t)ioctl_param;
			break;
		default:
			err = -ENOTTY;
			break;
		}
		break;
	case FASTRPC_IOCTL_GETINFO:
	    K_COPY_FROM_USER(err, 0, &info, param, sizeof(info));
		if (err)
			goto bail;
		VERIFY(err, 0 == (err = fastrpc_get_info(fl, &info)));
		if (err)
			goto bail;
		K_COPY_TO_USER(err, 0, param, &info, sizeof(info));
		if (err)
			goto bail;
		break;
	case FASTRPC_IOCTL_INIT:
		VERIFY(err, 0 == copy_from_user(&p.init, param,
						sizeof(p.init)));
		if (err)
			goto bail;
		VERIFY(err, p.init.init.filelen >= 0 &&
			p.init.init.memlen >= 0);
		if (err)
			goto bail;
		VERIFY(err, 0 == fastrpc_init_process(fl, &p.init));
		if (err)
			goto bail;
		break;

	default:
		err = -ENOTTY;
		break;
	}
 bail:
	return err;
}

static int fastrpc_restart_notifier_cb(struct notifier_block *nb,
					unsigned long code,
					void *data)
{
	struct fastrpc_apps *me = &gfa;
	struct fastrpc_channel_ctx *ctx;
	struct notif_data *notifdata = data;
	int cid;

	ctx = container_of(nb, struct fastrpc_channel_ctx, nb);
	cid = ctx - &me->channel[0];
	if (code == SUBSYS_BEFORE_SHUTDOWN) {
		mutex_lock(&me->smd_mutex);
		ctx->ssrcount++;
		if (ctx->chan) {
<<<<<<< HEAD
			smd_close(ctx->chan);
			ctx->chan = NULL;
			pr_info("'closed /dev/%s c %d %d'\n", gcinfo[cid].name,
						MAJOR(me->dev_no), cid);
=======
			if (me->glink) {
				glink_unregister_link_state_cb(
					ctx->link_notify_handle);
				glink_close(ctx->chan);
			} else {
				smd_close(ctx->chan);
			}
			ctx->chan = NULL;
			pr_info("'restart notifier: closed /dev/%s c %d %d'\n",
				 gcinfo[cid].name, MAJOR(me->dev_no), cid);
>>>>>>> e045a95c
		}
		mutex_unlock(&me->smd_mutex);
		fastrpc_notify_drivers(me, cid);
	} else if (code == SUBSYS_RAMDUMP_NOTIFICATION) {
		if (me->channel[0].remoteheap_ramdump_dev &&
				notifdata->enable_ramdump) {
			me->channel[0].ramdumpenabled = 1;
		}
	}

	return NOTIFY_DONE;
}

static int fastrpc_smmu_fault_handler(struct iommu_domain *domain,
	struct device *dev, unsigned long iova, int flags, void *token)
{
	struct fastrpc_session_ctx *sess = (struct fastrpc_session_ctx *)token;
	int err = 0;

	VERIFY(err, sess != NULL);
	if (err)
		return err;
	sess->smmu.faults++;
	dev_err(dev, "ADSPRPC context fault: iova=0x%08lx, cb = %d, faults=%d",
					iova, sess->smmu.cb, sess->smmu.faults);
	return 0;
}

static const struct file_operations fops = {
	.open = fastrpc_device_open,
	.release = fastrpc_device_release,
	.unlocked_ioctl = fastrpc_device_ioctl,
	.compat_ioctl = compat_fastrpc_device_ioctl,
};

static struct of_device_id fastrpc_match_table[] = {
	{ .compatible = "qcom,msm-fastrpc-adsp", },
	{ .compatible = "qcom,msm-fastrpc-compute-cb", },
	{ .compatible = "qcom,msm-fastrpc-legacy-compute-cb", },
	{ .compatible = "qcom,msm-adsprpc-mem-region", },
	{ .compatible = "qcom,msm-mdsprpc-mem-region", },
	{}
};

static int fastrpc_cb_probe(struct device *dev)
{
	struct fastrpc_channel_ctx *chan;
	struct fastrpc_session_ctx *sess;
	struct of_phandle_args iommuspec;
	const char *name;
	int err = 0, i;
	int disable_htw = 1;

	VERIFY(err, NULL != (name = of_get_property(dev->of_node,
					 "label", NULL)));
	if (err)
		goto bail;
	for (i = 0; i < NUM_CHANNELS; i++) {
		if (!gcinfo[i].name)
			continue;
		if (!strcmp(name, gcinfo[i].name))
			break;
	}
	VERIFY(err, i < NUM_CHANNELS);
	if (err)
		goto bail;
	chan = &gcinfo[i];
	VERIFY(err, chan->sesscount < NUM_SESSIONS);
	if (err)
		goto bail;

	VERIFY(err, !of_parse_phandle_with_args(dev->of_node, "iommus",
						"#iommu-cells", 0, &iommuspec));
	if (err)
		goto bail;
	sess = &chan->session[chan->sesscount];
	sess->smmu.cb = iommuspec.args[0];
	VERIFY(err, !IS_ERR_OR_NULL(sess->smmu.mapping =
				arm_iommu_create_mapping(&platform_bus_type,
						0x80000000, 0x7fffffff)));
	if (err)
		goto bail;
	iommu_domain_set_attr(sess->smmu.mapping->domain,
				DOMAIN_ATTR_COHERENT_HTW_DISABLE,
				&disable_htw);
	iommu_set_fault_handler(sess->smmu.mapping->domain,
				fastrpc_smmu_fault_handler, sess);
	VERIFY(err, !arm_iommu_attach_device(dev, sess->smmu.mapping));
	if (err)
		goto bail;
	sess->dev = dev;
	sess->smmu.enabled = 1;
	chan->sesscount++;
bail:
	return err;
}

static int fastrpc_cb_legacy_probe(struct device *dev)
{
	struct device_node *domains_child_node = NULL;
	struct device_node *ctx_node = NULL;
	struct fastrpc_channel_ctx *chan = NULL;
	struct fastrpc_session_ctx *first_sess = NULL, *sess = NULL;
	const char *name = NULL;
	unsigned int *range = NULL, range_size = 0;
	unsigned int *sids = NULL, sids_size = 0;
	int err = 0, ret = 0, i;
	int disable_htw = 1;

	VERIFY(err, 0 != (domains_child_node = of_get_child_by_name(
			dev->of_node,
			"qcom,msm_fastrpc_compute_cb")));
	if (err)
		goto bail;
	VERIFY(err, 0 != (ctx_node = of_parse_phandle(
			domains_child_node,
			"qcom,adsp-shared-phandle", 0)));
	if (err)
		goto bail;
	VERIFY(err, 0 != of_get_property(domains_child_node,
				"qcom,adsp-shared-sids", &sids_size));
	if (err)
		goto bail;
	VERIFY(err, sids = kzalloc(sids_size, GFP_KERNEL));
	if (err)
		goto bail;
	ret = of_property_read_u32_array(domains_child_node,
					"qcom,adsp-shared-sids",
					sids,
					sids_size/sizeof(unsigned int));
	if (ret)
		goto bail;
	VERIFY(err, 0 != (name = of_get_property(ctx_node, "label", NULL)));
	if (err)
		goto bail;
	VERIFY(err, 0 != of_get_property(domains_child_node,
					"qcom,virtual-addr-pool", &range_size));
	if (err)
		goto bail;
	VERIFY(err, range = kzalloc(range_size, GFP_KERNEL));
	if (err)
		goto bail;
	ret = of_property_read_u32_array(domains_child_node,
					"qcom,virtual-addr-pool",
					range,
					range_size/sizeof(unsigned int));
	if (ret)
		goto bail;

	chan = &gcinfo[0];
	VERIFY(err, chan->sesscount < NUM_SESSIONS);
	if (err)
		goto bail;
	first_sess = &chan->session[chan->sesscount];
	first_sess->dev = msm_iommu_get_ctx(name);
	VERIFY(err, !IS_ERR_OR_NULL(first_sess->smmu.mapping =
			arm_iommu_create_mapping(
				msm_iommu_get_bus(first_sess->dev),
				range[0], range[1])));
	if (err)
		goto bail;
	iommu_domain_set_attr(first_sess->smmu.mapping->domain,
			DOMAIN_ATTR_COHERENT_HTW_DISABLE,
			&disable_htw);
	VERIFY(err, !arm_iommu_attach_device(first_sess->dev,
					first_sess->smmu.mapping));
	if (err)
		goto bail;
	VERIFY(err, (sids_size/sizeof(unsigned int)) <= NUM_SESSIONS);
	if (err)
		goto bail;
	for (i = 0; i < sids_size/sizeof(unsigned int); i++) {
		VERIFY(err, chan->sesscount < NUM_SESSIONS);
		if (err)
			goto bail;
		sess = &chan->session[chan->sesscount];
		sess->smmu.cb = sids[i];
		sess->dev = first_sess->dev;
		sess->smmu.enabled = 1;
		sess->smmu.mapping = first_sess->smmu.mapping;
		chan->sesscount++;
	}
bail:
	kfree(sids);
	kfree(range);
	return err;
}

static int fastrpc_probe(struct platform_device *pdev)
{
	int err = 0;
	struct fastrpc_apps *me = &gfa;
	struct device *dev = &pdev->dev;
	struct smq_phy_page range;
	struct device_node *ion_node, *node;
	struct platform_device *ion_pdev;
	struct cma *cma;
	uint32_t val;

	if (of_device_is_compatible(dev->of_node,
					"qcom,msm-fastrpc-compute-cb"))
		return fastrpc_cb_probe(dev);

	if (of_device_is_compatible(dev->of_node,
					"qcom,msm-fastrpc-legacy-compute-cb"))
		return fastrpc_cb_legacy_probe(dev);

	if (of_device_is_compatible(dev->of_node,
					"qcom,msm-adsprpc-mem-region")) {
		me->dev = dev;
		me->channel[0].remoteheap_ramdump_dev =
				create_ramdump_device("adsp_rh", dev);
		if (IS_ERR_OR_NULL(me->channel[0].remoteheap_ramdump_dev)) {
			pr_err("ADSPRPC: Unable to create adsp-remoteheap ramdump device.\n");
			me->channel[0].remoteheap_ramdump_dev = NULL;
		}
		return 0;
	}

	if (of_device_is_compatible(dev->of_node,
					"qcom,msm-mdsprpc-mem-region")) {
		me->modem_cma_dev = dev;
		range.addr = 0;
		ion_node = of_find_compatible_node(NULL, NULL, "qcom,msm-ion");
		if (ion_node) {
			for_each_available_child_of_node(ion_node, node) {
				if (of_property_read_u32(node, "reg", &val))
					continue;
				if (val != ION_ADSP_HEAP_ID)
					continue;
				ion_pdev = of_find_device_by_node(node);
				if (!ion_pdev)
					break;
				cma = dev_get_cma_area(&ion_pdev->dev);
				if (cma) {
					range.addr = cma_get_base(cma);
					range.size = (size_t)cma_get_size(cma);
				}
				break;
			}
		}
		if (range.addr) {
			int srcVM[1] = {VMID_HLOS};
			int destVM[4] = {VMID_HLOS, VMID_MSS_MSA, VMID_SSC_Q6,
					VMID_ADSP_Q6};
			int destVMperm[4] = {PERM_READ | PERM_WRITE | PERM_EXEC,
					PERM_READ | PERM_WRITE | PERM_EXEC,
					PERM_READ | PERM_WRITE | PERM_EXEC,
					PERM_READ | PERM_WRITE | PERM_EXEC,
					};
			VERIFY(err, !hyp_assign_phys(range.addr, range.size,
					srcVM, 1, destVM, destVMperm, 4));
			if (err)
				goto bail;
		}
		return 0;
	}

	me->glink = of_property_read_bool(dev->of_node, "qcom,fastrpc-glink");
	pr_info("adsprpc: channel link type: %d\n", me->glink);

	VERIFY(err, !of_platform_populate(pdev->dev.of_node,
					  fastrpc_match_table,
					  NULL, &pdev->dev));
	if (err)
		goto bail;
bail:
	return err;
}

static void fastrpc_deinit(void)
{
	struct fastrpc_apps *me = &gfa;
	struct fastrpc_channel_ctx *chan = gcinfo;
	int i, j;

	for (i = 0; i < NUM_CHANNELS; i++, chan++) {
		if (chan->chan) {
			kref_put_mutex(&chan->kref,
				fastrpc_channel_close, &me->smd_mutex);
			chan->chan = NULL;
		}
		for (j = 0; j < NUM_SESSIONS; j++) {
			struct fastrpc_session_ctx *sess = &chan->session[j];
			if (sess->smmu.enabled) {
				arm_iommu_detach_device(sess->dev);
				sess->dev = NULL;
			}
			if (sess->smmu.mapping) {
				arm_iommu_release_mapping(sess->smmu.mapping);
				sess->smmu.mapping = NULL;
			}
		}
	}
}

static struct platform_driver fastrpc_driver = {
	.probe = fastrpc_probe,
	.driver = {
		.name = "fastrpc",
		.owner = THIS_MODULE,
		.of_match_table = fastrpc_match_table,
	},
};

static int __init fastrpc_device_init(void)
{
	struct fastrpc_apps *me = &gfa;
	int err = 0, i;

	memset(me, 0, sizeof(*me));

	fastrpc_init(me);
	mutex_init(&me->flfree_mutex);
	me->wq = create_singlethread_workqueue("FILE_FREE");
	INIT_WORK(&me->free_work, file_free_work_handler);

	me->dev = NULL;
	VERIFY(err, 0 == platform_driver_register(&fastrpc_driver));
	if (err)
		goto register_bail;
	VERIFY(err, 0 == alloc_chrdev_region(&me->dev_no, 0, NUM_CHANNELS,
					DEVICE_NAME));
	if (err)
		goto alloc_chrdev_bail;
	cdev_init(&me->cdev, &fops);
	me->cdev.owner = THIS_MODULE;
	VERIFY(err, 0 == cdev_add(&me->cdev, MKDEV(MAJOR(me->dev_no), 0),
				NUM_CHANNELS));
	if (err)
		goto cdev_init_bail;
	me->class = class_create(THIS_MODULE, "fastrpc");
	VERIFY(err, !IS_ERR(me->class));
	if (err)
		goto class_create_bail;
	me->compat = (NULL == fops.compat_ioctl) ? 0 : 1;
	for (i = 0; i < NUM_CHANNELS; i++) {
		if (!gcinfo[i].name)
			continue;
		me->channel[i].dev = device_create(me->class, NULL,
					MKDEV(MAJOR(me->dev_no), i),
					NULL, gcinfo[i].name);
		VERIFY(err, !IS_ERR(me->channel[i].dev));
		if (err)
			goto device_create_bail;
		me->channel[i].ssrcount = 0;
		me->channel[i].prevssrcount = 0;
		me->channel[i].ramdumpenabled = 0;
		me->channel[i].remoteheap_ramdump_dev = NULL;
		me->channel[i].nb.notifier_call = fastrpc_restart_notifier_cb;
		me->channel[i].handle = subsys_notif_register_notifier(
							gcinfo[i].subsys,
							&me->channel[i].nb);
	}

	me->client = msm_ion_client_create(DEVICE_NAME);
	VERIFY(err, !IS_ERR_OR_NULL(me->client));
	if (err)
		goto device_create_bail;
	return 0;
device_create_bail:
	for (i = 0; i < NUM_CHANNELS; i++) {
		if (IS_ERR_OR_NULL(me->channel[i].dev))
			continue;
		device_destroy(me->class, MKDEV(MAJOR(me->dev_no), i));
		subsys_notif_unregister_notifier(me->channel[i].handle,
						&me->channel[i].nb);
	}
	class_destroy(me->class);
class_create_bail:
	cdev_del(&me->cdev);
cdev_init_bail:
	unregister_chrdev_region(me->dev_no, NUM_CHANNELS);
alloc_chrdev_bail:
register_bail:
	fastrpc_deinit();
	return err;
}

static void __exit fastrpc_device_exit(void)
{
	struct fastrpc_apps *me = &gfa;
	int i;

	fastrpc_file_list_dtor(me);
	fastrpc_deinit();
	if (me->wq) {
		flush_workqueue(me->wq);
		destroy_workqueue(me->wq);
	}
	for (i = 0; i < NUM_CHANNELS; i++) {
		if (!gcinfo[i].name)
			continue;
		device_destroy(me->class, MKDEV(MAJOR(me->dev_no), i));
		subsys_notif_unregister_notifier(me->channel[i].handle,
						&me->channel[i].nb);
	}
	class_destroy(me->class);
	cdev_del(&me->cdev);
	unregister_chrdev_region(me->dev_no, NUM_CHANNELS);
	ion_client_destroy(me->client);
}

late_initcall(fastrpc_device_init);
module_exit(fastrpc_device_exit);

MODULE_LICENSE("GPL v2");<|MERGE_RESOLUTION|>--- conflicted
+++ resolved
@@ -155,10 +155,7 @@
 	uint32_t sc;
 	struct overlap *overs;
 	struct overlap **overps;
-<<<<<<< HEAD
-=======
 	struct smq_msg msg;
->>>>>>> e045a95c
 	unsigned int magic;
 	uint64_t ctxid;
 };
@@ -222,11 +219,8 @@
 	spinlock_t hlock;
 	struct ion_client *client;
 	struct device *dev;
-<<<<<<< HEAD
-=======
 	struct device *modem_cma_dev;
 	bool glink;
->>>>>>> e045a95c
 	spinlock_t ctxlock;
 	struct smq_invoke_ctx *ctxtable[FASTRPC_CTX_MAX];
 };
@@ -1120,11 +1114,7 @@
 	for (oix = 0; oix < inbufs + outbufs; ++oix) {
 		int i = ctx->overps[oix]->raix;
 		struct fastrpc_mmap *map = ctx->maps[i];
-<<<<<<< HEAD
-		size_t mlen = ctx->overps[oix]->mend - ctx->overps[oix]->mstart;
-=======
 		size_t mlen;
->>>>>>> e045a95c
 		uint64_t buf;
 		size_t len = lpra[i].buf.len;
 
@@ -1312,18 +1302,6 @@
 	msg->pid = current->tgid;
 	msg->tid = current->pid;
 	if (kernel)
-<<<<<<< HEAD
-		msg.pid = 0;
-	msg.invoke.header.ctx = ctx->ctxid;
-	msg.invoke.header.handle = handle;
-	msg.invoke.header.sc = ctx->sc;
-	msg.invoke.page.addr = ctx->buf ? ctx->buf->phys : 0;
-	msg.invoke.page.size = buf_page_size(ctx->used);
-	spin_lock(&fl->apps->hlock);
-	len = smd_write(fl->apps->channel[fl->cid].chan, &msg, sizeof(msg));
-	spin_unlock(&fl->apps->hlock);
-	VERIFY(err, len == sizeof(msg));
-=======
 		msg->pid = 0;
 	msg->invoke.header.ctx = ctx->ctxid;
 	msg->invoke.header.handle = handle;
@@ -1343,7 +1321,6 @@
 		spin_unlock(&fl->apps->hlock);
 		VERIFY(err, len == sizeof(*msg));
 	}
->>>>>>> e045a95c
  bail:
 	return err;
 }
@@ -1786,11 +1763,8 @@
 {
 	int err = 0;
 	struct fastrpc_mmap *map = NULL;
-<<<<<<< HEAD
-=======
 
 	mutex_lock(&fl->map_mutex);
->>>>>>> e045a95c
 	if (!fastrpc_mmap_remove(fl, ud->vaddrout, ud->size,
 				 &map)) {
 		VERIFY(err, !fastrpc_munmap_on_dsp(fl, map));
@@ -1841,16 +1815,12 @@
 	int cid;
 
 	ctx = container_of(kref, struct fastrpc_channel_ctx, kref);
-<<<<<<< HEAD
-	smd_close(ctx->chan);
-=======
 	if (!me->glink) {
 		smd_close(ctx->chan);
 	} else {
 		glink_unregister_link_state_cb(ctx->link_notify_handle);
 		glink_close(ctx->chan);
 	}
->>>>>>> e045a95c
 	ctx->chan = NULL;
 	mutex_unlock(&me->smd_mutex);
 	cid = ctx - &gcinfo[0];
@@ -2140,8 +2110,6 @@
 	int event;
 	struct fastrpc_apps *me = &gfa;
 	struct fastrpc_file *fl = NULL;
-<<<<<<< HEAD
-=======
 
 	if (me->pending_free) {
 		event = wait_event_interruptible_timeout(wait_queue,
@@ -2149,7 +2117,6 @@
 		if (event == 0)
 			pr_err("fastrpc:timed out..list is still not empty\n");
 	}
->>>>>>> e045a95c
 
 	VERIFY(err, fl = kzalloc(sizeof(*fl), GFP_KERNEL));
 	if (err)
@@ -2175,13 +2142,6 @@
 	fl->ssrcount = me->channel[cid].ssrcount;
 	if ((kref_get_unless_zero(&me->channel[cid].kref) == 0) ||
 	    (me->channel[cid].chan == NULL)) {
-<<<<<<< HEAD
-		VERIFY(err, !smd_named_open_on_edge(FASTRPC_SMD_GUID,
-						    gcinfo[cid].channel,
-						    &me->channel[cid].chan,
-						    (void *)(uintptr_t)cid,
-						    smd_event_handler));
-=======
 		if (me->glink) {
 			VERIFY(err, 0 == fastrpc_glink_open(cid, me));
 		} else {
@@ -2191,7 +2151,6 @@
 				    (void *)(uintptr_t)cid,
 				    smd_event_handler));
 		}
->>>>>>> e045a95c
 		if (err)
 			goto bail;
 
@@ -2281,8 +2240,6 @@
 	case FASTRPC_IOCTL_MUNMAP:
 		K_COPY_FROM_USER(err, 0, &p.munmap, param,
 						sizeof(p.munmap));
-<<<<<<< HEAD
-=======
 		if (err)
 			goto bail;
 		VERIFY(err, 0 == (err = fastrpc_internal_munmap(fl,
@@ -2305,7 +2262,6 @@
 	case FASTRPC_IOCTL_MUNMAP_64:
 		K_COPY_FROM_USER(err, 0, &p.munmap, param,
 						sizeof(p.munmap));
->>>>>>> e045a95c
 		if (err)
 			goto bail;
 		VERIFY(err, 0 == (err = fastrpc_internal_munmap(fl,
@@ -2340,10 +2296,6 @@
 						sizeof(p.init)));
 		if (err)
 			goto bail;
-		VERIFY(err, p.init.init.filelen >= 0 &&
-			p.init.init.memlen >= 0);
-		if (err)
-			goto bail;
 		VERIFY(err, 0 == fastrpc_init_process(fl, &p.init));
 		if (err)
 			goto bail;
@@ -2372,12 +2324,6 @@
 		mutex_lock(&me->smd_mutex);
 		ctx->ssrcount++;
 		if (ctx->chan) {
-<<<<<<< HEAD
-			smd_close(ctx->chan);
-			ctx->chan = NULL;
-			pr_info("'closed /dev/%s c %d %d'\n", gcinfo[cid].name,
-						MAJOR(me->dev_no), cid);
-=======
 			if (me->glink) {
 				glink_unregister_link_state_cb(
 					ctx->link_notify_handle);
@@ -2388,7 +2334,6 @@
 			ctx->chan = NULL;
 			pr_info("'restart notifier: closed /dev/%s c %d %d'\n",
 				 gcinfo[cid].name, MAJOR(me->dev_no), cid);
->>>>>>> e045a95c
 		}
 		mutex_unlock(&me->smd_mutex);
 		fastrpc_notify_drivers(me, cid);
