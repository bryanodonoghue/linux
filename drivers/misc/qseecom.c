--- conflicted
+++ resolved
@@ -1763,18 +1763,6 @@
 
 		qseecom.send_resp_flag = 0;
 		ptr_svc->send_resp_flag = 0;
-<<<<<<< HEAD
-		if (ptr_svc) {
-			ret = msm_ion_do_cache_op(qseecom.ion_clnt, ptr_svc->ihandle,
-                                        ptr_svc->sb_virt, ptr_svc->sb_length,
-					ION_IOC_CLEAN_INV_CACHES);
-			if (ret) {
-				pr_err("cache operation failed %d\n", ret);
-				return ret;
-			}
-		}
-=======
->>>>>>> 4ace475a
 		table = ptr_svc->sglistinfo_ptr;
 		if (qseecom.qsee_version < QSEE_VERSION_40) {
 			send_data_rsp.listener_id  = lstnr;
@@ -1804,8 +1792,6 @@
 		else
 			*(uint32_t *)cmd_buf =
 				QSEOS_LISTENER_DATA_RSP_COMMAND_WHITELIST;
-<<<<<<< HEAD
-=======
 		if (ptr_svc) {
 			ret = msm_ion_do_cache_op(qseecom.ion_clnt,
 					ptr_svc->ihandle,
@@ -1816,7 +1802,6 @@
 				return ret;
 			}
 		}
->>>>>>> 4ace475a
 
 		if ((lstnr == RPMB_SERVICE) || (lstnr == SSD_SERVICE)) {
 			ret = __qseecom_enable_clk(CLK_QSEE);
@@ -2029,24 +2014,6 @@
 		} else {
 			status  = QSEOS_RESULT_SUCCESS;
 		}
-<<<<<<< HEAD
-
-		if (ptr_svc) {
-			ret = msm_ion_do_cache_op(qseecom.ion_clnt, ptr_svc->ihandle,
-                                        ptr_svc->sb_virt, ptr_svc->sb_length,
-					ION_IOC_CLEAN_INV_CACHES);
-			if (ret) {
-				pr_err("cache operation failed %d\n", ret);
-				return ret;
-			}
-		}
-		if (lstnr == RPMB_SERVICE) {
-			ret = __qseecom_enable_clk(CLK_QSEE);
-			if (ret)
-				return ret;
-		}
-=======
->>>>>>> 4ace475a
 		table = ptr_svc->sglistinfo_ptr;
 		if (qseecom.qsee_version < QSEE_VERSION_40) {
 			send_data_rsp.listener_id  = lstnr;
@@ -2075,11 +2042,6 @@
 		else
 			*(uint32_t *)cmd_buf =
 				QSEOS_LISTENER_DATA_RSP_COMMAND_WHITELIST;
-<<<<<<< HEAD
-
-		if (lstnr == RPMB_SERVICE)
-			__qseecom_enable_clk(CLK_QSEE);
-=======
 		if (ptr_svc) {
 			ret = msm_ion_do_cache_op(qseecom.ion_clnt,
 					ptr_svc->ihandle,
@@ -2095,7 +2057,6 @@
 			if (ret)
 				return ret;
 		}
->>>>>>> 4ace475a
 
 		ret = qseecom_scm_call(SCM_SVC_TZSCHEDULER, 1,
 					cmd_buf, cmd_len, resp, sizeof(*resp));
@@ -6856,8 +6817,6 @@
 	}
 }
 
-<<<<<<< HEAD
-=======
 
 static int __qseecom_bus_scaling_enable(struct qseecom_dev_handle *data,
 					bool *perf_enabled)
@@ -6912,7 +6871,6 @@
 	}
 }
 
->>>>>>> 4ace475a
 long qseecom_ioctl(struct file *file, unsigned cmd, unsigned long arg)
 {
 	int ret = 0;
