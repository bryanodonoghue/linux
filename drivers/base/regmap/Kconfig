--- conflicted
+++ resolved
@@ -40,16 +40,6 @@
 
 config REGMAP_WCD_IRQ
 	depends on SND_SOC
-<<<<<<< HEAD
-	bool "For regmap on wcd"
-	select REGMAP_IRQ
-	default n
-	help
-	  Say 'y' here to enable regmap_irq for generic wcd irq.
-	  This config is intended for enabling REGMAP_IRQ for
-	  WCD IRQ. Generic WCD IRQ will be used for
-	  wcd937x and further targets.
-=======
 	bool "Enable REGMAP IRQ for WCD"
 	select REGMAP_IRQ
 	default n
@@ -58,7 +48,6 @@
 	  This config is intended for enabling REGMAP_IRQ for
 	  WCD IRQ. Generic WCD IRQ will be used for
 	  wcd937x and later targets.
->>>>>>> d992f461
 
 config REGMAP_ALLOW_WRITE_DEBUGFS
 	depends on REGMAP && DEBUG_FS
