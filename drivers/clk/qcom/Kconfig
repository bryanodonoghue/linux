config COMMON_CLK_QCOM
	tristate "Support for Qualcomm's clock controllers"
	depends on OF
	select REGMAP_MMIO
	select RESET_CONTROLLER

config APQ_GCC_8084
	tristate "APQ8084 Global Clock Controller"
	depends on COMMON_CLK_QCOM
	help
	  Support for the global clock controller on apq8084 devices.
	  Say Y if you want to use peripheral devices such as UART, SPI,
	  i2c, USB, SD/eMMC, SATA, PCIe, etc.

config APQ_MMCC_8084
	tristate "APQ8084 Multimedia Clock Controller"
	select APQ_GCC_8084
	depends on COMMON_CLK_QCOM
	help
	  Support for the multimedia clock controller on apq8084 devices.
	  Say Y if you want to support multimedia devices such as display,
	  graphics, video encode/decode, camera, etc.

config IPQ_GCC_806X
	tristate "IPQ806x Global Clock Controller"
	depends on COMMON_CLK_QCOM
	help
	  Support for the global clock controller on ipq806x devices.
	  Say Y if you want to use peripheral devices such as UART, SPI,
	  i2c, USB, SD/eMMC, etc.

config MSM_GCC_8660
	tristate "MSM8660 Global Clock Controller"
	depends on COMMON_CLK_QCOM
	help
	  Support for the global clock controller on msm8660 devices.
	  Say Y if you want to use peripheral devices such as UART, SPI,
	  i2c, USB, SD/eMMC, etc.

config MSM_GCC_8960
	tristate "APQ8064/MSM8960 Global Clock Controller"
	depends on COMMON_CLK_QCOM
	help
	  Support for the global clock controller on apq8064/msm8960 devices.
	  Say Y if you want to use peripheral devices such as UART, SPI,
	  i2c, USB, SD/eMMC, SATA, PCIe, etc.

config MSM_MMCC_8960
	tristate "MSM8960 Multimedia Clock Controller"
	select MSM_GCC_8960
	depends on COMMON_CLK_QCOM
	help
	  Support for the multimedia clock controller on msm8960 devices.
	  Say Y if you want to support multimedia devices such as display,
	  graphics, video encode/decode, camera, etc.

config MSM_GCC_8974
	tristate "MSM8974 Global Clock Controller"
	depends on COMMON_CLK_QCOM
	help
	  Support for the global clock controller on msm8974 devices.
	  Say Y if you want to use peripheral devices such as UART, SPI,
	  i2c, USB, SD/eMMC, SATA, PCIe, etc.

config MSM_MMCC_8974
	tristate "MSM8974 Multimedia Clock Controller"
	select MSM_GCC_8974
	depends on COMMON_CLK_QCOM
	help
	  Support for the multimedia clock controller on msm8974 devices.
	  Say Y if you want to support multimedia devices such as display,
	  graphics, video encode/decode, camera, etc.

<<<<<<< HEAD
config QCOM_HFPLL
	tristate "High-Frequency PLL (HFPLL) Clock Controller"
	depends on COMMON_CLK_QCOM
	help
	  Support for the high-frequency PLLs present on Qualcomm devices.
	  Say Y if you want to support CPU frequency scaling on devices
	  such as MSM8974, APQ8084, etc.

config KPSS_XCC
	tristate "KPSS Clock Controller"
	depends on COMMON_CLK_QCOM
	help
	  Support for the Krait ACC and GCC clock controllers. Say Y
	  if you want to support CPU frequency scaling on devices such
	  as MSM8960, APQ8064, etc.

config KRAITCC
	tristate "Krait Clock Controller"
	depends on COMMON_CLK_QCOM && ARM
	select KRAIT_CLOCKS
	help
	  Support for the Krait CPU clocks on Qualcomm devices.
	  Say Y if you want to support CPU frequency scaling.

config KRAIT_CLOCKS
	bool
	select KRAIT_L2_ACCESSORS
=======
config QCOM_RPMCC
	tristate "Qualcomm RPM Clock Controller"
	depends on COMMON_CLK_QCOM
	help
	  Support for the RPM clock controller which controls fabric clocks
	  on SoCs like APQ8064.
	  Say Y if you want to use fabric clocks like AFAB, DAYTONA etc.
>>>>>>> afa9dec7
<|MERGE_RESOLUTION|>--- conflicted
+++ resolved
@@ -71,7 +71,6 @@
 	  Say Y if you want to support multimedia devices such as display,
 	  graphics, video encode/decode, camera, etc.
 
-<<<<<<< HEAD
 config QCOM_HFPLL
 	tristate "High-Frequency PLL (HFPLL) Clock Controller"
 	depends on COMMON_CLK_QCOM
@@ -99,12 +98,11 @@
 config KRAIT_CLOCKS
 	bool
 	select KRAIT_L2_ACCESSORS
-=======
+
 config QCOM_RPMCC
 	tristate "Qualcomm RPM Clock Controller"
 	depends on COMMON_CLK_QCOM
 	help
 	  Support for the RPM clock controller which controls fabric clocks
 	  on SoCs like APQ8064.
-	  Say Y if you want to use fabric clocks like AFAB, DAYTONA etc.
->>>>>>> afa9dec7
+	  Say Y if you want to use fabric clocks like AFAB, DAYTONA etc.