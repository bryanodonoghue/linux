/* Copyright (c) 2013-2017, The Linux Foundation. All rights reserved.
 *
 * This program is free software; you can redistribute it and/or modify
 * it under the terms of the GNU General Public License version 2 and
 * only version 2 as published by the Free Software Foundation.
 *
 * This program is distributed in the hope that it will be useful,
 * but WITHOUT ANY WARRANTY; without even the implied warranty of
 * MERCHANTABILITY or FITNESS FOR A PARTICULAR PURPOSE.  See the
 * GNU General Public License for more details.
 *
 */

#define pr_fmt(fmt)	"%s: " fmt, __func__

#include <linux/kernel.h>
#include <linux/err.h>
#include <linux/string.h>
#include <linux/clk/msm-clock-generic.h>
#include <linux/of_address.h>
#include <linux/dma-mapping.h>
#include <linux/vmalloc.h>
#include <linux/memblock.h>

#include "mdss-pll.h"

int mdss_pll_util_resource_init(struct platform_device *pdev,
					struct mdss_pll_resources *pll_res)
{
	int rc = 0;
	struct dss_module_power *mp = &pll_res->mp;

	rc = msm_dss_config_vreg(&pdev->dev,
				mp->vreg_config, mp->num_vreg, 1);
	if (rc) {
		pr_err("Vreg config failed rc=%d\n", rc);
		goto vreg_err;
	}

	rc = msm_dss_get_clk(&pdev->dev, mp->clk_config, mp->num_clk);
	if (rc) {
		pr_err("Clock get failed rc=%d\n", rc);
		goto clk_err;
	}

	return rc;

clk_err:
	msm_dss_config_vreg(&pdev->dev, mp->vreg_config, mp->num_vreg, 0);
vreg_err:
	return rc;
}

/**
 * mdss_pll_get_mp_by_reg_name() -- Find power module by regulator name
 *@pll_res: Pointer to the PLL resource
 *@name: Regulator name as specified in the pll dtsi
 *
 * This is a helper function to retrieve the regulator information
 * for each pll resource.
 */
struct dss_vreg *mdss_pll_get_mp_by_reg_name(struct mdss_pll_resources *pll_res
		, char *name)
{

	struct dss_vreg *regulator = NULL;
	int i;

	if ((pll_res == NULL) || (pll_res->mp.vreg_config == NULL)) {
		pr_err("%s Invalid PLL resource\n", __func__);
		goto error;
	}

	regulator = pll_res->mp.vreg_config;

	for (i = 0; i < pll_res->mp.num_vreg; i++) {
		if (!strcmp(name, regulator->vreg_name)) {
			pr_debug("Found regulator match for %s\n", name);
			break;
		}
		regulator++;
	}

error:
	return regulator;
}

void mdss_pll_util_resource_deinit(struct platform_device *pdev,
					 struct mdss_pll_resources *pll_res)
{
	struct dss_module_power *mp = &pll_res->mp;

	msm_dss_put_clk(mp->clk_config, mp->num_clk);

	msm_dss_config_vreg(&pdev->dev, mp->vreg_config, mp->num_vreg, 0);
}

void mdss_pll_util_resource_release(struct platform_device *pdev,
					struct mdss_pll_resources *pll_res)
{
	struct dss_module_power *mp = &pll_res->mp;

	devm_kfree(&pdev->dev, mp->clk_config);
	devm_kfree(&pdev->dev, mp->vreg_config);
	mp->num_vreg = 0;
	mp->num_clk = 0;
}

int mdss_pll_util_resource_enable(struct mdss_pll_resources *pll_res,
								bool enable)
{
	int rc = 0;
	struct dss_module_power *mp = &pll_res->mp;

	if (enable) {
		rc = msm_dss_enable_vreg(mp->vreg_config, mp->num_vreg, enable);
		if (rc) {
			pr_err("Failed to enable vregs rc=%d\n", rc);
			goto vreg_err;
		}

		rc = msm_dss_clk_set_rate(mp->clk_config, mp->num_clk);
		if (rc) {
			pr_err("Failed to set clock rate rc=%d\n", rc);
			goto clk_err;
		}

		rc = msm_dss_enable_clk(mp->clk_config, mp->num_clk, enable);
		if (rc) {
			pr_err("clock enable failed rc:%d\n", rc);
			goto clk_err;
		}
	} else {
		msm_dss_enable_clk(mp->clk_config, mp->num_clk, enable);

		msm_dss_enable_vreg(mp->vreg_config, mp->num_vreg, enable);
	}

	return rc;

clk_err:
	msm_dss_enable_vreg(mp->vreg_config, mp->num_vreg, 0);
vreg_err:
	return rc;
}

static int mdss_pll_util_parse_dt_supply(struct platform_device *pdev,
				struct mdss_pll_resources *pll_res)
{
	int i = 0, rc = 0;
	u32 tmp = 0;
	struct device_node *of_node = NULL, *supply_root_node = NULL;
	struct device_node *supply_node = NULL;
	struct dss_module_power *mp = &pll_res->mp;

	of_node = pdev->dev.of_node;

	mp->num_vreg = 0;
	supply_root_node = of_get_child_by_name(of_node,
						"qcom,platform-supply-entries");
	if (!supply_root_node) {
		pr_err("no supply entry present\n");
		return rc;
	}

	for_each_child_of_node(supply_root_node, supply_node) {
		mp->num_vreg++;
	}

	if (mp->num_vreg == 0) {
		pr_debug("no vreg\n");
		return rc;
	} else {
		pr_debug("vreg found. count=%d\n", mp->num_vreg);
	}

	mp->vreg_config = devm_kzalloc(&pdev->dev, sizeof(struct dss_vreg) *
						mp->num_vreg, GFP_KERNEL);
	if (!mp->vreg_config) {
		pr_err("can't alloc vreg mem\n");
		rc = -ENOMEM;
		return rc;
	}

	for_each_child_of_node(supply_root_node, supply_node) {

		const char *st = NULL;

		rc = of_property_read_string(supply_node,
						"qcom,supply-name", &st);
		if (rc) {
			pr_err(":error reading name. rc=%d\n", rc);
			goto error;
		}

		strlcpy(mp->vreg_config[i].vreg_name, st,
					sizeof(mp->vreg_config[i].vreg_name));

		rc = of_property_read_u32(supply_node,
					"qcom,supply-min-voltage", &tmp);
		if (rc) {
			pr_err(": error reading min volt. rc=%d\n", rc);
			goto error;
		}
		mp->vreg_config[i].min_voltage = tmp;

		rc = of_property_read_u32(supply_node,
					"qcom,supply-max-voltage", &tmp);
		if (rc) {
			pr_err(": error reading max volt. rc=%d\n", rc);
			goto error;
		}
		mp->vreg_config[i].max_voltage = tmp;

		rc = of_property_read_u32(supply_node,
					"qcom,supply-enable-load", &tmp);
		if (rc) {
			pr_err(": error reading enable load. rc=%d\n", rc);
			goto error;
		}
		mp->vreg_config[i].load[DSS_REG_MODE_ENABLE] = tmp;

		rc = of_property_read_u32(supply_node,
					"qcom,supply-disable-load", &tmp);
		if (rc) {
			pr_err(": error reading disable load. rc=%d\n", rc);
			goto error;
		}
		mp->vreg_config[i].load[DSS_REG_MODE_DISABLE] = tmp;

		rc = of_property_read_u32(supply_node,
					"qcom,supply-ulp-load", &tmp);
		if (rc)
			pr_warn(": error reading ulp load. rc=%d\n", rc);

		mp->vreg_config[i].load[DSS_REG_MODE_ULP] = (!rc ? tmp :
			mp->vreg_config[i].load[DSS_REG_MODE_ENABLE]);

		rc = of_property_read_u32(supply_node,
					"qcom,supply-pre-on-sleep", &tmp);
		if (rc)
			pr_debug("error reading supply pre sleep value. rc=%d\n",
							rc);

		mp->vreg_config[i].pre_on_sleep = (!rc ? tmp : 0);

		rc = of_property_read_u32(supply_node,
					"qcom,supply-pre-off-sleep", &tmp);
		if (rc)
			pr_debug("error reading supply pre sleep value. rc=%d\n",
							rc);

		mp->vreg_config[i].pre_off_sleep = (!rc ? tmp : 0);

		rc = of_property_read_u32(supply_node,
					"qcom,supply-post-on-sleep", &tmp);
		if (rc)
			pr_debug("error reading supply post sleep value. rc=%d\n",
							rc);

		mp->vreg_config[i].post_on_sleep = (!rc ? tmp : 0);

		rc = of_property_read_u32(supply_node,
					"qcom,supply-post-off-sleep", &tmp);
		if (rc)
			pr_debug("error reading supply post sleep value. rc=%d\n",
							rc);

		mp->vreg_config[i].post_off_sleep = (!rc ? tmp : 0);

		pr_debug("%s min=%d, max=%d, enable=%d, disable=%d, ulp=%d, preonsleep=%d, postonsleep=%d, preoffsleep=%d, postoffsleep=%d\n",
<<<<<<< HEAD
					mp->vreg_config[i].vreg_name,
					mp->vreg_config[i].min_voltage,
					mp->vreg_config[i].max_voltage,
					mp->vreg_config[i].load[DSS_REG_MODE_ENABLE],
					mp->vreg_config[i].load[DSS_REG_MODE_DISABLE],
					mp->vreg_config[i].load[DSS_REG_MODE_ULP],
					mp->vreg_config[i].pre_on_sleep,
					mp->vreg_config[i].post_on_sleep,
					mp->vreg_config[i].pre_off_sleep,
					mp->vreg_config[i].post_off_sleep);
=======
			mp->vreg_config[i].vreg_name,
			mp->vreg_config[i].min_voltage,
			mp->vreg_config[i].max_voltage,
			mp->vreg_config[i].load[DSS_REG_MODE_ENABLE],
			mp->vreg_config[i].load[DSS_REG_MODE_DISABLE],
			mp->vreg_config[i].load[DSS_REG_MODE_ULP],
			mp->vreg_config[i].pre_on_sleep,
			mp->vreg_config[i].post_on_sleep,
			mp->vreg_config[i].pre_off_sleep,
			mp->vreg_config[i].post_off_sleep);
>>>>>>> e045a95c
		++i;

		rc = 0;
	}

	return rc;

error:
	if (mp->vreg_config) {
		devm_kfree(&pdev->dev, mp->vreg_config);
		mp->vreg_config = NULL;
		mp->num_vreg = 0;
	}

	return rc;
}

static int mdss_pll_util_parse_dt_clock(struct platform_device *pdev,
					struct mdss_pll_resources *pll_res)
{
	u32 i = 0, rc = 0;
	struct dss_module_power *mp = &pll_res->mp;
	const char *clock_name;
	u32 clock_rate;

	mp->num_clk = of_property_count_strings(pdev->dev.of_node,
							"clock-names");
	if (mp->num_clk <= 0) {
		pr_err("clocks are not defined\n");
		goto clk_err;
	}

	mp->clk_config = devm_kzalloc(&pdev->dev,
			sizeof(struct dss_clk) * mp->num_clk, GFP_KERNEL);
	if (!mp->clk_config) {
		pr_err("clock configuration allocation failed\n");
		rc = -ENOMEM;
		mp->num_clk = 0;
		goto clk_err;
	}

	for (i = 0; i < mp->num_clk; i++) {
		of_property_read_string_index(pdev->dev.of_node, "clock-names",
							i, &clock_name);
		strlcpy(mp->clk_config[i].clk_name, clock_name,
				sizeof(mp->clk_config[i].clk_name));

		of_property_read_u32_index(pdev->dev.of_node, "clock-rate",
							i, &clock_rate);
		mp->clk_config[i].rate = clock_rate;

		if (!clock_rate)
			mp->clk_config[i].type = DSS_CLK_AHB;
		else
			mp->clk_config[i].type = DSS_CLK_PCLK;
	}

clk_err:
	return rc;
}

static void mdss_pll_free_bootmem(u32 mem_addr, u32 size)
{
	unsigned long pfn_start, pfn_end, pfn_idx;

	pfn_start = mem_addr >> PAGE_SHIFT;
	pfn_end = (mem_addr + size) >> PAGE_SHIFT;
	for (pfn_idx = pfn_start; pfn_idx < pfn_end; pfn_idx++)
		free_reserved_page(pfn_to_page(pfn_idx));
}

static int mdss_pll_util_parse_dt_dfps(struct platform_device *pdev,
					struct mdss_pll_resources *pll_res)
{
	int rc = 0;
	struct device_node *pnode;
	const u32 *addr;
	struct vm_struct *area;
	u64 size;
	u32 offsets[2];
	unsigned long virt_add;

	pnode = of_parse_phandle(pdev->dev.of_node, "memory-region", 0);
	if (IS_ERR_OR_NULL(pnode)) {
		rc = PTR_ERR(pnode);
		goto pnode_err;
	}

	addr = of_get_address(pnode, 0, &size, NULL);
	if (!addr) {
		pr_err("failed to parse the dfps memory address\n");
		rc = -EINVAL;
		goto pnode_err;
	}
	/* maintain compatibility for 32/64 bit */
	offsets[0] = (u32) of_read_ulong(addr, 2);
	offsets[1] = (u32) size;

	area = get_vm_area(offsets[1], VM_IOREMAP);
	if (!area) {
		rc = -ENOMEM;
		goto dfps_mem_err;
	}

	virt_add = (unsigned long)area->addr;
	rc = ioremap_page_range(virt_add, (virt_add + offsets[1]),
			offsets[0], PAGE_KERNEL);
	if (rc) {
		rc = -ENOMEM;
		goto ioremap_err;
	}

	pll_res->dfps = kzalloc(sizeof(struct dfps_info), GFP_KERNEL);
	if (IS_ERR_OR_NULL(pll_res->dfps)) {
		rc = PTR_ERR(pll_res->dfps);
		pr_err("couldn't allocate dfps kernel memory\n");
		goto addr_err;
	}

	/* memcopy complete dfps structure from kernel virtual memory */
	memcpy_fromio(pll_res->dfps, area->addr, sizeof(struct dfps_info));

addr_err:
	if (virt_add)
		unmap_kernel_range(virt_add, (unsigned long) size);
ioremap_err:
	if (area)
		vfree(area->addr);
dfps_mem_err:
	/* free the dfps memory here */
	memblock_free(offsets[0], offsets[1]);
	mdss_pll_free_bootmem(offsets[0], offsets[1]);
pnode_err:
	if (pnode)
		of_node_put(pnode);

	dma_release_declared_memory(&pdev->dev);
	return rc;
}

int mdss_pll_util_resource_parse(struct platform_device *pdev,
				struct mdss_pll_resources *pll_res)
{
	int rc = 0;
	struct dss_module_power *mp = &pll_res->mp;

	rc = mdss_pll_util_parse_dt_supply(pdev, pll_res);
	if (rc) {
		pr_err("vreg parsing failed rc=%d\n", rc);
		goto end;
	}

	rc = mdss_pll_util_parse_dt_clock(pdev, pll_res);
	if (rc) {
		pr_err("clock name parsing failed rc=%d", rc);
		goto clk_err;
	}

	if (mdss_pll_util_parse_dt_dfps(pdev, pll_res))
		pr_err("dfps not enabled!\n");

	return rc;

clk_err:
	devm_kfree(&pdev->dev, mp->vreg_config);
	mp->num_vreg = 0;
end:
	return rc;
}<|MERGE_RESOLUTION|>--- conflicted
+++ resolved
@@ -269,18 +269,6 @@
 		mp->vreg_config[i].post_off_sleep = (!rc ? tmp : 0);
 
 		pr_debug("%s min=%d, max=%d, enable=%d, disable=%d, ulp=%d, preonsleep=%d, postonsleep=%d, preoffsleep=%d, postoffsleep=%d\n",
-<<<<<<< HEAD
-					mp->vreg_config[i].vreg_name,
-					mp->vreg_config[i].min_voltage,
-					mp->vreg_config[i].max_voltage,
-					mp->vreg_config[i].load[DSS_REG_MODE_ENABLE],
-					mp->vreg_config[i].load[DSS_REG_MODE_DISABLE],
-					mp->vreg_config[i].load[DSS_REG_MODE_ULP],
-					mp->vreg_config[i].pre_on_sleep,
-					mp->vreg_config[i].post_on_sleep,
-					mp->vreg_config[i].pre_off_sleep,
-					mp->vreg_config[i].post_off_sleep);
-=======
 			mp->vreg_config[i].vreg_name,
 			mp->vreg_config[i].min_voltage,
 			mp->vreg_config[i].max_voltage,
@@ -291,7 +279,6 @@
 			mp->vreg_config[i].post_on_sleep,
 			mp->vreg_config[i].pre_off_sleep,
 			mp->vreg_config[i].post_off_sleep);
->>>>>>> e045a95c
 		++i;
 
 		rc = 0;
