--- conflicted
+++ resolved
@@ -959,7 +959,6 @@
 	if (!ofnode)
 		ofnode = of_find_compatible_node(NULL, NULL,
 					"qcom,cpu-clock-8917");
-<<<<<<< HEAD
 
 	if (!ofnode)
 		ofnode = of_find_compatible_node(NULL, NULL,
@@ -967,15 +966,6 @@
 
 	if (!ofnode)
 		ofnode = of_find_compatible_node(NULL, NULL,
-=======
-
-	if (!ofnode)
-		ofnode = of_find_compatible_node(NULL, NULL,
-					"qcom,cpu-clock-sdm439");
-
-	if (!ofnode)
-		ofnode = of_find_compatible_node(NULL, NULL,
->>>>>>> a82a4f5c
 					"qcom,cpu-clock-sdm429");
 	if (!ofnode)
 		return 0;
