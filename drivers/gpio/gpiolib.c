// SPDX-License-Identifier: GPL-2.0
#include <linux/bitmap.h>
#include <linux/kernel.h>
#include <linux/module.h>
#include <linux/interrupt.h>
#include <linux/irq.h>
#include <linux/spinlock.h>
#include <linux/list.h>
#include <linux/device.h>
#include <linux/err.h>
#include <linux/debugfs.h>
#include <linux/seq_file.h>
#include <linux/gpio.h>
#include <linux/idr.h>
#include <linux/slab.h>
#include <linux/acpi.h>
#include <linux/gpio/driver.h>
#include <linux/gpio/machine.h>
#include <linux/pinctrl/consumer.h>
#include <linux/cdev.h>
#include <linux/fs.h>
#include <linux/uaccess.h>
#include <linux/compat.h>
#include <linux/anon_inodes.h>
#include <linux/file.h>
#include <linux/kfifo.h>
#include <linux/poll.h>
#include <linux/timekeeping.h>
#include <uapi/linux/gpio.h>

#include "gpiolib.h"
#include "gpiolib-of.h"
#include "gpiolib-acpi.h"

#define CREATE_TRACE_POINTS
#include <trace/events/gpio.h>

/* Implementation infrastructure for GPIO interfaces.
 *
 * The GPIO programming interface allows for inlining speed-critical
 * get/set operations for common cases, so that access to SOC-integrated
 * GPIOs can sometimes cost only an instruction or two per bit.
 */


/* When debugging, extend minimal trust to callers and platform code.
 * Also emit diagnostic messages that may help initial bringup, when
 * board setup or driver bugs are most common.
 *
 * Otherwise, minimize overhead in what may be bitbanging codepaths.
 */
#ifdef	DEBUG
#define	extra_checks	1
#else
#define	extra_checks	0
#endif

/* Device and char device-related information */
static DEFINE_IDA(gpio_ida);
static dev_t gpio_devt;
#define GPIO_DEV_MAX 256 /* 256 GPIO chip devices supported */
static struct bus_type gpio_bus_type = {
	.name = "gpio",
};

/*
 * Number of GPIOs to use for the fast path in set array
 */
#define FASTPATH_NGPIO CONFIG_GPIOLIB_FASTPATH_LIMIT

/* gpio_lock prevents conflicts during gpio_desc[] table updates.
 * While any GPIO is requested, its gpio_chip is not removable;
 * each GPIO's "requested" flag serves as a lock and refcount.
 */
DEFINE_SPINLOCK(gpio_lock);

static DEFINE_MUTEX(gpio_lookup_lock);
static LIST_HEAD(gpio_lookup_list);
LIST_HEAD(gpio_devices);

static DEFINE_MUTEX(gpio_machine_hogs_mutex);
static LIST_HEAD(gpio_machine_hogs);

static void gpiochip_free_hogs(struct gpio_chip *chip);
static int gpiochip_add_irqchip(struct gpio_chip *gpiochip,
				struct lock_class_key *lock_key,
				struct lock_class_key *request_key);
static void gpiochip_irqchip_remove(struct gpio_chip *gpiochip);
static int gpiochip_irqchip_init_hw(struct gpio_chip *gpiochip);
static int gpiochip_irqchip_init_valid_mask(struct gpio_chip *gpiochip);
static void gpiochip_irqchip_free_valid_mask(struct gpio_chip *gpiochip);

static bool gpiolib_initialized;

static inline void desc_set_label(struct gpio_desc *d, const char *label)
{
	d->label = label;
}

/**
 * gpio_to_desc - Convert a GPIO number to its descriptor
 * @gpio: global GPIO number
 *
 * Returns:
 * The GPIO descriptor associated with the given GPIO, or %NULL if no GPIO
 * with the given number exists in the system.
 */
struct gpio_desc *gpio_to_desc(unsigned gpio)
{
	struct gpio_device *gdev;
	unsigned long flags;

	spin_lock_irqsave(&gpio_lock, flags);

	list_for_each_entry(gdev, &gpio_devices, list) {
		if (gdev->base <= gpio &&
		    gdev->base + gdev->ngpio > gpio) {
			spin_unlock_irqrestore(&gpio_lock, flags);
			return &gdev->descs[gpio - gdev->base];
		}
	}

	spin_unlock_irqrestore(&gpio_lock, flags);

	if (!gpio_is_valid(gpio))
		WARN(1, "invalid GPIO %d\n", gpio);

	return NULL;
}
EXPORT_SYMBOL_GPL(gpio_to_desc);

/**
 * gpiochip_get_desc - get the GPIO descriptor corresponding to the given
 *                     hardware number for this chip
 * @chip: GPIO chip
 * @hwnum: hardware number of the GPIO for this chip
 *
 * Returns:
 * A pointer to the GPIO descriptor or %ERR_PTR(-EINVAL) if no GPIO exists
 * in the given chip for the specified hardware number.
 */
struct gpio_desc *gpiochip_get_desc(struct gpio_chip *chip,
				    u16 hwnum)
{
	struct gpio_device *gdev = chip->gpiodev;

	if (hwnum >= gdev->ngpio)
		return ERR_PTR(-EINVAL);

	return &gdev->descs[hwnum];
}

/**
 * desc_to_gpio - convert a GPIO descriptor to the integer namespace
 * @desc: GPIO descriptor
 *
 * This should disappear in the future but is needed since we still
 * use GPIO numbers for error messages and sysfs nodes.
 *
 * Returns:
 * The global GPIO number for the GPIO specified by its descriptor.
 */
int desc_to_gpio(const struct gpio_desc *desc)
{
	return desc->gdev->base + (desc - &desc->gdev->descs[0]);
}
EXPORT_SYMBOL_GPL(desc_to_gpio);


/**
 * gpiod_to_chip - Return the GPIO chip to which a GPIO descriptor belongs
 * @desc:	descriptor to return the chip of
 */
struct gpio_chip *gpiod_to_chip(const struct gpio_desc *desc)
{
	if (!desc || !desc->gdev)
		return NULL;
	return desc->gdev->chip;
}
EXPORT_SYMBOL_GPL(gpiod_to_chip);

/* dynamic allocation of GPIOs, e.g. on a hotplugged device */
static int gpiochip_find_base(int ngpio)
{
	struct gpio_device *gdev;
	int base = ARCH_NR_GPIOS - ngpio;

	list_for_each_entry_reverse(gdev, &gpio_devices, list) {
		/* found a free space? */
		if (gdev->base + gdev->ngpio <= base)
			break;
		else
			/* nope, check the space right before the chip */
			base = gdev->base - ngpio;
	}

	if (gpio_is_valid(base)) {
		pr_debug("%s: found new base at %d\n", __func__, base);
		return base;
	} else {
		pr_err("%s: cannot find free range\n", __func__);
		return -ENOSPC;
	}
}

/**
 * gpiod_get_direction - return the current direction of a GPIO
 * @desc:	GPIO to get the direction of
 *
 * Returns 0 for output, 1 for input, or an error code in case of error.
 *
 * This function may sleep if gpiod_cansleep() is true.
 */
int gpiod_get_direction(struct gpio_desc *desc)
{
	struct gpio_chip *chip;
	unsigned offset;
	int ret;

	chip = gpiod_to_chip(desc);
	offset = gpio_chip_hwgpio(desc);

	if (!chip->get_direction)
		return -ENOTSUPP;

	ret = chip->get_direction(chip, offset);
	if (ret > 0) {
		/* GPIOF_DIR_IN, or other positive */
		ret = 1;
		clear_bit(FLAG_IS_OUT, &desc->flags);
	}
	if (ret == 0) {
		/* GPIOF_DIR_OUT */
		set_bit(FLAG_IS_OUT, &desc->flags);
	}
	return ret;
}
EXPORT_SYMBOL_GPL(gpiod_get_direction);

/*
 * Add a new chip to the global chips list, keeping the list of chips sorted
 * by range(means [base, base + ngpio - 1]) order.
 *
 * Return -EBUSY if the new chip overlaps with some other chip's integer
 * space.
 */
static int gpiodev_add_to_list(struct gpio_device *gdev)
{
	struct gpio_device *prev, *next;

	if (list_empty(&gpio_devices)) {
		/* initial entry in list */
		list_add_tail(&gdev->list, &gpio_devices);
		return 0;
	}

	next = list_entry(gpio_devices.next, struct gpio_device, list);
	if (gdev->base + gdev->ngpio <= next->base) {
		/* add before first entry */
		list_add(&gdev->list, &gpio_devices);
		return 0;
	}

	prev = list_entry(gpio_devices.prev, struct gpio_device, list);
	if (prev->base + prev->ngpio <= gdev->base) {
		/* add behind last entry */
		list_add_tail(&gdev->list, &gpio_devices);
		return 0;
	}

	list_for_each_entry_safe(prev, next, &gpio_devices, list) {
		/* at the end of the list */
		if (&next->list == &gpio_devices)
			break;

		/* add between prev and next */
		if (prev->base + prev->ngpio <= gdev->base
				&& gdev->base + gdev->ngpio <= next->base) {
			list_add(&gdev->list, &prev->list);
			return 0;
		}
	}

	dev_err(&gdev->dev, "GPIO integer space overlap, cannot add chip\n");
	return -EBUSY;
}

/*
 * Convert a GPIO name to its descriptor
 */
static struct gpio_desc *gpio_name_to_desc(const char * const name)
{
	struct gpio_device *gdev;
	unsigned long flags;

	spin_lock_irqsave(&gpio_lock, flags);

	list_for_each_entry(gdev, &gpio_devices, list) {
		int i;

		for (i = 0; i != gdev->ngpio; ++i) {
			struct gpio_desc *desc = &gdev->descs[i];

			if (!desc->name || !name)
				continue;

			if (!strcmp(desc->name, name)) {
				spin_unlock_irqrestore(&gpio_lock, flags);
				return desc;
			}
		}
	}

	spin_unlock_irqrestore(&gpio_lock, flags);

	return NULL;
}

/*
 * Takes the names from gc->names and checks if they are all unique. If they
 * are, they are assigned to their gpio descriptors.
 *
 * Warning if one of the names is already used for a different GPIO.
 */
static int gpiochip_set_desc_names(struct gpio_chip *gc)
{
	struct gpio_device *gdev = gc->gpiodev;
	int i;

	if (!gc->names)
		return 0;

	/* First check all names if they are unique */
	for (i = 0; i != gc->ngpio; ++i) {
		struct gpio_desc *gpio;

		gpio = gpio_name_to_desc(gc->names[i]);
		if (gpio)
			dev_warn(&gdev->dev,
				 "Detected name collision for GPIO name '%s'\n",
				 gc->names[i]);
	}

	/* Then add all names to the GPIO descriptors */
	for (i = 0; i != gc->ngpio; ++i)
		gdev->descs[i].name = gc->names[i];

	return 0;
}

static unsigned long *gpiochip_allocate_mask(struct gpio_chip *chip)
{
	unsigned long *p;

	p = bitmap_alloc(chip->ngpio, GFP_KERNEL);
	if (!p)
		return NULL;

	/* Assume by default all GPIOs are valid */
	bitmap_fill(p, chip->ngpio);

	return p;
}

static int gpiochip_alloc_valid_mask(struct gpio_chip *gc)
{
	if (!(of_gpio_need_valid_mask(gc) || gc->init_valid_mask))
		return 0;

	gc->valid_mask = gpiochip_allocate_mask(gc);
	if (!gc->valid_mask)
		return -ENOMEM;

	return 0;
}

static int gpiochip_init_valid_mask(struct gpio_chip *gc)
{
	if (gc->init_valid_mask)
		return gc->init_valid_mask(gc,
					   gc->valid_mask,
					   gc->ngpio);

	return 0;
}

static void gpiochip_free_valid_mask(struct gpio_chip *gpiochip)
{
	bitmap_free(gpiochip->valid_mask);
	gpiochip->valid_mask = NULL;
}

bool gpiochip_line_is_valid(const struct gpio_chip *gpiochip,
				unsigned int offset)
{
	/* No mask means all valid */
	if (likely(!gpiochip->valid_mask))
		return true;
	return test_bit(offset, gpiochip->valid_mask);
}
EXPORT_SYMBOL_GPL(gpiochip_line_is_valid);

/*
 * GPIO line handle management
 */

/**
 * struct linehandle_state - contains the state of a userspace handle
 * @gdev: the GPIO device the handle pertains to
 * @label: consumer label used to tag descriptors
 * @descs: the GPIO descriptors held by this handle
 * @numdescs: the number of descriptors held in the descs array
 */
struct linehandle_state {
	struct gpio_device *gdev;
	const char *label;
	struct gpio_desc *descs[GPIOHANDLES_MAX];
	u32 numdescs;
};

#define GPIOHANDLE_REQUEST_VALID_FLAGS \
	(GPIOHANDLE_REQUEST_INPUT | \
	GPIOHANDLE_REQUEST_OUTPUT | \
	GPIOHANDLE_REQUEST_ACTIVE_LOW | \
	GPIOHANDLE_REQUEST_BIAS_PULL_UP | \
	GPIOHANDLE_REQUEST_BIAS_PULL_DOWN | \
	GPIOHANDLE_REQUEST_BIAS_DISABLE | \
	GPIOHANDLE_REQUEST_OPEN_DRAIN | \
	GPIOHANDLE_REQUEST_OPEN_SOURCE)

static int linehandle_validate_flags(u32 flags)
{
	/* Return an error if an unknown flag is set */
	if (flags & ~GPIOHANDLE_REQUEST_VALID_FLAGS)
		return -EINVAL;

	/*
	 * Do not allow both INPUT & OUTPUT flags to be set as they are
	 * contradictory.
	 */
	if ((flags & GPIOHANDLE_REQUEST_INPUT) &&
	    (flags & GPIOHANDLE_REQUEST_OUTPUT))
		return -EINVAL;

	/*
	 * Do not allow OPEN_SOURCE & OPEN_DRAIN flags in a single request. If
	 * the hardware actually supports enabling both at the same time the
	 * electrical result would be disastrous.
	 */
	if ((flags & GPIOHANDLE_REQUEST_OPEN_DRAIN) &&
	    (flags & GPIOHANDLE_REQUEST_OPEN_SOURCE))
		return -EINVAL;

	/* OPEN_DRAIN and OPEN_SOURCE flags only make sense for output mode. */
	if (!(flags & GPIOHANDLE_REQUEST_OUTPUT) &&
	    ((flags & GPIOHANDLE_REQUEST_OPEN_DRAIN) ||
	     (flags & GPIOHANDLE_REQUEST_OPEN_SOURCE)))
		return -EINVAL;

	/* Bias flags only allowed for input or output mode. */
	if (!((flags & GPIOHANDLE_REQUEST_INPUT) ||
	      (flags & GPIOHANDLE_REQUEST_OUTPUT)) &&
	    ((flags & GPIOHANDLE_REQUEST_BIAS_DISABLE) ||
	     (flags & GPIOHANDLE_REQUEST_BIAS_PULL_UP) ||
	     (flags & GPIOHANDLE_REQUEST_BIAS_PULL_DOWN)))
		return -EINVAL;

	/* Only one bias flag can be set. */
	if (((flags & GPIOHANDLE_REQUEST_BIAS_DISABLE) &&
	     (flags & (GPIOHANDLE_REQUEST_BIAS_PULL_DOWN |
			GPIOHANDLE_REQUEST_BIAS_PULL_UP))) ||
	    ((flags & GPIOHANDLE_REQUEST_BIAS_PULL_DOWN) &&
	     (flags & GPIOHANDLE_REQUEST_BIAS_PULL_UP)))
		return -EINVAL;

	return 0;
}

static void linehandle_configure_flag(unsigned long *flagsp,
				      u32 bit, bool active)
{
	if (active)
		set_bit(bit, flagsp);
	else
		clear_bit(bit, flagsp);
}

static long linehandle_set_config(struct linehandle_state *lh,
				  void __user *ip)
{
	struct gpiohandle_config gcnf;
	struct gpio_desc *desc;
	int i, ret;
	u32 lflags;
	unsigned long *flagsp;

	if (copy_from_user(&gcnf, ip, sizeof(gcnf)))
		return -EFAULT;

	lflags = gcnf.flags;
	ret = linehandle_validate_flags(lflags);
	if (ret)
		return ret;

	for (i = 0; i < lh->numdescs; i++) {
		desc = lh->descs[i];
		flagsp = &desc->flags;

		linehandle_configure_flag(flagsp, FLAG_ACTIVE_LOW,
			lflags & GPIOHANDLE_REQUEST_ACTIVE_LOW);

		linehandle_configure_flag(flagsp, FLAG_OPEN_DRAIN,
			lflags & GPIOHANDLE_REQUEST_OPEN_DRAIN);

		linehandle_configure_flag(flagsp, FLAG_OPEN_SOURCE,
			lflags & GPIOHANDLE_REQUEST_OPEN_SOURCE);

		linehandle_configure_flag(flagsp, FLAG_PULL_UP,
			lflags & GPIOHANDLE_REQUEST_BIAS_PULL_UP);

		linehandle_configure_flag(flagsp, FLAG_PULL_DOWN,
			lflags & GPIOHANDLE_REQUEST_BIAS_PULL_DOWN);

		linehandle_configure_flag(flagsp, FLAG_BIAS_DISABLE,
			lflags & GPIOHANDLE_REQUEST_BIAS_DISABLE);

		/*
		 * Lines have to be requested explicitly for input
		 * or output, else the line will be treated "as is".
		 */
		if (lflags & GPIOHANDLE_REQUEST_OUTPUT) {
			int val = !!gcnf.default_values[i];

			ret = gpiod_direction_output(desc, val);
			if (ret)
				return ret;
		} else if (lflags & GPIOHANDLE_REQUEST_INPUT) {
			ret = gpiod_direction_input(desc);
			if (ret)
				return ret;
		}
	}
	return 0;
}

static long linehandle_ioctl(struct file *filep, unsigned int cmd,
			     unsigned long arg)
{
	struct linehandle_state *lh = filep->private_data;
	void __user *ip = (void __user *)arg;
	struct gpiohandle_data ghd;
	DECLARE_BITMAP(vals, GPIOHANDLES_MAX);
	int i;

	if (cmd == GPIOHANDLE_GET_LINE_VALUES_IOCTL) {
		/* NOTE: It's ok to read values of output lines. */
		int ret = gpiod_get_array_value_complex(false,
							true,
							lh->numdescs,
							lh->descs,
							NULL,
							vals);
		if (ret)
			return ret;

		memset(&ghd, 0, sizeof(ghd));
		for (i = 0; i < lh->numdescs; i++)
			ghd.values[i] = test_bit(i, vals);

		if (copy_to_user(ip, &ghd, sizeof(ghd)))
			return -EFAULT;

		return 0;
	} else if (cmd == GPIOHANDLE_SET_LINE_VALUES_IOCTL) {
		/*
		 * All line descriptors were created at once with the same
		 * flags so just check if the first one is really output.
		 */
		if (!test_bit(FLAG_IS_OUT, &lh->descs[0]->flags))
			return -EPERM;

		if (copy_from_user(&ghd, ip, sizeof(ghd)))
			return -EFAULT;

		/* Clamp all values to [0,1] */
		for (i = 0; i < lh->numdescs; i++)
			__assign_bit(i, vals, ghd.values[i]);

		/* Reuse the array setting function */
		return gpiod_set_array_value_complex(false,
					      true,
					      lh->numdescs,
					      lh->descs,
					      NULL,
					      vals);
	} else if (cmd == GPIOHANDLE_SET_CONFIG_IOCTL) {
		return linehandle_set_config(lh, ip);
	}
	return -EINVAL;
}

#ifdef CONFIG_COMPAT
static long linehandle_ioctl_compat(struct file *filep, unsigned int cmd,
			     unsigned long arg)
{
	return linehandle_ioctl(filep, cmd, (unsigned long)compat_ptr(arg));
}
#endif

static int linehandle_release(struct inode *inode, struct file *filep)
{
	struct linehandle_state *lh = filep->private_data;
	struct gpio_device *gdev = lh->gdev;
	int i;

	for (i = 0; i < lh->numdescs; i++)
		gpiod_free(lh->descs[i]);
	kfree(lh->label);
	kfree(lh);
	put_device(&gdev->dev);
	return 0;
}

static const struct file_operations linehandle_fileops = {
	.release = linehandle_release,
	.owner = THIS_MODULE,
	.llseek = noop_llseek,
	.unlocked_ioctl = linehandle_ioctl,
#ifdef CONFIG_COMPAT
	.compat_ioctl = linehandle_ioctl_compat,
#endif
};

static int linehandle_create(struct gpio_device *gdev, void __user *ip)
{
	struct gpiohandle_request handlereq;
	struct linehandle_state *lh;
	struct file *file;
	int fd, i, count = 0, ret;
	u32 lflags;

	if (copy_from_user(&handlereq, ip, sizeof(handlereq)))
		return -EFAULT;
	if ((handlereq.lines == 0) || (handlereq.lines > GPIOHANDLES_MAX))
		return -EINVAL;

	lflags = handlereq.flags;

	ret = linehandle_validate_flags(lflags);
	if (ret)
		return ret;

	lh = kzalloc(sizeof(*lh), GFP_KERNEL);
	if (!lh)
		return -ENOMEM;
	lh->gdev = gdev;
	get_device(&gdev->dev);

	/* Make sure this is terminated */
	handlereq.consumer_label[sizeof(handlereq.consumer_label)-1] = '\0';
	if (strlen(handlereq.consumer_label)) {
		lh->label = kstrdup(handlereq.consumer_label,
				    GFP_KERNEL);
		if (!lh->label) {
			ret = -ENOMEM;
			goto out_free_lh;
		}
	}

	/* Request each GPIO */
	for (i = 0; i < handlereq.lines; i++) {
		u32 offset = handlereq.lineoffsets[i];
		struct gpio_desc *desc;

		if (offset >= gdev->ngpio) {
			ret = -EINVAL;
			goto out_free_descs;
		}

		desc = &gdev->descs[offset];
		ret = gpiod_request(desc, lh->label);
		if (ret)
			goto out_free_descs;
		lh->descs[i] = desc;
		count = i + 1;

		if (lflags & GPIOHANDLE_REQUEST_ACTIVE_LOW)
			set_bit(FLAG_ACTIVE_LOW, &desc->flags);
		if (lflags & GPIOHANDLE_REQUEST_OPEN_DRAIN)
			set_bit(FLAG_OPEN_DRAIN, &desc->flags);
		if (lflags & GPIOHANDLE_REQUEST_OPEN_SOURCE)
			set_bit(FLAG_OPEN_SOURCE, &desc->flags);
		if (lflags & GPIOHANDLE_REQUEST_BIAS_DISABLE)
			set_bit(FLAG_BIAS_DISABLE, &desc->flags);
		if (lflags & GPIOHANDLE_REQUEST_BIAS_PULL_DOWN)
			set_bit(FLAG_PULL_DOWN, &desc->flags);
		if (lflags & GPIOHANDLE_REQUEST_BIAS_PULL_UP)
			set_bit(FLAG_PULL_UP, &desc->flags);

		ret = gpiod_set_transitory(desc, false);
		if (ret < 0)
			goto out_free_descs;

		/*
		 * Lines have to be requested explicitly for input
		 * or output, else the line will be treated "as is".
		 */
		if (lflags & GPIOHANDLE_REQUEST_OUTPUT) {
			int val = !!handlereq.default_values[i];

			ret = gpiod_direction_output(desc, val);
			if (ret)
				goto out_free_descs;
		} else if (lflags & GPIOHANDLE_REQUEST_INPUT) {
			ret = gpiod_direction_input(desc);
			if (ret)
				goto out_free_descs;
		}
		dev_dbg(&gdev->dev, "registered chardev handle for line %d\n",
			offset);
	}
	/* Let i point at the last handle */
	i--;
	lh->numdescs = handlereq.lines;

	fd = get_unused_fd_flags(O_RDONLY | O_CLOEXEC);
	if (fd < 0) {
		ret = fd;
		goto out_free_descs;
	}

	file = anon_inode_getfile("gpio-linehandle",
				  &linehandle_fileops,
				  lh,
				  O_RDONLY | O_CLOEXEC);
	if (IS_ERR(file)) {
		ret = PTR_ERR(file);
		goto out_put_unused_fd;
	}

	handlereq.fd = fd;
	if (copy_to_user(ip, &handlereq, sizeof(handlereq))) {
		/*
		 * fput() will trigger the release() callback, so do not go onto
		 * the regular error cleanup path here.
		 */
		fput(file);
		put_unused_fd(fd);
		return -EFAULT;
	}

	fd_install(fd, file);

	dev_dbg(&gdev->dev, "registered chardev handle for %d lines\n",
		lh->numdescs);

	return 0;

out_put_unused_fd:
	put_unused_fd(fd);
out_free_descs:
	for (i = 0; i < count; i++)
		gpiod_free(lh->descs[i]);
	kfree(lh->label);
out_free_lh:
	kfree(lh);
	put_device(&gdev->dev);
	return ret;
}

/*
 * GPIO line event management
 */

/**
 * struct lineevent_state - contains the state of a userspace event
 * @gdev: the GPIO device the event pertains to
 * @label: consumer label used to tag descriptors
 * @desc: the GPIO descriptor held by this event
 * @eflags: the event flags this line was requested with
 * @irq: the interrupt that trigger in response to events on this GPIO
 * @wait: wait queue that handles blocking reads of events
 * @events: KFIFO for the GPIO events
 * @read_lock: mutex lock to protect reads from colliding with adding
 * new events to the FIFO
 * @timestamp: cache for the timestamp storing it between hardirq
 * and IRQ thread, used to bring the timestamp close to the actual
 * event
 */
struct lineevent_state {
	struct gpio_device *gdev;
	const char *label;
	struct gpio_desc *desc;
	u32 eflags;
	int irq;
	wait_queue_head_t wait;
	DECLARE_KFIFO(events, struct gpioevent_data, 16);
	struct mutex read_lock;
	u64 timestamp;
};

#define GPIOEVENT_REQUEST_VALID_FLAGS \
	(GPIOEVENT_REQUEST_RISING_EDGE | \
	GPIOEVENT_REQUEST_FALLING_EDGE)

static __poll_t lineevent_poll(struct file *filep,
				   struct poll_table_struct *wait)
{
	struct lineevent_state *le = filep->private_data;
	__poll_t events = 0;

	poll_wait(filep, &le->wait, wait);

	if (!kfifo_is_empty(&le->events))
		events = EPOLLIN | EPOLLRDNORM;

	return events;
}


static ssize_t lineevent_read(struct file *filep,
			      char __user *buf,
			      size_t count,
			      loff_t *f_ps)
{
	struct lineevent_state *le = filep->private_data;
	unsigned int copied;
	int ret;

	if (count < sizeof(struct gpioevent_data))
		return -EINVAL;

	do {
		if (kfifo_is_empty(&le->events)) {
			if (filep->f_flags & O_NONBLOCK)
				return -EAGAIN;

			ret = wait_event_interruptible(le->wait,
					!kfifo_is_empty(&le->events));
			if (ret)
				return ret;
		}

		if (mutex_lock_interruptible(&le->read_lock))
			return -ERESTARTSYS;
		ret = kfifo_to_user(&le->events, buf, count, &copied);
		mutex_unlock(&le->read_lock);

		if (ret)
			return ret;

		/*
		 * If we couldn't read anything from the fifo (a different
		 * thread might have been faster) we either return -EAGAIN if
		 * the file descriptor is non-blocking, otherwise we go back to
		 * sleep and wait for more data to arrive.
		 */
		if (copied == 0 && (filep->f_flags & O_NONBLOCK))
			return -EAGAIN;

	} while (copied == 0);

	return copied;
}

static int lineevent_release(struct inode *inode, struct file *filep)
{
	struct lineevent_state *le = filep->private_data;
	struct gpio_device *gdev = le->gdev;

	free_irq(le->irq, le);
	gpiod_free(le->desc);
	kfree(le->label);
	kfree(le);
	put_device(&gdev->dev);
	return 0;
}

static long lineevent_ioctl(struct file *filep, unsigned int cmd,
			    unsigned long arg)
{
	struct lineevent_state *le = filep->private_data;
	void __user *ip = (void __user *)arg;
	struct gpiohandle_data ghd;

	/*
	 * We can get the value for an event line but not set it,
	 * because it is input by definition.
	 */
	if (cmd == GPIOHANDLE_GET_LINE_VALUES_IOCTL) {
		int val;

		memset(&ghd, 0, sizeof(ghd));

		val = gpiod_get_value_cansleep(le->desc);
		if (val < 0)
			return val;
		ghd.values[0] = val;

		if (copy_to_user(ip, &ghd, sizeof(ghd)))
			return -EFAULT;

		return 0;
	}
	return -EINVAL;
}

#ifdef CONFIG_COMPAT
static long lineevent_ioctl_compat(struct file *filep, unsigned int cmd,
				   unsigned long arg)
{
	return lineevent_ioctl(filep, cmd, (unsigned long)compat_ptr(arg));
}
#endif

static const struct file_operations lineevent_fileops = {
	.release = lineevent_release,
	.read = lineevent_read,
	.poll = lineevent_poll,
	.owner = THIS_MODULE,
	.llseek = noop_llseek,
	.unlocked_ioctl = lineevent_ioctl,
#ifdef CONFIG_COMPAT
	.compat_ioctl = lineevent_ioctl_compat,
#endif
};

static irqreturn_t lineevent_irq_thread(int irq, void *p)
{
	struct lineevent_state *le = p;
	struct gpioevent_data ge;
	int ret;

	/* Do not leak kernel stack to userspace */
	memset(&ge, 0, sizeof(ge));

	/*
	 * We may be running from a nested threaded interrupt in which case
	 * we didn't get the timestamp from lineevent_irq_handler().
	 */
	if (!le->timestamp)
		ge.timestamp = ktime_get_real_ns();
	else
		ge.timestamp = le->timestamp;

	if (le->eflags & GPIOEVENT_REQUEST_RISING_EDGE
	    && le->eflags & GPIOEVENT_REQUEST_FALLING_EDGE) {
		int level = gpiod_get_value_cansleep(le->desc);
		if (level)
			/* Emit low-to-high event */
			ge.id = GPIOEVENT_EVENT_RISING_EDGE;
		else
			/* Emit high-to-low event */
			ge.id = GPIOEVENT_EVENT_FALLING_EDGE;
	} else if (le->eflags & GPIOEVENT_REQUEST_RISING_EDGE) {
		/* Emit low-to-high event */
		ge.id = GPIOEVENT_EVENT_RISING_EDGE;
	} else if (le->eflags & GPIOEVENT_REQUEST_FALLING_EDGE) {
		/* Emit high-to-low event */
		ge.id = GPIOEVENT_EVENT_FALLING_EDGE;
	} else {
		return IRQ_NONE;
	}

	ret = kfifo_put(&le->events, ge);
	if (ret)
		wake_up_poll(&le->wait, EPOLLIN);

	return IRQ_HANDLED;
}

static irqreturn_t lineevent_irq_handler(int irq, void *p)
{
	struct lineevent_state *le = p;

	/*
	 * Just store the timestamp in hardirq context so we get it as
	 * close in time as possible to the actual event.
	 */
	le->timestamp = ktime_get_real_ns();

	return IRQ_WAKE_THREAD;
}

static int lineevent_create(struct gpio_device *gdev, void __user *ip)
{
	struct gpioevent_request eventreq;
	struct lineevent_state *le;
	struct gpio_desc *desc;
	struct file *file;
	u32 offset;
	u32 lflags;
	u32 eflags;
	int fd;
	int ret;
	int irqflags = 0;

	if (copy_from_user(&eventreq, ip, sizeof(eventreq)))
		return -EFAULT;

	offset = eventreq.lineoffset;
	lflags = eventreq.handleflags;
	eflags = eventreq.eventflags;

	if (offset >= gdev->ngpio)
		return -EINVAL;

	/* Return an error if a unknown flag is set */
	if ((lflags & ~GPIOHANDLE_REQUEST_VALID_FLAGS) ||
	    (eflags & ~GPIOEVENT_REQUEST_VALID_FLAGS))
		return -EINVAL;

	/* This is just wrong: we don't look for events on output lines */
	if ((lflags & GPIOHANDLE_REQUEST_OUTPUT) ||
	    (lflags & GPIOHANDLE_REQUEST_OPEN_DRAIN) ||
	    (lflags & GPIOHANDLE_REQUEST_OPEN_SOURCE))
		return -EINVAL;

<<<<<<< HEAD
=======
	/* Only one bias flag can be set. */
	if (((lflags & GPIOHANDLE_REQUEST_BIAS_DISABLE) &&
	     (lflags & (GPIOHANDLE_REQUEST_BIAS_PULL_DOWN |
			GPIOHANDLE_REQUEST_BIAS_PULL_UP))) ||
	    ((lflags & GPIOHANDLE_REQUEST_BIAS_PULL_DOWN) &&
	     (lflags & GPIOHANDLE_REQUEST_BIAS_PULL_UP)))
		return -EINVAL;

>>>>>>> e7fffd11
	le = kzalloc(sizeof(*le), GFP_KERNEL);
	if (!le)
		return -ENOMEM;
	le->gdev = gdev;
	get_device(&gdev->dev);

	/* Make sure this is terminated */
	eventreq.consumer_label[sizeof(eventreq.consumer_label)-1] = '\0';
	if (strlen(eventreq.consumer_label)) {
		le->label = kstrdup(eventreq.consumer_label,
				    GFP_KERNEL);
		if (!le->label) {
			ret = -ENOMEM;
			goto out_free_le;
		}
	}

	desc = &gdev->descs[offset];
	ret = gpiod_request(desc, le->label);
	if (ret)
		goto out_free_label;
	le->desc = desc;
	le->eflags = eflags;

	if (lflags & GPIOHANDLE_REQUEST_ACTIVE_LOW)
		set_bit(FLAG_ACTIVE_LOW, &desc->flags);
	if (lflags & GPIOHANDLE_REQUEST_BIAS_DISABLE)
		set_bit(FLAG_BIAS_DISABLE, &desc->flags);
	if (lflags & GPIOHANDLE_REQUEST_BIAS_PULL_DOWN)
		set_bit(FLAG_PULL_DOWN, &desc->flags);
	if (lflags & GPIOHANDLE_REQUEST_BIAS_PULL_UP)
		set_bit(FLAG_PULL_UP, &desc->flags);

	ret = gpiod_direction_input(desc);
	if (ret)
		goto out_free_desc;

	le->irq = gpiod_to_irq(desc);
	if (le->irq <= 0) {
		ret = -ENODEV;
		goto out_free_desc;
	}

	if (eflags & GPIOEVENT_REQUEST_RISING_EDGE)
		irqflags |= test_bit(FLAG_ACTIVE_LOW, &desc->flags) ?
			IRQF_TRIGGER_FALLING : IRQF_TRIGGER_RISING;
	if (eflags & GPIOEVENT_REQUEST_FALLING_EDGE)
		irqflags |= test_bit(FLAG_ACTIVE_LOW, &desc->flags) ?
			IRQF_TRIGGER_RISING : IRQF_TRIGGER_FALLING;
	irqflags |= IRQF_ONESHOT;

	INIT_KFIFO(le->events);
	init_waitqueue_head(&le->wait);
	mutex_init(&le->read_lock);

	/* Request a thread to read the events */
	ret = request_threaded_irq(le->irq,
			lineevent_irq_handler,
			lineevent_irq_thread,
			irqflags,
			le->label,
			le);
	if (ret)
		goto out_free_desc;

	fd = get_unused_fd_flags(O_RDONLY | O_CLOEXEC);
	if (fd < 0) {
		ret = fd;
		goto out_free_irq;
	}

	file = anon_inode_getfile("gpio-event",
				  &lineevent_fileops,
				  le,
				  O_RDONLY | O_CLOEXEC);
	if (IS_ERR(file)) {
		ret = PTR_ERR(file);
		goto out_put_unused_fd;
	}

	eventreq.fd = fd;
	if (copy_to_user(ip, &eventreq, sizeof(eventreq))) {
		/*
		 * fput() will trigger the release() callback, so do not go onto
		 * the regular error cleanup path here.
		 */
		fput(file);
		put_unused_fd(fd);
		return -EFAULT;
	}

	fd_install(fd, file);

	return 0;

out_put_unused_fd:
	put_unused_fd(fd);
out_free_irq:
	free_irq(le->irq, le);
out_free_desc:
	gpiod_free(le->desc);
out_free_label:
	kfree(le->label);
out_free_le:
	kfree(le);
	put_device(&gdev->dev);
	return ret;
}

/*
 * gpio_ioctl() - ioctl handler for the GPIO chardev
 */
static long gpio_ioctl(struct file *filp, unsigned int cmd, unsigned long arg)
{
	struct gpio_device *gdev = filp->private_data;
	struct gpio_chip *chip = gdev->chip;
	void __user *ip = (void __user *)arg;

	/* We fail any subsequent ioctl():s when the chip is gone */
	if (!chip)
		return -ENODEV;

	/* Fill in the struct and pass to userspace */
	if (cmd == GPIO_GET_CHIPINFO_IOCTL) {
		struct gpiochip_info chipinfo;

		memset(&chipinfo, 0, sizeof(chipinfo));

		strncpy(chipinfo.name, dev_name(&gdev->dev),
			sizeof(chipinfo.name));
		chipinfo.name[sizeof(chipinfo.name)-1] = '\0';
		strncpy(chipinfo.label, gdev->label,
			sizeof(chipinfo.label));
		chipinfo.label[sizeof(chipinfo.label)-1] = '\0';
		chipinfo.lines = gdev->ngpio;
		if (copy_to_user(ip, &chipinfo, sizeof(chipinfo)))
			return -EFAULT;
		return 0;
	} else if (cmd == GPIO_GET_LINEINFO_IOCTL) {
		struct gpioline_info lineinfo;
		struct gpio_desc *desc;

		if (copy_from_user(&lineinfo, ip, sizeof(lineinfo)))
			return -EFAULT;
		if (lineinfo.line_offset >= gdev->ngpio)
			return -EINVAL;

		desc = &gdev->descs[lineinfo.line_offset];
		if (desc->name) {
			strncpy(lineinfo.name, desc->name,
				sizeof(lineinfo.name));
			lineinfo.name[sizeof(lineinfo.name)-1] = '\0';
		} else {
			lineinfo.name[0] = '\0';
		}
		if (desc->label) {
			strncpy(lineinfo.consumer, desc->label,
				sizeof(lineinfo.consumer));
			lineinfo.consumer[sizeof(lineinfo.consumer)-1] = '\0';
		} else {
			lineinfo.consumer[0] = '\0';
		}

		/*
		 * Userspace only need to know that the kernel is using
		 * this GPIO so it can't use it.
		 */
		lineinfo.flags = 0;
		if (test_bit(FLAG_REQUESTED, &desc->flags) ||
		    test_bit(FLAG_IS_HOGGED, &desc->flags) ||
		    test_bit(FLAG_USED_AS_IRQ, &desc->flags) ||
		    test_bit(FLAG_EXPORT, &desc->flags) ||
		    test_bit(FLAG_SYSFS, &desc->flags) ||
		    !pinctrl_gpio_can_use_line(chip->base + lineinfo.line_offset))
			lineinfo.flags |= GPIOLINE_FLAG_KERNEL;
		if (test_bit(FLAG_IS_OUT, &desc->flags))
			lineinfo.flags |= GPIOLINE_FLAG_IS_OUT;
		if (test_bit(FLAG_ACTIVE_LOW, &desc->flags))
			lineinfo.flags |= GPIOLINE_FLAG_ACTIVE_LOW;
		if (test_bit(FLAG_OPEN_DRAIN, &desc->flags))
			lineinfo.flags |= (GPIOLINE_FLAG_OPEN_DRAIN |
					   GPIOLINE_FLAG_IS_OUT);
		if (test_bit(FLAG_OPEN_SOURCE, &desc->flags))
			lineinfo.flags |= (GPIOLINE_FLAG_OPEN_SOURCE |
					   GPIOLINE_FLAG_IS_OUT);
		if (test_bit(FLAG_BIAS_DISABLE, &desc->flags))
			lineinfo.flags |= GPIOLINE_FLAG_BIAS_DISABLE;
		if (test_bit(FLAG_PULL_DOWN, &desc->flags))
			lineinfo.flags |= GPIOLINE_FLAG_BIAS_PULL_DOWN;
		if (test_bit(FLAG_PULL_UP, &desc->flags))
			lineinfo.flags |= GPIOLINE_FLAG_BIAS_PULL_UP;

		if (copy_to_user(ip, &lineinfo, sizeof(lineinfo)))
			return -EFAULT;
		return 0;
	} else if (cmd == GPIO_GET_LINEHANDLE_IOCTL) {
		return linehandle_create(gdev, ip);
	} else if (cmd == GPIO_GET_LINEEVENT_IOCTL) {
		return lineevent_create(gdev, ip);
	}
	return -EINVAL;
}

#ifdef CONFIG_COMPAT
static long gpio_ioctl_compat(struct file *filp, unsigned int cmd,
			      unsigned long arg)
{
	return gpio_ioctl(filp, cmd, (unsigned long)compat_ptr(arg));
}
#endif

/**
 * gpio_chrdev_open() - open the chardev for ioctl operations
 * @inode: inode for this chardev
 * @filp: file struct for storing private data
 * Returns 0 on success
 */
static int gpio_chrdev_open(struct inode *inode, struct file *filp)
{
	struct gpio_device *gdev = container_of(inode->i_cdev,
					      struct gpio_device, chrdev);

	/* Fail on open if the backing gpiochip is gone */
	if (!gdev->chip)
		return -ENODEV;
	get_device(&gdev->dev);
	filp->private_data = gdev;

	return nonseekable_open(inode, filp);
}

/**
 * gpio_chrdev_release() - close chardev after ioctl operations
 * @inode: inode for this chardev
 * @filp: file struct for storing private data
 * Returns 0 on success
 */
static int gpio_chrdev_release(struct inode *inode, struct file *filp)
{
	struct gpio_device *gdev = container_of(inode->i_cdev,
					      struct gpio_device, chrdev);

	put_device(&gdev->dev);
	return 0;
}


static const struct file_operations gpio_fileops = {
	.release = gpio_chrdev_release,
	.open = gpio_chrdev_open,
	.owner = THIS_MODULE,
	.llseek = no_llseek,
	.unlocked_ioctl = gpio_ioctl,
#ifdef CONFIG_COMPAT
	.compat_ioctl = gpio_ioctl_compat,
#endif
};

static void gpiodevice_release(struct device *dev)
{
	struct gpio_device *gdev = dev_get_drvdata(dev);

	list_del(&gdev->list);
	ida_simple_remove(&gpio_ida, gdev->id);
	kfree_const(gdev->label);
	kfree(gdev->descs);
	kfree(gdev);
}

static int gpiochip_setup_dev(struct gpio_device *gdev)
{
	int ret;

	cdev_init(&gdev->chrdev, &gpio_fileops);
	gdev->chrdev.owner = THIS_MODULE;
	gdev->dev.devt = MKDEV(MAJOR(gpio_devt), gdev->id);

	ret = cdev_device_add(&gdev->chrdev, &gdev->dev);
	if (ret)
		return ret;

	chip_dbg(gdev->chip, "added GPIO chardev (%d:%d)\n",
		 MAJOR(gpio_devt), gdev->id);

	ret = gpiochip_sysfs_register(gdev);
	if (ret)
		goto err_remove_device;

	/* From this point, the .release() function cleans up gpio_device */
	gdev->dev.release = gpiodevice_release;
	pr_debug("%s: registered GPIOs %d to %d on device: %s (%s)\n",
		 __func__, gdev->base, gdev->base + gdev->ngpio - 1,
		 dev_name(&gdev->dev), gdev->chip->label ? : "generic");

	return 0;

err_remove_device:
	cdev_device_del(&gdev->chrdev, &gdev->dev);
	return ret;
}

static void gpiochip_machine_hog(struct gpio_chip *chip, struct gpiod_hog *hog)
{
	struct gpio_desc *desc;
	int rv;

	desc = gpiochip_get_desc(chip, hog->chip_hwnum);
	if (IS_ERR(desc)) {
		pr_err("%s: unable to get GPIO desc: %ld\n",
		       __func__, PTR_ERR(desc));
		return;
	}

	if (test_bit(FLAG_IS_HOGGED, &desc->flags))
		return;

	rv = gpiod_hog(desc, hog->line_name, hog->lflags, hog->dflags);
	if (rv)
		pr_err("%s: unable to hog GPIO line (%s:%u): %d\n",
		       __func__, chip->label, hog->chip_hwnum, rv);
}

static void machine_gpiochip_add(struct gpio_chip *chip)
{
	struct gpiod_hog *hog;

	mutex_lock(&gpio_machine_hogs_mutex);

	list_for_each_entry(hog, &gpio_machine_hogs, list) {
		if (!strcmp(chip->label, hog->chip_label))
			gpiochip_machine_hog(chip, hog);
	}

	mutex_unlock(&gpio_machine_hogs_mutex);
}

static void gpiochip_setup_devs(void)
{
	struct gpio_device *gdev;
	int ret;

	list_for_each_entry(gdev, &gpio_devices, list) {
		ret = gpiochip_setup_dev(gdev);
		if (ret)
			pr_err("%s: Failed to initialize gpio device (%d)\n",
			       dev_name(&gdev->dev), ret);
	}
}

int gpiochip_add_data_with_key(struct gpio_chip *chip, void *data,
			       struct lock_class_key *lock_key,
			       struct lock_class_key *request_key)
{
	unsigned long	flags;
	int		ret = 0;
	unsigned	i;
	int		base = chip->base;
	struct gpio_device *gdev;

	/*
	 * First: allocate and populate the internal stat container, and
	 * set up the struct device.
	 */
	gdev = kzalloc(sizeof(*gdev), GFP_KERNEL);
	if (!gdev)
		return -ENOMEM;
	gdev->dev.bus = &gpio_bus_type;
	gdev->chip = chip;
	chip->gpiodev = gdev;
	if (chip->parent) {
		gdev->dev.parent = chip->parent;
		gdev->dev.of_node = chip->parent->of_node;
	}

#ifdef CONFIG_OF_GPIO
	/* If the gpiochip has an assigned OF node this takes precedence */
	if (chip->of_node)
		gdev->dev.of_node = chip->of_node;
	else
		chip->of_node = gdev->dev.of_node;
#endif

	gdev->id = ida_simple_get(&gpio_ida, 0, 0, GFP_KERNEL);
	if (gdev->id < 0) {
		ret = gdev->id;
		goto err_free_gdev;
	}
	dev_set_name(&gdev->dev, "gpiochip%d", gdev->id);
	device_initialize(&gdev->dev);
	dev_set_drvdata(&gdev->dev, gdev);
	if (chip->parent && chip->parent->driver)
		gdev->owner = chip->parent->driver->owner;
	else if (chip->owner)
		/* TODO: remove chip->owner */
		gdev->owner = chip->owner;
	else
		gdev->owner = THIS_MODULE;

	gdev->descs = kcalloc(chip->ngpio, sizeof(gdev->descs[0]), GFP_KERNEL);
	if (!gdev->descs) {
		ret = -ENOMEM;
		goto err_free_ida;
	}

	if (chip->ngpio == 0) {
		chip_err(chip, "tried to insert a GPIO chip with zero lines\n");
		ret = -EINVAL;
		goto err_free_descs;
	}

	if (chip->ngpio > FASTPATH_NGPIO)
		chip_warn(chip, "line cnt %u is greater than fast path cnt %u\n",
		chip->ngpio, FASTPATH_NGPIO);

	gdev->label = kstrdup_const(chip->label ?: "unknown", GFP_KERNEL);
	if (!gdev->label) {
		ret = -ENOMEM;
		goto err_free_descs;
	}

	gdev->ngpio = chip->ngpio;
	gdev->data = data;

	spin_lock_irqsave(&gpio_lock, flags);

	/*
	 * TODO: this allocates a Linux GPIO number base in the global
	 * GPIO numberspace for this chip. In the long run we want to
	 * get *rid* of this numberspace and use only descriptors, but
	 * it may be a pipe dream. It will not happen before we get rid
	 * of the sysfs interface anyways.
	 */
	if (base < 0) {
		base = gpiochip_find_base(chip->ngpio);
		if (base < 0) {
			ret = base;
			spin_unlock_irqrestore(&gpio_lock, flags);
			goto err_free_label;
		}
		/*
		 * TODO: it should not be necessary to reflect the assigned
		 * base outside of the GPIO subsystem. Go over drivers and
		 * see if anyone makes use of this, else drop this and assign
		 * a poison instead.
		 */
		chip->base = base;
	}
	gdev->base = base;

	ret = gpiodev_add_to_list(gdev);
	if (ret) {
		spin_unlock_irqrestore(&gpio_lock, flags);
		goto err_free_label;
	}

	spin_unlock_irqrestore(&gpio_lock, flags);

	for (i = 0; i < chip->ngpio; i++)
		gdev->descs[i].gdev = gdev;

#ifdef CONFIG_PINCTRL
	INIT_LIST_HEAD(&gdev->pin_ranges);
#endif

	ret = gpiochip_set_desc_names(chip);
	if (ret)
		goto err_remove_from_list;

	ret = gpiochip_alloc_valid_mask(chip);
	if (ret)
		goto err_remove_from_list;

	ret = of_gpiochip_add(chip);
	if (ret)
		goto err_free_gpiochip_mask;

	ret = gpiochip_init_valid_mask(chip);
	if (ret)
		goto err_remove_of_chip;

	for (i = 0; i < chip->ngpio; i++) {
		struct gpio_desc *desc = &gdev->descs[i];

		if (chip->get_direction && gpiochip_line_is_valid(chip, i)) {
			if (!chip->get_direction(chip, i))
				set_bit(FLAG_IS_OUT, &desc->flags);
			else
				clear_bit(FLAG_IS_OUT, &desc->flags);
		} else {
			if (!chip->direction_input)
				set_bit(FLAG_IS_OUT, &desc->flags);
			else
				clear_bit(FLAG_IS_OUT, &desc->flags);
		}
	}

	acpi_gpiochip_add(chip);

	machine_gpiochip_add(chip);

	ret = gpiochip_irqchip_init_valid_mask(chip);
	if (ret)
		goto err_remove_acpi_chip;

	ret = gpiochip_irqchip_init_hw(chip);
	if (ret)
		goto err_remove_acpi_chip;

	ret = gpiochip_add_irqchip(chip, lock_key, request_key);
	if (ret)
		goto err_remove_irqchip_mask;

	/*
	 * By first adding the chardev, and then adding the device,
	 * we get a device node entry in sysfs under
	 * /sys/bus/gpio/devices/gpiochipN/dev that can be used for
	 * coldplug of device nodes and other udev business.
	 * We can do this only if gpiolib has been initialized.
	 * Otherwise, defer until later.
	 */
	if (gpiolib_initialized) {
		ret = gpiochip_setup_dev(gdev);
		if (ret)
			goto err_remove_irqchip;
	}
	return 0;

err_remove_irqchip:
	gpiochip_irqchip_remove(chip);
err_remove_irqchip_mask:
	gpiochip_irqchip_free_valid_mask(chip);
err_remove_acpi_chip:
	acpi_gpiochip_remove(chip);
err_remove_of_chip:
	gpiochip_free_hogs(chip);
	of_gpiochip_remove(chip);
err_free_gpiochip_mask:
	gpiochip_remove_pin_ranges(chip);
	gpiochip_free_valid_mask(chip);
err_remove_from_list:
	spin_lock_irqsave(&gpio_lock, flags);
	list_del(&gdev->list);
	spin_unlock_irqrestore(&gpio_lock, flags);
err_free_label:
	kfree_const(gdev->label);
err_free_descs:
	kfree(gdev->descs);
err_free_ida:
	ida_simple_remove(&gpio_ida, gdev->id);
err_free_gdev:
	/* failures here can mean systems won't boot... */
	pr_err("%s: GPIOs %d..%d (%s) failed to register, %d\n", __func__,
	       gdev->base, gdev->base + gdev->ngpio - 1,
	       chip->label ? : "generic", ret);
	kfree(gdev);
	return ret;
}
EXPORT_SYMBOL_GPL(gpiochip_add_data_with_key);

/**
 * gpiochip_get_data() - get per-subdriver data for the chip
 * @chip: GPIO chip
 *
 * Returns:
 * The per-subdriver data for the chip.
 */
void *gpiochip_get_data(struct gpio_chip *chip)
{
	return chip->gpiodev->data;
}
EXPORT_SYMBOL_GPL(gpiochip_get_data);

/**
 * gpiochip_remove() - unregister a gpio_chip
 * @chip: the chip to unregister
 *
 * A gpio_chip with any GPIOs still requested may not be removed.
 */
void gpiochip_remove(struct gpio_chip *chip)
{
	struct gpio_device *gdev = chip->gpiodev;
	struct gpio_desc *desc;
	unsigned long	flags;
	unsigned	i;
	bool		requested = false;

	/* FIXME: should the legacy sysfs handling be moved to gpio_device? */
	gpiochip_sysfs_unregister(gdev);
	gpiochip_free_hogs(chip);
	/* Numb the device, cancelling all outstanding operations */
	gdev->chip = NULL;
	gpiochip_irqchip_remove(chip);
	acpi_gpiochip_remove(chip);
	of_gpiochip_remove(chip);
	gpiochip_remove_pin_ranges(chip);
	gpiochip_free_valid_mask(chip);
	/*
	 * We accept no more calls into the driver from this point, so
	 * NULL the driver data pointer
	 */
	gdev->data = NULL;

	spin_lock_irqsave(&gpio_lock, flags);
	for (i = 0; i < gdev->ngpio; i++) {
		desc = &gdev->descs[i];
		if (test_bit(FLAG_REQUESTED, &desc->flags))
			requested = true;
	}
	spin_unlock_irqrestore(&gpio_lock, flags);

	if (requested)
		dev_crit(&gdev->dev,
			 "REMOVING GPIOCHIP WITH GPIOS STILL REQUESTED\n");

	/*
	 * The gpiochip side puts its use of the device to rest here:
	 * if there are no userspace clients, the chardev and device will
	 * be removed, else it will be dangling until the last user is
	 * gone.
	 */
	cdev_device_del(&gdev->chrdev, &gdev->dev);
	put_device(&gdev->dev);
}
EXPORT_SYMBOL_GPL(gpiochip_remove);

static void devm_gpio_chip_release(struct device *dev, void *res)
{
	struct gpio_chip *chip = *(struct gpio_chip **)res;

	gpiochip_remove(chip);
}

/**
 * devm_gpiochip_add_data() - Resource manager gpiochip_add_data()
 * @dev: pointer to the device that gpio_chip belongs to.
 * @chip: the chip to register, with chip->base initialized
 * @data: driver-private data associated with this chip
 *
 * Context: potentially before irqs will work
 *
 * The gpio chip automatically be released when the device is unbound.
 *
 * Returns:
 * A negative errno if the chip can't be registered, such as because the
 * chip->base is invalid or already associated with a different chip.
 * Otherwise it returns zero as a success code.
 */
int devm_gpiochip_add_data(struct device *dev, struct gpio_chip *chip,
			   void *data)
{
	struct gpio_chip **ptr;
	int ret;

	ptr = devres_alloc(devm_gpio_chip_release, sizeof(*ptr),
			     GFP_KERNEL);
	if (!ptr)
		return -ENOMEM;

	ret = gpiochip_add_data(chip, data);
	if (ret < 0) {
		devres_free(ptr);
		return ret;
	}

	*ptr = chip;
	devres_add(dev, ptr);

	return 0;
}
EXPORT_SYMBOL_GPL(devm_gpiochip_add_data);

/**
 * gpiochip_find() - iterator for locating a specific gpio_chip
 * @data: data to pass to match function
 * @match: Callback function to check gpio_chip
 *
 * Similar to bus_find_device.  It returns a reference to a gpio_chip as
 * determined by a user supplied @match callback.  The callback should return
 * 0 if the device doesn't match and non-zero if it does.  If the callback is
 * non-zero, this function will return to the caller and not iterate over any
 * more gpio_chips.
 */
struct gpio_chip *gpiochip_find(void *data,
				int (*match)(struct gpio_chip *chip,
					     void *data))
{
	struct gpio_device *gdev;
	struct gpio_chip *chip = NULL;
	unsigned long flags;

	spin_lock_irqsave(&gpio_lock, flags);
	list_for_each_entry(gdev, &gpio_devices, list)
		if (gdev->chip && match(gdev->chip, data)) {
			chip = gdev->chip;
			break;
		}

	spin_unlock_irqrestore(&gpio_lock, flags);

	return chip;
}
EXPORT_SYMBOL_GPL(gpiochip_find);

static int gpiochip_match_name(struct gpio_chip *chip, void *data)
{
	const char *name = data;

	return !strcmp(chip->label, name);
}

static struct gpio_chip *find_chip_by_name(const char *name)
{
	return gpiochip_find((void *)name, gpiochip_match_name);
}

#ifdef CONFIG_GPIOLIB_IRQCHIP

/*
 * The following is irqchip helper code for gpiochips.
 */

static int gpiochip_irqchip_init_hw(struct gpio_chip *gc)
{
	struct gpio_irq_chip *girq = &gc->irq;

	if (!girq->init_hw)
		return 0;

	return girq->init_hw(gc);
}

static int gpiochip_irqchip_init_valid_mask(struct gpio_chip *gc)
{
	struct gpio_irq_chip *girq = &gc->irq;

	if (!girq->init_valid_mask)
		return 0;

	girq->valid_mask = gpiochip_allocate_mask(gc);
	if (!girq->valid_mask)
		return -ENOMEM;

	girq->init_valid_mask(gc, girq->valid_mask, gc->ngpio);

	return 0;
}

static void gpiochip_irqchip_free_valid_mask(struct gpio_chip *gpiochip)
{
	bitmap_free(gpiochip->irq.valid_mask);
	gpiochip->irq.valid_mask = NULL;
}

bool gpiochip_irqchip_irq_valid(const struct gpio_chip *gpiochip,
				unsigned int offset)
{
	if (!gpiochip_line_is_valid(gpiochip, offset))
		return false;
	/* No mask means all valid */
	if (likely(!gpiochip->irq.valid_mask))
		return true;
	return test_bit(offset, gpiochip->irq.valid_mask);
}
EXPORT_SYMBOL_GPL(gpiochip_irqchip_irq_valid);

/**
 * gpiochip_set_cascaded_irqchip() - connects a cascaded irqchip to a gpiochip
 * @gc: the gpiochip to set the irqchip chain to
 * @parent_irq: the irq number corresponding to the parent IRQ for this
 * chained irqchip
 * @parent_handler: the parent interrupt handler for the accumulated IRQ
 * coming out of the gpiochip. If the interrupt is nested rather than
 * cascaded, pass NULL in this handler argument
 */
static void gpiochip_set_cascaded_irqchip(struct gpio_chip *gc,
					  unsigned int parent_irq,
					  irq_flow_handler_t parent_handler)
{
	struct gpio_irq_chip *girq = &gc->irq;
	struct device *dev = &gc->gpiodev->dev;

	if (!girq->domain) {
		chip_err(gc, "called %s before setting up irqchip\n",
			 __func__);
		return;
	}

	if (parent_handler) {
		if (gc->can_sleep) {
			chip_err(gc,
				 "you cannot have chained interrupts on a chip that may sleep\n");
			return;
		}
		girq->parents = devm_kcalloc(dev, 1,
					     sizeof(*girq->parents),
					     GFP_KERNEL);
		if (!girq->parents) {
			chip_err(gc, "out of memory allocating parent IRQ\n");
			return;
		}
		girq->parents[0] = parent_irq;
		girq->num_parents = 1;
		/*
		 * The parent irqchip is already using the chip_data for this
		 * irqchip, so our callbacks simply use the handler_data.
		 */
		irq_set_chained_handler_and_data(parent_irq, parent_handler,
						 gc);
	}
}

/**
 * gpiochip_set_chained_irqchip() - connects a chained irqchip to a gpiochip
 * @gpiochip: the gpiochip to set the irqchip chain to
 * @irqchip: the irqchip to chain to the gpiochip
 * @parent_irq: the irq number corresponding to the parent IRQ for this
 * chained irqchip
 * @parent_handler: the parent interrupt handler for the accumulated IRQ
 * coming out of the gpiochip.
 */
void gpiochip_set_chained_irqchip(struct gpio_chip *gpiochip,
				  struct irq_chip *irqchip,
				  unsigned int parent_irq,
				  irq_flow_handler_t parent_handler)
{
	if (gpiochip->irq.threaded) {
		chip_err(gpiochip, "tried to chain a threaded gpiochip\n");
		return;
	}

	gpiochip_set_cascaded_irqchip(gpiochip, parent_irq, parent_handler);
}
EXPORT_SYMBOL_GPL(gpiochip_set_chained_irqchip);

/**
 * gpiochip_set_nested_irqchip() - connects a nested irqchip to a gpiochip
 * @gpiochip: the gpiochip to set the irqchip nested handler to
 * @irqchip: the irqchip to nest to the gpiochip
 * @parent_irq: the irq number corresponding to the parent IRQ for this
 * nested irqchip
 */
void gpiochip_set_nested_irqchip(struct gpio_chip *gpiochip,
				 struct irq_chip *irqchip,
				 unsigned int parent_irq)
{
	gpiochip_set_cascaded_irqchip(gpiochip, parent_irq, NULL);
}
EXPORT_SYMBOL_GPL(gpiochip_set_nested_irqchip);

#ifdef CONFIG_IRQ_DOMAIN_HIERARCHY

/**
 * gpiochip_set_hierarchical_irqchip() - connects a hierarchical irqchip
 * to a gpiochip
 * @gc: the gpiochip to set the irqchip hierarchical handler to
 * @irqchip: the irqchip to handle this level of the hierarchy, the interrupt
 * will then percolate up to the parent
 */
static void gpiochip_set_hierarchical_irqchip(struct gpio_chip *gc,
					      struct irq_chip *irqchip)
{
	/* DT will deal with mapping each IRQ as we go along */
	if (is_of_node(gc->irq.fwnode))
		return;

	/*
	 * This is for legacy and boardfile "irqchip" fwnodes: allocate
	 * irqs upfront instead of dynamically since we don't have the
	 * dynamic type of allocation that hardware description languages
	 * provide. Once all GPIO drivers using board files are gone from
	 * the kernel we can delete this code, but for a transitional period
	 * it is necessary to keep this around.
	 */
	if (is_fwnode_irqchip(gc->irq.fwnode)) {
		int i;
		int ret;

		for (i = 0; i < gc->ngpio; i++) {
			struct irq_fwspec fwspec;
			unsigned int parent_hwirq;
			unsigned int parent_type;
			struct gpio_irq_chip *girq = &gc->irq;

			/*
			 * We call the child to parent translation function
			 * only to check if the child IRQ is valid or not.
			 * Just pick the rising edge type here as that is what
			 * we likely need to support.
			 */
			ret = girq->child_to_parent_hwirq(gc, i,
							  IRQ_TYPE_EDGE_RISING,
							  &parent_hwirq,
							  &parent_type);
			if (ret) {
				chip_err(gc, "skip set-up on hwirq %d\n",
					 i);
				continue;
			}

			fwspec.fwnode = gc->irq.fwnode;
			/* This is the hwirq for the GPIO line side of things */
			fwspec.param[0] = girq->child_offset_to_irq(gc, i);
			/* Just pick something */
			fwspec.param[1] = IRQ_TYPE_EDGE_RISING;
			fwspec.param_count = 2;
			ret = __irq_domain_alloc_irqs(gc->irq.domain,
						      /* just pick something */
						      -1,
						      1,
						      NUMA_NO_NODE,
						      &fwspec,
						      false,
						      NULL);
			if (ret < 0) {
				chip_err(gc,
					 "can not allocate irq for GPIO line %d parent hwirq %d in hierarchy domain: %d\n",
					 i, parent_hwirq,
					 ret);
			}
		}
	}

	chip_err(gc, "%s unknown fwnode type proceed anyway\n", __func__);

	return;
}

static int gpiochip_hierarchy_irq_domain_translate(struct irq_domain *d,
						   struct irq_fwspec *fwspec,
						   unsigned long *hwirq,
						   unsigned int *type)
{
	/* We support standard DT translation */
	if (is_of_node(fwspec->fwnode) && fwspec->param_count == 2) {
		return irq_domain_translate_twocell(d, fwspec, hwirq, type);
	}

	/* This is for board files and others not using DT */
	if (is_fwnode_irqchip(fwspec->fwnode)) {
		int ret;

		ret = irq_domain_translate_twocell(d, fwspec, hwirq, type);
		if (ret)
			return ret;
		WARN_ON(*type == IRQ_TYPE_NONE);
		return 0;
	}
	return -EINVAL;
}

static int gpiochip_hierarchy_irq_domain_alloc(struct irq_domain *d,
					       unsigned int irq,
					       unsigned int nr_irqs,
					       void *data)
{
	struct gpio_chip *gc = d->host_data;
	irq_hw_number_t hwirq;
	unsigned int type = IRQ_TYPE_NONE;
	struct irq_fwspec *fwspec = data;
	struct irq_fwspec parent_fwspec;
	unsigned int parent_hwirq;
	unsigned int parent_type;
	struct gpio_irq_chip *girq = &gc->irq;
	int ret;

	/*
	 * The nr_irqs parameter is always one except for PCI multi-MSI
	 * so this should not happen.
	 */
	WARN_ON(nr_irqs != 1);

	ret = gc->irq.child_irq_domain_ops.translate(d, fwspec, &hwirq, &type);
	if (ret)
		return ret;

	chip_info(gc, "allocate IRQ %d, hwirq %lu\n", irq,  hwirq);

	ret = girq->child_to_parent_hwirq(gc, hwirq, type,
					  &parent_hwirq, &parent_type);
	if (ret) {
		chip_err(gc, "can't look up hwirq %lu\n", hwirq);
		return ret;
	}
	chip_info(gc, "found parent hwirq %u\n", parent_hwirq);

	/*
	 * We set handle_bad_irq because the .set_type() should
	 * always be invoked and set the right type of handler.
	 */
	irq_domain_set_info(d,
			    irq,
			    hwirq,
			    gc->irq.chip,
			    gc,
			    girq->handler,
			    NULL, NULL);
	irq_set_probe(irq);

	/*
	 * Create a IRQ fwspec to send up to the parent irqdomain:
	 * specify the hwirq we address on the parent and tie it
	 * all together up the chain.
	 */
	parent_fwspec.fwnode = d->parent->fwnode;
	/* This parent only handles asserted level IRQs */
	girq->populate_parent_fwspec(gc, &parent_fwspec, parent_hwirq,
				     parent_type);
	chip_info(gc, "alloc_irqs_parent for %d parent hwirq %d\n",
		  irq, parent_hwirq);
	ret = irq_domain_alloc_irqs_parent(d, irq, 1, &parent_fwspec);
	if (ret)
		chip_err(gc,
			 "failed to allocate parent hwirq %d for hwirq %lu\n",
			 parent_hwirq, hwirq);

	return ret;
}

static unsigned int gpiochip_child_offset_to_irq_noop(struct gpio_chip *chip,
						      unsigned int offset)
{
	return offset;
}

static void gpiochip_hierarchy_setup_domain_ops(struct irq_domain_ops *ops)
{
	ops->activate = gpiochip_irq_domain_activate;
	ops->deactivate = gpiochip_irq_domain_deactivate;
	ops->alloc = gpiochip_hierarchy_irq_domain_alloc;
	ops->free = irq_domain_free_irqs_common;

	/*
	 * We only allow overriding the translate() function for
	 * hierarchical chips, and this should only be done if the user
	 * really need something other than 1:1 translation.
	 */
	if (!ops->translate)
		ops->translate = gpiochip_hierarchy_irq_domain_translate;
}

static int gpiochip_hierarchy_add_domain(struct gpio_chip *gc)
{
	if (!gc->irq.child_to_parent_hwirq ||
	    !gc->irq.fwnode) {
		chip_err(gc, "missing irqdomain vital data\n");
		return -EINVAL;
	}

	if (!gc->irq.child_offset_to_irq)
		gc->irq.child_offset_to_irq = gpiochip_child_offset_to_irq_noop;

	if (!gc->irq.populate_parent_fwspec)
		gc->irq.populate_parent_fwspec =
			gpiochip_populate_parent_fwspec_twocell;

	gpiochip_hierarchy_setup_domain_ops(&gc->irq.child_irq_domain_ops);

	gc->irq.domain = irq_domain_create_hierarchy(
		gc->irq.parent_domain,
		0,
		gc->ngpio,
		gc->irq.fwnode,
		&gc->irq.child_irq_domain_ops,
		gc);

	if (!gc->irq.domain)
		return -ENOMEM;

	gpiochip_set_hierarchical_irqchip(gc, gc->irq.chip);

	return 0;
}

static bool gpiochip_hierarchy_is_hierarchical(struct gpio_chip *gc)
{
	return !!gc->irq.parent_domain;
}

void gpiochip_populate_parent_fwspec_twocell(struct gpio_chip *chip,
					     struct irq_fwspec *fwspec,
					     unsigned int parent_hwirq,
					     unsigned int parent_type)
{
	fwspec->param_count = 2;
	fwspec->param[0] = parent_hwirq;
	fwspec->param[1] = parent_type;
}
EXPORT_SYMBOL_GPL(gpiochip_populate_parent_fwspec_twocell);

void gpiochip_populate_parent_fwspec_fourcell(struct gpio_chip *chip,
					      struct irq_fwspec *fwspec,
					      unsigned int parent_hwirq,
					      unsigned int parent_type)
{
	fwspec->param_count = 4;
	fwspec->param[0] = 0;
	fwspec->param[1] = parent_hwirq;
	fwspec->param[2] = 0;
	fwspec->param[3] = parent_type;
}
EXPORT_SYMBOL_GPL(gpiochip_populate_parent_fwspec_fourcell);

#else

static int gpiochip_hierarchy_add_domain(struct gpio_chip *gc)
{
	return -EINVAL;
}

static bool gpiochip_hierarchy_is_hierarchical(struct gpio_chip *gc)
{
	return false;
}

#endif /* CONFIG_IRQ_DOMAIN_HIERARCHY */

/**
 * gpiochip_irq_map() - maps an IRQ into a GPIO irqchip
 * @d: the irqdomain used by this irqchip
 * @irq: the global irq number used by this GPIO irqchip irq
 * @hwirq: the local IRQ/GPIO line offset on this gpiochip
 *
 * This function will set up the mapping for a certain IRQ line on a
 * gpiochip by assigning the gpiochip as chip data, and using the irqchip
 * stored inside the gpiochip.
 */
int gpiochip_irq_map(struct irq_domain *d, unsigned int irq,
		     irq_hw_number_t hwirq)
{
	struct gpio_chip *chip = d->host_data;
	int ret = 0;

	if (!gpiochip_irqchip_irq_valid(chip, hwirq))
		return -ENXIO;

	irq_set_chip_data(irq, chip);
	/*
	 * This lock class tells lockdep that GPIO irqs are in a different
	 * category than their parents, so it won't report false recursion.
	 */
	irq_set_lockdep_class(irq, chip->irq.lock_key, chip->irq.request_key);
	irq_set_chip_and_handler(irq, chip->irq.chip, chip->irq.handler);
	/* Chips that use nested thread handlers have them marked */
	if (chip->irq.threaded)
		irq_set_nested_thread(irq, 1);
	irq_set_noprobe(irq);

	if (chip->irq.num_parents == 1)
		ret = irq_set_parent(irq, chip->irq.parents[0]);
	else if (chip->irq.map)
		ret = irq_set_parent(irq, chip->irq.map[hwirq]);

	if (ret < 0)
		return ret;

	/*
	 * No set-up of the hardware will happen if IRQ_TYPE_NONE
	 * is passed as default type.
	 */
	if (chip->irq.default_type != IRQ_TYPE_NONE)
		irq_set_irq_type(irq, chip->irq.default_type);

	return 0;
}
EXPORT_SYMBOL_GPL(gpiochip_irq_map);

void gpiochip_irq_unmap(struct irq_domain *d, unsigned int irq)
{
	struct gpio_chip *chip = d->host_data;

	if (chip->irq.threaded)
		irq_set_nested_thread(irq, 0);
	irq_set_chip_and_handler(irq, NULL, NULL);
	irq_set_chip_data(irq, NULL);
}
EXPORT_SYMBOL_GPL(gpiochip_irq_unmap);

static const struct irq_domain_ops gpiochip_domain_ops = {
	.map	= gpiochip_irq_map,
	.unmap	= gpiochip_irq_unmap,
	/* Virtually all GPIO irqchips are twocell:ed */
	.xlate	= irq_domain_xlate_twocell,
};

/*
 * TODO: move these activate/deactivate in under the hierarchicial
 * irqchip implementation as static once SPMI and SSBI (all external
 * users) are phased over.
 */
/**
 * gpiochip_irq_domain_activate() - Lock a GPIO to be used as an IRQ
 * @domain: The IRQ domain used by this IRQ chip
 * @data: Outermost irq_data associated with the IRQ
 * @reserve: If set, only reserve an interrupt vector instead of assigning one
 *
 * This function is a wrapper that calls gpiochip_lock_as_irq() and is to be
 * used as the activate function for the &struct irq_domain_ops. The host_data
 * for the IRQ domain must be the &struct gpio_chip.
 */
int gpiochip_irq_domain_activate(struct irq_domain *domain,
				 struct irq_data *data, bool reserve)
{
	struct gpio_chip *chip = domain->host_data;

	return gpiochip_lock_as_irq(chip, data->hwirq);
}
EXPORT_SYMBOL_GPL(gpiochip_irq_domain_activate);

/**
 * gpiochip_irq_domain_deactivate() - Unlock a GPIO used as an IRQ
 * @domain: The IRQ domain used by this IRQ chip
 * @data: Outermost irq_data associated with the IRQ
 *
 * This function is a wrapper that will call gpiochip_unlock_as_irq() and is to
 * be used as the deactivate function for the &struct irq_domain_ops. The
 * host_data for the IRQ domain must be the &struct gpio_chip.
 */
void gpiochip_irq_domain_deactivate(struct irq_domain *domain,
				    struct irq_data *data)
{
	struct gpio_chip *chip = domain->host_data;

	return gpiochip_unlock_as_irq(chip, data->hwirq);
}
EXPORT_SYMBOL_GPL(gpiochip_irq_domain_deactivate);

static int gpiochip_to_irq(struct gpio_chip *chip, unsigned offset)
{
	struct irq_domain *domain = chip->irq.domain;

	if (!gpiochip_irqchip_irq_valid(chip, offset))
		return -ENXIO;

#ifdef CONFIG_IRQ_DOMAIN_HIERARCHY
	if (irq_domain_is_hierarchy(domain)) {
		struct irq_fwspec spec;

		spec.fwnode = domain->fwnode;
		spec.param_count = 2;
		spec.param[0] = chip->irq.child_offset_to_irq(chip, offset);
		spec.param[1] = IRQ_TYPE_NONE;

		return irq_create_fwspec_mapping(&spec);
	}
#endif

	return irq_create_mapping(domain, offset);
}

static int gpiochip_irq_reqres(struct irq_data *d)
{
	struct gpio_chip *chip = irq_data_get_irq_chip_data(d);

	return gpiochip_reqres_irq(chip, d->hwirq);
}

static void gpiochip_irq_relres(struct irq_data *d)
{
	struct gpio_chip *chip = irq_data_get_irq_chip_data(d);

	gpiochip_relres_irq(chip, d->hwirq);
}

static void gpiochip_irq_enable(struct irq_data *d)
{
	struct gpio_chip *chip = irq_data_get_irq_chip_data(d);

	gpiochip_enable_irq(chip, d->hwirq);
	if (chip->irq.irq_enable)
		chip->irq.irq_enable(d);
	else
		chip->irq.chip->irq_unmask(d);
}

static void gpiochip_irq_disable(struct irq_data *d)
{
	struct gpio_chip *chip = irq_data_get_irq_chip_data(d);

	if (chip->irq.irq_disable)
		chip->irq.irq_disable(d);
	else
		chip->irq.chip->irq_mask(d);
	gpiochip_disable_irq(chip, d->hwirq);
}

static void gpiochip_set_irq_hooks(struct gpio_chip *gpiochip)
{
	struct irq_chip *irqchip = gpiochip->irq.chip;

	if (!irqchip->irq_request_resources &&
	    !irqchip->irq_release_resources) {
		irqchip->irq_request_resources = gpiochip_irq_reqres;
		irqchip->irq_release_resources = gpiochip_irq_relres;
	}
	if (WARN_ON(gpiochip->irq.irq_enable))
		return;
	/* Check if the irqchip already has this hook... */
	if (irqchip->irq_enable == gpiochip_irq_enable) {
		/*
		 * ...and if so, give a gentle warning that this is bad
		 * practice.
		 */
		chip_info(gpiochip,
			  "detected irqchip that is shared with multiple gpiochips: please fix the driver.\n");
		return;
	}
	gpiochip->irq.irq_enable = irqchip->irq_enable;
	gpiochip->irq.irq_disable = irqchip->irq_disable;
	irqchip->irq_enable = gpiochip_irq_enable;
	irqchip->irq_disable = gpiochip_irq_disable;
}

/**
 * gpiochip_add_irqchip() - adds an IRQ chip to a GPIO chip
 * @gpiochip: the GPIO chip to add the IRQ chip to
 * @lock_key: lockdep class for IRQ lock
 * @request_key: lockdep class for IRQ request
 */
static int gpiochip_add_irqchip(struct gpio_chip *gpiochip,
				struct lock_class_key *lock_key,
				struct lock_class_key *request_key)
{
	struct irq_chip *irqchip = gpiochip->irq.chip;
	const struct irq_domain_ops *ops = NULL;
	struct device_node *np;
	unsigned int type;
	unsigned int i;

	if (!irqchip)
		return 0;

	if (gpiochip->irq.parent_handler && gpiochip->can_sleep) {
		chip_err(gpiochip, "you cannot have chained interrupts on a chip that may sleep\n");
		return -EINVAL;
	}

	np = gpiochip->gpiodev->dev.of_node;
	type = gpiochip->irq.default_type;

	/*
	 * Specifying a default trigger is a terrible idea if DT or ACPI is
	 * used to configure the interrupts, as you may end up with
	 * conflicting triggers. Tell the user, and reset to NONE.
	 */
	if (WARN(np && type != IRQ_TYPE_NONE,
		 "%s: Ignoring %u default trigger\n", np->full_name, type))
		type = IRQ_TYPE_NONE;

	if (has_acpi_companion(gpiochip->parent) && type != IRQ_TYPE_NONE) {
		acpi_handle_warn(ACPI_HANDLE(gpiochip->parent),
				 "Ignoring %u default trigger\n", type);
		type = IRQ_TYPE_NONE;
	}

	gpiochip->to_irq = gpiochip_to_irq;
	gpiochip->irq.default_type = type;
	gpiochip->irq.lock_key = lock_key;
	gpiochip->irq.request_key = request_key;

	/* If a parent irqdomain is provided, let's build a hierarchy */
	if (gpiochip_hierarchy_is_hierarchical(gpiochip)) {
		int ret = gpiochip_hierarchy_add_domain(gpiochip);
		if (ret)
			return ret;
	} else {
		/* Some drivers provide custom irqdomain ops */
		if (gpiochip->irq.domain_ops)
			ops = gpiochip->irq.domain_ops;

		if (!ops)
			ops = &gpiochip_domain_ops;
		gpiochip->irq.domain = irq_domain_add_simple(np,
			gpiochip->ngpio,
			gpiochip->irq.first,
			ops, gpiochip);
		if (!gpiochip->irq.domain)
			return -EINVAL;
	}

	if (gpiochip->irq.parent_handler) {
		void *data = gpiochip->irq.parent_handler_data ?: gpiochip;

		for (i = 0; i < gpiochip->irq.num_parents; i++) {
			/*
			 * The parent IRQ chip is already using the chip_data
			 * for this IRQ chip, so our callbacks simply use the
			 * handler_data.
			 */
			irq_set_chained_handler_and_data(gpiochip->irq.parents[i],
							 gpiochip->irq.parent_handler,
							 data);
		}
	}

	gpiochip_set_irq_hooks(gpiochip);

	acpi_gpiochip_request_interrupts(gpiochip);

	return 0;
}

/**
 * gpiochip_irqchip_remove() - removes an irqchip added to a gpiochip
 * @gpiochip: the gpiochip to remove the irqchip from
 *
 * This is called only from gpiochip_remove()
 */
static void gpiochip_irqchip_remove(struct gpio_chip *gpiochip)
{
	struct irq_chip *irqchip = gpiochip->irq.chip;
	unsigned int offset;

	acpi_gpiochip_free_interrupts(gpiochip);

	if (irqchip && gpiochip->irq.parent_handler) {
		struct gpio_irq_chip *irq = &gpiochip->irq;
		unsigned int i;

		for (i = 0; i < irq->num_parents; i++)
			irq_set_chained_handler_and_data(irq->parents[i],
							 NULL, NULL);
	}

	/* Remove all IRQ mappings and delete the domain */
	if (gpiochip->irq.domain) {
		unsigned int irq;

		for (offset = 0; offset < gpiochip->ngpio; offset++) {
			if (!gpiochip_irqchip_irq_valid(gpiochip, offset))
				continue;

			irq = irq_find_mapping(gpiochip->irq.domain, offset);
			irq_dispose_mapping(irq);
		}

		irq_domain_remove(gpiochip->irq.domain);
	}

	if (irqchip) {
		if (irqchip->irq_request_resources == gpiochip_irq_reqres) {
			irqchip->irq_request_resources = NULL;
			irqchip->irq_release_resources = NULL;
		}
		if (irqchip->irq_enable == gpiochip_irq_enable) {
			irqchip->irq_enable = gpiochip->irq.irq_enable;
			irqchip->irq_disable = gpiochip->irq.irq_disable;
		}
	}
	gpiochip->irq.irq_enable = NULL;
	gpiochip->irq.irq_disable = NULL;
	gpiochip->irq.chip = NULL;

	gpiochip_irqchip_free_valid_mask(gpiochip);
}

/**
 * gpiochip_irqchip_add_key() - adds an irqchip to a gpiochip
 * @gpiochip: the gpiochip to add the irqchip to
 * @irqchip: the irqchip to add to the gpiochip
 * @first_irq: if not dynamically assigned, the base (first) IRQ to
 * allocate gpiochip irqs from
 * @handler: the irq handler to use (often a predefined irq core function)
 * @type: the default type for IRQs on this irqchip, pass IRQ_TYPE_NONE
 * to have the core avoid setting up any default type in the hardware.
 * @threaded: whether this irqchip uses a nested thread handler
 * @lock_key: lockdep class for IRQ lock
 * @request_key: lockdep class for IRQ request
 *
 * This function closely associates a certain irqchip with a certain
 * gpiochip, providing an irq domain to translate the local IRQs to
 * global irqs in the gpiolib core, and making sure that the gpiochip
 * is passed as chip data to all related functions. Driver callbacks
 * need to use gpiochip_get_data() to get their local state containers back
 * from the gpiochip passed as chip data. An irqdomain will be stored
 * in the gpiochip that shall be used by the driver to handle IRQ number
 * translation. The gpiochip will need to be initialized and registered
 * before calling this function.
 *
 * This function will handle two cell:ed simple IRQs and assumes all
 * the pins on the gpiochip can generate a unique IRQ. Everything else
 * need to be open coded.
 */
int gpiochip_irqchip_add_key(struct gpio_chip *gpiochip,
			     struct irq_chip *irqchip,
			     unsigned int first_irq,
			     irq_flow_handler_t handler,
			     unsigned int type,
			     bool threaded,
			     struct lock_class_key *lock_key,
			     struct lock_class_key *request_key)
{
	struct device_node *of_node;

	if (!gpiochip || !irqchip)
		return -EINVAL;

	if (!gpiochip->parent) {
		pr_err("missing gpiochip .dev parent pointer\n");
		return -EINVAL;
	}
	gpiochip->irq.threaded = threaded;
	of_node = gpiochip->parent->of_node;
#ifdef CONFIG_OF_GPIO
	/*
	 * If the gpiochip has an assigned OF node this takes precedence
	 * FIXME: get rid of this and use gpiochip->parent->of_node
	 * everywhere
	 */
	if (gpiochip->of_node)
		of_node = gpiochip->of_node;
#endif
	/*
	 * Specifying a default trigger is a terrible idea if DT or ACPI is
	 * used to configure the interrupts, as you may end-up with
	 * conflicting triggers. Tell the user, and reset to NONE.
	 */
	if (WARN(of_node && type != IRQ_TYPE_NONE,
		 "%pOF: Ignoring %d default trigger\n", of_node, type))
		type = IRQ_TYPE_NONE;
	if (has_acpi_companion(gpiochip->parent) && type != IRQ_TYPE_NONE) {
		acpi_handle_warn(ACPI_HANDLE(gpiochip->parent),
				 "Ignoring %d default trigger\n", type);
		type = IRQ_TYPE_NONE;
	}

	gpiochip->irq.chip = irqchip;
	gpiochip->irq.handler = handler;
	gpiochip->irq.default_type = type;
	gpiochip->to_irq = gpiochip_to_irq;
	gpiochip->irq.lock_key = lock_key;
	gpiochip->irq.request_key = request_key;
	gpiochip->irq.domain = irq_domain_add_simple(of_node,
					gpiochip->ngpio, first_irq,
					&gpiochip_domain_ops, gpiochip);
	if (!gpiochip->irq.domain) {
		gpiochip->irq.chip = NULL;
		return -EINVAL;
	}

	gpiochip_set_irq_hooks(gpiochip);

	acpi_gpiochip_request_interrupts(gpiochip);

	return 0;
}
EXPORT_SYMBOL_GPL(gpiochip_irqchip_add_key);

#else /* CONFIG_GPIOLIB_IRQCHIP */

static inline int gpiochip_add_irqchip(struct gpio_chip *gpiochip,
				       struct lock_class_key *lock_key,
				       struct lock_class_key *request_key)
{
	return 0;
}
static void gpiochip_irqchip_remove(struct gpio_chip *gpiochip) {}

static inline int gpiochip_irqchip_init_hw(struct gpio_chip *gpiochip)
{
	return 0;
}

static inline int gpiochip_irqchip_init_valid_mask(struct gpio_chip *gpiochip)
{
	return 0;
}
static inline void gpiochip_irqchip_free_valid_mask(struct gpio_chip *gpiochip)
{ }

#endif /* CONFIG_GPIOLIB_IRQCHIP */

/**
 * gpiochip_generic_request() - request the gpio function for a pin
 * @chip: the gpiochip owning the GPIO
 * @offset: the offset of the GPIO to request for GPIO function
 */
int gpiochip_generic_request(struct gpio_chip *chip, unsigned offset)
{
	return pinctrl_gpio_request(chip->gpiodev->base + offset);
}
EXPORT_SYMBOL_GPL(gpiochip_generic_request);

/**
 * gpiochip_generic_free() - free the gpio function from a pin
 * @chip: the gpiochip to request the gpio function for
 * @offset: the offset of the GPIO to free from GPIO function
 */
void gpiochip_generic_free(struct gpio_chip *chip, unsigned offset)
{
	pinctrl_gpio_free(chip->gpiodev->base + offset);
}
EXPORT_SYMBOL_GPL(gpiochip_generic_free);

/**
 * gpiochip_generic_config() - apply configuration for a pin
 * @chip: the gpiochip owning the GPIO
 * @offset: the offset of the GPIO to apply the configuration
 * @config: the configuration to be applied
 */
int gpiochip_generic_config(struct gpio_chip *chip, unsigned offset,
			    unsigned long config)
{
	return pinctrl_gpio_set_config(chip->gpiodev->base + offset, config);
}
EXPORT_SYMBOL_GPL(gpiochip_generic_config);

#ifdef CONFIG_PINCTRL

/**
 * gpiochip_add_pingroup_range() - add a range for GPIO <-> pin mapping
 * @chip: the gpiochip to add the range for
 * @pctldev: the pin controller to map to
 * @gpio_offset: the start offset in the current gpio_chip number space
 * @pin_group: name of the pin group inside the pin controller
 *
 * Calling this function directly from a DeviceTree-supported
 * pinctrl driver is DEPRECATED. Please see Section 2.1 of
 * Documentation/devicetree/bindings/gpio/gpio.txt on how to
 * bind pinctrl and gpio drivers via the "gpio-ranges" property.
 */
int gpiochip_add_pingroup_range(struct gpio_chip *chip,
			struct pinctrl_dev *pctldev,
			unsigned int gpio_offset, const char *pin_group)
{
	struct gpio_pin_range *pin_range;
	struct gpio_device *gdev = chip->gpiodev;
	int ret;

	pin_range = kzalloc(sizeof(*pin_range), GFP_KERNEL);
	if (!pin_range) {
		chip_err(chip, "failed to allocate pin ranges\n");
		return -ENOMEM;
	}

	/* Use local offset as range ID */
	pin_range->range.id = gpio_offset;
	pin_range->range.gc = chip;
	pin_range->range.name = chip->label;
	pin_range->range.base = gdev->base + gpio_offset;
	pin_range->pctldev = pctldev;

	ret = pinctrl_get_group_pins(pctldev, pin_group,
					&pin_range->range.pins,
					&pin_range->range.npins);
	if (ret < 0) {
		kfree(pin_range);
		return ret;
	}

	pinctrl_add_gpio_range(pctldev, &pin_range->range);

	chip_dbg(chip, "created GPIO range %d->%d ==> %s PINGRP %s\n",
		 gpio_offset, gpio_offset + pin_range->range.npins - 1,
		 pinctrl_dev_get_devname(pctldev), pin_group);

	list_add_tail(&pin_range->node, &gdev->pin_ranges);

	return 0;
}
EXPORT_SYMBOL_GPL(gpiochip_add_pingroup_range);

/**
 * gpiochip_add_pin_range() - add a range for GPIO <-> pin mapping
 * @chip: the gpiochip to add the range for
 * @pinctl_name: the dev_name() of the pin controller to map to
 * @gpio_offset: the start offset in the current gpio_chip number space
 * @pin_offset: the start offset in the pin controller number space
 * @npins: the number of pins from the offset of each pin space (GPIO and
 *	pin controller) to accumulate in this range
 *
 * Returns:
 * 0 on success, or a negative error-code on failure.
 *
 * Calling this function directly from a DeviceTree-supported
 * pinctrl driver is DEPRECATED. Please see Section 2.1 of
 * Documentation/devicetree/bindings/gpio/gpio.txt on how to
 * bind pinctrl and gpio drivers via the "gpio-ranges" property.
 */
int gpiochip_add_pin_range(struct gpio_chip *chip, const char *pinctl_name,
			   unsigned int gpio_offset, unsigned int pin_offset,
			   unsigned int npins)
{
	struct gpio_pin_range *pin_range;
	struct gpio_device *gdev = chip->gpiodev;
	int ret;

	pin_range = kzalloc(sizeof(*pin_range), GFP_KERNEL);
	if (!pin_range) {
		chip_err(chip, "failed to allocate pin ranges\n");
		return -ENOMEM;
	}

	/* Use local offset as range ID */
	pin_range->range.id = gpio_offset;
	pin_range->range.gc = chip;
	pin_range->range.name = chip->label;
	pin_range->range.base = gdev->base + gpio_offset;
	pin_range->range.pin_base = pin_offset;
	pin_range->range.npins = npins;
	pin_range->pctldev = pinctrl_find_and_add_gpio_range(pinctl_name,
			&pin_range->range);
	if (IS_ERR(pin_range->pctldev)) {
		ret = PTR_ERR(pin_range->pctldev);
		chip_err(chip, "could not create pin range\n");
		kfree(pin_range);
		return ret;
	}
	chip_dbg(chip, "created GPIO range %d->%d ==> %s PIN %d->%d\n",
		 gpio_offset, gpio_offset + npins - 1,
		 pinctl_name,
		 pin_offset, pin_offset + npins - 1);

	list_add_tail(&pin_range->node, &gdev->pin_ranges);

	return 0;
}
EXPORT_SYMBOL_GPL(gpiochip_add_pin_range);

/**
 * gpiochip_remove_pin_ranges() - remove all the GPIO <-> pin mappings
 * @chip: the chip to remove all the mappings for
 */
void gpiochip_remove_pin_ranges(struct gpio_chip *chip)
{
	struct gpio_pin_range *pin_range, *tmp;
	struct gpio_device *gdev = chip->gpiodev;

	list_for_each_entry_safe(pin_range, tmp, &gdev->pin_ranges, node) {
		list_del(&pin_range->node);
		pinctrl_remove_gpio_range(pin_range->pctldev,
				&pin_range->range);
		kfree(pin_range);
	}
}
EXPORT_SYMBOL_GPL(gpiochip_remove_pin_ranges);

#endif /* CONFIG_PINCTRL */

/* These "optional" allocation calls help prevent drivers from stomping
 * on each other, and help provide better diagnostics in debugfs.
 * They're called even less than the "set direction" calls.
 */
static int gpiod_request_commit(struct gpio_desc *desc, const char *label)
{
	struct gpio_chip	*chip = desc->gdev->chip;
	int			ret;
	unsigned long		flags;
	unsigned		offset;

	if (label) {
		label = kstrdup_const(label, GFP_KERNEL);
		if (!label)
			return -ENOMEM;
	}

	spin_lock_irqsave(&gpio_lock, flags);

	/* NOTE:  gpio_request() can be called in early boot,
	 * before IRQs are enabled, for non-sleeping (SOC) GPIOs.
	 */

	if (test_and_set_bit(FLAG_REQUESTED, &desc->flags) == 0) {
		desc_set_label(desc, label ? : "?");
		ret = 0;
	} else {
		kfree_const(label);
		ret = -EBUSY;
		goto done;
	}

	if (chip->request) {
		/* chip->request may sleep */
		spin_unlock_irqrestore(&gpio_lock, flags);
		offset = gpio_chip_hwgpio(desc);
		if (gpiochip_line_is_valid(chip, offset))
			ret = chip->request(chip, offset);
		else
			ret = -EINVAL;
		spin_lock_irqsave(&gpio_lock, flags);

		if (ret < 0) {
			desc_set_label(desc, NULL);
			kfree_const(label);
			clear_bit(FLAG_REQUESTED, &desc->flags);
			goto done;
		}
	}
	if (chip->get_direction) {
		/* chip->get_direction may sleep */
		spin_unlock_irqrestore(&gpio_lock, flags);
		gpiod_get_direction(desc);
		spin_lock_irqsave(&gpio_lock, flags);
	}
done:
	spin_unlock_irqrestore(&gpio_lock, flags);
	return ret;
}

/*
 * This descriptor validation needs to be inserted verbatim into each
 * function taking a descriptor, so we need to use a preprocessor
 * macro to avoid endless duplication. If the desc is NULL it is an
 * optional GPIO and calls should just bail out.
 */
static int validate_desc(const struct gpio_desc *desc, const char *func)
{
	if (!desc)
		return 0;
	if (IS_ERR(desc)) {
		pr_warn("%s: invalid GPIO (errorpointer)\n", func);
		return PTR_ERR(desc);
	}
	if (!desc->gdev) {
		pr_warn("%s: invalid GPIO (no device)\n", func);
		return -EINVAL;
	}
	if (!desc->gdev->chip) {
		dev_warn(&desc->gdev->dev,
			 "%s: backing chip is gone\n", func);
		return 0;
	}
	return 1;
}

#define VALIDATE_DESC(desc) do { \
	int __valid = validate_desc(desc, __func__); \
	if (__valid <= 0) \
		return __valid; \
	} while (0)

#define VALIDATE_DESC_VOID(desc) do { \
	int __valid = validate_desc(desc, __func__); \
	if (__valid <= 0) \
		return; \
	} while (0)

int gpiod_request(struct gpio_desc *desc, const char *label)
{
	int ret = -EPROBE_DEFER;
	struct gpio_device *gdev;

	VALIDATE_DESC(desc);
	gdev = desc->gdev;

	if (try_module_get(gdev->owner)) {
		ret = gpiod_request_commit(desc, label);
		if (ret < 0)
			module_put(gdev->owner);
		else
			get_device(&gdev->dev);
	}

	if (ret)
		gpiod_dbg(desc, "%s: status %d\n", __func__, ret);

	return ret;
}

static bool gpiod_free_commit(struct gpio_desc *desc)
{
	bool			ret = false;
	unsigned long		flags;
	struct gpio_chip	*chip;

	might_sleep();

	gpiod_unexport(desc);

	spin_lock_irqsave(&gpio_lock, flags);

	chip = desc->gdev->chip;
	if (chip && test_bit(FLAG_REQUESTED, &desc->flags)) {
		if (chip->free) {
			spin_unlock_irqrestore(&gpio_lock, flags);
			might_sleep_if(chip->can_sleep);
			chip->free(chip, gpio_chip_hwgpio(desc));
			spin_lock_irqsave(&gpio_lock, flags);
		}
		kfree_const(desc->label);
		desc_set_label(desc, NULL);
		clear_bit(FLAG_ACTIVE_LOW, &desc->flags);
		clear_bit(FLAG_REQUESTED, &desc->flags);
		clear_bit(FLAG_OPEN_DRAIN, &desc->flags);
		clear_bit(FLAG_OPEN_SOURCE, &desc->flags);
		clear_bit(FLAG_PULL_UP, &desc->flags);
		clear_bit(FLAG_PULL_DOWN, &desc->flags);
		clear_bit(FLAG_BIAS_DISABLE, &desc->flags);
		clear_bit(FLAG_IS_HOGGED, &desc->flags);
		ret = true;
	}

	spin_unlock_irqrestore(&gpio_lock, flags);
	return ret;
}

void gpiod_free(struct gpio_desc *desc)
{
	if (desc && desc->gdev && gpiod_free_commit(desc)) {
		module_put(desc->gdev->owner);
		put_device(&desc->gdev->dev);
	} else {
		WARN_ON(extra_checks);
	}
}

/**
 * gpiochip_is_requested - return string iff signal was requested
 * @chip: controller managing the signal
 * @offset: of signal within controller's 0..(ngpio - 1) range
 *
 * Returns NULL if the GPIO is not currently requested, else a string.
 * The string returned is the label passed to gpio_request(); if none has been
 * passed it is a meaningless, non-NULL constant.
 *
 * This function is for use by GPIO controller drivers.  The label can
 * help with diagnostics, and knowing that the signal is used as a GPIO
 * can help avoid accidentally multiplexing it to another controller.
 */
const char *gpiochip_is_requested(struct gpio_chip *chip, unsigned offset)
{
	struct gpio_desc *desc;

	if (offset >= chip->ngpio)
		return NULL;

	desc = &chip->gpiodev->descs[offset];

	if (test_bit(FLAG_REQUESTED, &desc->flags) == 0)
		return NULL;
	return desc->label;
}
EXPORT_SYMBOL_GPL(gpiochip_is_requested);

/**
 * gpiochip_request_own_desc - Allow GPIO chip to request its own descriptor
 * @chip: GPIO chip
 * @hwnum: hardware number of the GPIO for which to request the descriptor
 * @label: label for the GPIO
 * @lflags: lookup flags for this GPIO or 0 if default, this can be used to
 * specify things like line inversion semantics with the machine flags
 * such as GPIO_OUT_LOW
 * @dflags: descriptor request flags for this GPIO or 0 if default, this
 * can be used to specify consumer semantics such as open drain
 *
 * Function allows GPIO chip drivers to request and use their own GPIO
 * descriptors via gpiolib API. Difference to gpiod_request() is that this
 * function will not increase reference count of the GPIO chip module. This
 * allows the GPIO chip module to be unloaded as needed (we assume that the
 * GPIO chip driver handles freeing the GPIOs it has requested).
 *
 * Returns:
 * A pointer to the GPIO descriptor, or an ERR_PTR()-encoded negative error
 * code on failure.
 */
struct gpio_desc *gpiochip_request_own_desc(struct gpio_chip *chip, u16 hwnum,
					    const char *label,
					    enum gpio_lookup_flags lflags,
					    enum gpiod_flags dflags)
{
	struct gpio_desc *desc = gpiochip_get_desc(chip, hwnum);
	int ret;

	if (IS_ERR(desc)) {
		chip_err(chip, "failed to get GPIO descriptor\n");
		return desc;
	}

	ret = gpiod_request_commit(desc, label);
	if (ret < 0)
		return ERR_PTR(ret);

	ret = gpiod_configure_flags(desc, label, lflags, dflags);
	if (ret) {
		chip_err(chip, "setup of own GPIO %s failed\n", label);
		gpiod_free_commit(desc);
		return ERR_PTR(ret);
	}

	return desc;
}
EXPORT_SYMBOL_GPL(gpiochip_request_own_desc);

/**
 * gpiochip_free_own_desc - Free GPIO requested by the chip driver
 * @desc: GPIO descriptor to free
 *
 * Function frees the given GPIO requested previously with
 * gpiochip_request_own_desc().
 */
void gpiochip_free_own_desc(struct gpio_desc *desc)
{
	if (desc)
		gpiod_free_commit(desc);
}
EXPORT_SYMBOL_GPL(gpiochip_free_own_desc);

/*
 * Drivers MUST set GPIO direction before making get/set calls.  In
 * some cases this is done in early boot, before IRQs are enabled.
 *
 * As a rule these aren't called more than once (except for drivers
 * using the open-drain emulation idiom) so these are natural places
 * to accumulate extra debugging checks.  Note that we can't (yet)
 * rely on gpio_request() having been called beforehand.
 */

static int gpio_set_config(struct gpio_chip *gc, unsigned offset,
			   enum pin_config_param mode)
{
	unsigned long config;
	unsigned arg;

	switch (mode) {
	case PIN_CONFIG_BIAS_DISABLE:
	case PIN_CONFIG_BIAS_PULL_DOWN:
	case PIN_CONFIG_BIAS_PULL_UP:
		arg = 1;
		break;

	default:
		arg = 0;
	}

	config = PIN_CONF_PACKED(mode, arg);
	return gc->set_config ? gc->set_config(gc, offset, config) : -ENOTSUPP;
}

static int gpio_set_bias(struct gpio_chip *chip, struct gpio_desc *desc)
{
	int bias = 0;
	int ret = 0;

	if (test_bit(FLAG_BIAS_DISABLE, &desc->flags))
		bias = PIN_CONFIG_BIAS_DISABLE;
	else if (test_bit(FLAG_PULL_UP, &desc->flags))
		bias = PIN_CONFIG_BIAS_PULL_UP;
	else if (test_bit(FLAG_PULL_DOWN, &desc->flags))
		bias = PIN_CONFIG_BIAS_PULL_DOWN;

	if (bias) {
		ret = gpio_set_config(chip, gpio_chip_hwgpio(desc), bias);
		if (ret != -ENOTSUPP)
			return ret;
	}
	return 0;
}

/**
 * gpiod_direction_input - set the GPIO direction to input
 * @desc:	GPIO to set to input
 *
 * Set the direction of the passed GPIO to input, such as gpiod_get_value() can
 * be called safely on it.
 *
 * Return 0 in case of success, else an error code.
 */
int gpiod_direction_input(struct gpio_desc *desc)
{
	struct gpio_chip	*chip;
	int			ret = 0;

	VALIDATE_DESC(desc);
	chip = desc->gdev->chip;

	/*
	 * It is legal to have no .get() and .direction_input() specified if
	 * the chip is output-only, but you can't specify .direction_input()
	 * and not support the .get() operation, that doesn't make sense.
	 */
	if (!chip->get && chip->direction_input) {
		gpiod_warn(desc,
			   "%s: missing get() but have direction_input()\n",
			   __func__);
		return -EIO;
	}

	/*
	 * If we have a .direction_input() callback, things are simple,
	 * just call it. Else we are some input-only chip so try to check the
	 * direction (if .get_direction() is supported) else we silently
	 * assume we are in input mode after this.
	 */
	if (chip->direction_input) {
		ret = chip->direction_input(chip, gpio_chip_hwgpio(desc));
	} else if (chip->get_direction &&
		  (chip->get_direction(chip, gpio_chip_hwgpio(desc)) != 1)) {
		gpiod_warn(desc,
			   "%s: missing direction_input() operation and line is output\n",
			   __func__);
		return -EIO;
	}
	if (ret == 0) {
		clear_bit(FLAG_IS_OUT, &desc->flags);
		ret = gpio_set_bias(chip, desc);
	}

	trace_gpio_direction(desc_to_gpio(desc), 1, ret);

	return ret;
}
EXPORT_SYMBOL_GPL(gpiod_direction_input);

static int gpiod_direction_output_raw_commit(struct gpio_desc *desc, int value)
{
	struct gpio_chip *gc = desc->gdev->chip;
	int val = !!value;
	int ret = 0;

	/*
	 * It's OK not to specify .direction_output() if the gpiochip is
	 * output-only, but if there is then not even a .set() operation it
	 * is pretty tricky to drive the output line.
	 */
	if (!gc->set && !gc->direction_output) {
		gpiod_warn(desc,
			   "%s: missing set() and direction_output() operations\n",
			   __func__);
		return -EIO;
	}

	if (gc->direction_output) {
		ret = gc->direction_output(gc, gpio_chip_hwgpio(desc), val);
	} else {
		/* Check that we are in output mode if we can */
		if (gc->get_direction &&
		    gc->get_direction(gc, gpio_chip_hwgpio(desc))) {
			gpiod_warn(desc,
				"%s: missing direction_output() operation\n",
				__func__);
			return -EIO;
		}
		/*
		 * If we can't actively set the direction, we are some
		 * output-only chip, so just drive the output as desired.
		 */
		gc->set(gc, gpio_chip_hwgpio(desc), val);
	}

	if (!ret)
		set_bit(FLAG_IS_OUT, &desc->flags);
	trace_gpio_value(desc_to_gpio(desc), 0, val);
	trace_gpio_direction(desc_to_gpio(desc), 0, ret);
	return ret;
}

/**
 * gpiod_direction_output_raw - set the GPIO direction to output
 * @desc:	GPIO to set to output
 * @value:	initial output value of the GPIO
 *
 * Set the direction of the passed GPIO to output, such as gpiod_set_value() can
 * be called safely on it. The initial value of the output must be specified
 * as raw value on the physical line without regard for the ACTIVE_LOW status.
 *
 * Return 0 in case of success, else an error code.
 */
int gpiod_direction_output_raw(struct gpio_desc *desc, int value)
{
	VALIDATE_DESC(desc);
	return gpiod_direction_output_raw_commit(desc, value);
}
EXPORT_SYMBOL_GPL(gpiod_direction_output_raw);

/**
 * gpiod_direction_output - set the GPIO direction to output
 * @desc:	GPIO to set to output
 * @value:	initial output value of the GPIO
 *
 * Set the direction of the passed GPIO to output, such as gpiod_set_value() can
 * be called safely on it. The initial value of the output must be specified
 * as the logical value of the GPIO, i.e. taking its ACTIVE_LOW status into
 * account.
 *
 * Return 0 in case of success, else an error code.
 */
int gpiod_direction_output(struct gpio_desc *desc, int value)
{
	struct gpio_chip *gc;
	int ret;

	VALIDATE_DESC(desc);
	if (test_bit(FLAG_ACTIVE_LOW, &desc->flags))
		value = !value;
	else
		value = !!value;

	/* GPIOs used for enabled IRQs shall not be set as output */
	if (test_bit(FLAG_USED_AS_IRQ, &desc->flags) &&
	    test_bit(FLAG_IRQ_IS_ENABLED, &desc->flags)) {
		gpiod_err(desc,
			  "%s: tried to set a GPIO tied to an IRQ as output\n",
			  __func__);
		return -EIO;
	}

	gc = desc->gdev->chip;
	if (test_bit(FLAG_OPEN_DRAIN, &desc->flags)) {
		/* First see if we can enable open drain in hardware */
		ret = gpio_set_config(gc, gpio_chip_hwgpio(desc),
				      PIN_CONFIG_DRIVE_OPEN_DRAIN);
		if (!ret)
			goto set_output_value;
		/* Emulate open drain by not actively driving the line high */
		if (value) {
			ret = gpiod_direction_input(desc);
			goto set_output_flag;
		}
	}
	else if (test_bit(FLAG_OPEN_SOURCE, &desc->flags)) {
		ret = gpio_set_config(gc, gpio_chip_hwgpio(desc),
				      PIN_CONFIG_DRIVE_OPEN_SOURCE);
		if (!ret)
			goto set_output_value;
		/* Emulate open source by not actively driving the line low */
		if (!value) {
			ret = gpiod_direction_input(desc);
			goto set_output_flag;
		}
	} else {
		gpio_set_config(gc, gpio_chip_hwgpio(desc),
				PIN_CONFIG_DRIVE_PUSH_PULL);
	}

set_output_value:
	ret = gpio_set_bias(gc, desc);
	if (ret)
		return ret;
	return gpiod_direction_output_raw_commit(desc, value);

set_output_flag:
	/*
	 * When emulating open-source or open-drain functionalities by not
	 * actively driving the line (setting mode to input) we still need to
	 * set the IS_OUT flag or otherwise we won't be able to set the line
	 * value anymore.
	 */
	if (ret == 0)
		set_bit(FLAG_IS_OUT, &desc->flags);
	return ret;
}
EXPORT_SYMBOL_GPL(gpiod_direction_output);

/**
 * gpiod_set_debounce - sets @debounce time for a GPIO
 * @desc: descriptor of the GPIO for which to set debounce time
 * @debounce: debounce time in microseconds
 *
 * Returns:
 * 0 on success, %-ENOTSUPP if the controller doesn't support setting the
 * debounce time.
 */
int gpiod_set_debounce(struct gpio_desc *desc, unsigned debounce)
{
	struct gpio_chip	*chip;
	unsigned long		config;

	VALIDATE_DESC(desc);
	chip = desc->gdev->chip;
	if (!chip->set || !chip->set_config) {
		gpiod_dbg(desc,
			  "%s: missing set() or set_config() operations\n",
			  __func__);
		return -ENOTSUPP;
	}

	config = pinconf_to_config_packed(PIN_CONFIG_INPUT_DEBOUNCE, debounce);
	return chip->set_config(chip, gpio_chip_hwgpio(desc), config);
}
EXPORT_SYMBOL_GPL(gpiod_set_debounce);

/**
 * gpiod_set_transitory - Lose or retain GPIO state on suspend or reset
 * @desc: descriptor of the GPIO for which to configure persistence
 * @transitory: True to lose state on suspend or reset, false for persistence
 *
 * Returns:
 * 0 on success, otherwise a negative error code.
 */
int gpiod_set_transitory(struct gpio_desc *desc, bool transitory)
{
	struct gpio_chip *chip;
	unsigned long packed;
	int gpio;
	int rc;

	VALIDATE_DESC(desc);
	/*
	 * Handle FLAG_TRANSITORY first, enabling queries to gpiolib for
	 * persistence state.
	 */
	if (transitory)
		set_bit(FLAG_TRANSITORY, &desc->flags);
	else
		clear_bit(FLAG_TRANSITORY, &desc->flags);

	/* If the driver supports it, set the persistence state now */
	chip = desc->gdev->chip;
	if (!chip->set_config)
		return 0;

	packed = pinconf_to_config_packed(PIN_CONFIG_PERSIST_STATE,
					  !transitory);
	gpio = gpio_chip_hwgpio(desc);
	rc = chip->set_config(chip, gpio, packed);
	if (rc == -ENOTSUPP) {
		dev_dbg(&desc->gdev->dev, "Persistence not supported for GPIO %d\n",
				gpio);
		return 0;
	}

	return rc;
}
EXPORT_SYMBOL_GPL(gpiod_set_transitory);

/**
 * gpiod_is_active_low - test whether a GPIO is active-low or not
 * @desc: the gpio descriptor to test
 *
 * Returns 1 if the GPIO is active-low, 0 otherwise.
 */
int gpiod_is_active_low(const struct gpio_desc *desc)
{
	VALIDATE_DESC(desc);
	return test_bit(FLAG_ACTIVE_LOW, &desc->flags);
}
EXPORT_SYMBOL_GPL(gpiod_is_active_low);

/* I/O calls are only valid after configuration completed; the relevant
 * "is this a valid GPIO" error checks should already have been done.
 *
 * "Get" operations are often inlinable as reading a pin value register,
 * and masking the relevant bit in that register.
 *
 * When "set" operations are inlinable, they involve writing that mask to
 * one register to set a low value, or a different register to set it high.
 * Otherwise locking is needed, so there may be little value to inlining.
 *
 *------------------------------------------------------------------------
 *
 * IMPORTANT!!!  The hot paths -- get/set value -- assume that callers
 * have requested the GPIO.  That can include implicit requesting by
 * a direction setting call.  Marking a gpio as requested locks its chip
 * in memory, guaranteeing that these table lookups need no more locking
 * and that gpiochip_remove() will fail.
 *
 * REVISIT when debugging, consider adding some instrumentation to ensure
 * that the GPIO was actually requested.
 */

static int gpiod_get_raw_value_commit(const struct gpio_desc *desc)
{
	struct gpio_chip	*chip;
	int offset;
	int value;

	chip = desc->gdev->chip;
	offset = gpio_chip_hwgpio(desc);
	value = chip->get ? chip->get(chip, offset) : -EIO;
	value = value < 0 ? value : !!value;
	trace_gpio_value(desc_to_gpio(desc), 1, value);
	return value;
}

static int gpio_chip_get_multiple(struct gpio_chip *chip,
				  unsigned long *mask, unsigned long *bits)
{
	if (chip->get_multiple) {
		return chip->get_multiple(chip, mask, bits);
	} else if (chip->get) {
		int i, value;

		for_each_set_bit(i, mask, chip->ngpio) {
			value = chip->get(chip, i);
			if (value < 0)
				return value;
			__assign_bit(i, bits, value);
		}
		return 0;
	}
	return -EIO;
}

int gpiod_get_array_value_complex(bool raw, bool can_sleep,
				  unsigned int array_size,
				  struct gpio_desc **desc_array,
				  struct gpio_array *array_info,
				  unsigned long *value_bitmap)
{
	int ret, i = 0;

	/*
	 * Validate array_info against desc_array and its size.
	 * It should immediately follow desc_array if both
	 * have been obtained from the same gpiod_get_array() call.
	 */
	if (array_info && array_info->desc == desc_array &&
	    array_size <= array_info->size &&
	    (void *)array_info == desc_array + array_info->size) {
		if (!can_sleep)
			WARN_ON(array_info->chip->can_sleep);

		ret = gpio_chip_get_multiple(array_info->chip,
					     array_info->get_mask,
					     value_bitmap);
		if (ret)
			return ret;

		if (!raw && !bitmap_empty(array_info->invert_mask, array_size))
			bitmap_xor(value_bitmap, value_bitmap,
				   array_info->invert_mask, array_size);

		if (bitmap_full(array_info->get_mask, array_size))
			return 0;

		i = find_first_zero_bit(array_info->get_mask, array_size);
	} else {
		array_info = NULL;
	}

	while (i < array_size) {
		struct gpio_chip *chip = desc_array[i]->gdev->chip;
		unsigned long fastpath[2 * BITS_TO_LONGS(FASTPATH_NGPIO)];
		unsigned long *mask, *bits;
		int first, j, ret;

		if (likely(chip->ngpio <= FASTPATH_NGPIO)) {
			mask = fastpath;
		} else {
			mask = kmalloc_array(2 * BITS_TO_LONGS(chip->ngpio),
					   sizeof(*mask),
					   can_sleep ? GFP_KERNEL : GFP_ATOMIC);
			if (!mask)
				return -ENOMEM;
		}

		bits = mask + BITS_TO_LONGS(chip->ngpio);
		bitmap_zero(mask, chip->ngpio);

		if (!can_sleep)
			WARN_ON(chip->can_sleep);

		/* collect all inputs belonging to the same chip */
		first = i;
		do {
			const struct gpio_desc *desc = desc_array[i];
			int hwgpio = gpio_chip_hwgpio(desc);

			__set_bit(hwgpio, mask);
			i++;

			if (array_info)
				i = find_next_zero_bit(array_info->get_mask,
						       array_size, i);
		} while ((i < array_size) &&
			 (desc_array[i]->gdev->chip == chip));

		ret = gpio_chip_get_multiple(chip, mask, bits);
		if (ret) {
			if (mask != fastpath)
				kfree(mask);
			return ret;
		}

		for (j = first; j < i; ) {
			const struct gpio_desc *desc = desc_array[j];
			int hwgpio = gpio_chip_hwgpio(desc);
			int value = test_bit(hwgpio, bits);

			if (!raw && test_bit(FLAG_ACTIVE_LOW, &desc->flags))
				value = !value;
			__assign_bit(j, value_bitmap, value);
			trace_gpio_value(desc_to_gpio(desc), 1, value);
			j++;

			if (array_info)
				j = find_next_zero_bit(array_info->get_mask, i,
						       j);
		}

		if (mask != fastpath)
			kfree(mask);
	}
	return 0;
}

/**
 * gpiod_get_raw_value() - return a gpio's raw value
 * @desc: gpio whose value will be returned
 *
 * Return the GPIO's raw value, i.e. the value of the physical line disregarding
 * its ACTIVE_LOW status, or negative errno on failure.
 *
 * This function can be called from contexts where we cannot sleep, and will
 * complain if the GPIO chip functions potentially sleep.
 */
int gpiod_get_raw_value(const struct gpio_desc *desc)
{
	VALIDATE_DESC(desc);
	/* Should be using gpiod_get_raw_value_cansleep() */
	WARN_ON(desc->gdev->chip->can_sleep);
	return gpiod_get_raw_value_commit(desc);
}
EXPORT_SYMBOL_GPL(gpiod_get_raw_value);

/**
 * gpiod_get_value() - return a gpio's value
 * @desc: gpio whose value will be returned
 *
 * Return the GPIO's logical value, i.e. taking the ACTIVE_LOW status into
 * account, or negative errno on failure.
 *
 * This function can be called from contexts where we cannot sleep, and will
 * complain if the GPIO chip functions potentially sleep.
 */
int gpiod_get_value(const struct gpio_desc *desc)
{
	int value;

	VALIDATE_DESC(desc);
	/* Should be using gpiod_get_value_cansleep() */
	WARN_ON(desc->gdev->chip->can_sleep);

	value = gpiod_get_raw_value_commit(desc);
	if (value < 0)
		return value;

	if (test_bit(FLAG_ACTIVE_LOW, &desc->flags))
		value = !value;

	return value;
}
EXPORT_SYMBOL_GPL(gpiod_get_value);

/**
 * gpiod_get_raw_array_value() - read raw values from an array of GPIOs
 * @array_size: number of elements in the descriptor array / value bitmap
 * @desc_array: array of GPIO descriptors whose values will be read
 * @array_info: information on applicability of fast bitmap processing path
 * @value_bitmap: bitmap to store the read values
 *
 * Read the raw values of the GPIOs, i.e. the values of the physical lines
 * without regard for their ACTIVE_LOW status.  Return 0 in case of success,
 * else an error code.
 *
 * This function can be called from contexts where we cannot sleep,
 * and it will complain if the GPIO chip functions potentially sleep.
 */
int gpiod_get_raw_array_value(unsigned int array_size,
			      struct gpio_desc **desc_array,
			      struct gpio_array *array_info,
			      unsigned long *value_bitmap)
{
	if (!desc_array)
		return -EINVAL;
	return gpiod_get_array_value_complex(true, false, array_size,
					     desc_array, array_info,
					     value_bitmap);
}
EXPORT_SYMBOL_GPL(gpiod_get_raw_array_value);

/**
 * gpiod_get_array_value() - read values from an array of GPIOs
 * @array_size: number of elements in the descriptor array / value bitmap
 * @desc_array: array of GPIO descriptors whose values will be read
 * @array_info: information on applicability of fast bitmap processing path
 * @value_bitmap: bitmap to store the read values
 *
 * Read the logical values of the GPIOs, i.e. taking their ACTIVE_LOW status
 * into account.  Return 0 in case of success, else an error code.
 *
 * This function can be called from contexts where we cannot sleep,
 * and it will complain if the GPIO chip functions potentially sleep.
 */
int gpiod_get_array_value(unsigned int array_size,
			  struct gpio_desc **desc_array,
			  struct gpio_array *array_info,
			  unsigned long *value_bitmap)
{
	if (!desc_array)
		return -EINVAL;
	return gpiod_get_array_value_complex(false, false, array_size,
					     desc_array, array_info,
					     value_bitmap);
}
EXPORT_SYMBOL_GPL(gpiod_get_array_value);

/*
 *  gpio_set_open_drain_value_commit() - Set the open drain gpio's value.
 * @desc: gpio descriptor whose state need to be set.
 * @value: Non-zero for setting it HIGH otherwise it will set to LOW.
 */
static void gpio_set_open_drain_value_commit(struct gpio_desc *desc, bool value)
{
	int ret = 0;
	struct gpio_chip *chip = desc->gdev->chip;
	int offset = gpio_chip_hwgpio(desc);

	if (value) {
		ret = chip->direction_input(chip, offset);
	} else {
		ret = chip->direction_output(chip, offset, 0);
		if (!ret)
			set_bit(FLAG_IS_OUT, &desc->flags);
	}
	trace_gpio_direction(desc_to_gpio(desc), value, ret);
	if (ret < 0)
		gpiod_err(desc,
			  "%s: Error in set_value for open drain err %d\n",
			  __func__, ret);
}

/*
 *  _gpio_set_open_source_value() - Set the open source gpio's value.
 * @desc: gpio descriptor whose state need to be set.
 * @value: Non-zero for setting it HIGH otherwise it will set to LOW.
 */
static void gpio_set_open_source_value_commit(struct gpio_desc *desc, bool value)
{
	int ret = 0;
	struct gpio_chip *chip = desc->gdev->chip;
	int offset = gpio_chip_hwgpio(desc);

	if (value) {
		ret = chip->direction_output(chip, offset, 1);
		if (!ret)
			set_bit(FLAG_IS_OUT, &desc->flags);
	} else {
		ret = chip->direction_input(chip, offset);
	}
	trace_gpio_direction(desc_to_gpio(desc), !value, ret);
	if (ret < 0)
		gpiod_err(desc,
			  "%s: Error in set_value for open source err %d\n",
			  __func__, ret);
}

static void gpiod_set_raw_value_commit(struct gpio_desc *desc, bool value)
{
	struct gpio_chip	*chip;

	chip = desc->gdev->chip;
	trace_gpio_value(desc_to_gpio(desc), 0, value);
	chip->set(chip, gpio_chip_hwgpio(desc), value);
}

/*
 * set multiple outputs on the same chip;
 * use the chip's set_multiple function if available;
 * otherwise set the outputs sequentially;
 * @mask: bit mask array; one bit per output; BITS_PER_LONG bits per word
 *        defines which outputs are to be changed
 * @bits: bit value array; one bit per output; BITS_PER_LONG bits per word
 *        defines the values the outputs specified by mask are to be set to
 */
static void gpio_chip_set_multiple(struct gpio_chip *chip,
				   unsigned long *mask, unsigned long *bits)
{
	if (chip->set_multiple) {
		chip->set_multiple(chip, mask, bits);
	} else {
		unsigned int i;

		/* set outputs if the corresponding mask bit is set */
		for_each_set_bit(i, mask, chip->ngpio)
			chip->set(chip, i, test_bit(i, bits));
	}
}

int gpiod_set_array_value_complex(bool raw, bool can_sleep,
				  unsigned int array_size,
				  struct gpio_desc **desc_array,
				  struct gpio_array *array_info,
				  unsigned long *value_bitmap)
{
	int i = 0;

	/*
	 * Validate array_info against desc_array and its size.
	 * It should immediately follow desc_array if both
	 * have been obtained from the same gpiod_get_array() call.
	 */
	if (array_info && array_info->desc == desc_array &&
	    array_size <= array_info->size &&
	    (void *)array_info == desc_array + array_info->size) {
		if (!can_sleep)
			WARN_ON(array_info->chip->can_sleep);

		if (!raw && !bitmap_empty(array_info->invert_mask, array_size))
			bitmap_xor(value_bitmap, value_bitmap,
				   array_info->invert_mask, array_size);

		gpio_chip_set_multiple(array_info->chip, array_info->set_mask,
				       value_bitmap);

		if (bitmap_full(array_info->set_mask, array_size))
			return 0;

		i = find_first_zero_bit(array_info->set_mask, array_size);
	} else {
		array_info = NULL;
	}

	while (i < array_size) {
		struct gpio_chip *chip = desc_array[i]->gdev->chip;
		unsigned long fastpath[2 * BITS_TO_LONGS(FASTPATH_NGPIO)];
		unsigned long *mask, *bits;
		int count = 0;

		if (likely(chip->ngpio <= FASTPATH_NGPIO)) {
			mask = fastpath;
		} else {
			mask = kmalloc_array(2 * BITS_TO_LONGS(chip->ngpio),
					   sizeof(*mask),
					   can_sleep ? GFP_KERNEL : GFP_ATOMIC);
			if (!mask)
				return -ENOMEM;
		}

		bits = mask + BITS_TO_LONGS(chip->ngpio);
		bitmap_zero(mask, chip->ngpio);

		if (!can_sleep)
			WARN_ON(chip->can_sleep);

		do {
			struct gpio_desc *desc = desc_array[i];
			int hwgpio = gpio_chip_hwgpio(desc);
			int value = test_bit(i, value_bitmap);

			/*
			 * Pins applicable for fast input but not for
			 * fast output processing may have been already
			 * inverted inside the fast path, skip them.
			 */
			if (!raw && !(array_info &&
			    test_bit(i, array_info->invert_mask)) &&
			    test_bit(FLAG_ACTIVE_LOW, &desc->flags))
				value = !value;
			trace_gpio_value(desc_to_gpio(desc), 0, value);
			/*
			 * collect all normal outputs belonging to the same chip
			 * open drain and open source outputs are set individually
			 */
			if (test_bit(FLAG_OPEN_DRAIN, &desc->flags) && !raw) {
				gpio_set_open_drain_value_commit(desc, value);
			} else if (test_bit(FLAG_OPEN_SOURCE, &desc->flags) && !raw) {
				gpio_set_open_source_value_commit(desc, value);
			} else {
				__set_bit(hwgpio, mask);
				if (value)
					__set_bit(hwgpio, bits);
				else
					__clear_bit(hwgpio, bits);
				count++;
			}
			i++;

			if (array_info)
				i = find_next_zero_bit(array_info->set_mask,
						       array_size, i);
		} while ((i < array_size) &&
			 (desc_array[i]->gdev->chip == chip));
		/* push collected bits to outputs */
		if (count != 0)
			gpio_chip_set_multiple(chip, mask, bits);

		if (mask != fastpath)
			kfree(mask);
	}
	return 0;
}

/**
 * gpiod_set_raw_value() - assign a gpio's raw value
 * @desc: gpio whose value will be assigned
 * @value: value to assign
 *
 * Set the raw value of the GPIO, i.e. the value of its physical line without
 * regard for its ACTIVE_LOW status.
 *
 * This function can be called from contexts where we cannot sleep, and will
 * complain if the GPIO chip functions potentially sleep.
 */
void gpiod_set_raw_value(struct gpio_desc *desc, int value)
{
	VALIDATE_DESC_VOID(desc);
	/* Should be using gpiod_set_raw_value_cansleep() */
	WARN_ON(desc->gdev->chip->can_sleep);
	gpiod_set_raw_value_commit(desc, value);
}
EXPORT_SYMBOL_GPL(gpiod_set_raw_value);

/**
 * gpiod_set_value_nocheck() - set a GPIO line value without checking
 * @desc: the descriptor to set the value on
 * @value: value to set
 *
 * This sets the value of a GPIO line backing a descriptor, applying
 * different semantic quirks like active low and open drain/source
 * handling.
 */
static void gpiod_set_value_nocheck(struct gpio_desc *desc, int value)
{
	if (test_bit(FLAG_ACTIVE_LOW, &desc->flags))
		value = !value;
	if (test_bit(FLAG_OPEN_DRAIN, &desc->flags))
		gpio_set_open_drain_value_commit(desc, value);
	else if (test_bit(FLAG_OPEN_SOURCE, &desc->flags))
		gpio_set_open_source_value_commit(desc, value);
	else
		gpiod_set_raw_value_commit(desc, value);
}

/**
 * gpiod_set_value() - assign a gpio's value
 * @desc: gpio whose value will be assigned
 * @value: value to assign
 *
 * Set the logical value of the GPIO, i.e. taking its ACTIVE_LOW,
 * OPEN_DRAIN and OPEN_SOURCE flags into account.
 *
 * This function can be called from contexts where we cannot sleep, and will
 * complain if the GPIO chip functions potentially sleep.
 */
void gpiod_set_value(struct gpio_desc *desc, int value)
{
	VALIDATE_DESC_VOID(desc);
	/* Should be using gpiod_set_value_cansleep() */
	WARN_ON(desc->gdev->chip->can_sleep);
	gpiod_set_value_nocheck(desc, value);
}
EXPORT_SYMBOL_GPL(gpiod_set_value);

/**
 * gpiod_set_raw_array_value() - assign values to an array of GPIOs
 * @array_size: number of elements in the descriptor array / value bitmap
 * @desc_array: array of GPIO descriptors whose values will be assigned
 * @array_info: information on applicability of fast bitmap processing path
 * @value_bitmap: bitmap of values to assign
 *
 * Set the raw values of the GPIOs, i.e. the values of the physical lines
 * without regard for their ACTIVE_LOW status.
 *
 * This function can be called from contexts where we cannot sleep, and will
 * complain if the GPIO chip functions potentially sleep.
 */
int gpiod_set_raw_array_value(unsigned int array_size,
			      struct gpio_desc **desc_array,
			      struct gpio_array *array_info,
			      unsigned long *value_bitmap)
{
	if (!desc_array)
		return -EINVAL;
	return gpiod_set_array_value_complex(true, false, array_size,
					desc_array, array_info, value_bitmap);
}
EXPORT_SYMBOL_GPL(gpiod_set_raw_array_value);

/**
 * gpiod_set_array_value() - assign values to an array of GPIOs
 * @array_size: number of elements in the descriptor array / value bitmap
 * @desc_array: array of GPIO descriptors whose values will be assigned
 * @array_info: information on applicability of fast bitmap processing path
 * @value_bitmap: bitmap of values to assign
 *
 * Set the logical values of the GPIOs, i.e. taking their ACTIVE_LOW status
 * into account.
 *
 * This function can be called from contexts where we cannot sleep, and will
 * complain if the GPIO chip functions potentially sleep.
 */
int gpiod_set_array_value(unsigned int array_size,
			  struct gpio_desc **desc_array,
			  struct gpio_array *array_info,
			  unsigned long *value_bitmap)
{
	if (!desc_array)
		return -EINVAL;
	return gpiod_set_array_value_complex(false, false, array_size,
					     desc_array, array_info,
					     value_bitmap);
}
EXPORT_SYMBOL_GPL(gpiod_set_array_value);

/**
 * gpiod_cansleep() - report whether gpio value access may sleep
 * @desc: gpio to check
 *
 */
int gpiod_cansleep(const struct gpio_desc *desc)
{
	VALIDATE_DESC(desc);
	return desc->gdev->chip->can_sleep;
}
EXPORT_SYMBOL_GPL(gpiod_cansleep);

/**
 * gpiod_set_consumer_name() - set the consumer name for the descriptor
 * @desc: gpio to set the consumer name on
 * @name: the new consumer name
 */
int gpiod_set_consumer_name(struct gpio_desc *desc, const char *name)
{
	VALIDATE_DESC(desc);
	if (name) {
		name = kstrdup_const(name, GFP_KERNEL);
		if (!name)
			return -ENOMEM;
	}

	kfree_const(desc->label);
	desc_set_label(desc, name);

	return 0;
}
EXPORT_SYMBOL_GPL(gpiod_set_consumer_name);

/**
 * gpiod_to_irq() - return the IRQ corresponding to a GPIO
 * @desc: gpio whose IRQ will be returned (already requested)
 *
 * Return the IRQ corresponding to the passed GPIO, or an error code in case of
 * error.
 */
int gpiod_to_irq(const struct gpio_desc *desc)
{
	struct gpio_chip *chip;
	int offset;

	/*
	 * Cannot VALIDATE_DESC() here as gpiod_to_irq() consumer semantics
	 * requires this function to not return zero on an invalid descriptor
	 * but rather a negative error number.
	 */
	if (!desc || IS_ERR(desc) || !desc->gdev || !desc->gdev->chip)
		return -EINVAL;

	chip = desc->gdev->chip;
	offset = gpio_chip_hwgpio(desc);
	if (chip->to_irq) {
		int retirq = chip->to_irq(chip, offset);

		/* Zero means NO_IRQ */
		if (!retirq)
			return -ENXIO;

		return retirq;
	}
	return -ENXIO;
}
EXPORT_SYMBOL_GPL(gpiod_to_irq);

/**
 * gpiochip_lock_as_irq() - lock a GPIO to be used as IRQ
 * @chip: the chip the GPIO to lock belongs to
 * @offset: the offset of the GPIO to lock as IRQ
 *
 * This is used directly by GPIO drivers that want to lock down
 * a certain GPIO line to be used for IRQs.
 */
int gpiochip_lock_as_irq(struct gpio_chip *chip, unsigned int offset)
{
	struct gpio_desc *desc;

	desc = gpiochip_get_desc(chip, offset);
	if (IS_ERR(desc))
		return PTR_ERR(desc);

	/*
	 * If it's fast: flush the direction setting if something changed
	 * behind our back
	 */
	if (!chip->can_sleep && chip->get_direction) {
		int dir = gpiod_get_direction(desc);

		if (dir < 0) {
			chip_err(chip, "%s: cannot get GPIO direction\n",
				 __func__);
			return dir;
		}
	}

	if (test_bit(FLAG_IS_OUT, &desc->flags)) {
		chip_err(chip,
			 "%s: tried to flag a GPIO set as output for IRQ\n",
			 __func__);
		return -EIO;
	}

	set_bit(FLAG_USED_AS_IRQ, &desc->flags);
	set_bit(FLAG_IRQ_IS_ENABLED, &desc->flags);

	/*
	 * If the consumer has not set up a label (such as when the
	 * IRQ is referenced from .to_irq()) we set up a label here
	 * so it is clear this is used as an interrupt.
	 */
	if (!desc->label)
		desc_set_label(desc, "interrupt");

	return 0;
}
EXPORT_SYMBOL_GPL(gpiochip_lock_as_irq);

/**
 * gpiochip_unlock_as_irq() - unlock a GPIO used as IRQ
 * @chip: the chip the GPIO to lock belongs to
 * @offset: the offset of the GPIO to lock as IRQ
 *
 * This is used directly by GPIO drivers that want to indicate
 * that a certain GPIO is no longer used exclusively for IRQ.
 */
void gpiochip_unlock_as_irq(struct gpio_chip *chip, unsigned int offset)
{
	struct gpio_desc *desc;

	desc = gpiochip_get_desc(chip, offset);
	if (IS_ERR(desc))
		return;

	clear_bit(FLAG_USED_AS_IRQ, &desc->flags);
	clear_bit(FLAG_IRQ_IS_ENABLED, &desc->flags);

	/* If we only had this marking, erase it */
	if (desc->label && !strcmp(desc->label, "interrupt"))
		desc_set_label(desc, NULL);
}
EXPORT_SYMBOL_GPL(gpiochip_unlock_as_irq);

void gpiochip_disable_irq(struct gpio_chip *chip, unsigned int offset)
{
	struct gpio_desc *desc = gpiochip_get_desc(chip, offset);

	if (!IS_ERR(desc) &&
	    !WARN_ON(!test_bit(FLAG_USED_AS_IRQ, &desc->flags)))
		clear_bit(FLAG_IRQ_IS_ENABLED, &desc->flags);
}
EXPORT_SYMBOL_GPL(gpiochip_disable_irq);

void gpiochip_enable_irq(struct gpio_chip *chip, unsigned int offset)
{
	struct gpio_desc *desc = gpiochip_get_desc(chip, offset);

	if (!IS_ERR(desc) &&
	    !WARN_ON(!test_bit(FLAG_USED_AS_IRQ, &desc->flags))) {
		WARN_ON(test_bit(FLAG_IS_OUT, &desc->flags));
		set_bit(FLAG_IRQ_IS_ENABLED, &desc->flags);
	}
}
EXPORT_SYMBOL_GPL(gpiochip_enable_irq);

bool gpiochip_line_is_irq(struct gpio_chip *chip, unsigned int offset)
{
	if (offset >= chip->ngpio)
		return false;

	return test_bit(FLAG_USED_AS_IRQ, &chip->gpiodev->descs[offset].flags);
}
EXPORT_SYMBOL_GPL(gpiochip_line_is_irq);

int gpiochip_reqres_irq(struct gpio_chip *chip, unsigned int offset)
{
	int ret;

	if (!try_module_get(chip->gpiodev->owner))
		return -ENODEV;

	ret = gpiochip_lock_as_irq(chip, offset);
	if (ret) {
		chip_err(chip, "unable to lock HW IRQ %u for IRQ\n", offset);
		module_put(chip->gpiodev->owner);
		return ret;
	}
	return 0;
}
EXPORT_SYMBOL_GPL(gpiochip_reqres_irq);

void gpiochip_relres_irq(struct gpio_chip *chip, unsigned int offset)
{
	gpiochip_unlock_as_irq(chip, offset);
	module_put(chip->gpiodev->owner);
}
EXPORT_SYMBOL_GPL(gpiochip_relres_irq);

bool gpiochip_line_is_open_drain(struct gpio_chip *chip, unsigned int offset)
{
	if (offset >= chip->ngpio)
		return false;

	return test_bit(FLAG_OPEN_DRAIN, &chip->gpiodev->descs[offset].flags);
}
EXPORT_SYMBOL_GPL(gpiochip_line_is_open_drain);

bool gpiochip_line_is_open_source(struct gpio_chip *chip, unsigned int offset)
{
	if (offset >= chip->ngpio)
		return false;

	return test_bit(FLAG_OPEN_SOURCE, &chip->gpiodev->descs[offset].flags);
}
EXPORT_SYMBOL_GPL(gpiochip_line_is_open_source);

bool gpiochip_line_is_persistent(struct gpio_chip *chip, unsigned int offset)
{
	if (offset >= chip->ngpio)
		return false;

	return !test_bit(FLAG_TRANSITORY, &chip->gpiodev->descs[offset].flags);
}
EXPORT_SYMBOL_GPL(gpiochip_line_is_persistent);

/**
 * gpiod_get_raw_value_cansleep() - return a gpio's raw value
 * @desc: gpio whose value will be returned
 *
 * Return the GPIO's raw value, i.e. the value of the physical line disregarding
 * its ACTIVE_LOW status, or negative errno on failure.
 *
 * This function is to be called from contexts that can sleep.
 */
int gpiod_get_raw_value_cansleep(const struct gpio_desc *desc)
{
	might_sleep_if(extra_checks);
	VALIDATE_DESC(desc);
	return gpiod_get_raw_value_commit(desc);
}
EXPORT_SYMBOL_GPL(gpiod_get_raw_value_cansleep);

/**
 * gpiod_get_value_cansleep() - return a gpio's value
 * @desc: gpio whose value will be returned
 *
 * Return the GPIO's logical value, i.e. taking the ACTIVE_LOW status into
 * account, or negative errno on failure.
 *
 * This function is to be called from contexts that can sleep.
 */
int gpiod_get_value_cansleep(const struct gpio_desc *desc)
{
	int value;

	might_sleep_if(extra_checks);
	VALIDATE_DESC(desc);
	value = gpiod_get_raw_value_commit(desc);
	if (value < 0)
		return value;

	if (test_bit(FLAG_ACTIVE_LOW, &desc->flags))
		value = !value;

	return value;
}
EXPORT_SYMBOL_GPL(gpiod_get_value_cansleep);

/**
 * gpiod_get_raw_array_value_cansleep() - read raw values from an array of GPIOs
 * @array_size: number of elements in the descriptor array / value bitmap
 * @desc_array: array of GPIO descriptors whose values will be read
 * @array_info: information on applicability of fast bitmap processing path
 * @value_bitmap: bitmap to store the read values
 *
 * Read the raw values of the GPIOs, i.e. the values of the physical lines
 * without regard for their ACTIVE_LOW status.  Return 0 in case of success,
 * else an error code.
 *
 * This function is to be called from contexts that can sleep.
 */
int gpiod_get_raw_array_value_cansleep(unsigned int array_size,
				       struct gpio_desc **desc_array,
				       struct gpio_array *array_info,
				       unsigned long *value_bitmap)
{
	might_sleep_if(extra_checks);
	if (!desc_array)
		return -EINVAL;
	return gpiod_get_array_value_complex(true, true, array_size,
					     desc_array, array_info,
					     value_bitmap);
}
EXPORT_SYMBOL_GPL(gpiod_get_raw_array_value_cansleep);

/**
 * gpiod_get_array_value_cansleep() - read values from an array of GPIOs
 * @array_size: number of elements in the descriptor array / value bitmap
 * @desc_array: array of GPIO descriptors whose values will be read
 * @array_info: information on applicability of fast bitmap processing path
 * @value_bitmap: bitmap to store the read values
 *
 * Read the logical values of the GPIOs, i.e. taking their ACTIVE_LOW status
 * into account.  Return 0 in case of success, else an error code.
 *
 * This function is to be called from contexts that can sleep.
 */
int gpiod_get_array_value_cansleep(unsigned int array_size,
				   struct gpio_desc **desc_array,
				   struct gpio_array *array_info,
				   unsigned long *value_bitmap)
{
	might_sleep_if(extra_checks);
	if (!desc_array)
		return -EINVAL;
	return gpiod_get_array_value_complex(false, true, array_size,
					     desc_array, array_info,
					     value_bitmap);
}
EXPORT_SYMBOL_GPL(gpiod_get_array_value_cansleep);

/**
 * gpiod_set_raw_value_cansleep() - assign a gpio's raw value
 * @desc: gpio whose value will be assigned
 * @value: value to assign
 *
 * Set the raw value of the GPIO, i.e. the value of its physical line without
 * regard for its ACTIVE_LOW status.
 *
 * This function is to be called from contexts that can sleep.
 */
void gpiod_set_raw_value_cansleep(struct gpio_desc *desc, int value)
{
	might_sleep_if(extra_checks);
	VALIDATE_DESC_VOID(desc);
	gpiod_set_raw_value_commit(desc, value);
}
EXPORT_SYMBOL_GPL(gpiod_set_raw_value_cansleep);

/**
 * gpiod_set_value_cansleep() - assign a gpio's value
 * @desc: gpio whose value will be assigned
 * @value: value to assign
 *
 * Set the logical value of the GPIO, i.e. taking its ACTIVE_LOW status into
 * account
 *
 * This function is to be called from contexts that can sleep.
 */
void gpiod_set_value_cansleep(struct gpio_desc *desc, int value)
{
	might_sleep_if(extra_checks);
	VALIDATE_DESC_VOID(desc);
	gpiod_set_value_nocheck(desc, value);
}
EXPORT_SYMBOL_GPL(gpiod_set_value_cansleep);

/**
 * gpiod_set_raw_array_value_cansleep() - assign values to an array of GPIOs
 * @array_size: number of elements in the descriptor array / value bitmap
 * @desc_array: array of GPIO descriptors whose values will be assigned
 * @array_info: information on applicability of fast bitmap processing path
 * @value_bitmap: bitmap of values to assign
 *
 * Set the raw values of the GPIOs, i.e. the values of the physical lines
 * without regard for their ACTIVE_LOW status.
 *
 * This function is to be called from contexts that can sleep.
 */
int gpiod_set_raw_array_value_cansleep(unsigned int array_size,
				       struct gpio_desc **desc_array,
				       struct gpio_array *array_info,
				       unsigned long *value_bitmap)
{
	might_sleep_if(extra_checks);
	if (!desc_array)
		return -EINVAL;
	return gpiod_set_array_value_complex(true, true, array_size, desc_array,
				      array_info, value_bitmap);
}
EXPORT_SYMBOL_GPL(gpiod_set_raw_array_value_cansleep);

/**
 * gpiod_add_lookup_tables() - register GPIO device consumers
 * @tables: list of tables of consumers to register
 * @n: number of tables in the list
 */
void gpiod_add_lookup_tables(struct gpiod_lookup_table **tables, size_t n)
{
	unsigned int i;

	mutex_lock(&gpio_lookup_lock);

	for (i = 0; i < n; i++)
		list_add_tail(&tables[i]->list, &gpio_lookup_list);

	mutex_unlock(&gpio_lookup_lock);
}

/**
 * gpiod_set_array_value_cansleep() - assign values to an array of GPIOs
 * @array_size: number of elements in the descriptor array / value bitmap
 * @desc_array: array of GPIO descriptors whose values will be assigned
 * @array_info: information on applicability of fast bitmap processing path
 * @value_bitmap: bitmap of values to assign
 *
 * Set the logical values of the GPIOs, i.e. taking their ACTIVE_LOW status
 * into account.
 *
 * This function is to be called from contexts that can sleep.
 */
int gpiod_set_array_value_cansleep(unsigned int array_size,
				   struct gpio_desc **desc_array,
				   struct gpio_array *array_info,
				   unsigned long *value_bitmap)
{
	might_sleep_if(extra_checks);
	if (!desc_array)
		return -EINVAL;
	return gpiod_set_array_value_complex(false, true, array_size,
					     desc_array, array_info,
					     value_bitmap);
}
EXPORT_SYMBOL_GPL(gpiod_set_array_value_cansleep);

/**
 * gpiod_add_lookup_table() - register GPIO device consumers
 * @table: table of consumers to register
 */
void gpiod_add_lookup_table(struct gpiod_lookup_table *table)
{
	mutex_lock(&gpio_lookup_lock);

	list_add_tail(&table->list, &gpio_lookup_list);

	mutex_unlock(&gpio_lookup_lock);
}
EXPORT_SYMBOL_GPL(gpiod_add_lookup_table);

/**
 * gpiod_remove_lookup_table() - unregister GPIO device consumers
 * @table: table of consumers to unregister
 */
void gpiod_remove_lookup_table(struct gpiod_lookup_table *table)
{
	mutex_lock(&gpio_lookup_lock);

	list_del(&table->list);

	mutex_unlock(&gpio_lookup_lock);
}
EXPORT_SYMBOL_GPL(gpiod_remove_lookup_table);

/**
 * gpiod_add_hogs() - register a set of GPIO hogs from machine code
 * @hogs: table of gpio hog entries with a zeroed sentinel at the end
 */
void gpiod_add_hogs(struct gpiod_hog *hogs)
{
	struct gpio_chip *chip;
	struct gpiod_hog *hog;

	mutex_lock(&gpio_machine_hogs_mutex);

	for (hog = &hogs[0]; hog->chip_label; hog++) {
		list_add_tail(&hog->list, &gpio_machine_hogs);

		/*
		 * The chip may have been registered earlier, so check if it
		 * exists and, if so, try to hog the line now.
		 */
		chip = find_chip_by_name(hog->chip_label);
		if (chip)
			gpiochip_machine_hog(chip, hog);
	}

	mutex_unlock(&gpio_machine_hogs_mutex);
}
EXPORT_SYMBOL_GPL(gpiod_add_hogs);

static struct gpiod_lookup_table *gpiod_find_lookup_table(struct device *dev)
{
	const char *dev_id = dev ? dev_name(dev) : NULL;
	struct gpiod_lookup_table *table;

	mutex_lock(&gpio_lookup_lock);

	list_for_each_entry(table, &gpio_lookup_list, list) {
		if (table->dev_id && dev_id) {
			/*
			 * Valid strings on both ends, must be identical to have
			 * a match
			 */
			if (!strcmp(table->dev_id, dev_id))
				goto found;
		} else {
			/*
			 * One of the pointers is NULL, so both must be to have
			 * a match
			 */
			if (dev_id == table->dev_id)
				goto found;
		}
	}
	table = NULL;

found:
	mutex_unlock(&gpio_lookup_lock);
	return table;
}

static struct gpio_desc *gpiod_find(struct device *dev, const char *con_id,
				    unsigned int idx, unsigned long *flags)
{
	struct gpio_desc *desc = ERR_PTR(-ENOENT);
	struct gpiod_lookup_table *table;
	struct gpiod_lookup *p;

	table = gpiod_find_lookup_table(dev);
	if (!table)
		return desc;

	for (p = &table->table[0]; p->chip_label; p++) {
		struct gpio_chip *chip;

		/* idx must always match exactly */
		if (p->idx != idx)
			continue;

		/* If the lookup entry has a con_id, require exact match */
		if (p->con_id && (!con_id || strcmp(p->con_id, con_id)))
			continue;

		chip = find_chip_by_name(p->chip_label);

		if (!chip) {
			/*
			 * As the lookup table indicates a chip with
			 * p->chip_label should exist, assume it may
			 * still appear later and let the interested
			 * consumer be probed again or let the Deferred
			 * Probe infrastructure handle the error.
			 */
			dev_warn(dev, "cannot find GPIO chip %s, deferring\n",
				 p->chip_label);
			return ERR_PTR(-EPROBE_DEFER);
		}

		if (chip->ngpio <= p->chip_hwnum) {
			dev_err(dev,
				"requested GPIO %d is out of range [0..%d] for chip %s\n",
				idx, chip->ngpio, chip->label);
			return ERR_PTR(-EINVAL);
		}

		desc = gpiochip_get_desc(chip, p->chip_hwnum);
		*flags = p->flags;

		return desc;
	}

	return desc;
}

static int platform_gpio_count(struct device *dev, const char *con_id)
{
	struct gpiod_lookup_table *table;
	struct gpiod_lookup *p;
	unsigned int count = 0;

	table = gpiod_find_lookup_table(dev);
	if (!table)
		return -ENOENT;

	for (p = &table->table[0]; p->chip_label; p++) {
		if ((con_id && p->con_id && !strcmp(con_id, p->con_id)) ||
		    (!con_id && !p->con_id))
			count++;
	}
	if (!count)
		return -ENOENT;

	return count;
}

/**
 * fwnode_gpiod_get_index - obtain a GPIO from firmware node
 * @fwnode:	handle of the firmware node
 * @con_id:	function within the GPIO consumer
 * @index:	index of the GPIO to obtain for the consumer
 * @flags:	GPIO initialization flags
 * @label:	label to attach to the requested GPIO
 *
 * This function can be used for drivers that get their configuration
 * from opaque firmware.
 *
 * The function properly finds the corresponding GPIO using whatever is the
 * underlying firmware interface and then makes sure that the GPIO
 * descriptor is requested before it is returned to the caller.
 *
 * Returns:
 * On successful request the GPIO pin is configured in accordance with
 * provided @flags.
 *
 * In case of error an ERR_PTR() is returned.
 */
struct gpio_desc *fwnode_gpiod_get_index(struct fwnode_handle *fwnode,
					 const char *con_id, int index,
					 enum gpiod_flags flags,
					 const char *label)
{
	struct gpio_desc *desc;
	char prop_name[32]; /* 32 is max size of property name */
	unsigned int i;

	for (i = 0; i < ARRAY_SIZE(gpio_suffixes); i++) {
		if (con_id)
			snprintf(prop_name, sizeof(prop_name), "%s-%s",
					    con_id, gpio_suffixes[i]);
		else
			snprintf(prop_name, sizeof(prop_name), "%s",
					    gpio_suffixes[i]);

		desc = fwnode_get_named_gpiod(fwnode, prop_name, index, flags,
					      label);
		if (!IS_ERR(desc) || (PTR_ERR(desc) != -ENOENT))
			break;
	}

	return desc;
}
EXPORT_SYMBOL_GPL(fwnode_gpiod_get_index);

/**
 * gpiod_count - return the number of GPIOs associated with a device / function
 *		or -ENOENT if no GPIO has been assigned to the requested function
 * @dev:	GPIO consumer, can be NULL for system-global GPIOs
 * @con_id:	function within the GPIO consumer
 */
int gpiod_count(struct device *dev, const char *con_id)
{
	int count = -ENOENT;

	if (IS_ENABLED(CONFIG_OF) && dev && dev->of_node)
		count = of_gpio_get_count(dev, con_id);
	else if (IS_ENABLED(CONFIG_ACPI) && dev && ACPI_HANDLE(dev))
		count = acpi_gpio_count(dev, con_id);

	if (count < 0)
		count = platform_gpio_count(dev, con_id);

	return count;
}
EXPORT_SYMBOL_GPL(gpiod_count);

/**
 * gpiod_get - obtain a GPIO for a given GPIO function
 * @dev:	GPIO consumer, can be NULL for system-global GPIOs
 * @con_id:	function within the GPIO consumer
 * @flags:	optional GPIO initialization flags
 *
 * Return the GPIO descriptor corresponding to the function con_id of device
 * dev, -ENOENT if no GPIO has been assigned to the requested function, or
 * another IS_ERR() code if an error occurred while trying to acquire the GPIO.
 */
struct gpio_desc *__must_check gpiod_get(struct device *dev, const char *con_id,
					 enum gpiod_flags flags)
{
	return gpiod_get_index(dev, con_id, 0, flags);
}
EXPORT_SYMBOL_GPL(gpiod_get);

/**
 * gpiod_get_optional - obtain an optional GPIO for a given GPIO function
 * @dev: GPIO consumer, can be NULL for system-global GPIOs
 * @con_id: function within the GPIO consumer
 * @flags: optional GPIO initialization flags
 *
 * This is equivalent to gpiod_get(), except that when no GPIO was assigned to
 * the requested function it will return NULL. This is convenient for drivers
 * that need to handle optional GPIOs.
 */
struct gpio_desc *__must_check gpiod_get_optional(struct device *dev,
						  const char *con_id,
						  enum gpiod_flags flags)
{
	return gpiod_get_index_optional(dev, con_id, 0, flags);
}
EXPORT_SYMBOL_GPL(gpiod_get_optional);


/**
 * gpiod_configure_flags - helper function to configure a given GPIO
 * @desc:	gpio whose value will be assigned
 * @con_id:	function within the GPIO consumer
 * @lflags:	bitmask of gpio_lookup_flags GPIO_* values - returned from
 *		of_find_gpio() or of_get_gpio_hog()
 * @dflags:	gpiod_flags - optional GPIO initialization flags
 *
 * Return 0 on success, -ENOENT if no GPIO has been assigned to the
 * requested function and/or index, or another IS_ERR() code if an error
 * occurred while trying to acquire the GPIO.
 */
int gpiod_configure_flags(struct gpio_desc *desc, const char *con_id,
		unsigned long lflags, enum gpiod_flags dflags)
{
	int ret;

	if (lflags & GPIO_ACTIVE_LOW)
		set_bit(FLAG_ACTIVE_LOW, &desc->flags);

	if (lflags & GPIO_OPEN_DRAIN)
		set_bit(FLAG_OPEN_DRAIN, &desc->flags);
	else if (dflags & GPIOD_FLAGS_BIT_OPEN_DRAIN) {
		/*
		 * This enforces open drain mode from the consumer side.
		 * This is necessary for some busses like I2C, but the lookup
		 * should *REALLY* have specified them as open drain in the
		 * first place, so print a little warning here.
		 */
		set_bit(FLAG_OPEN_DRAIN, &desc->flags);
		gpiod_warn(desc,
			   "enforced open drain please flag it properly in DT/ACPI DSDT/board file\n");
	}

	if (lflags & GPIO_OPEN_SOURCE)
		set_bit(FLAG_OPEN_SOURCE, &desc->flags);

	if ((lflags & GPIO_PULL_UP) && (lflags & GPIO_PULL_DOWN)) {
		gpiod_err(desc,
			  "both pull-up and pull-down enabled, invalid configuration\n");
		return -EINVAL;
	}

	if (lflags & GPIO_PULL_UP)
		set_bit(FLAG_PULL_UP, &desc->flags);
	else if (lflags & GPIO_PULL_DOWN)
		set_bit(FLAG_PULL_DOWN, &desc->flags);

	ret = gpiod_set_transitory(desc, (lflags & GPIO_TRANSITORY));
	if (ret < 0)
		return ret;

	/* No particular flag request, return here... */
	if (!(dflags & GPIOD_FLAGS_BIT_DIR_SET)) {
		pr_debug("no flags found for %s\n", con_id);
		return 0;
	}

	/* Process flags */
	if (dflags & GPIOD_FLAGS_BIT_DIR_OUT)
		ret = gpiod_direction_output(desc,
				!!(dflags & GPIOD_FLAGS_BIT_DIR_VAL));
	else
		ret = gpiod_direction_input(desc);

	return ret;
}

/**
 * gpiod_get_index - obtain a GPIO from a multi-index GPIO function
 * @dev:	GPIO consumer, can be NULL for system-global GPIOs
 * @con_id:	function within the GPIO consumer
 * @idx:	index of the GPIO to obtain in the consumer
 * @flags:	optional GPIO initialization flags
 *
 * This variant of gpiod_get() allows to access GPIOs other than the first
 * defined one for functions that define several GPIOs.
 *
 * Return a valid GPIO descriptor, -ENOENT if no GPIO has been assigned to the
 * requested function and/or index, or another IS_ERR() code if an error
 * occurred while trying to acquire the GPIO.
 */
struct gpio_desc *__must_check gpiod_get_index(struct device *dev,
					       const char *con_id,
					       unsigned int idx,
					       enum gpiod_flags flags)
{
	unsigned long lookupflags = GPIO_LOOKUP_FLAGS_DEFAULT;
	struct gpio_desc *desc = NULL;
	int ret;
	/* Maybe we have a device name, maybe not */
	const char *devname = dev ? dev_name(dev) : "?";

	dev_dbg(dev, "GPIO lookup for consumer %s\n", con_id);

	if (dev) {
		/* Using device tree? */
		if (IS_ENABLED(CONFIG_OF) && dev->of_node) {
			dev_dbg(dev, "using device tree for GPIO lookup\n");
			desc = of_find_gpio(dev, con_id, idx, &lookupflags);
		} else if (ACPI_COMPANION(dev)) {
			dev_dbg(dev, "using ACPI for GPIO lookup\n");
			desc = acpi_find_gpio(dev, con_id, idx, &flags, &lookupflags);
		}
	}

	/*
	 * Either we are not using DT or ACPI, or their lookup did not return
	 * a result. In that case, use platform lookup as a fallback.
	 */
	if (!desc || desc == ERR_PTR(-ENOENT)) {
		dev_dbg(dev, "using lookup tables for GPIO lookup\n");
		desc = gpiod_find(dev, con_id, idx, &lookupflags);
	}

	if (IS_ERR(desc)) {
		dev_dbg(dev, "No GPIO consumer %s found\n", con_id);
		return desc;
	}

	/*
	 * If a connection label was passed use that, else attempt to use
	 * the device name as label
	 */
	ret = gpiod_request(desc, con_id ? con_id : devname);
	if (ret < 0) {
		if (ret == -EBUSY && flags & GPIOD_FLAGS_BIT_NONEXCLUSIVE) {
			/*
			 * This happens when there are several consumers for
			 * the same GPIO line: we just return here without
			 * further initialization. It is a bit if a hack.
			 * This is necessary to support fixed regulators.
			 *
			 * FIXME: Make this more sane and safe.
			 */
			dev_info(dev, "nonexclusive access to GPIO for %s\n",
				 con_id ? con_id : devname);
			return desc;
		} else {
			return ERR_PTR(ret);
		}
	}

	ret = gpiod_configure_flags(desc, con_id, lookupflags, flags);
	if (ret < 0) {
		dev_dbg(dev, "setup of GPIO %s failed\n", con_id);
		gpiod_put(desc);
		return ERR_PTR(ret);
	}

	return desc;
}
EXPORT_SYMBOL_GPL(gpiod_get_index);

/**
 * fwnode_get_named_gpiod - obtain a GPIO from firmware node
 * @fwnode:	handle of the firmware node
 * @propname:	name of the firmware property representing the GPIO
 * @index:	index of the GPIO to obtain for the consumer
 * @dflags:	GPIO initialization flags
 * @label:	label to attach to the requested GPIO
 *
 * This function can be used for drivers that get their configuration
 * from opaque firmware.
 *
 * The function properly finds the corresponding GPIO using whatever is the
 * underlying firmware interface and then makes sure that the GPIO
 * descriptor is requested before it is returned to the caller.
 *
 * Returns:
 * On successful request the GPIO pin is configured in accordance with
 * provided @dflags.
 *
 * In case of error an ERR_PTR() is returned.
 */
struct gpio_desc *fwnode_get_named_gpiod(struct fwnode_handle *fwnode,
					 const char *propname, int index,
					 enum gpiod_flags dflags,
					 const char *label)
{
	unsigned long lflags = GPIO_LOOKUP_FLAGS_DEFAULT;
	struct gpio_desc *desc = ERR_PTR(-ENODEV);
	int ret;

	if (!fwnode)
		return ERR_PTR(-EINVAL);

	if (is_of_node(fwnode)) {
		desc = gpiod_get_from_of_node(to_of_node(fwnode),
					      propname, index,
					      dflags,
					      label);
		return desc;
	} else if (is_acpi_node(fwnode)) {
		struct acpi_gpio_info info;

		desc = acpi_node_get_gpiod(fwnode, propname, index, &info);
		if (IS_ERR(desc))
			return desc;

		acpi_gpio_update_gpiod_flags(&dflags, &info);
		acpi_gpio_update_gpiod_lookup_flags(&lflags, &info);
	}

	/* Currently only ACPI takes this path */
	ret = gpiod_request(desc, label);
	if (ret)
		return ERR_PTR(ret);

	ret = gpiod_configure_flags(desc, propname, lflags, dflags);
	if (ret < 0) {
		gpiod_put(desc);
		return ERR_PTR(ret);
	}

	return desc;
}
EXPORT_SYMBOL_GPL(fwnode_get_named_gpiod);

/**
 * gpiod_get_index_optional - obtain an optional GPIO from a multi-index GPIO
 *                            function
 * @dev: GPIO consumer, can be NULL for system-global GPIOs
 * @con_id: function within the GPIO consumer
 * @index: index of the GPIO to obtain in the consumer
 * @flags: optional GPIO initialization flags
 *
 * This is equivalent to gpiod_get_index(), except that when no GPIO with the
 * specified index was assigned to the requested function it will return NULL.
 * This is convenient for drivers that need to handle optional GPIOs.
 */
struct gpio_desc *__must_check gpiod_get_index_optional(struct device *dev,
							const char *con_id,
							unsigned int index,
							enum gpiod_flags flags)
{
	struct gpio_desc *desc;

	desc = gpiod_get_index(dev, con_id, index, flags);
	if (IS_ERR(desc)) {
		if (PTR_ERR(desc) == -ENOENT)
			return NULL;
	}

	return desc;
}
EXPORT_SYMBOL_GPL(gpiod_get_index_optional);

/**
 * gpiod_hog - Hog the specified GPIO desc given the provided flags
 * @desc:	gpio whose value will be assigned
 * @name:	gpio line name
 * @lflags:	bitmask of gpio_lookup_flags GPIO_* values - returned from
 *		of_find_gpio() or of_get_gpio_hog()
 * @dflags:	gpiod_flags - optional GPIO initialization flags
 */
int gpiod_hog(struct gpio_desc *desc, const char *name,
	      unsigned long lflags, enum gpiod_flags dflags)
{
	struct gpio_chip *chip;
	struct gpio_desc *local_desc;
	int hwnum;
	int ret;

	chip = gpiod_to_chip(desc);
	hwnum = gpio_chip_hwgpio(desc);

	local_desc = gpiochip_request_own_desc(chip, hwnum, name,
					       lflags, dflags);
	if (IS_ERR(local_desc)) {
		ret = PTR_ERR(local_desc);
		pr_err("requesting hog GPIO %s (chip %s, offset %d) failed, %d\n",
		       name, chip->label, hwnum, ret);
		return ret;
	}

	/* Mark GPIO as hogged so it can be identified and removed later */
	set_bit(FLAG_IS_HOGGED, &desc->flags);

	pr_info("GPIO line %d (%s) hogged as %s%s\n",
		desc_to_gpio(desc), name,
		(dflags&GPIOD_FLAGS_BIT_DIR_OUT) ? "output" : "input",
		(dflags&GPIOD_FLAGS_BIT_DIR_OUT) ?
		  (dflags&GPIOD_FLAGS_BIT_DIR_VAL) ? "/high" : "/low":"");

	return 0;
}

/**
 * gpiochip_free_hogs - Scan gpio-controller chip and release GPIO hog
 * @chip:	gpio chip to act on
 */
static void gpiochip_free_hogs(struct gpio_chip *chip)
{
	int id;

	for (id = 0; id < chip->ngpio; id++) {
		if (test_bit(FLAG_IS_HOGGED, &chip->gpiodev->descs[id].flags))
			gpiochip_free_own_desc(&chip->gpiodev->descs[id]);
	}
}

/**
 * gpiod_get_array - obtain multiple GPIOs from a multi-index GPIO function
 * @dev:	GPIO consumer, can be NULL for system-global GPIOs
 * @con_id:	function within the GPIO consumer
 * @flags:	optional GPIO initialization flags
 *
 * This function acquires all the GPIOs defined under a given function.
 *
 * Return a struct gpio_descs containing an array of descriptors, -ENOENT if
 * no GPIO has been assigned to the requested function, or another IS_ERR()
 * code if an error occurred while trying to acquire the GPIOs.
 */
struct gpio_descs *__must_check gpiod_get_array(struct device *dev,
						const char *con_id,
						enum gpiod_flags flags)
{
	struct gpio_desc *desc;
	struct gpio_descs *descs;
	struct gpio_array *array_info = NULL;
	struct gpio_chip *chip;
	int count, bitmap_size;

	count = gpiod_count(dev, con_id);
	if (count < 0)
		return ERR_PTR(count);

	descs = kzalloc(struct_size(descs, desc, count), GFP_KERNEL);
	if (!descs)
		return ERR_PTR(-ENOMEM);

	for (descs->ndescs = 0; descs->ndescs < count; ) {
		desc = gpiod_get_index(dev, con_id, descs->ndescs, flags);
		if (IS_ERR(desc)) {
			gpiod_put_array(descs);
			return ERR_CAST(desc);
		}

		descs->desc[descs->ndescs] = desc;

		chip = gpiod_to_chip(desc);
		/*
		 * If pin hardware number of array member 0 is also 0, select
		 * its chip as a candidate for fast bitmap processing path.
		 */
		if (descs->ndescs == 0 && gpio_chip_hwgpio(desc) == 0) {
			struct gpio_descs *array;

			bitmap_size = BITS_TO_LONGS(chip->ngpio > count ?
						    chip->ngpio : count);

			array = kzalloc(struct_size(descs, desc, count) +
					struct_size(array_info, invert_mask,
					3 * bitmap_size), GFP_KERNEL);
			if (!array) {
				gpiod_put_array(descs);
				return ERR_PTR(-ENOMEM);
			}

			memcpy(array, descs,
			       struct_size(descs, desc, descs->ndescs + 1));
			kfree(descs);

			descs = array;
			array_info = (void *)(descs->desc + count);
			array_info->get_mask = array_info->invert_mask +
						  bitmap_size;
			array_info->set_mask = array_info->get_mask +
						  bitmap_size;

			array_info->desc = descs->desc;
			array_info->size = count;
			array_info->chip = chip;
			bitmap_set(array_info->get_mask, descs->ndescs,
				   count - descs->ndescs);
			bitmap_set(array_info->set_mask, descs->ndescs,
				   count - descs->ndescs);
			descs->info = array_info;
		}
		/* Unmark array members which don't belong to the 'fast' chip */
		if (array_info && array_info->chip != chip) {
			__clear_bit(descs->ndescs, array_info->get_mask);
			__clear_bit(descs->ndescs, array_info->set_mask);
		}
		/*
		 * Detect array members which belong to the 'fast' chip
		 * but their pins are not in hardware order.
		 */
		else if (array_info &&
			   gpio_chip_hwgpio(desc) != descs->ndescs) {
			/*
			 * Don't use fast path if all array members processed so
			 * far belong to the same chip as this one but its pin
			 * hardware number is different from its array index.
			 */
			if (bitmap_full(array_info->get_mask, descs->ndescs)) {
				array_info = NULL;
			} else {
				__clear_bit(descs->ndescs,
					    array_info->get_mask);
				__clear_bit(descs->ndescs,
					    array_info->set_mask);
			}
		} else if (array_info) {
			/* Exclude open drain or open source from fast output */
			if (gpiochip_line_is_open_drain(chip, descs->ndescs) ||
			    gpiochip_line_is_open_source(chip, descs->ndescs))
				__clear_bit(descs->ndescs,
					    array_info->set_mask);
			/* Identify 'fast' pins which require invertion */
			if (gpiod_is_active_low(desc))
				__set_bit(descs->ndescs,
					  array_info->invert_mask);
		}

		descs->ndescs++;
	}
	if (array_info)
		dev_dbg(dev,
			"GPIO array info: chip=%s, size=%d, get_mask=%lx, set_mask=%lx, invert_mask=%lx\n",
			array_info->chip->label, array_info->size,
			*array_info->get_mask, *array_info->set_mask,
			*array_info->invert_mask);
	return descs;
}
EXPORT_SYMBOL_GPL(gpiod_get_array);

/**
 * gpiod_get_array_optional - obtain multiple GPIOs from a multi-index GPIO
 *                            function
 * @dev:	GPIO consumer, can be NULL for system-global GPIOs
 * @con_id:	function within the GPIO consumer
 * @flags:	optional GPIO initialization flags
 *
 * This is equivalent to gpiod_get_array(), except that when no GPIO was
 * assigned to the requested function it will return NULL.
 */
struct gpio_descs *__must_check gpiod_get_array_optional(struct device *dev,
							const char *con_id,
							enum gpiod_flags flags)
{
	struct gpio_descs *descs;

	descs = gpiod_get_array(dev, con_id, flags);
	if (IS_ERR(descs) && (PTR_ERR(descs) == -ENOENT))
		return NULL;

	return descs;
}
EXPORT_SYMBOL_GPL(gpiod_get_array_optional);

/**
 * gpiod_put - dispose of a GPIO descriptor
 * @desc:	GPIO descriptor to dispose of
 *
 * No descriptor can be used after gpiod_put() has been called on it.
 */
void gpiod_put(struct gpio_desc *desc)
{
	if (desc)
		gpiod_free(desc);
}
EXPORT_SYMBOL_GPL(gpiod_put);

/**
 * gpiod_put_array - dispose of multiple GPIO descriptors
 * @descs:	struct gpio_descs containing an array of descriptors
 */
void gpiod_put_array(struct gpio_descs *descs)
{
	unsigned int i;

	for (i = 0; i < descs->ndescs; i++)
		gpiod_put(descs->desc[i]);

	kfree(descs);
}
EXPORT_SYMBOL_GPL(gpiod_put_array);

static int __init gpiolib_dev_init(void)
{
	int ret;

	/* Register GPIO sysfs bus */
	ret = bus_register(&gpio_bus_type);
	if (ret < 0) {
		pr_err("gpiolib: could not register GPIO bus type\n");
		return ret;
	}

	ret = alloc_chrdev_region(&gpio_devt, 0, GPIO_DEV_MAX, "gpiochip");
	if (ret < 0) {
		pr_err("gpiolib: failed to allocate char dev region\n");
		bus_unregister(&gpio_bus_type);
	} else {
		gpiolib_initialized = true;
		gpiochip_setup_devs();
	}
	return ret;
}
core_initcall(gpiolib_dev_init);

#ifdef CONFIG_DEBUG_FS

static void gpiolib_dbg_show(struct seq_file *s, struct gpio_device *gdev)
{
	unsigned		i;
	struct gpio_chip	*chip = gdev->chip;
	unsigned		gpio = gdev->base;
	struct gpio_desc	*gdesc = &gdev->descs[0];
	bool			is_out;
	bool			is_irq;
	bool			active_low;

	for (i = 0; i < gdev->ngpio; i++, gpio++, gdesc++) {
		if (!test_bit(FLAG_REQUESTED, &gdesc->flags)) {
			if (gdesc->name) {
				seq_printf(s, " gpio-%-3d (%-20.20s)\n",
					   gpio, gdesc->name);
			}
			continue;
		}

		gpiod_get_direction(gdesc);
		is_out = test_bit(FLAG_IS_OUT, &gdesc->flags);
		is_irq = test_bit(FLAG_USED_AS_IRQ, &gdesc->flags);
		active_low = test_bit(FLAG_ACTIVE_LOW, &gdesc->flags);
		seq_printf(s, " gpio-%-3d (%-20.20s|%-20.20s) %s %s %s%s",
			gpio, gdesc->name ? gdesc->name : "", gdesc->label,
			is_out ? "out" : "in ",
			chip->get ? (chip->get(chip, i) ? "hi" : "lo") : "?  ",
			is_irq ? "IRQ " : "",
			active_low ? "ACTIVE LOW" : "");
		seq_printf(s, "\n");
	}
}

static void *gpiolib_seq_start(struct seq_file *s, loff_t *pos)
{
	unsigned long flags;
	struct gpio_device *gdev = NULL;
	loff_t index = *pos;

	s->private = "";

	spin_lock_irqsave(&gpio_lock, flags);
	list_for_each_entry(gdev, &gpio_devices, list)
		if (index-- == 0) {
			spin_unlock_irqrestore(&gpio_lock, flags);
			return gdev;
		}
	spin_unlock_irqrestore(&gpio_lock, flags);

	return NULL;
}

static void *gpiolib_seq_next(struct seq_file *s, void *v, loff_t *pos)
{
	unsigned long flags;
	struct gpio_device *gdev = v;
	void *ret = NULL;

	spin_lock_irqsave(&gpio_lock, flags);
	if (list_is_last(&gdev->list, &gpio_devices))
		ret = NULL;
	else
		ret = list_entry(gdev->list.next, struct gpio_device, list);
	spin_unlock_irqrestore(&gpio_lock, flags);

	s->private = "\n";
	++*pos;

	return ret;
}

static void gpiolib_seq_stop(struct seq_file *s, void *v)
{
}

static int gpiolib_seq_show(struct seq_file *s, void *v)
{
	struct gpio_device *gdev = v;
	struct gpio_chip *chip = gdev->chip;
	struct device *parent;

	if (!chip) {
		seq_printf(s, "%s%s: (dangling chip)", (char *)s->private,
			   dev_name(&gdev->dev));
		return 0;
	}

	seq_printf(s, "%s%s: GPIOs %d-%d", (char *)s->private,
		   dev_name(&gdev->dev),
		   gdev->base, gdev->base + gdev->ngpio - 1);
	parent = chip->parent;
	if (parent)
		seq_printf(s, ", parent: %s/%s",
			   parent->bus ? parent->bus->name : "no-bus",
			   dev_name(parent));
	if (chip->label)
		seq_printf(s, ", %s", chip->label);
	if (chip->can_sleep)
		seq_printf(s, ", can sleep");
	seq_printf(s, ":\n");

	if (chip->dbg_show)
		chip->dbg_show(s, chip);
	else
		gpiolib_dbg_show(s, gdev);

	return 0;
}

static const struct seq_operations gpiolib_seq_ops = {
	.start = gpiolib_seq_start,
	.next = gpiolib_seq_next,
	.stop = gpiolib_seq_stop,
	.show = gpiolib_seq_show,
};

static int gpiolib_open(struct inode *inode, struct file *file)
{
	return seq_open(file, &gpiolib_seq_ops);
}

static const struct file_operations gpiolib_operations = {
	.owner		= THIS_MODULE,
	.open		= gpiolib_open,
	.read		= seq_read,
	.llseek		= seq_lseek,
	.release	= seq_release,
};

static int __init gpiolib_debugfs_init(void)
{
	/* /sys/kernel/debug/gpio */
	debugfs_create_file("gpio", S_IFREG | S_IRUGO, NULL, NULL,
			    &gpiolib_operations);
	return 0;
}
subsys_initcall(gpiolib_debugfs_init);

#endif	/* DEBUG_FS */<|MERGE_RESOLUTION|>--- conflicted
+++ resolved
@@ -1016,8 +1016,6 @@
 	    (lflags & GPIOHANDLE_REQUEST_OPEN_SOURCE))
 		return -EINVAL;
 
-<<<<<<< HEAD
-=======
 	/* Only one bias flag can be set. */
 	if (((lflags & GPIOHANDLE_REQUEST_BIAS_DISABLE) &&
 	     (lflags & (GPIOHANDLE_REQUEST_BIAS_PULL_DOWN |
@@ -1026,7 +1024,6 @@
 	     (lflags & GPIOHANDLE_REQUEST_BIAS_PULL_UP)))
 		return -EINVAL;
 
->>>>>>> e7fffd11
 	le = kzalloc(sizeof(*le), GFP_KERNEL);
 	if (!le)
 		return -ENOMEM;
