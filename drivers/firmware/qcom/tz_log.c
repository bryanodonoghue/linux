--- conflicted
+++ resolved
@@ -58,8 +58,6 @@
  */
 #define QSEE_VERSION_TZ_3_X 0x800000
 /*
-<<<<<<< HEAD
-=======
  * TZ 4.X version info
  */
 #define QSEE_VERSION_TZ_4_X 0x1000000
@@ -69,7 +67,6 @@
 #define TZBSP_TAG_LEN 16
 
 /*
->>>>>>> e045a95c
  * VMID Table
  */
 struct tzdbg_vmid_t {
@@ -384,42 +381,6 @@
 	int len = 0;
 	struct tzdbg_boot_info_t *ptr = NULL;
 	struct tzdbg_boot_info64_t *ptr_64 = NULL;
-<<<<<<< HEAD
-	int ret = 0;
-	uint32_t smc_id = 0;
-	uint32_t feature = 10;
-	struct qseecom_command_scm_resp resp = {};
-	struct scm_desc desc = {0};
-
-	if (!is_scm_armv8()) {
-		ret = scm_call(SCM_SVC_INFO, SCM_SVC_UTIL,  &feature,
-					sizeof(feature), &resp, sizeof(resp));
-	} else {
-		smc_id = TZ_INFO_GET_FEATURE_VERSION_ID;
-		desc.arginfo = TZ_INFO_GET_FEATURE_VERSION_ID_PARAM_ID;
-		desc.args[0] = feature;
-		ret = scm_call2(smc_id, &desc);
-		resp.result = desc.ret[0];
-	}
-
-	if (ret) {
-		pr_err("%s: scm_call to register log buffer failed\n",
-				__func__);
-		return 0;
-	}
-	pr_info("qsee_version = 0x%x\n", resp.result);
-
-	if (resp.result >= QSEE_VERSION_TZ_3_X) {
-		ptr_64 = (struct tzdbg_boot_info64_t *)((unsigned char *)
-			tzdbg.diag_buf + tzdbg.diag_buf->boot_info_off);
-	} else {
-		ptr = (struct tzdbg_boot_info_t *)((unsigned char *)
-			tzdbg.diag_buf + tzdbg.diag_buf->boot_info_off);
-	}
-
-	for (i = 0; i < tzdbg.diag_buf->cpu_count; i++) {
-		if (resp.result >= QSEE_VERSION_TZ_3_X) {
-=======
 
 	pr_info("qsee_version = 0x%x\n", tzdbg.tz_version);
 	if (tzdbg.tz_version >= QSEE_VERSION_TZ_3_X) {
@@ -432,7 +393,6 @@
 
 	for (i = 0; i < tzdbg.diag_buf->cpu_count; i++) {
 		if (tzdbg.tz_version >= QSEE_VERSION_TZ_3_X) {
->>>>>>> e045a95c
 			len += snprintf(tzdbg.disp_buf + len,
 					(debug_rw_buf_size - 1) - len,
 					"  CPU #: %d\n"
