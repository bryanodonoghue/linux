--- conflicted
+++ resolved
@@ -23,21 +23,6 @@
 	string "Android Binder devices"
 	depends on ANDROID_BINDER_IPC
 	default "binder,hwbinder,vndbinder"
-<<<<<<< HEAD
-	---help---
-	  Default value for the binder.devices parameter.
-
-	  The binder.devices parameter is a comma-separated list of strings
-	  that specifies the names of the binder device nodes that will be
-	  created. Each binder device has its own context manager, and is
-	  therefore logically separated from the other devices.
-
-config ANDROID_BINDER_IPC_32BIT
-	bool
-	depends on !64BIT && ANDROID_BINDER_IPC
-	default y
-=======
->>>>>>> ca975794
 	---help---
 	  Default value for the binder.devices parameter.
 
@@ -56,16 +41,6 @@
 	  exhaustively with combinations of various buffer sizes and
 	  alignments.
 
-config ANDROID_BINDER_IPC_SELFTEST
-	bool "Android Binder IPC Driver Selftest"
-	depends on ANDROID_BINDER_IPC
-	---help---
-	  This feature allows binder selftest to run.
-
-	  Binder selftest checks the allocation and free of binder buffers
-	  exhaustively with combinations of various buffer sizes and
-	  alignments.
-
 endif # if ANDROID
 
 endmenu