/*
 * Compressed RAM block device
 *
 * Copyright (C) 2008, 2009, 2010  Nitin Gupta
 *               2012, 2013 Minchan Kim
 *
 * This code is released using a dual license strategy: BSD/GPL
 * You can choose the licence that better fits your requirements.
 *
 * Released under the terms of 3-clause BSD License
 * Released under the terms of GNU General Public License Version 2.0
 *
 */

#define KMSG_COMPONENT "zram"
#define pr_fmt(fmt) KMSG_COMPONENT ": " fmt

#include <linux/module.h>
#include <linux/kernel.h>
#include <linux/bio.h>
#include <linux/bitops.h>
#include <linux/blkdev.h>
#include <linux/buffer_head.h>
#include <linux/device.h>
#include <linux/genhd.h>
#include <linux/highmem.h>
#include <linux/slab.h>
#include <linux/backing-dev.h>
#include <linux/string.h>
#include <linux/vmalloc.h>
#include <linux/err.h>
#include <linux/idr.h>
#include <linux/sysfs.h>
#include <linux/debugfs.h>

#include "zram_drv.h"

static DEFINE_IDR(zram_index_idr);
/* idr index must be protected */
static DEFINE_MUTEX(zram_index_mutex);

static int zram_major;
static const char *default_compressor = "lzo";

/*
 * We don't need to see memory allocation errors more than once every 1
 * second to know that a problem is occurring.
 */
#define ALLOC_ERROR_LOG_RATE_MS 1000

/* Module params (documentation at end) */
static unsigned int num_devices = 1;
/*
 * Pages that compress to sizes equals or greater than this are stored
 * uncompressed in memory.
 */
static size_t huge_class_size;

static void zram_free_page(struct zram *zram, size_t index);
<<<<<<< HEAD
static int zram_bvec_read(struct zram *zram, struct bio_vec *bvec,
				u32 index, int offset, struct bio *bio);


static int zram_slot_trylock(struct zram *zram, u32 index)
{
	return bit_spin_trylock(ZRAM_LOCK, &zram->table[index].flags);
}

static void zram_slot_lock(struct zram *zram, u32 index)
{
	bit_spin_lock(ZRAM_LOCK, &zram->table[index].flags);
}

static void zram_slot_unlock(struct zram *zram, u32 index)
{
	bit_spin_unlock(ZRAM_LOCK, &zram->table[index].flags);
=======

static void zram_slot_lock(struct zram *zram, u32 index)
{
	bit_spin_lock(ZRAM_LOCK, &zram->table[index].value);
}

static void zram_slot_unlock(struct zram *zram, u32 index)
{
	bit_spin_unlock(ZRAM_LOCK, &zram->table[index].value);
>>>>>>> ca975794
}

static inline bool init_done(struct zram *zram)
{
	return zram->disksize;
}

static inline bool zram_allocated(struct zram *zram, u32 index)
{

	return (zram->table[index].value >> (ZRAM_FLAG_SHIFT + 1)) ||
					zram->table[index].handle;
}

static inline struct zram *dev_to_zram(struct device *dev)
{
	return (struct zram *)dev_to_disk(dev)->private_data;
}

static unsigned long zram_get_handle(struct zram *zram, u32 index)
{
	return zram->table[index].handle;
}

static void zram_set_handle(struct zram *zram, u32 index, unsigned long handle)
{
	zram->table[index].handle = handle;
}

/* flag operations require table entry bit_spin_lock() being held */
static bool zram_test_flag(struct zram *zram, u32 index,
			enum zram_pageflags flag)
{
<<<<<<< HEAD
	return zram->table[index].flags & BIT(flag);
=======
	return zram->table[index].value & BIT(flag);
>>>>>>> ca975794
}

static void zram_set_flag(struct zram *zram, u32 index,
			enum zram_pageflags flag)
{
<<<<<<< HEAD
	zram->table[index].flags |= BIT(flag);
=======
	zram->table[index].value |= BIT(flag);
>>>>>>> ca975794
}

static void zram_clear_flag(struct zram *zram, u32 index,
			enum zram_pageflags flag)
{
<<<<<<< HEAD
	zram->table[index].flags &= ~BIT(flag);
=======
	zram->table[index].value &= ~BIT(flag);
>>>>>>> ca975794
}

static inline void zram_set_element(struct zram *zram, u32 index,
			unsigned long element)
{
	zram->table[index].element = element;
<<<<<<< HEAD
}

static unsigned long zram_get_element(struct zram *zram, u32 index)
{
	return zram->table[index].element;
}

static size_t zram_get_obj_size(struct zram *zram, u32 index)
{
	return zram->table[index].flags & (BIT(ZRAM_FLAG_SHIFT) - 1);
}

static void zram_set_obj_size(struct zram *zram,
					u32 index, size_t size)
{
	unsigned long flags = zram->table[index].flags >> ZRAM_FLAG_SHIFT;

	zram->table[index].flags = (flags << ZRAM_FLAG_SHIFT) | size;
}

static inline bool zram_allocated(struct zram *zram, u32 index)
{
	return zram_get_obj_size(zram, index) ||
			zram_test_flag(zram, index, ZRAM_SAME) ||
			zram_test_flag(zram, index, ZRAM_WB);
=======
}

static unsigned long zram_get_element(struct zram *zram, u32 index)
{
	return zram->table[index].element;
}

static size_t zram_get_obj_size(struct zram *zram, u32 index)
{
	return zram->table[index].value & (BIT(ZRAM_FLAG_SHIFT) - 1);
}

static void zram_set_obj_size(struct zram *zram,
					u32 index, size_t size)
{
	unsigned long flags = zram->table[index].value >> ZRAM_FLAG_SHIFT;

	zram->table[index].value = (flags << ZRAM_FLAG_SHIFT) | size;
>>>>>>> ca975794
}

#if PAGE_SIZE != 4096
static inline bool is_partial_io(struct bio_vec *bvec)
{
	return bvec->bv_len != PAGE_SIZE;
}
#else
static inline bool is_partial_io(struct bio_vec *bvec)
{
	return false;
}
#endif

/*
 * Check if request is within bounds and aligned on zram logical blocks.
 */
static inline bool valid_io_request(struct zram *zram,
		sector_t start, unsigned int size)
{
	u64 end, bound;

	/* unaligned request */
	if (unlikely(start & (ZRAM_SECTOR_PER_LOGICAL_BLOCK - 1)))
		return false;
	if (unlikely(size & (ZRAM_LOGICAL_BLOCK_SIZE - 1)))
		return false;

	end = start + (size >> SECTOR_SHIFT);
	bound = zram->disksize >> SECTOR_SHIFT;
	/* out of range range */
	if (unlikely(start >= bound || end > bound || start > end))
		return false;

	/* I/O request is valid */
	return true;
}

static void update_position(u32 *index, int *offset, struct bio_vec *bvec)
{
	*index  += (*offset + bvec->bv_len) / PAGE_SIZE;
	*offset = (*offset + bvec->bv_len) % PAGE_SIZE;
}

static inline void update_used_max(struct zram *zram,
					const unsigned long pages)
{
	unsigned long old_max, cur_max;

	old_max = atomic_long_read(&zram->stats.max_used_pages);

	do {
		cur_max = old_max;
		if (pages > cur_max)
			old_max = atomic_long_cmpxchg(
				&zram->stats.max_used_pages, cur_max, pages);
	} while (old_max != cur_max);
}

static inline void zram_fill_page(char *ptr, unsigned long len,
					unsigned long value)
{
	int i;
	unsigned long *page = (unsigned long *)ptr;

	WARN_ON_ONCE(!IS_ALIGNED(len, sizeof(unsigned long)));

	if (likely(value == 0)) {
		memset(ptr, 0, len);
	} else {
		for (i = 0; i < len / sizeof(*page); i++)
			page[i] = value;
	}
}

static bool page_same_filled(void *ptr, unsigned long *element)
{
	unsigned int pos;
	unsigned long *page;
	unsigned long val;

	page = (unsigned long *)ptr;
	val = page[0];

	for (pos = 1; pos < PAGE_SIZE / sizeof(*page); pos++) {
		if (val != page[pos])
			return false;
	}

	*element = val;

	return true;
}

static ssize_t initstate_show(struct device *dev,
		struct device_attribute *attr, char *buf)
{
	u32 val;
	struct zram *zram = dev_to_zram(dev);

	down_read(&zram->init_lock);
	val = init_done(zram);
	up_read(&zram->init_lock);

	return scnprintf(buf, PAGE_SIZE, "%u\n", val);
}

static ssize_t disksize_show(struct device *dev,
		struct device_attribute *attr, char *buf)
{
	struct zram *zram = dev_to_zram(dev);

	return scnprintf(buf, PAGE_SIZE, "%llu\n", zram->disksize);
}

static ssize_t mem_limit_store(struct device *dev,
		struct device_attribute *attr, const char *buf, size_t len)
{
	u64 limit;
	char *tmp;
	struct zram *zram = dev_to_zram(dev);

	limit = memparse(buf, &tmp);
	if (buf == tmp) /* no chars parsed, invalid input */
		return -EINVAL;

	down_write(&zram->init_lock);
	zram->limit_pages = PAGE_ALIGN(limit) >> PAGE_SHIFT;
	up_write(&zram->init_lock);

	return len;
}

static ssize_t mem_used_max_store(struct device *dev,
		struct device_attribute *attr, const char *buf, size_t len)
{
	int err;
	unsigned long val;
	struct zram *zram = dev_to_zram(dev);

	err = kstrtoul(buf, 10, &val);
	if (err || val != 0)
		return -EINVAL;

	down_read(&zram->init_lock);
	if (init_done(zram)) {
		atomic_long_set(&zram->stats.max_used_pages,
				zs_get_total_pages(zram->mem_pool));
	}
	up_read(&zram->init_lock);

	return len;
}

<<<<<<< HEAD
static ssize_t idle_store(struct device *dev,
		struct device_attribute *attr, const char *buf, size_t len)
{
	struct zram *zram = dev_to_zram(dev);
	unsigned long nr_pages = zram->disksize >> PAGE_SHIFT;
	int index;
	char mode_buf[8];
	ssize_t sz;

	sz = strscpy(mode_buf, buf, sizeof(mode_buf));
	if (sz <= 0)
		return -EINVAL;

	/* ignore trailing new line */
	if (mode_buf[sz - 1] == '\n')
		mode_buf[sz - 1] = 0x00;

	if (strcmp(mode_buf, "all"))
		return -EINVAL;

	down_read(&zram->init_lock);
	if (!init_done(zram)) {
		up_read(&zram->init_lock);
		return -EINVAL;
	}

	for (index = 0; index < nr_pages; index++) {
		/*
		 * Do not mark ZRAM_UNDER_WB slot as ZRAM_IDLE to close race.
		 * See the comment in writeback_store.
		 */
		zram_slot_lock(zram, index);
		if (zram_allocated(zram, index) &&
				!zram_test_flag(zram, index, ZRAM_UNDER_WB))
			zram_set_flag(zram, index, ZRAM_IDLE);
		zram_slot_unlock(zram, index);
	}

	up_read(&zram->init_lock);

	return len;
}

#ifdef CONFIG_ZRAM_WRITEBACK
static ssize_t writeback_limit_enable_store(struct device *dev,
		struct device_attribute *attr, const char *buf, size_t len)
{
	struct zram *zram = dev_to_zram(dev);
	u64 val;
	ssize_t ret = -EINVAL;

	if (kstrtoull(buf, 10, &val))
		return ret;

	down_read(&zram->init_lock);
	spin_lock(&zram->wb_limit_lock);
	zram->wb_limit_enable = val;
	spin_unlock(&zram->wb_limit_lock);
	up_read(&zram->init_lock);
	ret = len;

	return ret;
}

static ssize_t writeback_limit_enable_show(struct device *dev,
		struct device_attribute *attr, char *buf)
{
	bool val;
	struct zram *zram = dev_to_zram(dev);

	down_read(&zram->init_lock);
	spin_lock(&zram->wb_limit_lock);
	val = zram->wb_limit_enable;
	spin_unlock(&zram->wb_limit_lock);
	up_read(&zram->init_lock);

	return scnprintf(buf, PAGE_SIZE, "%d\n", val);
}

static ssize_t writeback_limit_store(struct device *dev,
		struct device_attribute *attr, const char *buf, size_t len)
{
	struct zram *zram = dev_to_zram(dev);
	u64 val;
	ssize_t ret = -EINVAL;

	if (kstrtoull(buf, 10, &val))
		return ret;

	down_read(&zram->init_lock);
	spin_lock(&zram->wb_limit_lock);
	zram->bd_wb_limit = val;
	spin_unlock(&zram->wb_limit_lock);
	up_read(&zram->init_lock);
	ret = len;

	return ret;
}

static ssize_t writeback_limit_show(struct device *dev,
=======
#ifdef CONFIG_ZRAM_WRITEBACK
static bool zram_wb_enabled(struct zram *zram)
{
	return zram->backing_dev;
}

static void reset_bdev(struct zram *zram)
{
	struct block_device *bdev;

	if (!zram_wb_enabled(zram))
		return;

	bdev = zram->bdev;
	if (zram->old_block_size)
		set_blocksize(bdev, zram->old_block_size);
	blkdev_put(bdev, FMODE_READ|FMODE_WRITE|FMODE_EXCL);
	/* hope filp_close flush all of IO */
	filp_close(zram->backing_dev, NULL);
	zram->backing_dev = NULL;
	zram->old_block_size = 0;
	zram->bdev = NULL;

	kvfree(zram->bitmap);
	zram->bitmap = NULL;
}

static ssize_t backing_dev_show(struct device *dev,
>>>>>>> ca975794
		struct device_attribute *attr, char *buf)
{
	struct zram *zram = dev_to_zram(dev);
	struct file *file = zram->backing_dev;
	char *p;
	ssize_t ret;

	down_read(&zram->init_lock);
<<<<<<< HEAD
	spin_lock(&zram->wb_limit_lock);
	val = zram->bd_wb_limit;
	spin_unlock(&zram->wb_limit_lock);
	up_read(&zram->init_lock);

	return scnprintf(buf, PAGE_SIZE, "%llu\n", val);
}

static void reset_bdev(struct zram *zram)
{
	struct block_device *bdev;

	if (!zram->backing_dev)
		return;

	bdev = zram->bdev;
	if (zram->old_block_size)
		set_blocksize(bdev, zram->old_block_size);
	blkdev_put(bdev, FMODE_READ|FMODE_WRITE|FMODE_EXCL);
	/* hope filp_close flush all of IO */
	filp_close(zram->backing_dev, NULL);
	zram->backing_dev = NULL;
	zram->old_block_size = 0;
	zram->bdev = NULL;

	kvfree(zram->bitmap);
	zram->bitmap = NULL;
}

static ssize_t backing_dev_show(struct device *dev,
		struct device_attribute *attr, char *buf)
{
	struct zram *zram = dev_to_zram(dev);
	struct file *file = zram->backing_dev;
	char *p;
	ssize_t ret;

	down_read(&zram->init_lock);
	if (!zram->backing_dev) {
		memcpy(buf, "none\n", 5);
		up_read(&zram->init_lock);
		return 5;
	}

=======
	if (!zram_wb_enabled(zram)) {
		memcpy(buf, "none\n", 5);
		up_read(&zram->init_lock);
		return 5;
	}

>>>>>>> ca975794
	p = file_path(file, buf, PAGE_SIZE - 1);
	if (IS_ERR(p)) {
		ret = PTR_ERR(p);
		goto out;
	}

	ret = strlen(p);
	memmove(buf, p, ret);
	buf[ret++] = '\n';
out:
	up_read(&zram->init_lock);
	return ret;
<<<<<<< HEAD
}

static ssize_t backing_dev_store(struct device *dev,
		struct device_attribute *attr, const char *buf, size_t len)
{
	char *file_name;
	size_t sz;
	struct file *backing_dev = NULL;
	struct inode *inode;
	struct address_space *mapping;
	unsigned int bitmap_sz, old_block_size = 0;
	unsigned long nr_pages, *bitmap = NULL;
	struct block_device *bdev = NULL;
	int err;
	struct zram *zram = dev_to_zram(dev);
	gfp_t kmalloc_flags;

	file_name = kmalloc(PATH_MAX, GFP_KERNEL);
	if (!file_name)
		return -ENOMEM;

	down_write(&zram->init_lock);
	if (init_done(zram)) {
		pr_info("Can't setup backing device for initialized device\n");
		err = -EBUSY;
		goto out;
	}

	strlcpy(file_name, buf, PATH_MAX);
	/* ignore trailing newline */
	sz = strlen(file_name);
	if (sz > 0 && file_name[sz - 1] == '\n')
		file_name[sz - 1] = 0x00;

	backing_dev = filp_open(file_name, O_RDWR|O_LARGEFILE, 0);
	if (IS_ERR(backing_dev)) {
		err = PTR_ERR(backing_dev);
		backing_dev = NULL;
		goto out;
	}

	mapping = backing_dev->f_mapping;
	inode = mapping->host;

	/* Support only block device in this moment */
	if (!S_ISBLK(inode->i_mode)) {
		err = -ENOTBLK;
		goto out;
	}

	bdev = bdgrab(I_BDEV(inode));
	err = blkdev_get(bdev, FMODE_READ | FMODE_WRITE | FMODE_EXCL, zram);
	if (err < 0) {
		bdev = NULL;
		goto out;
	}

	nr_pages = i_size_read(inode) >> PAGE_SHIFT;
	bitmap_sz = BITS_TO_LONGS(nr_pages) * sizeof(long);
	kmalloc_flags = GFP_KERNEL | __GFP_ZERO;
	if (bitmap_sz > PAGE_SIZE)
		kmalloc_flags |= __GFP_NOWARN | __GFP_NORETRY;

	bitmap = kmalloc_node(bitmap_sz, kmalloc_flags, NUMA_NO_NODE);
	if (!bitmap && bitmap_sz > PAGE_SIZE)
		bitmap = vzalloc(bitmap_sz);

	if (!bitmap) {
		err = -ENOMEM;
		goto out;
	}

	old_block_size = block_size(bdev);
	err = set_blocksize(bdev, PAGE_SIZE);
	if (err)
		goto out;

	reset_bdev(zram);

	zram->old_block_size = old_block_size;
	zram->bdev = bdev;
	zram->backing_dev = backing_dev;
	zram->bitmap = bitmap;
	zram->nr_pages = nr_pages;
	up_write(&zram->init_lock);

	pr_info("setup backing device %s\n", file_name);
	kfree(file_name);

	return len;
out:
	if (bitmap)
		kvfree(bitmap);

	if (bdev)
		blkdev_put(bdev, FMODE_READ | FMODE_WRITE | FMODE_EXCL);

	if (backing_dev)
		filp_close(backing_dev, NULL);

	up_write(&zram->init_lock);

	kfree(file_name);

	return err;
}

static unsigned long alloc_block_bdev(struct zram *zram)
{
	unsigned long blk_idx = 1;
retry:
	/* skip 0 bit to confuse zram.handle = 0 */
	blk_idx = find_next_zero_bit(zram->bitmap, zram->nr_pages, blk_idx);
	if (blk_idx == zram->nr_pages)
		return 0;

	if (test_and_set_bit(blk_idx, zram->bitmap))
		goto retry;

	atomic64_inc(&zram->stats.bd_count);
	return blk_idx;
}

static void free_block_bdev(struct zram *zram, unsigned long blk_idx)
{
	int was_set;

	was_set = test_and_clear_bit(blk_idx, zram->bitmap);
	WARN_ON_ONCE(!was_set);
	atomic64_dec(&zram->stats.bd_count);
}

static void zram_page_end_io(struct bio *bio)
{
	struct page *page = bio->bi_io_vec[0].bv_page;

	page_endio(page, op_is_write(bio_op(bio)), bio->bi_error);
	bio_put(bio);
}

/*
 * Returns 1 if the submission is successful.
 */
static int read_from_bdev_async(struct zram *zram, struct bio_vec *bvec,
			unsigned long entry, struct bio *parent)
{
	struct bio *bio;

	bio = bio_alloc(GFP_ATOMIC, 1);
	if (!bio)
		return -ENOMEM;

	bio->bi_iter.bi_sector = entry * (PAGE_SIZE >> 9);
	bio->bi_bdev = zram->bdev;
	if (!bio_add_page(bio, bvec->bv_page, bvec->bv_len, bvec->bv_offset)) {
		bio_put(bio);
		return -EIO;
	}

	if (!parent) {
		bio->bi_opf = REQ_OP_READ;
		bio->bi_end_io = zram_page_end_io;
	} else {
		bio->bi_opf = parent->bi_opf;
		bio_chain(bio, parent);
	}

	submit_bio(bio);
	return 1;
}

#define HUGE_WRITEBACK 1
#define IDLE_WRITEBACK 2

static ssize_t writeback_store(struct device *dev,
		struct device_attribute *attr, const char *buf, size_t len)
{
	struct zram *zram = dev_to_zram(dev);
	unsigned long nr_pages = zram->disksize >> PAGE_SHIFT;
	unsigned long index;
	struct bio bio;
	struct page *page;
	ssize_t ret, sz;
	char mode_buf[8];
	int mode = -1;
	unsigned long blk_idx = 0;

	sz = strscpy(mode_buf, buf, sizeof(mode_buf));
	if (sz <= 0)
		return -EINVAL;

	/* ignore trailing newline */
	if (mode_buf[sz - 1] == '\n')
		mode_buf[sz - 1] = 0x00;

	if (!strcmp(mode_buf, "idle"))
		mode = IDLE_WRITEBACK;
	else if (!strcmp(mode_buf, "huge"))
		mode = HUGE_WRITEBACK;

	if (mode == -1)
		return -EINVAL;

	down_read(&zram->init_lock);
	if (!init_done(zram)) {
		ret = -EINVAL;
		goto release_init_lock;
	}

	if (!zram->backing_dev) {
		ret = -ENODEV;
		goto release_init_lock;
	}

	page = alloc_page(GFP_KERNEL);
	if (!page) {
		ret = -ENOMEM;
		goto release_init_lock;
	}

	for (index = 0; index < nr_pages; index++) {
		struct bio_vec bvec;

		bvec.bv_page = page;
		bvec.bv_len = PAGE_SIZE;
		bvec.bv_offset = 0;

		spin_lock(&zram->wb_limit_lock);
		if (zram->wb_limit_enable && !zram->bd_wb_limit) {
			spin_unlock(&zram->wb_limit_lock);
			ret = -EIO;
			goto error;
		}
		spin_unlock(&zram->wb_limit_lock);

		if (!blk_idx) {
			blk_idx = alloc_block_bdev(zram);
			if (!blk_idx) {
				ret = -ENOSPC;
				goto error;
			}
		}

		zram_slot_lock(zram, index);
		if (!zram_allocated(zram, index))
			goto next;

		if (zram_test_flag(zram, index, ZRAM_WB) ||
				zram_test_flag(zram, index, ZRAM_SAME) ||
				zram_test_flag(zram, index, ZRAM_UNDER_WB))
			goto next;

		if (mode == IDLE_WRITEBACK &&
			  !zram_test_flag(zram, index, ZRAM_IDLE))
			goto next;

		if (mode == HUGE_WRITEBACK &&
			  !zram_test_flag(zram, index, ZRAM_HUGE))
			goto next;
		/*
		 * Clearing ZRAM_UNDER_WB is duty of caller.
		 * IOW, zram_free_page never clear it.
		 */
		zram_set_flag(zram, index, ZRAM_UNDER_WB);
		/* Need for hugepage writeback racing */
		zram_set_flag(zram, index, ZRAM_IDLE);
		zram_slot_unlock(zram, index);
		if (zram_bvec_read(zram, &bvec, index, 0, NULL)) {
			zram_slot_lock(zram, index);
			zram_clear_flag(zram, index, ZRAM_UNDER_WB);
			zram_clear_flag(zram, index, ZRAM_IDLE);
			zram_slot_unlock(zram, index);
			continue;
		}

		bio_init(&bio);

		bio.bi_max_vecs = 1;
		bio.bi_io_vec = &bvec;
		bio.bi_bdev = zram->bdev;

		bio.bi_iter.bi_sector = blk_idx * (PAGE_SIZE >> 9);
		bio_set_op_attrs(&bio, REQ_OP_WRITE, REQ_SYNC);
		bio_add_page(&bio, bvec.bv_page, bvec.bv_len,
					bvec.bv_offset);
		/*
		 * XXX: A single page IO would be inefficient for write
		 * but it would be not bad as starter.
		 */
		ret = submit_bio_wait(&bio);
		if (ret) {
			zram_slot_lock(zram, index);
			zram_clear_flag(zram, index, ZRAM_UNDER_WB);
			zram_clear_flag(zram, index, ZRAM_IDLE);
			zram_slot_unlock(zram, index);
			continue;
		}

		atomic64_inc(&zram->stats.bd_writes);
		/*
		 * We released zram_slot_lock so need to check if the slot was
		 * changed. If there is freeing for the slot, we can catch it
		 * easily by zram_allocated.
		 * A subtle case is the slot is freed/reallocated/marked as
		 * ZRAM_IDLE again. To close the race, idle_store doesn't
		 * mark ZRAM_IDLE once it found the slot was ZRAM_UNDER_WB.
		 * Thus, we could close the race by checking ZRAM_IDLE bit.
		 */
		zram_slot_lock(zram, index);
		if (!zram_allocated(zram, index) ||
			  !zram_test_flag(zram, index, ZRAM_IDLE)) {
			zram_clear_flag(zram, index, ZRAM_UNDER_WB);
			zram_clear_flag(zram, index, ZRAM_IDLE);
			goto next;
		}

		zram_free_page(zram, index);
		zram_clear_flag(zram, index, ZRAM_UNDER_WB);
		zram_set_flag(zram, index, ZRAM_WB);
		zram_set_element(zram, index, blk_idx);
		blk_idx = 0;
		atomic64_inc(&zram->stats.pages_stored);

		spin_lock(&zram->wb_limit_lock);
		if (zram->wb_limit_enable && zram->bd_wb_limit > 0)
			zram->bd_wb_limit -=  min_t(u64,
				1UL << (PAGE_SHIFT - 12), zram->bd_wb_limit);
		spin_unlock(&zram->wb_limit_lock);
next:
		zram_slot_unlock(zram, index);
	}

	ret = len;
error:
	if (blk_idx)
		free_block_bdev(zram, blk_idx);
	__free_page(page);
release_init_lock:
	up_read(&zram->init_lock);

	return ret;
}

struct zram_work {
	struct work_struct work;
	struct zram *zram;
	unsigned long entry;
	struct bio *bio;
};

#if PAGE_SIZE != 4096
static void zram_sync_read(struct work_struct *work)
{
	struct bio_vec bvec;
	struct zram_work *zw = container_of(work, struct zram_work, work);
	struct zram *zram = zw->zram;
	unsigned long entry = zw->entry;
	struct bio *bio = zw->bio;

	read_from_bdev_async(zram, &bvec, entry, bio);
}

/*
 * Block layer want one ->make_request_fn to be active at a time
 * so if we use chained IO with parent IO in same context,
 * it's a deadlock. To avoid, it, it uses worker thread context.
 */
static int read_from_bdev_sync(struct zram *zram, struct bio_vec *bvec,
				unsigned long entry, struct bio *bio)
{
	struct zram_work work;

	work.zram = zram;
	work.entry = entry;
	work.bio = bio;

	INIT_WORK_ONSTACK(&work.work, zram_sync_read);
	queue_work(system_unbound_wq, &work.work);
	flush_work(&work.work);
	destroy_work_on_stack(&work.work);

	return 1;
}
#else
static int read_from_bdev_sync(struct zram *zram, struct bio_vec *bvec,
				unsigned long entry, struct bio *bio)
{
	WARN_ON(1);
	return -EIO;
}
#endif

static int read_from_bdev(struct zram *zram, struct bio_vec *bvec,
			unsigned long entry, struct bio *parent, bool sync)
{
	atomic64_inc(&zram->stats.bd_reads);
	if (sync)
		return read_from_bdev_sync(zram, bvec, entry, parent);
	else
		return read_from_bdev_async(zram, bvec, entry, parent);
}
#else
static inline void reset_bdev(struct zram *zram) {};
static int read_from_bdev(struct zram *zram, struct bio_vec *bvec,
			unsigned long entry, struct bio *parent, bool sync)
{
	return -EIO;
}

static void free_block_bdev(struct zram *zram, unsigned long blk_idx) {};
#endif

#ifdef CONFIG_ZRAM_MEMORY_TRACKING

static struct dentry *zram_debugfs_root;

static void zram_debugfs_create(void)
{
	zram_debugfs_root = debugfs_create_dir("zram", NULL);
}

static void zram_debugfs_destroy(void)
{
	debugfs_remove_recursive(zram_debugfs_root);
}

static void zram_accessed(struct zram *zram, u32 index)
{
	zram_clear_flag(zram, index, ZRAM_IDLE);
	zram->table[index].ac_time = ktime_get_boottime();
}

static ssize_t read_block_state(struct file *file, char __user *buf,
				size_t count, loff_t *ppos)
{
	char *kbuf;
	ssize_t index, written = 0;
	struct zram *zram = file->private_data;
	unsigned long nr_pages = zram->disksize >> PAGE_SHIFT;
	struct timespec64 ts;

	gfp_t kmalloc_flags;

	kmalloc_flags = GFP_KERNEL;
	if (count > PAGE_SIZE)
		kmalloc_flags |= __GFP_NOWARN | __GFP_NORETRY;

	kbuf = kmalloc_node(count, kmalloc_flags, NUMA_NO_NODE);
	if (!kbuf && count > PAGE_SIZE)
		kbuf = vmalloc(count);
	if (!kbuf)
		return -ENOMEM;

	down_read(&zram->init_lock);
	if (!init_done(zram)) {
		up_read(&zram->init_lock);
		kvfree(kbuf);
		return -EINVAL;
	}

	for (index = *ppos; index < nr_pages; index++) {
		int copied;

		zram_slot_lock(zram, index);
		if (!zram_allocated(zram, index))
			goto next;

		ts = ktime_to_timespec64(zram->table[index].ac_time);
		copied = snprintf(kbuf + written, count,
			"%12zd %12lld.%06lu %c%c%c%c\n",
			index, (s64)ts.tv_sec,
			ts.tv_nsec / NSEC_PER_USEC,
			zram_test_flag(zram, index, ZRAM_SAME) ? 's' : '.',
			zram_test_flag(zram, index, ZRAM_WB) ? 'w' : '.',
			zram_test_flag(zram, index, ZRAM_HUGE) ? 'h' : '.',
			zram_test_flag(zram, index, ZRAM_IDLE) ? 'i' : '.');

		if (count < copied) {
			zram_slot_unlock(zram, index);
			break;
		}
		written += copied;
		count -= copied;
next:
		zram_slot_unlock(zram, index);
		*ppos += 1;
	}

=======
}

static ssize_t backing_dev_store(struct device *dev,
		struct device_attribute *attr, const char *buf, size_t len)
{
	char *file_name;
	size_t sz;
	struct file *backing_dev = NULL;
	struct inode *inode;
	struct address_space *mapping;
	unsigned int bitmap_sz, old_block_size = 0;
	unsigned long nr_pages, *bitmap = NULL;
	struct block_device *bdev = NULL;
	int err;
	struct zram *zram = dev_to_zram(dev);
	gfp_t kmalloc_flags;

	file_name = kmalloc(PATH_MAX, GFP_KERNEL);
	if (!file_name)
		return -ENOMEM;

	down_write(&zram->init_lock);
	if (init_done(zram)) {
		pr_info("Can't setup backing device for initialized device\n");
		err = -EBUSY;
		goto out;
	}

	strlcpy(file_name, buf, PATH_MAX);
	/* ignore trailing newline */
	sz = strlen(file_name);
	if (sz > 0 && file_name[sz - 1] == '\n')
		file_name[sz - 1] = 0x00;

	backing_dev = filp_open(file_name, O_RDWR|O_LARGEFILE, 0);
	if (IS_ERR(backing_dev)) {
		err = PTR_ERR(backing_dev);
		backing_dev = NULL;
		goto out;
	}

	mapping = backing_dev->f_mapping;
	inode = mapping->host;

	/* Support only block device in this moment */
	if (!S_ISBLK(inode->i_mode)) {
		err = -ENOTBLK;
		goto out;
	}

	bdev = bdgrab(I_BDEV(inode));
	err = blkdev_get(bdev, FMODE_READ | FMODE_WRITE | FMODE_EXCL, zram);
	if (err < 0)
		goto out;

	nr_pages = i_size_read(inode) >> PAGE_SHIFT;
	bitmap_sz = BITS_TO_LONGS(nr_pages) * sizeof(long);
	kmalloc_flags = GFP_KERNEL | __GFP_ZERO;
	if (bitmap_sz > PAGE_SIZE)
		kmalloc_flags |= __GFP_NOWARN | __GFP_NORETRY;

	bitmap = kmalloc_node(bitmap_sz, kmalloc_flags, NUMA_NO_NODE);
	if (!bitmap && bitmap_sz > PAGE_SIZE)
		bitmap = vzalloc(bitmap_sz);

	if (!bitmap) {
		err = -ENOMEM;
		goto out;
	}

	old_block_size = block_size(bdev);
	err = set_blocksize(bdev, PAGE_SIZE);
	if (err)
		goto out;

	reset_bdev(zram);
	spin_lock_init(&zram->bitmap_lock);

	zram->old_block_size = old_block_size;
	zram->bdev = bdev;
	zram->backing_dev = backing_dev;
	zram->bitmap = bitmap;
	zram->nr_pages = nr_pages;
	up_write(&zram->init_lock);

	pr_info("setup backing device %s\n", file_name);
	kfree(file_name);

	return len;
out:
	if (bitmap)
		kvfree(bitmap);

	if (bdev)
		blkdev_put(bdev, FMODE_READ | FMODE_WRITE | FMODE_EXCL);

	if (backing_dev)
		filp_close(backing_dev, NULL);

	up_write(&zram->init_lock);

	kfree(file_name);

	return err;
}

static unsigned long get_entry_bdev(struct zram *zram)
{
	unsigned long entry;

	spin_lock(&zram->bitmap_lock);
	/* skip 0 bit to confuse zram.handle = 0 */
	entry = find_next_zero_bit(zram->bitmap, zram->nr_pages, 1);
	if (entry == zram->nr_pages) {
		spin_unlock(&zram->bitmap_lock);
		return 0;
	}

	set_bit(entry, zram->bitmap);
	spin_unlock(&zram->bitmap_lock);

	return entry;
}

static void put_entry_bdev(struct zram *zram, unsigned long entry)
{
	int was_set;

	spin_lock(&zram->bitmap_lock);
	was_set = test_and_clear_bit(entry, zram->bitmap);
	spin_unlock(&zram->bitmap_lock);
	WARN_ON_ONCE(!was_set);
}

static void zram_page_end_io(struct bio *bio)
{
	struct page *page = bio->bi_io_vec[0].bv_page;

	page_endio(page, op_is_write(bio_op(bio)), bio->bi_error);
	bio_put(bio);
}

/*
 * Returns 1 if the submission is successful.
 */
static int read_from_bdev_async(struct zram *zram, struct bio_vec *bvec,
			unsigned long entry, struct bio *parent)
{
	struct bio *bio;

	bio = bio_alloc(GFP_ATOMIC, 1);
	if (!bio)
		return -ENOMEM;

	bio->bi_iter.bi_sector = entry * (PAGE_SIZE >> 9);
	bio->bi_bdev = zram->bdev;
	if (!bio_add_page(bio, bvec->bv_page, bvec->bv_len, bvec->bv_offset)) {
		bio_put(bio);
		return -EIO;
	}

	if (!parent) {
		bio->bi_opf = REQ_OP_READ;
		bio->bi_end_io = zram_page_end_io;
	} else {
		bio->bi_opf = parent->bi_opf;
		bio_chain(bio, parent);
	}

	submit_bio(bio);
	return 1;
}

struct zram_work {
	struct work_struct work;
	struct zram *zram;
	unsigned long entry;
	struct bio *bio;
};

#if PAGE_SIZE != 4096
static void zram_sync_read(struct work_struct *work)
{
	struct bio_vec bvec;
	struct zram_work *zw = container_of(work, struct zram_work, work);
	struct zram *zram = zw->zram;
	unsigned long entry = zw->entry;
	struct bio *bio = zw->bio;

	read_from_bdev_async(zram, &bvec, entry, bio);
}

/*
 * Block layer want one ->make_request_fn to be active at a time
 * so if we use chained IO with parent IO in same context,
 * it's a deadlock. To avoid, it, it uses worker thread context.
 */
static int read_from_bdev_sync(struct zram *zram, struct bio_vec *bvec,
				unsigned long entry, struct bio *bio)
{
	struct zram_work work;

	work.zram = zram;
	work.entry = entry;
	work.bio = bio;

	INIT_WORK_ONSTACK(&work.work, zram_sync_read);
	queue_work(system_unbound_wq, &work.work);
	flush_work(&work.work);
	destroy_work_on_stack(&work.work);

	return 1;
}
#else
static int read_from_bdev_sync(struct zram *zram, struct bio_vec *bvec,
				unsigned long entry, struct bio *bio)
{
	WARN_ON(1);
	return -EIO;
}
#endif

static int read_from_bdev(struct zram *zram, struct bio_vec *bvec,
			unsigned long entry, struct bio *parent, bool sync)
{
	if (sync)
		return read_from_bdev_sync(zram, bvec, entry, parent);
	else
		return read_from_bdev_async(zram, bvec, entry, parent);
}

static int write_to_bdev(struct zram *zram, struct bio_vec *bvec,
					u32 index, struct bio *parent,
					unsigned long *pentry)
{
	struct bio *bio;
	unsigned long entry;

	bio = bio_alloc(GFP_ATOMIC, 1);
	if (!bio)
		return -ENOMEM;

	entry = get_entry_bdev(zram);
	if (!entry) {
		bio_put(bio);
		return -ENOSPC;
	}

	bio->bi_iter.bi_sector = entry * (PAGE_SIZE >> 9);
	bio->bi_bdev = zram->bdev;
	if (!bio_add_page(bio, bvec->bv_page, bvec->bv_len,
					bvec->bv_offset)) {
		bio_put(bio);
		put_entry_bdev(zram, entry);
		return -EIO;
	}

	if (!parent) {
		bio->bi_opf = REQ_OP_WRITE | REQ_SYNC;
		bio->bi_end_io = zram_page_end_io;
	} else {
		bio->bi_opf = parent->bi_opf;
		bio_chain(bio, parent);
	}

	submit_bio(bio);
	*pentry = entry;

	return 0;
}

static void zram_wb_clear(struct zram *zram, u32 index)
{
	unsigned long entry;

	zram_clear_flag(zram, index, ZRAM_WB);
	entry = zram_get_element(zram, index);
	zram_set_element(zram, index, 0);
	put_entry_bdev(zram, entry);
}

#else
static bool zram_wb_enabled(struct zram *zram) { return false; }
static inline void reset_bdev(struct zram *zram) {};
static int write_to_bdev(struct zram *zram, struct bio_vec *bvec,
					u32 index, struct bio *parent,
					unsigned long *pentry)

{
	return -EIO;
}

static int read_from_bdev(struct zram *zram, struct bio_vec *bvec,
			unsigned long entry, struct bio *parent, bool sync)
{
	return -EIO;
}
static void zram_wb_clear(struct zram *zram, u32 index) {}
#endif

#ifdef CONFIG_ZRAM_MEMORY_TRACKING

static struct dentry *zram_debugfs_root;

static void zram_debugfs_create(void)
{
	zram_debugfs_root = debugfs_create_dir("zram", NULL);
}

static void zram_debugfs_destroy(void)
{
	debugfs_remove_recursive(zram_debugfs_root);
}

static void zram_accessed(struct zram *zram, u32 index)
{
	zram->table[index].ac_time = ktime_get_boottime();
}

static void zram_reset_access(struct zram *zram, u32 index)
{
	zram->table[index].ac_time.tv64 = 0;
}

static ssize_t read_block_state(struct file *file, char __user *buf,
				size_t count, loff_t *ppos)
{
	char *kbuf;
	ssize_t index, written = 0;
	struct zram *zram = file->private_data;
	unsigned long nr_pages = zram->disksize >> PAGE_SHIFT;
	struct timespec64 ts;

	gfp_t kmalloc_flags;

	kmalloc_flags = GFP_KERNEL;
	if (count > PAGE_SIZE)
		kmalloc_flags |= __GFP_NOWARN | __GFP_NORETRY;

	kbuf = kmalloc_node(count, kmalloc_flags, NUMA_NO_NODE);
	if (!kbuf && count > PAGE_SIZE)
		kbuf = vmalloc(count);
	if (!kbuf)
		return -ENOMEM;

	down_read(&zram->init_lock);
	if (!init_done(zram)) {
		up_read(&zram->init_lock);
		kvfree(kbuf);
		return -EINVAL;
	}

	for (index = *ppos; index < nr_pages; index++) {
		int copied;

		zram_slot_lock(zram, index);
		if (!zram_allocated(zram, index))
			goto next;

		ts = ktime_to_timespec64(zram->table[index].ac_time);
		copied = snprintf(kbuf + written, count,
			"%12zd %12lld.%06lu %c%c%c\n",
			index, (s64)ts.tv_sec,
			ts.tv_nsec / NSEC_PER_USEC,
			zram_test_flag(zram, index, ZRAM_SAME) ? 's' : '.',
			zram_test_flag(zram, index, ZRAM_WB) ? 'w' : '.',
			zram_test_flag(zram, index, ZRAM_HUGE) ? 'h' : '.');

		if (count < copied) {
			zram_slot_unlock(zram, index);
			break;
		}
		written += copied;
		count -= copied;
next:
		zram_slot_unlock(zram, index);
		*ppos += 1;
	}

>>>>>>> ca975794
	up_read(&zram->init_lock);
	if (copy_to_user(buf, kbuf, written))
		written = -EFAULT;
	kvfree(kbuf);

	return written;
}

static const struct file_operations proc_zram_block_state_op = {
	.open = simple_open,
	.read = read_block_state,
	.llseek = default_llseek,
};

static void zram_debugfs_register(struct zram *zram)
{
	if (!zram_debugfs_root)
		return;

	zram->debugfs_dir = debugfs_create_dir(zram->disk->disk_name,
						zram_debugfs_root);
	debugfs_create_file("block_state", 0400, zram->debugfs_dir,
				zram, &proc_zram_block_state_op);
<<<<<<< HEAD
}

static void zram_debugfs_unregister(struct zram *zram)
{
	debugfs_remove_recursive(zram->debugfs_dir);
=======
>>>>>>> ca975794
}
#else
static void zram_debugfs_create(void) {};
static void zram_debugfs_destroy(void) {};
static void zram_accessed(struct zram *zram, u32 index)
{
	zram_clear_flag(zram, index, ZRAM_IDLE);
};
static void zram_debugfs_register(struct zram *zram) {};
static void zram_debugfs_unregister(struct zram *zram) {};
#endif

static void zram_debugfs_unregister(struct zram *zram)
{
	debugfs_remove_recursive(zram->debugfs_dir);
}
#else
static void zram_debugfs_create(void) {};
static void zram_debugfs_destroy(void) {};
static void zram_accessed(struct zram *zram, u32 index) {};
static void zram_reset_access(struct zram *zram, u32 index) {};
static void zram_debugfs_register(struct zram *zram) {};
static void zram_debugfs_unregister(struct zram *zram) {};
#endif

/*
 * We switched to per-cpu streams and this attr is not needed anymore.
 * However, we will keep it around for some time, because:
 * a) we may revert per-cpu streams in the future
 * b) it's visible to user space and we need to follow our 2 years
 *    retirement rule; but we already have a number of 'soon to be
 *    altered' attrs, so max_comp_streams need to wait for the next
 *    layoff cycle.
 */
static ssize_t max_comp_streams_show(struct device *dev,
		struct device_attribute *attr, char *buf)
{
	return scnprintf(buf, PAGE_SIZE, "%d\n", num_online_cpus());
}

static ssize_t max_comp_streams_store(struct device *dev,
		struct device_attribute *attr, const char *buf, size_t len)
{
	return len;
}

static ssize_t comp_algorithm_show(struct device *dev,
		struct device_attribute *attr, char *buf)
{
	size_t sz;
	struct zram *zram = dev_to_zram(dev);

	down_read(&zram->init_lock);
	sz = zcomp_available_show(zram->compressor, buf);
	up_read(&zram->init_lock);

	return sz;
}

static ssize_t comp_algorithm_store(struct device *dev,
		struct device_attribute *attr, const char *buf, size_t len)
{
	struct zram *zram = dev_to_zram(dev);
	char compressor[ARRAY_SIZE(zram->compressor)];
	size_t sz;

	strlcpy(compressor, buf, sizeof(compressor));
	/* ignore trailing newline */
	sz = strlen(compressor);
	if (sz > 0 && compressor[sz - 1] == '\n')
		compressor[sz - 1] = 0x00;

	if (!zcomp_available_algorithm(compressor))
		return -EINVAL;

	down_write(&zram->init_lock);
	if (init_done(zram)) {
		up_write(&zram->init_lock);
		pr_info("Can't change algorithm for initialized device\n");
		return -EBUSY;
	}

	strcpy(zram->compressor, compressor);
	up_write(&zram->init_lock);
	return len;
}

static ssize_t compact_store(struct device *dev,
		struct device_attribute *attr, const char *buf, size_t len)
{
	struct zram *zram = dev_to_zram(dev);

	down_read(&zram->init_lock);
	if (!init_done(zram)) {
		up_read(&zram->init_lock);
		return -EINVAL;
	}

	zs_compact(zram->mem_pool);
	up_read(&zram->init_lock);

	return len;
}

static ssize_t io_stat_show(struct device *dev,
		struct device_attribute *attr, char *buf)
{
	struct zram *zram = dev_to_zram(dev);
	ssize_t ret;

	down_read(&zram->init_lock);
	ret = scnprintf(buf, PAGE_SIZE,
			"%8llu %8llu %8llu %8llu\n",
			(u64)atomic64_read(&zram->stats.failed_reads),
			(u64)atomic64_read(&zram->stats.failed_writes),
			(u64)atomic64_read(&zram->stats.invalid_io),
			(u64)atomic64_read(&zram->stats.notify_free));
	up_read(&zram->init_lock);

	return ret;
}

static ssize_t mm_stat_show(struct device *dev,
		struct device_attribute *attr, char *buf)
{
	struct zram *zram = dev_to_zram(dev);
	struct zs_pool_stats pool_stats;
	u64 orig_size, mem_used = 0;
	long max_used;
	ssize_t ret;

	memset(&pool_stats, 0x00, sizeof(struct zs_pool_stats));

	down_read(&zram->init_lock);
	if (init_done(zram)) {
		mem_used = zs_get_total_pages(zram->mem_pool);
		zs_pool_stats(zram->mem_pool, &pool_stats);
	}

	orig_size = atomic64_read(&zram->stats.pages_stored);
	max_used = atomic_long_read(&zram->stats.max_used_pages);

	ret = scnprintf(buf, PAGE_SIZE,
			"%8llu %8llu %8llu %8lu %8ld %8llu %8lu %8llu\n",
			orig_size << PAGE_SHIFT,
			(u64)atomic64_read(&zram->stats.compr_data_size),
			mem_used << PAGE_SHIFT,
			zram->limit_pages << PAGE_SHIFT,
			max_used << PAGE_SHIFT,
			(u64)atomic64_read(&zram->stats.same_pages),
			pool_stats.pages_compacted,
			(u64)atomic64_read(&zram->stats.huge_pages));
<<<<<<< HEAD
	up_read(&zram->init_lock);

	return ret;
}

#ifdef CONFIG_ZRAM_WRITEBACK
#define FOUR_K(x) ((x) * (1 << (PAGE_SHIFT - 12)))
static ssize_t bd_stat_show(struct device *dev,
		struct device_attribute *attr, char *buf)
{
	struct zram *zram = dev_to_zram(dev);
	ssize_t ret;

	down_read(&zram->init_lock);
	ret = scnprintf(buf, PAGE_SIZE,
		"%8llu %8llu %8llu\n",
			FOUR_K((u64)atomic64_read(&zram->stats.bd_count)),
			FOUR_K((u64)atomic64_read(&zram->stats.bd_reads)),
			FOUR_K((u64)atomic64_read(&zram->stats.bd_writes)));
=======
>>>>>>> ca975794
	up_read(&zram->init_lock);

	return ret;
}
#endif

static ssize_t debug_stat_show(struct device *dev,
		struct device_attribute *attr, char *buf)
{
	int version = 1;
	struct zram *zram = dev_to_zram(dev);
	ssize_t ret;

	down_read(&zram->init_lock);
	ret = scnprintf(buf, PAGE_SIZE,
			"version: %d\n%8llu %8llu\n",
			version,
			(u64)atomic64_read(&zram->stats.writestall),
			(u64)atomic64_read(&zram->stats.miss_free));
	up_read(&zram->init_lock);

	return ret;
}

static DEVICE_ATTR_RO(io_stat);
static DEVICE_ATTR_RO(mm_stat);
#ifdef CONFIG_ZRAM_WRITEBACK
static DEVICE_ATTR_RO(bd_stat);
#endif
static DEVICE_ATTR_RO(debug_stat);

static void zram_meta_free(struct zram *zram, u64 disksize)
{
	size_t num_pages = disksize >> PAGE_SHIFT;
	size_t index;

	/* Free all pages that are still in this zram device */
	for (index = 0; index < num_pages; index++)
		zram_free_page(zram, index);

	zs_destroy_pool(zram->mem_pool);
	vfree(zram->table);
}

static bool zram_meta_alloc(struct zram *zram, u64 disksize)
{
	size_t num_pages;

	num_pages = disksize >> PAGE_SHIFT;
	zram->table = vzalloc(num_pages * sizeof(*zram->table));
	if (!zram->table)
		return false;

	zram->mem_pool = zs_create_pool(zram->disk->disk_name);
	if (!zram->mem_pool) {
		vfree(zram->table);
		return false;
	}

<<<<<<< HEAD
=======
	if (!huge_class_size)
		huge_class_size = zs_huge_class_size(zram->mem_pool);
>>>>>>> ca975794
	return true;
}

/*
 * To protect concurrent access to the same index entry,
 * caller should hold this table index entry's bit_spinlock to
 * indicate this index entry is accessing.
 */
static void zram_free_page(struct zram *zram, size_t index)
{
	unsigned long handle;

<<<<<<< HEAD
#ifdef CONFIG_ZRAM_MEMORY_TRACKING
	zram->table[index].ac_time.tv64 = 0;
#endif
	if (zram_test_flag(zram, index, ZRAM_IDLE))
		zram_clear_flag(zram, index, ZRAM_IDLE);
=======
	zram_reset_access(zram, index);
>>>>>>> ca975794

	if (zram_test_flag(zram, index, ZRAM_HUGE)) {
		zram_clear_flag(zram, index, ZRAM_HUGE);
		atomic64_dec(&zram->stats.huge_pages);
	}

<<<<<<< HEAD
	if (zram_test_flag(zram, index, ZRAM_WB)) {
		zram_clear_flag(zram, index, ZRAM_WB);
		free_block_bdev(zram, zram_get_element(zram, index));
		goto out;
	}

	/*
	 * No memory is allocated for same element filled pages.
	 * Simply clear same page flag.
	 */
	if (zram_test_flag(zram, index, ZRAM_SAME)) {
		zram_clear_flag(zram, index, ZRAM_SAME);
		atomic64_dec(&zram->stats.same_pages);
		goto out;
	}

=======
	if (zram_wb_enabled(zram) && zram_test_flag(zram, index, ZRAM_WB)) {
		zram_wb_clear(zram, index);
		atomic64_dec(&zram->stats.pages_stored);
		return;
	}

	/*
	 * No memory is allocated for same element filled pages.
	 * Simply clear same page flag.
	 */
	if (zram_test_flag(zram, index, ZRAM_SAME)) {
		zram_clear_flag(zram, index, ZRAM_SAME);
		zram_set_element(zram, index, 0);
		atomic64_dec(&zram->stats.same_pages);
		atomic64_dec(&zram->stats.pages_stored);
		return;
	}

>>>>>>> ca975794
	handle = zram_get_handle(zram, index);
	if (!handle)
		return;

	zs_free(zram->mem_pool, handle);

	atomic64_sub(zram_get_obj_size(zram, index),
			&zram->stats.compr_data_size);
out:
	atomic64_dec(&zram->stats.pages_stored);
<<<<<<< HEAD
	zram_set_handle(zram, index, 0);
	zram_set_obj_size(zram, index, 0);
	WARN_ON_ONCE(zram->table[index].flags &
		~(1UL << ZRAM_LOCK | 1UL << ZRAM_UNDER_WB));
=======

	zram_set_handle(zram, index, 0);
	zram_set_obj_size(zram, index, 0);
>>>>>>> ca975794
}

static int __zram_bvec_read(struct zram *zram, struct page *page, u32 index,
				struct bio *bio, bool partial_io)
{
	int ret;
	unsigned long handle;
	unsigned int size;
	void *src, *dst;
<<<<<<< HEAD

	zram_slot_lock(zram, index);
	if (zram_test_flag(zram, index, ZRAM_WB)) {
		struct bio_vec bvec;

		zram_slot_unlock(zram, index);

		bvec.bv_page = page;
		bvec.bv_len = PAGE_SIZE;
		bvec.bv_offset = 0;
		return read_from_bdev(zram, &bvec,
				zram_get_element(zram, index),
				bio, partial_io);
	}

	handle = zram_get_handle(zram, index);
	if (!handle || zram_test_flag(zram, index, ZRAM_SAME)) {
		unsigned long value;
		void *mem;

=======

	if (zram_wb_enabled(zram)) {
		zram_slot_lock(zram, index);
		if (zram_test_flag(zram, index, ZRAM_WB)) {
			struct bio_vec bvec;

			zram_slot_unlock(zram, index);

			bvec.bv_page = page;
			bvec.bv_len = PAGE_SIZE;
			bvec.bv_offset = 0;
			return read_from_bdev(zram, &bvec,
					zram_get_element(zram, index),
					bio, partial_io);
		}
		zram_slot_unlock(zram, index);
	}

	zram_slot_lock(zram, index);
	handle = zram_get_handle(zram, index);
	if (!handle || zram_test_flag(zram, index, ZRAM_SAME)) {
		unsigned long value;
		void *mem;

>>>>>>> ca975794
		value = handle ? zram_get_element(zram, index) : 0;
		mem = kmap_atomic(page);
		zram_fill_page(mem, PAGE_SIZE, value);
		kunmap_atomic(mem);
		zram_slot_unlock(zram, index);
		return 0;
	}

	size = zram_get_obj_size(zram, index);

	src = zs_map_object(zram->mem_pool, handle, ZS_MM_RO);
	if (size == PAGE_SIZE) {
		dst = kmap_atomic(page);
		memcpy(dst, src, PAGE_SIZE);
		kunmap_atomic(dst);
		ret = 0;
	} else {
		struct zcomp_strm *zstrm = zcomp_stream_get(zram->comp);

		dst = kmap_atomic(page);
		ret = zcomp_decompress(zstrm, src, size, dst);
		kunmap_atomic(dst);
		zcomp_stream_put(zram->comp);
	}
	zs_unmap_object(zram->mem_pool, handle);
	zram_slot_unlock(zram, index);

	/* Should NEVER happen. Return bio error if it does. */
	if (unlikely(ret))
		pr_err("Decompression failed! err=%d, page=%u\n", ret, index);

	return ret;
}

static int zram_bvec_read(struct zram *zram, struct bio_vec *bvec,
				u32 index, int offset, struct bio *bio)
{
	int ret;
	struct page *page;

	page = bvec->bv_page;
	if (is_partial_io(bvec)) {
		/* Use a temporary buffer to decompress the page */
		page = alloc_page(GFP_NOIO|__GFP_HIGHMEM);
		if (!page)
			return -ENOMEM;
	}

	ret = __zram_bvec_read(zram, page, index, bio, is_partial_io(bvec));
	if (unlikely(ret))
		goto out;

	if (is_partial_io(bvec)) {
		void *dst = kmap_atomic(bvec->bv_page);
		void *src = kmap_atomic(page);

		memcpy(dst + bvec->bv_offset, src + offset, bvec->bv_len);
		kunmap_atomic(src);
		kunmap_atomic(dst);
	}
out:
	if (is_partial_io(bvec))
		__free_page(page);

	return ret;
}

static int __zram_bvec_write(struct zram *zram, struct bio_vec *bvec,
				u32 index, struct bio *bio)
{
	int ret = 0;
	unsigned long alloced_pages;
	unsigned long handle = 0;
	unsigned int comp_len = 0;
	void *src, *dst, *mem;
	struct zcomp_strm *zstrm;
	struct page *page = bvec->bv_page;
	unsigned long element = 0;
	enum zram_pageflags flags = 0;
<<<<<<< HEAD
=======
	bool allow_wb = true;
>>>>>>> ca975794

	mem = kmap_atomic(page);
	if (page_same_filled(mem, &element)) {
		kunmap_atomic(mem);
		/* Free memory associated with this sector now. */
		flags = ZRAM_SAME;
		atomic64_inc(&zram->stats.same_pages);
		goto out;
	}
	kunmap_atomic(mem);

compress_again:
	zstrm = zcomp_stream_get(zram->comp);
	src = kmap_atomic(page);
	ret = zcomp_compress(zstrm, src, &comp_len);
	kunmap_atomic(src);

	if (unlikely(ret)) {
		zcomp_stream_put(zram->comp);
		pr_err("Compression failed! err=%d\n", ret);
		zs_free(zram->mem_pool, handle);
		return ret;
<<<<<<< HEAD
=======
	}

	if (unlikely(comp_len >= huge_class_size)) {
		comp_len = PAGE_SIZE;
		if (zram_wb_enabled(zram) && allow_wb) {
			zcomp_stream_put(zram->comp);
			ret = write_to_bdev(zram, bvec, index, bio, &element);
			if (!ret) {
				flags = ZRAM_WB;
				ret = 1;
				goto out;
			}
			allow_wb = false;
			goto compress_again;
		}
>>>>>>> ca975794
	}

	if (comp_len > max_zpage_size)
		comp_len = PAGE_SIZE;
	/*
	 * handle allocation has 2 paths:
	 * a) fast path is executed with preemption disabled (for
	 *  per-cpu streams) and has __GFP_DIRECT_RECLAIM bit clear,
	 *  since we can't sleep;
	 * b) slow path enables preemption and attempts to allocate
	 *  the page with __GFP_DIRECT_RECLAIM bit set. we have to
	 *  put per-cpu compression stream and, thus, to re-do
	 *  the compression once handle is allocated.
	 *
	 * if we have a 'non-null' handle here then we are coming
	 * from the slow path and handle has already been allocated.
	 */
	if (!handle)
		handle = zs_malloc(zram->mem_pool, comp_len,
				__GFP_KSWAPD_RECLAIM |
				__GFP_NOWARN |
				__GFP_HIGHMEM |
				__GFP_MOVABLE);
	if (!handle) {
		zcomp_stream_put(zram->comp);
		atomic64_inc(&zram->stats.writestall);
		handle = zs_malloc(zram->mem_pool, comp_len,
				GFP_NOIO | __GFP_HIGHMEM |
				__GFP_MOVABLE);
		if (handle)
			goto compress_again;
		return -ENOMEM;
	}

	alloced_pages = zs_get_total_pages(zram->mem_pool);
	update_used_max(zram, alloced_pages);

	if (zram->limit_pages && alloced_pages > zram->limit_pages) {
		zcomp_stream_put(zram->comp);
		zs_free(zram->mem_pool, handle);
		return -ENOMEM;
	}

	dst = zs_map_object(zram->mem_pool, handle, ZS_MM_WO);

	src = zstrm->buffer;
	if (comp_len == PAGE_SIZE)
		src = kmap_atomic(page);
	memcpy(dst, src, comp_len);
	if (comp_len == PAGE_SIZE)
		kunmap_atomic(src);

	zcomp_stream_put(zram->comp);
	zs_unmap_object(zram->mem_pool, handle);
	atomic64_add(comp_len, &zram->stats.compr_data_size);
out:
	/*
	 * Free memory associated with this sector
	 * before overwriting unused sectors.
	 */
	zram_slot_lock(zram, index);
	zram_free_page(zram, index);

	if (comp_len == PAGE_SIZE) {
		zram_set_flag(zram, index, ZRAM_HUGE);
		atomic64_inc(&zram->stats.huge_pages);
	}

	if (flags) {
		zram_set_flag(zram, index, flags);
		zram_set_element(zram, index, element);
	}  else {
		zram_set_handle(zram, index, handle);
		zram_set_obj_size(zram, index, comp_len);
	}
	zram_slot_unlock(zram, index);

	/* Update stats */
	atomic64_inc(&zram->stats.pages_stored);
	return ret;
}

static int zram_bvec_write(struct zram *zram, struct bio_vec *bvec,
				u32 index, int offset, struct bio *bio)
{
	int ret;
	struct page *page = NULL;
	void *src;
	struct bio_vec vec;

	vec = *bvec;
	if (is_partial_io(bvec)) {
		void *dst;
		/*
		 * This is a partial IO. We need to read the full page
		 * before to write the changes.
		 */
		page = alloc_page(GFP_NOIO|__GFP_HIGHMEM);
		if (!page)
			return -ENOMEM;

		ret = __zram_bvec_read(zram, page, index, bio, true);
		if (ret)
			goto out;

		src = kmap_atomic(bvec->bv_page);
		dst = kmap_atomic(page);
		memcpy(dst + offset, src + bvec->bv_offset, bvec->bv_len);
		kunmap_atomic(dst);
		kunmap_atomic(src);

		vec.bv_page = page;
		vec.bv_len = PAGE_SIZE;
		vec.bv_offset = 0;
	}

	ret = __zram_bvec_write(zram, &vec, index, bio);
out:
	if (is_partial_io(bvec))
		__free_page(page);
	return ret;
}

/*
 * zram_bio_discard - handler on discard request
 * @index: physical block index in PAGE_SIZE units
 * @offset: byte offset within physical block
 */
static void zram_bio_discard(struct zram *zram, u32 index,
			     int offset, struct bio *bio)
{
	size_t n = bio->bi_iter.bi_size;

	/*
	 * zram manages data in physical block size units. Because logical block
	 * size isn't identical with physical block size on some arch, we
	 * could get a discard request pointing to a specific offset within a
	 * certain physical block.  Although we can handle this request by
	 * reading that physiclal block and decompressing and partially zeroing
	 * and re-compressing and then re-storing it, this isn't reasonable
	 * because our intent with a discard request is to save memory.  So
	 * skipping this logical block is appropriate here.
	 */
	if (offset) {
		if (n <= (PAGE_SIZE - offset))
			return;

		n -= (PAGE_SIZE - offset);
		index++;
	}

	while (n >= PAGE_SIZE) {
		zram_slot_lock(zram, index);
		zram_free_page(zram, index);
		zram_slot_unlock(zram, index);
		atomic64_inc(&zram->stats.notify_free);
		index++;
		n -= PAGE_SIZE;
	}
}

/*
 * Returns errno if it has some problem. Otherwise return 0 or 1.
 * Returns 0 if IO request was done synchronously
 * Returns 1 if IO request was successfully submitted.
 */
static int zram_bvec_rw(struct zram *zram, struct bio_vec *bvec, u32 index,
			int offset, bool is_write, struct bio *bio)
{
	unsigned long start_time = jiffies;
	int rw_acct = is_write ? REQ_OP_WRITE : REQ_OP_READ;
	int ret;

	generic_start_io_acct(rw_acct, bvec->bv_len >> SECTOR_SHIFT,
			&zram->disk->part0);

	if (!is_write) {
		atomic64_inc(&zram->stats.num_reads);
		ret = zram_bvec_read(zram, bvec, index, offset, bio);
		flush_dcache_page(bvec->bv_page);
	} else {
		atomic64_inc(&zram->stats.num_writes);
		ret = zram_bvec_write(zram, bvec, index, offset, bio);
	}

	generic_end_io_acct(rw_acct, &zram->disk->part0, start_time);

	zram_slot_lock(zram, index);
	zram_accessed(zram, index);
	zram_slot_unlock(zram, index);

	if (unlikely(ret < 0)) {
		if (!is_write)
			atomic64_inc(&zram->stats.failed_reads);
		else
			atomic64_inc(&zram->stats.failed_writes);
	}

	return ret;
}

static void __zram_make_request(struct zram *zram, struct bio *bio)
{
	int offset;
	u32 index;
	struct bio_vec bvec;
	struct bvec_iter iter;

	index = bio->bi_iter.bi_sector >> SECTORS_PER_PAGE_SHIFT;
	offset = (bio->bi_iter.bi_sector &
		  (SECTORS_PER_PAGE - 1)) << SECTOR_SHIFT;

	if (unlikely(bio_op(bio) == REQ_OP_DISCARD)) {
		zram_bio_discard(zram, index, offset, bio);
		bio_endio(bio);
		return;
	}

	bio_for_each_segment(bvec, bio, iter) {
		struct bio_vec bv = bvec;
		unsigned int unwritten = bvec.bv_len;

		do {
			bv.bv_len = min_t(unsigned int, PAGE_SIZE - offset,
							unwritten);
			if (zram_bvec_rw(zram, &bv, index, offset,
					op_is_write(bio_op(bio)), bio) < 0)
				goto out;

			bv.bv_offset += bv.bv_len;
			unwritten -= bv.bv_len;

			update_position(&index, &offset, &bv);
		} while (unwritten);
	}

	bio_endio(bio);
	return;

out:
	bio_io_error(bio);
}

/*
 * Handler function for all zram I/O requests.
 */
static blk_qc_t zram_make_request(struct request_queue *queue, struct bio *bio)
{
	struct zram *zram = queue->queuedata;

	if (!valid_io_request(zram, bio->bi_iter.bi_sector,
					bio->bi_iter.bi_size)) {
		atomic64_inc(&zram->stats.invalid_io);
		goto error;
	}

	__zram_make_request(zram, bio);
	return BLK_QC_T_NONE;

error:
	bio_io_error(bio);
	return BLK_QC_T_NONE;
}

static void zram_slot_free_notify(struct block_device *bdev,
				unsigned long index)
{
	struct zram *zram;

	zram = bdev->bd_disk->private_data;

<<<<<<< HEAD
=======
	zram_slot_lock(zram, index);
	zram_free_page(zram, index);
	zram_slot_unlock(zram, index);
>>>>>>> ca975794
	atomic64_inc(&zram->stats.notify_free);
	if (!zram_slot_trylock(zram, index)) {
		atomic64_inc(&zram->stats.miss_free);
		return;
	}

	zram_free_page(zram, index);
	zram_slot_unlock(zram, index);
}

static int zram_rw_page(struct block_device *bdev, sector_t sector,
		       struct page *page, bool is_write)
{
	int offset, ret;
	u32 index;
	struct zram *zram;
	struct bio_vec bv;

	zram = bdev->bd_disk->private_data;

	if (!valid_io_request(zram, sector, PAGE_SIZE)) {
		atomic64_inc(&zram->stats.invalid_io);
		ret = -EINVAL;
		goto out;
	}

	index = sector >> SECTORS_PER_PAGE_SHIFT;
	offset = (sector & (SECTORS_PER_PAGE - 1)) << SECTOR_SHIFT;

	bv.bv_page = page;
	bv.bv_len = PAGE_SIZE;
	bv.bv_offset = 0;

	ret = zram_bvec_rw(zram, &bv, index, offset, is_write, NULL);
out:
	/*
	 * If I/O fails, just return error(ie, non-zero) without
	 * calling page_endio.
	 * It causes resubmit the I/O with bio request by upper functions
	 * of rw_page(e.g., swap_readpage, __swap_writepage) and
	 * bio->bi_end_io does things to handle the error
	 * (e.g., SetPageError, set_page_dirty and extra works).
	 */
	if (unlikely(ret < 0))
		return ret;

	switch (ret) {
	case 0:
		page_endio(page, is_write, 0);
		break;
	case 1:
		ret = 0;
		break;
	default:
		WARN_ON(1);
	}
	return ret;
}

static void zram_reset_device(struct zram *zram)
{
	struct zcomp *comp;
	u64 disksize;

	down_write(&zram->init_lock);

	zram->limit_pages = 0;

	if (!init_done(zram)) {
		up_write(&zram->init_lock);
		return;
	}

	comp = zram->comp;
	disksize = zram->disksize;
	zram->disksize = 0;

	set_capacity(zram->disk, 0);
	part_stat_set_all(&zram->disk->part0, 0);

	up_write(&zram->init_lock);
	/* I/O operation under all of CPU are done so let's free */
	zram_meta_free(zram, disksize);
	memset(&zram->stats, 0, sizeof(zram->stats));
	zcomp_destroy(comp);
	reset_bdev(zram);
}

static ssize_t disksize_store(struct device *dev,
		struct device_attribute *attr, const char *buf, size_t len)
{
	u64 disksize;
	struct zcomp *comp;
	struct zram *zram = dev_to_zram(dev);
	int err;

	disksize = memparse(buf, NULL);
	if (!disksize)
		return -EINVAL;

	down_write(&zram->init_lock);
	if (init_done(zram)) {
		pr_info("Cannot change disksize for initialized device\n");
		err = -EBUSY;
		goto out_unlock;
	}

	disksize = PAGE_ALIGN(disksize);
	if (!zram_meta_alloc(zram, disksize)) {
		err = -ENOMEM;
		goto out_unlock;
	}

	comp = zcomp_create(zram->compressor);
	if (IS_ERR(comp)) {
		pr_err("Cannot initialise %s compressing backend\n",
				zram->compressor);
		err = PTR_ERR(comp);
		goto out_free_meta;
	}

	zram->comp = comp;
	zram->disksize = disksize;
	set_capacity(zram->disk, zram->disksize >> SECTOR_SHIFT);

	revalidate_disk(zram->disk);
	up_write(&zram->init_lock);

	return len;

out_free_meta:
	zram_meta_free(zram, disksize);
out_unlock:
	up_write(&zram->init_lock);
	return err;
}

static ssize_t reset_store(struct device *dev,
		struct device_attribute *attr, const char *buf, size_t len)
{
	int ret;
	unsigned short do_reset;
	struct zram *zram;
	struct block_device *bdev;

	ret = kstrtou16(buf, 10, &do_reset);
	if (ret)
		return ret;

	if (!do_reset)
		return -EINVAL;

	zram = dev_to_zram(dev);
	bdev = bdget_disk(zram->disk, 0);
	if (!bdev)
		return -ENOMEM;

	mutex_lock(&bdev->bd_mutex);
	/* Do not reset an active device or claimed device */
	if (bdev->bd_openers || zram->claim) {
		mutex_unlock(&bdev->bd_mutex);
		bdput(bdev);
		return -EBUSY;
	}

	/* From now on, anyone can't open /dev/zram[0-9] */
	zram->claim = true;
	mutex_unlock(&bdev->bd_mutex);

	/* Make sure all the pending I/O are finished */
	fsync_bdev(bdev);
	zram_reset_device(zram);
	revalidate_disk(zram->disk);
	bdput(bdev);

	mutex_lock(&bdev->bd_mutex);
	zram->claim = false;
	mutex_unlock(&bdev->bd_mutex);

	return len;
}

static int zram_open(struct block_device *bdev, fmode_t mode)
{
	int ret = 0;
	struct zram *zram;

	WARN_ON(!mutex_is_locked(&bdev->bd_mutex));

	zram = bdev->bd_disk->private_data;
	/* zram was claimed to reset so open request fails */
	if (zram->claim)
		ret = -EBUSY;

	return ret;
}

static const struct block_device_operations zram_devops = {
	.open = zram_open,
	.swap_slot_free_notify = zram_slot_free_notify,
	.rw_page = zram_rw_page,
	.owner = THIS_MODULE
};

static DEVICE_ATTR_WO(compact);
static DEVICE_ATTR_RW(disksize);
static DEVICE_ATTR_RO(initstate);
static DEVICE_ATTR_WO(reset);
static DEVICE_ATTR_WO(mem_limit);
static DEVICE_ATTR_WO(mem_used_max);
<<<<<<< HEAD
static DEVICE_ATTR_WO(idle);
=======
>>>>>>> ca975794
static DEVICE_ATTR_RW(max_comp_streams);
static DEVICE_ATTR_RW(comp_algorithm);
#ifdef CONFIG_ZRAM_WRITEBACK
static DEVICE_ATTR_RW(backing_dev);
<<<<<<< HEAD
static DEVICE_ATTR_WO(writeback);
static DEVICE_ATTR_RW(writeback_limit);
static DEVICE_ATTR_RW(writeback_limit_enable);
=======
>>>>>>> ca975794
#endif

static struct attribute *zram_disk_attrs[] = {
	&dev_attr_disksize.attr,
	&dev_attr_initstate.attr,
	&dev_attr_reset.attr,
	&dev_attr_compact.attr,
	&dev_attr_mem_limit.attr,
	&dev_attr_mem_used_max.attr,
	&dev_attr_idle.attr,
	&dev_attr_max_comp_streams.attr,
	&dev_attr_comp_algorithm.attr,
#ifdef CONFIG_ZRAM_WRITEBACK
	&dev_attr_backing_dev.attr,
<<<<<<< HEAD
	&dev_attr_writeback.attr,
	&dev_attr_writeback_limit.attr,
	&dev_attr_writeback_limit_enable.attr,
=======
>>>>>>> ca975794
#endif
	&dev_attr_io_stat.attr,
	&dev_attr_mm_stat.attr,
#ifdef CONFIG_ZRAM_WRITEBACK
	&dev_attr_bd_stat.attr,
#endif
	&dev_attr_debug_stat.attr,
	NULL,
};

static const struct attribute_group zram_disk_attr_group = {
	.attrs = zram_disk_attrs,
};

static const struct attribute_group *zram_disk_attr_groups[] = {
	&zram_disk_attr_group,
	NULL,
};

/*
 * Allocate and initialize new zram device. the function returns
 * '>= 0' device_id upon success, and negative value otherwise.
 */
static int zram_add(void)
{
	struct zram *zram;
	struct request_queue *queue;
	int ret, device_id;

	zram = kzalloc(sizeof(struct zram), GFP_KERNEL);
	if (!zram)
		return -ENOMEM;

	ret = idr_alloc(&zram_index_idr, zram, 0, 0, GFP_KERNEL);
	if (ret < 0)
		goto out_free_dev;
	device_id = ret;

	init_rwsem(&zram->init_lock);
#ifdef CONFIG_ZRAM_WRITEBACK
	spin_lock_init(&zram->wb_limit_lock);
#endif
	queue = blk_alloc_queue(GFP_KERNEL);
	if (!queue) {
		pr_err("Error allocating disk queue for device %d\n",
			device_id);
		ret = -ENOMEM;
		goto out_free_idr;
	}

	blk_queue_make_request(queue, zram_make_request);

	/* gendisk structure */
	zram->disk = alloc_disk(1);
	if (!zram->disk) {
		pr_err("Error allocating disk structure for device %d\n",
			device_id);
		ret = -ENOMEM;
		goto out_free_queue;
	}

	zram->disk->major = zram_major;
	zram->disk->first_minor = device_id;
	zram->disk->fops = &zram_devops;
	zram->disk->queue = queue;
	zram->disk->queue->queuedata = zram;
	zram->disk->private_data = zram;
	snprintf(zram->disk->disk_name, 16, "zram%d", device_id);

	__set_bit(QUEUE_FLAG_FAST, &zram->disk->queue->queue_flags);
	/* Actual capacity set using syfs (/sys/block/zram<id>/disksize */
	set_capacity(zram->disk, 0);
	/* zram devices sort of resembles non-rotational disks */
	queue_flag_set_unlocked(QUEUE_FLAG_NONROT, zram->disk->queue);
	queue_flag_clear_unlocked(QUEUE_FLAG_ADD_RANDOM, zram->disk->queue);

	/*
	 * To ensure that we always get PAGE_SIZE aligned
	 * and n*PAGE_SIZED sized I/O requests.
	 */
	blk_queue_physical_block_size(zram->disk->queue, PAGE_SIZE);
	blk_queue_logical_block_size(zram->disk->queue,
					ZRAM_LOGICAL_BLOCK_SIZE);
	blk_queue_io_min(zram->disk->queue, PAGE_SIZE);
	blk_queue_io_opt(zram->disk->queue, PAGE_SIZE);
	zram->disk->queue->limits.discard_granularity = PAGE_SIZE;
	blk_queue_max_discard_sectors(zram->disk->queue, UINT_MAX);
	/*
	 * zram_bio_discard() will clear all logical blocks if logical block
	 * size is identical with physical block size(PAGE_SIZE). But if it is
	 * different, we will skip discarding some parts of logical blocks in
	 * the part of the request range which isn't aligned to physical block
	 * size.  So we can't ensure that all discarded logical blocks are
	 * zeroed.
	 */
	if (ZRAM_LOGICAL_BLOCK_SIZE == PAGE_SIZE)
		zram->disk->queue->limits.discard_zeroes_data = 1;
	else
		zram->disk->queue->limits.discard_zeroes_data = 0;
	queue_flag_set_unlocked(QUEUE_FLAG_DISCARD, zram->disk->queue);

<<<<<<< HEAD
	zram->disk->queue->backing_dev_info->capabilities |=
					BDI_CAP_STABLE_WRITES;
=======
	zram->disk->queue->backing_dev_info.capabilities |=
					BDI_CAP_STABLE_WRITES;

>>>>>>> ca975794
	disk_to_dev(zram->disk)->groups = zram_disk_attr_groups;
	add_disk(zram->disk);

	strlcpy(zram->compressor, default_compressor, sizeof(zram->compressor));

	zram_debugfs_register(zram);
	pr_info("Added device: %s\n", zram->disk->disk_name);
	return device_id;

out_free_queue:
	blk_cleanup_queue(queue);
out_free_idr:
	idr_remove(&zram_index_idr, device_id);
out_free_dev:
	kfree(zram);
	return ret;
}

static int zram_remove(struct zram *zram)
{
	struct block_device *bdev;

	bdev = bdget_disk(zram->disk, 0);
	if (!bdev)
		return -ENOMEM;

	mutex_lock(&bdev->bd_mutex);
	if (bdev->bd_openers || zram->claim) {
		mutex_unlock(&bdev->bd_mutex);
		bdput(bdev);
		return -EBUSY;
	}

	zram->claim = true;
	mutex_unlock(&bdev->bd_mutex);

	zram_debugfs_unregister(zram);
<<<<<<< HEAD
=======

>>>>>>> ca975794
	/* Make sure all the pending I/O are finished */
	fsync_bdev(bdev);
	zram_reset_device(zram);
	bdput(bdev);

	pr_info("Removed device: %s\n", zram->disk->disk_name);

	del_gendisk(zram->disk);
	blk_cleanup_queue(zram->disk->queue);
	put_disk(zram->disk);
	kfree(zram);
	return 0;
}

/* zram-control sysfs attributes */
static ssize_t hot_add_show(struct class *class,
			struct class_attribute *attr,
			char *buf)
{
	int ret;

	mutex_lock(&zram_index_mutex);
	ret = zram_add();
	mutex_unlock(&zram_index_mutex);

	if (ret < 0)
		return ret;
	return scnprintf(buf, PAGE_SIZE, "%d\n", ret);
}

static ssize_t hot_remove_store(struct class *class,
			struct class_attribute *attr,
			const char *buf,
			size_t count)
{
	struct zram *zram;
	int ret, dev_id;

	/* dev_id is gendisk->first_minor, which is `int' */
	ret = kstrtoint(buf, 10, &dev_id);
	if (ret)
		return ret;
	if (dev_id < 0)
		return -EINVAL;

	mutex_lock(&zram_index_mutex);

	zram = idr_find(&zram_index_idr, dev_id);
	if (zram) {
		ret = zram_remove(zram);
		if (!ret)
			idr_remove(&zram_index_idr, dev_id);
	} else {
		ret = -ENODEV;
	}

	mutex_unlock(&zram_index_mutex);
	return ret ? ret : count;
}

/*
 * NOTE: hot_add attribute is not the usual read-only sysfs attribute. In a
 * sense that reading from this file does alter the state of your system -- it
 * creates a new un-initialized zram device and returns back this device's
 * device_id (or an error code if it fails to create a new device).
 */
static struct class_attribute zram_control_class_attrs[] = {
	__ATTR(hot_add, 0400, hot_add_show, NULL),
	__ATTR_WO(hot_remove),
	__ATTR_NULL,
};

static struct class zram_control_class = {
	.name		= "zram-control",
	.owner		= THIS_MODULE,
	.class_attrs	= zram_control_class_attrs,
};

static int zram_remove_cb(int id, void *ptr, void *data)
{
	zram_remove(ptr);
	return 0;
}

static void destroy_devices(void)
{
	class_unregister(&zram_control_class);
	idr_for_each(&zram_index_idr, &zram_remove_cb, NULL);
	zram_debugfs_destroy();
	idr_destroy(&zram_index_idr);
	unregister_blkdev(zram_major, "zram");
}

static int __init zram_init(void)
{
	int ret;

	ret = class_register(&zram_control_class);
	if (ret) {
		pr_err("Unable to register zram-control class\n");
		return ret;
	}

	zram_debugfs_create();
	zram_major = register_blkdev(0, "zram");
	if (zram_major <= 0) {
		pr_err("Unable to get major number\n");
		class_unregister(&zram_control_class);
		return -EBUSY;
	}

	while (num_devices != 0) {
		mutex_lock(&zram_index_mutex);
		ret = zram_add();
		mutex_unlock(&zram_index_mutex);
		if (ret < 0)
			goto out_error;
		num_devices--;
	}

	return 0;

out_error:
	destroy_devices();
	return ret;
}

static void __exit zram_exit(void)
{
	destroy_devices();
}

module_init(zram_init);
module_exit(zram_exit);

module_param(num_devices, uint, 0);
MODULE_PARM_DESC(num_devices, "Number of pre-created zram devices");

MODULE_LICENSE("Dual BSD/GPL");
MODULE_AUTHOR("Nitin Gupta <ngupta@vflare.org>");
MODULE_DESCRIPTION("Compressed RAM Block Device");<|MERGE_RESOLUTION|>--- conflicted
+++ resolved
@@ -57,7 +57,6 @@
 static size_t huge_class_size;
 
 static void zram_free_page(struct zram *zram, size_t index);
-<<<<<<< HEAD
 static int zram_bvec_read(struct zram *zram, struct bio_vec *bvec,
 				u32 index, int offset, struct bio *bio);
 
@@ -75,29 +74,11 @@
 static void zram_slot_unlock(struct zram *zram, u32 index)
 {
 	bit_spin_unlock(ZRAM_LOCK, &zram->table[index].flags);
-=======
-
-static void zram_slot_lock(struct zram *zram, u32 index)
-{
-	bit_spin_lock(ZRAM_LOCK, &zram->table[index].value);
-}
-
-static void zram_slot_unlock(struct zram *zram, u32 index)
-{
-	bit_spin_unlock(ZRAM_LOCK, &zram->table[index].value);
->>>>>>> ca975794
 }
 
 static inline bool init_done(struct zram *zram)
 {
 	return zram->disksize;
-}
-
-static inline bool zram_allocated(struct zram *zram, u32 index)
-{
-
-	return (zram->table[index].value >> (ZRAM_FLAG_SHIFT + 1)) ||
-					zram->table[index].handle;
 }
 
 static inline struct zram *dev_to_zram(struct device *dev)
@@ -119,38 +100,25 @@
 static bool zram_test_flag(struct zram *zram, u32 index,
 			enum zram_pageflags flag)
 {
-<<<<<<< HEAD
 	return zram->table[index].flags & BIT(flag);
-=======
-	return zram->table[index].value & BIT(flag);
->>>>>>> ca975794
 }
 
 static void zram_set_flag(struct zram *zram, u32 index,
 			enum zram_pageflags flag)
 {
-<<<<<<< HEAD
 	zram->table[index].flags |= BIT(flag);
-=======
-	zram->table[index].value |= BIT(flag);
->>>>>>> ca975794
 }
 
 static void zram_clear_flag(struct zram *zram, u32 index,
 			enum zram_pageflags flag)
 {
-<<<<<<< HEAD
 	zram->table[index].flags &= ~BIT(flag);
-=======
-	zram->table[index].value &= ~BIT(flag);
->>>>>>> ca975794
 }
 
 static inline void zram_set_element(struct zram *zram, u32 index,
 			unsigned long element)
 {
 	zram->table[index].element = element;
-<<<<<<< HEAD
 }
 
 static unsigned long zram_get_element(struct zram *zram, u32 index)
@@ -176,26 +144,6 @@
 	return zram_get_obj_size(zram, index) ||
 			zram_test_flag(zram, index, ZRAM_SAME) ||
 			zram_test_flag(zram, index, ZRAM_WB);
-=======
-}
-
-static unsigned long zram_get_element(struct zram *zram, u32 index)
-{
-	return zram->table[index].element;
-}
-
-static size_t zram_get_obj_size(struct zram *zram, u32 index)
-{
-	return zram->table[index].value & (BIT(ZRAM_FLAG_SHIFT) - 1);
-}
-
-static void zram_set_obj_size(struct zram *zram,
-					u32 index, size_t size)
-{
-	unsigned long flags = zram->table[index].value >> ZRAM_FLAG_SHIFT;
-
-	zram->table[index].value = (flags << ZRAM_FLAG_SHIFT) | size;
->>>>>>> ca975794
 }
 
 #if PAGE_SIZE != 4096
@@ -350,7 +298,6 @@
 	return len;
 }
 
-<<<<<<< HEAD
 static ssize_t idle_store(struct device *dev,
 		struct device_attribute *attr, const char *buf, size_t len)
 {
@@ -451,18 +398,25 @@
 }
 
 static ssize_t writeback_limit_show(struct device *dev,
-=======
-#ifdef CONFIG_ZRAM_WRITEBACK
-static bool zram_wb_enabled(struct zram *zram)
-{
-	return zram->backing_dev;
+		struct device_attribute *attr, char *buf)
+{
+	u64 val;
+	struct zram *zram = dev_to_zram(dev);
+
+	down_read(&zram->init_lock);
+	spin_lock(&zram->wb_limit_lock);
+	val = zram->bd_wb_limit;
+	spin_unlock(&zram->wb_limit_lock);
+	up_read(&zram->init_lock);
+
+	return scnprintf(buf, PAGE_SIZE, "%llu\n", val);
 }
 
 static void reset_bdev(struct zram *zram)
 {
 	struct block_device *bdev;
 
-	if (!zram_wb_enabled(zram))
+	if (!zram->backing_dev)
 		return;
 
 	bdev = zram->bdev;
@@ -480,46 +434,6 @@
 }
 
 static ssize_t backing_dev_show(struct device *dev,
->>>>>>> ca975794
-		struct device_attribute *attr, char *buf)
-{
-	struct zram *zram = dev_to_zram(dev);
-	struct file *file = zram->backing_dev;
-	char *p;
-	ssize_t ret;
-
-	down_read(&zram->init_lock);
-<<<<<<< HEAD
-	spin_lock(&zram->wb_limit_lock);
-	val = zram->bd_wb_limit;
-	spin_unlock(&zram->wb_limit_lock);
-	up_read(&zram->init_lock);
-
-	return scnprintf(buf, PAGE_SIZE, "%llu\n", val);
-}
-
-static void reset_bdev(struct zram *zram)
-{
-	struct block_device *bdev;
-
-	if (!zram->backing_dev)
-		return;
-
-	bdev = zram->bdev;
-	if (zram->old_block_size)
-		set_blocksize(bdev, zram->old_block_size);
-	blkdev_put(bdev, FMODE_READ|FMODE_WRITE|FMODE_EXCL);
-	/* hope filp_close flush all of IO */
-	filp_close(zram->backing_dev, NULL);
-	zram->backing_dev = NULL;
-	zram->old_block_size = 0;
-	zram->bdev = NULL;
-
-	kvfree(zram->bitmap);
-	zram->bitmap = NULL;
-}
-
-static ssize_t backing_dev_show(struct device *dev,
 		struct device_attribute *attr, char *buf)
 {
 	struct zram *zram = dev_to_zram(dev);
@@ -534,14 +448,6 @@
 		return 5;
 	}
 
-=======
-	if (!zram_wb_enabled(zram)) {
-		memcpy(buf, "none\n", 5);
-		up_read(&zram->init_lock);
-		return 5;
-	}
-
->>>>>>> ca975794
 	p = file_path(file, buf, PAGE_SIZE - 1);
 	if (IS_ERR(p)) {
 		ret = PTR_ERR(p);
@@ -554,7 +460,6 @@
 out:
 	up_read(&zram->init_lock);
 	return ret;
-<<<<<<< HEAD
 }
 
 static ssize_t backing_dev_store(struct device *dev,
@@ -1043,387 +948,6 @@
 		*ppos += 1;
 	}
 
-=======
-}
-
-static ssize_t backing_dev_store(struct device *dev,
-		struct device_attribute *attr, const char *buf, size_t len)
-{
-	char *file_name;
-	size_t sz;
-	struct file *backing_dev = NULL;
-	struct inode *inode;
-	struct address_space *mapping;
-	unsigned int bitmap_sz, old_block_size = 0;
-	unsigned long nr_pages, *bitmap = NULL;
-	struct block_device *bdev = NULL;
-	int err;
-	struct zram *zram = dev_to_zram(dev);
-	gfp_t kmalloc_flags;
-
-	file_name = kmalloc(PATH_MAX, GFP_KERNEL);
-	if (!file_name)
-		return -ENOMEM;
-
-	down_write(&zram->init_lock);
-	if (init_done(zram)) {
-		pr_info("Can't setup backing device for initialized device\n");
-		err = -EBUSY;
-		goto out;
-	}
-
-	strlcpy(file_name, buf, PATH_MAX);
-	/* ignore trailing newline */
-	sz = strlen(file_name);
-	if (sz > 0 && file_name[sz - 1] == '\n')
-		file_name[sz - 1] = 0x00;
-
-	backing_dev = filp_open(file_name, O_RDWR|O_LARGEFILE, 0);
-	if (IS_ERR(backing_dev)) {
-		err = PTR_ERR(backing_dev);
-		backing_dev = NULL;
-		goto out;
-	}
-
-	mapping = backing_dev->f_mapping;
-	inode = mapping->host;
-
-	/* Support only block device in this moment */
-	if (!S_ISBLK(inode->i_mode)) {
-		err = -ENOTBLK;
-		goto out;
-	}
-
-	bdev = bdgrab(I_BDEV(inode));
-	err = blkdev_get(bdev, FMODE_READ | FMODE_WRITE | FMODE_EXCL, zram);
-	if (err < 0)
-		goto out;
-
-	nr_pages = i_size_read(inode) >> PAGE_SHIFT;
-	bitmap_sz = BITS_TO_LONGS(nr_pages) * sizeof(long);
-	kmalloc_flags = GFP_KERNEL | __GFP_ZERO;
-	if (bitmap_sz > PAGE_SIZE)
-		kmalloc_flags |= __GFP_NOWARN | __GFP_NORETRY;
-
-	bitmap = kmalloc_node(bitmap_sz, kmalloc_flags, NUMA_NO_NODE);
-	if (!bitmap && bitmap_sz > PAGE_SIZE)
-		bitmap = vzalloc(bitmap_sz);
-
-	if (!bitmap) {
-		err = -ENOMEM;
-		goto out;
-	}
-
-	old_block_size = block_size(bdev);
-	err = set_blocksize(bdev, PAGE_SIZE);
-	if (err)
-		goto out;
-
-	reset_bdev(zram);
-	spin_lock_init(&zram->bitmap_lock);
-
-	zram->old_block_size = old_block_size;
-	zram->bdev = bdev;
-	zram->backing_dev = backing_dev;
-	zram->bitmap = bitmap;
-	zram->nr_pages = nr_pages;
-	up_write(&zram->init_lock);
-
-	pr_info("setup backing device %s\n", file_name);
-	kfree(file_name);
-
-	return len;
-out:
-	if (bitmap)
-		kvfree(bitmap);
-
-	if (bdev)
-		blkdev_put(bdev, FMODE_READ | FMODE_WRITE | FMODE_EXCL);
-
-	if (backing_dev)
-		filp_close(backing_dev, NULL);
-
-	up_write(&zram->init_lock);
-
-	kfree(file_name);
-
-	return err;
-}
-
-static unsigned long get_entry_bdev(struct zram *zram)
-{
-	unsigned long entry;
-
-	spin_lock(&zram->bitmap_lock);
-	/* skip 0 bit to confuse zram.handle = 0 */
-	entry = find_next_zero_bit(zram->bitmap, zram->nr_pages, 1);
-	if (entry == zram->nr_pages) {
-		spin_unlock(&zram->bitmap_lock);
-		return 0;
-	}
-
-	set_bit(entry, zram->bitmap);
-	spin_unlock(&zram->bitmap_lock);
-
-	return entry;
-}
-
-static void put_entry_bdev(struct zram *zram, unsigned long entry)
-{
-	int was_set;
-
-	spin_lock(&zram->bitmap_lock);
-	was_set = test_and_clear_bit(entry, zram->bitmap);
-	spin_unlock(&zram->bitmap_lock);
-	WARN_ON_ONCE(!was_set);
-}
-
-static void zram_page_end_io(struct bio *bio)
-{
-	struct page *page = bio->bi_io_vec[0].bv_page;
-
-	page_endio(page, op_is_write(bio_op(bio)), bio->bi_error);
-	bio_put(bio);
-}
-
-/*
- * Returns 1 if the submission is successful.
- */
-static int read_from_bdev_async(struct zram *zram, struct bio_vec *bvec,
-			unsigned long entry, struct bio *parent)
-{
-	struct bio *bio;
-
-	bio = bio_alloc(GFP_ATOMIC, 1);
-	if (!bio)
-		return -ENOMEM;
-
-	bio->bi_iter.bi_sector = entry * (PAGE_SIZE >> 9);
-	bio->bi_bdev = zram->bdev;
-	if (!bio_add_page(bio, bvec->bv_page, bvec->bv_len, bvec->bv_offset)) {
-		bio_put(bio);
-		return -EIO;
-	}
-
-	if (!parent) {
-		bio->bi_opf = REQ_OP_READ;
-		bio->bi_end_io = zram_page_end_io;
-	} else {
-		bio->bi_opf = parent->bi_opf;
-		bio_chain(bio, parent);
-	}
-
-	submit_bio(bio);
-	return 1;
-}
-
-struct zram_work {
-	struct work_struct work;
-	struct zram *zram;
-	unsigned long entry;
-	struct bio *bio;
-};
-
-#if PAGE_SIZE != 4096
-static void zram_sync_read(struct work_struct *work)
-{
-	struct bio_vec bvec;
-	struct zram_work *zw = container_of(work, struct zram_work, work);
-	struct zram *zram = zw->zram;
-	unsigned long entry = zw->entry;
-	struct bio *bio = zw->bio;
-
-	read_from_bdev_async(zram, &bvec, entry, bio);
-}
-
-/*
- * Block layer want one ->make_request_fn to be active at a time
- * so if we use chained IO with parent IO in same context,
- * it's a deadlock. To avoid, it, it uses worker thread context.
- */
-static int read_from_bdev_sync(struct zram *zram, struct bio_vec *bvec,
-				unsigned long entry, struct bio *bio)
-{
-	struct zram_work work;
-
-	work.zram = zram;
-	work.entry = entry;
-	work.bio = bio;
-
-	INIT_WORK_ONSTACK(&work.work, zram_sync_read);
-	queue_work(system_unbound_wq, &work.work);
-	flush_work(&work.work);
-	destroy_work_on_stack(&work.work);
-
-	return 1;
-}
-#else
-static int read_from_bdev_sync(struct zram *zram, struct bio_vec *bvec,
-				unsigned long entry, struct bio *bio)
-{
-	WARN_ON(1);
-	return -EIO;
-}
-#endif
-
-static int read_from_bdev(struct zram *zram, struct bio_vec *bvec,
-			unsigned long entry, struct bio *parent, bool sync)
-{
-	if (sync)
-		return read_from_bdev_sync(zram, bvec, entry, parent);
-	else
-		return read_from_bdev_async(zram, bvec, entry, parent);
-}
-
-static int write_to_bdev(struct zram *zram, struct bio_vec *bvec,
-					u32 index, struct bio *parent,
-					unsigned long *pentry)
-{
-	struct bio *bio;
-	unsigned long entry;
-
-	bio = bio_alloc(GFP_ATOMIC, 1);
-	if (!bio)
-		return -ENOMEM;
-
-	entry = get_entry_bdev(zram);
-	if (!entry) {
-		bio_put(bio);
-		return -ENOSPC;
-	}
-
-	bio->bi_iter.bi_sector = entry * (PAGE_SIZE >> 9);
-	bio->bi_bdev = zram->bdev;
-	if (!bio_add_page(bio, bvec->bv_page, bvec->bv_len,
-					bvec->bv_offset)) {
-		bio_put(bio);
-		put_entry_bdev(zram, entry);
-		return -EIO;
-	}
-
-	if (!parent) {
-		bio->bi_opf = REQ_OP_WRITE | REQ_SYNC;
-		bio->bi_end_io = zram_page_end_io;
-	} else {
-		bio->bi_opf = parent->bi_opf;
-		bio_chain(bio, parent);
-	}
-
-	submit_bio(bio);
-	*pentry = entry;
-
-	return 0;
-}
-
-static void zram_wb_clear(struct zram *zram, u32 index)
-{
-	unsigned long entry;
-
-	zram_clear_flag(zram, index, ZRAM_WB);
-	entry = zram_get_element(zram, index);
-	zram_set_element(zram, index, 0);
-	put_entry_bdev(zram, entry);
-}
-
-#else
-static bool zram_wb_enabled(struct zram *zram) { return false; }
-static inline void reset_bdev(struct zram *zram) {};
-static int write_to_bdev(struct zram *zram, struct bio_vec *bvec,
-					u32 index, struct bio *parent,
-					unsigned long *pentry)
-
-{
-	return -EIO;
-}
-
-static int read_from_bdev(struct zram *zram, struct bio_vec *bvec,
-			unsigned long entry, struct bio *parent, bool sync)
-{
-	return -EIO;
-}
-static void zram_wb_clear(struct zram *zram, u32 index) {}
-#endif
-
-#ifdef CONFIG_ZRAM_MEMORY_TRACKING
-
-static struct dentry *zram_debugfs_root;
-
-static void zram_debugfs_create(void)
-{
-	zram_debugfs_root = debugfs_create_dir("zram", NULL);
-}
-
-static void zram_debugfs_destroy(void)
-{
-	debugfs_remove_recursive(zram_debugfs_root);
-}
-
-static void zram_accessed(struct zram *zram, u32 index)
-{
-	zram->table[index].ac_time = ktime_get_boottime();
-}
-
-static void zram_reset_access(struct zram *zram, u32 index)
-{
-	zram->table[index].ac_time.tv64 = 0;
-}
-
-static ssize_t read_block_state(struct file *file, char __user *buf,
-				size_t count, loff_t *ppos)
-{
-	char *kbuf;
-	ssize_t index, written = 0;
-	struct zram *zram = file->private_data;
-	unsigned long nr_pages = zram->disksize >> PAGE_SHIFT;
-	struct timespec64 ts;
-
-	gfp_t kmalloc_flags;
-
-	kmalloc_flags = GFP_KERNEL;
-	if (count > PAGE_SIZE)
-		kmalloc_flags |= __GFP_NOWARN | __GFP_NORETRY;
-
-	kbuf = kmalloc_node(count, kmalloc_flags, NUMA_NO_NODE);
-	if (!kbuf && count > PAGE_SIZE)
-		kbuf = vmalloc(count);
-	if (!kbuf)
-		return -ENOMEM;
-
-	down_read(&zram->init_lock);
-	if (!init_done(zram)) {
-		up_read(&zram->init_lock);
-		kvfree(kbuf);
-		return -EINVAL;
-	}
-
-	for (index = *ppos; index < nr_pages; index++) {
-		int copied;
-
-		zram_slot_lock(zram, index);
-		if (!zram_allocated(zram, index))
-			goto next;
-
-		ts = ktime_to_timespec64(zram->table[index].ac_time);
-		copied = snprintf(kbuf + written, count,
-			"%12zd %12lld.%06lu %c%c%c\n",
-			index, (s64)ts.tv_sec,
-			ts.tv_nsec / NSEC_PER_USEC,
-			zram_test_flag(zram, index, ZRAM_SAME) ? 's' : '.',
-			zram_test_flag(zram, index, ZRAM_WB) ? 'w' : '.',
-			zram_test_flag(zram, index, ZRAM_HUGE) ? 'h' : '.');
-
-		if (count < copied) {
-			zram_slot_unlock(zram, index);
-			break;
-		}
-		written += copied;
-		count -= copied;
-next:
-		zram_slot_unlock(zram, index);
-		*ppos += 1;
-	}
-
->>>>>>> ca975794
 	up_read(&zram->init_lock);
 	if (copy_to_user(buf, kbuf, written))
 		written = -EFAULT;
@@ -1447,14 +971,11 @@
 						zram_debugfs_root);
 	debugfs_create_file("block_state", 0400, zram->debugfs_dir,
 				zram, &proc_zram_block_state_op);
-<<<<<<< HEAD
 }
 
 static void zram_debugfs_unregister(struct zram *zram)
 {
 	debugfs_remove_recursive(zram->debugfs_dir);
-=======
->>>>>>> ca975794
 }
 #else
 static void zram_debugfs_create(void) {};
@@ -1463,19 +984,6 @@
 {
 	zram_clear_flag(zram, index, ZRAM_IDLE);
 };
-static void zram_debugfs_register(struct zram *zram) {};
-static void zram_debugfs_unregister(struct zram *zram) {};
-#endif
-
-static void zram_debugfs_unregister(struct zram *zram)
-{
-	debugfs_remove_recursive(zram->debugfs_dir);
-}
-#else
-static void zram_debugfs_create(void) {};
-static void zram_debugfs_destroy(void) {};
-static void zram_accessed(struct zram *zram, u32 index) {};
-static void zram_reset_access(struct zram *zram, u32 index) {};
 static void zram_debugfs_register(struct zram *zram) {};
 static void zram_debugfs_unregister(struct zram *zram) {};
 #endif
@@ -1607,7 +1115,6 @@
 			(u64)atomic64_read(&zram->stats.same_pages),
 			pool_stats.pages_compacted,
 			(u64)atomic64_read(&zram->stats.huge_pages));
-<<<<<<< HEAD
 	up_read(&zram->init_lock);
 
 	return ret;
@@ -1627,8 +1134,6 @@
 			FOUR_K((u64)atomic64_read(&zram->stats.bd_count)),
 			FOUR_K((u64)atomic64_read(&zram->stats.bd_reads)),
 			FOUR_K((u64)atomic64_read(&zram->stats.bd_writes)));
-=======
->>>>>>> ca975794
 	up_read(&zram->init_lock);
 
 	return ret;
@@ -1688,11 +1193,8 @@
 		return false;
 	}
 
-<<<<<<< HEAD
-=======
 	if (!huge_class_size)
 		huge_class_size = zs_huge_class_size(zram->mem_pool);
->>>>>>> ca975794
 	return true;
 }
 
@@ -1705,22 +1207,17 @@
 {
 	unsigned long handle;
 
-<<<<<<< HEAD
 #ifdef CONFIG_ZRAM_MEMORY_TRACKING
 	zram->table[index].ac_time.tv64 = 0;
 #endif
 	if (zram_test_flag(zram, index, ZRAM_IDLE))
 		zram_clear_flag(zram, index, ZRAM_IDLE);
-=======
-	zram_reset_access(zram, index);
->>>>>>> ca975794
 
 	if (zram_test_flag(zram, index, ZRAM_HUGE)) {
 		zram_clear_flag(zram, index, ZRAM_HUGE);
 		atomic64_dec(&zram->stats.huge_pages);
 	}
 
-<<<<<<< HEAD
 	if (zram_test_flag(zram, index, ZRAM_WB)) {
 		zram_clear_flag(zram, index, ZRAM_WB);
 		free_block_bdev(zram, zram_get_element(zram, index));
@@ -1737,26 +1234,6 @@
 		goto out;
 	}
 
-=======
-	if (zram_wb_enabled(zram) && zram_test_flag(zram, index, ZRAM_WB)) {
-		zram_wb_clear(zram, index);
-		atomic64_dec(&zram->stats.pages_stored);
-		return;
-	}
-
-	/*
-	 * No memory is allocated for same element filled pages.
-	 * Simply clear same page flag.
-	 */
-	if (zram_test_flag(zram, index, ZRAM_SAME)) {
-		zram_clear_flag(zram, index, ZRAM_SAME);
-		zram_set_element(zram, index, 0);
-		atomic64_dec(&zram->stats.same_pages);
-		atomic64_dec(&zram->stats.pages_stored);
-		return;
-	}
-
->>>>>>> ca975794
 	handle = zram_get_handle(zram, index);
 	if (!handle)
 		return;
@@ -1767,16 +1244,10 @@
 			&zram->stats.compr_data_size);
 out:
 	atomic64_dec(&zram->stats.pages_stored);
-<<<<<<< HEAD
 	zram_set_handle(zram, index, 0);
 	zram_set_obj_size(zram, index, 0);
 	WARN_ON_ONCE(zram->table[index].flags &
 		~(1UL << ZRAM_LOCK | 1UL << ZRAM_UNDER_WB));
-=======
-
-	zram_set_handle(zram, index, 0);
-	zram_set_obj_size(zram, index, 0);
->>>>>>> ca975794
 }
 
 static int __zram_bvec_read(struct zram *zram, struct page *page, u32 index,
@@ -1786,7 +1257,6 @@
 	unsigned long handle;
 	unsigned int size;
 	void *src, *dst;
-<<<<<<< HEAD
 
 	zram_slot_lock(zram, index);
 	if (zram_test_flag(zram, index, ZRAM_WB)) {
@@ -1807,32 +1277,6 @@
 		unsigned long value;
 		void *mem;
 
-=======
-
-	if (zram_wb_enabled(zram)) {
-		zram_slot_lock(zram, index);
-		if (zram_test_flag(zram, index, ZRAM_WB)) {
-			struct bio_vec bvec;
-
-			zram_slot_unlock(zram, index);
-
-			bvec.bv_page = page;
-			bvec.bv_len = PAGE_SIZE;
-			bvec.bv_offset = 0;
-			return read_from_bdev(zram, &bvec,
-					zram_get_element(zram, index),
-					bio, partial_io);
-		}
-		zram_slot_unlock(zram, index);
-	}
-
-	zram_slot_lock(zram, index);
-	handle = zram_get_handle(zram, index);
-	if (!handle || zram_test_flag(zram, index, ZRAM_SAME)) {
-		unsigned long value;
-		void *mem;
-
->>>>>>> ca975794
 		value = handle ? zram_get_element(zram, index) : 0;
 		mem = kmap_atomic(page);
 		zram_fill_page(mem, PAGE_SIZE, value);
@@ -1912,10 +1356,6 @@
 	struct page *page = bvec->bv_page;
 	unsigned long element = 0;
 	enum zram_pageflags flags = 0;
-<<<<<<< HEAD
-=======
-	bool allow_wb = true;
->>>>>>> ca975794
 
 	mem = kmap_atomic(page);
 	if (page_same_filled(mem, &element)) {
@@ -1938,27 +1378,9 @@
 		pr_err("Compression failed! err=%d\n", ret);
 		zs_free(zram->mem_pool, handle);
 		return ret;
-<<<<<<< HEAD
-=======
-	}
-
-	if (unlikely(comp_len >= huge_class_size)) {
-		comp_len = PAGE_SIZE;
-		if (zram_wb_enabled(zram) && allow_wb) {
-			zcomp_stream_put(zram->comp);
-			ret = write_to_bdev(zram, bvec, index, bio, &element);
-			if (!ret) {
-				flags = ZRAM_WB;
-				ret = 1;
-				goto out;
-			}
-			allow_wb = false;
-			goto compress_again;
-		}
->>>>>>> ca975794
-	}
-
-	if (comp_len > max_zpage_size)
+	}
+
+	if (unlikely(comp_len >= huge_class_size))
 		comp_len = PAGE_SIZE;
 	/*
 	 * handle allocation has 2 paths:
@@ -2227,12 +1649,6 @@
 
 	zram = bdev->bd_disk->private_data;
 
-<<<<<<< HEAD
-=======
-	zram_slot_lock(zram, index);
-	zram_free_page(zram, index);
-	zram_slot_unlock(zram, index);
->>>>>>> ca975794
 	atomic64_inc(&zram->stats.notify_free);
 	if (!zram_slot_trylock(zram, index)) {
 		atomic64_inc(&zram->stats.miss_free);
@@ -2443,20 +1859,14 @@
 static DEVICE_ATTR_WO(reset);
 static DEVICE_ATTR_WO(mem_limit);
 static DEVICE_ATTR_WO(mem_used_max);
-<<<<<<< HEAD
 static DEVICE_ATTR_WO(idle);
-=======
->>>>>>> ca975794
 static DEVICE_ATTR_RW(max_comp_streams);
 static DEVICE_ATTR_RW(comp_algorithm);
 #ifdef CONFIG_ZRAM_WRITEBACK
 static DEVICE_ATTR_RW(backing_dev);
-<<<<<<< HEAD
 static DEVICE_ATTR_WO(writeback);
 static DEVICE_ATTR_RW(writeback_limit);
 static DEVICE_ATTR_RW(writeback_limit_enable);
-=======
->>>>>>> ca975794
 #endif
 
 static struct attribute *zram_disk_attrs[] = {
@@ -2471,12 +1881,9 @@
 	&dev_attr_comp_algorithm.attr,
 #ifdef CONFIG_ZRAM_WRITEBACK
 	&dev_attr_backing_dev.attr,
-<<<<<<< HEAD
 	&dev_attr_writeback.attr,
 	&dev_attr_writeback_limit.attr,
 	&dev_attr_writeback_limit_enable.attr,
-=======
->>>>>>> ca975794
 #endif
 	&dev_attr_io_stat.attr,
 	&dev_attr_mm_stat.attr,
@@ -2578,14 +1985,8 @@
 		zram->disk->queue->limits.discard_zeroes_data = 0;
 	queue_flag_set_unlocked(QUEUE_FLAG_DISCARD, zram->disk->queue);
 
-<<<<<<< HEAD
 	zram->disk->queue->backing_dev_info->capabilities |=
 					BDI_CAP_STABLE_WRITES;
-=======
-	zram->disk->queue->backing_dev_info.capabilities |=
-					BDI_CAP_STABLE_WRITES;
-
->>>>>>> ca975794
 	disk_to_dev(zram->disk)->groups = zram_disk_attr_groups;
 	add_disk(zram->disk);
 
@@ -2623,10 +2024,6 @@
 	mutex_unlock(&bdev->bd_mutex);
 
 	zram_debugfs_unregister(zram);
-<<<<<<< HEAD
-=======
-
->>>>>>> ca975794
 	/* Make sure all the pending I/O are finished */
 	fsync_bdev(bdev);
 	zram_reset_device(zram);
