/* Copyright (c) 2014-2017, The Linux Foundation. All rights reserved.
 *
 * This program is free software; you can redistribute it and/or modify
 * it under the terms of the GNU General Public License version 2 and
 * only version 2 as published by the Free Software Foundation.
 *
 * This program is distributed in the hope that it will be useful,
 * but WITHOUT ANY WARRANTY; without even the implied warranty of
 * MERCHANTABILITY or FITNESS FOR A PARTICULAR PURPOSE. See the
 * GNU General Public License for more details.
 */

<<<<<<< HEAD
#include "mhi_sys.h"
#include "mhi.h"
#include "mhi_bhi.h"
#include "mhi_hwio.h"
=======
#include <linux/pm_runtime.h>
#include <mhi_sys.h>
#include <mhi.h>
#include <mhi_bhi.h>
#include <mhi_hwio.h>
>>>>>>> ab757a98

#include <soc/qcom/subsystem_restart.h>
#include <soc/qcom/subsystem_notif.h>

#include <linux/esoc_client.h>

static int mhi_ssr_notify_cb(struct notifier_block *nb,
			unsigned long action, void *data)
{
	struct mhi_device_ctxt *mhi_dev_ctxt =
		container_of(nb, struct mhi_device_ctxt, mhi_ssr_nb);
	switch (action) {
	case SUBSYS_BEFORE_POWERUP:
		mhi_log(mhi_dev_ctxt, MHI_MSG_INFO,
			"Received Subsystem event BEFORE_POWERUP\n");
		break;
	case SUBSYS_AFTER_POWERUP:
		mhi_log(mhi_dev_ctxt, MHI_MSG_INFO,
			"Received Subsystem event AFTER_POWERUP\n");
		break;
	case SUBSYS_POWERUP_FAILURE:
		mhi_log(mhi_dev_ctxt, MHI_MSG_INFO,
			"Received Subsystem event POWERUP_FAILURE\n");
		break;
	case SUBSYS_BEFORE_SHUTDOWN:
		mhi_log(mhi_dev_ctxt, MHI_MSG_INFO,
			"Received Subsystem event BEFORE_SHUTDOWN\n");
		break;
	case SUBSYS_AFTER_SHUTDOWN:
		mhi_log(mhi_dev_ctxt, MHI_MSG_INFO,
			"Received Subsystem event AFTER_SHUTDOWN\n");
		break;
	case SUBSYS_RAMDUMP_NOTIFICATION:
		mhi_log(mhi_dev_ctxt, MHI_MSG_INFO,
			"Received Subsystem event RAMDUMP\n");
		break;
	default:
		mhi_log(mhi_dev_ctxt, MHI_MSG_INFO,
			"Received ESOC notifcation %d, NOT handling\n",
			(int)action);
		break;
	}
	return NOTIFY_OK;
}

int mhi_esoc_register(struct mhi_device_ctxt *mhi_dev_ctxt)
{
	int ret_val = 0;
	struct device_node *np;
	struct device *dev = &mhi_dev_ctxt->pcie_device->dev;

	np = dev->of_node;
	mhi_dev_ctxt->esoc_handle = devm_register_esoc_client(dev, "mdm");
	mhi_log(mhi_dev_ctxt, MHI_MSG_VERBOSE,
		"Of table of pcie struct device property is dev->of_node %p\n",
		np);
	if (IS_ERR_OR_NULL(mhi_dev_ctxt->esoc_handle)) {
		mhi_log(mhi_dev_ctxt, MHI_MSG_CRITICAL,
			"Failed to register for SSR, ret %lx\n",
			(uintptr_t)mhi_dev_ctxt->esoc_handle);
		return -EIO;
	}
	mhi_dev_ctxt->mhi_ssr_nb.notifier_call = mhi_ssr_notify_cb;
	mhi_dev_ctxt->esoc_ssr_handle = subsys_notif_register_notifier(
					mhi_dev_ctxt->esoc_handle->name,
					&mhi_dev_ctxt->mhi_ssr_nb);
	if (IS_ERR_OR_NULL(mhi_dev_ctxt->esoc_ssr_handle)) {
		ret_val = PTR_RET(mhi_dev_ctxt->esoc_ssr_handle);
		mhi_log(mhi_dev_ctxt, MHI_MSG_CRITICAL,
			"Can't find esoc desc ret 0x%lx\n",
			(uintptr_t)mhi_dev_ctxt->esoc_ssr_handle);
	}

	return ret_val;
}

void mhi_notify_client(struct mhi_client_handle *client_handle,
		       enum MHI_CB_REASON reason)
{
	struct mhi_cb_info cb_info = {0};
	struct mhi_result result = {0};
	struct mhi_client_config *client_config;

	cb_info.result = NULL;
	cb_info.cb_reason = reason;

	if (client_handle == NULL)
		return;

	client_config = client_handle->client_config;

	if (client_config->client_info.mhi_client_cb) {
		result.user_data = client_config->user_data;
		cb_info.chan = client_config->chan_info.chan_nr;
		cb_info.result = &result;
		mhi_log(client_config->mhi_dev_ctxt, MHI_MSG_INFO,
			"Calling back for chan %d, reason %d\n",
			cb_info.chan,
			reason);
		client_config->client_info.mhi_client_cb(&cb_info);
	}
}

void mhi_notify_clients(struct mhi_device_ctxt *mhi_dev_ctxt,
					enum MHI_CB_REASON reason)
{
	int i;
	struct mhi_client_handle *client_handle = NULL;

	for (i = 0; i < MHI_MAX_CHANNELS; ++i) {
		if (VALID_CHAN_NR(i)) {
			client_handle = mhi_dev_ctxt->client_handle_list[i];
			mhi_notify_client(client_handle, reason);
		}
	}
}

int set_mhi_base_state(struct mhi_device_ctxt *mhi_dev_ctxt)
{
	u32 pcie_word_val = 0;
	int r = 0;

	mhi_dev_ctxt->bhi_ctxt.bhi_base = mhi_dev_ctxt->core.bar0_base;
	pcie_word_val = mhi_reg_read(mhi_dev_ctxt->bhi_ctxt.bhi_base, BHIOFF);

	/* confirm it's a valid reading */
	if (unlikely(pcie_word_val == U32_MAX)) {
		mhi_log(mhi_dev_ctxt, MHI_MSG_ERROR,
			"Invalid BHI Offset:0x%x\n", pcie_word_val);
		return -EIO;
	}
	mhi_dev_ctxt->bhi_ctxt.bhi_base += pcie_word_val;
	pcie_word_val = mhi_reg_read(mhi_dev_ctxt->bhi_ctxt.bhi_base,
				     BHI_EXECENV);
	mhi_dev_ctxt->dev_exec_env = pcie_word_val;
	if (pcie_word_val == MHI_EXEC_ENV_AMSS) {
		mhi_dev_ctxt->base_state = STATE_TRANSITION_RESET;
	} else if (pcie_word_val == MHI_EXEC_ENV_PBL) {
		mhi_dev_ctxt->base_state = STATE_TRANSITION_BHI;
	} else {
		mhi_log(mhi_dev_ctxt, MHI_MSG_ERROR,
			"Invalid EXEC_ENV: 0x%x\n",
			pcie_word_val);
		r = -EIO;
	}
	mhi_log(mhi_dev_ctxt, MHI_MSG_INFO,
		"EXEC_ENV: %d Base state %d\n",
		pcie_word_val, mhi_dev_ctxt->base_state);
	return r;
}

void mhi_link_state_cb(struct msm_pcie_notify *notify)
{
	struct mhi_device_ctxt *mhi_dev_ctxt = NULL;

	if (!notify || !notify->data) {
		pr_err("%s: incomplete handle received\n", __func__);
		return;
	}

	mhi_dev_ctxt = notify->data;
	switch (notify->event) {
	case MSM_PCIE_EVENT_LINKDOWN:
		mhi_log(mhi_dev_ctxt, MHI_MSG_INFO,
			"Received MSM_PCIE_EVENT_LINKDOWN\n");
		break;
	case MSM_PCIE_EVENT_LINKUP:
		mhi_log(mhi_dev_ctxt, MHI_MSG_INFO,
			"Received MSM_PCIE_EVENT_LINKUP\n");
		mhi_dev_ctxt->counters.link_up_cntr++;
		break;
	case MSM_PCIE_EVENT_WAKEUP:
		mhi_log(mhi_dev_ctxt, MHI_MSG_INFO,
			"Received MSM_PCIE_EVENT_WAKE\n");
		__pm_stay_awake(&mhi_dev_ctxt->w_lock);
		__pm_relax(&mhi_dev_ctxt->w_lock);

		if (mhi_dev_ctxt->flags.mhi_initialized) {
			mhi_dev_ctxt->runtime_get(mhi_dev_ctxt);
			mhi_dev_ctxt->runtime_put(mhi_dev_ctxt);
		}
		break;
	default:
		mhi_log(mhi_dev_ctxt, MHI_MSG_INFO,
			"Received bad link event\n");
		return;
		}
}

int init_mhi_base_state(struct mhi_device_ctxt *mhi_dev_ctxt)
{
	int r = 0;

	r = mhi_init_state_transition(mhi_dev_ctxt, mhi_dev_ctxt->base_state);
	if (r) {
		mhi_log(mhi_dev_ctxt, MHI_MSG_CRITICAL,
			"Failed to start state change event, to %d\n",
			mhi_dev_ctxt->base_state);
	}
	return r;
}<|MERGE_RESOLUTION|>--- conflicted
+++ resolved
@@ -10,18 +10,11 @@
  * GNU General Public License for more details.
  */
 
-<<<<<<< HEAD
+#include <linux/pm_runtime.h>
 #include "mhi_sys.h"
 #include "mhi.h"
 #include "mhi_bhi.h"
 #include "mhi_hwio.h"
-=======
-#include <linux/pm_runtime.h>
-#include <mhi_sys.h>
-#include <mhi.h>
-#include <mhi_bhi.h>
-#include <mhi_hwio.h>
->>>>>>> ab757a98
 
 #include <soc/qcom/subsystem_restart.h>
 #include <soc/qcom/subsystem_notif.h>
