--- conflicted
+++ resolved
@@ -2817,14 +2817,6 @@
 		unsigned long *size)
 {
 	if (base_offset)
-<<<<<<< HEAD
-		*base_offset = GSI_GSI_INST_RAM_BASE_OFFS;
-	if (size)
-		*size = GSI_GSI_INST_RAM_SIZE;
-}
-EXPORT_SYMBOL(gsi_get_inst_ram_offset_and_size);
-
-=======
 		*base_offset = GSI_GSI_INST_RAM_n_OFFS(0);
 	if (size)
 		*size = GSI_GSI_INST_RAM_n_WORD_SZ *
@@ -2893,7 +2885,6 @@
 }
 EXPORT_SYMBOL(gsi_halt_channel_ee);
 
->>>>>>> 4ace475a
 static int msm_gsi_probe(struct platform_device *pdev)
 {
 	struct device *dev = &pdev->dev;
