--- conflicted
+++ resolved
@@ -21,10 +21,6 @@
 #define IPA_PM_THRESHOLD_MAX 5
 #define IPA_PM_EXCEPTION_MAX 2
 #define IPA_PM_DEFERRED_TIMEOUT 10
-<<<<<<< HEAD
-#define IPA_PM_STATE_MAX 7
-=======
->>>>>>> 871eac76
 
 /*
  * ipa_pm group names
