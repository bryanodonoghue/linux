<<<<<<< HEAD
/* Copyright (c) 2012-2017, The Linux Foundation. All rights reserved.
=======
/* Copyright (c) 2012-2018, The Linux Foundation. All rights reserved.
>>>>>>> e045a95c
 *
 * This program is free software; you can redistribute it and/or modify
 * it under the terms of the GNU General Public License version 2 and
 * only version 2 as published by the Free Software Foundation.
 *
 * This program is distributed in the hope that it will be useful,
 * but WITHOUT ANY WARRANTY; without even the implied warranty of
 * MERCHANTABILITY or FITNESS FOR A PARTICULAR PURPOSE.  See the
 * GNU General Public License for more details.
 */

#ifndef _IPA3_I_H_
#define _IPA3_I_H_

#include <linux/bitops.h>
#include <linux/cdev.h>
#include <linux/export.h>
#include <linux/idr.h>
#include <linux/list.h>
#include <linux/mutex.h>
#include <linux/skbuff.h>
#include <linux/slab.h>
#include <linux/ipa.h>
#include <linux/ipa_usb.h>
#include <linux/msm-sps.h>
#include <asm/dma-iommu.h>
#include <linux/iommu.h>
#include <linux/platform_device.h>
#include <linux/firmware.h>
#include "ipa_hw_defs.h"
#include "ipa_ram_mmap.h"
#include "ipa_qmi_service.h"
#include "../ipa_api.h"
#include "ipahal/ipahal_reg.h"
#include "ipahal/ipahal.h"
#include "../ipa_common_i.h"
#include "ipa_uc_offload_i.h"

#define DRV_NAME "ipa"
#define IPA_COOKIE 0x57831603
#define IPA_RT_RULE_COOKIE 0x57831604
#define IPA_RT_TBL_COOKIE 0x57831605
#define IPA_FLT_COOKIE 0x57831606
#define IPA_HDR_COOKIE 0x57831607
#define IPA_PROC_HDR_COOKIE 0x57831608

#define MTU_BYTE 1500

#define IPA_EP_NOT_ALLOCATED (-1)
#define IPA3_MAX_NUM_PIPES 31
#define IPA_SYS_DESC_FIFO_SZ 0x800
#define IPA_SYS_TX_DATA_DESC_FIFO_SZ 0x1000
#define IPA_COMMON_EVENT_RING_SIZE 0x7C00
#define IPA_LAN_RX_HEADER_LENGTH (2)
#define IPA_QMAP_HEADER_LENGTH (4)
#define IPA_DL_CHECKSUM_LENGTH (8)
#define IPA_NUM_DESC_PER_SW_TX (3)
#define IPA_GENERIC_RX_POOL_SZ 192
#define IPA_UC_FINISH_MAX 6
#define IPA_UC_WAIT_MIN_SLEEP 1000
#define IPA_UC_WAII_MAX_SLEEP 1200

#define IPA_MAX_STATUS_STAT_NUM 30

#define IPA_IPC_LOG_PAGES 50

#define IPA_PM_THRESHOLD_MAX 2
#define IPA_MAX_NUM_REQ_CACHE 10

#define IPADBG(fmt, args...) \
	do { \
		pr_debug(DRV_NAME " %s:%d " fmt, __func__, __LINE__, ## args);\
		if (ipa3_ctx) { \
			IPA_IPC_LOGGING(ipa3_ctx->logbuf, \
				DRV_NAME " %s:%d " fmt, ## args); \
			IPA_IPC_LOGGING(ipa3_ctx->logbuf_low, \
				DRV_NAME " %s:%d " fmt, ## args); \
		} \
	} while (0)

#define IPADBG_LOW(fmt, args...) \
	do { \
		pr_debug(DRV_NAME " %s:%d " fmt, __func__, __LINE__, ## args);\
		if (ipa3_ctx) \
			IPA_IPC_LOGGING(ipa3_ctx->logbuf_low, \
				DRV_NAME " %s:%d " fmt, ## args); \
	} while (0)

#define IPAERR(fmt, args...) \
	do { \
		pr_err(DRV_NAME " %s:%d " fmt, __func__, __LINE__, ## args);\
		if (ipa3_ctx) { \
			IPA_IPC_LOGGING(ipa3_ctx->logbuf, \
				DRV_NAME " %s:%d " fmt, ## args); \
			IPA_IPC_LOGGING(ipa3_ctx->logbuf_low, \
				DRV_NAME " %s:%d " fmt, ## args); \
		} \
	} while (0)

#define IPAERR_RL(fmt, args...) \
	do { \
		pr_err_ratelimited_ipa(DRV_NAME " %s:%d " fmt, __func__,\
		__LINE__, ## args);\
		if (ipa3_ctx) { \
			IPA_IPC_LOGGING(ipa3_ctx->logbuf, \
				DRV_NAME " %s:%d " fmt, ## args); \
			IPA_IPC_LOGGING(ipa3_ctx->logbuf_low, \
				DRV_NAME " %s:%d " fmt, ## args); \
		} \
	} while (0)

#define WLAN_AMPDU_TX_EP 15
#define WLAN_PROD_TX_EP  19
#define WLAN1_CONS_RX_EP  14
#define WLAN2_CONS_RX_EP  16
#define WLAN3_CONS_RX_EP  17
#define WLAN4_CONS_RX_EP  18

#define IPA_STATS

#ifdef IPA_STATS
#define IPA_STATS_INC_CNT(val) (++val)
#define IPA_STATS_DEC_CNT(val) (--val)
#define IPA_STATS_EXCP_CNT(__excp, __base) do {				\
	if (__excp < 0 || __excp >= IPAHAL_PKT_STATUS_EXCEPTION_MAX)	\
		break;							\
	++__base[__excp];						\
	} while (0)
#else
#define IPA_STATS_INC_CNT(x) do { } while (0)
#define IPA_STATS_DEC_CNT(x)
#define IPA_STATS_EXCP_CNT(__excp, __base) do { } while (0)
#endif

#define IPA_TOS_EQ			BIT(0)
#define IPA_PROTOCOL_EQ			BIT(1)
#define IPA_TC_EQ			BIT(2)
#define IPA_OFFSET_MEQ128_0		BIT(3)
#define IPA_OFFSET_MEQ128_1		BIT(4)
#define IPA_OFFSET_MEQ32_0		BIT(5)
#define IPA_OFFSET_MEQ32_1		BIT(6)
#define IPA_IHL_OFFSET_MEQ32_0		BIT(7)
#define IPA_IHL_OFFSET_MEQ32_1		BIT(8)
#define IPA_METADATA_COMPARE		BIT(9)
#define IPA_IHL_OFFSET_RANGE16_0	BIT(10)
#define IPA_IHL_OFFSET_RANGE16_1	BIT(11)
#define IPA_IHL_OFFSET_EQ_32		BIT(12)
#define IPA_IHL_OFFSET_EQ_16		BIT(13)
#define IPA_FL_EQ			BIT(14)
#define IPA_IS_FRAG			BIT(15)

#define IPA_HDR_BIN0 0
#define IPA_HDR_BIN1 1
#define IPA_HDR_BIN2 2
#define IPA_HDR_BIN3 3
#define IPA_HDR_BIN4 4
#define IPA_HDR_BIN_MAX 5

#define IPA_HDR_PROC_CTX_BIN0 0
#define IPA_HDR_PROC_CTX_BIN1 1
#define IPA_HDR_PROC_CTX_BIN_MAX 2

#define IPA_EVENT_THRESHOLD 0x10

/*
 * Due to ZLT issue with USB 3.0 core, IPA BAM threashold need to be set
 * to max packet size + 1. After setting the threshold, USB core
 * will not be notified on ZLTs
 */
#define IPA_USB_EVENT_THRESHOLD 0x4001

#define IPA_RX_POOL_CEIL 32
#define IPA_RX_SKB_SIZE 1792

#define IPA_A5_MUX_HDR_NAME "ipa_excp_hdr"
#define IPA_LAN_RX_HDR_NAME "ipa_lan_hdr"
#define IPA_INVALID_L4_PROTOCOL 0xFF

#define IPA_HW_TABLE_ALIGNMENT(start_ofst) \
	(((start_ofst) + 127) & ~127)
#define IPA_RT_FLT_HW_RULE_BUF_SIZE	(256)

#define IPA_HW_TBL_WIDTH (8)
#define IPA_HW_TBL_SYSADDR_ALIGNMENT (127)
#define IPA_HW_TBL_LCLADDR_ALIGNMENT (7)
#define IPA_HW_TBL_ADDR_MASK (127)
#define IPA_HW_TBL_BLK_SIZE_ALIGNMENT (127)
#define IPA_HW_TBL_HDR_WIDTH (8)
#define IPA_HW_RULE_START_ALIGNMENT (7)

/*
 * for local tables (at sram) offsets is used as tables addresses
 * offset need to be in 8B units (local address aligned) and
 * left shifted to its place. Local bit need to be enabled.
 */
#define IPA_HW_TBL_OFSET_TO_LCLADDR(__ofst) \
	( \
	(((__ofst)/(IPA_HW_TBL_LCLADDR_ALIGNMENT+1)) * \
	(IPA_HW_TBL_ADDR_MASK + 1)) + 1 \
	)

#define IPA_RULE_MAX_PRIORITY (0)
#define IPA_RULE_MIN_PRIORITY (1023)

#define IPA_RULE_ID_MIN_VAL (0x01)
#define IPA_RULE_ID_MAX_VAL (0x1FF)
#define IPA_RULE_ID_RULE_MISS (0x3FF)

#define IPA_HDR_PROC_CTX_TABLE_ALIGNMENT_BYTE 8
#define IPA_HDR_PROC_CTX_TABLE_ALIGNMENT(start_ofst) \
	(((start_ofst) + IPA_HDR_PROC_CTX_TABLE_ALIGNMENT_BYTE - 1) & \
	~(IPA_HDR_PROC_CTX_TABLE_ALIGNMENT_BYTE - 1))

#define MAX_RESOURCE_TO_CLIENTS (IPA_CLIENT_MAX)
#define IPA_MEM_PART(x_) (ipa3_ctx->ctrl->mem_partition.x_)

#define IPA_GSI_CHANNEL_STOP_MAX_RETRY 10
#define IPA_GSI_CHANNEL_STOP_PKT_SIZE 1
<<<<<<< HEAD
#define IPA_GSI_CHANNEL_STOP_SLEEP_MIN_USEC (1000)
#define IPA_GSI_CHANNEL_STOP_SLEEP_MAX_USEC (2000)

#define IPA_SLEEP_CLK_RATE_KHZ (32)

#define IPA_ACTIVE_CLIENTS_PREP_EP(log_info, client) \
		log_info.file = __FILENAME__; \
		log_info.line = __LINE__; \
		log_info.type = EP; \
		log_info.id_string = (client < 0 || client >= IPA_CLIENT_MAX) \
			? "Invalid Client" : ipa3_clients_strings[client]

#define IPA_ACTIVE_CLIENTS_PREP_SIMPLE(log_info) \
		log_info.file = __FILENAME__; \
		log_info.line = __LINE__; \
		log_info.type = SIMPLE; \
		log_info.id_string = __func__

#define IPA_ACTIVE_CLIENTS_PREP_RESOURCE(log_info, resource_name) \
		log_info.file = __FILENAME__; \
		log_info.line = __LINE__; \
		log_info.type = RESOURCE; \
		log_info.id_string = resource_name

#define IPA_ACTIVE_CLIENTS_PREP_SPECIAL(log_info, id_str) \
		log_info.file = __FILENAME__; \
		log_info.line = __LINE__; \
		log_info.type = SPECIAL; \
		log_info.id_string = id_str

#define IPA_ACTIVE_CLIENTS_INC_EP(client) \
	do { \
		struct ipa3_active_client_logging_info log_info; \
		IPA_ACTIVE_CLIENTS_PREP_EP(log_info, client); \
		ipa3_inc_client_enable_clks(&log_info); \
	} while (0)

#define IPA_ACTIVE_CLIENTS_DEC_EP(client) \
	do { \
		struct ipa3_active_client_logging_info log_info; \
		IPA_ACTIVE_CLIENTS_PREP_EP(log_info, client); \
		ipa3_dec_client_disable_clks(&log_info); \
	} while (0)

#define IPA_ACTIVE_CLIENTS_INC_SIMPLE() \
	do { \
		struct ipa3_active_client_logging_info log_info; \
		IPA_ACTIVE_CLIENTS_PREP_SIMPLE(log_info); \
		ipa3_inc_client_enable_clks(&log_info); \
	} while (0)

#define IPA_ACTIVE_CLIENTS_DEC_SIMPLE() \
	do { \
		struct ipa3_active_client_logging_info log_info; \
		IPA_ACTIVE_CLIENTS_PREP_SIMPLE(log_info); \
		ipa3_dec_client_disable_clks(&log_info); \
	} while (0)

#define IPA_ACTIVE_CLIENTS_INC_RESOURCE(resource_name) \
	do { \
		struct ipa3_active_client_logging_info log_info; \
		IPA_ACTIVE_CLIENTS_PREP_RESOURCE(log_info, resource_name); \
		ipa3_inc_client_enable_clks(&log_info); \
	} while (0)

#define IPA_ACTIVE_CLIENTS_DEC_RESOURCE(resource_name) \
	do { \
		struct ipa3_active_client_logging_info log_info; \
		IPA_ACTIVE_CLIENTS_PREP_RESOURCE(log_info, resource_name); \
		ipa3_dec_client_disable_clks(&log_info); \
	} while (0)
=======
>>>>>>> e045a95c

#define IPA_GSI_CHANNEL_EMPTY_MAX_RETRY 15
#define IPA_GSI_CHANNEL_EMPTY_SLEEP_MIN_USEC (1000)
#define IPA_GSI_CHANNEL_EMPTY_SLEEP_MAX_USEC (2000)

#define IPA_SLEEP_CLK_RATE_KHZ (32)

#define IPA3_ACTIVE_CLIENTS_LOG_BUFFER_SIZE_LINES 120
#define IPA3_ACTIVE_CLIENTS_LOG_LINE_LEN 96
#define IPA3_ACTIVE_CLIENTS_LOG_HASHTABLE_SIZE 50
#define IPA3_ACTIVE_CLIENTS_LOG_NAME_LEN 40

struct ipa3_active_client_htable_entry {
	struct hlist_node list;
	char id_string[IPA3_ACTIVE_CLIENTS_LOG_NAME_LEN];
	int count;
	enum ipa_active_client_log_type type;
};

struct ipa3_active_clients_log_ctx {
	char *log_buffer[IPA3_ACTIVE_CLIENTS_LOG_BUFFER_SIZE_LINES];
	int log_head;
	int log_tail;
	bool log_rdy;
	struct hlist_head htable[IPA3_ACTIVE_CLIENTS_LOG_HASHTABLE_SIZE];
};

struct ipa3_client_names {
	enum ipa_client_type names[MAX_RESOURCE_TO_CLIENTS];
	int length;
};

struct ipa_smmu_cb_ctx {
	bool valid;
	struct device *dev;
	struct dma_iommu_mapping *mapping;
	struct iommu_domain *iommu;
	unsigned long next_addr;
	u32 va_start;
	u32 va_size;
	u32 va_end;
};

/**
 * struct ipa3_flt_entry - IPA filtering table entry
 * @link: entry's link in global filtering enrties list
 * @rule: filter rule
 * @cookie: cookie used for validity check
 * @tbl: filter table
 * @rt_tbl: routing table
 * @hw_len: entry's size
 * @id: rule handle - globally unique
 * @prio: rule 10bit priority which defines the order of the rule
 *  among other rules at the same integrated table
 * @rule_id: rule 10bit ID to be returned in packet status
 * @ipacm_installed: indicate if installed by ipacm
 */
struct ipa3_flt_entry {
	struct list_head link;
	u32 cookie;
	struct ipa_flt_rule rule;
	struct ipa3_flt_tbl *tbl;
	struct ipa3_rt_tbl *rt_tbl;
	u32 hw_len;
	int id;
	u16 prio;
	u16 rule_id;
	bool ipacm_installed;
};

/**
 * struct ipa3_rt_tbl - IPA routing table
 * @link: table's link in global routing tables list
 * @head_rt_rule_list: head of routing rules list
 * @name: routing table name
 * @idx: routing table index
 * @rule_cnt: number of rules in routing table
 * @ref_cnt: reference counter of routing table
 * @set: collection of routing tables
 * @cookie: cookie used for validity check
 * @in_sys: flag indicating if the table is located in system memory
 * @sz: the size of the routing table
 * @curr_mem: current routing tables block in sys memory
 * @prev_mem: previous routing table block in sys memory
 * @id: routing table id
 * @rule_ids: idr structure that holds the rule_id for each rule
 */
struct ipa3_rt_tbl {
	struct list_head link;
	u32 cookie;
	struct list_head head_rt_rule_list;
	char name[IPA_RESOURCE_NAME_MAX];
	u32 idx;
	u32 rule_cnt;
	u32 ref_cnt;
	struct ipa3_rt_tbl_set *set;
	bool in_sys[IPA_RULE_TYPE_MAX];
	u32 sz[IPA_RULE_TYPE_MAX];
	struct ipa_mem_buffer curr_mem[IPA_RULE_TYPE_MAX];
	struct ipa_mem_buffer prev_mem[IPA_RULE_TYPE_MAX];
	int id;
	struct idr rule_ids;
};

/**
 * struct ipa3_hdr_entry - IPA header table entry
 * @link: entry's link in global header table entries list
 * @hdr: the header
 * @hdr_len: header length
 * @name: name of header table entry
 * @type: l2 header type
 * @is_partial: flag indicating if header table entry is partial
 * @is_hdr_proc_ctx: false - hdr entry resides in hdr table,
 * true - hdr entry resides in DDR and pointed to by proc ctx
 * @phys_base: physical address of entry in DDR when is_hdr_proc_ctx is true,
 * else 0
 * @proc_ctx: processing context header
 * @offset_entry: entry's offset
 * @cookie: cookie used for validity check
 * @ref_cnt: reference counter of routing table
 * @id: header entry id
 * @is_eth2_ofst_valid: is eth2_ofst field valid?
 * @eth2_ofst: offset to start of Ethernet-II/802.3 header
 * @user_deleted: is the header deleted by the user?
<<<<<<< HEAD
=======
 * @ipacm_installed: indicate if installed by ipacm
>>>>>>> e045a95c
 */
struct ipa3_hdr_entry {
	struct list_head link;
	u32 cookie;
	u8 hdr[IPA_HDR_MAX_SIZE];
	u32 hdr_len;
	char name[IPA_RESOURCE_NAME_MAX];
	enum ipa_hdr_l2_type type;
	u8 is_partial;
	bool is_hdr_proc_ctx;
	dma_addr_t phys_base;
	struct ipa3_hdr_proc_ctx_entry *proc_ctx;
<<<<<<< HEAD
	struct ipa3_hdr_offset_entry *offset_entry;
=======
	struct ipa_hdr_offset_entry *offset_entry;
>>>>>>> e045a95c
	u32 ref_cnt;
	int id;
	u8 is_eth2_ofst_valid;
	u16 eth2_ofst;
	bool user_deleted;
<<<<<<< HEAD
};

/**
 * struct ipa3_hdr_offset_entry - IPA header offset entry
 * @link: entry's link in global header offset entries list
 * @offset: the offset
 * @bin: bin
 */
struct ipa3_hdr_offset_entry {
	struct list_head link;
	u32 offset;
	u32 bin;
=======
	bool ipacm_installed;
>>>>>>> e045a95c
};

/**
 * struct ipa3_hdr_tbl - IPA header table
 * @head_hdr_entry_list: header entries list
 * @head_offset_list: header offset list
 * @head_free_offset_list: header free offset list
 * @hdr_cnt: number of headers
 * @end: the last header index
 */
struct ipa3_hdr_tbl {
	struct list_head head_hdr_entry_list;
	struct list_head head_offset_list[IPA_HDR_BIN_MAX];
	struct list_head head_free_offset_list[IPA_HDR_BIN_MAX];
	u32 hdr_cnt;
	u32 end;
};

/**
 * struct ipa3_hdr_offset_entry - IPA header offset entry
 * @link: entry's link in global processing context header offset entries list
 * @offset: the offset
 * @bin: bin
 * @ipacm_installed: indicate if installed by ipacm
 */
struct ipa3_hdr_proc_ctx_offset_entry {
	struct list_head link;
	u32 offset;
	u32 bin;
	bool ipacm_installed;
};

/**
 struct ipa3_hdr_proc_ctx_entry - IPA processing context header table entry
 * @link: entry's link in global header table entries list
 * @type: header processing context type
 * @l2tp_params: L2TP parameters
 * @offset_entry: entry's offset
 * @hdr: the header
 * @cookie: cookie used for validity check
 * @ref_cnt: reference counter of routing table
 * @id: processing context header entry id
 * @user_deleted: is the hdr processing context deleted by the user?
<<<<<<< HEAD
=======
 * @ipacm_installed: indicate if installed by ipacm
>>>>>>> e045a95c
 */
struct ipa3_hdr_proc_ctx_entry {
	struct list_head link;
	u32 cookie;
	enum ipa_hdr_proc_type type;
	struct ipa_l2tp_hdr_proc_ctx_params l2tp_params;
	struct ipa3_hdr_proc_ctx_offset_entry *offset_entry;
	struct ipa3_hdr_entry *hdr;
	u32 ref_cnt;
	int id;
	bool user_deleted;
<<<<<<< HEAD
=======
	bool ipacm_installed;
>>>>>>> e045a95c
};

/**
 * struct ipa3_hdr_proc_ctx_tbl - IPA processing context header table
 * @head_proc_ctx_entry_list: header entries list
 * @head_offset_list: header offset list
 * @head_free_offset_list: header free offset list
 * @proc_ctx_cnt: number of processing context headers
 * @end: the last processing context header index
 * @start_offset: offset in words of processing context header table
 */
struct ipa3_hdr_proc_ctx_tbl {
	struct list_head head_proc_ctx_entry_list;
	struct list_head head_offset_list[IPA_HDR_PROC_CTX_BIN_MAX];
	struct list_head head_free_offset_list[IPA_HDR_PROC_CTX_BIN_MAX];
	u32 proc_ctx_cnt;
	u32 end;
	u32 start_offset;
};

/**
 * struct ipa3_flt_tbl - IPA filter table
 * @head_flt_rule_list: filter rules list
 * @rule_cnt: number of filter rules
 * @in_sys: flag indicating if filter table is located in system memory
 * @sz: the size of the filter tables
 * @end: the last header index
 * @curr_mem: current filter tables block in sys memory
 * @prev_mem: previous filter table block in sys memory
 * @rule_ids: idr structure that holds the rule_id for each rule
 */
struct ipa3_flt_tbl {
	struct list_head head_flt_rule_list;
	u32 rule_cnt;
	bool in_sys[IPA_RULE_TYPE_MAX];
	u32 sz[IPA_RULE_TYPE_MAX];
	struct ipa_mem_buffer curr_mem[IPA_RULE_TYPE_MAX];
	struct ipa_mem_buffer prev_mem[IPA_RULE_TYPE_MAX];
	bool sticky_rear;
	struct idr rule_ids;
};

/**
 * struct ipa3_rt_entry - IPA routing table entry
 * @link: entry's link in global routing table entries list
 * @rule: routing rule
 * @cookie: cookie used for validity check
 * @tbl: routing table
 * @hdr: header table
 * @proc_ctx: processing context table
 * @hw_len: the length of the table
 * @id: rule handle - globaly unique
 * @prio: rule 10bit priority which defines the order of the rule
 *  among other rules at the integrated same table
 * @rule_id: rule 10bit ID to be returned in packet status
 * @rule_id_valid: indicate if rule_id_valid valid or not?
 * @ipacm_installed: indicate if installed by ipacm
 */
struct ipa3_rt_entry {
	struct list_head link;
	u32 cookie;
	struct ipa_rt_rule rule;
	struct ipa3_rt_tbl *tbl;
	struct ipa3_hdr_entry *hdr;
	struct ipa3_hdr_proc_ctx_entry *proc_ctx;
	u32 hw_len;
	int id;
	u16 prio;
	u16 rule_id;
	u16 rule_id_valid;
	bool ipacm_installed;
};

/**
 * struct ipa3_rt_tbl_set - collection of routing tables
 * @head_rt_tbl_list: collection of routing tables
 * @tbl_cnt: number of routing tables
 */
struct ipa3_rt_tbl_set {
	struct list_head head_rt_tbl_list;
	u32 tbl_cnt;
};

/**
 * struct ipa3_wlan_stats - Wlan stats for each wlan endpoint
 * @rx_pkts_rcvd: Packets sent by wlan driver
 * @rx_pkts_status_rcvd: Status packets received from ipa hw
 * @rx_hd_processed: Data Descriptors processed by IPA Driver
 * @rx_hd_reply: Data Descriptors recycled by wlan driver
 * @rx_hd_rcvd: Data Descriptors sent by wlan driver
 * @rx_pkt_leak: Packet count that are not recycled
 * @rx_dp_fail: Packets failed to transfer to IPA HW
 * @tx_pkts_rcvd: SKB Buffers received from ipa hw
 * @tx_pkts_sent: SKB Buffers sent to wlan driver
 * @tx_pkts_dropped: Dropped packets count
 */
struct ipa3_wlan_stats {
	u32 rx_pkts_rcvd;
	u32 rx_pkts_status_rcvd;
	u32 rx_hd_processed;
	u32 rx_hd_reply;
	u32 rx_hd_rcvd;
	u32 rx_pkt_leak;
	u32 rx_dp_fail;
	u32 tx_pkts_rcvd;
	u32 tx_pkts_sent;
	u32 tx_pkts_dropped;
};

/**
 * struct ipa3_wlan_comm_memb - Wlan comm members
 * @wlan_spinlock: protects wlan comm buff list and its size
 * @ipa_tx_mul_spinlock: protects tx dp mul transfer
 * @wlan_comm_total_cnt: wlan common skb buffers allocated count
 * @wlan_comm_free_cnt: wlan common skb buffer free count
 * @total_tx_pkts_freed: Recycled Buffer count
 * @wlan_comm_desc_list: wlan common skb buffer list
 */
struct ipa3_wlan_comm_memb {
	spinlock_t wlan_spinlock;
	spinlock_t ipa_tx_mul_spinlock;
	u32 wlan_comm_total_cnt;
	u32 wlan_comm_free_cnt;
	u32 total_tx_pkts_freed;
	struct list_head wlan_comm_desc_list;
	atomic_t active_clnt_cnt;
};

struct ipa_gsi_ep_mem_info {
	u16 evt_ring_len;
	u64 evt_ring_base_addr;
	void *evt_ring_base_vaddr;
	u16 chan_ring_len;
	u64 chan_ring_base_addr;
	void *chan_ring_base_vaddr;
};

struct ipa3_status_stats {
	struct ipahal_pkt_status status[IPA_MAX_STATUS_STAT_NUM];
	unsigned int curr;
};

/**
 * struct ipa3_ep_context - IPA end point context
 * @valid: flag indicating id EP context is valid
 * @client: EP client type
 * @ep_hdl: EP's client SPS handle
 * @gsi_chan_hdl: EP's GSI channel handle
 * @gsi_evt_ring_hdl: EP's GSI channel event ring handle
 * @gsi_mem_info: EP's GSI channel rings info
 * @chan_scratch: EP's GSI channel scratch info
 * @cfg: EP cionfiguration
 * @dst_pipe_index: destination pipe index
 * @rt_tbl_idx: routing table index
 * @connect: SPS connect
 * @priv: user provided information which will forwarded once the user is
 *        notified for new data avail
 * @client_notify: user provided CB for EP events notification, the event is
 *                 data revived.
 * @desc_fifo_in_pipe_mem: flag indicating if descriptors FIFO uses pipe memory
 * @data_fifo_in_pipe_mem: flag indicating if data FIFO uses pipe memory
 * @desc_fifo_pipe_mem_ofst: descriptors FIFO pipe memory offset
 * @data_fifo_pipe_mem_ofst: data FIFO pipe memory offset
 * @desc_fifo_client_allocated: if descriptors FIFO was allocated by a client
 * @data_fifo_client_allocated: if data FIFO was allocated by a client
 * @skip_ep_cfg: boolean field that determines if EP should be configured
 *  by IPA driver
 * @keep_ipa_awake: when true, IPA will not be clock gated
 * @disconnect_in_progress: Indicates client disconnect in progress.
 * @qmi_request_sent: Indicates whether QMI request to enable clear data path
 *					request is sent or not.
 * @client_lock_unlock: callback function to take mutex lock/unlock for USB
 *				clients
 */
struct ipa3_ep_context {
	int valid;
	enum ipa_client_type client;
	struct sps_pipe *ep_hdl;
	unsigned long gsi_chan_hdl;
	unsigned long gsi_evt_ring_hdl;
	struct ipa_gsi_ep_mem_info gsi_mem_info;
	union __packed gsi_channel_scratch chan_scratch;
	bool bytes_xfered_valid;
	u16 bytes_xfered;
	dma_addr_t phys_base;
	struct ipa_ep_cfg cfg;
	struct ipa_ep_cfg_holb holb;
	struct ipahal_reg_ep_cfg_status status;
	u32 dst_pipe_index;
	u32 rt_tbl_idx;
	struct sps_connect connect;
	void *priv;
	void (*client_notify)(void *priv, enum ipa_dp_evt_type evt,
		       unsigned long data);
	bool desc_fifo_in_pipe_mem;
	bool data_fifo_in_pipe_mem;
	u32 desc_fifo_pipe_mem_ofst;
	u32 data_fifo_pipe_mem_ofst;
	bool desc_fifo_client_allocated;
	bool data_fifo_client_allocated;
	atomic_t avail_fifo_desc;
	u32 dflt_flt4_rule_hdl;
	u32 dflt_flt6_rule_hdl;
	bool skip_ep_cfg;
	bool keep_ipa_awake;
	struct ipa3_wlan_stats wstats;
	u32 uc_offload_state;
	bool disconnect_in_progress;
	u32 qmi_request_sent;
	bool ep_delay_set;

	int (*client_lock_unlock)(bool is_lock);

	/* sys MUST be the last element of this struct */
	struct ipa3_sys_context *sys;
};

/**
 * ipa_usb_xdci_chan_params - xDCI channel related properties
 *
 * @ipa_ep_cfg:          IPA EP configuration
 * @client:              type of "client"
 * @priv:                callback cookie
 * @notify:              callback
 *           priv - callback cookie evt - type of event data - data relevant
 *           to event.  May not be valid. See event_type enum for valid
 *           cases.
 * @skip_ep_cfg:         boolean field that determines if EP should be
 *                       configured by IPA driver
 * @keep_ipa_awake:      when true, IPA will not be clock gated
 * @evt_ring_params:     parameters for the channel's event ring
 * @evt_scratch:         parameters for the channel's event ring scratch
 * @chan_params:         parameters for the channel
 * @chan_scratch:        parameters for the channel's scratch
 *
 */
struct ipa_request_gsi_channel_params {
	struct ipa_ep_cfg ipa_ep_cfg;
	enum ipa_client_type client;
	void *priv;
	ipa_notify_cb notify;
	bool skip_ep_cfg;
	bool keep_ipa_awake;
	struct gsi_evt_ring_props evt_ring_params;
	union __packed gsi_evt_scratch evt_scratch;
	struct gsi_chan_props chan_params;
	union __packed gsi_channel_scratch chan_scratch;
};

enum ipa3_sys_pipe_policy {
	IPA_POLICY_INTR_MODE,
	IPA_POLICY_NOINTR_MODE,
	IPA_POLICY_INTR_POLL_MODE,
};

struct ipa3_repl_ctx {
	struct ipa3_rx_pkt_wrapper **cache;
	atomic_t head_idx;
	atomic_t tail_idx;
	u32 capacity;
};

/**
 * struct ipa3_sys_context - IPA endpoint context for system to BAM pipes
 * @head_desc_list: header descriptors list
 * @len: the size of the above list
 * @spinlock: protects the list and its size
 * @event: used to request CALLBACK mode from SPS driver
 * @ep: IPA EP context
 *
 * IPA context specific to the system-bam pipes a.k.a LAN IN/OUT and WAN
 */
struct ipa3_sys_context {
	u32 len;
	u32 len_pending_xfer;
	struct sps_register_event event;
	atomic_t curr_polling_state;
	struct delayed_work switch_to_intr_work;
	enum ipa3_sys_pipe_policy policy;
	bool use_comm_evt_ring;
	int (*pyld_hdlr)(struct sk_buff *skb, struct ipa3_sys_context *sys);
	struct sk_buff * (*get_skb)(unsigned int len, gfp_t flags);
	void (*free_skb)(struct sk_buff *skb);
	void (*free_rx_wrapper)(struct ipa3_rx_pkt_wrapper *rk_pkt);
	u32 rx_buff_sz;
	u32 rx_pool_sz;
	struct sk_buff *prev_skb;
	unsigned int len_rem;
	unsigned int len_pad;
	unsigned int len_partial;
	bool drop_packet;
	struct work_struct work;
	void (*sps_callback)(struct sps_event_notify *notify);
	enum sps_option sps_option;
	struct delayed_work replenish_rx_work;
	struct work_struct repl_work;
	void (*repl_hdlr)(struct ipa3_sys_context *sys);
	struct ipa3_repl_ctx repl;

	/* ordering is important - mutable fields go above */
	struct ipa3_ep_context *ep;
	struct list_head head_desc_list;
	struct list_head rcycl_list;
	spinlock_t spinlock;
	struct hrtimer db_timer;
	struct workqueue_struct *wq;
	struct workqueue_struct *repl_wq;
	struct ipa3_status_stats *status_stat;
	/* ordering is important - other immutable fields go below */
};

/**
 * enum ipa3_desc_type - IPA decriptors type
 *
 * IPA decriptors type, IPA supports DD and ICD but no CD
 */
enum ipa3_desc_type {
	IPA_DATA_DESC,
	IPA_DATA_DESC_SKB,
	IPA_DATA_DESC_SKB_PAGED,
	IPA_IMM_CMD_DESC,
};

/**
 * struct ipa3_tx_pkt_wrapper - IPA Tx packet wrapper
 * @type: specify if this packet is for the skb or immediate command
 * @mem: memory buffer used by this Tx packet
 * @work: work struct for current Tx packet
 * @link: linked to the wrappers on that pipe
 * @callback: IPA client provided callback
 * @user1: cookie1 for above callback
 * @user2: cookie2 for above callback
 * @sys: corresponding IPA sys context
 * @mult: valid only for first of a "multiple" transfer,
 * holds info for the "sps_transfer" buffer
 * @cnt: 1 for single transfers,
 * >1 and <0xFFFF for first of a "multiple" transfer,
 * 0xFFFF for last desc, 0 for rest of "multiple' transfer
 * @bounce: va of bounce buffer
 * @unmap_dma: in case this is true, the buffer will not be dma unmapped
 *
 * This struct can wrap both data packet and immediate command packet.
 */
struct ipa3_tx_pkt_wrapper {
	enum ipa3_desc_type type;
	struct ipa_mem_buffer mem;
	struct work_struct work;
	struct list_head link;
	void (*callback)(void *user1, int user2);
	void *user1;
	int user2;
	struct ipa3_sys_context *sys;
	struct ipa_mem_buffer mult;
	u32 cnt;
	void *bounce;
	bool no_unmap_dma;
};

/**
 * struct ipa3_dma_xfer_wrapper - IPADMA transfer descr wrapper
 * @phys_addr_src: physical address of the source data to copy
 * @phys_addr_dest: physical address to store the copied data
 * @len: len in bytes to copy
 * @link: linked to the wrappers list on the proper(sync/async) cons pipe
 * @xfer_done: completion object for sync_memcpy completion
 * @callback: IPADMA client provided completion callback
 * @user1: cookie1 for above callback
 *
 * This struct can wrap both sync and async memcpy transfers descriptors.
 */
struct ipa3_dma_xfer_wrapper {
	u64 phys_addr_src;
	u64 phys_addr_dest;
	u16 len;
	struct list_head link;
	struct completion xfer_done;
	void (*callback)(void *user1);
	void *user1;
};

/**
 * struct ipa3_desc - IPA descriptor
 * @type: skb or immediate command or plain old data
 * @pyld: points to skb
 * @frag: points to paged fragment
 * or kmalloc'ed immediate command parameters/plain old data
 * @dma_address: dma mapped address of pyld
 * @dma_address_valid: valid field for dma_address
 * @len: length of the pyld
 * @opcode: for immediate commands
 * @callback: IPA client provided completion callback
 * @user1: cookie1 for above callback
 * @user2: cookie2 for above callback
 * @xfer_done: completion object for sync completion
 * @skip_db_ring: specifies whether GSI doorbell should not be rang
 */
struct ipa3_desc {
	enum ipa3_desc_type type;
	void *pyld;
	skb_frag_t *frag;
	dma_addr_t dma_address;
	bool dma_address_valid;
	u16 len;
	u16 opcode;
	void (*callback)(void *user1, int user2);
	void *user1;
	int user2;
	struct completion xfer_done;
	bool skip_db_ring;
};

/**
 * struct ipa3_rx_pkt_wrapper - IPA Rx packet wrapper
 * @skb: skb
 * @dma_address: DMA address of this Rx packet
 * @link: linked to the Rx packets on that pipe
 * @len: how many bytes are copied into skb's flat buffer
 */
struct ipa3_rx_pkt_wrapper {
	struct list_head link;
	struct ipa_rx_data data;
	u32 len;
	struct work_struct work;
	struct ipa3_sys_context *sys;
};

/**
 * struct ipa3_nat_mem - IPA NAT memory description
 * @class: pointer to the struct class
 * @dev: the dev_t of the device
 * @cdev: cdev of the device
 * @dev_num: device number
 * @vaddr: virtual address
 * @dma_handle: DMA handle
 * @size: NAT memory size
 * @is_mapped: flag indicating if NAT memory is mapped
 * @is_sys_mem: flag indicating if NAT memory is sys memory
 * @is_dev_init: flag indicating if NAT device is initialized
 * @lock: NAT memory mutex
 * @nat_base_address: nat table virutal address
 * @ipv4_rules_addr: base nat table address
 * @ipv4_expansion_rules_addr: expansion table address
 * @index_table_addr: index table address
 * @index_table_expansion_addr: index expansion table address
 * @size_base_tables: base table size
 * @size_expansion_tables: expansion table size
 * @public_ip_addr: ip address of nat table
 */
struct ipa3_nat_mem {
	struct class *class;
	struct device *dev;
	struct cdev cdev;
	dev_t dev_num;
	void *vaddr;
	dma_addr_t dma_handle;
	size_t size;
	bool is_mapped;
	bool is_sys_mem;
	bool is_dev_init;
	bool is_dev;
	struct mutex lock;
	void *nat_base_address;
	char *ipv4_rules_addr;
	char *ipv4_expansion_rules_addr;
	char *index_table_addr;
	char *index_table_expansion_addr;
	u32 size_base_tables;
	u32 size_expansion_tables;
	u32 public_ip_addr;
	void *tmp_vaddr;
	dma_addr_t tmp_dma_handle;
	bool is_tmp_mem;
};

/**
 * enum ipa3_hw_mode - IPA hardware mode
 * @IPA_HW_Normal: Regular IPA hardware
 * @IPA_HW_Virtual: IPA hardware supporting virtual memory allocation
 * @IPA_HW_PCIE: IPA hardware supporting memory allocation over PCIE Bridge
 */
enum ipa3_hw_mode {
	IPA_HW_MODE_NORMAL  = 0,
	IPA_HW_MODE_VIRTUAL = 1,
	IPA_HW_MODE_PCIE    = 2
};

enum ipa3_config_this_ep {
	IPA_CONFIGURE_THIS_EP,
	IPA_DO_NOT_CONFIGURE_THIS_EP,
};

struct ipa3_stats {
	u32 tx_sw_pkts;
	u32 tx_hw_pkts;
	u32 rx_pkts;
	u32 rx_excp_pkts[IPAHAL_PKT_STATUS_EXCEPTION_MAX];
	u32 rx_repl_repost;
	u32 tx_pkts_compl;
	u32 rx_q_len;
	u32 msg_w[IPA_EVENT_MAX_NUM];
	u32 msg_r[IPA_EVENT_MAX_NUM];
	u32 stat_compl;
	u32 aggr_close;
	u32 wan_aggr_close;
	u32 wan_rx_empty;
	u32 wan_repl_rx_empty;
	u32 lan_rx_empty;
	u32 lan_repl_rx_empty;
	u32 flow_enable;
	u32 flow_disable;
	u32 tx_non_linear;
};

struct ipa3_active_clients {
	struct mutex mutex;
	spinlock_t spinlock;
	bool mutex_locked;
	int cnt;
};

struct ipa3_wakelock_ref_cnt {
	spinlock_t spinlock;
	int cnt;
};

struct ipa3_tag_completion {
	struct completion comp;
	atomic_t cnt;
};

/**
 * struct ipa3_debugfs_rt_entry - IPA routing table entry for debugfs
 * @eq_attrib: equation attributes for the rule
 * @retain_hdr: retain header when hit this rule
 * @prio: rule 10bit priority which defines the order of the rule
 * @rule_id: rule 10bit ID to be returned in packet status
 * @dst: destination endpoint
 * @hdr_ofset: header offset to be added
 * @system: rule resides in system memory
 * @is_proc_ctx: indicates whether the rules points to proc_ctx or header
 */
struct ipa3_debugfs_rt_entry {
	struct ipa_ipfltri_rule_eq eq_attrib;
	uint8_t retain_hdr;
	u16 prio;
	u16 rule_id;
	u8 dst;
	u8 hdr_ofset;
	u8 system;
	u8 is_proc_ctx;
};

struct ipa3_controller;

/**
 * struct ipa3_uc_hdlrs - IPA uC callback functions
 * @ipa_uc_loaded_hdlr: Function handler when uC is loaded
 * @ipa_uc_event_hdlr: Event handler function
 * @ipa3_uc_response_hdlr: Response handler function
 * @ipa_uc_event_log_info_hdlr: Log event handler function
 */
struct ipa3_uc_hdlrs {
	void (*ipa_uc_loaded_hdlr)(void);
	void (*ipa_uc_event_hdlr)
		(struct IpaHwSharedMemCommonMapping_t *uc_sram_mmio);
	int (*ipa3_uc_response_hdlr)
		(struct IpaHwSharedMemCommonMapping_t *uc_sram_mmio,
		u32 *uc_status);
	void (*ipa_uc_event_log_info_hdlr)
		(struct IpaHwEventLogInfoData_t *uc_event_top_mmio);
};

/**
 * enum ipa3_hw_flags - flags which defines the behavior of HW
 *
 * @IPA_HW_FLAG_HALT_SYSTEM_ON_ASSERT_FAILURE: Halt system in case of assert
 *	failure.
 * @IPA_HW_FLAG_NO_REPORT_MHI_CHANNEL_ERORR: Channel error would be reported
 *	in the event ring only. No event to CPU.
 * @IPA_HW_FLAG_NO_REPORT_MHI_CHANNEL_WAKE_UP: No need to report event
 *	IPA_HW_2_CPU_EVENT_MHI_WAKE_UP_REQUEST
 * @IPA_HW_FLAG_WORK_OVER_DDR: Perform all transaction to external addresses by
 *	QMB (avoid memcpy)
 * @IPA_HW_FLAG_NO_REPORT_OOB: If set do not report that the device is OOB in
 *	IN Channel
 * @IPA_HW_FLAG_NO_REPORT_DB_MODE: If set, do not report that the device is
 *	entering a mode where it expects a doorbell to be rung for OUT Channel
 * @IPA_HW_FLAG_NO_START_OOB_TIMER
 */
enum ipa3_hw_flags {
	IPA_HW_FLAG_HALT_SYSTEM_ON_ASSERT_FAILURE	= 0x01,
	IPA_HW_FLAG_NO_REPORT_MHI_CHANNEL_ERORR		= 0x02,
	IPA_HW_FLAG_NO_REPORT_MHI_CHANNEL_WAKE_UP	= 0x04,
	IPA_HW_FLAG_WORK_OVER_DDR			= 0x08,
	IPA_HW_FLAG_NO_REPORT_OOB			= 0x10,
	IPA_HW_FLAG_NO_REPORT_DB_MODE			= 0x20,
	IPA_HW_FLAG_NO_START_OOB_TIMER			= 0x40
};

/**
 * struct ipa3_uc_ctx - IPA uC context
 * @uc_inited: Indicates if uC interface has been initialized
 * @uc_loaded: Indicates if uC has loaded
 * @uc_failed: Indicates if uC has failed / returned an error
 * @uc_lock: uC interface lock to allow only one uC interaction at a time
 * @uc_spinlock: same as uc_lock but for irq contexts
 * @uc_completation: Completion mechanism to wait for uC commands
 * @uc_sram_mmio: Pointer to uC mapped memory
 * @pending_cmd: The last command sent waiting to be ACKed
 * @uc_status: The last status provided by the uC
 * @uc_error_type: error type from uC error event
 * @uc_error_timestamp: tag timer sampled after uC crashed
 */
struct ipa3_uc_ctx {
	bool uc_inited;
	bool uc_loaded;
	bool uc_failed;
	struct mutex uc_lock;
	spinlock_t uc_spinlock;
	struct completion uc_completion;
	struct IpaHwSharedMemCommonMapping_t *uc_sram_mmio;
	struct IpaHwEventLogInfoData_t *uc_event_top_mmio;
	u32 uc_event_top_ofst;
	u32 pending_cmd;
	u32 uc_status;
	u32 uc_error_type;
	u32 uc_error_timestamp;
	phys_addr_t rdy_ring_base_pa;
	phys_addr_t rdy_ring_rp_pa;
	u32 rdy_ring_size;
	phys_addr_t rdy_comp_ring_base_pa;
	phys_addr_t rdy_comp_ring_wp_pa;
	u32 rdy_comp_ring_size;
	u32 *rdy_ring_rp_va;
	u32 *rdy_comp_ring_wp_va;
};

/**
 * struct ipa3_uc_wdi_ctx
 * @wdi_uc_top_ofst:
 * @wdi_uc_top_mmio:
 * @wdi_uc_stats_ofst:
 * @wdi_uc_stats_mmio:
 */
struct ipa3_uc_wdi_ctx {
	/* WDI specific fields */
	u32 wdi_uc_stats_ofst;
	struct IpaHwStatsWDIInfoData_t *wdi_uc_stats_mmio;
	void *priv;
	ipa_uc_ready_cb uc_ready_cb;
};

/**
 * struct ipa3_transport_pm - transport power management related members
 * @lock: lock for ensuring atomic operations
 * @res_granted: true if SPS requested IPA resource and IPA granted it
 * @res_rel_in_prog: true if releasing IPA resource is in progress
 * @transport_pm_mutex: Mutex to protect the transport_pm functionality.
 */
struct ipa3_transport_pm {
	spinlock_t lock;
	bool res_granted;
	bool res_rel_in_prog;
	atomic_t dec_clients;
	atomic_t eot_activity;
	struct mutex transport_pm_mutex;
};

/**
 * struct ipa3cm_client_info - the client-info indicated from IPACM
 * @ipacm_client_enum: the enum to indicate tether-client
 * @ipacm_client_uplink: the bool to indicate pipe for uplink
 */
struct ipa3cm_client_info {
	enum ipacm_client_enum client_enum;
	bool uplink;
};

struct ipa3_smp2p_info {
	u32 out_base_id;
	u32 in_base_id;
	bool ipa_clk_on;
	bool res_sent;
};

/**
 * struct ipa3_ready_cb_info - A list of all the registrations
 *  for an indication of IPA driver readiness
 *
 * @link: linked list link
 * @ready_cb: callback
 * @user_data: User data
 *
 */
struct ipa3_ready_cb_info {
	struct list_head link;
	ipa_ready_cb ready_cb;
	void *user_data;
};

struct ipa_dma_task_info {
	struct ipa_mem_buffer mem;
	struct ipahal_imm_cmd_pyld *cmd_pyld;
};

struct ipa_cne_evt {
	struct ipa_wan_msg wan_msg;
	struct ipa_msg_meta msg_meta;
};

/**
 * struct ipa3_context - IPA context
 * @class: pointer to the struct class
 * @dev_num: device number
 * @dev: the dev_t of the device
 * @cdev: cdev of the device
 * @bam_handle: IPA driver's BAM handle
 * @ep: list of all end points
 * @skip_ep_cfg_shadow: state to update filter table correctly across
  power-save
 * @ep_flt_bitmap: End-points supporting filtering bitmap
 * @ep_flt_num: End-points supporting filtering number
 * @resume_on_connect: resume ep on ipa3_connect
 * @flt_tbl: list of all IPA filter tables
 * @mode: IPA operating mode
 * @mmio: iomem
 * @ipa_wrapper_base: IPA wrapper base address
 * @hdr_tbl: IPA header table
 * @hdr_proc_ctx_tbl: IPA processing context table
 * @rt_tbl_set: list of routing tables each of which is a list of rules
 * @reap_rt_tbl_set: list of sys mem routing tables waiting to be reaped
 * @flt_rule_cache: filter rule cache
 * @rt_rule_cache: routing rule cache
 * @hdr_cache: header cache
 * @hdr_offset_cache: header offset cache
 * @hdr_proc_ctx_cache: processing context cache
 * @hdr_proc_ctx_offset_cache: processing context offset cache
 * @rt_tbl_cache: routing table cache
 * @tx_pkt_wrapper_cache: Tx packets cache
 * @rx_pkt_wrapper_cache: Rx packets cache
 * @rt_idx_bitmap: routing table index bitmap
 * @lock: this does NOT protect the linked lists within ipa3_sys_context
 * @smem_sz: shared memory size available for SW use starting
 *  from non-restricted bytes
 * @smem_restricted_bytes: the bytes that SW should not use in the shared mem
 * @nat_mem: NAT memory
 * @excp_hdr_hdl: exception header handle
 * @dflt_v4_rt_rule_hdl: default v4 routing rule handle
 * @dflt_v6_rt_rule_hdl: default v6 routing rule handle
 * @aggregation_type: aggregation type used on USB client endpoint
 * @aggregation_byte_limit: aggregation byte limit used on USB client endpoint
 * @aggregation_time_limit: aggregation time limit used on USB client endpoint
 * @hdr_tbl_lcl: where hdr tbl resides 1-local, 0-system
 * @hdr_proc_ctx_tbl_lcl: where proc_ctx tbl resides true-local, false-system
 * @hdr_mem: header memory
 * @hdr_proc_ctx_mem: processing context memory
 * @ip4_rt_tbl_lcl: where ip4 rt tables reside 1-local; 0-system
 * @ip6_rt_tbl_lcl: where ip6 rt tables reside 1-local; 0-system
 * @ip4_flt_tbl_lcl: where ip4 flt tables reside 1-local; 0-system
 * @ip6_flt_tbl_lcl: where ip6 flt tables reside 1-local; 0-system
 * @empty_rt_tbl_mem: empty routing tables memory
 * @power_mgmt_wq: workqueue for power management
 * @transport_power_mgmt_wq: workqueue transport related power management
 * @tag_process_before_gating: indicates whether to start tag process before
 *  gating IPA clocks
 * @transport_pm: transport power management related information
 * @disconnect_lock: protects LAN_CONS packet receive notification CB
 * @pipe_mem_pool: pipe memory pool
 * @dma_pool: special purpose DMA pool
 * @ipa3_active_clients: structure for reference counting connected IPA clients
 * @ipa_hw_type: type of IPA HW type (e.g. IPA 1.0, IPA 1.1 etc')
 * @ipa3_hw_mode: mode of IPA HW mode (e.g. Normal, Virtual or over PCIe)
 * @use_ipa_teth_bridge: use tethering bridge driver
 * @ipa_bam_remote_mode: ipa bam is in remote mode
 * @modem_cfg_emb_pipe_flt: modem configure embedded pipe filtering rules
 * @logbuf: ipc log buffer for high priority messages
 * @logbuf_low: ipc log buffer for low priority messages
 * @ipa_wdi2: using wdi-2.0
 * @use_64_bit_dma_mask: using 64bits dma mask
 * @ipa_bus_hdl: msm driver handle for the data path bus
 * @ctrl: holds the core specific operations based on
 *  core version (vtable like)
 * @enable_clock_scaling: clock scaling is enabled ?
 * @curr_ipa_clk_rate: ipa3_clk current rate
 * @wcstats: wlan common buffer stats
 * @uc_ctx: uC interface context
 * @uc_wdi_ctx: WDI specific fields for uC interface
 * @ipa_num_pipes: The number of pipes used by IPA HW
 * @skip_uc_pipe_reset: Indicates whether pipe reset via uC needs to be avoided
 * @ipa_client_apps_wan_cons_agg_gro: RMNET_IOCTL_INGRESS_FORMAT_AGG_DATA
 * @apply_rg10_wa: Indicates whether to use register group 10 workaround
 * @gsi_ch20_wa: Indicates whether to apply GSI physical channel 20 workaround
 * @w_lock: Indicates the wakeup source.
 * @wakelock_ref_cnt: Indicates the number of times wakelock is acquired
 * @ipa_initialization_complete: Indicates that IPA is fully initialized
 * @ipa_ready_cb_list: A list of all the clients who require a CB when IPA
 *  driver is ready/initialized.
 * @init_completion_obj: Completion object to be used in case IPA driver hasn't
 *  finished initializing. Example of use - IOCTLs to /dev/ipa
 * IPA context - holds all relevant info about IPA driver and its state
 */
struct ipa3_context {
	struct class *class;
	dev_t dev_num;
	struct device *dev;
	struct cdev cdev;
	unsigned long bam_handle;
	struct ipa3_ep_context ep[IPA3_MAX_NUM_PIPES];
	bool skip_ep_cfg_shadow[IPA3_MAX_NUM_PIPES];
	u32 ep_flt_bitmap;
	u32 ep_flt_num;
	bool resume_on_connect[IPA_CLIENT_MAX];
	struct ipa3_flt_tbl flt_tbl[IPA3_MAX_NUM_PIPES][IPA_IP_MAX];
	void __iomem *mmio;
	u32 ipa_wrapper_base;
	u32 ipa_wrapper_size;
	struct ipa3_hdr_tbl hdr_tbl;
	struct ipa3_hdr_proc_ctx_tbl hdr_proc_ctx_tbl;
	struct ipa3_rt_tbl_set rt_tbl_set[IPA_IP_MAX];
	struct ipa3_rt_tbl_set reap_rt_tbl_set[IPA_IP_MAX];
	struct kmem_cache *flt_rule_cache;
	struct kmem_cache *rt_rule_cache;
	struct kmem_cache *hdr_cache;
	struct kmem_cache *hdr_offset_cache;
	struct kmem_cache *hdr_proc_ctx_cache;
	struct kmem_cache *hdr_proc_ctx_offset_cache;
	struct kmem_cache *rt_tbl_cache;
	struct kmem_cache *tx_pkt_wrapper_cache;
	struct kmem_cache *rx_pkt_wrapper_cache;
	unsigned long rt_idx_bitmap[IPA_IP_MAX];
	struct mutex lock;
	u16 smem_sz;
	u16 smem_restricted_bytes;
	u16 smem_reqd_sz;
	struct ipa3_nat_mem nat_mem;
	u32 excp_hdr_hdl;
	u32 dflt_v4_rt_rule_hdl;
	u32 dflt_v6_rt_rule_hdl;
	uint aggregation_type;
	uint aggregation_byte_limit;
	uint aggregation_time_limit;
	bool hdr_tbl_lcl;
	bool hdr_proc_ctx_tbl_lcl;
	struct ipa_mem_buffer hdr_mem;
	struct ipa_mem_buffer hdr_proc_ctx_mem;
	bool ip4_rt_tbl_hash_lcl;
	bool ip4_rt_tbl_nhash_lcl;
	bool ip6_rt_tbl_hash_lcl;
	bool ip6_rt_tbl_nhash_lcl;
	bool ip4_flt_tbl_hash_lcl;
	bool ip4_flt_tbl_nhash_lcl;
	bool ip6_flt_tbl_hash_lcl;
	bool ip6_flt_tbl_nhash_lcl;
	struct ipa_mem_buffer empty_rt_tbl_mem;
	struct gen_pool *pipe_mem_pool;
	struct dma_pool *dma_pool;
	struct ipa3_active_clients ipa3_active_clients;
	struct ipa3_active_clients_log_ctx ipa3_active_clients_logging;
	struct workqueue_struct *power_mgmt_wq;
	struct workqueue_struct *transport_power_mgmt_wq;
	bool tag_process_before_gating;
	struct ipa3_transport_pm transport_pm;
	unsigned long gsi_evt_comm_hdl;
	u32 gsi_evt_comm_ring_rem;
	u32 clnt_hdl_cmd;
	u32 clnt_hdl_data_in;
	u32 clnt_hdl_data_out;
	spinlock_t disconnect_lock;
	u8 a5_pipe_index;
	struct list_head intf_list;
	struct list_head msg_list;
	struct list_head pull_msg_list;
	struct mutex msg_lock;
	struct list_head msg_wlan_client_list;
	struct mutex msg_wlan_client_lock;
	wait_queue_head_t msg_waitq;
	enum ipa_hw_type ipa_hw_type;
	enum ipa3_hw_mode ipa3_hw_mode;
	bool ipa_config_is_mhi;
	bool use_ipa_teth_bridge;
	bool ipa_bam_remote_mode;
	bool modem_cfg_emb_pipe_flt;
	bool ipa_wdi2;
	bool use_64_bit_dma_mask;
	/* featurize if memory footprint becomes a concern */
	struct ipa3_stats stats;
	void *smem_pipe_mem;
	void *logbuf;
	void *logbuf_low;
	u32 ipa_bus_hdl;
	struct ipa3_controller *ctrl;
	struct idr ipa_idr;
	struct device *pdev;
	struct device *uc_pdev;
	spinlock_t idr_lock;
	u32 enable_clock_scaling;
	u32 curr_ipa_clk_rate;
	bool q6_proxy_clk_vote_valid;
	struct mutex q6_proxy_clk_vote_mutex;
	u32 q6_proxy_clk_vote_cnt;
	u32 ipa_num_pipes;
	dma_addr_t pkt_init_imm[IPA3_MAX_NUM_PIPES];

	struct ipa3_wlan_comm_memb wc_memb;

	struct ipa3_uc_ctx uc_ctx;

	struct ipa3_uc_wdi_ctx uc_wdi_ctx;
	struct ipa3_uc_ntn_ctx uc_ntn_ctx;
	u32 wan_rx_ring_size;
	u32 lan_rx_ring_size;
	bool skip_uc_pipe_reset;
	enum ipa_transport_type transport_prototype;
	unsigned long gsi_dev_hdl;
	u32 ee;
	bool apply_rg10_wa;
	bool gsi_ch20_wa;
	bool smmu_present;
	bool smmu_s1_bypass;
	unsigned long peer_bam_iova;
	phys_addr_t peer_bam_pa;
	u32 peer_bam_map_size;
	unsigned long peer_bam_dev;
	u32 peer_bam_map_cnt;
	u32 wdi_map_cnt;
	struct wakeup_source w_lock;
	struct ipa3_wakelock_ref_cnt wakelock_ref_cnt;
	/* RMNET_IOCTL_INGRESS_FORMAT_AGG_DATA */
	bool ipa_client_apps_wan_cons_agg_gro;
	/* M-release support to know client pipes */
	struct ipa3cm_client_info ipacm_client[IPA3_MAX_NUM_PIPES];
	bool tethered_flow_control;
	bool ipa_initialization_complete;
	struct list_head ipa_ready_cb_list;
	struct completion init_completion_obj;
	struct completion uc_loaded_completion_obj;
	struct ipa3_smp2p_info smp2p_info;
	u32 ipa_tz_unlock_reg_num;
	struct ipa_tz_unlock_reg_info *ipa_tz_unlock_reg;
	struct ipa_dma_task_info dma_task_info;
	struct ipa_cne_evt ipa_cne_evt_req_cache[IPA_MAX_NUM_REQ_CACHE];
	int num_ipa_cne_evt_req;
	struct mutex ipa_cne_evt_lock;
};

/**
 * enum ipa3_pipe_mem_type - IPA pipe memory type
 * @IPA_SPS_PIPE_MEM: Default, SPS dedicated pipe memory
 * @IPA_PRIVATE_MEM: IPA's private memory
 * @IPA_SYSTEM_MEM: System RAM, requires allocation
 */
enum ipa3_pipe_mem_type {
	IPA_SPS_PIPE_MEM = 0,
	IPA_PRIVATE_MEM  = 1,
	IPA_SYSTEM_MEM   = 2,
};

struct ipa3_plat_drv_res {
	bool use_ipa_teth_bridge;
	u32 ipa_mem_base;
	u32 ipa_mem_size;
	u32 transport_mem_base;
	u32 transport_mem_size;
	u32 ipa_irq;
	u32 transport_irq;
	u32 ipa_pipe_mem_start_ofst;
	u32 ipa_pipe_mem_size;
	enum ipa_hw_type ipa_hw_type;
	enum ipa3_hw_mode ipa3_hw_mode;
	u32 ee;
	bool ipa_bam_remote_mode;
	bool modem_cfg_emb_pipe_flt;
	bool ipa_wdi2;
	u32 default_threshold[IPA_PM_THRESHOLD_MAX];
	bool use_64_bit_dma_mask;
	u32 wan_rx_ring_size;
	u32 lan_rx_ring_size;
	bool skip_uc_pipe_reset;
	enum ipa_transport_type transport_prototype;
	bool apply_rg10_wa;
	bool gsi_ch20_wa;
	bool tethered_flow_control;
	bool ipa_mhi_dynamic_config;
	u32 ipa_tz_unlock_reg_num;
	struct ipa_tz_unlock_reg_info *ipa_tz_unlock_reg;
};

struct ipa3_mem_partition {
	u16 ofst_start;
	u16 nat_ofst;
	u16 nat_size;
	u16 v4_flt_hash_ofst;
	u16 v4_flt_hash_size;
	u16 v4_flt_hash_size_ddr;
	u16 v4_flt_nhash_ofst;
	u16 v4_flt_nhash_size;
	u16 v4_flt_nhash_size_ddr;
	u16 v6_flt_hash_ofst;
	u16 v6_flt_hash_size;
	u16 v6_flt_hash_size_ddr;
	u16 v6_flt_nhash_ofst;
	u16 v6_flt_nhash_size;
	u16 v6_flt_nhash_size_ddr;
	u16 v4_rt_num_index;
	u16 v4_modem_rt_index_lo;
	u16 v4_modem_rt_index_hi;
	u16 v4_apps_rt_index_lo;
	u16 v4_apps_rt_index_hi;
	u16 v4_rt_hash_ofst;
	u16 v4_rt_hash_size;
	u16 v4_rt_hash_size_ddr;
	u16 v4_rt_nhash_ofst;
	u16 v4_rt_nhash_size;
	u16 v4_rt_nhash_size_ddr;
	u16 v6_rt_num_index;
	u16 v6_modem_rt_index_lo;
	u16 v6_modem_rt_index_hi;
	u16 v6_apps_rt_index_lo;
	u16 v6_apps_rt_index_hi;
	u16 v6_rt_hash_ofst;
	u16 v6_rt_hash_size;
	u16 v6_rt_hash_size_ddr;
	u16 v6_rt_nhash_ofst;
	u16 v6_rt_nhash_size;
	u16 v6_rt_nhash_size_ddr;
	u16 modem_hdr_ofst;
	u16 modem_hdr_size;
	u16 apps_hdr_ofst;
	u16 apps_hdr_size;
	u16 apps_hdr_size_ddr;
	u16 modem_hdr_proc_ctx_ofst;
	u16 modem_hdr_proc_ctx_size;
	u16 apps_hdr_proc_ctx_ofst;
	u16 apps_hdr_proc_ctx_size;
	u16 apps_hdr_proc_ctx_size_ddr;
	u16 modem_comp_decomp_ofst;
	u16 modem_comp_decomp_size;
	u16 modem_ofst;
	u16 modem_size;
	u16 uc_event_ring_ofst;
	u16 uc_event_ring_size;
	u16 apps_v4_flt_hash_ofst;
	u16 apps_v4_flt_hash_size;
	u16 apps_v4_flt_nhash_ofst;
	u16 apps_v4_flt_nhash_size;
	u16 apps_v6_flt_hash_ofst;
	u16 apps_v6_flt_hash_size;
	u16 apps_v6_flt_nhash_ofst;
	u16 apps_v6_flt_nhash_size;
	u16 uc_info_ofst;
	u16 uc_info_size;
	u16 end_ofst;
	u16 apps_v4_rt_hash_ofst;
	u16 apps_v4_rt_hash_size;
	u16 apps_v4_rt_nhash_ofst;
	u16 apps_v4_rt_nhash_size;
	u16 apps_v6_rt_hash_ofst;
	u16 apps_v6_rt_hash_size;
	u16 apps_v6_rt_nhash_ofst;
	u16 apps_v6_rt_nhash_size;
};

struct ipa3_controller {
	struct ipa3_mem_partition mem_partition;
	u32 ipa_clk_rate_turbo;
	u32 ipa_clk_rate_nominal;
	u32 ipa_clk_rate_svs;
	u32 clock_scaling_bw_threshold_turbo;
	u32 clock_scaling_bw_threshold_nominal;
	u32 ipa_reg_base_ofst;
	u32 max_holb_tmr_val;
	void (*ipa_sram_read_settings)(void);
	int (*ipa_init_sram)(void);
	int (*ipa_init_hdr)(void);
	int (*ipa_init_rt4)(void);
	int (*ipa_init_rt6)(void);
	int (*ipa_init_flt4)(void);
	int (*ipa_init_flt6)(void);
	int (*ipa3_read_ep_reg)(char *buff, int max_len, int pipe);
	int (*ipa3_commit_flt)(enum ipa_ip_type ip);
	int (*ipa3_commit_rt)(enum ipa_ip_type ip);
	int (*ipa_generate_rt_hw_rule)(enum ipa_ip_type ip,
		struct ipa3_rt_entry *entry, u8 *buf);
	int (*ipa3_commit_hdr)(void);
	void (*ipa3_enable_clks)(void);
	void (*ipa3_disable_clks)(void);
	struct msm_bus_scale_pdata *msm_bus_data_ptr;
};

extern struct ipa3_context *ipa3_ctx;

/* public APIs */
/*
 * Connect / Disconnect
 */
int ipa3_connect(const struct ipa_connect_params *in,
		struct ipa_sps_params *sps,
		u32 *clnt_hdl);
int ipa3_disconnect(u32 clnt_hdl);

/* Generic GSI channels functions */
int ipa3_request_gsi_channel(struct ipa_request_gsi_channel_params *params,
			     struct ipa_req_chan_out_params *out_params);

int ipa3_release_gsi_channel(u32 clnt_hdl);

int ipa3_start_gsi_channel(u32 clnt_hdl);

int ipa3_stop_gsi_channel(u32 clnt_hdl);

int ipa3_reset_gsi_channel(u32 clnt_hdl);

int ipa3_reset_gsi_event_ring(u32 clnt_hdl);

/* Specific xDCI channels functions */
int ipa3_set_usb_max_packet_size(
	enum ipa_usb_max_usb_packet_size usb_max_packet_size);

int ipa3_xdci_start(u32 clnt_hdl, u8 xferrscidx, bool xferrscidx_valid);

int ipa3_xdci_connect(u32 clnt_hdl);

int ipa3_xdci_disconnect(u32 clnt_hdl, bool should_force_clear, u32 qmi_req_id);

void ipa3_xdci_ep_delay_rm(u32 clnt_hdl);
void ipa3_register_lock_unlock_callback(int (*client_cb)(bool), u32 ipa_ep_idx);
void ipa3_deregister_lock_unlock_callback(u32 ipa_ep_idx);
void ipa3_set_usb_prod_pipe_delay(void);

int ipa3_xdci_suspend(u32 ul_clnt_hdl, u32 dl_clnt_hdl,
	bool should_force_clear, u32 qmi_req_id, bool is_dpl);

int ipa3_xdci_resume(u32 ul_clnt_hdl, u32 dl_clnt_hdl, bool is_dpl);

/*
 * Resume / Suspend
 */
int ipa3_reset_endpoint(u32 clnt_hdl);

/*
 * Remove ep delay
 */
int ipa3_clear_endpoint_delay(u32 clnt_hdl);

/*
 * Configuration
 */
int ipa3_cfg_ep(u32 clnt_hdl, const struct ipa_ep_cfg *ipa_ep_cfg);

int ipa3_cfg_ep_nat(u32 clnt_hdl, const struct ipa_ep_cfg_nat *ipa_ep_cfg);

int ipa3_cfg_ep_hdr(u32 clnt_hdl, const struct ipa_ep_cfg_hdr *ipa_ep_cfg);

int ipa3_cfg_ep_hdr_ext(u32 clnt_hdl,
			const struct ipa_ep_cfg_hdr_ext *ipa_ep_cfg);

int ipa3_cfg_ep_mode(u32 clnt_hdl, const struct ipa_ep_cfg_mode *ipa_ep_cfg);

int ipa3_cfg_ep_aggr(u32 clnt_hdl, const struct ipa_ep_cfg_aggr *ipa_ep_cfg);

int ipa3_cfg_ep_deaggr(u32 clnt_hdl,
		      const struct ipa_ep_cfg_deaggr *ipa_ep_cfg);

int ipa3_cfg_ep_route(u32 clnt_hdl, const struct ipa_ep_cfg_route *ipa_ep_cfg);

int ipa3_cfg_ep_holb(u32 clnt_hdl, const struct ipa_ep_cfg_holb *ipa_ep_cfg);

int ipa3_cfg_ep_cfg(u32 clnt_hdl, const struct ipa_ep_cfg_cfg *ipa_ep_cfg);

int ipa3_cfg_ep_metadata_mask(u32 clnt_hdl,
		const struct ipa_ep_cfg_metadata_mask *ipa_ep_cfg);

int ipa3_cfg_ep_holb_by_client(enum ipa_client_type client,
				const struct ipa_ep_cfg_holb *ipa_ep_cfg);

int ipa3_cfg_ep_ctrl(u32 clnt_hdl, const struct ipa_ep_cfg_ctrl *ep_ctrl);

/*
 * Header removal / addition
 */
int ipa3_add_hdr(struct ipa_ioc_add_hdr *hdrs);

int ipa3_add_hdr_usr(struct ipa_ioc_add_hdr *hdrs, bool by_user);

int ipa3_del_hdr(struct ipa_ioc_del_hdr *hdls);

int ipa3_del_hdr_by_user(struct ipa_ioc_del_hdr *hdls, bool by_user);

int ipa3_commit_hdr(void);

int ipa3_reset_hdr(bool user_only);

int ipa3_get_hdr(struct ipa_ioc_get_hdr *lookup);

int ipa3_put_hdr(u32 hdr_hdl);

int ipa3_copy_hdr(struct ipa_ioc_copy_hdr *copy);

/*
 * Header Processing Context
 */
int ipa3_add_hdr_proc_ctx(struct ipa_ioc_add_hdr_proc_ctx *proc_ctxs,
							bool user_only);

int ipa3_del_hdr_proc_ctx(struct ipa_ioc_del_hdr_proc_ctx *hdls);

int ipa3_del_hdr_proc_ctx_by_user(struct ipa_ioc_del_hdr_proc_ctx *hdls,
	bool by_user);

/*
 * Routing
 */
int ipa3_add_rt_rule(struct ipa_ioc_add_rt_rule *rules);

int ipa3_add_rt_rule_usr(struct ipa_ioc_add_rt_rule *rules,
	bool user_only);

int ipa3_add_rt_rule_ext(struct ipa_ioc_add_rt_rule_ext *rules);

int ipa3_add_rt_rule_after(struct ipa_ioc_add_rt_rule_after *rules);

int ipa3_del_rt_rule(struct ipa_ioc_del_rt_rule *hdls);

int ipa3_commit_rt(enum ipa_ip_type ip);

int ipa3_reset_rt(enum ipa_ip_type ip, bool user_only);

int ipa3_get_rt_tbl(struct ipa_ioc_get_rt_tbl *lookup);

int ipa3_put_rt_tbl(u32 rt_tbl_hdl);

int ipa3_query_rt_index(struct ipa_ioc_get_rt_tbl_indx *in);

int ipa3_mdfy_rt_rule(struct ipa_ioc_mdfy_rt_rule *rules);

/*
 * Filtering
 */
int ipa3_add_flt_rule(struct ipa_ioc_add_flt_rule *rules);

int ipa3_add_flt_rule_usr(struct ipa_ioc_add_flt_rule *rules,
	bool user_only);

int ipa3_add_flt_rule_after(struct ipa_ioc_add_flt_rule_after *rules);

int ipa3_del_flt_rule(struct ipa_ioc_del_flt_rule *hdls);

int ipa3_mdfy_flt_rule(struct ipa_ioc_mdfy_flt_rule *rules);

int ipa3_commit_flt(enum ipa_ip_type ip);

int ipa3_reset_flt(enum ipa_ip_type ip, bool user_only);

/*
 * NAT
 */
int ipa3_allocate_nat_device(struct ipa_ioc_nat_alloc_mem *mem);
int ipa3_allocate_nat_table(
	struct ipa_ioc_nat_ipv6ct_table_alloc *table_alloc);

int ipa3_nat_init_cmd(struct ipa_ioc_v4_nat_init *init);

int ipa3_nat_dma_cmd(struct ipa_ioc_nat_dma_cmd *dma);

int ipa3_nat_del_cmd(struct ipa_ioc_v4_nat_del *del);
int ipa3_del_nat_table(struct ipa_ioc_nat_ipv6ct_table_del *del);

/*
 * Messaging
 */
int ipa3_send_msg(struct ipa_msg_meta *meta, void *buff,
		  ipa_msg_free_fn callback);
int ipa3_resend_wlan_msg(void);
int ipa3_register_pull_msg(struct ipa_msg_meta *meta, ipa_msg_pull_fn callback);
int ipa3_deregister_pull_msg(struct ipa_msg_meta *meta);

/*
 * Interface
 */
int ipa3_register_intf(const char *name, const struct ipa_tx_intf *tx,
		       const struct ipa_rx_intf *rx);
int ipa3_register_intf_ext(const char *name, const struct ipa_tx_intf *tx,
		       const struct ipa_rx_intf *rx,
		       const struct ipa_ext_intf *ext);
int ipa3_deregister_intf(const char *name);

/*
 * Aggregation
 */
int ipa3_set_aggr_mode(enum ipa_aggr_mode mode);

int ipa3_set_qcncm_ndp_sig(char sig[3]);

int ipa3_set_single_ndp_per_mbim(bool enable);

/*
 * Data path
 */
int ipa3_tx_dp(enum ipa_client_type dst, struct sk_buff *skb,
		struct ipa_tx_meta *metadata);

/*
 * To transfer multiple data packets
 * While passing the data descriptor list, the anchor node
 * should be of type struct ipa_tx_data_desc not list_head
 */
int ipa3_tx_dp_mul(enum ipa_client_type dst,
			struct ipa_tx_data_desc *data_desc);

void ipa3_free_skb(struct ipa_rx_data *);

/*
 * System pipes
 */
int ipa3_setup_sys_pipe(struct ipa_sys_connect_params *sys_in, u32 *clnt_hdl);

int ipa3_teardown_sys_pipe(u32 clnt_hdl);

int ipa3_sys_setup(struct ipa_sys_connect_params *sys_in,
	unsigned long *ipa_bam_hdl,
	u32 *ipa_pipe_num, u32 *clnt_hdl, bool en_status);

int ipa3_sys_teardown(u32 clnt_hdl);

int ipa3_sys_update_gsi_hdls(u32 clnt_hdl, unsigned long gsi_ch_hdl,
	unsigned long gsi_ev_hdl);

int ipa3_connect_wdi_pipe(struct ipa_wdi_in_params *in,
		struct ipa_wdi_out_params *out);
int ipa3_disconnect_wdi_pipe(u32 clnt_hdl);
int ipa3_enable_wdi_pipe(u32 clnt_hdl);
int ipa3_disable_wdi_pipe(u32 clnt_hdl);
int ipa3_resume_wdi_pipe(u32 clnt_hdl);
int ipa3_suspend_wdi_pipe(u32 clnt_hdl);
int ipa3_get_wdi_stats(struct IpaHwStatsWDIInfoData_t *stats);
u16 ipa3_get_smem_restr_bytes(void);
int ipa3_setup_uc_ntn_pipes(struct ipa_ntn_conn_in_params *in,
		ipa_notify_cb notify, void *priv, u8 hdr_len,
		struct ipa_ntn_conn_out_params *outp);
int ipa3_tear_down_uc_offload_pipes(int ipa_ep_idx_ul, int ipa_ep_idx_dl);
int ipa3_ntn_uc_reg_rdyCB(void (*ipauc_ready_cb)(void *), void *priv);
void ipa3_ntn_uc_dereg_rdyCB(void);
int ipa3_conn_wdi3_pipes(struct ipa_wdi3_conn_in_params *in,
	struct ipa_wdi3_conn_out_params *out);
int ipa3_disconn_wdi3_pipes(int ipa_ep_idx_tx, int ipa_ep_idx_rx);
int ipa3_enable_wdi3_pipes(int ipa_ep_idx_tx, int ipa_ep_idx_rx);
int ipa3_disable_wdi3_pipes(int ipa_ep_idx_tx, int ipa_ep_idx_rx);

/*
 * To retrieve doorbell physical address of
 * wlan pipes
 */
int ipa3_uc_wdi_get_dbpa(struct ipa_wdi_db_params *out);

/*
 * To register uC ready callback if uC not ready
 * and also check uC readiness
 * if uC not ready only, register callback
 */
int ipa3_uc_reg_rdyCB(struct ipa_wdi_uc_ready_params *param);
/*
 * To de-register uC ready callback
 */
int ipa3_uc_dereg_rdyCB(void);

/*
 * Tethering bridge (Rmnet / MBIM)
 */
int ipa3_teth_bridge_init(struct teth_bridge_init_params *params);

int ipa3_teth_bridge_disconnect(enum ipa_client_type client);

int ipa3_teth_bridge_connect(struct teth_bridge_connect_params *connect_params);

/*
 * Tethering client info
 */
void ipa3_set_client(int index, enum ipacm_client_enum client, bool uplink);

enum ipacm_client_enum ipa3_get_client(int pipe_idx);

bool ipa3_get_client_uplink(int pipe_idx);

/*
 * IPADMA
 */
int ipa3_dma_init(void);

int ipa3_dma_enable(void);

int ipa3_dma_disable(void);

int ipa3_dma_sync_memcpy(u64 dest, u64 src, int len);

int ipa3_dma_async_memcpy(u64 dest, u64 src, int len,
			void (*user_cb)(void *user1), void *user_param);

int ipa3_dma_uc_memcpy(phys_addr_t dest, phys_addr_t src, int len);

void ipa3_dma_destroy(void);

/*
 * MHI
 */

int ipa3_mhi_init_engine(struct ipa_mhi_init_engine *params);

int ipa3_connect_mhi_pipe(
		struct ipa_mhi_connect_params_internal *in,
		u32 *clnt_hdl);

int ipa3_disconnect_mhi_pipe(u32 clnt_hdl);

bool ipa3_mhi_stop_gsi_channel(enum ipa_client_type client);

int ipa3_mhi_reset_channel_internal(enum ipa_client_type client);

int ipa3_mhi_start_channel_internal(enum ipa_client_type client);

bool ipa3_has_open_aggr_frame(enum ipa_client_type client);

int ipa3_mhi_resume_channels_internal(enum ipa_client_type client,
		bool LPTransitionRejected, bool brstmode_enabled,
		union __packed gsi_channel_scratch ch_scratch, u8 index);

int ipa3_mhi_destroy_channel(enum ipa_client_type client);

/*
 * mux id
 */
int ipa3_write_qmap_id(struct ipa_ioc_write_qmapid *param_in);

/*
 * interrupts
 */
int ipa3_add_interrupt_handler(enum ipa_irq_type interrupt,
		ipa_irq_handler_t handler,
		bool deferred_flag,
		void *private_data);

int ipa3_remove_interrupt_handler(enum ipa_irq_type interrupt);

/*
 * Miscellaneous
 */
void ipa3_bam_reg_dump(void);

int ipa3_get_ep_mapping(enum ipa_client_type client);

bool ipa3_is_ready(void);

void ipa3_proxy_clk_vote(void);
void ipa3_proxy_clk_unvote(void);

bool ipa3_is_client_handle_valid(u32 clnt_hdl);

enum ipa_client_type ipa3_get_client_mapping(int pipe_idx);

void ipa_init_ep_flt_bitmap(void);

bool ipa_is_ep_support_flt(int pipe_idx);

enum ipa_rm_resource_name ipa3_get_rm_resource_from_ep(int pipe_idx);

bool ipa3_get_modem_cfg_emb_pipe_flt(void);

u8 ipa3_get_qmb_master_sel(enum ipa_client_type client);

/* internal functions */

int ipa3_bind_api_controller(enum ipa_hw_type ipa_hw_type,
	struct ipa_api_controller *api_ctrl);

bool ipa_is_modem_pipe(int pipe_idx);

int ipa3_send_one(struct ipa3_sys_context *sys, struct ipa3_desc *desc,
		bool in_atomic);
int ipa3_send(struct ipa3_sys_context *sys,
		u32 num_desc,
		struct ipa3_desc *desc,
		bool in_atomic);
int ipa3_get_ep_mapping(enum ipa_client_type client);
int ipa_get_ep_group(enum ipa_client_type client);

int ipa3_generate_hw_rule(enum ipa_ip_type ip,
			 const struct ipa_rule_attrib *attrib,
			 u8 **buf,
			 u16 *en_rule);
u8 *ipa3_write_64(u64 w, u8 *dest);
u8 *ipa3_write_32(u32 w, u8 *dest);
u8 *ipa3_write_16(u16 hw, u8 *dest);
u8 *ipa3_write_8(u8 b, u8 *dest);
u8 *ipa3_pad_to_32(u8 *dest);
u8 *ipa3_pad_to_64(u8 *dest);
int ipa3_init_hw(void);
struct ipa3_rt_tbl *__ipa3_find_rt_tbl(enum ipa_ip_type ip, const char *name);
int ipa3_set_single_ndp_per_mbim(bool);
void ipa3_debugfs_init(void);
void ipa3_debugfs_remove(void);

void ipa3_dump_buff_internal(void *base, dma_addr_t phy_base, u32 size);
#ifdef IPA_DEBUG
#define IPA_DUMP_BUFF(base, phy_base, size) \
	ipa3_dump_buff_internal(base, phy_base, size)
#else
#define IPA_DUMP_BUFF(base, phy_base, size)
#endif
int ipa3_controller_static_bind(struct ipa3_controller *controller,
		enum ipa_hw_type ipa_hw_type);
int ipa3_cfg_route(struct ipahal_reg_route *route);
int ipa3_send_cmd_timeout(u16 num_desc, struct ipa3_desc *descr, u32 timeout);
int ipa3_send_cmd(u16 num_desc, struct ipa3_desc *descr);
int ipa3_cfg_filter(u32 disable);
int ipa3_pipe_mem_init(u32 start_ofst, u32 size);
int ipa3_pipe_mem_alloc(u32 *ofst, u32 size);
int ipa3_pipe_mem_free(u32 ofst, u32 size);
int ipa3_straddle_boundary(u32 start, u32 end, u32 boundary);
struct ipa3_context *ipa3_get_ctx(void);
void ipa3_enable_clks(void);
void ipa3_disable_clks(void);
void ipa3_inc_client_enable_clks(struct ipa_active_client_logging_info *id);
int ipa3_inc_client_enable_clks_no_block(struct ipa_active_client_logging_info
		*id);
void ipa3_dec_client_disable_clks(struct ipa_active_client_logging_info *id);
void ipa3_active_clients_log_dec(struct ipa_active_client_logging_info *id,
		bool int_ctx);
void ipa3_active_clients_log_inc(struct ipa_active_client_logging_info *id,
		bool int_ctx);
int ipa3_active_clients_log_print_buffer(char *buf, int size);
int ipa3_active_clients_log_print_table(char *buf, int size);
void ipa3_active_clients_log_clear(void);
int ipa3_interrupts_init(u32 ipa_irq, u32 ee, struct device *ipa_dev);
int __ipa3_del_rt_rule(u32 rule_hdl);
int __ipa3_del_hdr(u32 hdr_hdl, bool by_user);
int __ipa3_release_hdr(u32 hdr_hdl);
int __ipa3_release_hdr_proc_ctx(u32 proc_ctx_hdl);
int _ipa_read_ep_reg_v3_0(char *buf, int max_len, int pipe);
void _ipa_enable_clks_v3_0(void);
void _ipa_disable_clks_v3_0(void);
struct device *ipa3_get_dma_dev(void);
void ipa3_suspend_active_aggr_wa(u32 clnt_hdl);
void ipa3_suspend_handler(enum ipa_irq_type interrupt,
				void *private_data,
				void *interrupt_data);

ssize_t ipa3_read(struct file *filp, char __user *buf, size_t count,
		 loff_t *f_pos);
int ipa3_pull_msg(struct ipa_msg_meta *meta, char *buff, size_t count);
int ipa3_query_intf(struct ipa_ioc_query_intf *lookup);
int ipa3_query_intf_tx_props(struct ipa_ioc_query_intf_tx_props *tx);
int ipa3_query_intf_rx_props(struct ipa_ioc_query_intf_rx_props *rx);
int ipa3_query_intf_ext_props(struct ipa_ioc_query_intf_ext_props *ext);

void wwan_cleanup(void);

int ipa3_teth_bridge_driver_init(void);
void ipa3_lan_rx_cb(void *priv, enum ipa_dp_evt_type evt, unsigned long data);

int _ipa_init_sram_v3_0(void);
int _ipa_init_sram_v3_5(void);

int _ipa_init_hdr_v3_0(void);
int _ipa_init_rt4_v3(void);
int _ipa_init_rt6_v3(void);
int _ipa_init_flt4_v3(void);
int _ipa_init_flt6_v3(void);

int __ipa_commit_flt_v3(enum ipa_ip_type ip);
int __ipa_commit_rt_v3(enum ipa_ip_type ip);
int __ipa_generate_rt_hw_rule_v3_0(enum ipa_ip_type ip,
	struct ipa3_rt_entry *entry, u8 *buf);

int __ipa_commit_hdr_v3_0(void);
int ipa3_generate_flt_eq(enum ipa_ip_type ip,
		const struct ipa_rule_attrib *attrib,
		struct ipa_ipfltri_rule_eq *eq_attrib);
void ipa3_skb_recycle(struct sk_buff *skb);
void ipa3_install_dflt_flt_rules(u32 ipa_ep_idx);
void ipa3_delete_dflt_flt_rules(u32 ipa_ep_idx);

int ipa3_enable_data_path(u32 clnt_hdl);
int ipa3_disable_data_path(u32 clnt_hdl);
int ipa3_alloc_rule_id(struct idr *rule_ids);
int ipa3_id_alloc(void *ptr);
void *ipa3_id_find(u32 id);
void ipa3_id_remove(u32 id);

int ipa3_set_required_perf_profile(enum ipa_voltage_level floor_voltage,
				  u32 bandwidth_mbps);

int ipa3_cfg_ep_status(u32 clnt_hdl,
		const struct ipahal_reg_ep_cfg_status *ipa_ep_cfg);

int ipa3_suspend_resource_no_block(enum ipa_rm_resource_name name);
int ipa3_suspend_resource_sync(enum ipa_rm_resource_name name);
int ipa3_resume_resource(enum ipa_rm_resource_name name);
bool ipa3_should_pipe_be_suspended(enum ipa_client_type client);
int ipa3_tag_aggr_force_close(int pipe_num);

void ipa3_active_clients_lock(void);
int ipa3_active_clients_trylock(unsigned long *flags);
void ipa3_active_clients_unlock(void);
void ipa3_active_clients_trylock_unlock(unsigned long *flags);
int ipa3_wdi_init(void);
int ipa3_write_qmapid_wdi_pipe(u32 clnt_hdl, u8 qmap_id);
int ipa3_tag_process(struct ipa3_desc *desc, int num_descs,
		    unsigned long timeout);

void ipa3_q6_pre_shutdown_cleanup(void);
void ipa3_q6_post_shutdown_cleanup(void);
int ipa3_init_q6_smem(void);

int ipa3_sps_connect_safe(struct sps_pipe *h, struct sps_connect *connect,
			 enum ipa_client_type ipa_client);

int ipa3_mhi_handle_ipa_config_req(struct ipa_config_req_msg_v01 *config_req);
int ipa3_mhi_query_ch_info(enum ipa_client_type client,
		struct gsi_chan_info *ch_info);

int ipa3_uc_interface_init(void);
int ipa3_uc_reset_pipe(enum ipa_client_type ipa_client);
int ipa3_uc_is_gsi_channel_empty(enum ipa_client_type ipa_client);
int ipa3_uc_state_check(void);
int ipa3_uc_loaded_check(void);
void ipa3_uc_load_notify(void);
int ipa3_uc_send_cmd(u32 cmd, u32 opcode, u32 expected_status,
		    bool polling_mode, unsigned long timeout_jiffies);
void ipa3_uc_register_handlers(enum ipa3_hw_features feature,
			      struct ipa3_uc_hdlrs *hdlrs);
int ipa3_create_nat_device(void);
int ipa3_uc_notify_clk_state(bool enabled);
int ipa3_dma_setup(void);
void ipa3_dma_shutdown(void);
void ipa3_dma_async_memcpy_notify_cb(void *priv,
		enum ipa_dp_evt_type evt, unsigned long data);

int ipa3_uc_update_hw_flags(u32 flags);

int ipa3_uc_mhi_init(void (*ready_cb)(void), void (*wakeup_request_cb)(void));
void ipa3_uc_mhi_cleanup(void);
int ipa3_uc_mhi_send_dl_ul_sync_info(union IpaHwMhiDlUlSyncCmdData_t *cmd);
int ipa3_uc_mhi_init_engine(struct ipa_mhi_msi_info *msi, u32 mmio_addr,
	u32 host_ctrl_addr, u32 host_data_addr, u32 first_ch_idx,
	u32 first_evt_idx);
int ipa3_uc_mhi_init_channel(int ipa_ep_idx, int channelHandle,
	int contexArrayIndex, int channelDirection);
int ipa3_uc_mhi_reset_channel(int channelHandle);
int ipa3_uc_mhi_suspend_channel(int channelHandle);
int ipa3_uc_mhi_resume_channel(int channelHandle, bool LPTransitionRejected);
int ipa3_uc_mhi_stop_event_update_channel(int channelHandle);
int ipa3_uc_mhi_print_stats(char *dbg_buff, int size);
int ipa3_uc_memcpy(phys_addr_t dest, phys_addr_t src, int len);
void ipa3_tag_destroy_imm(void *user1, int user2);
const struct ipa_gsi_ep_config *ipa3_get_gsi_ep_info
	(enum ipa_client_type client);
void ipa3_uc_rg10_write_reg(enum ipahal_reg_name reg, u32 n, u32 val);

u32 ipa3_get_num_pipes(void);
struct ipa_smmu_cb_ctx *ipa3_get_smmu_ctx(void);
struct ipa_smmu_cb_ctx *ipa3_get_wlan_smmu_ctx(void);
struct ipa_smmu_cb_ctx *ipa3_get_uc_smmu_ctx(void);
struct iommu_domain *ipa3_get_smmu_domain(void);
struct iommu_domain *ipa3_get_uc_smmu_domain(void);
struct iommu_domain *ipa3_get_wlan_smmu_domain(void);
int ipa3_iommu_map(struct iommu_domain *domain, unsigned long iova,
	phys_addr_t paddr, size_t size, int prot);
int ipa3_ap_suspend(struct device *dev);
int ipa3_ap_resume(struct device *dev);
int ipa3_init_interrupts(void);
struct iommu_domain *ipa3_get_smmu_domain(void);
int ipa3_release_wdi_mapping(u32 num_buffers, struct ipa_wdi_buffer_info *info);
int ipa3_create_wdi_mapping(u32 num_buffers, struct ipa_wdi_buffer_info *info);
int ipa3_set_flt_tuple_mask(int pipe_idx, struct ipahal_reg_hash_tuple *tuple);
int ipa3_set_rt_tuple_mask(int tbl_idx, struct ipahal_reg_hash_tuple *tuple);
void ipa3_set_resorce_groups_min_max_limits(void);
void ipa3_suspend_apps_pipes(bool suspend);
void ipa3_flow_control(enum ipa_client_type ipa_client, bool enable,
			uint32_t qmap_id);
int ipa3_generate_eq_from_hw_rule(
	struct ipa_ipfltri_rule_eq *attrib, u8 *buf, u8 *rule_size);
int ipa3_flt_read_tbl_from_hw(u32 pipe_idx,
	enum ipa_ip_type ip_type,
	bool hashable,
	struct ipa3_flt_entry entry[],
	int *num_entry);
int ipa3_rt_read_tbl_from_hw(u32 tbl_idx,
	enum ipa_ip_type ip_type,
	bool hashable,
	struct ipa3_debugfs_rt_entry entry[],
	int *num_entry);
int ipa3_calc_extra_wrd_bytes(const struct ipa_ipfltri_rule_eq *attrib);
int ipa3_restore_suspend_handler(void);
int ipa3_inject_dma_task_for_gsi(void);
int ipa3_uc_panic_notifier(struct notifier_block *this,
	unsigned long event, void *ptr);
void ipa3_inc_acquire_wakelock(void);
void ipa3_dec_release_wakelock(void);
int ipa3_load_fws(const struct firmware *firmware, phys_addr_t gsi_mem_base);
int ipa3_register_ipa_ready_cb(void (*ipa_ready_cb)(void *), void *user_data);
const char *ipa_hw_error_str(enum ipa3_hw_errors err_type);
int ipa_gsi_ch20_wa(void);
int ipa3_ntn_init(void);
int ipa3_get_ntn_stats(struct Ipa3HwStatsNTNInfoData_t *stats);
int ipa3_smmu_map_peer_reg(phys_addr_t phys_addr, bool map);
int ipa3_smmu_map_peer_buff(u64 iova, phys_addr_t phys_addr,
	u32 size, bool map);
void ipa3_reset_freeze_vote(void);
struct dentry *ipa_debugfs_get_root(void);
bool ipa3_is_msm_device(void);
int ipa3_tz_unlock_reg(struct ipa_tz_unlock_reg_info *reg_info, u16 num_regs);
struct device *ipa3_get_pdev(void);
void ipa3_enable_dcd(void);
void ipa3_disable_prefetch(enum ipa_client_type client);
int ipa3_alloc_common_event_ring(void);
int ipa3_allocate_dma_task_for_gsi(void);
void ipa3_free_dma_task_for_gsi(void);
#endif /* _IPA3_I_H_ */<|MERGE_RESOLUTION|>--- conflicted
+++ resolved
@@ -1,8 +1,4 @@
-<<<<<<< HEAD
-/* Copyright (c) 2012-2017, The Linux Foundation. All rights reserved.
-=======
 /* Copyright (c) 2012-2018, The Linux Foundation. All rights reserved.
->>>>>>> e045a95c
  *
  * This program is free software; you can redistribute it and/or modify
  * it under the terms of the GNU General Public License version 2 and
@@ -221,80 +217,6 @@
 
 #define IPA_GSI_CHANNEL_STOP_MAX_RETRY 10
 #define IPA_GSI_CHANNEL_STOP_PKT_SIZE 1
-<<<<<<< HEAD
-#define IPA_GSI_CHANNEL_STOP_SLEEP_MIN_USEC (1000)
-#define IPA_GSI_CHANNEL_STOP_SLEEP_MAX_USEC (2000)
-
-#define IPA_SLEEP_CLK_RATE_KHZ (32)
-
-#define IPA_ACTIVE_CLIENTS_PREP_EP(log_info, client) \
-		log_info.file = __FILENAME__; \
-		log_info.line = __LINE__; \
-		log_info.type = EP; \
-		log_info.id_string = (client < 0 || client >= IPA_CLIENT_MAX) \
-			? "Invalid Client" : ipa3_clients_strings[client]
-
-#define IPA_ACTIVE_CLIENTS_PREP_SIMPLE(log_info) \
-		log_info.file = __FILENAME__; \
-		log_info.line = __LINE__; \
-		log_info.type = SIMPLE; \
-		log_info.id_string = __func__
-
-#define IPA_ACTIVE_CLIENTS_PREP_RESOURCE(log_info, resource_name) \
-		log_info.file = __FILENAME__; \
-		log_info.line = __LINE__; \
-		log_info.type = RESOURCE; \
-		log_info.id_string = resource_name
-
-#define IPA_ACTIVE_CLIENTS_PREP_SPECIAL(log_info, id_str) \
-		log_info.file = __FILENAME__; \
-		log_info.line = __LINE__; \
-		log_info.type = SPECIAL; \
-		log_info.id_string = id_str
-
-#define IPA_ACTIVE_CLIENTS_INC_EP(client) \
-	do { \
-		struct ipa3_active_client_logging_info log_info; \
-		IPA_ACTIVE_CLIENTS_PREP_EP(log_info, client); \
-		ipa3_inc_client_enable_clks(&log_info); \
-	} while (0)
-
-#define IPA_ACTIVE_CLIENTS_DEC_EP(client) \
-	do { \
-		struct ipa3_active_client_logging_info log_info; \
-		IPA_ACTIVE_CLIENTS_PREP_EP(log_info, client); \
-		ipa3_dec_client_disable_clks(&log_info); \
-	} while (0)
-
-#define IPA_ACTIVE_CLIENTS_INC_SIMPLE() \
-	do { \
-		struct ipa3_active_client_logging_info log_info; \
-		IPA_ACTIVE_CLIENTS_PREP_SIMPLE(log_info); \
-		ipa3_inc_client_enable_clks(&log_info); \
-	} while (0)
-
-#define IPA_ACTIVE_CLIENTS_DEC_SIMPLE() \
-	do { \
-		struct ipa3_active_client_logging_info log_info; \
-		IPA_ACTIVE_CLIENTS_PREP_SIMPLE(log_info); \
-		ipa3_dec_client_disable_clks(&log_info); \
-	} while (0)
-
-#define IPA_ACTIVE_CLIENTS_INC_RESOURCE(resource_name) \
-	do { \
-		struct ipa3_active_client_logging_info log_info; \
-		IPA_ACTIVE_CLIENTS_PREP_RESOURCE(log_info, resource_name); \
-		ipa3_inc_client_enable_clks(&log_info); \
-	} while (0)
-
-#define IPA_ACTIVE_CLIENTS_DEC_RESOURCE(resource_name) \
-	do { \
-		struct ipa3_active_client_logging_info log_info; \
-		IPA_ACTIVE_CLIENTS_PREP_RESOURCE(log_info, resource_name); \
-		ipa3_dec_client_disable_clks(&log_info); \
-	} while (0)
-=======
->>>>>>> e045a95c
 
 #define IPA_GSI_CHANNEL_EMPTY_MAX_RETRY 15
 #define IPA_GSI_CHANNEL_EMPTY_SLEEP_MIN_USEC (1000)
@@ -419,10 +341,7 @@
  * @is_eth2_ofst_valid: is eth2_ofst field valid?
  * @eth2_ofst: offset to start of Ethernet-II/802.3 header
  * @user_deleted: is the header deleted by the user?
-<<<<<<< HEAD
-=======
  * @ipacm_installed: indicate if installed by ipacm
->>>>>>> e045a95c
  */
 struct ipa3_hdr_entry {
 	struct list_head link;
@@ -435,32 +354,13 @@
 	bool is_hdr_proc_ctx;
 	dma_addr_t phys_base;
 	struct ipa3_hdr_proc_ctx_entry *proc_ctx;
-<<<<<<< HEAD
-	struct ipa3_hdr_offset_entry *offset_entry;
-=======
 	struct ipa_hdr_offset_entry *offset_entry;
->>>>>>> e045a95c
 	u32 ref_cnt;
 	int id;
 	u8 is_eth2_ofst_valid;
 	u16 eth2_ofst;
 	bool user_deleted;
-<<<<<<< HEAD
-};
-
-/**
- * struct ipa3_hdr_offset_entry - IPA header offset entry
- * @link: entry's link in global header offset entries list
- * @offset: the offset
- * @bin: bin
- */
-struct ipa3_hdr_offset_entry {
-	struct list_head link;
-	u32 offset;
-	u32 bin;
-=======
 	bool ipacm_installed;
->>>>>>> e045a95c
 };
 
 /**
@@ -504,10 +404,7 @@
  * @ref_cnt: reference counter of routing table
  * @id: processing context header entry id
  * @user_deleted: is the hdr processing context deleted by the user?
-<<<<<<< HEAD
-=======
  * @ipacm_installed: indicate if installed by ipacm
->>>>>>> e045a95c
  */
 struct ipa3_hdr_proc_ctx_entry {
 	struct list_head link;
@@ -519,10 +416,7 @@
 	u32 ref_cnt;
 	int id;
 	bool user_deleted;
-<<<<<<< HEAD
-=======
 	bool ipacm_installed;
->>>>>>> e045a95c
 };
 
 /**
