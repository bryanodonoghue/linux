/* Copyright (c) 2013-2017, The Linux Foundation. All rights reserved.
 *
 * This program is free software; you can redistribute it and/or modify
 * it under the terms of the GNU General Public License version 2 and
 * only version 2 as published by the Free Software Foundation.
 *
 * This program is distributed in the hope that it will be useful,
 * but WITHOUT ANY WARRANTY; without even the implied warranty of
 * MERCHANTABILITY or FITNESS FOR A PARTICULAR PURPOSE.  See the
 * GNU General Public License for more details.
 */

#ifndef IPA_QMI_SERVICE_H
#define IPA_QMI_SERVICE_H

#include <linux/ipa.h>
#include <linux/ipa_qmi_service_v01.h>
#include <uapi/linux/msm_rmnet.h>
#include <soc/qcom/msm_qmi_interface.h>
#include "ipa_i.h"
#include <linux/rmnet_ipa_fd_ioctl.h>

/**
 * name of the DL wwan default routing tables for v4 and v6
 */
#define IPA_A7_QMAP_HDR_NAME "ipa_qmap_hdr"
#define IPA_DFLT_WAN_RT_TBL_NAME "ipa_dflt_wan_rt"
#define MAX_NUM_Q6_RULE 35
#define MAX_NUM_QMI_RULE_CACHE 10
#define DEV_NAME "ipa-wan"
#define SUBSYS_MODEM "modem"

#define IPAWANDBG(fmt, args...) \
	do { \
		pr_debug(DEV_NAME " %s:%d " fmt, __func__, __LINE__, ## args); \
		IPA_IPC_LOGGING(ipa_get_ipc_logbuf(), \
			DEV_NAME " %s:%d " fmt, ## args); \
		IPA_IPC_LOGGING(ipa_get_ipc_logbuf_low(), \
			DEV_NAME " %s:%d " fmt, ## args); \
	} while (0)


#define IPAWANDBG_LOW(fmt, args...) \
	do { \
		pr_debug(DEV_NAME " %s:%d " fmt, __func__, __LINE__, ## args); \
		IPA_IPC_LOGGING(ipa_get_ipc_logbuf_low(), \
			DEV_NAME " %s:%d " fmt, ## args); \
	} while (0)

#define IPAWANERR(fmt, args...) \
	do { \
		pr_err(DEV_NAME " %s:%d " fmt, __func__, __LINE__, ## args); \
		IPA_IPC_LOGGING(ipa_get_ipc_logbuf(), \
			DEV_NAME " %s:%d " fmt, ## args); \
		IPA_IPC_LOGGING(ipa_get_ipc_logbuf_low(), \
			DEV_NAME " %s:%d " fmt, ## args); \
	} while (0)

#define IPAWANINFO(fmt, args...) \
	do { \
		pr_info(DEV_NAME " %s:%d " fmt, __func__, __LINE__, ## args); \
		IPA_IPC_LOGGING(ipa_get_ipc_logbuf(), \
			DEV_NAME " %s:%d " fmt, ## args); \
		IPA_IPC_LOGGING(ipa_get_ipc_logbuf_low(), \
			DEV_NAME " %s:%d " fmt, ## args); \
	} while (0)

extern struct ipa3_qmi_context *ipa3_qmi_ctx;

struct ipa3_qmi_context {
struct ipa_ioc_ext_intf_prop q6_ul_filter_rule[MAX_NUM_Q6_RULE];
u32 q6_ul_filter_rule_hdl[MAX_NUM_Q6_RULE];
int num_ipa_install_fltr_rule_req_msg;
struct ipa_install_fltr_rule_req_msg_v01
		ipa_install_fltr_rule_req_msg_cache[MAX_NUM_QMI_RULE_CACHE];
int num_ipa_install_fltr_rule_req_ex_msg;
struct ipa_install_fltr_rule_req_ex_msg_v01
		ipa_install_fltr_rule_req_ex_msg_cache[MAX_NUM_QMI_RULE_CACHE];
int num_ipa_fltr_installed_notif_req_msg;
struct ipa_fltr_installed_notif_req_msg_v01
		ipa_fltr_installed_notif_req_msg_cache[MAX_NUM_QMI_RULE_CACHE];
int num_ipa_configure_ul_firewall_rules_req_msg;
struct ipa_configure_ul_firewall_rules_req_msg_v01
ipa_configure_ul_firewall_rules_req_msg_cache[MAX_NUM_QMI_RULE_CACHE];
bool modem_cfg_emb_pipe_flt;
};

struct ipa3_rmnet_mux_val {
	uint32_t  mux_id;
	int8_t    vchannel_name[IFNAMSIZ];
	bool mux_channel_set;
	bool ul_flt_reg;
	bool mux_hdr_set;
	uint32_t  hdr_hdl;
};

extern struct elem_info ipa3_init_modem_driver_req_msg_data_v01_ei[];
extern struct elem_info ipa3_init_modem_driver_resp_msg_data_v01_ei[];
extern struct elem_info ipa3_indication_reg_req_msg_data_v01_ei[];
extern struct elem_info ipa3_indication_reg_resp_msg_data_v01_ei[];
extern struct elem_info ipa3_master_driver_init_complt_ind_msg_data_v01_ei[];
extern struct elem_info ipa3_install_fltr_rule_req_msg_data_v01_ei[];
extern struct elem_info ipa3_install_fltr_rule_resp_msg_data_v01_ei[];
extern struct elem_info ipa3_fltr_installed_notif_req_msg_data_v01_ei[];
extern struct elem_info ipa3_fltr_installed_notif_resp_msg_data_v01_ei[];
extern struct elem_info ipa3_enable_force_clear_datapath_req_msg_data_v01_ei[];
extern struct elem_info ipa3_enable_force_clear_datapath_resp_msg_data_v01_ei[];
extern struct elem_info ipa3_disable_force_clear_datapath_req_msg_data_v01_ei[];
extern struct elem_info
	ipa3_disable_force_clear_datapath_resp_msg_data_v01_ei[];
extern struct elem_info ipa3_config_req_msg_data_v01_ei[];
extern struct elem_info ipa3_config_resp_msg_data_v01_ei[];
extern struct elem_info ipa3_get_data_stats_req_msg_data_v01_ei[];
extern struct elem_info ipa3_get_data_stats_resp_msg_data_v01_ei[];
extern struct elem_info ipa3_get_apn_data_stats_req_msg_data_v01_ei[];
extern struct elem_info ipa3_get_apn_data_stats_resp_msg_data_v01_ei[];
extern struct elem_info ipa3_set_data_usage_quota_req_msg_data_v01_ei[];
extern struct elem_info ipa3_set_data_usage_quota_resp_msg_data_v01_ei[];
extern struct elem_info ipa3_data_usage_quota_reached_ind_msg_data_v01_ei[];
extern struct elem_info ipa3_stop_data_usage_quota_req_msg_data_v01_ei[];
extern struct elem_info ipa3_stop_data_usage_quota_resp_msg_data_v01_ei[];
extern struct elem_info ipa3_init_modem_driver_cmplt_req_msg_data_v01_ei[];
extern struct elem_info ipa3_init_modem_driver_cmplt_resp_msg_data_v01_ei[];
extern struct elem_info ipa3_install_fltr_rule_req_ex_msg_data_v01_ei[];
extern struct elem_info ipa3_install_fltr_rule_resp_ex_msg_data_v01_ei[];
extern struct elem_info ipa3_ul_firewall_rule_type_data_v01_ei[];
extern struct elem_info ipa3_ul_firewall_config_result_type_data_v01_ei[];
extern struct elem_info ipa3_per_client_stats_info_type_data_v01_ei[];
extern struct elem_info ipa3_enable_per_client_stats_req_msg_data_v01_ei[];
extern struct elem_info ipa3_enable_per_client_stats_resp_msg_data_v01_ei[];
extern struct elem_info ipa3_get_stats_per_client_req_msg_data_v01_ei[];
extern struct elem_info ipa3_get_stats_per_client_resp_msg_data_v01_ei[];
extern struct elem_info ipa3_configure_ul_firewall_rules_req_msg_data_v01_ei[];
extern struct elem_info ipa3_configure_ul_firewall_rules_resp_msg_data_v01_ei[];
extern struct elem_info ipa3_configure_ul_firewall_rules_ind_msg_data_v01_ei[];

/**
 * struct ipa3_rmnet_context - IPA rmnet context
 * @ipa_rmnet_ssr: support modem SSR
 * @polling_interval: Requested interval for polling tethered statistics
 * @metered_mux_id: The mux ID on which quota has been set
 */
struct ipa3_rmnet_context {
	bool ipa_rmnet_ssr;
	u64 polling_interval;
	u32 metered_mux_id;
};

extern struct ipa3_rmnet_context ipa3_rmnet_ctx;

#ifdef CONFIG_RMNET_IPA3

int ipa3_qmi_service_init(uint32_t wan_platform_type);

void ipa3_qmi_service_exit(void);

/* sending filter-install-request to modem*/
int ipa3_qmi_filter_request_send(
	struct ipa_install_fltr_rule_req_msg_v01 *req);

int ipa3_qmi_filter_request_ex_send(
	struct ipa_install_fltr_rule_req_ex_msg_v01 *req);

int ipa3_qmi_ul_filter_request_send(
	struct ipa_configure_ul_firewall_rules_req_msg_v01 *req);

/* sending filter-installed-notify-request to modem*/
int ipa3_qmi_filter_notify_send(struct ipa_fltr_installed_notif_req_msg_v01
		*req);

/* voting for bus BW to ipa_rm*/
int ipa3_vote_for_bus_bw(uint32_t *bw_mbps);

int ipa3_qmi_enable_force_clear_datapath_send(
	struct ipa_enable_force_clear_datapath_req_msg_v01 *req);

int ipa3_qmi_disable_force_clear_datapath_send(
	struct ipa_disable_force_clear_datapath_req_msg_v01 *req);

int ipa3_copy_ul_filter_rule_to_ipa(struct ipa_install_fltr_rule_req_msg_v01
	*rule_req);

int ipa3_wwan_update_mux_channel_prop(void);

int ipa3_wan_ioctl_init(void);

void ipa3_wan_ioctl_stop_qmi_messages(void);

void ipa3_wan_ioctl_enable_qmi_messages(void);

void ipa3_wan_ioctl_deinit(void);

void ipa3_qmi_stop_workqueues(void);

int rmnet_ipa3_poll_tethering_stats(struct wan_ioctl_poll_tethering_stats
		*data);

int rmnet_ipa3_set_data_quota(struct wan_ioctl_set_data_quota *data);

void ipa3_broadcast_quota_reach_ind(uint32_t mux_id);

int rmnet_ipa3_set_tether_client_pipe(struct wan_ioctl_set_tether_client_pipe
	*data);

int rmnet_ipa3_query_tethering_stats(struct wan_ioctl_query_tether_stats *data,
	bool reset);

int rmnet_ipa3_set_lan_client_info(struct wan_ioctl_lan_client_info *data);

int rmnet_ipa3_clear_lan_client_info(struct wan_ioctl_lan_client_info *data);

int rmnet_ipa3_send_lan_client_msg(struct wan_ioctl_send_lan_client_msg *data);

int rmnet_ipa3_enable_per_client_stats(bool *data);

int rmnet_ipa3_query_per_client_stats(
	struct wan_ioctl_query_per_client_stats *data);

int rmnet_ipa3_query_tethering_stats_all(
	struct wan_ioctl_query_tether_stats_all *data);

int ipa3_qmi_get_data_stats(struct ipa_get_data_stats_req_msg_v01 *req,
	struct ipa_get_data_stats_resp_msg_v01 *resp);

int ipa3_qmi_get_network_stats(struct ipa_get_apn_data_stats_req_msg_v01 *req,
	struct ipa_get_apn_data_stats_resp_msg_v01 *resp);

int ipa3_qmi_set_data_quota(struct ipa_set_data_usage_quota_req_msg_v01 *req);

int ipa3_qmi_stop_data_qouta(void);

void ipa3_q6_handshake_complete(bool ssr_bootup);

<<<<<<< HEAD
=======
int ipa3_qmi_enable_per_client_stats(
	struct ipa_enable_per_client_stats_req_msg_v01 *req,
	struct ipa_enable_per_client_stats_resp_msg_v01 *resp);

int ipa3_qmi_get_per_client_packet_stats(
	struct ipa_get_stats_per_client_req_msg_v01 *req,
	struct ipa_get_stats_per_client_resp_msg_v01 *resp);

>>>>>>> e045a95c
void ipa3_qmi_init(void);

void ipa3_qmi_cleanup(void);

#else /* CONFIG_RMNET_IPA3 */

static inline int ipa3_qmi_service_init(uint32_t wan_platform_type)
{
	return -EPERM;
}

static inline void ipa3_qmi_service_exit(void) { }

/* sending filter-install-request to modem*/
static inline int ipa3_qmi_filter_request_send(
	struct ipa_install_fltr_rule_req_msg_v01 *req)
{
	return -EPERM;
}

static inline int ipa3_qmi_ul_filter_request_send(
	struct ipa_configure_ul_firewall_rules_req_msg_v01 *req)
{
	return -EPERM;
}

static inline int ipa3_qmi_filter_request_ex_send(
	struct ipa_install_fltr_rule_req_ex_msg_v01 *req)
{
	return -EPERM;
}

/* sending filter-installed-notify-request to modem*/
static inline int ipa3_qmi_filter_notify_send(
	struct ipa_fltr_installed_notif_req_msg_v01 *req)
{
	return -EPERM;
}

static inline int ipa3_qmi_enable_force_clear_datapath_send(
	struct ipa_enable_force_clear_datapath_req_msg_v01 *req)
{
	return -EPERM;
}

static inline int ipa3_qmi_disable_force_clear_datapath_send(
	struct ipa_disable_force_clear_datapath_req_msg_v01 *req)
{
	return -EPERM;
}

static inline int ipa3_copy_ul_filter_rule_to_ipa(
	struct ipa_install_fltr_rule_req_msg_v01 *rule_req)
{
	return -EPERM;
}

static inline int ipa3_wwan_update_mux_channel_prop(void)
{
	return -EPERM;
}

static inline int ipa3_wan_ioctl_init(void)
{
	return -EPERM;
}

static inline void ipa3_wan_ioctl_stop_qmi_messages(void) { }

static inline void ipa3_wan_ioctl_enable_qmi_messages(void) { }

static inline void ipa3_wan_ioctl_deinit(void) { }

static inline void ipa3_qmi_stop_workqueues(void) { }

static inline int ipa3_vote_for_bus_bw(uint32_t *bw_mbps)
{
	return -EPERM;
}

static inline int rmnet_ipa3_poll_tethering_stats(
	struct wan_ioctl_poll_tethering_stats *data)
{
	return -EPERM;
}

static inline int rmnet_ipa3_set_data_quota(
	struct wan_ioctl_set_data_quota *data)
{
	return -EPERM;
}

static inline void ipa3_broadcast_quota_reach_ind(uint32_t mux_id) { }

static inline int ipa3_qmi_get_data_stats(
	struct ipa_get_data_stats_req_msg_v01 *req,
	struct ipa_get_data_stats_resp_msg_v01 *resp)
{
	return -EPERM;
}

static inline int ipa3_qmi_get_network_stats(
	struct ipa_get_apn_data_stats_req_msg_v01 *req,
	struct ipa_get_apn_data_stats_resp_msg_v01 *resp)
{
	return -EPERM;
}

static inline int ipa3_qmi_set_data_quota(
	struct ipa_set_data_usage_quota_req_msg_v01 *req)
{
	return -EPERM;
}

static inline int ipa3_qmi_stop_data_qouta(void)
{
	return -EPERM;
}

static inline void ipa3_q6_handshake_complete(bool ssr_bootup) { }

<<<<<<< HEAD
static inline void ipa3_qmi_init(void)
{
=======
static inline int ipa3_qmi_enable_per_client_stats(
	struct ipa_enable_per_client_stats_req_msg_v01 *req,
	struct ipa_enable_per_client_stats_resp_msg_v01 *resp)
{
	return -EPERM;
}

static inline int ipa3_qmi_get_per_client_packet_stats(
	struct ipa_get_stats_per_client_req_msg_v01 *req,
	struct ipa_get_stats_per_client_resp_msg_v01 *resp)
{
	return -EPERM;
}

static inline void ipa3_qmi_init(void)
{

>>>>>>> e045a95c
}

static inline void ipa3_qmi_cleanup(void)
{
<<<<<<< HEAD
=======

>>>>>>> e045a95c
}

#endif /* CONFIG_RMNET_IPA3 */

#endif /* IPA_QMI_SERVICE_H */<|MERGE_RESOLUTION|>--- conflicted
+++ resolved
@@ -231,8 +231,6 @@
 
 void ipa3_q6_handshake_complete(bool ssr_bootup);
 
-<<<<<<< HEAD
-=======
 int ipa3_qmi_enable_per_client_stats(
 	struct ipa_enable_per_client_stats_req_msg_v01 *req,
 	struct ipa_enable_per_client_stats_resp_msg_v01 *resp);
@@ -241,7 +239,6 @@
 	struct ipa_get_stats_per_client_req_msg_v01 *req,
 	struct ipa_get_stats_per_client_resp_msg_v01 *resp);
 
->>>>>>> e045a95c
 void ipa3_qmi_init(void);
 
 void ipa3_qmi_cleanup(void);
@@ -363,10 +360,6 @@
 
 static inline void ipa3_q6_handshake_complete(bool ssr_bootup) { }
 
-<<<<<<< HEAD
-static inline void ipa3_qmi_init(void)
-{
-=======
 static inline int ipa3_qmi_enable_per_client_stats(
 	struct ipa_enable_per_client_stats_req_msg_v01 *req,
 	struct ipa_enable_per_client_stats_resp_msg_v01 *resp)
@@ -384,15 +377,11 @@
 static inline void ipa3_qmi_init(void)
 {
 
->>>>>>> e045a95c
 }
 
 static inline void ipa3_qmi_cleanup(void)
 {
-<<<<<<< HEAD
-=======
-
->>>>>>> e045a95c
+
 }
 
 #endif /* CONFIG_RMNET_IPA3 */
