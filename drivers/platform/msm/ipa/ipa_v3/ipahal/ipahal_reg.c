/* Copyright (c) 2012-2018, The Linux Foundation. All rights reserved.
 *
 * This program is free software; you can redistribute it and/or modify
 * it under the terms of the GNU General Public License version 2 and
 * only version 2 as published by the Free Software Foundation.
 *
 * This program is distributed in the hope that it will be useful,
 * but WITHOUT ANY WARRANTY; without even the implied warranty of
 * MERCHANTABILITY or FITNESS FOR A PARTICULAR PURPOSE.  See the
 * GNU General Public License for more details.
 */

#include <linux/init.h>
#include <linux/ipa.h>
#include <linux/kernel.h>
#include <linux/msm_ipa.h>
#include "ipahal_i.h"
#include "ipahal_reg.h"
#include "ipahal_reg_i.h"

#define IPA_MAX_MSG_LEN 4096

static const char *ipareg_name_to_str[IPA_REG_MAX] = {
	__stringify(IPA_ROUTE),
	__stringify(IPA_IRQ_STTS_EE_n),
	__stringify(IPA_IRQ_EN_EE_n),
	__stringify(IPA_IRQ_CLR_EE_n),
	__stringify(IPA_IRQ_SUSPEND_INFO_EE_n),
	__stringify(IPA_SUSPEND_IRQ_EN_EE_n),
	__stringify(IPA_SUSPEND_IRQ_CLR_EE_n),
	__stringify(IPA_HOLB_DROP_IRQ_INFO_EE_n),
	__stringify(IPA_HOLB_DROP_IRQ_EN_EE_n),
	__stringify(IPA_HOLB_DROP_IRQ_CLR_EE_n),
	__stringify(IPA_BCR),
	__stringify(IPA_ENABLED_PIPES),
	__stringify(IPA_VERSION),
	__stringify(IPA_TAG_TIMER),
	__stringify(IPA_COMP_HW_VERSION),
	__stringify(IPA_COMP_CFG),
	__stringify(IPA_STATE_TX_WRAPPER),
	__stringify(IPA_STATE_TX1),
	__stringify(IPA_STATE_FETCHER),
	__stringify(IPA_STATE_FETCHER_MASK),
	__stringify(IPA_STATE_FETCHER_MASK_0),
	__stringify(IPA_STATE_FETCHER_MASK_1),
	__stringify(IPA_STATE_DFETCHER),
	__stringify(IPA_STATE_ACL),
	__stringify(IPA_STATE),
	__stringify(IPA_STATE_RX_ACTIVE),
	__stringify(IPA_STATE_TX0),
	__stringify(IPA_STATE_AGGR_ACTIVE),
	__stringify(IPA_COUNTER_CFG),
	__stringify(IPA_STATE_GSI_TLV),
	__stringify(IPA_STATE_GSI_AOS),
	__stringify(IPA_STATE_GSI_IF),
	__stringify(IPA_STATE_GSI_SKIP),
	__stringify(IPA_STATE_GSI_IF_CONS),
	__stringify(IPA_STATE_DPL_FIFO),
	__stringify(IPA_STATE_COAL_MASTER),
	__stringify(IPA_GENERIC_RAM_ARBITER_PRIORITY),
	__stringify(IPA_STATE_NLO_AGGR),
	__stringify(IPA_STATE_COAL_MASTER_1),
	__stringify(IPA_ENDP_INIT_HDR_n),
	__stringify(IPA_ENDP_INIT_HDR_EXT_n),
	__stringify(IPA_ENDP_INIT_AGGR_n),
	__stringify(IPA_AGGR_FORCE_CLOSE),
	__stringify(IPA_ENDP_INIT_ROUTE_n),
	__stringify(IPA_ENDP_INIT_MODE_n),
	__stringify(IPA_ENDP_INIT_NAT_n),
	__stringify(IPA_ENDP_INIT_CONN_TRACK_n),
	__stringify(IPA_ENDP_INIT_CTRL_n),
	__stringify(IPA_ENDP_INIT_CTRL_SCND_n),
	__stringify(IPA_ENDP_INIT_CTRL_STATUS_n),
	__stringify(IPA_ENDP_INIT_HOL_BLOCK_EN_n),
	__stringify(IPA_ENDP_INIT_HOL_BLOCK_TIMER_n),
	__stringify(IPA_ENDP_INIT_DEAGGR_n),
	__stringify(IPA_ENDP_INIT_SEQ_n),
	__stringify(IPA_DEBUG_CNT_REG_n),
	__stringify(IPA_ENDP_INIT_CFG_n),
	__stringify(IPA_IRQ_EE_UC_n),
	__stringify(IPA_ENDP_INIT_HDR_METADATA_MASK_n),
	__stringify(IPA_ENDP_INIT_HDR_METADATA_n),
	__stringify(IPA_ENDP_INIT_PROD_CFG_n),
	__stringify(IPA_ENDP_INIT_RSRC_GRP_n),
	__stringify(IPA_SHARED_MEM_SIZE),
	__stringify(IPA_SRAM_DIRECT_ACCESS_n),
	__stringify(IPA_DEBUG_CNT_CTRL_n),
	__stringify(IPA_UC_MAILBOX_m_n),
	__stringify(IPA_FILT_ROUT_HASH_FLUSH),
	__stringify(IPA_SINGLE_NDP_MODE),
	__stringify(IPA_QCNCM),
	__stringify(IPA_SYS_PKT_PROC_CNTXT_BASE),
	__stringify(IPA_LOCAL_PKT_PROC_CNTXT_BASE),
	__stringify(IPA_ENDP_STATUS_n),
	__stringify(IPA_ENDP_YELLOW_RED_MARKER_CFG_n),
	__stringify(IPA_ENDP_FILTER_ROUTER_HSH_CFG_n),
	__stringify(IPA_SRC_RSRC_GRP_01_RSRC_TYPE_n),
	__stringify(IPA_SRC_RSRC_GRP_23_RSRC_TYPE_n),
	__stringify(IPA_SRC_RSRC_GRP_45_RSRC_TYPE_n),
	__stringify(IPA_SRC_RSRC_GRP_67_RSRC_TYPE_n),
	__stringify(IPA_DST_RSRC_GRP_01_RSRC_TYPE_n),
	__stringify(IPA_DST_RSRC_GRP_23_RSRC_TYPE_n),
	__stringify(IPA_DST_RSRC_GRP_45_RSRC_TYPE_n),
	__stringify(IPA_DST_RSRC_GRP_67_RSRC_TYPE_n),
	__stringify(IPA_RX_HPS_CLIENTS_MIN_DEPTH_0),
	__stringify(IPA_RX_HPS_CLIENTS_MIN_DEPTH_1),
	__stringify(IPA_RX_HPS_CLIENTS_MAX_DEPTH_0),
	__stringify(IPA_RX_HPS_CLIENTS_MAX_DEPTH_1),
	__stringify(IPA_HPS_FTCH_ARB_QUEUE_WEIGHT),
	__stringify(IPA_QSB_MAX_WRITES),
	__stringify(IPA_QSB_MAX_READS),
	__stringify(IPA_TX_CFG),
	__stringify(IPA_IDLE_INDICATION_CFG),
	__stringify(IPA_DPS_SEQUENCER_FIRST),
	__stringify(IPA_DPS_SEQUENCER_LAST),
	__stringify(IPA_HPS_SEQUENCER_FIRST),
	__stringify(IPA_HPS_SEQUENCER_LAST),
	__stringify(IPA_CLKON_CFG),
	__stringify(IPA_STAT_QUOTA_BASE_n),
	__stringify(IPA_STAT_QUOTA_MASK_n),
	__stringify(IPA_STAT_TETHERING_BASE_n),
	__stringify(IPA_STAT_TETHERING_MASK_n),
	__stringify(IPA_STAT_FILTER_IPV4_BASE),
	__stringify(IPA_STAT_FILTER_IPV6_BASE),
	__stringify(IPA_STAT_ROUTER_IPV4_BASE),
	__stringify(IPA_STAT_ROUTER_IPV6_BASE),
	__stringify(IPA_STAT_FILTER_IPV4_START_ID),
	__stringify(IPA_STAT_FILTER_IPV6_START_ID),
	__stringify(IPA_STAT_ROUTER_IPV4_START_ID),
	__stringify(IPA_STAT_ROUTER_IPV6_START_ID),
	__stringify(IPA_STAT_FILTER_IPV4_END_ID),
	__stringify(IPA_STAT_FILTER_IPV6_END_ID),
	__stringify(IPA_STAT_ROUTER_IPV4_END_ID),
	__stringify(IPA_STAT_ROUTER_IPV6_END_ID),
	__stringify(IPA_STAT_DROP_CNT_BASE_n),
	__stringify(IPA_STAT_DROP_CNT_MASK_n),
	__stringify(IPA_SNOC_FEC_EE_n),
	__stringify(IPA_FEC_ADDR_EE_n),
	__stringify(IPA_FEC_ADDR_MSB_EE_n),
	__stringify(IPA_FEC_ATTR_EE_n),
	__stringify(IPA_MBIM_DEAGGR_FEC_ATTR_EE_n),
	__stringify(IPA_GEN_DEAGGR_FEC_ATTR_EE_n),
	__stringify(IPA_GSI_CONF),
	__stringify(IPA_ENDP_GSI_CFG1_n),
	__stringify(IPA_ENDP_GSI_CFG2_n),
	__stringify(IPA_ENDP_GSI_CFG_AOS_n),
	__stringify(IPA_ENDP_GSI_CFG_TLV_n),
};

static void ipareg_construct_dummy(enum ipahal_reg_name reg,
	const void *fields, u32 *val)
{
	IPAHAL_ERR("No construct function for %s\n",
		ipahal_reg_name_str(reg));
	WARN(1, "invalid register operation");
}

static void ipareg_parse_dummy(enum ipahal_reg_name reg,
	void *fields, u32 val)
{
	IPAHAL_ERR("No parse function for %s\n",
		ipahal_reg_name_str(reg));
	WARN(1, "invalid register operation");
}

static void ipareg_construct_rx_hps_clients_depth1(
	enum ipahal_reg_name reg, const void *fields, u32 *val)
{
	struct ipahal_reg_rx_hps_clients *clients =
		(struct ipahal_reg_rx_hps_clients *)fields;

	IPA_SETFIELD_IN_REG(*val, clients->client_minmax[0],
		IPA_RX_HPS_CLIENTS_MINMAX_DEPTH_X_CLIENT_n_SHFT(0),
		IPA_RX_HPS_CLIENTS_MINMAX_DEPTH_X_CLIENT_n_BMSK(0));

	IPA_SETFIELD_IN_REG(*val, clients->client_minmax[1],
		IPA_RX_HPS_CLIENTS_MINMAX_DEPTH_X_CLIENT_n_SHFT(1),
		IPA_RX_HPS_CLIENTS_MINMAX_DEPTH_X_CLIENT_n_BMSK(1));
}

static void ipareg_construct_rx_hps_clients_depth0(
	enum ipahal_reg_name reg, const void *fields, u32 *val)
{
	struct ipahal_reg_rx_hps_clients *clients =
		(struct ipahal_reg_rx_hps_clients *)fields;

	IPA_SETFIELD_IN_REG(*val, clients->client_minmax[0],
		IPA_RX_HPS_CLIENTS_MINMAX_DEPTH_X_CLIENT_n_SHFT(0),
		IPA_RX_HPS_CLIENTS_MINMAX_DEPTH_X_CLIENT_n_BMSK(0));

	IPA_SETFIELD_IN_REG(*val, clients->client_minmax[1],
		IPA_RX_HPS_CLIENTS_MINMAX_DEPTH_X_CLIENT_n_SHFT(1),
		IPA_RX_HPS_CLIENTS_MINMAX_DEPTH_X_CLIENT_n_BMSK(1));

	IPA_SETFIELD_IN_REG(*val, clients->client_minmax[2],
		IPA_RX_HPS_CLIENTS_MINMAX_DEPTH_X_CLIENT_n_SHFT(2),
		IPA_RX_HPS_CLIENTS_MINMAX_DEPTH_X_CLIENT_n_BMSK(2));

	IPA_SETFIELD_IN_REG(*val, clients->client_minmax[3],
		IPA_RX_HPS_CLIENTS_MINMAX_DEPTH_X_CLIENT_n_SHFT(3),
		IPA_RX_HPS_CLIENTS_MINMAX_DEPTH_X_CLIENT_n_BMSK(3));
}

static void ipareg_construct_rx_hps_clients_depth0_v3_5(
	enum ipahal_reg_name reg, const void *fields, u32 *val)
{
	struct ipahal_reg_rx_hps_clients *clients =
		(struct ipahal_reg_rx_hps_clients *)fields;

	IPA_SETFIELD_IN_REG(*val, clients->client_minmax[0],
		IPA_RX_HPS_CLIENTS_MINMAX_DEPTH_X_CLIENT_n_SHFT(0),
		IPA_RX_HPS_CLIENTS_MINMAX_DEPTH_X_CLIENT_n_BMSK_V3_5(0));

	IPA_SETFIELD_IN_REG(*val, clients->client_minmax[1],
		IPA_RX_HPS_CLIENTS_MINMAX_DEPTH_X_CLIENT_n_SHFT(1),
		IPA_RX_HPS_CLIENTS_MINMAX_DEPTH_X_CLIENT_n_BMSK_V3_5(1));

	IPA_SETFIELD_IN_REG(*val, clients->client_minmax[2],
		IPA_RX_HPS_CLIENTS_MINMAX_DEPTH_X_CLIENT_n_SHFT(2),
		IPA_RX_HPS_CLIENTS_MINMAX_DEPTH_X_CLIENT_n_BMSK_V3_5(2));

	IPA_SETFIELD_IN_REG(*val, clients->client_minmax[3],
		IPA_RX_HPS_CLIENTS_MINMAX_DEPTH_X_CLIENT_n_SHFT(3),
		IPA_RX_HPS_CLIENTS_MINMAX_DEPTH_X_CLIENT_n_BMSK_V3_5(3));
}

static void ipareg_construct_rx_hps_clients_depth0_v4_5(
	enum ipahal_reg_name reg, const void *fields, u32 *val)
{
	struct ipahal_reg_rx_hps_clients *clients =
		(struct ipahal_reg_rx_hps_clients *)fields;

	IPA_SETFIELD_IN_REG(*val, clients->client_minmax[0],
		IPA_RX_HPS_CLIENTS_MINMAX_DEPTH_0_CLIENT_0_SHFT_v4_5,
		IPA_RX_HPS_CLIENTS_MINMAX_DEPTH_0_CLIENT_0_BMSK_v4_5);

	IPA_SETFIELD_IN_REG(*val, clients->client_minmax[1],
		IPA_RX_HPS_CLIENTS_MINMAX_DEPTH_0_CLIENT_1_SHFT_v4_5,
		IPA_RX_HPS_CLIENTS_MINMAX_DEPTH_0_CLIENT_1_BMSK_v4_5);

	IPA_SETFIELD_IN_REG(*val, clients->client_minmax[2],
		IPA_RX_HPS_CLIENTS_MINMAX_DEPTH_0_CLIENT_2_SHFT_v4_5,
		IPA_RX_HPS_CLIENTS_MINMAX_DEPTH_0_CLIENT_2_BMSK_v4_5);

	IPA_SETFIELD_IN_REG(*val, clients->client_minmax[3],
		IPA_RX_HPS_CLIENTS_MINMAX_DEPTH_0_CLIENT_3_SHFT_v4_5,
		IPA_RX_HPS_CLIENTS_MINMAX_DEPTH_0_CLIENT_3_BMSK_v4_5);

	IPA_SETFIELD_IN_REG(*val, clients->client_minmax[4],
		IPA_RX_HPS_CLIENTS_MINMAX_DEPTH_0_CLIENT_4_SHFT_v4_5,
		IPA_RX_HPS_CLIENTS_MINMAX_DEPTH_0_CLIENT_4_BMSK_v4_5);
}

static void ipareg_construct_rsrg_grp_xy(
	enum ipahal_reg_name reg, const void *fields, u32 *val)
{
	struct ipahal_reg_rsrc_grp_cfg *grp =
		(struct ipahal_reg_rsrc_grp_cfg *)fields;

	IPA_SETFIELD_IN_REG(*val, grp->x_min,
		IPA_RSRC_GRP_XY_RSRC_TYPE_n_X_MIN_LIM_SHFT,
		IPA_RSRC_GRP_XY_RSRC_TYPE_n_X_MIN_LIM_BMSK);
	IPA_SETFIELD_IN_REG(*val, grp->x_max,
		IPA_RSRC_GRP_XY_RSRC_TYPE_n_X_MAX_LIM_SHFT,
		IPA_RSRC_GRP_XY_RSRC_TYPE_n_X_MAX_LIM_BMSK);
	IPA_SETFIELD_IN_REG(*val, grp->y_min,
		IPA_RSRC_GRP_XY_RSRC_TYPE_n_Y_MIN_LIM_SHFT,
		IPA_RSRC_GRP_XY_RSRC_TYPE_n_Y_MIN_LIM_BMSK);
	IPA_SETFIELD_IN_REG(*val, grp->y_max,
		IPA_RSRC_GRP_XY_RSRC_TYPE_n_Y_MAX_LIM_SHFT,
		IPA_RSRC_GRP_XY_RSRC_TYPE_n_Y_MAX_LIM_BMSK);
}

static void ipareg_construct_rsrg_grp_xy_v3_5(
	enum ipahal_reg_name reg, const void *fields, u32 *val)
{
	struct ipahal_reg_rsrc_grp_cfg *grp =
		(struct ipahal_reg_rsrc_grp_cfg *)fields;

	IPA_SETFIELD_IN_REG(*val, grp->x_min,
		IPA_RSRC_GRP_XY_RSRC_TYPE_n_X_MIN_LIM_SHFT_V3_5,
		IPA_RSRC_GRP_XY_RSRC_TYPE_n_X_MIN_LIM_BMSK_V3_5);
	IPA_SETFIELD_IN_REG(*val, grp->x_max,
		IPA_RSRC_GRP_XY_RSRC_TYPE_n_X_MAX_LIM_SHFT_V3_5,
		IPA_RSRC_GRP_XY_RSRC_TYPE_n_X_MAX_LIM_BMSK_V3_5);

	/* DST_23 register has only X fields at ipa V3_5 */
	if (reg == IPA_DST_RSRC_GRP_23_RSRC_TYPE_n)
		return;

	IPA_SETFIELD_IN_REG(*val, grp->y_min,
		IPA_RSRC_GRP_XY_RSRC_TYPE_n_Y_MIN_LIM_SHFT_V3_5,
		IPA_RSRC_GRP_XY_RSRC_TYPE_n_Y_MIN_LIM_BMSK_V3_5);
	IPA_SETFIELD_IN_REG(*val, grp->y_max,
		IPA_RSRC_GRP_XY_RSRC_TYPE_n_Y_MAX_LIM_SHFT_V3_5,
		IPA_RSRC_GRP_XY_RSRC_TYPE_n_Y_MAX_LIM_BMSK_V3_5);
}

static void ipareg_construct_rsrg_grp_xy_v4_5(
	enum ipahal_reg_name reg, const void *fields, u32 *val)
{
	struct ipahal_reg_rsrc_grp_cfg *grp =
		(struct ipahal_reg_rsrc_grp_cfg *)fields;

	IPA_SETFIELD_IN_REG(*val, grp->x_min,
		IPA_RSRC_GRP_XY_RSRC_TYPE_n_X_MIN_LIM_SHFT_V3_5,
		IPA_RSRC_GRP_XY_RSRC_TYPE_n_X_MIN_LIM_BMSK_V3_5);
	IPA_SETFIELD_IN_REG(*val, grp->x_max,
		IPA_RSRC_GRP_XY_RSRC_TYPE_n_X_MAX_LIM_SHFT_V3_5,
		IPA_RSRC_GRP_XY_RSRC_TYPE_n_X_MAX_LIM_BMSK_V3_5);

	/* SRC_45 and DST_45 register has only X fields at ipa V4_5 */
	if (reg == IPA_SRC_RSRC_GRP_45_RSRC_TYPE_n ||
		reg == IPA_DST_RSRC_GRP_45_RSRC_TYPE_n)
		return;

	IPA_SETFIELD_IN_REG(*val, grp->y_min,
		IPA_RSRC_GRP_XY_RSRC_TYPE_n_Y_MIN_LIM_SHFT_V3_5,
		IPA_RSRC_GRP_XY_RSRC_TYPE_n_Y_MIN_LIM_BMSK_V3_5);
	IPA_SETFIELD_IN_REG(*val, grp->y_max,
		IPA_RSRC_GRP_XY_RSRC_TYPE_n_Y_MAX_LIM_SHFT_V3_5,
		IPA_RSRC_GRP_XY_RSRC_TYPE_n_Y_MAX_LIM_BMSK_V3_5);
}

static void ipareg_construct_hash_cfg_n(
	enum ipahal_reg_name reg, const void *fields, u32 *val)
{
	struct ipahal_reg_fltrt_hash_tuple *tuple =
		(struct ipahal_reg_fltrt_hash_tuple *)fields;

	IPA_SETFIELD_IN_REG(*val, tuple->flt.src_id,
		IPA_ENDP_FILTER_ROUTER_HSH_CFG_n_FILTER_HASH_MSK_SRC_ID_SHFT,
		IPA_ENDP_FILTER_ROUTER_HSH_CFG_n_FILTER_HASH_MSK_SRC_ID_BMSK);
	IPA_SETFIELD_IN_REG(*val, tuple->flt.src_ip_addr,
		IPA_ENDP_FILTER_ROUTER_HSH_CFG_n_FILTER_HASH_MSK_SRC_IP_SHFT,
		IPA_ENDP_FILTER_ROUTER_HSH_CFG_n_FILTER_HASH_MSK_SRC_IP_BMSK);
	IPA_SETFIELD_IN_REG(*val, tuple->flt.dst_ip_addr,
		IPA_ENDP_FILTER_ROUTER_HSH_CFG_n_FILTER_HASH_MSK_DST_IP_SHFT,
		IPA_ENDP_FILTER_ROUTER_HSH_CFG_n_FILTER_HASH_MSK_DST_IP_BMSK);
	IPA_SETFIELD_IN_REG(*val, tuple->flt.src_port,
		IPA_ENDP_FILTER_ROUTER_HSH_CFG_n_FILTER_HASH_MSK_SRC_PORT_SHFT,
		IPA_ENDP_FILTER_ROUTER_HSH_CFG_n_FILTER_HASH_MSK_SRC_PORT_BMSK);
	IPA_SETFIELD_IN_REG(*val, tuple->flt.dst_port,
		IPA_ENDP_FILTER_ROUTER_HSH_CFG_n_FILTER_HASH_MSK_DST_PORT_SHFT,
		IPA_ENDP_FILTER_ROUTER_HSH_CFG_n_FILTER_HASH_MSK_DST_PORT_BMSK);
	IPA_SETFIELD_IN_REG(*val, tuple->flt.protocol,
		IPA_ENDP_FILTER_ROUTER_HSH_CFG_n_FILTER_HASH_MSK_PROTOCOL_SHFT,
		IPA_ENDP_FILTER_ROUTER_HSH_CFG_n_FILTER_HASH_MSK_PROTOCOL_BMSK);
	IPA_SETFIELD_IN_REG(*val, tuple->flt.meta_data,
		IPA_ENDP_FILTER_ROUTER_HSH_CFG_n_FILTER_HASH_MSK_METADATA_SHFT,
		IPA_ENDP_FILTER_ROUTER_HSH_CFG_n_FILTER_HASH_MSK_METADATA_BMSK);
	IPA_SETFIELD_IN_REG(*val, tuple->undefined1,
		IPA_ENDP_FILTER_ROUTER_HSH_CFG_n_UNDEFINED1_SHFT,
		IPA_ENDP_FILTER_ROUTER_HSH_CFG_n_UNDEFINED1_BMSK);
	IPA_SETFIELD_IN_REG(*val, tuple->rt.src_id,
		IPA_ENDP_FILTER_ROUTER_HSH_CFG_n_ROUTER_HASH_MSK_SRC_ID_SHFT,
		IPA_ENDP_FILTER_ROUTER_HSH_CFG_n_ROUTER_HASH_MSK_SRC_ID_BMSK);
	IPA_SETFIELD_IN_REG(*val, tuple->rt.src_ip_addr,
		IPA_ENDP_FILTER_ROUTER_HSH_CFG_n_ROUTER_HASH_MSK_SRC_IP_SHFT,
		IPA_ENDP_FILTER_ROUTER_HSH_CFG_n_ROUTER_HASH_MSK_SRC_IP_BMSK);
	IPA_SETFIELD_IN_REG(*val, tuple->rt.dst_ip_addr,
		IPA_ENDP_FILTER_ROUTER_HSH_CFG_n_ROUTER_HASH_MSK_DST_IP_SHFT,
		IPA_ENDP_FILTER_ROUTER_HSH_CFG_n_ROUTER_HASH_MSK_DST_IP_BMSK);
	IPA_SETFIELD_IN_REG(*val, tuple->rt.src_port,
		IPA_ENDP_FILTER_ROUTER_HSH_CFG_n_ROUTER_HASH_MSK_SRC_PORT_SHFT,
		IPA_ENDP_FILTER_ROUTER_HSH_CFG_n_ROUTER_HASH_MSK_SRC_PORT_BMSK);
	IPA_SETFIELD_IN_REG(*val, tuple->rt.dst_port,
		IPA_ENDP_FILTER_ROUTER_HSH_CFG_n_ROUTER_HASH_MSK_DST_PORT_SHFT,
		IPA_ENDP_FILTER_ROUTER_HSH_CFG_n_ROUTER_HASH_MSK_DST_PORT_BMSK);
	IPA_SETFIELD_IN_REG(*val, tuple->rt.protocol,
		IPA_ENDP_FILTER_ROUTER_HSH_CFG_n_ROUTER_HASH_MSK_PROTOCOL_SHFT,
		IPA_ENDP_FILTER_ROUTER_HSH_CFG_n_ROUTER_HASH_MSK_PROTOCOL_BMSK);
	IPA_SETFIELD_IN_REG(*val, tuple->rt.meta_data,
		IPA_ENDP_FILTER_ROUTER_HSH_CFG_n_ROUTER_HASH_MSK_METADATA_SHFT,
		IPA_ENDP_FILTER_ROUTER_HSH_CFG_n_ROUTER_HASH_MSK_METADATA_BMSK);
	IPA_SETFIELD_IN_REG(*val, tuple->undefined2,
		IPA_ENDP_FILTER_ROUTER_HSH_CFG_n_UNDEFINED2_SHFT,
		IPA_ENDP_FILTER_ROUTER_HSH_CFG_n_UNDEFINED2_BMSK);
}

static void ipareg_parse_hash_cfg_n(
	enum ipahal_reg_name reg, void *fields, u32 val)
{
	struct ipahal_reg_fltrt_hash_tuple *tuple =
		(struct ipahal_reg_fltrt_hash_tuple *)fields;

	tuple->flt.src_id =
		IPA_GETFIELD_FROM_REG(val,
		IPA_ENDP_FILTER_ROUTER_HSH_CFG_n_FILTER_HASH_MSK_SRC_ID_SHFT,
		IPA_ENDP_FILTER_ROUTER_HSH_CFG_n_FILTER_HASH_MSK_SRC_ID_BMSK);
	tuple->flt.src_ip_addr =
		IPA_GETFIELD_FROM_REG(val,
		IPA_ENDP_FILTER_ROUTER_HSH_CFG_n_FILTER_HASH_MSK_SRC_IP_SHFT,
		IPA_ENDP_FILTER_ROUTER_HSH_CFG_n_FILTER_HASH_MSK_SRC_IP_BMSK);
	tuple->flt.dst_ip_addr =
		IPA_GETFIELD_FROM_REG(val,
		IPA_ENDP_FILTER_ROUTER_HSH_CFG_n_FILTER_HASH_MSK_DST_IP_SHFT,
		IPA_ENDP_FILTER_ROUTER_HSH_CFG_n_FILTER_HASH_MSK_DST_IP_BMSK);
	tuple->flt.src_port =
		IPA_GETFIELD_FROM_REG(val,
		IPA_ENDP_FILTER_ROUTER_HSH_CFG_n_FILTER_HASH_MSK_SRC_PORT_SHFT,
		IPA_ENDP_FILTER_ROUTER_HSH_CFG_n_FILTER_HASH_MSK_SRC_PORT_BMSK);
	tuple->flt.dst_port =
		IPA_GETFIELD_FROM_REG(val,
		IPA_ENDP_FILTER_ROUTER_HSH_CFG_n_FILTER_HASH_MSK_DST_PORT_SHFT,
		IPA_ENDP_FILTER_ROUTER_HSH_CFG_n_FILTER_HASH_MSK_DST_PORT_BMSK);
	tuple->flt.protocol =
		IPA_GETFIELD_FROM_REG(val,
		IPA_ENDP_FILTER_ROUTER_HSH_CFG_n_FILTER_HASH_MSK_PROTOCOL_SHFT,
		IPA_ENDP_FILTER_ROUTER_HSH_CFG_n_FILTER_HASH_MSK_PROTOCOL_BMSK);
	tuple->flt.meta_data =
		IPA_GETFIELD_FROM_REG(val,
		IPA_ENDP_FILTER_ROUTER_HSH_CFG_n_FILTER_HASH_MSK_METADATA_SHFT,
		IPA_ENDP_FILTER_ROUTER_HSH_CFG_n_FILTER_HASH_MSK_METADATA_BMSK);
	tuple->undefined1 =
		IPA_GETFIELD_FROM_REG(val,
		IPA_ENDP_FILTER_ROUTER_HSH_CFG_n_UNDEFINED1_SHFT,
		IPA_ENDP_FILTER_ROUTER_HSH_CFG_n_UNDEFINED1_BMSK);
	tuple->rt.src_id =
		IPA_GETFIELD_FROM_REG(val,
		IPA_ENDP_FILTER_ROUTER_HSH_CFG_n_ROUTER_HASH_MSK_SRC_ID_SHFT,
		IPA_ENDP_FILTER_ROUTER_HSH_CFG_n_ROUTER_HASH_MSK_SRC_ID_BMSK);
	tuple->rt.src_ip_addr =
		IPA_GETFIELD_FROM_REG(val,
		IPA_ENDP_FILTER_ROUTER_HSH_CFG_n_ROUTER_HASH_MSK_SRC_IP_SHFT,
		IPA_ENDP_FILTER_ROUTER_HSH_CFG_n_ROUTER_HASH_MSK_SRC_IP_BMSK);
	tuple->rt.dst_ip_addr =
		IPA_GETFIELD_FROM_REG(val,
		IPA_ENDP_FILTER_ROUTER_HSH_CFG_n_ROUTER_HASH_MSK_DST_IP_SHFT,
		IPA_ENDP_FILTER_ROUTER_HSH_CFG_n_ROUTER_HASH_MSK_DST_IP_BMSK);
	tuple->rt.src_port =
		IPA_GETFIELD_FROM_REG(val,
		IPA_ENDP_FILTER_ROUTER_HSH_CFG_n_ROUTER_HASH_MSK_SRC_PORT_SHFT,
		IPA_ENDP_FILTER_ROUTER_HSH_CFG_n_ROUTER_HASH_MSK_SRC_PORT_BMSK);
	tuple->rt.dst_port =
		IPA_GETFIELD_FROM_REG(val,
		IPA_ENDP_FILTER_ROUTER_HSH_CFG_n_ROUTER_HASH_MSK_DST_PORT_SHFT,
		IPA_ENDP_FILTER_ROUTER_HSH_CFG_n_ROUTER_HASH_MSK_DST_PORT_BMSK);
	tuple->rt.protocol =
		IPA_GETFIELD_FROM_REG(val,
		IPA_ENDP_FILTER_ROUTER_HSH_CFG_n_ROUTER_HASH_MSK_PROTOCOL_SHFT,
		IPA_ENDP_FILTER_ROUTER_HSH_CFG_n_ROUTER_HASH_MSK_PROTOCOL_BMSK);
	tuple->rt.meta_data =
		IPA_GETFIELD_FROM_REG(val,
		IPA_ENDP_FILTER_ROUTER_HSH_CFG_n_ROUTER_HASH_MSK_METADATA_SHFT,
		IPA_ENDP_FILTER_ROUTER_HSH_CFG_n_ROUTER_HASH_MSK_METADATA_BMSK);
	tuple->undefined2 =
		IPA_GETFIELD_FROM_REG(val,
		IPA_ENDP_FILTER_ROUTER_HSH_CFG_n_UNDEFINED2_SHFT,
		IPA_ENDP_FILTER_ROUTER_HSH_CFG_n_UNDEFINED2_BMSK);
}

static void ipareg_construct_endp_status_n_common(
	const struct ipahal_reg_ep_cfg_status *ep_status, u32 *val)
{
	IPA_SETFIELD_IN_REG(*val, ep_status->status_en,
			IPA_ENDP_STATUS_n_STATUS_EN_SHFT,
			IPA_ENDP_STATUS_n_STATUS_EN_BMSK);

	IPA_SETFIELD_IN_REG(*val, ep_status->status_ep,
			IPA_ENDP_STATUS_n_STATUS_ENDP_SHFT,
			IPA_ENDP_STATUS_n_STATUS_ENDP_BMSK);
}

static void ipareg_construct_endp_status_n(
	enum ipahal_reg_name reg, const void *fields, u32 *val)
{
	const struct ipahal_reg_ep_cfg_status *ep_status =
		(const struct ipahal_reg_ep_cfg_status *)fields;

	ipareg_construct_endp_status_n_common(ep_status, val);

	IPA_SETFIELD_IN_REG(*val, ep_status->status_location,
			IPA_ENDP_STATUS_n_STATUS_LOCATION_SHFT,
			IPA_ENDP_STATUS_n_STATUS_LOCATION_BMSK);
}

static void ipareg_construct_endp_status_n_v4_0(
	enum ipahal_reg_name reg, const void *fields, u32 *val)
{
	struct ipahal_reg_ep_cfg_status *ep_status =
		(struct ipahal_reg_ep_cfg_status *)fields;

	ipareg_construct_endp_status_n_common(ep_status, val);

	IPA_SETFIELD_IN_REG(*val, ep_status->status_location,
			IPA_ENDP_STATUS_n_STATUS_LOCATION_SHFT,
			IPA_ENDP_STATUS_n_STATUS_LOCATION_BMSK);

	IPA_SETFIELD_IN_REG(*val, ep_status->status_pkt_suppress,
			IPA_ENDP_STATUS_n_STATUS_PKT_SUPPRESS_SHFT,
			IPA_ENDP_STATUS_n_STATUS_PKT_SUPPRESS_BMSK);
}

static void ipareg_construct_endp_status_n_v4_5(
	enum ipahal_reg_name reg, const void *fields, u32 *val)
{
	struct ipahal_reg_ep_cfg_status *ep_status =
		(struct ipahal_reg_ep_cfg_status *)fields;
<<<<<<< HEAD

	ipareg_construct_endp_status_n_common(ep_status, val);

=======

	ipareg_construct_endp_status_n_common(ep_status, val);

>>>>>>> e71e1637
	IPA_SETFIELD_IN_REG(*val, ep_status->status_pkt_suppress,
			IPA_ENDP_STATUS_n_STATUS_PKT_SUPPRESS_SHFT,
			IPA_ENDP_STATUS_n_STATUS_PKT_SUPPRESS_BMSK);
}

static void ipareg_construct_clkon_cfg_common(
	const struct ipahal_reg_clkon_cfg *clkon_cfg, u32 *val)
{
	IPA_SETFIELD_IN_REG(*val, !!clkon_cfg->open_global_2x_clk,
			IPA_CLKON_CFG_OPEN_GLOBAL_2X_CLK_SHFT,
			IPA_CLKON_CFG_OPEN_GLOBAL_2X_CLK_BMSK);

	IPA_SETFIELD_IN_REG(*val, !!clkon_cfg->open_global,
			IPA_CLKON_CFG_OPEN_GLOBAL_SHFT,
			IPA_CLKON_CFG_OPEN_GLOBAL_BMSK);

	IPA_SETFIELD_IN_REG(*val, !!clkon_cfg->open_gsi_if,
			IPA_CLKON_CFG_OPEN_GSI_IF_SHFT,
			IPA_CLKON_CFG_OPEN_GSI_IF_BMSK);

	IPA_SETFIELD_IN_REG(*val, !!clkon_cfg->open_weight_arb,
			IPA_CLKON_CFG_OPEN_WEIGHT_ARB_SHFT,
			IPA_CLKON_CFG_OPEN_WEIGHT_ARB_BMSK);

	IPA_SETFIELD_IN_REG(*val, !!clkon_cfg->open_qmb,
			IPA_CLKON_CFG_OPEN_QMB_SHFT,
			IPA_CLKON_CFG_OPEN_QMB_BMSK);

	IPA_SETFIELD_IN_REG(*val, !!clkon_cfg->open_ram_slaveway,
			IPA_CLKON_CFG_OPEN_RAM_SLAVEWAY_SHFT,
			IPA_CLKON_CFG_OPEN_RAM_SLAVEWAY_BMSK);

	IPA_SETFIELD_IN_REG(*val, !!clkon_cfg->open_aggr_wrapper,
			IPA_CLKON_CFG_OPEN_AGGR_WRAPPER_SHFT,
			IPA_CLKON_CFG_OPEN_AGGR_WRAPPER_BMSK);

	IPA_SETFIELD_IN_REG(*val, !!clkon_cfg->open_qsb2axi_cmdq_l,
			IPA_CLKON_CFG_OPEN_QSB2AXI_CMDQ_L_SHFT,
			IPA_CLKON_CFG_OPEN_QSB2AXI_CMDQ_L_BMSK);

	IPA_SETFIELD_IN_REG(*val, !!clkon_cfg->open_fnr,
			IPA_CLKON_CFG_OPEN_FNR_SHFT,
			IPA_CLKON_CFG_OPEN_FNR_BMSK);

	IPA_SETFIELD_IN_REG(*val, !!clkon_cfg->open_tx_1,
			IPA_CLKON_CFG_OPEN_TX_1_SHFT,
			IPA_CLKON_CFG_OPEN_TX_1_BMSK);

	IPA_SETFIELD_IN_REG(*val, !!clkon_cfg->open_tx_0,
			IPA_CLKON_CFG_OPEN_TX_0_SHFT,
			IPA_CLKON_CFG_OPEN_TX_0_BMSK);

	IPA_SETFIELD_IN_REG(*val, !!clkon_cfg->open_ntf_tx_cmdqs,
			IPA_CLKON_CFG_OPEN_NTF_TX_CMDQS_SHFT,
			IPA_CLKON_CFG_OPEN_NTF_TX_CMDQS_BMSK);

	IPA_SETFIELD_IN_REG(*val, !!clkon_cfg->open_h_dcph,
			IPA_CLKON_CFG_OPEN_H_DCPH_SHFT,
			IPA_CLKON_CFG_OPEN_H_DCPH_BMSK);

	IPA_SETFIELD_IN_REG(*val, !!clkon_cfg->open_d_dcph,
			IPA_CLKON_CFG_OPEN_D_DCPH_SHFT,
			IPA_CLKON_CFG_OPEN_D_DCPH_BMSK);

	IPA_SETFIELD_IN_REG(*val, !!clkon_cfg->open_ack_mngr,
			IPA_CLKON_CFG_OPEN_ACK_MNGR_SHFT,
			IPA_CLKON_CFG_OPEN_ACK_MNGR_BMSK);

	IPA_SETFIELD_IN_REG(*val, !!clkon_cfg->open_ctx_handler,
			IPA_CLKON_CFG_OPEN_CTX_HANDLER_SHFT,
			IPA_CLKON_CFG_OPEN_CTX_HANDLER_BMSK);

	IPA_SETFIELD_IN_REG(*val, !!clkon_cfg->open_rsrc_mngr,
			IPA_CLKON_CFG_OPEN_RSRC_MNGR_SHFT,
			IPA_CLKON_CFG_OPEN_RSRC_MNGR_BMSK);

	IPA_SETFIELD_IN_REG(*val, !!clkon_cfg->open_dps_tx_cmdqs,
			IPA_CLKON_CFG_OPEN_DPS_TX_CMDQS_SHFT,
			IPA_CLKON_CFG_OPEN_DPS_TX_CMDQS_BMSK);

	IPA_SETFIELD_IN_REG(*val, !!clkon_cfg->open_hps_dps_cmdqs,
			IPA_CLKON_CFG_OPEN_HPS_DPS_CMDQS_SHFT,
			IPA_CLKON_CFG_OPEN_HPS_DPS_CMDQS_BMSK);

	IPA_SETFIELD_IN_REG(*val, !!clkon_cfg->open_rx_hps_cmdqs,
			IPA_CLKON_CFG_OPEN_RX_HPS_CMDQS_SHFT,
			IPA_CLKON_CFG_OPEN_RX_HPS_CMDQS_BMSK);

	IPA_SETFIELD_IN_REG(*val, !!clkon_cfg->open_dps,
			IPA_CLKON_CFG_OPEN_DPS_SHFT,
			IPA_CLKON_CFG_OPEN_DPS_BMSK);

	IPA_SETFIELD_IN_REG(*val, !!clkon_cfg->open_hps,
			IPA_CLKON_CFG_OPEN_HPS_SHFT,
			IPA_CLKON_CFG_OPEN_HPS_BMSK);

	IPA_SETFIELD_IN_REG(*val, !!clkon_cfg->open_ftch_dps,
			IPA_CLKON_CFG_OPEN_FTCH_DPS_SHFT,
			IPA_CLKON_CFG_OPEN_FTCH_DPS_BMSK);

	IPA_SETFIELD_IN_REG(*val, !!clkon_cfg->open_ftch_hps,
			IPA_CLKON_CFG_OPEN_FTCH_HPS_SHFT,
			IPA_CLKON_CFG_OPEN_FTCH_HPS_BMSK);

	IPA_SETFIELD_IN_REG(*val, !!clkon_cfg->open_ram_arb,
			IPA_CLKON_CFG_OPEN_RAM_ARB_SHFT,
			IPA_CLKON_CFG_OPEN_RAM_ARB_BMSK);

	IPA_SETFIELD_IN_REG(*val, !!clkon_cfg->open_misc,
			IPA_CLKON_CFG_OPEN_MISC_SHFT,
			IPA_CLKON_CFG_OPEN_MISC_BMSK);

	IPA_SETFIELD_IN_REG(*val, !!clkon_cfg->open_tx_wrapper,
			IPA_CLKON_CFG_OPEN_TX_WRAPPER_SHFT,
			IPA_CLKON_CFG_OPEN_TX_WRAPPER_BMSK);

	IPA_SETFIELD_IN_REG(*val, !!clkon_cfg->open_proc,
			IPA_CLKON_CFG_OPEN_PROC_SHFT,
			IPA_CLKON_CFG_OPEN_PROC_BMSK);

	IPA_SETFIELD_IN_REG(*val, !!clkon_cfg->open_rx,
			IPA_CLKON_CFG_OPEN_RX_SHFT,
			IPA_CLKON_CFG_OPEN_RX_BMSK);
}

static void ipareg_construct_clkon_cfg(
	enum ipahal_reg_name reg, const void *fields, u32 *val)
<<<<<<< HEAD
=======
{
	struct ipahal_reg_clkon_cfg *clkon_cfg =
		(struct ipahal_reg_clkon_cfg *)fields;

	ipareg_construct_clkon_cfg_common(clkon_cfg, val);

	IPA_SETFIELD_IN_REG(*val, !!clkon_cfg->open_dcmp,
			IPA_CLKON_CFG_OPEN_DCMP_SHFT,
			IPA_CLKON_CFG_OPEN_DCMP_BMSK);
}

static void ipareg_construct_clkon_cfg_v4_5(
	enum ipahal_reg_name reg, const void *fields, u32 *val)
>>>>>>> e71e1637
{
	struct ipahal_reg_clkon_cfg *clkon_cfg =
		(struct ipahal_reg_clkon_cfg *)fields;

	ipareg_construct_clkon_cfg_common(clkon_cfg, val);

<<<<<<< HEAD
	IPA_SETFIELD_IN_REG(*val, !!clkon_cfg->open_dcmp,
			IPA_CLKON_CFG_OPEN_DCMP_SHFT,
			IPA_CLKON_CFG_OPEN_DCMP_BMSK);
}

static void ipareg_construct_clkon_cfg_v4_5(
	enum ipahal_reg_name reg, const void *fields, u32 *val)
{
	struct ipahal_reg_clkon_cfg *clkon_cfg =
		(struct ipahal_reg_clkon_cfg *)fields;

	ipareg_construct_clkon_cfg_common(clkon_cfg, val);

=======
>>>>>>> e71e1637
	IPA_SETFIELD_IN_REG(*val, !!clkon_cfg->open_dpl_fifo,
			IPA_CLKON_CFG_CGC_OPEN_DPL_FIFO_SHFT_V4_5,
			IPA_CLKON_CFG_CGC_OPEN_DPL_FIFO_BMSK_V4_5);
}

static void ipareg_parse_clkon_cfg_common(
	struct ipahal_reg_clkon_cfg *clkon_cfg, u32 val)
{
	memset(clkon_cfg, 0, sizeof(struct ipahal_reg_clkon_cfg));

	clkon_cfg->open_global_2x_clk = IPA_GETFIELD_FROM_REG(val,
			IPA_CLKON_CFG_OPEN_GLOBAL_2X_CLK_SHFT,
			IPA_CLKON_CFG_OPEN_GLOBAL_2X_CLK_BMSK);

	clkon_cfg->open_global = IPA_GETFIELD_FROM_REG(val,
			IPA_CLKON_CFG_OPEN_GLOBAL_SHFT,
			IPA_CLKON_CFG_OPEN_GLOBAL_BMSK);

	clkon_cfg->open_gsi_if = IPA_GETFIELD_FROM_REG(val,
			IPA_CLKON_CFG_OPEN_GSI_IF_SHFT,
			IPA_CLKON_CFG_OPEN_GSI_IF_BMSK);

	clkon_cfg->open_weight_arb = IPA_GETFIELD_FROM_REG(val,
			IPA_CLKON_CFG_OPEN_WEIGHT_ARB_SHFT,
			IPA_CLKON_CFG_OPEN_WEIGHT_ARB_BMSK);

	clkon_cfg->open_qmb = IPA_GETFIELD_FROM_REG(val,
			IPA_CLKON_CFG_OPEN_QMB_SHFT,
			IPA_CLKON_CFG_OPEN_QMB_BMSK);

	clkon_cfg->open_ram_slaveway = IPA_GETFIELD_FROM_REG(val,
			IPA_CLKON_CFG_OPEN_RAM_SLAVEWAY_SHFT,
			IPA_CLKON_CFG_OPEN_RAM_SLAVEWAY_BMSK);

	clkon_cfg->open_aggr_wrapper = IPA_GETFIELD_FROM_REG(val,
			IPA_CLKON_CFG_OPEN_AGGR_WRAPPER_SHFT,
			IPA_CLKON_CFG_OPEN_AGGR_WRAPPER_BMSK);

	clkon_cfg->open_qsb2axi_cmdq_l = IPA_GETFIELD_FROM_REG(val,
			IPA_CLKON_CFG_OPEN_QSB2AXI_CMDQ_L_SHFT,
			IPA_CLKON_CFG_OPEN_QSB2AXI_CMDQ_L_BMSK);

	clkon_cfg->open_fnr = IPA_GETFIELD_FROM_REG(val,
			IPA_CLKON_CFG_OPEN_FNR_SHFT,
			IPA_CLKON_CFG_OPEN_FNR_BMSK);

	clkon_cfg->open_tx_1 = IPA_GETFIELD_FROM_REG(val,
			IPA_CLKON_CFG_OPEN_TX_1_SHFT,
			IPA_CLKON_CFG_OPEN_TX_1_BMSK);

	clkon_cfg->open_tx_0 = IPA_GETFIELD_FROM_REG(val,
			IPA_CLKON_CFG_OPEN_TX_0_SHFT,
			IPA_CLKON_CFG_OPEN_TX_0_BMSK);

	clkon_cfg->open_ntf_tx_cmdqs = IPA_GETFIELD_FROM_REG(val,
			IPA_CLKON_CFG_OPEN_NTF_TX_CMDQS_SHFT,
			IPA_CLKON_CFG_OPEN_NTF_TX_CMDQS_BMSK);

	clkon_cfg->open_h_dcph = IPA_GETFIELD_FROM_REG(val,
			IPA_CLKON_CFG_OPEN_H_DCPH_SHFT,
			IPA_CLKON_CFG_OPEN_H_DCPH_BMSK);

	clkon_cfg->open_d_dcph = IPA_GETFIELD_FROM_REG(val,
			IPA_CLKON_CFG_OPEN_D_DCPH_SHFT,
			IPA_CLKON_CFG_OPEN_D_DCPH_BMSK);

	clkon_cfg->open_ack_mngr = IPA_GETFIELD_FROM_REG(val,
			IPA_CLKON_CFG_OPEN_ACK_MNGR_SHFT,
			IPA_CLKON_CFG_OPEN_ACK_MNGR_BMSK);

	clkon_cfg->open_ctx_handler = IPA_GETFIELD_FROM_REG(val,
			IPA_CLKON_CFG_OPEN_CTX_HANDLER_SHFT,
			IPA_CLKON_CFG_OPEN_CTX_HANDLER_BMSK);

	clkon_cfg->open_rsrc_mngr = IPA_GETFIELD_FROM_REG(val,
			IPA_CLKON_CFG_OPEN_RSRC_MNGR_SHFT,
			IPA_CLKON_CFG_OPEN_RSRC_MNGR_BMSK);

	clkon_cfg->open_dps_tx_cmdqs = IPA_GETFIELD_FROM_REG(val,
			IPA_CLKON_CFG_OPEN_DPS_TX_CMDQS_SHFT,
			IPA_CLKON_CFG_OPEN_DPS_TX_CMDQS_BMSK);

	clkon_cfg->open_hps_dps_cmdqs = IPA_GETFIELD_FROM_REG(val,
			IPA_CLKON_CFG_OPEN_HPS_DPS_CMDQS_SHFT,
			IPA_CLKON_CFG_OPEN_HPS_DPS_CMDQS_BMSK);

	clkon_cfg->open_rx_hps_cmdqs = IPA_GETFIELD_FROM_REG(val,
			IPA_CLKON_CFG_OPEN_RX_HPS_CMDQS_SHFT,
			IPA_CLKON_CFG_OPEN_RX_HPS_CMDQS_BMSK);

	clkon_cfg->open_dps = IPA_GETFIELD_FROM_REG(val,
			IPA_CLKON_CFG_OPEN_DPS_SHFT,
			IPA_CLKON_CFG_OPEN_DPS_BMSK);

	clkon_cfg->open_hps = IPA_GETFIELD_FROM_REG(val,
			IPA_CLKON_CFG_OPEN_HPS_SHFT,
			IPA_CLKON_CFG_OPEN_HPS_BMSK);

	clkon_cfg->open_ftch_dps = IPA_GETFIELD_FROM_REG(val,
			IPA_CLKON_CFG_OPEN_FTCH_DPS_SHFT,
			IPA_CLKON_CFG_OPEN_FTCH_DPS_BMSK);

	clkon_cfg->open_ftch_hps = IPA_GETFIELD_FROM_REG(val,
			IPA_CLKON_CFG_OPEN_FTCH_HPS_SHFT,
			IPA_CLKON_CFG_OPEN_FTCH_HPS_BMSK);

	clkon_cfg->open_ram_arb = IPA_GETFIELD_FROM_REG(val,
			IPA_CLKON_CFG_OPEN_RAM_ARB_SHFT,
			IPA_CLKON_CFG_OPEN_RAM_ARB_BMSK);

	clkon_cfg->open_misc = IPA_GETFIELD_FROM_REG(val,
			IPA_CLKON_CFG_OPEN_MISC_SHFT,
			IPA_CLKON_CFG_OPEN_MISC_BMSK);

	clkon_cfg->open_tx_wrapper = IPA_GETFIELD_FROM_REG(val,
			IPA_CLKON_CFG_OPEN_TX_WRAPPER_SHFT,
			IPA_CLKON_CFG_OPEN_TX_WRAPPER_BMSK);

	clkon_cfg->open_proc = IPA_GETFIELD_FROM_REG(val,
			IPA_CLKON_CFG_OPEN_PROC_SHFT,
			IPA_CLKON_CFG_OPEN_PROC_BMSK);

	clkon_cfg->open_rx = IPA_GETFIELD_FROM_REG(val,
			IPA_CLKON_CFG_OPEN_RX_SHFT,
			IPA_CLKON_CFG_OPEN_RX_BMSK);
}

static void ipareg_parse_clkon_cfg(
	enum ipahal_reg_name reg, void *fields, u32 val)
{
	struct ipahal_reg_clkon_cfg *clkon_cfg =
		(struct ipahal_reg_clkon_cfg *)fields;

	ipareg_parse_clkon_cfg_common(clkon_cfg, val);
<<<<<<< HEAD

	clkon_cfg->open_dcmp = IPA_GETFIELD_FROM_REG(val,
			IPA_CLKON_CFG_OPEN_DCMP_SHFT,
			IPA_CLKON_CFG_OPEN_DCMP_BMSK);
}

static void ipareg_parse_clkon_cfg_v4_5(
	enum ipahal_reg_name reg, void *fields, u32 val)
{
	struct ipahal_reg_clkon_cfg *clkon_cfg =
		(struct ipahal_reg_clkon_cfg *)fields;

	ipareg_parse_clkon_cfg_common(clkon_cfg, val);

=======

	clkon_cfg->open_dcmp = IPA_GETFIELD_FROM_REG(val,
			IPA_CLKON_CFG_OPEN_DCMP_SHFT,
			IPA_CLKON_CFG_OPEN_DCMP_BMSK);
}

static void ipareg_parse_clkon_cfg_v4_5(
	enum ipahal_reg_name reg, void *fields, u32 val)
{
	struct ipahal_reg_clkon_cfg *clkon_cfg =
		(struct ipahal_reg_clkon_cfg *)fields;

	ipareg_parse_clkon_cfg_common(clkon_cfg, val);

>>>>>>> e71e1637
	clkon_cfg->open_dpl_fifo = IPA_GETFIELD_FROM_REG(val,
			IPA_CLKON_CFG_CGC_OPEN_DPL_FIFO_SHFT_V4_5,
			IPA_CLKON_CFG_CGC_OPEN_DPL_FIFO_BMSK_V4_5);
}

static void ipareg_construct_comp_cfg_comon(
	const struct ipahal_reg_comp_cfg *comp_cfg, u32 *val)
{
	IPA_SETFIELD_IN_REG(*val,
		comp_cfg->ipa_atomic_fetcher_arb_lock_dis,
		IPA_COMP_CFG_IPA_ATOMIC_FETCHER_ARB_LOCK_DIS_SHFT,
		IPA_COMP_CFG_IPA_ATOMIC_FETCHER_ARB_LOCK_DIS_BMSK);

	IPA_SETFIELD_IN_REG(*val,
		!!comp_cfg->ipa_qmb_select_by_address_global_en,
		IPA_COMP_CFG_IPA_QMB_SELECT_BY_ADDRESS_GLOBAL_EN_SHFT,
		IPA_COMP_CFG_IPA_QMB_SELECT_BY_ADDRESS_GLOBAL_EN_BMSK);

	IPA_SETFIELD_IN_REG(*val,
		!!comp_cfg->gsi_multi_axi_masters_dis,
		IPA_COMP_CFG_GSI_MULTI_AXI_MASTERS_DIS_SHFT,
		IPA_COMP_CFG_GSI_MULTI_AXI_MASTERS_DIS_BMSK);

	IPA_SETFIELD_IN_REG(*val,
		!!comp_cfg->gsi_snoc_cnoc_loop_protection_disable,
		IPA_COMP_CFG_GSI_SNOC_CNOC_LOOP_PROTECTION_DISABLE_SHFT,
		IPA_COMP_CFG_GSI_SNOC_CNOC_LOOP_PROTECTION_DISABLE_BMSK);

	IPA_SETFIELD_IN_REG(*val,
		!!comp_cfg->gen_qmb_0_snoc_cnoc_loop_protection_disable,
		IPA_COMP_CFG_GEN_QMB_0_SNOC_CNOC_LOOP_PROTECTION_DISABLE_SHFT,
		IPA_COMP_CFG_GEN_QMB_0_SNOC_CNOC_LOOP_PROTECTION_DISABLE_BMSK);

	IPA_SETFIELD_IN_REG(*val,
		!!comp_cfg->gen_qmb_1_multi_inorder_wr_dis,
		IPA_COMP_CFG_GEN_QMB_1_MULTI_INORDER_WR_DIS_SHFT,
		IPA_COMP_CFG_GEN_QMB_1_MULTI_INORDER_WR_DIS_BMSK);

	IPA_SETFIELD_IN_REG(*val,
		!!comp_cfg->gen_qmb_0_multi_inorder_wr_dis,
		IPA_COMP_CFG_GEN_QMB_0_MULTI_INORDER_WR_DIS_SHFT,
		IPA_COMP_CFG_GEN_QMB_0_MULTI_INORDER_WR_DIS_BMSK);

	IPA_SETFIELD_IN_REG(*val,
		!!comp_cfg->gen_qmb_1_multi_inorder_rd_dis,
		IPA_COMP_CFG_GEN_QMB_1_MULTI_INORDER_RD_DIS_SHFT,
		IPA_COMP_CFG_GEN_QMB_1_MULTI_INORDER_RD_DIS_BMSK);

	IPA_SETFIELD_IN_REG(*val,
		!!comp_cfg->gen_qmb_0_multi_inorder_rd_dis,
		IPA_COMP_CFG_GEN_QMB_0_MULTI_INORDER_RD_DIS_SHFT,
		IPA_COMP_CFG_GEN_QMB_0_MULTI_INORDER_RD_DIS_BMSK);

	IPA_SETFIELD_IN_REG(*val,
		!!comp_cfg->gsi_multi_inorder_wr_dis,
		IPA_COMP_CFG_GSI_MULTI_INORDER_WR_DIS_SHFT,
		IPA_COMP_CFG_GSI_MULTI_INORDER_WR_DIS_BMSK);

	IPA_SETFIELD_IN_REG(*val,
		!!comp_cfg->gsi_multi_inorder_rd_dis,
		IPA_COMP_CFG_GSI_MULTI_INORDER_RD_DIS_SHFT,
		IPA_COMP_CFG_GSI_MULTI_INORDER_RD_DIS_BMSK);

	IPA_SETFIELD_IN_REG(*val,
		!!comp_cfg->ipa_qmb_select_by_address_prod_en,
		IPA_COMP_CFG_IPA_QMB_SELECT_BY_ADDRESS_PROD_EN_SHFT,
		IPA_COMP_CFG_IPA_QMB_SELECT_BY_ADDRESS_PROD_EN_BMSK);

	IPA_SETFIELD_IN_REG(*val,
		!!comp_cfg->ipa_qmb_select_by_address_cons_en,
		IPA_COMP_CFG_IPA_QMB_SELECT_BY_ADDRESS_CONS_EN_SHFT,
		IPA_COMP_CFG_IPA_QMB_SELECT_BY_ADDRESS_CONS_EN_BMSK);

	IPA_SETFIELD_IN_REG(*val,
		!!comp_cfg->gen_qmb_1_snoc_bypass_dis,
		IPA_COMP_CFG_GEN_QMB_1_SNOC_BYPASS_DIS_SHFT,
		IPA_COMP_CFG_GEN_QMB_1_SNOC_BYPASS_DIS_BMSK);

	IPA_SETFIELD_IN_REG(*val,
		!!comp_cfg->gen_qmb_0_snoc_bypass_dis,
		IPA_COMP_CFG_GEN_QMB_0_SNOC_BYPASS_DIS_SHFT,
		IPA_COMP_CFG_GEN_QMB_0_SNOC_BYPASS_DIS_BMSK);

	IPA_SETFIELD_IN_REG(*val,
		!!comp_cfg->gsi_snoc_bypass_dis,
		IPA_COMP_CFG_GSI_SNOC_BYPASS_DIS_SHFT,
		IPA_COMP_CFG_GSI_SNOC_BYPASS_DIS_BMSK);
}

static void ipareg_construct_comp_cfg(
	enum ipahal_reg_name reg, const void *fields, u32 *val)
{
	struct ipahal_reg_comp_cfg *comp_cfg =
		(struct ipahal_reg_comp_cfg *)fields;

	ipareg_construct_comp_cfg_comon(comp_cfg, val);

	IPA_SETFIELD_IN_REG(*val,
		!!comp_cfg->enable,
		IPA_COMP_CFG_ENABLE_SHFT,
		IPA_COMP_CFG_ENABLE_BMSK);

	IPA_SETFIELD_IN_REG(*val,
		!!comp_cfg->ipa_dcmp_fast_clk_en,
		IPA_COMP_CFG_IPA_DCMP_FAST_CLK_EN_SHFT,
		IPA_COMP_CFG_IPA_DCMP_FAST_CLK_EN_BMSK);
}

static void ipareg_construct_comp_cfg_v4_5(
	enum ipahal_reg_name reg, const void *fields, u32 *val)
{
	struct ipahal_reg_comp_cfg *comp_cfg =
		(struct ipahal_reg_comp_cfg *)fields;

	ipareg_construct_comp_cfg_comon(comp_cfg, val);

	IPA_SETFIELD_IN_REG(*val,
		!!comp_cfg->ipa_full_flush_wait_rsc_closure_en,
		IPA_COMP_CFG_IPA_FULL_FLUSH_WAIT_RSC_CLOSURE_EN_SHFT_v4_5,
		IPA_COMP_CFG_IPA_FULL_FLUSH_WAIT_RSC_CLOSURE_EN_BMSK_v4_5);
}

static void ipareg_parse_comp_cfg_common(
	struct ipahal_reg_comp_cfg *comp_cfg, u32 val)
{
	memset(comp_cfg, 0, sizeof(struct ipahal_reg_comp_cfg));

	comp_cfg->ipa_atomic_fetcher_arb_lock_dis =
		IPA_GETFIELD_FROM_REG(val,
		IPA_COMP_CFG_IPA_ATOMIC_FETCHER_ARB_LOCK_DIS_SHFT,
		IPA_COMP_CFG_IPA_ATOMIC_FETCHER_ARB_LOCK_DIS_BMSK);

	comp_cfg->ipa_qmb_select_by_address_global_en =
		IPA_GETFIELD_FROM_REG(val,
		IPA_COMP_CFG_IPA_QMB_SELECT_BY_ADDRESS_GLOBAL_EN_SHFT,
		IPA_COMP_CFG_IPA_QMB_SELECT_BY_ADDRESS_GLOBAL_EN_BMSK);

	comp_cfg->gsi_multi_axi_masters_dis =
		IPA_GETFIELD_FROM_REG(val,
		IPA_COMP_CFG_GSI_MULTI_AXI_MASTERS_DIS_SHFT,
		IPA_COMP_CFG_GSI_MULTI_AXI_MASTERS_DIS_BMSK);

	comp_cfg->gsi_snoc_cnoc_loop_protection_disable =
		IPA_GETFIELD_FROM_REG(val,
		IPA_COMP_CFG_GSI_SNOC_CNOC_LOOP_PROTECTION_DISABLE_SHFT,
		IPA_COMP_CFG_GSI_SNOC_CNOC_LOOP_PROTECTION_DISABLE_BMSK);

	comp_cfg->gen_qmb_0_snoc_cnoc_loop_protection_disable =
		IPA_GETFIELD_FROM_REG(val,
		IPA_COMP_CFG_GEN_QMB_0_SNOC_CNOC_LOOP_PROTECTION_DISABLE_SHFT,
		IPA_COMP_CFG_GEN_QMB_0_SNOC_CNOC_LOOP_PROTECTION_DISABLE_BMSK);

	comp_cfg->gen_qmb_1_multi_inorder_wr_dis =
		IPA_GETFIELD_FROM_REG(val,
		IPA_COMP_CFG_GEN_QMB_1_MULTI_INORDER_WR_DIS_SHFT,
		IPA_COMP_CFG_GEN_QMB_1_MULTI_INORDER_WR_DIS_BMSK);

	comp_cfg->gen_qmb_0_multi_inorder_wr_dis =
		IPA_GETFIELD_FROM_REG(val,
		IPA_COMP_CFG_GEN_QMB_0_MULTI_INORDER_WR_DIS_SHFT,
		IPA_COMP_CFG_GEN_QMB_0_MULTI_INORDER_WR_DIS_BMSK);

	comp_cfg->gen_qmb_1_multi_inorder_rd_dis =
		IPA_GETFIELD_FROM_REG(val,
		IPA_COMP_CFG_GEN_QMB_1_MULTI_INORDER_RD_DIS_SHFT,
		IPA_COMP_CFG_GEN_QMB_1_MULTI_INORDER_RD_DIS_BMSK);

	comp_cfg->gen_qmb_0_multi_inorder_rd_dis =
		IPA_GETFIELD_FROM_REG(val,
		IPA_COMP_CFG_GEN_QMB_0_MULTI_INORDER_RD_DIS_SHFT,
		IPA_COMP_CFG_GEN_QMB_0_MULTI_INORDER_RD_DIS_BMSK);

	comp_cfg->gsi_multi_inorder_wr_dis =
		IPA_GETFIELD_FROM_REG(val,
		IPA_COMP_CFG_GSI_MULTI_INORDER_WR_DIS_SHFT,
		IPA_COMP_CFG_GSI_MULTI_INORDER_WR_DIS_BMSK);

	comp_cfg->gsi_multi_inorder_rd_dis =
		IPA_GETFIELD_FROM_REG(val,
		IPA_COMP_CFG_GSI_MULTI_INORDER_RD_DIS_SHFT,
		IPA_COMP_CFG_GSI_MULTI_INORDER_RD_DIS_BMSK);

	comp_cfg->ipa_qmb_select_by_address_prod_en =
		IPA_GETFIELD_FROM_REG(val,
		IPA_COMP_CFG_IPA_QMB_SELECT_BY_ADDRESS_PROD_EN_SHFT,
		IPA_COMP_CFG_IPA_QMB_SELECT_BY_ADDRESS_PROD_EN_BMSK);

	comp_cfg->ipa_qmb_select_by_address_cons_en =
		IPA_GETFIELD_FROM_REG(val,
		IPA_COMP_CFG_IPA_QMB_SELECT_BY_ADDRESS_CONS_EN_SHFT,
		IPA_COMP_CFG_IPA_QMB_SELECT_BY_ADDRESS_CONS_EN_BMSK);

	comp_cfg->gen_qmb_1_snoc_bypass_dis =
		IPA_GETFIELD_FROM_REG(val,
		IPA_COMP_CFG_GEN_QMB_1_SNOC_BYPASS_DIS_SHFT,
		IPA_COMP_CFG_GEN_QMB_1_SNOC_BYPASS_DIS_BMSK);

	comp_cfg->gen_qmb_0_snoc_bypass_dis =
		IPA_GETFIELD_FROM_REG(val,
		IPA_COMP_CFG_GEN_QMB_0_SNOC_BYPASS_DIS_SHFT,
		IPA_COMP_CFG_GEN_QMB_0_SNOC_BYPASS_DIS_BMSK);

	comp_cfg->gsi_snoc_bypass_dis =
		IPA_GETFIELD_FROM_REG(val,
		IPA_COMP_CFG_GSI_SNOC_BYPASS_DIS_SHFT,
		IPA_COMP_CFG_GSI_SNOC_BYPASS_DIS_BMSK);
}

static void ipareg_parse_comp_cfg(
	enum ipahal_reg_name reg, void *fields, u32 val)
{
	struct ipahal_reg_comp_cfg *comp_cfg =
		(struct ipahal_reg_comp_cfg *)fields;

	ipareg_parse_comp_cfg_common(comp_cfg, val);

	comp_cfg->enable =
		IPA_GETFIELD_FROM_REG(val,
		IPA_COMP_CFG_ENABLE_SHFT,
		IPA_COMP_CFG_ENABLE_BMSK);

	comp_cfg->ipa_dcmp_fast_clk_en =
		IPA_GETFIELD_FROM_REG(val,
		IPA_COMP_CFG_IPA_DCMP_FAST_CLK_EN_SHFT,
		IPA_COMP_CFG_IPA_DCMP_FAST_CLK_EN_BMSK);
}

static void ipareg_parse_comp_cfg_v4_5(
	enum ipahal_reg_name reg, void *fields, u32 val)
{
	struct ipahal_reg_comp_cfg *comp_cfg =
		(struct ipahal_reg_comp_cfg *)fields;

	ipareg_parse_comp_cfg_common(comp_cfg, val);

	comp_cfg->ipa_full_flush_wait_rsc_closure_en =
		IPA_GETFIELD_FROM_REG(val,
		IPA_COMP_CFG_IPA_FULL_FLUSH_WAIT_RSC_CLOSURE_EN_SHFT_v4_5,
		IPA_COMP_CFG_IPA_FULL_FLUSH_WAIT_RSC_CLOSURE_EN_BMSK_v4_5);
}

static void ipareg_construct_qcncm(
	enum ipahal_reg_name reg, const void *fields, u32 *val)
{
	struct ipahal_reg_qcncm *qcncm =
		(struct ipahal_reg_qcncm *)fields;

	IPA_SETFIELD_IN_REG(*val, qcncm->mode_en ? 1 : 0,
		IPA_QCNCM_MODE_EN_SHFT,
		IPA_QCNCM_MODE_EN_BMSK);
	IPA_SETFIELD_IN_REG(*val, qcncm->mode_val,
		IPA_QCNCM_MODE_VAL_SHFT,
		IPA_QCNCM_MODE_VAL_BMSK);
	IPA_SETFIELD_IN_REG(*val, qcncm->undefined,
		0, IPA_QCNCM_MODE_VAL_BMSK);
}

static void ipareg_parse_qcncm(
	enum ipahal_reg_name reg, void *fields, u32 val)
{
	struct ipahal_reg_qcncm *qcncm =
		(struct ipahal_reg_qcncm *)fields;

	memset(qcncm, 0, sizeof(struct ipahal_reg_qcncm));
	qcncm->mode_en = IPA_GETFIELD_FROM_REG(val,
		IPA_QCNCM_MODE_EN_SHFT,
		IPA_QCNCM_MODE_EN_BMSK);
	qcncm->mode_val = IPA_GETFIELD_FROM_REG(val,
		IPA_QCNCM_MODE_VAL_SHFT,
		IPA_QCNCM_MODE_VAL_BMSK);
	qcncm->undefined = IPA_GETFIELD_FROM_REG(val,
		0, IPA_QCNCM_UNDEFINED1_BMSK);
	qcncm->undefined |= IPA_GETFIELD_FROM_REG(val,
		0, IPA_QCNCM_MODE_UNDEFINED2_BMSK);
}

static void ipareg_construct_single_ndp_mode(
	enum ipahal_reg_name reg, const void *fields, u32 *val)
{
	struct ipahal_reg_single_ndp_mode *mode =
		(struct ipahal_reg_single_ndp_mode *)fields;

	IPA_SETFIELD_IN_REG(*val, mode->single_ndp_en ? 1 : 0,
		IPA_SINGLE_NDP_MODE_SINGLE_NDP_EN_SHFT,
		IPA_SINGLE_NDP_MODE_SINGLE_NDP_EN_BMSK);

	IPA_SETFIELD_IN_REG(*val, mode->undefined,
		IPA_SINGLE_NDP_MODE_UNDEFINED_SHFT,
		IPA_SINGLE_NDP_MODE_UNDEFINED_BMSK);
}

static void ipareg_parse_single_ndp_mode(
	enum ipahal_reg_name reg, void *fields, u32 val)
{
	struct ipahal_reg_single_ndp_mode *mode =
		(struct ipahal_reg_single_ndp_mode *)fields;

	memset(mode, 0, sizeof(struct ipahal_reg_single_ndp_mode));
	mode->single_ndp_en = IPA_GETFIELD_FROM_REG(val,
		IPA_SINGLE_NDP_MODE_SINGLE_NDP_EN_SHFT,
		IPA_SINGLE_NDP_MODE_SINGLE_NDP_EN_BMSK);
	mode->undefined = IPA_GETFIELD_FROM_REG(val,
		IPA_SINGLE_NDP_MODE_UNDEFINED_SHFT,
		IPA_SINGLE_NDP_MODE_UNDEFINED_BMSK);
}

static void ipareg_construct_debug_cnt_ctrl_n(
	enum ipahal_reg_name reg, const void *fields, u32 *val)
{
	struct ipahal_reg_debug_cnt_ctrl *dbg_cnt_ctrl =
		(struct ipahal_reg_debug_cnt_ctrl *)fields;
	u8 type;

	IPA_SETFIELD_IN_REG(*val, dbg_cnt_ctrl->en ? 1 : 0,
		IPA_DEBUG_CNT_CTRL_n_DBG_CNT_EN_SHFT,
		IPA_DEBUG_CNT_CTRL_n_DBG_CNT_EN_BMSK);

	switch (dbg_cnt_ctrl->type) {
	case DBG_CNT_TYPE_IPV4_FLTR:
		type = 0x0;
		if (!dbg_cnt_ctrl->rule_idx_pipe_rule) {
			IPAHAL_ERR("No FLT global rules\n");
			WARN_ON(1);
		}
		break;
	case DBG_CNT_TYPE_IPV4_ROUT:
		type = 0x1;
		break;
	case DBG_CNT_TYPE_GENERAL:
		type = 0x2;
		break;
	case DBG_CNT_TYPE_IPV6_FLTR:
		type = 0x4;
		if (!dbg_cnt_ctrl->rule_idx_pipe_rule) {
			IPAHAL_ERR("No FLT global rules\n");
			WARN_ON(1);
		}
		break;
	case DBG_CNT_TYPE_IPV6_ROUT:
		type = 0x5;
		break;
	default:
		IPAHAL_ERR("Invalid dbg_cnt_ctrl type (%d) for %s\n",
			dbg_cnt_ctrl->type, ipahal_reg_name_str(reg));
		WARN_ON(1);
		return;

	};

	IPA_SETFIELD_IN_REG(*val, type,
		IPA_DEBUG_CNT_CTRL_n_DBG_CNT_TYPE_SHFT,
		IPA_DEBUG_CNT_CTRL_n_DBG_CNT_TYPE_BMSK);

	IPA_SETFIELD_IN_REG(*val, dbg_cnt_ctrl->product ? 1 : 0,
		IPA_DEBUG_CNT_CTRL_n_DBG_CNT_PRODUCT_SHFT,
		IPA_DEBUG_CNT_CTRL_n_DBG_CNT_PRODUCT_BMSK);

	IPA_SETFIELD_IN_REG(*val, dbg_cnt_ctrl->src_pipe,
		IPA_DEBUG_CNT_CTRL_n_DBG_CNT_SOURCE_PIPE_SHFT,
		IPA_DEBUG_CNT_CTRL_n_DBG_CNT_SOURCE_PIPE_BMSK);

	if (ipahal_ctx->hw_type <= IPA_HW_v3_1) {
		IPA_SETFIELD_IN_REG(*val, dbg_cnt_ctrl->rule_idx,
			IPA_DEBUG_CNT_CTRL_n_DBG_CNT_RULE_INDEX_SHFT,
			IPA_DEBUG_CNT_CTRL_n_DBG_CNT_RULE_INDEX_BMSK);
		IPA_SETFIELD_IN_REG(*val, dbg_cnt_ctrl->rule_idx_pipe_rule,
			IPA_DEBUG_CNT_CTRL_n_DBG_CNT_RULE_INDEX_PIPE_RULE_SHFT,
			IPA_DEBUG_CNT_CTRL_n_DBG_CNT_RULE_INDEX_PIPE_RULE_BMSK
			);
	} else {
		IPA_SETFIELD_IN_REG(*val, dbg_cnt_ctrl->rule_idx,
			IPA_DEBUG_CNT_CTRL_n_DBG_CNT_RULE_INDEX_SHFT,
			IPA_DEBUG_CNT_CTRL_n_DBG_CNT_RULE_INDEX_BMSK_V3_5);
	}
}

static void ipareg_parse_shared_mem_size(
	enum ipahal_reg_name reg, void *fields, u32 val)
{
	struct ipahal_reg_shared_mem_size *smem_sz =
		(struct ipahal_reg_shared_mem_size *)fields;

	memset(smem_sz, 0, sizeof(struct ipahal_reg_shared_mem_size));
	smem_sz->shared_mem_sz = IPA_GETFIELD_FROM_REG(val,
		IPA_SHARED_MEM_SIZE_SHARED_MEM_SIZE_SHFT,
		IPA_SHARED_MEM_SIZE_SHARED_MEM_SIZE_BMSK);

	smem_sz->shared_mem_baddr = IPA_GETFIELD_FROM_REG(val,
		IPA_SHARED_MEM_SIZE_SHARED_MEM_BADDR_SHFT,
		IPA_SHARED_MEM_SIZE_SHARED_MEM_BADDR_BMSK);
}

static void ipareg_construct_endp_init_rsrc_grp_n(
		enum ipahal_reg_name reg, const void *fields, u32 *val)
{
	struct ipahal_reg_endp_init_rsrc_grp *rsrc_grp =
		(struct ipahal_reg_endp_init_rsrc_grp *)fields;

	IPA_SETFIELD_IN_REG(*val, rsrc_grp->rsrc_grp,
		IPA_ENDP_INIT_RSRC_GRP_n_RSRC_GRP_SHFT,
		IPA_ENDP_INIT_RSRC_GRP_n_RSRC_GRP_BMSK);
}

static void ipareg_construct_endp_init_rsrc_grp_n_v3_5(
		enum ipahal_reg_name reg, const void *fields, u32 *val)
{
	struct ipahal_reg_endp_init_rsrc_grp *rsrc_grp =
		(struct ipahal_reg_endp_init_rsrc_grp *)fields;

	IPA_SETFIELD_IN_REG(*val, rsrc_grp->rsrc_grp,
		IPA_ENDP_INIT_RSRC_GRP_n_RSRC_GRP_SHFT_v3_5,
		IPA_ENDP_INIT_RSRC_GRP_n_RSRC_GRP_BMSK_v3_5);
}

static void ipareg_construct_endp_init_rsrc_grp_n_v4_5(
		enum ipahal_reg_name reg, const void *fields, u32 *val)
{
	struct ipahal_reg_endp_init_rsrc_grp *rsrc_grp =
		(struct ipahal_reg_endp_init_rsrc_grp *)fields;

	IPA_SETFIELD_IN_REG(*val, rsrc_grp->rsrc_grp,
		IPA_ENDP_INIT_RSRC_GRP_n_RSRC_GRP_SHFT_v4_5,
		IPA_ENDP_INIT_RSRC_GRP_n_RSRC_GRP_BMSK_v4_5);
}

static void ipareg_construct_endp_init_hdr_metadata_n(
		enum ipahal_reg_name reg, const void *fields, u32 *val)
{
	struct ipa_ep_cfg_metadata *metadata =
		(struct ipa_ep_cfg_metadata *)fields;

	IPA_SETFIELD_IN_REG(*val, metadata->qmap_id,
			IPA_ENDP_INIT_HDR_METADATA_n_METADATA_SHFT,
			IPA_ENDP_INIT_HDR_METADATA_n_METADATA_BMSK);
}

static void ipareg_construct_endp_init_hdr_metadata_mask_n(
		enum ipahal_reg_name reg, const void *fields, u32 *val)
{
	struct ipa_ep_cfg_metadata_mask *metadata_mask =
		(struct ipa_ep_cfg_metadata_mask *)fields;

	IPA_SETFIELD_IN_REG(*val, metadata_mask->metadata_mask,
			IPA_ENDP_INIT_HDR_METADATA_MASK_n_METADATA_MASK_SHFT,
			IPA_ENDP_INIT_HDR_METADATA_MASK_n_METADATA_MASK_BMSK);
}

static void ipareg_construct_endp_init_cfg_n(
	enum ipahal_reg_name reg, const void *fields, u32 *val)
{
	struct ipa_ep_cfg_cfg *cfg =
		(struct ipa_ep_cfg_cfg *)fields;
	u32 cs_offload_en;

	switch (cfg->cs_offload_en) {
	case IPA_DISABLE_CS_OFFLOAD:
		cs_offload_en = 0;
		break;
	case IPA_ENABLE_CS_OFFLOAD_UL:
		cs_offload_en = 1;
		break;
	case IPA_ENABLE_CS_OFFLOAD_DL:
		cs_offload_en = 2;
		break;
	default:
		IPAHAL_ERR("Invalid cs_offload_en value for %s\n",
			ipahal_reg_name_str(reg));
		WARN_ON(1);
		return;
	}

	IPA_SETFIELD_IN_REG(*val, cfg->frag_offload_en ? 1 : 0,
			IPA_ENDP_INIT_CFG_n_FRAG_OFFLOAD_EN_SHFT,
			IPA_ENDP_INIT_CFG_n_FRAG_OFFLOAD_EN_BMSK);
	IPA_SETFIELD_IN_REG(*val, cs_offload_en,
			IPA_ENDP_INIT_CFG_n_CS_OFFLOAD_EN_SHFT,
			IPA_ENDP_INIT_CFG_n_CS_OFFLOAD_EN_BMSK);
	IPA_SETFIELD_IN_REG(*val, cfg->cs_metadata_hdr_offset,
			IPA_ENDP_INIT_CFG_n_CS_METADATA_HDR_OFFSET_SHFT,
			IPA_ENDP_INIT_CFG_n_CS_METADATA_HDR_OFFSET_BMSK);
	IPA_SETFIELD_IN_REG(*val, cfg->gen_qmb_master_sel,
			IPA_ENDP_INIT_CFG_n_CS_GEN_QMB_MASTER_SEL_SHFT,
			IPA_ENDP_INIT_CFG_n_CS_GEN_QMB_MASTER_SEL_BMSK);

}

static void ipareg_construct_endp_init_deaggr_n(
		enum ipahal_reg_name reg, const void *fields, u32 *val)
{
	struct ipa_ep_cfg_deaggr *ep_deaggr =
		(struct ipa_ep_cfg_deaggr *)fields;

	IPA_SETFIELD_IN_REG(*val, ep_deaggr->deaggr_hdr_len,
		IPA_ENDP_INIT_DEAGGR_n_DEAGGR_HDR_LEN_SHFT,
		IPA_ENDP_INIT_DEAGGR_n_DEAGGR_HDR_LEN_BMSK);

	IPA_SETFIELD_IN_REG(*val, ep_deaggr->packet_offset_valid,
		IPA_ENDP_INIT_DEAGGR_n_PACKET_OFFSET_VALID_SHFT,
		IPA_ENDP_INIT_DEAGGR_n_PACKET_OFFSET_VALID_BMSK);

	IPA_SETFIELD_IN_REG(*val, ep_deaggr->packet_offset_location,
		IPA_ENDP_INIT_DEAGGR_n_PACKET_OFFSET_LOCATION_SHFT,
		IPA_ENDP_INIT_DEAGGR_n_PACKET_OFFSET_LOCATION_BMSK);

	IPA_SETFIELD_IN_REG(*val, ep_deaggr->max_packet_len,
		IPA_ENDP_INIT_DEAGGR_n_MAX_PACKET_LEN_SHFT,
		IPA_ENDP_INIT_DEAGGR_n_MAX_PACKET_LEN_BMSK);
}

static void ipareg_construct_endp_init_hol_block_en_n(
	enum ipahal_reg_name reg, const void *fields, u32 *val)
{
	struct ipa_ep_cfg_holb *ep_holb =
		(struct ipa_ep_cfg_holb *)fields;

	IPA_SETFIELD_IN_REG(*val, ep_holb->en,
		IPA_ENDP_INIT_HOL_BLOCK_EN_n_EN_SHFT,
		IPA_ENDP_INIT_HOL_BLOCK_EN_n_EN_BMSK);
}

static void ipareg_construct_endp_init_hol_block_timer_n(
	enum ipahal_reg_name reg, const void *fields, u32 *val)
{
	struct ipa_ep_cfg_holb *ep_holb =
		(struct ipa_ep_cfg_holb *)fields;

	IPA_SETFIELD_IN_REG(*val, ep_holb->tmr_val,
		IPA_ENDP_INIT_HOL_BLOCK_TIMER_n_TIMER_SHFT,
		IPA_ENDP_INIT_HOL_BLOCK_TIMER_n_TIMER_BMSK);
}


static void ipareg_construct_endp_init_hol_block_timer_n_v4_2(
	enum ipahal_reg_name reg, const void *fields, u32 *val)
{
	struct ipa_ep_cfg_holb *ep_holb =
		(struct ipa_ep_cfg_holb *)fields;

	IPA_SETFIELD_IN_REG(*val, ep_holb->scale,
		IPA_ENDP_INIT_HOL_BLOCK_TIMER_n_SCALE_SHFT_V_4_2,
		IPA_ENDP_INIT_HOL_BLOCK_TIMER_n_SCALE_BMSK_V_4_2);
	IPA_SETFIELD_IN_REG(*val, ep_holb->base_val,
		IPA_ENDP_INIT_HOL_BLOCK_TIMER_n_BASE_VALUE_SHFT_V_4_2,
		IPA_ENDP_INIT_HOL_BLOCK_TIMER_n_BASE_VALUE_BMSK_V_4_2);
}

static void ipareg_construct_endp_init_ctrl_n(enum ipahal_reg_name reg,
	const void *fields, u32 *val)
{
	struct ipa_ep_cfg_ctrl *ep_ctrl =
		(struct ipa_ep_cfg_ctrl *)fields;

	IPA_SETFIELD_IN_REG(*val, ep_ctrl->ipa_ep_suspend,
		IPA_ENDP_INIT_CTRL_n_ENDP_SUSPEND_SHFT,
		IPA_ENDP_INIT_CTRL_n_ENDP_SUSPEND_BMSK);

	IPA_SETFIELD_IN_REG(*val, ep_ctrl->ipa_ep_delay,
		IPA_ENDP_INIT_CTRL_n_ENDP_DELAY_SHFT,
		IPA_ENDP_INIT_CTRL_n_ENDP_DELAY_BMSK);
}

static void ipareg_parse_endp_init_ctrl_n(enum ipahal_reg_name reg,
	void *fields, u32 val)
{
	struct ipa_ep_cfg_ctrl *ep_ctrl =
		(struct ipa_ep_cfg_ctrl *)fields;

	ep_ctrl->ipa_ep_suspend =
		((val & IPA_ENDP_INIT_CTRL_n_ENDP_SUSPEND_BMSK) >>
			IPA_ENDP_INIT_CTRL_n_ENDP_SUSPEND_SHFT);

	ep_ctrl->ipa_ep_delay =
		((val & IPA_ENDP_INIT_CTRL_n_ENDP_DELAY_BMSK) >>
		IPA_ENDP_INIT_CTRL_n_ENDP_DELAY_SHFT);
}

static void ipareg_construct_endp_init_ctrl_n_v4_0(enum ipahal_reg_name reg,
	const void *fields, u32 *val)
{
	struct ipa_ep_cfg_ctrl *ep_ctrl =
		(struct ipa_ep_cfg_ctrl *)fields;

	WARN_ON(ep_ctrl->ipa_ep_suspend);

	IPA_SETFIELD_IN_REG(*val, ep_ctrl->ipa_ep_delay,
		IPA_ENDP_INIT_CTRL_n_ENDP_DELAY_SHFT,
		IPA_ENDP_INIT_CTRL_n_ENDP_DELAY_BMSK);
}

static void ipareg_construct_endp_init_ctrl_scnd_n(enum ipahal_reg_name reg,
	const void *fields, u32 *val)
{
	struct ipahal_ep_cfg_ctrl_scnd *ep_ctrl_scnd =
		(struct ipahal_ep_cfg_ctrl_scnd *)fields;

	IPA_SETFIELD_IN_REG(*val, ep_ctrl_scnd->endp_delay,
		IPA_ENDP_INIT_CTRL_SCND_n_ENDP_DELAY_SHFT,
		IPA_ENDP_INIT_CTRL_SCND_n_ENDP_DELAY_BMSK);
}

static void ipareg_construct_endp_init_nat_n(enum ipahal_reg_name reg,
		const void *fields, u32 *val)
{
	struct ipa_ep_cfg_nat *ep_nat =
		(struct ipa_ep_cfg_nat *)fields;

	IPA_SETFIELD_IN_REG(*val, ep_nat->nat_en,
		IPA_ENDP_INIT_NAT_n_NAT_EN_SHFT,
		IPA_ENDP_INIT_NAT_n_NAT_EN_BMSK);
}

static void ipareg_construct_endp_init_conn_track_n(enum ipahal_reg_name reg,
	const void *fields, u32 *val)
{
	struct ipa_ep_cfg_conn_track *ep_ipv6ct =
		(struct ipa_ep_cfg_conn_track *)fields;

	IPA_SETFIELD_IN_REG(*val, ep_ipv6ct->conn_track_en,
		IPA_ENDP_INIT_CONN_TRACK_n_CONN_TRACK_EN_SHFT,
		IPA_ENDP_INIT_CONN_TRACK_n_CONN_TRACK_EN_BMSK);
}

static void ipareg_construct_endp_init_mode_n(enum ipahal_reg_name reg,
		const void *fields, u32 *val)
{
	struct ipahal_reg_endp_init_mode *init_mode =
		(struct ipahal_reg_endp_init_mode *)fields;

	IPA_SETFIELD_IN_REG(*val, init_mode->ep_mode.mode,
		IPA_ENDP_INIT_MODE_n_MODE_SHFT,
		IPA_ENDP_INIT_MODE_n_MODE_BMSK);

	IPA_SETFIELD_IN_REG(*val, init_mode->dst_pipe_number,
		IPA_ENDP_INIT_MODE_n_DEST_PIPE_INDEX_SHFT,
		IPA_ENDP_INIT_MODE_n_DEST_PIPE_INDEX_BMSK);
}

static void ipareg_construct_endp_init_mode_n_v4_5(enum ipahal_reg_name reg,
		const void *fields, u32 *val)
{
	struct ipahal_reg_endp_init_mode *init_mode =
		(struct ipahal_reg_endp_init_mode *)fields;

	IPA_SETFIELD_IN_REG(*val, init_mode->ep_mode.mode,
		IPA_ENDP_INIT_MODE_n_MODE_SHFT_V4_5,
		IPA_ENDP_INIT_MODE_n_MODE_BMSK_V4_5);

	IPA_SETFIELD_IN_REG(*val, init_mode->dst_pipe_number,
		IPA_ENDP_INIT_MODE_n_DEST_PIPE_INDEX_SHFT_V4_5,
		IPA_ENDP_INIT_MODE_n_DEST_PIPE_INDEX_BMSK_V4_5);
}

static void ipareg_construct_endp_init_route_n(enum ipahal_reg_name reg,
	const void *fields, u32 *val)
{
	struct ipahal_reg_endp_init_route *ep_init_rt =
		(struct ipahal_reg_endp_init_route *)fields;

	IPA_SETFIELD_IN_REG(*val, ep_init_rt->route_table_index,
		IPA_ENDP_INIT_ROUTE_n_ROUTE_TABLE_INDEX_SHFT,
		IPA_ENDP_INIT_ROUTE_n_ROUTE_TABLE_INDEX_BMSK);

}

static void ipareg_parse_endp_init_aggr_n(enum ipahal_reg_name reg,
	void *fields, u32 val)
{
	struct ipa_ep_cfg_aggr *ep_aggr =
		(struct ipa_ep_cfg_aggr *)fields;

	memset(ep_aggr, 0, sizeof(struct ipa_ep_cfg_aggr));

	ep_aggr->aggr_en =
		(((val & IPA_ENDP_INIT_AGGR_n_AGGR_EN_BMSK) >>
			IPA_ENDP_INIT_AGGR_n_AGGR_EN_SHFT)
			== IPA_ENABLE_AGGR);
	ep_aggr->aggr =
		((val & IPA_ENDP_INIT_AGGR_n_AGGR_TYPE_BMSK) >>
			IPA_ENDP_INIT_AGGR_n_AGGR_TYPE_SHFT);
	ep_aggr->aggr_byte_limit =
		((val & IPA_ENDP_INIT_AGGR_n_AGGR_BYTE_LIMIT_BMSK) >>
			IPA_ENDP_INIT_AGGR_n_AGGR_BYTE_LIMIT_SHFT);
	ep_aggr->aggr_time_limit =
		((val & IPA_ENDP_INIT_AGGR_n_AGGR_TIME_LIMIT_BMSK) >>
			IPA_ENDP_INIT_AGGR_n_AGGR_TIME_LIMIT_SHFT);
	ep_aggr->aggr_pkt_limit =
		((val & IPA_ENDP_INIT_AGGR_n_AGGR_PKT_LIMIT_BMSK) >>
			IPA_ENDP_INIT_AGGR_n_AGGR_PKT_LIMIT_SHFT);
	ep_aggr->aggr_sw_eof_active =
		((val & IPA_ENDP_INIT_AGGR_n_AGGR_SW_EOF_ACTIVE_BMSK) >>
			IPA_ENDP_INIT_AGGR_n_AGGR_SW_EOF_ACTIVE_SHFT);
	ep_aggr->aggr_hard_byte_limit_en =
		((val & IPA_ENDP_INIT_AGGR_n_AGGR_HARD_BYTE_LIMIT_ENABLE_BMSK)
			>>
			IPA_ENDP_INIT_AGGR_n_AGGR_HARD_BYTE_LIMIT_ENABLE_SHFT);
}

static void ipareg_construct_endp_init_aggr_n(enum ipahal_reg_name reg,
	const void *fields, u32 *val)
{
	struct ipa_ep_cfg_aggr *ep_aggr =
		(struct ipa_ep_cfg_aggr *)fields;
	u32 byte_limit;
	u32 pkt_limit;


	IPA_SETFIELD_IN_REG(*val, ep_aggr->aggr_en,
		IPA_ENDP_INIT_AGGR_n_AGGR_EN_SHFT,
		IPA_ENDP_INIT_AGGR_n_AGGR_EN_BMSK);

	IPA_SETFIELD_IN_REG(*val, ep_aggr->aggr,
		IPA_ENDP_INIT_AGGR_n_AGGR_TYPE_SHFT,
		IPA_ENDP_INIT_AGGR_n_AGGR_TYPE_BMSK);

	/* make sure aggregation size does not cross HW boundaries */
	byte_limit = (ep_aggr->aggr_byte_limit >
		ipahal_aggr_get_max_byte_limit()) ?
		ipahal_aggr_get_max_byte_limit() :
		ep_aggr->aggr_byte_limit;
	IPA_SETFIELD_IN_REG(*val, byte_limit,
		IPA_ENDP_INIT_AGGR_n_AGGR_BYTE_LIMIT_SHFT,
		IPA_ENDP_INIT_AGGR_n_AGGR_BYTE_LIMIT_BMSK);

	IPA_SETFIELD_IN_REG(*val, ep_aggr->aggr_time_limit,
		IPA_ENDP_INIT_AGGR_n_AGGR_TIME_LIMIT_SHFT,
		IPA_ENDP_INIT_AGGR_n_AGGR_TIME_LIMIT_BMSK);

	/* make sure aggregation size does not cross HW boundaries */
	pkt_limit = (ep_aggr->aggr_pkt_limit >
		ipahal_aggr_get_max_pkt_limit()) ?
		ipahal_aggr_get_max_pkt_limit() :
		ep_aggr->aggr_pkt_limit;
	IPA_SETFIELD_IN_REG(*val, pkt_limit,
		IPA_ENDP_INIT_AGGR_n_AGGR_PKT_LIMIT_SHFT,
		IPA_ENDP_INIT_AGGR_n_AGGR_PKT_LIMIT_BMSK);

	IPA_SETFIELD_IN_REG(*val, ep_aggr->aggr_sw_eof_active,
		IPA_ENDP_INIT_AGGR_n_AGGR_SW_EOF_ACTIVE_SHFT,
		IPA_ENDP_INIT_AGGR_n_AGGR_SW_EOF_ACTIVE_BMSK);

	/* At IPAv3 hard_byte_limit is not supported */
	ep_aggr->aggr_hard_byte_limit_en = 0;
	IPA_SETFIELD_IN_REG(*val, ep_aggr->aggr_hard_byte_limit_en,
		IPA_ENDP_INIT_AGGR_n_AGGR_HARD_BYTE_LIMIT_ENABLE_SHFT,
		IPA_ENDP_INIT_AGGR_n_AGGR_HARD_BYTE_LIMIT_ENABLE_BMSK);
}

static void ipareg_construct_endp_init_hdr_ext_n(enum ipahal_reg_name reg,
	const void *fields, u32 *val)
{
	struct ipa_ep_cfg_hdr_ext *ep_hdr_ext;
	u8 hdr_endianness;

	ep_hdr_ext = (struct ipa_ep_cfg_hdr_ext *)fields;
	hdr_endianness = ep_hdr_ext->hdr_little_endian ? 0 : 1;

	IPA_SETFIELD_IN_REG(*val, ep_hdr_ext->hdr_pad_to_alignment,
		IPA_ENDP_INIT_HDR_EXT_n_HDR_PAD_TO_ALIGNMENT_SHFT,
		IPA_ENDP_INIT_HDR_EXT_n_HDR_PAD_TO_ALIGNMENT_BMSK_v3_0);

	IPA_SETFIELD_IN_REG(*val, ep_hdr_ext->hdr_total_len_or_pad_offset,
		IPA_ENDP_INIT_HDR_EXT_n_HDR_TOTAL_LEN_OR_PAD_OFFSET_SHFT,
		IPA_ENDP_INIT_HDR_EXT_n_HDR_TOTAL_LEN_OR_PAD_OFFSET_BMSK);

	IPA_SETFIELD_IN_REG(*val, ep_hdr_ext->hdr_payload_len_inc_padding,
		IPA_ENDP_INIT_HDR_EXT_n_HDR_PAYLOAD_LEN_INC_PADDING_SHFT,
		IPA_ENDP_INIT_HDR_EXT_n_HDR_PAYLOAD_LEN_INC_PADDING_BMSK);

	IPA_SETFIELD_IN_REG(*val, ep_hdr_ext->hdr_total_len_or_pad,
		IPA_ENDP_INIT_HDR_EXT_n_HDR_TOTAL_LEN_OR_PAD_SHFT,
		IPA_ENDP_INIT_HDR_EXT_n_HDR_TOTAL_LEN_OR_PAD_BMSK);

	IPA_SETFIELD_IN_REG(*val, ep_hdr_ext->hdr_total_len_or_pad_valid,
		IPA_ENDP_INIT_HDR_EXT_n_HDR_TOTAL_LEN_OR_PAD_VALID_SHFT,
		IPA_ENDP_INIT_HDR_EXT_n_HDR_TOTAL_LEN_OR_PAD_VALID_BMSK);

	IPA_SETFIELD_IN_REG(*val, hdr_endianness,
		IPA_ENDP_INIT_HDR_EXT_n_HDR_ENDIANNESS_SHFT,
		IPA_ENDP_INIT_HDR_EXT_n_HDR_ENDIANNESS_BMSK);
}

static void ipareg_construct_endp_init_hdr_n(enum ipahal_reg_name reg,
	const void *fields, u32 *val)
{
	struct ipa_ep_cfg_hdr *ep_hdr;

	ep_hdr = (struct ipa_ep_cfg_hdr *)fields;

	IPA_SETFIELD_IN_REG(*val, ep_hdr->hdr_metadata_reg_valid,
		IPA_ENDP_INIT_HDR_n_HDR_METADATA_REG_VALID_SHFT_v2,
		IPA_ENDP_INIT_HDR_n_HDR_METADATA_REG_VALID_BMSK_v2);

	IPA_SETFIELD_IN_REG(*val, ep_hdr->hdr_remove_additional,
		IPA_ENDP_INIT_HDR_n_HDR_LEN_INC_DEAGG_HDR_SHFT_v2,
		IPA_ENDP_INIT_HDR_n_HDR_LEN_INC_DEAGG_HDR_BMSK_v2);

	IPA_SETFIELD_IN_REG(*val, ep_hdr->hdr_a5_mux,
		IPA_ENDP_INIT_HDR_n_HDR_A5_MUX_SHFT,
		IPA_ENDP_INIT_HDR_n_HDR_A5_MUX_BMSK);

	IPA_SETFIELD_IN_REG(*val, ep_hdr->hdr_ofst_pkt_size,
		IPA_ENDP_INIT_HDR_n_HDR_OFST_PKT_SIZE_SHFT,
		IPA_ENDP_INIT_HDR_n_HDR_OFST_PKT_SIZE_BMSK);

	IPA_SETFIELD_IN_REG(*val, ep_hdr->hdr_ofst_pkt_size_valid,
		IPA_ENDP_INIT_HDR_n_HDR_OFST_PKT_SIZE_VALID_SHFT,
		IPA_ENDP_INIT_HDR_n_HDR_OFST_PKT_SIZE_VALID_BMSK);

	IPA_SETFIELD_IN_REG(*val, ep_hdr->hdr_additional_const_len,
		IPA_ENDP_INIT_HDR_n_HDR_ADDITIONAL_CONST_LEN_SHFT,
		IPA_ENDP_INIT_HDR_n_HDR_ADDITIONAL_CONST_LEN_BMSK);

	IPA_SETFIELD_IN_REG(*val, ep_hdr->hdr_ofst_metadata,
		IPA_ENDP_INIT_HDR_n_HDR_OFST_METADATA_SHFT,
		IPA_ENDP_INIT_HDR_n_HDR_OFST_METADATA_BMSK);

	IPA_SETFIELD_IN_REG(*val, ep_hdr->hdr_ofst_metadata_valid,
		IPA_ENDP_INIT_HDR_n_HDR_OFST_METADATA_VALID_SHFT,
		IPA_ENDP_INIT_HDR_n_HDR_OFST_METADATA_VALID_BMSK);

	IPA_SETFIELD_IN_REG(*val, ep_hdr->hdr_len,
		IPA_ENDP_INIT_HDR_n_HDR_LEN_SHFT,
		IPA_ENDP_INIT_HDR_n_HDR_LEN_BMSK);
}

static void ipareg_construct_route(enum ipahal_reg_name reg,
	const void *fields, u32 *val)
{
	struct ipahal_reg_route *route;

	route = (struct ipahal_reg_route *)fields;

	IPA_SETFIELD_IN_REG(*val, route->route_dis,
		IPA_ROUTE_ROUTE_DIS_SHFT,
		IPA_ROUTE_ROUTE_DIS_BMSK);

	IPA_SETFIELD_IN_REG(*val, route->route_def_pipe,
		IPA_ROUTE_ROUTE_DEF_PIPE_SHFT,
		IPA_ROUTE_ROUTE_DEF_PIPE_BMSK);

	IPA_SETFIELD_IN_REG(*val, route->route_def_hdr_table,
		IPA_ROUTE_ROUTE_DEF_HDR_TABLE_SHFT,
		IPA_ROUTE_ROUTE_DEF_HDR_TABLE_BMSK);

	IPA_SETFIELD_IN_REG(*val, route->route_def_hdr_ofst,
		IPA_ROUTE_ROUTE_DEF_HDR_OFST_SHFT,
		IPA_ROUTE_ROUTE_DEF_HDR_OFST_BMSK);

	IPA_SETFIELD_IN_REG(*val, route->route_frag_def_pipe,
		IPA_ROUTE_ROUTE_FRAG_DEF_PIPE_SHFT,
		IPA_ROUTE_ROUTE_FRAG_DEF_PIPE_BMSK);

	IPA_SETFIELD_IN_REG(*val, route->route_def_retain_hdr,
		IPA_ROUTE_ROUTE_DEF_RETAIN_HDR_SHFT,
		IPA_ROUTE_ROUTE_DEF_RETAIN_HDR_BMSK);
}

static void ipareg_construct_qsb_max_writes(enum ipahal_reg_name reg,
	const void *fields, u32 *val)
{
	struct ipahal_reg_qsb_max_writes *max_writes;

	max_writes = (struct ipahal_reg_qsb_max_writes *)fields;

	IPA_SETFIELD_IN_REG(*val, max_writes->qmb_0_max_writes,
			    IPA_QSB_MAX_WRITES_GEN_QMB_0_MAX_WRITES_SHFT,
			    IPA_QSB_MAX_WRITES_GEN_QMB_0_MAX_WRITES_BMSK);
	IPA_SETFIELD_IN_REG(*val, max_writes->qmb_1_max_writes,
			    IPA_QSB_MAX_WRITES_GEN_QMB_1_MAX_WRITES_SHFT,
			    IPA_QSB_MAX_WRITES_GEN_QMB_1_MAX_WRITES_BMSK);
}

static void ipareg_construct_qsb_max_reads(enum ipahal_reg_name reg,
	const void *fields, u32 *val)
{
	struct ipahal_reg_qsb_max_reads *max_reads;

	max_reads = (struct ipahal_reg_qsb_max_reads *)fields;

	IPA_SETFIELD_IN_REG(*val, max_reads->qmb_0_max_reads,
			    IPA_QSB_MAX_READS_GEN_QMB_0_MAX_READS_SHFT,
			    IPA_QSB_MAX_READS_GEN_QMB_0_MAX_READS_BMSK);
	IPA_SETFIELD_IN_REG(*val, max_reads->qmb_1_max_reads,
			    IPA_QSB_MAX_READS_GEN_QMB_1_MAX_READS_SHFT,
			    IPA_QSB_MAX_READS_GEN_QMB_1_MAX_READS_BMSK);
}

static void ipareg_construct_qsb_max_reads_v4_0(enum ipahal_reg_name reg,
	const void *fields, u32 *val)
{
	struct ipahal_reg_qsb_max_reads *max_reads;

	max_reads = (struct ipahal_reg_qsb_max_reads *)fields;

	IPA_SETFIELD_IN_REG(*val, max_reads->qmb_0_max_reads,
			    IPA_QSB_MAX_READS_GEN_QMB_0_MAX_READS_SHFT,
			    IPA_QSB_MAX_READS_GEN_QMB_0_MAX_READS_BMSK);
	IPA_SETFIELD_IN_REG(*val, max_reads->qmb_1_max_reads,
			    IPA_QSB_MAX_READS_GEN_QMB_1_MAX_READS_SHFT,
			    IPA_QSB_MAX_READS_GEN_QMB_1_MAX_READS_BMSK);
	IPA_SETFIELD_IN_REG(*val, max_reads->qmb_0_max_read_beats,
		    IPA_QSB_MAX_READS_GEN_QMB_0_MAX_READS_BEATS_SHFT_V4_0,
		    IPA_QSB_MAX_READS_GEN_QMB_0_MAX_READS_BEATS_BMSK_V4_0);
	IPA_SETFIELD_IN_REG(*val, max_reads->qmb_1_max_read_beats,
		    IPA_QSB_MAX_READS_GEN_QMB_1_MAX_READS_BEATS_SHFT_V4_0,
		    IPA_QSB_MAX_READS_GEN_QMB_1_MAX_READS_BEATS_BMSK_V4_0);
}

static void ipareg_parse_tx_cfg(enum ipahal_reg_name reg,
	void *fields, u32 val)
{
	struct ipahal_reg_tx_cfg *tx_cfg;

	tx_cfg = (struct ipahal_reg_tx_cfg *)fields;

	tx_cfg->tx0_prefetch_disable = IPA_GETFIELD_FROM_REG(val,
		IPA_TX_CFG_TX0_PREFETCH_DISABLE_SHFT_V3_5,
		IPA_TX_CFG_TX0_PREFETCH_DISABLE_BMSK_V3_5);

	tx_cfg->tx1_prefetch_disable = IPA_GETFIELD_FROM_REG(val,
		IPA_TX_CFG_TX1_PREFETCH_DISABLE_SHFT_V3_5,
		IPA_TX_CFG_TX1_PREFETCH_DISABLE_BMSK_V3_5);

	tx_cfg->tx0_prefetch_almost_empty_size = IPA_GETFIELD_FROM_REG(val,
		IPA_TX_CFG_PREFETCH_ALMOST_EMPTY_SIZE_SHFT_V3_5,
		IPA_TX_CFG_PREFETCH_ALMOST_EMPTY_SIZE_BMSK_V3_5);

	tx_cfg->tx1_prefetch_almost_empty_size =
		tx_cfg->tx0_prefetch_almost_empty_size;
}

static void ipareg_parse_tx_cfg_v4_0(enum ipahal_reg_name reg,
	void *fields, u32 val)
{
	struct ipahal_reg_tx_cfg *tx_cfg;

	tx_cfg = (struct ipahal_reg_tx_cfg *)fields;

	tx_cfg->tx0_prefetch_almost_empty_size = IPA_GETFIELD_FROM_REG(val,
		IPA_TX_CFG_PREFETCH_ALMOST_EMPTY_SIZE_TX0_SHFT_V4_0,
		IPA_TX_CFG_PREFETCH_ALMOST_EMPTY_SIZE_TX0_BMSK_V4_0);

	tx_cfg->tx1_prefetch_almost_empty_size = IPA_GETFIELD_FROM_REG(val,
		IPA_TX_CFG_PREFETCH_ALMOST_EMPTY_SIZE_TX1_SHFT_V4_0,
		IPA_TX_CFG_PREFETCH_ALMOST_EMPTY_SIZE_TX1_BMSK_V4_0);

	tx_cfg->dmaw_scnd_outsd_pred_en = IPA_GETFIELD_FROM_REG(val,
		IPA_TX_CFG_DMAW_SCND_OUTSD_PRED_EN_SHFT_V4_0,
		IPA_TX_CFG_DMAW_SCND_OUTSD_PRED_EN_BMSK_V4_0);

	tx_cfg->dmaw_scnd_outsd_pred_threshold = IPA_GETFIELD_FROM_REG(val,
		IPA_TX_CFG_DMAW_SCND_OUTSD_PRED_THRESHOLD_SHFT_V4_0,
		IPA_TX_CFG_DMAW_SCND_OUTSD_PRED_THRESHOLD_BMSK_V4_0);

	tx_cfg->dmaw_max_beats_256_dis = IPA_GETFIELD_FROM_REG(val,
		IPA_TX_CFG_DMAW_MAX_BEATS_256_DIS_SHFT_V4_0,
		IPA_TX_CFG_DMAW_MAX_BEATS_256_DIS_BMSK_V4_0);

	tx_cfg->pa_mask_en = IPA_GETFIELD_FROM_REG(val,
		IPA_TX_CFG_PA_MASK_EN_SHFT_V4_0,
		IPA_TX_CFG_PA_MASK_EN_BMSK_V4_0);
}

static void ipareg_parse_tx_cfg_v4_5(enum ipahal_reg_name reg,
	void *fields, u32 val)
{
	struct ipahal_reg_tx_cfg *tx_cfg;

	ipareg_parse_tx_cfg_v4_0(reg, fields, val);

	tx_cfg = (struct ipahal_reg_tx_cfg *)fields;

	tx_cfg->dual_tx_enable = IPA_GETFIELD_FROM_REG(val,
		IPA_TX_CFG_DUAL_TX_ENABLE_SHFT_V4_5,
		IPA_TX_CFG_DUAL_TX_ENABLE_BMSK_V4_5);
}

static void ipareg_construct_tx_cfg(enum ipahal_reg_name reg,
	const void *fields, u32 *val)
{
	struct ipahal_reg_tx_cfg *tx_cfg;

	tx_cfg = (struct ipahal_reg_tx_cfg *)fields;

	if (tx_cfg->tx0_prefetch_almost_empty_size !=
			tx_cfg->tx1_prefetch_almost_empty_size)
		ipa_assert();

	IPA_SETFIELD_IN_REG(*val, tx_cfg->tx0_prefetch_disable,
		IPA_TX_CFG_TX0_PREFETCH_DISABLE_SHFT_V3_5,
		IPA_TX_CFG_TX0_PREFETCH_DISABLE_BMSK_V3_5);

	IPA_SETFIELD_IN_REG(*val, tx_cfg->tx1_prefetch_disable,
		IPA_TX_CFG_TX1_PREFETCH_DISABLE_SHFT_V3_5,
		IPA_TX_CFG_TX1_PREFETCH_DISABLE_BMSK_V3_5);

	IPA_SETFIELD_IN_REG(*val, tx_cfg->tx0_prefetch_almost_empty_size,
		IPA_TX_CFG_PREFETCH_ALMOST_EMPTY_SIZE_SHFT_V3_5,
		IPA_TX_CFG_PREFETCH_ALMOST_EMPTY_SIZE_BMSK_V3_5);
}

static void ipareg_construct_tx_cfg_v4_0(enum ipahal_reg_name reg,
	const void *fields, u32 *val)
{
	struct ipahal_reg_tx_cfg *tx_cfg;

	tx_cfg = (struct ipahal_reg_tx_cfg *)fields;

	IPA_SETFIELD_IN_REG(*val, tx_cfg->tx0_prefetch_almost_empty_size,
		IPA_TX_CFG_PREFETCH_ALMOST_EMPTY_SIZE_TX0_SHFT_V4_0,
		IPA_TX_CFG_PREFETCH_ALMOST_EMPTY_SIZE_TX0_BMSK_V4_0);

	IPA_SETFIELD_IN_REG(*val, tx_cfg->tx1_prefetch_almost_empty_size,
		IPA_TX_CFG_PREFETCH_ALMOST_EMPTY_SIZE_TX1_SHFT_V4_0,
		IPA_TX_CFG_PREFETCH_ALMOST_EMPTY_SIZE_TX1_BMSK_V4_0);

	IPA_SETFIELD_IN_REG(*val, tx_cfg->dmaw_scnd_outsd_pred_threshold,
		IPA_TX_CFG_DMAW_SCND_OUTSD_PRED_THRESHOLD_SHFT_V4_0,
		IPA_TX_CFG_DMAW_SCND_OUTSD_PRED_THRESHOLD_BMSK_V4_0);

	IPA_SETFIELD_IN_REG(*val, tx_cfg->dmaw_max_beats_256_dis,
		IPA_TX_CFG_DMAW_MAX_BEATS_256_DIS_SHFT_V4_0,
		IPA_TX_CFG_DMAW_MAX_BEATS_256_DIS_BMSK_V4_0);

	IPA_SETFIELD_IN_REG(*val, tx_cfg->dmaw_scnd_outsd_pred_en,
		IPA_TX_CFG_DMAW_SCND_OUTSD_PRED_EN_SHFT_V4_0,
		IPA_TX_CFG_DMAW_SCND_OUTSD_PRED_EN_BMSK_V4_0);

	IPA_SETFIELD_IN_REG(*val, tx_cfg->pa_mask_en,
		IPA_TX_CFG_PA_MASK_EN_SHFT_V4_0,
		IPA_TX_CFG_PA_MASK_EN_BMSK_V4_0);
}

static void ipareg_construct_tx_cfg_v4_5(enum ipahal_reg_name reg,
	const void *fields, u32 *val)
{
	struct ipahal_reg_tx_cfg *tx_cfg;

	ipareg_construct_tx_cfg_v4_0(reg, fields, val);

	tx_cfg = (struct ipahal_reg_tx_cfg *)fields;

	IPA_SETFIELD_IN_REG(*val, tx_cfg->dual_tx_enable,
		IPA_TX_CFG_DUAL_TX_ENABLE_SHFT_V4_5,
		IPA_TX_CFG_DUAL_TX_ENABLE_BMSK_V4_5);
}

static void ipareg_construct_idle_indication_cfg(enum ipahal_reg_name reg,
	const void *fields, u32 *val)
{
	struct ipahal_reg_idle_indication_cfg *idle_indication_cfg;

	idle_indication_cfg = (struct ipahal_reg_idle_indication_cfg *)fields;

	IPA_SETFIELD_IN_REG(*val,
		idle_indication_cfg->enter_idle_debounce_thresh,
		IPA_IDLE_INDICATION_CFG_ENTER_IDLE_DEBOUNCE_THRESH_SHFT_V3_5,
		IPA_IDLE_INDICATION_CFG_ENTER_IDLE_DEBOUNCE_THRESH_BMSK_V3_5);

	IPA_SETFIELD_IN_REG(*val,
		idle_indication_cfg->const_non_idle_enable,
		IPA_IDLE_INDICATION_CFG_CONST_NON_IDLE_ENABLE_SHFT_V3_5,
		IPA_IDLE_INDICATION_CFG_CONST_NON_IDLE_ENABLE_BMSK_V3_5);
}

static void ipareg_construct_hps_queue_weights(enum ipahal_reg_name reg,
	const void *fields, u32 *val)
{
	struct ipahal_reg_rx_hps_weights *hps_weights;

	hps_weights = (struct ipahal_reg_rx_hps_weights *)fields;

	IPA_SETFIELD_IN_REG(*val,
		hps_weights->hps_queue_weight_0,
		IPA_HPS_FTCH_ARB_QUEUE_WEIGHTS_RX_HPS_QUEUE_WEIGHT_0_SHFT,
		IPA_HPS_FTCH_ARB_QUEUE_WEIGHTS_RX_HPS_QUEUE_WEIGHT_0_BMSK);

	IPA_SETFIELD_IN_REG(*val,
		hps_weights->hps_queue_weight_1,
		IPA_HPS_FTCH_ARB_QUEUE_WEIGHTS_RX_HPS_QUEUE_WEIGHT_1_SHFT,
		IPA_HPS_FTCH_ARB_QUEUE_WEIGHTS_RX_HPS_QUEUE_WEIGHT_1_BMSK);

	IPA_SETFIELD_IN_REG(*val,
		hps_weights->hps_queue_weight_2,
		IPA_HPS_FTCH_ARB_QUEUE_WEIGHTS_RX_HPS_QUEUE_WEIGHT_2_SHFT,
		IPA_HPS_FTCH_ARB_QUEUE_WEIGHTS_RX_HPS_QUEUE_WEIGHT_2_BMSK);

	IPA_SETFIELD_IN_REG(*val,
		hps_weights->hps_queue_weight_3,
		IPA_HPS_FTCH_ARB_QUEUE_WEIGHTS_RX_HPS_QUEUE_WEIGHT_3_SHFT,
		IPA_HPS_FTCH_ARB_QUEUE_WEIGHTS_RX_HPS_QUEUE_WEIGHT_3_BMSK);
}

static void ipareg_parse_hps_queue_weights(
	enum ipahal_reg_name reg, void *fields, u32 val)
{
	struct ipahal_reg_rx_hps_weights *hps_weights =
		(struct ipahal_reg_rx_hps_weights *)fields;

	memset(hps_weights, 0, sizeof(struct ipahal_reg_rx_hps_weights));

	hps_weights->hps_queue_weight_0 = IPA_GETFIELD_FROM_REG(val,
		IPA_HPS_FTCH_ARB_QUEUE_WEIGHTS_RX_HPS_QUEUE_WEIGHT_0_SHFT,
		IPA_HPS_FTCH_ARB_QUEUE_WEIGHTS_RX_HPS_QUEUE_WEIGHT_0_BMSK);

	hps_weights->hps_queue_weight_1 = IPA_GETFIELD_FROM_REG(val,
		IPA_HPS_FTCH_ARB_QUEUE_WEIGHTS_RX_HPS_QUEUE_WEIGHT_1_SHFT,
		IPA_HPS_FTCH_ARB_QUEUE_WEIGHTS_RX_HPS_QUEUE_WEIGHT_1_BMSK);

	hps_weights->hps_queue_weight_2 = IPA_GETFIELD_FROM_REG(val,
		IPA_HPS_FTCH_ARB_QUEUE_WEIGHTS_RX_HPS_QUEUE_WEIGHT_2_SHFT,
		IPA_HPS_FTCH_ARB_QUEUE_WEIGHTS_RX_HPS_QUEUE_WEIGHT_2_BMSK);

	hps_weights->hps_queue_weight_3 = IPA_GETFIELD_FROM_REG(val,
		IPA_HPS_FTCH_ARB_QUEUE_WEIGHTS_RX_HPS_QUEUE_WEIGHT_3_SHFT,
		IPA_HPS_FTCH_ARB_QUEUE_WEIGHTS_RX_HPS_QUEUE_WEIGHT_3_BMSK);
}

static void ipareg_construct_counter_cfg(enum ipahal_reg_name reg,
	const void *fields, u32 *val)
{
	struct ipahal_reg_counter_cfg *counter_cfg =
		(struct ipahal_reg_counter_cfg *)fields;

	IPA_SETFIELD_IN_REG(*val, counter_cfg->aggr_granularity,
		IPA_COUNTER_CFG_AGGR_GRANULARITY_SHFT,
		IPA_COUNTER_CFG_AGGR_GRANULARITY_BMSK);
}

static void ipareg_parse_counter_cfg(
	enum ipahal_reg_name reg, void *fields, u32 val)
{
	struct ipahal_reg_counter_cfg *counter_cfg =
		(struct ipahal_reg_counter_cfg *)fields;

	memset(counter_cfg, 0, sizeof(*counter_cfg));

	counter_cfg->aggr_granularity = IPA_GETFIELD_FROM_REG(val,
		IPA_COUNTER_CFG_AGGR_GRANULARITY_SHFT,
		IPA_COUNTER_CFG_AGGR_GRANULARITY_BMSK);
}

/*
 * struct ipahal_reg_obj - Register H/W information for specific IPA version
 * @construct - CB to construct register value from abstracted structure
 * @parse - CB to parse register value to abstracted structure
 * @offset - register offset relative to base address
 * @n_ofst - N parameterized register sub-offset
 * @n_start - starting n for n_registers
 * @n_end - ending n for n_registers
 * @en_print - enable this register to be printed when the device crashes
 */
struct ipahal_reg_obj {
	void (*construct)(enum ipahal_reg_name reg, const void *fields,
		u32 *val);
	void (*parse)(enum ipahal_reg_name reg, void *fields,
		u32 val);
	u32 offset;
	u32 n_ofst;
	int n_start;
	int n_end;
	bool en_print;
};

/*
 * This table contains the info regarding each register for IPAv3 and later.
 * Information like: offset and construct/parse functions.
 * All the information on the register on IPAv3 are statically defined below.
 * If information is missing regarding some register on some IPA version,
 *  the init function will fill it with the information from the previous
 *  IPA version.
 * Information is considered missing if all of the fields are 0.
 * If offset is -1, this means that the register is removed on the
 *  specific version.
 */
static struct ipahal_reg_obj ipahal_reg_objs[IPA_HW_MAX][IPA_REG_MAX] = {
	/* IPAv3 */
	[IPA_HW_v3_0][IPA_ROUTE] = {
		ipareg_construct_route, ipareg_parse_dummy,
		0x00000048, 0, 0, 0, 0},
	[IPA_HW_v3_0][IPA_IRQ_STTS_EE_n] = {
		ipareg_construct_dummy, ipareg_parse_dummy,
		0x00003008, 0x1000, 0, 0, 0},
	[IPA_HW_v3_0][IPA_IRQ_EN_EE_n] = {
		ipareg_construct_dummy, ipareg_parse_dummy,
		0x0000300c, 0x1000, 0, 0, 0},
	[IPA_HW_v3_0][IPA_IRQ_CLR_EE_n] = {
		ipareg_construct_dummy, ipareg_parse_dummy,
		0x00003010, 0x1000, 0, 0, 0},
	[IPA_HW_v3_0][IPA_IRQ_SUSPEND_INFO_EE_n] = {
		ipareg_construct_dummy, ipareg_parse_dummy,
		0x00003098, 0x1000, 0, 0, 0},
	[IPA_HW_v3_0][IPA_BCR] = {
		ipareg_construct_dummy, ipareg_parse_dummy,
		0x000001D0, 0, 0, 0, 0},
	[IPA_HW_v3_0][IPA_ENABLED_PIPES] = {
		ipareg_construct_dummy, ipareg_parse_dummy,
		0x00000038, 0, 0, 0, 0},
	[IPA_HW_v3_0][IPA_VERSION] = {
		ipareg_construct_dummy, ipareg_parse_dummy,
		0x00000034, 0, 0, 0, 0},
	[IPA_HW_v3_0][IPA_TAG_TIMER] = {
		ipareg_construct_dummy, ipareg_parse_dummy,
		0x00000060, 0, 0, 0, 0},
	[IPA_HW_v3_0][IPA_COMP_HW_VERSION] = {
		ipareg_construct_dummy, ipareg_parse_dummy,
		0x00000030, 0, 0, 0, 0},
	[IPA_HW_v3_0][IPA_COMP_CFG] = {
		ipareg_construct_comp_cfg, ipareg_parse_comp_cfg,
		0x0000003C, 0, 0, 0, 0},
	[IPA_HW_v3_0][IPA_STATE_AGGR_ACTIVE] = {
		ipareg_construct_dummy, ipareg_parse_dummy,
		0x0000010C, 0, 0, 0, 0},
	[IPA_HW_v3_0][IPA_ENDP_INIT_HDR_n] = {
		ipareg_construct_endp_init_hdr_n, ipareg_parse_dummy,
		0x00000810, 0x70, 0, 0, 0},
	[IPA_HW_v3_0][IPA_ENDP_INIT_HDR_EXT_n] = {
		ipareg_construct_endp_init_hdr_ext_n, ipareg_parse_dummy,
		0x00000814, 0x70, 0, 0, 0},
	[IPA_HW_v3_0][IPA_ENDP_INIT_AGGR_n] = {
		ipareg_construct_endp_init_aggr_n,
		ipareg_parse_endp_init_aggr_n,
		0x00000824, 0x70, 0, 0, 0},
	[IPA_HW_v3_0][IPA_AGGR_FORCE_CLOSE] = {
		ipareg_construct_dummy, ipareg_parse_dummy,
		0x000001EC, 0, 0, 0, 0},
	[IPA_HW_v3_0][IPA_ENDP_INIT_ROUTE_n] = {
		ipareg_construct_endp_init_route_n, ipareg_parse_dummy,
		0x00000828, 0x70, 0, 0, 0},
	[IPA_HW_v3_0][IPA_ENDP_INIT_MODE_n] = {
		ipareg_construct_endp_init_mode_n, ipareg_parse_dummy,
		0x00000820, 0x70, 0, 0, 0},
	[IPA_HW_v3_0][IPA_ENDP_INIT_NAT_n] = {
		ipareg_construct_endp_init_nat_n, ipareg_parse_dummy,
		0x0000080C, 0x70, 0, 0, 0},
	[IPA_HW_v3_0][IPA_ENDP_INIT_CTRL_n] = {
		ipareg_construct_endp_init_ctrl_n,
		ipareg_parse_endp_init_ctrl_n,
		0x00000800, 0x70, 0, 0, 0},
	[IPA_HW_v3_0][IPA_ENDP_INIT_CTRL_SCND_n] = {
		ipareg_construct_endp_init_ctrl_scnd_n, ipareg_parse_dummy,
		0x00000804, 0x70, 0, 0, 0},
	[IPA_HW_v3_0][IPA_ENDP_INIT_HOL_BLOCK_EN_n] = {
		ipareg_construct_endp_init_hol_block_en_n,
		ipareg_parse_dummy,
		0x0000082c, 0x70, 0, 0, 0},
	[IPA_HW_v3_0][IPA_ENDP_INIT_HOL_BLOCK_TIMER_n] = {
		ipareg_construct_endp_init_hol_block_timer_n,
		ipareg_parse_dummy,
		0x00000830, 0x70, 0, 0, 0},
	[IPA_HW_v3_0][IPA_ENDP_INIT_DEAGGR_n] = {
		ipareg_construct_endp_init_deaggr_n,
		ipareg_parse_dummy,
		0x00000834, 0x70, 0, 0, 0},
	[IPA_HW_v3_0][IPA_ENDP_INIT_SEQ_n] = {
		ipareg_construct_dummy, ipareg_parse_dummy,
		0x0000083C, 0x70, 0, 0, 0},
	[IPA_HW_v3_0][IPA_DEBUG_CNT_REG_n] = {
		ipareg_construct_dummy, ipareg_parse_dummy,
		0x00000600, 0x4, 0, 0, 0},
	[IPA_HW_v3_0][IPA_ENDP_INIT_CFG_n] = {
		ipareg_construct_endp_init_cfg_n, ipareg_parse_dummy,
		0x00000808, 0x70, 0, 0, 0},
	[IPA_HW_v3_0][IPA_IRQ_EE_UC_n] = {
		ipareg_construct_dummy, ipareg_parse_dummy,
		0x0000301c, 0x1000, 0, 0, 0},
	[IPA_HW_v3_0][IPA_ENDP_INIT_HDR_METADATA_MASK_n] = {
		ipareg_construct_endp_init_hdr_metadata_mask_n,
		ipareg_parse_dummy,
		0x00000818, 0x70, 0, 0, 0},
	[IPA_HW_v3_0][IPA_ENDP_INIT_HDR_METADATA_n] = {
		ipareg_construct_endp_init_hdr_metadata_n,
		ipareg_parse_dummy,
		0x0000081c, 0x70, 0, 0, 0},
	[IPA_HW_v3_0][IPA_ENDP_INIT_RSRC_GRP_n] = {
		ipareg_construct_endp_init_rsrc_grp_n,
		ipareg_parse_dummy,
		0x00000838, 0x70, 0, 0, 0},
	[IPA_HW_v3_0][IPA_SHARED_MEM_SIZE] = {
		ipareg_construct_dummy, ipareg_parse_shared_mem_size,
		0x00000054, 0, 0, 0, 0},
	[IPA_HW_v3_0][IPA_SRAM_DIRECT_ACCESS_n] = {
		ipareg_construct_dummy, ipareg_parse_dummy,
		0x00007000, 0x4, 0, 0, 0},
	[IPA_HW_v3_0][IPA_DEBUG_CNT_CTRL_n] = {
		ipareg_construct_debug_cnt_ctrl_n, ipareg_parse_dummy,
		0x00000640, 0x4, 0, 0, 0},
	[IPA_HW_v3_0][IPA_UC_MAILBOX_m_n] = {
		ipareg_construct_dummy, ipareg_parse_dummy,
		0x00032000, 0x4, 0, 0, 0},
	[IPA_HW_v3_0][IPA_FILT_ROUT_HASH_FLUSH] = {
		ipareg_construct_dummy, ipareg_parse_dummy,
		0x00000090, 0, 0, 0, 0},
	[IPA_HW_v3_0][IPA_SINGLE_NDP_MODE] = {
		ipareg_construct_single_ndp_mode, ipareg_parse_single_ndp_mode,
		0x00000068, 0, 0, 0, 0},
	[IPA_HW_v3_0][IPA_QCNCM] = {
		ipareg_construct_qcncm, ipareg_parse_qcncm,
		0x00000064, 0, 0, 0, 0},
	[IPA_HW_v3_0][IPA_SYS_PKT_PROC_CNTXT_BASE] = {
		ipareg_construct_dummy, ipareg_parse_dummy,
		0x000001e0, 0, 0, 0, 0},
	[IPA_HW_v3_0][IPA_LOCAL_PKT_PROC_CNTXT_BASE] = {
		ipareg_construct_dummy, ipareg_parse_dummy,
		0x000001e8, 0, 0, 0, 0},
	[IPA_HW_v3_0][IPA_ENDP_STATUS_n] = {
		ipareg_construct_endp_status_n, ipareg_parse_dummy,
		0x00000840, 0x70, 0, 0, 0},
	[IPA_HW_v3_0][IPA_ENDP_FILTER_ROUTER_HSH_CFG_n] = {
		ipareg_construct_hash_cfg_n, ipareg_parse_hash_cfg_n,
		0x0000085C, 0x70, 0, 0, 0},
	[IPA_HW_v3_0][IPA_SRC_RSRC_GRP_01_RSRC_TYPE_n] = {
		ipareg_construct_rsrg_grp_xy, ipareg_parse_dummy,
		0x00000400, 0x20, 0, 0, 0},
	[IPA_HW_v3_0][IPA_SRC_RSRC_GRP_23_RSRC_TYPE_n] = {
		ipareg_construct_rsrg_grp_xy, ipareg_parse_dummy,
		0x00000404, 0x20, 0, 0, 0},
	[IPA_HW_v3_0][IPA_SRC_RSRC_GRP_45_RSRC_TYPE_n] = {
		ipareg_construct_rsrg_grp_xy, ipareg_parse_dummy,
		0x00000408, 0x20, 0, 0, 0},
	[IPA_HW_v3_0][IPA_SRC_RSRC_GRP_67_RSRC_TYPE_n] = {
		ipareg_construct_rsrg_grp_xy, ipareg_parse_dummy,
		0x0000040C, 0x20, 0, 0, 0},
	[IPA_HW_v3_0][IPA_DST_RSRC_GRP_01_RSRC_TYPE_n] = {
		ipareg_construct_rsrg_grp_xy, ipareg_parse_dummy,
		0x00000500, 0x20, 0, 0, 0},
	[IPA_HW_v3_0][IPA_DST_RSRC_GRP_23_RSRC_TYPE_n] = {
		ipareg_construct_rsrg_grp_xy, ipareg_parse_dummy,
		0x00000504, 0x20, 0, 0, 0},
	[IPA_HW_v3_0][IPA_DST_RSRC_GRP_45_RSRC_TYPE_n] = {
		ipareg_construct_rsrg_grp_xy, ipareg_parse_dummy,
		0x00000508, 0x20, 0, 0, 0},
	[IPA_HW_v3_0][IPA_DST_RSRC_GRP_67_RSRC_TYPE_n] = {
		ipareg_construct_rsrg_grp_xy, ipareg_parse_dummy,
		0x0000050c, 0x20, 0, 0, 0},
	[IPA_HW_v3_0][IPA_RX_HPS_CLIENTS_MIN_DEPTH_0] = {
		ipareg_construct_rx_hps_clients_depth0, ipareg_parse_dummy,
		0x000023C4, 0, 0, 0, 0},
	[IPA_HW_v3_0][IPA_RX_HPS_CLIENTS_MIN_DEPTH_1] = {
		ipareg_construct_rx_hps_clients_depth1, ipareg_parse_dummy,
		0x000023C8, 0, 0, 0, 0},
	[IPA_HW_v3_0][IPA_RX_HPS_CLIENTS_MAX_DEPTH_0] = {
		ipareg_construct_rx_hps_clients_depth0, ipareg_parse_dummy,
		0x000023CC, 0, 0, 0, 0},
	[IPA_HW_v3_0][IPA_RX_HPS_CLIENTS_MAX_DEPTH_1] = {
		ipareg_construct_rx_hps_clients_depth1, ipareg_parse_dummy,
		0x000023D0, 0, 0, 0, 0},
	[IPA_HW_v3_0][IPA_QSB_MAX_WRITES] = {
		ipareg_construct_qsb_max_writes, ipareg_parse_dummy,
		0x00000074, 0, 0, 0, 0},
	[IPA_HW_v3_0][IPA_QSB_MAX_READS] = {
		ipareg_construct_qsb_max_reads, ipareg_parse_dummy,
		0x00000078, 0, 0, 0, 0},
	[IPA_HW_v3_0][IPA_DPS_SEQUENCER_FIRST] = {
		ipareg_construct_dummy, ipareg_parse_dummy,
		0x0001e000, 0, 0, 0, 0},
	[IPA_HW_v3_0][IPA_DPS_SEQUENCER_LAST] = {
		ipareg_construct_dummy, ipareg_parse_dummy,
		0x0001e07c, 0, 0, 0, 0},
	[IPA_HW_v3_0][IPA_HPS_SEQUENCER_FIRST] = {
		ipareg_construct_dummy, ipareg_parse_dummy,
		0x0001e080, 0, 0, 0, 0},
	[IPA_HW_v3_0][IPA_HPS_SEQUENCER_LAST] = {
		ipareg_construct_dummy, ipareg_parse_dummy,
		0x0001e26c, 0, 0, 0, 0},


	/* IPAv3.1 */
	[IPA_HW_v3_1][IPA_IRQ_SUSPEND_INFO_EE_n] = {
		ipareg_construct_dummy, ipareg_parse_dummy,
		0x00003030, 0x1000, 0, 0, 0},
	[IPA_HW_v3_1][IPA_SUSPEND_IRQ_EN_EE_n] = {
		ipareg_construct_dummy, ipareg_parse_dummy,
		0x00003034, 0x1000, 0, 0, 0},
	[IPA_HW_v3_1][IPA_SUSPEND_IRQ_CLR_EE_n] = {
		ipareg_construct_dummy, ipareg_parse_dummy,
		0x00003038, 0x1000, 0, 0, 0},


	/* IPAv3.5 */
	[IPA_HW_v3_5][IPA_TX_CFG] = {
		ipareg_construct_tx_cfg, ipareg_parse_tx_cfg,
		0x000001FC, 0, 0, 0, 0},
	[IPA_HW_v3_5][IPA_SRC_RSRC_GRP_01_RSRC_TYPE_n] = {
		ipareg_construct_rsrg_grp_xy_v3_5, ipareg_parse_dummy,
		0x00000400, 0x20, 0, 0, 0},
	[IPA_HW_v3_5][IPA_SRC_RSRC_GRP_23_RSRC_TYPE_n] = {
		ipareg_construct_rsrg_grp_xy_v3_5, ipareg_parse_dummy,
		0x00000404, 0x20, 0, 0, 0},
	[IPA_HW_v3_5][IPA_SRC_RSRC_GRP_45_RSRC_TYPE_n] = {
		ipareg_construct_dummy, ipareg_parse_dummy,
		-1, 0, 0, 0, 0},
	[IPA_HW_v3_5][IPA_SRC_RSRC_GRP_67_RSRC_TYPE_n] = {
		ipareg_construct_dummy, ipareg_parse_dummy,
		-1, 0, 0, 0, 0},
	[IPA_HW_v3_5][IPA_DST_RSRC_GRP_01_RSRC_TYPE_n] = {
		ipareg_construct_rsrg_grp_xy_v3_5, ipareg_parse_dummy,
		0x00000500, 0x20, 0, 0, 0},
	[IPA_HW_v3_5][IPA_DST_RSRC_GRP_23_RSRC_TYPE_n] = {
		ipareg_construct_rsrg_grp_xy_v3_5, ipareg_parse_dummy,
		0x00000504, 0x20, 0, 0, 0},
	[IPA_HW_v3_5][IPA_DST_RSRC_GRP_45_RSRC_TYPE_n] = {
		ipareg_construct_dummy, ipareg_parse_dummy,
		-1, 0, 0, 0, 0},
	[IPA_HW_v3_5][IPA_DST_RSRC_GRP_67_RSRC_TYPE_n] = {
		ipareg_construct_dummy, ipareg_parse_dummy,
		-1, 0, 0, 0, 0},
	[IPA_HW_v3_5][IPA_ENDP_INIT_RSRC_GRP_n] = {
		ipareg_construct_endp_init_rsrc_grp_n_v3_5,
		ipareg_parse_dummy,
		0x00000838, 0x70, 0, 0, 0},
	[IPA_HW_v3_5][IPA_RX_HPS_CLIENTS_MIN_DEPTH_0] = {
		ipareg_construct_rx_hps_clients_depth0_v3_5,
		ipareg_parse_dummy,
		0x000023C4, 0, 0, 0, 0},
	[IPA_HW_v3_5][IPA_RX_HPS_CLIENTS_MIN_DEPTH_1] = {
		ipareg_construct_dummy, ipareg_parse_dummy,
		-1, 0, 0, 0, 0},
	[IPA_HW_v3_5][IPA_RX_HPS_CLIENTS_MAX_DEPTH_0] = {
		ipareg_construct_rx_hps_clients_depth0_v3_5,
		ipareg_parse_dummy,
		0x000023CC, 0, 0, 0, 0},
	[IPA_HW_v3_5][IPA_RX_HPS_CLIENTS_MAX_DEPTH_1] = {
		ipareg_construct_dummy, ipareg_parse_dummy,
		-1, 0, 0, 0, 0},
	[IPA_HW_v3_5][IPA_IDLE_INDICATION_CFG] = {
		ipareg_construct_idle_indication_cfg, ipareg_parse_dummy,
		0x00000220, 0, 0, 0, 0},
	[IPA_HW_v3_5][IPA_HPS_FTCH_ARB_QUEUE_WEIGHT] = {
		ipareg_construct_hps_queue_weights,
		ipareg_parse_hps_queue_weights, 0x000005a4, 0, 0, 0, 0},
	[IPA_HW_v3_5][IPA_COUNTER_CFG] = {
		ipareg_construct_counter_cfg, ipareg_parse_counter_cfg,
		0x000001F0, 0, 0, 0, 0},
	[IPA_HW_v3_5][IPA_GSI_CONF] = {
		ipareg_construct_dummy, ipareg_parse_dummy,
		0x00002790, 0x0, 0, 0, 0 },
	[IPA_HW_v3_5][IPA_ENDP_GSI_CFG1_n] = {
		ipareg_construct_dummy, ipareg_parse_dummy,
		0x00002794, 0x4, 0, 0, 0 },
	[IPA_HW_v3_5][IPA_ENDP_GSI_CFG2_n] = {
		ipareg_construct_dummy, ipareg_parse_dummy,
		0x00002A2C, 0x4, 0, 0, 0 },
	[IPA_HW_v3_5][IPA_ENDP_GSI_CFG_AOS_n] = {
		ipareg_construct_dummy, ipareg_parse_dummy,
		0x000029A8, 0x4, 0, 0, 0 },
	[IPA_HW_v3_5][IPA_ENDP_GSI_CFG_TLV_n] = {
		ipareg_construct_dummy, ipareg_parse_dummy,
		0x00002924, 0x4, 0, 0, 0 },
	[IPA_HW_v3_5][IPA_HPS_SEQUENCER_LAST] = {
		ipareg_construct_dummy, ipareg_parse_dummy,
		0x0001e1fc, 0, 0, 0, 0},

	/* IPAv4.0 */
	[IPA_HW_v4_0][IPA_IRQ_SUSPEND_INFO_EE_n] = {
		ipareg_construct_dummy, ipareg_parse_dummy,
		0x00003030, 0x1000, 0, 1, 1},
	[IPA_HW_v4_0][IPA_SUSPEND_IRQ_EN_EE_n] = {
		ipareg_construct_dummy, ipareg_parse_dummy,
		0x00003034, 0x1000, 0, 1, 1},
	[IPA_HW_v4_0][IPA_SUSPEND_IRQ_CLR_EE_n] = {
		ipareg_construct_dummy, ipareg_parse_dummy,
		0x00003038, 0x1000, 0, 1, 1},
	[IPA_HW_v4_0][IPA_IRQ_EN_EE_n] = {
		ipareg_construct_dummy, ipareg_parse_dummy,
		0x0000300c, 0x1000, 0, 1, 1},
	[IPA_HW_v4_0][IPA_TAG_TIMER] = {
		ipareg_construct_dummy, ipareg_parse_dummy,
		0x00000060, 0, 0, 0, 1},
	[IPA_HW_v4_0][IPA_ENDP_INIT_CTRL_n] = {
		ipareg_construct_endp_init_ctrl_n_v4_0, ipareg_parse_dummy,
		0x00000800, 0x70, 0, 23, 1},
	[IPA_HW_v4_0][IPA_ENDP_INIT_HDR_EXT_n] = {
		ipareg_construct_endp_init_hdr_ext_n, ipareg_parse_dummy,
		0x00000814, 0x70, 0, 23, 1},
	[IPA_HW_v4_0][IPA_ENDP_INIT_AGGR_n] = {
		ipareg_construct_endp_init_aggr_n,
		ipareg_parse_endp_init_aggr_n,
		0x00000824, 0x70, 0, 23, 1},
	[IPA_HW_v4_0][IPA_TX_CFG] = {
		ipareg_construct_tx_cfg_v4_0, ipareg_parse_tx_cfg_v4_0,
		0x000001FC, 0, 0, 0, 0},
	[IPA_HW_v4_0][IPA_DEBUG_CNT_REG_n] = {
		ipareg_construct_dummy, ipareg_parse_dummy,
		-1, 0, 0, 0, 0},
	[IPA_HW_v4_0][IPA_DEBUG_CNT_CTRL_n] = {
		ipareg_construct_debug_cnt_ctrl_n, ipareg_parse_dummy,
		-1, 0, 0, 0, 0},
	[IPA_HW_v4_0][IPA_QCNCM] = {
		ipareg_construct_qcncm, ipareg_parse_qcncm,
		-1, 0, 0, 0, 0},
	[IPA_HW_v4_0][IPA_SINGLE_NDP_MODE] = {
		ipareg_construct_single_ndp_mode, ipareg_parse_single_ndp_mode,
		-1, 0, 0, 0, 0},
	[IPA_HW_v4_0][IPA_QSB_MAX_READS] = {
		ipareg_construct_qsb_max_reads_v4_0, ipareg_parse_dummy,
		0x00000078, 0, 0, 0, 0},
	[IPA_HW_v4_0][IPA_FILT_ROUT_HASH_FLUSH] = {
		ipareg_construct_dummy, ipareg_parse_dummy,
		0x0000014c, 0, 0, 0, 0},
	[IPA_HW_v4_0][IPA_ENDP_INIT_HDR_n] = {
		ipareg_construct_endp_init_hdr_n, ipareg_parse_dummy,
		0x00000810, 0x70, 0, 23, 1},
	[IPA_HW_v4_0][IPA_ENDP_INIT_ROUTE_n] = {
		ipareg_construct_endp_init_route_n, ipareg_parse_dummy,
		-1, 0, 0, 0, 0},
	[IPA_HW_v4_0][IPA_ENDP_INIT_MODE_n] = {
		ipareg_construct_endp_init_mode_n, ipareg_parse_dummy,
		0x00000820, 0x70, 0, 10, 1},
	[IPA_HW_v4_0][IPA_ENDP_INIT_NAT_n] = {
		ipareg_construct_endp_init_nat_n, ipareg_parse_dummy,
		0x0000080C, 0x70, 0, 10, 1},
	[IPA_HW_v4_0][IPA_ENDP_STATUS_n] = {
		ipareg_construct_endp_status_n_v4_0, ipareg_parse_dummy,
		0x00000840, 0x70, 0, 23, 1},
	[IPA_HW_v4_0][IPA_ENDP_FILTER_ROUTER_HSH_CFG_n] = {
		ipareg_construct_hash_cfg_n, ipareg_parse_hash_cfg_n,
		0x0000085C, 0x70, 0, 32, 1},
	[IPA_HW_v4_0][IPA_ENDP_INIT_CONN_TRACK_n] = {
		ipareg_construct_endp_init_conn_track_n,
		ipareg_parse_dummy,
		0x00000850, 0x70, 0, 10, 1},
	[IPA_HW_v4_0][IPA_ENDP_INIT_CTRL_SCND_n] = {
		ipareg_construct_endp_init_ctrl_scnd_n, ipareg_parse_dummy,
		0x00000804, 0x70, 0, 23, 1},
	[IPA_HW_v4_0][IPA_ENDP_INIT_HOL_BLOCK_EN_n] = {
		ipareg_construct_endp_init_hol_block_en_n,
		ipareg_parse_dummy,
		0x0000082c, 0x70, 10, 23, 1},
	[IPA_HW_v4_0][IPA_ENDP_INIT_HOL_BLOCK_TIMER_n] = {
		ipareg_construct_endp_init_hol_block_timer_n,
		ipareg_parse_dummy,
		0x00000830, 0x70, 10, 23, 1},
	[IPA_HW_v4_0][IPA_ENDP_INIT_DEAGGR_n] = {
		ipareg_construct_endp_init_deaggr_n,
		ipareg_parse_dummy,
		0x00000834, 0x70, 0, 10, 1},
	[IPA_HW_v4_0][IPA_ENDP_INIT_SEQ_n] = {
		ipareg_construct_dummy, ipareg_parse_dummy,
		0x0000083C, 0x70, 0, 10, 1},
	[IPA_HW_v4_0][IPA_ENDP_INIT_CFG_n] = {
		ipareg_construct_endp_init_cfg_n, ipareg_parse_dummy,
		0x00000808, 0x70, 0, 23, 1},
	[IPA_HW_v4_0][IPA_IRQ_EE_UC_n] = {
		ipareg_construct_dummy, ipareg_parse_dummy,
		0x0000301c, 0x1000, 0, 0, 1},
	[IPA_HW_v4_0][IPA_ENDP_INIT_HDR_METADATA_MASK_n] = {
		ipareg_construct_endp_init_hdr_metadata_mask_n,
		ipareg_parse_dummy,
		0x00000818, 0x70, 10, 23, 1},
	[IPA_HW_v4_0][IPA_ENDP_INIT_HDR_METADATA_n] = {
		ipareg_construct_endp_init_hdr_metadata_n,
		ipareg_parse_dummy,
		0x0000081c, 0x70, 0, 10, 1},
	[IPA_HW_v4_0][IPA_CLKON_CFG] = {
		ipareg_construct_clkon_cfg, ipareg_parse_clkon_cfg,
		0x00000044, 0, 0, 0, 0},
	[IPA_HW_v4_0][IPA_STAT_QUOTA_BASE_n] = {
		ipareg_construct_dummy, ipareg_parse_dummy,
		0x00000700, 0x4, 0, 0, 0},
	[IPA_HW_v4_0][IPA_STAT_QUOTA_MASK_n] = {
		ipareg_construct_dummy, ipareg_parse_dummy,
		0x00000708, 0x4, 0, 0, 0},
	[IPA_HW_v4_0][IPA_STAT_TETHERING_BASE_n] = {
		ipareg_construct_dummy, ipareg_parse_dummy,
		0x00000710, 0x4, 0, 0, 0},
	[IPA_HW_v4_0][IPA_STAT_TETHERING_MASK_n] = {
		ipareg_construct_dummy, ipareg_parse_dummy,
		0x00000718, 0x4, 0, 0, 0},
	[IPA_HW_v4_0][IPA_STAT_FILTER_IPV4_BASE] = {
		ipareg_construct_dummy, ipareg_parse_dummy,
		0x00000720, 0, 0, 0, 0},
	[IPA_HW_v4_0][IPA_STAT_FILTER_IPV6_BASE] = {
		ipareg_construct_dummy, ipareg_parse_dummy,
		0x00000724, 0, 0, 0, 0},
	[IPA_HW_v4_0][IPA_STAT_ROUTER_IPV4_BASE] = {
		ipareg_construct_dummy, ipareg_parse_dummy,
		0x00000728, 0, 0, 0, 0},
	[IPA_HW_v4_0][IPA_STAT_ROUTER_IPV6_BASE] = {
		ipareg_construct_dummy, ipareg_parse_dummy,
		0x0000072C, 0, 0, 0, 0},
	[IPA_HW_v4_0][IPA_STAT_FILTER_IPV4_START_ID] = {
		ipareg_construct_dummy, ipareg_parse_dummy,
		0x00000730, 0, 0, 0, 0},
	[IPA_HW_v4_0][IPA_STAT_FILTER_IPV6_START_ID] = {
		ipareg_construct_dummy, ipareg_parse_dummy,
		0x00000734, 0, 0, 0, 0},
	[IPA_HW_v4_0][IPA_STAT_ROUTER_IPV4_START_ID] = {
		ipareg_construct_dummy, ipareg_parse_dummy,
		0x00000738, 0, 0, 0, 0},
	[IPA_HW_v4_0][IPA_STAT_ROUTER_IPV6_START_ID] = {
		ipareg_construct_dummy, ipareg_parse_dummy,
		0x0000073C, 0, 0, 0, 0},
	[IPA_HW_v4_0][IPA_STAT_FILTER_IPV4_END_ID] = {
		ipareg_construct_dummy, ipareg_parse_dummy,
		0x00000740, 0, 0, 0, 0},
	[IPA_HW_v4_0][IPA_STAT_FILTER_IPV6_END_ID] = {
		ipareg_construct_dummy, ipareg_parse_dummy,
		0x00000744, 0, 0, 0, 0},
	[IPA_HW_v4_0][IPA_STAT_ROUTER_IPV4_END_ID] = {
		ipareg_construct_dummy, ipareg_parse_dummy,
		0x00000748, 0, 0, 0, 0},
	[IPA_HW_v4_0][IPA_STAT_ROUTER_IPV6_END_ID] = {
		ipareg_construct_dummy, ipareg_parse_dummy,
		0x0000074C, 0, 0, 0, 0},
	[IPA_HW_v4_0][IPA_STAT_DROP_CNT_BASE_n] = {
		ipareg_construct_dummy, ipareg_parse_dummy,
		0x00000750, 0x4, 0, 0, 1},
	[IPA_HW_v4_0][IPA_STAT_DROP_CNT_MASK_n] = {
		ipareg_construct_dummy, ipareg_parse_dummy,
		0x00000758, 0x4, 0, 0, 1},
	[IPA_HW_v4_0][IPA_STATE_TX_WRAPPER] = {
		ipareg_construct_dummy, ipareg_parse_dummy,
		0x00000090, 0, 0, 0, 1},
	[IPA_HW_v4_0][IPA_STATE_TX1] = {
		ipareg_construct_dummy, ipareg_parse_dummy,
		0x00000094, 0, 0, 0, 1},
	[IPA_HW_v4_0][IPA_STATE_FETCHER] = {
		ipareg_construct_dummy, ipareg_parse_dummy,
		0x00000098, 0, 0, 0, 1},
	[IPA_HW_v4_0][IPA_STATE_FETCHER_MASK] = {
		ipareg_construct_dummy, ipareg_parse_dummy,
		0x0000009C, 0, 0, 0, 1},
	[IPA_HW_v4_0][IPA_STATE_DFETCHER] = {
		ipareg_construct_dummy, ipareg_parse_dummy,
		0x000000A0, 0, 0, 0, 1},
	[IPA_HW_v4_0][IPA_STATE_ACL] = {
		ipareg_construct_dummy, ipareg_parse_dummy,
		0x000000A4, 0, 0, 0, 1},
	[IPA_HW_v4_0][IPA_STATE] = {
		ipareg_construct_dummy, ipareg_parse_dummy,
		0x000000A8, 0, 0, 0, 1},
	[IPA_HW_v4_0][IPA_STATE_RX_ACTIVE] = {
		ipareg_construct_dummy, ipareg_parse_dummy,
		0x000000AC, 0, 0, 0, 1},
	[IPA_HW_v4_0][IPA_STATE_TX0] = {
		ipareg_construct_dummy, ipareg_parse_dummy,
		0x000000B0, 0, 0, 0, 1},
	[IPA_HW_v4_0][IPA_STATE_AGGR_ACTIVE] = {
		ipareg_construct_dummy, ipareg_parse_dummy,
		0x000000B4, 0, 0, 0, 1},
	[IPA_HW_v4_0][IPA_STATE_GSI_TLV] = {
		ipareg_construct_dummy, ipareg_parse_dummy,
		0x000000B8, 0, 0, 0, 1},
	[IPA_HW_v4_0][IPA_STATE_GSI_AOS] = {
		ipareg_construct_dummy, ipareg_parse_dummy,
		0x000000BC, 0, 0, 0, 1},
	[IPA_HW_v4_0][IPA_STATE_GSI_IF] = {
		ipareg_construct_dummy, ipareg_parse_dummy,
		0x000000C0, 0, 0, 0, 1},
	[IPA_HW_v4_0][IPA_STATE_GSI_SKIP] = {
		ipareg_construct_dummy, ipareg_parse_dummy,
		0x000000C4, 0, 0, 0, 1},
	[IPA_HW_v4_0][IPA_SNOC_FEC_EE_n] = {
		ipareg_construct_dummy, ipareg_parse_dummy,
		0x00003018, 0x1000, 0, 0, 1},
	[IPA_HW_v4_0][IPA_FEC_ADDR_EE_n] = {
		ipareg_construct_dummy, ipareg_parse_dummy,
		0x00003020, 0x1000, 0, 0, 1},
	[IPA_HW_v4_0][IPA_FEC_ADDR_MSB_EE_n] = {
		ipareg_construct_dummy, ipareg_parse_dummy,
		0x00003024, 0x1000, 0, 0, 1},
	[IPA_HW_v4_0][IPA_FEC_ATTR_EE_n] = {
		ipareg_construct_dummy, ipareg_parse_dummy,
		0x00003028, 0x1000, 0, 0, 1},
	[IPA_HW_v4_0][IPA_MBIM_DEAGGR_FEC_ATTR_EE_n] = {
		ipareg_construct_dummy, ipareg_parse_dummy,
		0x00003028, 0x1000, 0, 0, 1},
	[IPA_HW_v4_0][IPA_GEN_DEAGGR_FEC_ATTR_EE_n] = {
		ipareg_construct_dummy, ipareg_parse_dummy,
		0x00003028, 0x1000, 0, 0, 1},
	[IPA_HW_v4_0][IPA_HOLB_DROP_IRQ_INFO_EE_n] = {
		ipareg_construct_dummy, ipareg_parse_dummy,
		0x0000303C, 0x1000, 0, 0, 1},
	[IPA_HW_v4_0][IPA_HOLB_DROP_IRQ_EN_EE_n] = {
		ipareg_construct_dummy, ipareg_parse_dummy,
		0x00003040, 0x1000, 0, 0, 1},
	[IPA_HW_v4_0][IPA_HOLB_DROP_IRQ_CLR_EE_n] = {
		ipareg_construct_dummy, ipareg_parse_dummy,
		0x00003044, 0x1000, 0, 0, 1},
	[IPA_HW_v4_0][IPA_ENDP_INIT_CTRL_STATUS_n] = {
		ipareg_construct_dummy, ipareg_parse_dummy,
		0x00000864, 0x70, 0, 23, 1},
	[IPA_HW_v4_0][IPA_ENDP_INIT_PROD_CFG_n] = {
		ipareg_construct_dummy, ipareg_parse_dummy,
		0x00000CC8, 0x70, 10, 23, 1},
	[IPA_HW_v4_0][IPA_ENDP_INIT_RSRC_GRP_n] = {
		ipareg_construct_endp_init_rsrc_grp_n_v3_5,
		ipareg_parse_dummy,
		0x00000838, 0x70, 0, 23, 1},
	[IPA_HW_v4_0][IPA_ENDP_YELLOW_RED_MARKER_CFG_n] = {
		ipareg_construct_dummy, ipareg_parse_dummy,
		0x00000CC0, 0x70, 10, 23, 1},

	/* IPA4.2 */
	[IPA_HW_v4_2][IPA_IDLE_INDICATION_CFG] = {
		ipareg_construct_idle_indication_cfg, ipareg_parse_dummy,
		0x00000240, 0, 0, 0, 0},
	[IPA_HW_v4_2][IPA_ENDP_INIT_HOL_BLOCK_TIMER_n] = {
		ipareg_construct_endp_init_hol_block_timer_n_v4_2,
		ipareg_parse_dummy,
		0x00000830, 0x70, 8, 17, 1},
	[IPA_HW_v4_2][IPA_ENDP_FILTER_ROUTER_HSH_CFG_n] = {
		ipareg_construct_dummy, ipareg_parse_dummy,
		-1, 0, 0, 0, 0},
	[IPA_HW_v4_2][IPA_HPS_FTCH_ARB_QUEUE_WEIGHT] = {
		ipareg_construct_dummy,
		ipareg_parse_dummy, -1, 0, 0, 0, 0},

	/* IPA4.5 */
	[IPA_HW_v4_5][IPA_SRC_RSRC_GRP_01_RSRC_TYPE_n] = {
		ipareg_construct_rsrg_grp_xy_v4_5, ipareg_parse_dummy,
		0x00000400, 0x20, 0, 0, 0},
	[IPA_HW_v4_5][IPA_SRC_RSRC_GRP_23_RSRC_TYPE_n] = {
		ipareg_construct_rsrg_grp_xy_v4_5, ipareg_parse_dummy,
		0x00000404, 0x20, 0, 0, 0},
	[IPA_HW_v4_5][IPA_SRC_RSRC_GRP_45_RSRC_TYPE_n] = {
		ipareg_construct_rsrg_grp_xy_v4_5, ipareg_parse_dummy,
		0x00000408, 0x20, 0, 0, 0},
	[IPA_HW_v4_5][IPA_DST_RSRC_GRP_01_RSRC_TYPE_n] = {
		ipareg_construct_rsrg_grp_xy_v4_5, ipareg_parse_dummy,
		0x00000500, 0x20, 0, 0, 0},
	[IPA_HW_v4_5][IPA_DST_RSRC_GRP_23_RSRC_TYPE_n] = {
		ipareg_construct_rsrg_grp_xy_v4_5, ipareg_parse_dummy,
		0x00000504, 0x20, 0, 0, 0},
	[IPA_HW_v4_5][IPA_DST_RSRC_GRP_45_RSRC_TYPE_n] = {
		ipareg_construct_rsrg_grp_xy_v4_5, ipareg_parse_dummy,
		0x00000508, 0x20, 0, 0, 0},
	[IPA_HW_v4_5][IPA_RX_HPS_CLIENTS_MIN_DEPTH_0] = {
		ipareg_construct_rx_hps_clients_depth0_v4_5,
		ipareg_parse_dummy,
		0x000023c4, 0, 0, 0, 0},
	[IPA_HW_v4_5][IPA_RX_HPS_CLIENTS_MAX_DEPTH_0] = {
		ipareg_construct_rx_hps_clients_depth0_v4_5,
		ipareg_parse_dummy,
		0x000023cc, 0, 0, 0, 0},
	[IPA_HW_v4_5][IPA_BCR] = {
		ipareg_construct_dummy, ipareg_parse_dummy,
		-1, 0, 0, 0, 0},
	[IPA_HW_v4_5][IPA_COMP_CFG] = {
		ipareg_construct_comp_cfg_v4_5, ipareg_parse_comp_cfg_v4_5,
		0x0000003C, 0, 0, 0, 0},
	[IPA_HW_v4_5][IPA_STATE_FETCHER_MASK] = {
		ipareg_construct_dummy, ipareg_parse_dummy,
		-1, 0, 0, 0, 0},
	[IPA_HW_v4_5][IPA_STATE_FETCHER_MASK_0] = {
		ipareg_construct_dummy, ipareg_parse_dummy,
		0x0000009C, 0, 0, 0, 1},
	[IPA_HW_v4_5][IPA_STATE_FETCHER_MASK_1] = {
		ipareg_construct_dummy, ipareg_parse_dummy,
		0x000000CC, 0, 0, 0, 1},
	[IPA_HW_v4_5][IPA_COUNTER_CFG] = {
		ipareg_construct_dummy, ipareg_parse_dummy,
		-1, 0, 0, 0, 0},
	[IPA_HW_v4_5][IPA_STATE_GSI_IF_CONS] = {
		ipareg_construct_dummy, ipareg_parse_dummy,
		0x000000C8, 0, 0, 0, 1},
	[IPA_HW_v4_5][IPA_STATE_DPL_FIFO] = {
		ipareg_construct_dummy, ipareg_parse_dummy,
		0x000000D0, 0, 0, 0, 1},
	[IPA_HW_v4_5][IPA_STATE_COAL_MASTER] = {
		ipareg_construct_dummy, ipareg_parse_dummy,
		0x000000D4, 0, 0, 0, 1},
	[IPA_HW_v4_5][IPA_GENERIC_RAM_ARBITER_PRIORITY] = {
		ipareg_construct_dummy, ipareg_parse_dummy,
		0x000000D8, 0, 0, 0, 1},
	[IPA_HW_v4_5][IPA_STATE_NLO_AGGR] = {
		ipareg_construct_dummy, ipareg_parse_dummy,
		0x000000DC, 0, 0, 0, 1},
	[IPA_HW_v4_5][IPA_STATE_COAL_MASTER_1] = {
		ipareg_construct_dummy, ipareg_parse_dummy,
		0x000000E0, 0, 0, 0, 1},
	[IPA_HW_v4_5][IPA_ENDP_YELLOW_RED_MARKER_CFG_n] = {
		ipareg_construct_dummy, ipareg_parse_dummy,
		0x00000860, 0x70, 13, 31, 1},
	[IPA_HW_v4_5][IPA_ENDP_INIT_MODE_n] = {
		ipareg_construct_endp_init_mode_n_v4_5, ipareg_parse_dummy,
		0x00000820, 0x70, 0, 13, 1},
	[IPA_HW_v4_5][IPA_TX_CFG] = {
		ipareg_construct_tx_cfg_v4_5, ipareg_parse_tx_cfg_v4_5,
		0x000001FC, 0, 0, 0, 0},
	[IPA_HW_v4_5][IPA_CLKON_CFG] = {
		ipareg_construct_clkon_cfg_v4_5, ipareg_parse_clkon_cfg_v4_5,
		0x00000044, 0, 0, 0, 0},
	[IPA_HW_v4_5][IPA_ENDP_INIT_SEQ_n] = {
		ipareg_construct_dummy, ipareg_parse_dummy,
		0x0000083C, 0x70, 0, 13, 1},
	[IPA_HW_v4_5][IPA_ENDP_INIT_CFG_n] = {
		ipareg_construct_endp_init_cfg_n, ipareg_parse_dummy,
		0x00000808, 0x70, 0, 31, 1},
	[IPA_HW_v4_5][IPA_ENDP_INIT_DEAGGR_n] = {
		ipareg_construct_endp_init_deaggr_n,
		ipareg_parse_dummy,
		0x00000834, 0x70, 0, 13, 1},
	[IPA_HW_v4_5][IPA_ENDP_INIT_CTRL_n] = {
		ipareg_construct_endp_init_ctrl_n_v4_0, ipareg_parse_dummy,
		0x00000800, 0x70, 0, 31, 1},
	[IPA_HW_v4_5][IPA_ENDP_INIT_CTRL_SCND_n] = {
		ipareg_construct_endp_init_ctrl_scnd_n, ipareg_parse_dummy,
		0x00000804, 0x70, 0, 31, 1},
	[IPA_HW_v4_5][IPA_ENDP_INIT_CTRL_STATUS_n] = {
		ipareg_construct_dummy, ipareg_parse_dummy,
		0x00000864, 0x70, 0, 31, 1},
	[IPA_HW_v4_5][IPA_ENDP_INIT_PROD_CFG_n] = {
		ipareg_construct_dummy, ipareg_parse_dummy,
		0x00000CC8, 0x70, 13, 31, 1},
	[IPA_HW_v4_5][IPA_ENDP_FILTER_ROUTER_HSH_CFG_n] = {
		ipareg_construct_hash_cfg_n, ipareg_parse_hash_cfg_n,
		0x0000085C, 0x70, 0, 32, 1},
	[IPA_HW_v4_5][IPA_ENDP_STATUS_n] = {
		ipareg_construct_endp_status_n_v4_5, ipareg_parse_dummy,
		0x00000840, 0x70, 0, 31, 1},
	[IPA_HW_v4_5][IPA_ENDP_INIT_NAT_n] = {
		ipareg_construct_endp_init_nat_n, ipareg_parse_dummy,
		0x0000080C, 0x70, 0, 13, 1},
	[IPA_HW_v4_5][IPA_ENDP_INIT_CONN_TRACK_n] = {
		ipareg_construct_endp_init_conn_track_n,
		ipareg_parse_dummy,
		0x00000850, 0x70, 0, 13, 1},
	[IPA_HW_v4_5][IPA_ENDP_INIT_RSRC_GRP_n] = {
		ipareg_construct_endp_init_rsrc_grp_n_v4_5,
		ipareg_parse_dummy,
		0x00000838, 0x70, 0, 31, 1},
	[IPA_HW_v4_5][IPA_STAT_FILTER_IPV4_START_ID] = {
		ipareg_construct_dummy, ipareg_parse_dummy,
		-1, 0, 0, 0, 0},
	[IPA_HW_v4_5][IPA_STAT_FILTER_IPV6_START_ID] = {
		ipareg_construct_dummy, ipareg_parse_dummy,
		-1, 0, 0, 0, 0},
	[IPA_HW_v4_5][IPA_STAT_ROUTER_IPV4_START_ID] = {
		ipareg_construct_dummy, ipareg_parse_dummy,
		-1, 0, 0, 0, 0},
	[IPA_HW_v4_5][IPA_STAT_ROUTER_IPV6_START_ID] = {
		ipareg_construct_dummy, ipareg_parse_dummy,
		-1, 0, 0, 0, 0},
	[IPA_HW_v4_5][IPA_STAT_FILTER_IPV4_END_ID] = {
		ipareg_construct_dummy, ipareg_parse_dummy,
		-1, 0, 0, 0, 0},
	[IPA_HW_v4_5][IPA_STAT_FILTER_IPV6_END_ID] = {
		ipareg_construct_dummy, ipareg_parse_dummy,
		-1, 0, 0, 0, 0},
	[IPA_HW_v4_5][IPA_STAT_ROUTER_IPV4_END_ID] = {
		ipareg_construct_dummy, ipareg_parse_dummy,
		-1, 0, 0, 0, 0},
	[IPA_HW_v4_5][IPA_STAT_ROUTER_IPV6_END_ID] = {
		ipareg_construct_dummy, ipareg_parse_dummy,
		-1, 0, 0, 0, 0},
<<<<<<< HEAD
=======
	[IPA_HW_v4_5][IPA_DPS_SEQUENCER_FIRST] = {
		ipareg_construct_dummy, ipareg_parse_dummy,
		0x00002570, 0, 0, 0, 0},
	[IPA_HW_v4_5][IPA_DPS_SEQUENCER_LAST] = {
		ipareg_construct_dummy, ipareg_parse_dummy,
		0x00002574, 0, 0, 0, 0},
	[IPA_HW_v4_5][IPA_HPS_SEQUENCER_FIRST] = {
		ipareg_construct_dummy, ipareg_parse_dummy,
		0x00002578, 0, 0, 0, 0},
	[IPA_HW_v4_5][IPA_HPS_SEQUENCER_LAST] = {
		ipareg_construct_dummy, ipareg_parse_dummy,
		0x0000257c, 0, 0, 0, 0},
>>>>>>> e71e1637
};

/*
 * ipahal_print_all_regs() - Loop and read and print all the valid registers
 *  Parameterized registers are also printed for all the valid ranges.
 *  Print to dmsg and IPC logs
 */
void ipahal_print_all_regs(bool print_to_dmesg)
{
	int i, j;
	struct ipahal_reg_obj *reg;

	IPAHAL_DBG("Printing all registers for ipa_hw_type %d\n",
		ipahal_ctx->hw_type);

	if ((ipahal_ctx->hw_type < IPA_HW_v4_0) ||
		(ipahal_ctx->hw_type >= IPA_HW_MAX)) {
		IPAHAL_ERR("invalid IPA HW type (%d)\n", ipahal_ctx->hw_type);
		return;
	}

	for (i = 0; i < IPA_REG_MAX ; i++) {
		reg = &(ipahal_reg_objs[ipahal_ctx->hw_type][i]);

		/* skip obsolete registers */
		if (reg->offset == -1)
			continue;

		if (!reg->en_print)
			continue;

		j = reg->n_start;

		if (j == reg->n_end) {
			if (print_to_dmesg)
				IPAHAL_DBG_REG("%s=0x%x\n",
					ipahal_reg_name_str(i),
					ipahal_read_reg_n(i, j));
			else
				IPAHAL_DBG_REG_IPC_ONLY("%s=0x%x\n",
					ipahal_reg_name_str(i),
					ipahal_read_reg_n(i, j));
		}

		for (; j < reg->n_end; j++) {
			if (print_to_dmesg)
				IPAHAL_DBG_REG("%s_%u=0x%x\n",
					ipahal_reg_name_str(i),
					j, ipahal_read_reg_n(i, j));
			else
				IPAHAL_DBG_REG_IPC_ONLY("%s_%u=0x%x\n",
					ipahal_reg_name_str(i),
					j, ipahal_read_reg_n(i, j));
		}
	}
}

/*
 * ipahal_reg_init() - Build the registers information table
 *  See ipahal_reg_objs[][] comments
 *
 * Note: As global variables are initialized with zero, any un-overridden
 *  register entry will be zero. By this we recognize them.
 */
int ipahal_reg_init(enum ipa_hw_type ipa_hw_type)
{
	int i;
	int j;
	struct ipahal_reg_obj zero_obj;

	IPAHAL_DBG_LOW("Entry - HW_TYPE=%d\n", ipa_hw_type);

	if ((ipa_hw_type < 0) || (ipa_hw_type >= IPA_HW_MAX)) {
		IPAHAL_ERR("invalid IPA HW type (%d)\n", ipa_hw_type);
		return -EINVAL;
	}

	memset(&zero_obj, 0, sizeof(zero_obj));
	for (i = IPA_HW_v3_0 ; i < ipa_hw_type ; i++) {
		for (j = 0; j < IPA_REG_MAX ; j++) {
			if (!memcmp(&ipahal_reg_objs[i+1][j], &zero_obj,
				sizeof(struct ipahal_reg_obj))) {
				memcpy(&ipahal_reg_objs[i+1][j],
					&ipahal_reg_objs[i][j],
					sizeof(struct ipahal_reg_obj));
			} else {
				/*
				 * explicitly overridden register.
				 * Check validity
				 */
				if (!ipahal_reg_objs[i+1][j].offset) {
					IPAHAL_ERR(
					  "reg=%s with zero offset ipa_ver=%d\n",
					  ipahal_reg_name_str(j), i+1);
					WARN_ON(1);
				}
				if (!ipahal_reg_objs[i+1][j].construct) {
					IPAHAL_ERR(
					  "reg=%s with NULL construct func ipa_ver=%d\n",
					  ipahal_reg_name_str(j), i+1);
					WARN_ON(1);
				}
				if (!ipahal_reg_objs[i+1][j].parse) {
					IPAHAL_ERR(
					  "reg=%s with NULL parse func ipa_ver=%d\n",
					  ipahal_reg_name_str(j), i+1);
					WARN_ON(1);
				}
			}
		}
	}

	return 0;
}

/*
 * ipahal_reg_name_str() - returns string that represent the register
 * @reg_name: [in] register name
 */
const char *ipahal_reg_name_str(enum ipahal_reg_name reg_name)
{
	if (reg_name < 0 || reg_name >= IPA_REG_MAX) {
		IPAHAL_ERR("requested name of invalid reg=%d\n", reg_name);
		return "Invalid Register";
	}

	return ipareg_name_to_str[reg_name];
}

/*
 * ipahal_read_reg_n() - Get n parameterized reg value
 */
u32 ipahal_read_reg_n(enum ipahal_reg_name reg, u32 n)
{
	u32 offset;

	if (reg >= IPA_REG_MAX) {
		IPAHAL_ERR("Invalid register reg=%u\n", reg);
		WARN_ON(1);
		return -EINVAL;
	}

	IPAHAL_DBG_LOW("read from %s n=%u\n",
		ipahal_reg_name_str(reg), n);

	offset = ipahal_reg_objs[ipahal_ctx->hw_type][reg].offset;
	if (offset == -1) {
		IPAHAL_ERR("Read access to obsolete reg=%s\n",
			ipahal_reg_name_str(reg));
		WARN_ON(1);
		return -EPERM;
	}
	offset += ipahal_reg_objs[ipahal_ctx->hw_type][reg].n_ofst * n;
	return ioread32(ipahal_ctx->base + offset);
}

/*
 * ipahal_read_reg_mn() - Get mn parameterized reg value
 */
u32 ipahal_read_reg_mn(enum ipahal_reg_name reg, u32 m, u32 n)
{
	u32 offset;

	if (reg >= IPA_REG_MAX) {
		IPAHAL_ERR("Invalid register reg=%u\n", reg);
		WARN_ON(1);
		return -EINVAL;
	}

	IPAHAL_DBG_LOW("read %s m=%u n=%u\n",
		ipahal_reg_name_str(reg), m, n);
	offset = ipahal_reg_objs[ipahal_ctx->hw_type][reg].offset;
	if (offset == -1) {
		IPAHAL_ERR("Read access to obsolete reg=%s\n",
			ipahal_reg_name_str(reg));
		WARN_ON_ONCE(1);
		return -EPERM;
	}
	/*
	 * Currently there is one register with m and n parameters
	 *	IPA_UC_MAILBOX_m_n. The m value of it is 0x80.
	 * If more such registers will be added in the future,
	 *	we can move the m parameter to the table above.
	 */
	offset += 0x80 * m;
	offset += ipahal_reg_objs[ipahal_ctx->hw_type][reg].n_ofst * n;
	return ioread32(ipahal_ctx->base + offset);
}

/*
 * ipahal_write_reg_mn() - Write to m/n parameterized reg a raw value
 */
void ipahal_write_reg_mn(enum ipahal_reg_name reg, u32 m, u32 n, u32 val)
{
	u32 offset;

	if (reg >= IPA_REG_MAX) {
		IPAHAL_ERR("Invalid register reg=%u\n", reg);
		WARN_ON(1);
		return;
	}

	IPAHAL_DBG_LOW("write to %s m=%u n=%u val=%u\n",
		ipahal_reg_name_str(reg), m, n, val);
	offset = ipahal_reg_objs[ipahal_ctx->hw_type][reg].offset;
	if (offset == -1) {
		IPAHAL_ERR("Write access to obsolete reg=%s\n",
			ipahal_reg_name_str(reg));
		WARN_ON(1);
		return;
	}
	/*
	 * Currently there is one register with m and n parameters
	 *	IPA_UC_MAILBOX_m_n. The m value of it is 0x80.
	 * If more such registers will be added in the future,
	 *	we can move the m parameter to the table above.
	 */
	offset +=  0x80 * m;
	offset += ipahal_reg_objs[ipahal_ctx->hw_type][reg].n_ofst * n;
	iowrite32(val, ipahal_ctx->base + offset);
}

/*
 * ipahal_read_reg_n_fields() - Get the parsed value of n parameterized reg
 */
u32 ipahal_read_reg_n_fields(enum ipahal_reg_name reg, u32 n, void *fields)
{
	u32 val = 0;
	u32 offset;

	if (!fields) {
		IPAHAL_ERR("Input error fields\n");
		WARN_ON(1);
		return -EINVAL;
	}

	if (reg >= IPA_REG_MAX) {
		IPAHAL_ERR("Invalid register reg=%u\n", reg);
		WARN_ON(1);
		return -EINVAL;
	}

	IPAHAL_DBG_LOW("read from %s n=%u and parse it\n",
		ipahal_reg_name_str(reg), n);
	offset = ipahal_reg_objs[ipahal_ctx->hw_type][reg].offset;
	if (offset == -1) {
		IPAHAL_ERR("Read access to obsolete reg=%s\n",
			ipahal_reg_name_str(reg));
		WARN_ON(1);
		return -EPERM;
	}
	offset += ipahal_reg_objs[ipahal_ctx->hw_type][reg].n_ofst * n;
	val = ioread32(ipahal_ctx->base + offset);
	ipahal_reg_objs[ipahal_ctx->hw_type][reg].parse(reg, fields, val);

	return val;
}

/*
 * ipahal_write_reg_n_fields() - Write to n parameterized reg a prased value
 */
void ipahal_write_reg_n_fields(enum ipahal_reg_name reg, u32 n,
		const void *fields)
{
	u32 val = 0;
	u32 offset;

	if (!fields) {
		IPAHAL_ERR("Input error fields=%pK\n", fields);
		WARN_ON(1);
		return;
	}

	if (reg >= IPA_REG_MAX) {
		IPAHAL_ERR("Invalid register reg=%u\n", reg);
		WARN_ON(1);
		return;
	}

	IPAHAL_DBG_LOW("write to %s n=%u after constructing it\n",
		ipahal_reg_name_str(reg), n);
	offset = ipahal_reg_objs[ipahal_ctx->hw_type][reg].offset;
	if (offset == -1) {
		IPAHAL_ERR("Write access to obsolete reg=%s\n",
			ipahal_reg_name_str(reg));
		WARN_ON(1);
		return;
	}
	offset += ipahal_reg_objs[ipahal_ctx->hw_type][reg].n_ofst * n;
	ipahal_reg_objs[ipahal_ctx->hw_type][reg].construct(reg, fields, &val);

	iowrite32(val, ipahal_ctx->base + offset);
}

/*
 * Get the offset of a m/n parameterized register
 */
u32 ipahal_get_reg_mn_ofst(enum ipahal_reg_name reg, u32 m, u32 n)
{
	u32 offset;

	if (reg >= IPA_REG_MAX) {
		IPAHAL_ERR("Invalid register reg=%u\n", reg);
		WARN_ON(1);
		return -EINVAL;
	}

	IPAHAL_DBG_LOW("get offset of %s m=%u n=%u\n",
		ipahal_reg_name_str(reg), m, n);
	offset = ipahal_reg_objs[ipahal_ctx->hw_type][reg].offset;
	if (offset == -1) {
		IPAHAL_ERR("Access to obsolete reg=%s\n",
			ipahal_reg_name_str(reg));
		WARN_ON(1);
		return -EPERM;
	}
	/*
	 * Currently there is one register with m and n parameters
	 *	IPA_UC_MAILBOX_m_n. The m value of it is 0x80.
	 * If more such registers will be added in the future,
	 *	we can move the m parameter to the table above.
	 */
	offset +=  0x80 * m;
	offset += ipahal_reg_objs[ipahal_ctx->hw_type][reg].n_ofst * n;

	return offset;
}

u32 ipahal_get_reg_base(void)
{
	return 0x00040000;
}


/*
 * Specific functions
 * These functions supply specific register values for specific operations
 *  that cannot be reached by generic functions.
 * E.g. To disable aggregation, need to write to specific bits of the AGGR
 *  register. The other bits should be untouched. This oeprate is very specific
 *  and cannot be generically defined. For such operations we define these
 *  specific functions.
 */

u32 ipahal_aggr_get_max_byte_limit(void)
{
	return
		IPA_ENDP_INIT_AGGR_n_AGGR_BYTE_LIMIT_BMSK >>
		IPA_ENDP_INIT_AGGR_n_AGGR_BYTE_LIMIT_SHFT;
}

u32 ipahal_aggr_get_max_pkt_limit(void)
{
	return
		IPA_ENDP_INIT_AGGR_n_AGGR_PKT_LIMIT_BMSK >>
		IPA_ENDP_INIT_AGGR_n_AGGR_PKT_LIMIT_SHFT;
}

void ipahal_get_aggr_force_close_valmask(int ep_idx,
	struct ipahal_reg_valmask *valmask)
{
	u32 shft;
	u32 bmsk;

	if (!valmask) {
		IPAHAL_ERR("Input error\n");
		return;
	}

	memset(valmask, 0, sizeof(struct ipahal_reg_valmask));

	if (ipahal_ctx->hw_type <= IPA_HW_v3_1) {
		shft = IPA_AGGR_FORCE_CLOSE_AGGR_FORCE_CLOSE_PIPE_BITMAP_SHFT;
		bmsk = IPA_AGGR_FORCE_CLOSE_AGGR_FORCE_CLOSE_PIPE_BITMAP_BMSK;
	} else if (ipahal_ctx->hw_type <= IPA_HW_v3_5_1) {
		shft =
		IPA_AGGR_FORCE_CLOSE_AGGR_FORCE_CLOSE_PIPE_BITMAP_SHFT_V3_5;
		bmsk =
		IPA_AGGR_FORCE_CLOSE_AGGR_FORCE_CLOSE_PIPE_BITMAP_BMSK_V3_5;
	} else if (ipahal_ctx->hw_type <= IPA_HW_v4_1) {
		shft =
		IPA_AGGR_FORCE_CLOSE_AGGR_FORCE_CLOSE_PIPE_BITMAP_SHFT_V4_0;
		bmsk =
		IPA_AGGR_FORCE_CLOSE_AGGR_FORCE_CLOSE_PIPE_BITMAP_BMSK_V4_0;
	} else if (ipahal_ctx->hw_type <= IPA_HW_v4_2) {
		shft =
		IPA_AGGR_FORCE_CLOSE_AGGR_FORCE_CLOSE_PIPE_BITMAP_SHFT_V4_2;
		bmsk =
		IPA_AGGR_FORCE_CLOSE_AGGR_FORCE_CLOSE_PIPE_BITMAP_BMSK_V4_2;
	} else if (ipahal_ctx->hw_type <= IPA_HW_v4_5) {
		shft =
		IPA_AGGR_FORCE_CLOSE_AGGR_FORCE_CLOSE_PIPE_BITMAP_SHFT_V4_5;
		bmsk =
		IPA_AGGR_FORCE_CLOSE_AGGR_FORCE_CLOSE_PIPE_BITMAP_BMSK_V4_5;
	}

	if (ep_idx > (sizeof(valmask->val) * 8 - 1)) {
		IPAHAL_ERR("too big ep_idx %d\n", ep_idx);
		ipa_assert();
		return;
	}
	IPA_SETFIELD_IN_REG(valmask->val, 1 << ep_idx, shft, bmsk);
	valmask->mask = bmsk;
}

void ipahal_get_fltrt_hash_flush_valmask(
	struct ipahal_reg_fltrt_hash_flush *flush,
	struct ipahal_reg_valmask *valmask)
{
	if (!flush || !valmask) {
		IPAHAL_ERR("Input error: flush=%pK ; valmask=%pK\n",
			flush, valmask);
		return;
	}

	memset(valmask, 0, sizeof(struct ipahal_reg_valmask));

	if (flush->v6_rt)
		valmask->val |=
			(1<<IPA_FILT_ROUT_HASH_FLUSH_IPv6_ROUT_SHFT);
	if (flush->v6_flt)
		valmask->val |=
			(1<<IPA_FILT_ROUT_HASH_FLUSH_IPv6_FILT_SHFT);
	if (flush->v4_rt)
		valmask->val |=
			(1<<IPA_FILT_ROUT_HASH_FLUSH_IPv4_ROUT_SHFT);
	if (flush->v4_flt)
		valmask->val |=
			(1<<IPA_FILT_ROUT_HASH_FLUSH_IPv4_FILT_SHFT);

	valmask->mask = valmask->val;
}<|MERGE_RESOLUTION|>--- conflicted
+++ resolved
@@ -497,15 +497,9 @@
 {
 	struct ipahal_reg_ep_cfg_status *ep_status =
 		(struct ipahal_reg_ep_cfg_status *)fields;
-<<<<<<< HEAD
 
 	ipareg_construct_endp_status_n_common(ep_status, val);
 
-=======
-
-	ipareg_construct_endp_status_n_common(ep_status, val);
-
->>>>>>> e71e1637
 	IPA_SETFIELD_IN_REG(*val, ep_status->status_pkt_suppress,
 			IPA_ENDP_STATUS_n_STATUS_PKT_SUPPRESS_SHFT,
 			IPA_ENDP_STATUS_n_STATUS_PKT_SUPPRESS_BMSK);
@@ -633,8 +627,6 @@
 
 static void ipareg_construct_clkon_cfg(
 	enum ipahal_reg_name reg, const void *fields, u32 *val)
-<<<<<<< HEAD
-=======
 {
 	struct ipahal_reg_clkon_cfg *clkon_cfg =
 		(struct ipahal_reg_clkon_cfg *)fields;
@@ -648,29 +640,12 @@
 
 static void ipareg_construct_clkon_cfg_v4_5(
 	enum ipahal_reg_name reg, const void *fields, u32 *val)
->>>>>>> e71e1637
 {
 	struct ipahal_reg_clkon_cfg *clkon_cfg =
 		(struct ipahal_reg_clkon_cfg *)fields;
 
 	ipareg_construct_clkon_cfg_common(clkon_cfg, val);
 
-<<<<<<< HEAD
-	IPA_SETFIELD_IN_REG(*val, !!clkon_cfg->open_dcmp,
-			IPA_CLKON_CFG_OPEN_DCMP_SHFT,
-			IPA_CLKON_CFG_OPEN_DCMP_BMSK);
-}
-
-static void ipareg_construct_clkon_cfg_v4_5(
-	enum ipahal_reg_name reg, const void *fields, u32 *val)
-{
-	struct ipahal_reg_clkon_cfg *clkon_cfg =
-		(struct ipahal_reg_clkon_cfg *)fields;
-
-	ipareg_construct_clkon_cfg_common(clkon_cfg, val);
-
-=======
->>>>>>> e71e1637
 	IPA_SETFIELD_IN_REG(*val, !!clkon_cfg->open_dpl_fifo,
 			IPA_CLKON_CFG_CGC_OPEN_DPL_FIFO_SHFT_V4_5,
 			IPA_CLKON_CFG_CGC_OPEN_DPL_FIFO_BMSK_V4_5);
@@ -805,7 +780,6 @@
 		(struct ipahal_reg_clkon_cfg *)fields;
 
 	ipareg_parse_clkon_cfg_common(clkon_cfg, val);
-<<<<<<< HEAD
 
 	clkon_cfg->open_dcmp = IPA_GETFIELD_FROM_REG(val,
 			IPA_CLKON_CFG_OPEN_DCMP_SHFT,
@@ -820,22 +794,6 @@
 
 	ipareg_parse_clkon_cfg_common(clkon_cfg, val);
 
-=======
-
-	clkon_cfg->open_dcmp = IPA_GETFIELD_FROM_REG(val,
-			IPA_CLKON_CFG_OPEN_DCMP_SHFT,
-			IPA_CLKON_CFG_OPEN_DCMP_BMSK);
-}
-
-static void ipareg_parse_clkon_cfg_v4_5(
-	enum ipahal_reg_name reg, void *fields, u32 val)
-{
-	struct ipahal_reg_clkon_cfg *clkon_cfg =
-		(struct ipahal_reg_clkon_cfg *)fields;
-
-	ipareg_parse_clkon_cfg_common(clkon_cfg, val);
-
->>>>>>> e71e1637
 	clkon_cfg->open_dpl_fifo = IPA_GETFIELD_FROM_REG(val,
 			IPA_CLKON_CFG_CGC_OPEN_DPL_FIFO_SHFT_V4_5,
 			IPA_CLKON_CFG_CGC_OPEN_DPL_FIFO_BMSK_V4_5);
@@ -2683,8 +2641,6 @@
 	[IPA_HW_v4_5][IPA_STAT_ROUTER_IPV6_END_ID] = {
 		ipareg_construct_dummy, ipareg_parse_dummy,
 		-1, 0, 0, 0, 0},
-<<<<<<< HEAD
-=======
 	[IPA_HW_v4_5][IPA_DPS_SEQUENCER_FIRST] = {
 		ipareg_construct_dummy, ipareg_parse_dummy,
 		0x00002570, 0, 0, 0, 0},
@@ -2697,7 +2653,6 @@
 	[IPA_HW_v4_5][IPA_HPS_SEQUENCER_LAST] = {
 		ipareg_construct_dummy, ipareg_parse_dummy,
 		0x0000257c, 0, 0, 0, 0},
->>>>>>> e71e1637
 };
 
 /*
