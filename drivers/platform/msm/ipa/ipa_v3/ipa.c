/* Copyright (c) 2012-2018, The Linux Foundation. All rights reserved.
 *
 * This program is free software; you can redistribute it and/or modify
 * it under the terms of the GNU General Public License version 2 and
 * only version 2 as published by the Free Software Foundation.
 *
 * This program is distributed in the hope that it will be useful,
 * but WITHOUT ANY WARRANTY; without even the implied warranty of
 * MERCHANTABILITY or FITNESS FOR A PARTICULAR PURPOSE.  See the
 * GNU General Public License for more details.
 */

#include <linux/clk.h>
#include <linux/compat.h>
#include <linux/device.h>
#include <linux/dmapool.h>
#include <linux/fs.h>
#include <linux/genalloc.h>
#include <linux/init.h>
#include <linux/kernel.h>
#include <linux/mm.h>
#include <linux/module.h>
#include <linux/of.h>
#include <linux/of_platform.h>
#include <linux/platform_device.h>
#include <linux/rbtree.h>
#include <linux/of_gpio.h>
#include <linux/uaccess.h>
#include <linux/interrupt.h>
#include <linux/msm-bus.h>
#include <linux/msm-bus-board.h>
#include <linux/netdevice.h>
#include <linux/delay.h>
#include <linux/msm_gsi.h>
#include <linux/qcom_iommu.h>
#include <linux/time.h>
#include <linux/hashtable.h>
#include <linux/hash.h>
#include <soc/qcom/subsystem_restart.h>
#include <soc/qcom/smem.h>
#include <soc/qcom/scm.h>

#ifdef CONFIG_ARM64

/* Outer caches unsupported on ARM64 platforms */
#define outer_flush_range(x, y)
#define __cpuc_flush_dcache_area __flush_dcache_area

#endif

#define IPA_SUBSYSTEM_NAME "ipa_fws"
#include "ipa_i.h"
#include "../ipa_rm_i.h"
#include "ipahal/ipahal.h"

#define CREATE_TRACE_POINTS
#include "ipa_trace.h"

#define IPA_GPIO_IN_QUERY_CLK_IDX 0
#define IPA_GPIO_OUT_CLK_RSP_CMPLT_IDX 0
#define IPA_GPIO_OUT_CLK_VOTE_IDX 1

#define IPA_SUMMING_THRESHOLD (0x10)
#define IPA_PIPE_MEM_START_OFST (0x0)
#define IPA_PIPE_MEM_SIZE (0x0)
#define IPA_MOBILE_AP_MODE(x) (x == IPA_MODE_MOBILE_AP_ETH || \
			       x == IPA_MODE_MOBILE_AP_WAN || \
			       x == IPA_MODE_MOBILE_AP_WLAN)
#define IPA_CNOC_CLK_RATE (75 * 1000 * 1000UL)
#define IPA_A5_MUX_HEADER_LENGTH (8)

#define IPA_AGGR_MAX_STR_LENGTH (10)

#define CLEANUP_TAG_PROCESS_TIMEOUT 500

#define IPA_AGGR_STR_IN_BYTES(str) \
	(strnlen((str), IPA_AGGR_MAX_STR_LENGTH - 1) + 1)

#define IPA_TRANSPORT_PROD_TIMEOUT_MSEC 100

#define IPA3_ACTIVE_CLIENTS_TABLE_BUF_SIZE 2048

#define IPA3_ACTIVE_CLIENT_LOG_TYPE_EP 0
#define IPA3_ACTIVE_CLIENT_LOG_TYPE_SIMPLE 1
#define IPA3_ACTIVE_CLIENT_LOG_TYPE_RESOURCE 2
#define IPA3_ACTIVE_CLIENT_LOG_TYPE_SPECIAL 3

#define IPA_SMEM_SIZE (8 * 1024)

/* round addresses for closes page per SMMU requirements */
#define IPA_SMMU_ROUND_TO_PAGE(iova, pa, size, iova_p, pa_p, size_p) \
	do { \
		(iova_p) = rounddown((iova), PAGE_SIZE); \
		(pa_p) = rounddown((pa), PAGE_SIZE); \
		(size_p) = roundup((size) + (pa) - (pa_p), PAGE_SIZE); \
	} while (0)


/* The relative location in /lib/firmware where the FWs will reside */
#define IPA_FWS_PATH "ipa/ipa_fws.elf"

#ifdef CONFIG_COMPAT
#define IPA_IOC_ADD_HDR32 _IOWR(IPA_IOC_MAGIC, \
					IPA_IOCTL_ADD_HDR, \
					compat_uptr_t)
#define IPA_IOC_DEL_HDR32 _IOWR(IPA_IOC_MAGIC, \
					IPA_IOCTL_DEL_HDR, \
					compat_uptr_t)
#define IPA_IOC_ADD_RT_RULE32 _IOWR(IPA_IOC_MAGIC, \
					IPA_IOCTL_ADD_RT_RULE, \
					compat_uptr_t)
#define IPA_IOC_DEL_RT_RULE32 _IOWR(IPA_IOC_MAGIC, \
					IPA_IOCTL_DEL_RT_RULE, \
					compat_uptr_t)
#define IPA_IOC_ADD_FLT_RULE32 _IOWR(IPA_IOC_MAGIC, \
					IPA_IOCTL_ADD_FLT_RULE, \
					compat_uptr_t)
#define IPA_IOC_DEL_FLT_RULE32 _IOWR(IPA_IOC_MAGIC, \
					IPA_IOCTL_DEL_FLT_RULE, \
					compat_uptr_t)
#define IPA_IOC_GET_RT_TBL32 _IOWR(IPA_IOC_MAGIC, \
				IPA_IOCTL_GET_RT_TBL, \
				compat_uptr_t)
#define IPA_IOC_COPY_HDR32 _IOWR(IPA_IOC_MAGIC, \
				IPA_IOCTL_COPY_HDR, \
				compat_uptr_t)
#define IPA_IOC_QUERY_INTF32 _IOWR(IPA_IOC_MAGIC, \
				IPA_IOCTL_QUERY_INTF, \
				compat_uptr_t)
#define IPA_IOC_QUERY_INTF_TX_PROPS32 _IOWR(IPA_IOC_MAGIC, \
				IPA_IOCTL_QUERY_INTF_TX_PROPS, \
				compat_uptr_t)
#define IPA_IOC_QUERY_INTF_RX_PROPS32 _IOWR(IPA_IOC_MAGIC, \
					IPA_IOCTL_QUERY_INTF_RX_PROPS, \
					compat_uptr_t)
#define IPA_IOC_QUERY_INTF_EXT_PROPS32 _IOWR(IPA_IOC_MAGIC, \
					IPA_IOCTL_QUERY_INTF_EXT_PROPS, \
					compat_uptr_t)
#define IPA_IOC_GET_HDR32 _IOWR(IPA_IOC_MAGIC, \
				IPA_IOCTL_GET_HDR, \
				compat_uptr_t)
#define IPA_IOC_ALLOC_NAT_MEM32 _IOWR(IPA_IOC_MAGIC, \
				IPA_IOCTL_ALLOC_NAT_MEM, \
				compat_uptr_t)
#define IPA_IOC_ALLOC_NAT_TABLE32 _IOWR(IPA_IOC_MAGIC, \
				IPA_IOCTL_ALLOC_NAT_TABLE, \
				compat_uptr_t)
#define IPA_IOC_V4_INIT_NAT32 _IOWR(IPA_IOC_MAGIC, \
				IPA_IOCTL_V4_INIT_NAT, \
				compat_uptr_t)
#define IPA_IOC_NAT_DMA32 _IOWR(IPA_IOC_MAGIC, \
				IPA_IOCTL_NAT_DMA, \
				compat_uptr_t)
#define IPA_IOC_V4_DEL_NAT32 _IOWR(IPA_IOC_MAGIC, \
				IPA_IOCTL_V4_DEL_NAT, \
				compat_uptr_t)
#define IPA_IOC_DEL_NAT_TABLE32 _IOWR(IPA_IOC_MAGIC, \
				IPA_IOCTL_DEL_NAT_TABLE, \
				compat_uptr_t)
#define IPA_IOC_GET_NAT_OFFSET32 _IOWR(IPA_IOC_MAGIC, \
				IPA_IOCTL_GET_NAT_OFFSET, \
				compat_uptr_t)
#define IPA_IOC_PULL_MSG32 _IOWR(IPA_IOC_MAGIC, \
				IPA_IOCTL_PULL_MSG, \
				compat_uptr_t)
#define IPA_IOC_RM_ADD_DEPENDENCY32 _IOWR(IPA_IOC_MAGIC, \
				IPA_IOCTL_RM_ADD_DEPENDENCY, \
				compat_uptr_t)
#define IPA_IOC_RM_DEL_DEPENDENCY32 _IOWR(IPA_IOC_MAGIC, \
				IPA_IOCTL_RM_DEL_DEPENDENCY, \
				compat_uptr_t)
#define IPA_IOC_GENERATE_FLT_EQ32 _IOWR(IPA_IOC_MAGIC, \
				IPA_IOCTL_GENERATE_FLT_EQ, \
				compat_uptr_t)
#define IPA_IOC_QUERY_RT_TBL_INDEX32 _IOWR(IPA_IOC_MAGIC, \
				IPA_IOCTL_QUERY_RT_TBL_INDEX, \
				compat_uptr_t)
#define IPA_IOC_WRITE_QMAPID32  _IOWR(IPA_IOC_MAGIC, \
				IPA_IOCTL_WRITE_QMAPID, \
				compat_uptr_t)
#define IPA_IOC_MDFY_FLT_RULE32 _IOWR(IPA_IOC_MAGIC, \
				IPA_IOCTL_MDFY_FLT_RULE, \
				compat_uptr_t)
#define IPA_IOC_NOTIFY_WAN_UPSTREAM_ROUTE_ADD32 _IOWR(IPA_IOC_MAGIC, \
				IPA_IOCTL_NOTIFY_WAN_UPSTREAM_ROUTE_ADD, \
				compat_uptr_t)
#define IPA_IOC_NOTIFY_WAN_UPSTREAM_ROUTE_DEL32 _IOWR(IPA_IOC_MAGIC, \
				IPA_IOCTL_NOTIFY_WAN_UPSTREAM_ROUTE_DEL, \
				compat_uptr_t)
#define IPA_IOC_NOTIFY_WAN_EMBMS_CONNECTED32 _IOWR(IPA_IOC_MAGIC, \
					IPA_IOCTL_NOTIFY_WAN_EMBMS_CONNECTED, \
					compat_uptr_t)
#define IPA_IOC_ADD_HDR_PROC_CTX32 _IOWR(IPA_IOC_MAGIC, \
				IPA_IOCTL_ADD_HDR_PROC_CTX, \
				compat_uptr_t)
#define IPA_IOC_DEL_HDR_PROC_CTX32 _IOWR(IPA_IOC_MAGIC, \
				IPA_IOCTL_DEL_HDR_PROC_CTX, \
				compat_uptr_t)
#define IPA_IOC_MDFY_RT_RULE32 _IOWR(IPA_IOC_MAGIC, \
				IPA_IOCTL_MDFY_RT_RULE, \
				compat_uptr_t)

/**
 * struct ipa3_ioc_nat_alloc_mem32 - nat table memory allocation
 * properties
 * @dev_name: input parameter, the name of table
 * @size: input parameter, size of table in bytes
 * @offset: output parameter, offset into page in case of system memory
 */
struct ipa3_ioc_nat_alloc_mem32 {
	char dev_name[IPA_RESOURCE_NAME_MAX];
	compat_size_t size;
	compat_off_t offset;
};

/**
* struct ipa_ioc_nat_ipv6ct_table_alloc32 - table memory allocation
* properties
* @size: input parameter, size of table in bytes
* @offset: output parameter, offset into page in case of system memory
*/
struct ipa_ioc_nat_ipv6ct_table_alloc32 {
	compat_size_t size;
	compat_off_t offset;
};

#endif

#define IPA_TZ_UNLOCK_ATTRIBUTE 0xDEADBEEF
#define TZ_MEM_PROTECT_REGION_ID 0x10

struct tz_smmu_ipa_protect_region_iovec_s {
	u64 input_addr;
	u64 output_addr;
	u64 size;
	u32 attr;
} __packed;

struct tz_smmu_ipa_protect_region_s {
	phys_addr_t iovec_buf;
	u32 size_bytes;
} __packed;

static void ipa3_start_tag_process(struct work_struct *work);
static DECLARE_WORK(ipa3_tag_work, ipa3_start_tag_process);

static void ipa3_sps_release_resource(struct work_struct *work);
static DECLARE_DELAYED_WORK(ipa3_sps_release_resource_work,
	ipa3_sps_release_resource);
static void ipa_gsi_notify_cb(struct gsi_per_notify *notify);

static void ipa_gsi_request_resource(struct work_struct *work);
static DECLARE_WORK(ipa_gsi_request_resource_work,
	ipa_gsi_request_resource);

static void ipa_gsi_release_resource(struct work_struct *work);
static DECLARE_DELAYED_WORK(ipa_gsi_release_resource_work,
	ipa_gsi_release_resource);

static void ipa3_post_init_wq(struct work_struct *work);
static DECLARE_WORK(ipa3_post_init_work, ipa3_post_init_wq);

static struct ipa3_plat_drv_res ipa3_res = {0, };
struct msm_bus_scale_pdata *ipa3_bus_scale_table;

static struct clk *ipa3_clk;
static struct clk *smmu_clk;

struct ipa3_context *ipa3_ctx;
static struct device *master_dev;
struct platform_device *ipa3_pdev;
static struct {
	bool present;
	bool arm_smmu;
	bool disable_htw;
	bool fast_map;
	bool s1_bypass;
	u32 ipa_base;
	u32 ipa_size;
} smmu_info;

static char *active_clients_table_buf;

int ipa3_active_clients_log_print_buffer(char *buf, int size)
{
	int i;
	int nbytes;
	int cnt = 0;
	int start_idx;
	int end_idx;

	start_idx = (ipa3_ctx->ipa3_active_clients_logging.log_tail + 1) %
			IPA3_ACTIVE_CLIENTS_LOG_BUFFER_SIZE_LINES;
	end_idx = ipa3_ctx->ipa3_active_clients_logging.log_head;
	for (i = start_idx; i != end_idx;
		i = (i + 1) % IPA3_ACTIVE_CLIENTS_LOG_BUFFER_SIZE_LINES) {
		nbytes = scnprintf(buf + cnt, size - cnt, "%s\n",
				ipa3_ctx->ipa3_active_clients_logging
				.log_buffer[i]);
		cnt += nbytes;
	}

	return cnt;
}

int ipa3_active_clients_log_print_table(char *buf, int size)
{
	int i;
	struct ipa3_active_client_htable_entry *iterator;
	int cnt = 0;

	cnt = scnprintf(buf, size, "\n---- Active Clients Table ----\n");
	hash_for_each(ipa3_ctx->ipa3_active_clients_logging.htable, i,
			iterator, list) {
		switch (iterator->type) {
		case IPA3_ACTIVE_CLIENT_LOG_TYPE_EP:
			cnt += scnprintf(buf + cnt, size - cnt,
					"%-40s %-3d ENDPOINT\n",
					iterator->id_string, iterator->count);
			break;
		case IPA3_ACTIVE_CLIENT_LOG_TYPE_SIMPLE:
			cnt += scnprintf(buf + cnt, size - cnt,
					"%-40s %-3d SIMPLE\n",
					iterator->id_string, iterator->count);
			break;
		case IPA3_ACTIVE_CLIENT_LOG_TYPE_RESOURCE:
			cnt += scnprintf(buf + cnt, size - cnt,
					"%-40s %-3d RESOURCE\n",
					iterator->id_string, iterator->count);
			break;
		case IPA3_ACTIVE_CLIENT_LOG_TYPE_SPECIAL:
			cnt += scnprintf(buf + cnt, size - cnt,
					"%-40s %-3d SPECIAL\n",
					iterator->id_string, iterator->count);
			break;
		default:
			IPAERR("Trying to print illegal active_clients type");
			break;
		}
	}
	cnt += scnprintf(buf + cnt, size - cnt,
			"\nTotal active clients count: %d\n",
			ipa3_ctx->ipa3_active_clients.cnt);

	return cnt;
}

static int ipa3_active_clients_panic_notifier(struct notifier_block *this,
		unsigned long event, void *ptr)
{
	ipa3_active_clients_lock();
	ipa3_active_clients_log_print_table(active_clients_table_buf,
			IPA3_ACTIVE_CLIENTS_TABLE_BUF_SIZE);
	IPAERR("%s", active_clients_table_buf);
	ipa3_active_clients_unlock();

	return NOTIFY_DONE;
}

static struct notifier_block ipa3_active_clients_panic_blk = {
	.notifier_call  = ipa3_active_clients_panic_notifier,
};

static int ipa3_active_clients_log_insert(const char *string)
{
	int head;
	int tail;

	if (!ipa3_ctx->ipa3_active_clients_logging.log_rdy)
		return -EPERM;

	head = ipa3_ctx->ipa3_active_clients_logging.log_head;
	tail = ipa3_ctx->ipa3_active_clients_logging.log_tail;

	memset(ipa3_ctx->ipa3_active_clients_logging.log_buffer[head], '_',
			IPA3_ACTIVE_CLIENTS_LOG_LINE_LEN);
	strlcpy(ipa3_ctx->ipa3_active_clients_logging.log_buffer[head], string,
			(size_t)IPA3_ACTIVE_CLIENTS_LOG_LINE_LEN);
	head = (head + 1) % IPA3_ACTIVE_CLIENTS_LOG_BUFFER_SIZE_LINES;
	if (tail == head)
		tail = (tail + 1) % IPA3_ACTIVE_CLIENTS_LOG_BUFFER_SIZE_LINES;

	ipa3_ctx->ipa3_active_clients_logging.log_tail = tail;
	ipa3_ctx->ipa3_active_clients_logging.log_head = head;

	return 0;
}

static int ipa3_active_clients_log_init(void)
{
	int i;

	ipa3_ctx->ipa3_active_clients_logging.log_buffer[0] = kzalloc(
			IPA3_ACTIVE_CLIENTS_LOG_BUFFER_SIZE_LINES *
			sizeof(char[IPA3_ACTIVE_CLIENTS_LOG_LINE_LEN]),
			GFP_KERNEL);
	active_clients_table_buf = kzalloc(sizeof(
			char[IPA3_ACTIVE_CLIENTS_TABLE_BUF_SIZE]), GFP_KERNEL);
	if (ipa3_ctx->ipa3_active_clients_logging.log_buffer == NULL) {
		pr_err("Active Clients Logging memory allocation failed");
		goto bail;
	}
	for (i = 0; i < IPA3_ACTIVE_CLIENTS_LOG_BUFFER_SIZE_LINES; i++) {
		ipa3_ctx->ipa3_active_clients_logging.log_buffer[i] =
			ipa3_ctx->ipa3_active_clients_logging.log_buffer[0] +
			(IPA3_ACTIVE_CLIENTS_LOG_LINE_LEN * i);
	}
	ipa3_ctx->ipa3_active_clients_logging.log_head = 0;
	ipa3_ctx->ipa3_active_clients_logging.log_tail =
			IPA3_ACTIVE_CLIENTS_LOG_BUFFER_SIZE_LINES - 1;
	hash_init(ipa3_ctx->ipa3_active_clients_logging.htable);
	atomic_notifier_chain_register(&panic_notifier_list,
			&ipa3_active_clients_panic_blk);
	ipa3_ctx->ipa3_active_clients_logging.log_rdy = 1;

	return 0;

bail:
	return -ENOMEM;
}

void ipa3_active_clients_log_clear(void)
{
	ipa3_active_clients_lock();
	ipa3_ctx->ipa3_active_clients_logging.log_head = 0;
	ipa3_ctx->ipa3_active_clients_logging.log_tail =
			IPA3_ACTIVE_CLIENTS_LOG_BUFFER_SIZE_LINES - 1;
	ipa3_active_clients_unlock();
}

static void ipa3_active_clients_log_destroy(void)
{
	ipa3_ctx->ipa3_active_clients_logging.log_rdy = 0;
	kfree(ipa3_ctx->ipa3_active_clients_logging.log_buffer[0]);
	ipa3_ctx->ipa3_active_clients_logging.log_head = 0;
	ipa3_ctx->ipa3_active_clients_logging.log_tail =
			IPA3_ACTIVE_CLIENTS_LOG_BUFFER_SIZE_LINES - 1;
}

enum ipa_smmu_cb_type {
	IPA_SMMU_CB_AP,
	IPA_SMMU_CB_WLAN,
	IPA_SMMU_CB_UC,
	IPA_SMMU_CB_MAX

};

static struct ipa_smmu_cb_ctx smmu_cb[IPA_SMMU_CB_MAX];

struct iommu_domain *ipa3_get_smmu_domain(void)
{
	if (smmu_cb[IPA_SMMU_CB_AP].valid)
		return smmu_cb[IPA_SMMU_CB_AP].mapping->domain;

	IPAERR("CB not valid\n");

	return NULL;
}

struct iommu_domain *ipa3_get_uc_smmu_domain(void)
{
	if (smmu_cb[IPA_SMMU_CB_UC].valid)
		return smmu_cb[IPA_SMMU_CB_UC].mapping->domain;

	IPAERR("CB not valid\n");

	return NULL;
}

struct iommu_domain *ipa3_get_wlan_smmu_domain(void)
{
	if (smmu_cb[IPA_SMMU_CB_WLAN].valid)
		return smmu_cb[IPA_SMMU_CB_WLAN].iommu;

	IPAERR("CB not valid\n");

	return NULL;
}


struct device *ipa3_get_dma_dev(void)
{
	return ipa3_ctx->pdev;
}

/**
 * ipa3_get_smmu_ctx()- Return the wlan smmu context
 *
 * Return value: pointer to smmu context address
 */
struct ipa_smmu_cb_ctx *ipa3_get_smmu_ctx(void)
{
	return &smmu_cb[IPA_SMMU_CB_AP];
}

/**
 * ipa3_get_wlan_smmu_ctx()- Return the wlan smmu context
 *
 * Return value: pointer to smmu context address
 */
struct ipa_smmu_cb_ctx *ipa3_get_wlan_smmu_ctx(void)
{
	return &smmu_cb[IPA_SMMU_CB_WLAN];
}

/**
 * ipa3_get_uc_smmu_ctx()- Return the uc smmu context
 *
 * Return value: pointer to smmu context address
 */
struct ipa_smmu_cb_ctx *ipa3_get_uc_smmu_ctx(void)
{
	return &smmu_cb[IPA_SMMU_CB_UC];
}

static int ipa3_open(struct inode *inode, struct file *filp)
{
	struct ipa3_context *ctx = NULL;

	IPADBG_LOW("ENTER\n");
	ctx = container_of(inode->i_cdev, struct ipa3_context, cdev);
	filp->private_data = ctx;

	return 0;
}

/**
* ipa3_flow_control() - Enable/Disable flow control on a particular client.
* Return codes:
* None
*/
void ipa3_flow_control(enum ipa_client_type ipa_client,
		bool enable, uint32_t qmap_id)
{
	struct ipa_ep_cfg_ctrl ep_ctrl = {0};
	int ep_idx;
	struct ipa3_ep_context *ep;

	/* Check if tethered flow control is needed or not.*/
	if (!ipa3_ctx->tethered_flow_control) {
		IPADBG("Apps flow control is not needed\n");
		return;
	}

	/* Check if ep is valid. */
	ep_idx = ipa3_get_ep_mapping(ipa_client);
	if (ep_idx == -1) {
		IPADBG("Invalid IPA client\n");
		return;
	}

	ep = &ipa3_ctx->ep[ep_idx];
	if (!ep->valid || (ep->client != IPA_CLIENT_USB_PROD)) {
		IPADBG("EP not valid/Not applicable for client.\n");
		return;
	}

	spin_lock(&ipa3_ctx->disconnect_lock);
	/* Check if the QMAP_ID matches. */
	if (ep->cfg.meta.qmap_id != qmap_id) {
		IPADBG("Flow control ind not for same flow: %u %u\n",
			ep->cfg.meta.qmap_id, qmap_id);
		spin_unlock(&ipa3_ctx->disconnect_lock);
		return;
	}
	if (!ep->disconnect_in_progress) {
		if (enable) {
			IPADBG("Enabling Flow\n");
			ep_ctrl.ipa_ep_delay = false;
			IPA_STATS_INC_CNT(ipa3_ctx->stats.flow_enable);
		} else {
			IPADBG("Disabling Flow\n");
			ep_ctrl.ipa_ep_delay = true;
			IPA_STATS_INC_CNT(ipa3_ctx->stats.flow_disable);
		}
		ep_ctrl.ipa_ep_suspend = false;
		ipa3_cfg_ep_ctrl(ep_idx, &ep_ctrl);
	} else {
		IPADBG("EP disconnect is in progress\n");
	}
	spin_unlock(&ipa3_ctx->disconnect_lock);
}

static void ipa3_wan_msg_free_cb(void *buff, u32 len, u32 type)
{
	if (!buff) {
		IPAERR("Null buffer\n");
		return;
	}

	if (type != WAN_UPSTREAM_ROUTE_ADD &&
	    type != WAN_UPSTREAM_ROUTE_DEL &&
	    type != WAN_EMBMS_CONNECT) {
		IPAERR("Wrong type given. buff %p type %d\n", buff, type);
		return;
	}

	kfree(buff);
}

static int ipa3_send_wan_msg(unsigned long usr_param,
			uint8_t msg_type, bool is_cache)
{
	int retval;
	struct ipa_wan_msg *wan_msg;
	struct ipa_msg_meta msg_meta;
	struct ipa_wan_msg cache_wan_msg;

	wan_msg = kzalloc(sizeof(struct ipa_wan_msg), GFP_KERNEL);
	if (!wan_msg) {
		IPAERR("no memory\n");
		return -ENOMEM;
	}

	if (copy_from_user((u8 *)wan_msg, (u8 *)usr_param,
		sizeof(struct ipa_wan_msg))) {
		kfree(wan_msg);
		return -EFAULT;
	}

	memcpy(&cache_wan_msg, wan_msg, sizeof(cache_wan_msg));

	memset(&msg_meta, 0, sizeof(struct ipa_msg_meta));
	msg_meta.msg_type = msg_type;
	msg_meta.msg_len = sizeof(struct ipa_wan_msg);
	retval = ipa3_send_msg(&msg_meta, wan_msg, ipa3_wan_msg_free_cb);
	if (retval) {
		IPAERR("ipa3_send_msg failed: %d\n", retval);
		kfree(wan_msg);
		return retval;
	}

	if (is_cache) {
		mutex_lock(&ipa3_ctx->ipa_cne_evt_lock);

		/* cache the cne event */
		memcpy(&ipa3_ctx->ipa_cne_evt_req_cache[
			ipa3_ctx->num_ipa_cne_evt_req].wan_msg,
			&cache_wan_msg,
			sizeof(cache_wan_msg));

		memcpy(&ipa3_ctx->ipa_cne_evt_req_cache[
			ipa3_ctx->num_ipa_cne_evt_req].msg_meta,
			&msg_meta,
			sizeof(struct ipa_msg_meta));

		ipa3_ctx->num_ipa_cne_evt_req++;
		ipa3_ctx->num_ipa_cne_evt_req %= IPA_MAX_NUM_REQ_CACHE;
		mutex_unlock(&ipa3_ctx->ipa_cne_evt_lock);
	}

	return 0;
}

static void ipa3_vlan_l2tp_msg_free_cb(void *buff, u32 len, u32 type)
{
	if (!buff) {
		IPAERR("Null buffer\n");
		return;
	}

	if (type != ADD_VLAN_IFACE &&
	    type != DEL_VLAN_IFACE &&
	    type != ADD_L2TP_VLAN_MAPPING &&
		type != DEL_L2TP_VLAN_MAPPING) {
		IPAERR("Wrong type given. buff %pK type %d\n", buff, type);
		return;
	}

	kfree(buff);
}

static int ipa3_send_vlan_l2tp_msg(unsigned long usr_param, uint8_t msg_type)
{
	int retval;
	struct ipa_ioc_vlan_iface_info *vlan_info;
	struct ipa_ioc_l2tp_vlan_mapping_info *mapping_info;
	struct ipa_msg_meta msg_meta;

	if (msg_type == ADD_VLAN_IFACE ||
		msg_type == DEL_VLAN_IFACE) {
		vlan_info = kzalloc(sizeof(struct ipa_ioc_vlan_iface_info),
			GFP_KERNEL);
		if (!vlan_info) {
			IPAERR("no memory\n");
			return -ENOMEM;
		}

		if (copy_from_user((u8 *)vlan_info, (void __user *)usr_param,
			sizeof(struct ipa_ioc_vlan_iface_info))) {
			kfree(vlan_info);
			return -EFAULT;
		}

		memset(&msg_meta, 0, sizeof(msg_meta));
		msg_meta.msg_type = msg_type;
		msg_meta.msg_len = sizeof(struct ipa_ioc_vlan_iface_info);
		retval = ipa3_send_msg(&msg_meta, vlan_info,
			ipa3_vlan_l2tp_msg_free_cb);
		if (retval) {
			IPAERR("ipa3_send_msg failed: %d\n", retval);
			kfree(vlan_info);
			return retval;
		}
	} else if (msg_type == ADD_L2TP_VLAN_MAPPING ||
		msg_type == DEL_L2TP_VLAN_MAPPING) {
		mapping_info = kzalloc(sizeof(struct
			ipa_ioc_l2tp_vlan_mapping_info), GFP_KERNEL);
		if (!mapping_info) {
			IPAERR("no memory\n");
			return -ENOMEM;
		}

		if (copy_from_user((u8 *)mapping_info,
			(void __user *)usr_param,
			sizeof(struct ipa_ioc_l2tp_vlan_mapping_info))) {
			kfree(mapping_info);
			return -EFAULT;
		}

		memset(&msg_meta, 0, sizeof(msg_meta));
		msg_meta.msg_type = msg_type;
		msg_meta.msg_len = sizeof(struct
			ipa_ioc_l2tp_vlan_mapping_info);
		retval = ipa3_send_msg(&msg_meta, mapping_info,
			ipa3_vlan_l2tp_msg_free_cb);
		if (retval) {
			IPAERR("ipa3_send_msg failed: %d\n", retval);
			kfree(mapping_info);
			return retval;
		}
	} else {
		IPAERR("Unexpected event\n");
		return -EFAULT;
	}

	return 0;
}

static long ipa3_ioctl(struct file *filp, unsigned int cmd, unsigned long arg)
{
	int retval = 0;
	u32 pyld_sz;
	u8 header[128] = { 0 };
	u8 *param = NULL;
	struct ipa_ioc_nat_alloc_mem nat_mem;
	struct ipa_ioc_nat_ipv6ct_table_alloc table_alloc;
	struct ipa_ioc_v4_nat_init nat_init;
	struct ipa_ioc_v4_nat_del nat_del;
	struct ipa_ioc_nat_ipv6ct_table_del table_del;
	struct ipa_ioc_rm_dependency rm_depend;
	size_t sz;
	int pre_entry;

	IPADBG("cmd=%x nr=%d\n", cmd, _IOC_NR(cmd));

	if (_IOC_TYPE(cmd) != IPA_IOC_MAGIC)
		return -ENOTTY;
	if (_IOC_NR(cmd) >= IPA_IOCTL_MAX)
		return -ENOTTY;

	if (!ipa3_is_ready()) {
		IPAERR("IPA not ready, waiting for init completion\n");
		wait_for_completion(&ipa3_ctx->init_completion_obj);
	}

	IPA_ACTIVE_CLIENTS_INC_SIMPLE();

	switch (cmd) {
	case IPA_IOC_ALLOC_NAT_MEM:
		if (copy_from_user((u8 *)&nat_mem, (u8 *)arg,
					sizeof(struct ipa_ioc_nat_alloc_mem))) {
			retval = -EFAULT;
			break;
		}
		/* null terminate the string */
		nat_mem.dev_name[IPA_RESOURCE_NAME_MAX - 1] = '\0';

		if (ipa3_allocate_nat_device(&nat_mem)) {
			retval = -EFAULT;
			break;
		}
		if (copy_to_user((u8 *)arg, (u8 *)&nat_mem,
					sizeof(struct ipa_ioc_nat_alloc_mem))) {
			retval = -EFAULT;
			break;
		}
		break;

	case IPA_IOC_ALLOC_NAT_TABLE:
		if (copy_from_user(&table_alloc, (const void __user *)arg,
			sizeof(struct ipa_ioc_nat_ipv6ct_table_alloc))) {
			retval = -EFAULT;
			break;
		}

		if (ipa3_allocate_nat_table(&table_alloc)) {
			retval = -EFAULT;
			break;
		}
		if (table_alloc.offset &&
			copy_to_user((void __user *)arg, &table_alloc, sizeof(
				struct ipa_ioc_nat_ipv6ct_table_alloc))) {
			retval = -EFAULT;
			break;
		}
		break;

	case IPA_IOC_V4_INIT_NAT:
		if (copy_from_user((u8 *)&nat_init, (u8 *)arg,
					sizeof(struct ipa_ioc_v4_nat_init))) {
			retval = -EFAULT;
			break;
		}
		if (ipa3_nat_init_cmd(&nat_init)) {
			retval = -EFAULT;
			break;
		}
		break;

	case IPA_IOC_NAT_DMA:
		if (copy_from_user(header, (u8 *)arg,
					sizeof(struct ipa_ioc_nat_dma_cmd))) {
			retval = -EFAULT;
			break;
		}
		pre_entry =
			((struct ipa_ioc_nat_dma_cmd *)header)->entries;
		pyld_sz =
		   sizeof(struct ipa_ioc_nat_dma_cmd) +
		   pre_entry * sizeof(struct ipa_ioc_nat_dma_one);
		param = kzalloc(pyld_sz, GFP_KERNEL);
		if (!param) {
			retval = -ENOMEM;
			break;
		}

		if (copy_from_user(param, (u8 *)arg, pyld_sz)) {
			retval = -EFAULT;
			break;
		}
		/* add check in case user-space module compromised */
		if (unlikely(((struct ipa_ioc_nat_dma_cmd *)param)->entries
			!= pre_entry)) {
<<<<<<< HEAD
			IPAERR(" prevent memory corruption(%d not match %d)\n",
=======
			IPAERR_RL("current %d pre %d\n",
>>>>>>> 4ace475a
				((struct ipa_ioc_nat_dma_cmd *)param)->entries,
				pre_entry);
			retval = -EINVAL;
			break;
		}
		if (ipa3_nat_dma_cmd((struct ipa_ioc_nat_dma_cmd *)param)) {
			retval = -EFAULT;
			break;
		}
		break;

	case IPA_IOC_V4_DEL_NAT:
		if (copy_from_user((u8 *)&nat_del, (u8 *)arg,
					sizeof(struct ipa_ioc_v4_nat_del))) {
			retval = -EFAULT;
			break;
		}
		if (ipa3_nat_del_cmd(&nat_del)) {
			retval = -EFAULT;
			break;
		}
		break;

	case IPA_IOC_DEL_NAT_TABLE:
		if (copy_from_user(&table_del, (const void __user *)arg,
			sizeof(struct ipa_ioc_nat_ipv6ct_table_del))) {
			retval = -EFAULT;
			break;
		}
		if (ipa3_del_nat_table(&table_del)) {
			retval = -EFAULT;
			break;
		}
		break;

	case IPA_IOC_ADD_HDR:
		if (copy_from_user(header, (u8 *)arg,
					sizeof(struct ipa_ioc_add_hdr))) {
			retval = -EFAULT;
			break;
		}
		pre_entry =
			((struct ipa_ioc_add_hdr *)header)->num_hdrs;
		pyld_sz =
		   sizeof(struct ipa_ioc_add_hdr) +
		   pre_entry * sizeof(struct ipa_hdr_add);
		param = kzalloc(pyld_sz, GFP_KERNEL);
		if (!param) {
			retval = -ENOMEM;
			break;
		}
		if (copy_from_user(param, (u8 *)arg, pyld_sz)) {
			retval = -EFAULT;
			break;
		}
		/* add check in case user-space module compromised */
		if (unlikely(((struct ipa_ioc_add_hdr *)param)->num_hdrs
			!= pre_entry)) {
<<<<<<< HEAD
			IPAERR(" prevent memory corruption(%d not match %d)\n",
=======
			IPAERR_RL("current %d pre %d\n",
>>>>>>> 4ace475a
				((struct ipa_ioc_add_hdr *)param)->num_hdrs,
				pre_entry);
			retval = -EINVAL;
			break;
		}
		if (ipa3_add_hdr((struct ipa_ioc_add_hdr *)param)) {
			retval = -EFAULT;
			break;
		}
		if (copy_to_user((u8 *)arg, param, pyld_sz)) {
			retval = -EFAULT;
			break;
		}
		break;

	case IPA_IOC_DEL_HDR:
		if (copy_from_user(header, (u8 *)arg,
					sizeof(struct ipa_ioc_del_hdr))) {
			retval = -EFAULT;
			break;
		}
		pre_entry =
			((struct ipa_ioc_del_hdr *)header)->num_hdls;
		pyld_sz =
		   sizeof(struct ipa_ioc_del_hdr) +
		   pre_entry * sizeof(struct ipa_hdr_del);
		param = kzalloc(pyld_sz, GFP_KERNEL);
		if (!param) {
			retval = -ENOMEM;
			break;
		}
		if (copy_from_user(param, (u8 *)arg, pyld_sz)) {
			retval = -EFAULT;
			break;
		}
		/* add check in case user-space module compromised */
		if (unlikely(((struct ipa_ioc_del_hdr *)param)->num_hdls
			!= pre_entry)) {
<<<<<<< HEAD
			IPAERR(" prevent memory corruption(%d not match %d)\n",
=======
			IPAERR_RL("current %d pre %d\n",
>>>>>>> 4ace475a
				((struct ipa_ioc_del_hdr *)param)->num_hdls,
				pre_entry);
			retval = -EINVAL;
			break;
		}
		if (ipa3_del_hdr_by_user((struct ipa_ioc_del_hdr *)param,
			true)) {
			retval = -EFAULT;
			break;
		}
		if (copy_to_user((u8 *)arg, param, pyld_sz)) {
			retval = -EFAULT;
			break;
		}
		break;

	case IPA_IOC_ADD_RT_RULE:
		if (copy_from_user(header, (u8 *)arg,
					sizeof(struct ipa_ioc_add_rt_rule))) {
			retval = -EFAULT;
			break;
		}
		pre_entry =
			((struct ipa_ioc_add_rt_rule *)header)->num_rules;
		pyld_sz =
		   sizeof(struct ipa_ioc_add_rt_rule) +
		   pre_entry * sizeof(struct ipa_rt_rule_add);
		param = kzalloc(pyld_sz, GFP_KERNEL);
		if (!param) {
			retval = -ENOMEM;
			break;
		}
		if (copy_from_user(param, (u8 *)arg, pyld_sz)) {
			retval = -EFAULT;
			break;
		}
		/* add check in case user-space module compromised */
		if (unlikely(((struct ipa_ioc_add_rt_rule *)param)->num_rules
			!= pre_entry)) {
<<<<<<< HEAD
			IPAERR(" prevent memory corruption(%d not match %d)\n",
=======
			IPAERR_RL("current %d pre %d\n",
>>>>>>> 4ace475a
				((struct ipa_ioc_add_rt_rule *)param)->
				num_rules,
				pre_entry);
			retval = -EINVAL;
			break;
		}
		if (ipa3_add_rt_rule((struct ipa_ioc_add_rt_rule *)param)) {
			retval = -EFAULT;
			break;
		}
		if (copy_to_user((u8 *)arg, param, pyld_sz)) {
			retval = -EFAULT;
			break;
		}
		break;

	case IPA_IOC_ADD_RT_RULE_EXT:
		if (copy_from_user(header,
				(u8 *)arg,
				sizeof(struct ipa_ioc_add_rt_rule_ext))) {
			retval = -EFAULT;
			break;
		}
		pre_entry =
			((struct ipa_ioc_add_rt_rule_ext *)header)->num_rules;
		pyld_sz =
		   sizeof(struct ipa_ioc_add_rt_rule_ext) +
		   pre_entry * sizeof(struct ipa_rt_rule_add_ext);
		param = kzalloc(pyld_sz, GFP_KERNEL);
		if (!param) {
			retval = -ENOMEM;
			break;
		}
		if (copy_from_user(param, (u8 *)arg, pyld_sz)) {
			retval = -EFAULT;
			break;
		}
		/* add check in case user-space module compromised */
		if (unlikely(
			((struct ipa_ioc_add_rt_rule_ext *)param)->num_rules
			!= pre_entry)) {
			IPAERR_RL("current %d pre %d\n",
				((struct ipa_ioc_add_rt_rule_ext *)param)->
				num_rules,
				pre_entry);
			retval = -EINVAL;
			break;
		}
		if (ipa3_add_rt_rule_ext(
			(struct ipa_ioc_add_rt_rule_ext *)param)) {
			retval = -EFAULT;
			break;
		}
		if (copy_to_user((u8 *)arg, param, pyld_sz)) {
			retval = -EFAULT;
			break;
		}
		break;
	case IPA_IOC_ADD_RT_RULE_AFTER:
		if (copy_from_user(header, (u8 *)arg,
			sizeof(struct ipa_ioc_add_rt_rule_after))) {

			retval = -EFAULT;
			break;
		}
		pre_entry =
			((struct ipa_ioc_add_rt_rule_after *)header)->num_rules;
		pyld_sz =
		   sizeof(struct ipa_ioc_add_rt_rule_after) +
		   pre_entry * sizeof(struct ipa_rt_rule_add);
		param = kzalloc(pyld_sz, GFP_KERNEL);
		if (!param) {
			retval = -ENOMEM;
			break;
		}
		if (copy_from_user(param, (u8 *)arg, pyld_sz)) {
			retval = -EFAULT;
			break;
		}
		/* add check in case user-space module compromised */
		if (unlikely(((struct ipa_ioc_add_rt_rule_after *)param)->
			num_rules != pre_entry)) {
<<<<<<< HEAD
			IPAERR(" prevent memory corruption(%d not match %d)\n",
=======
			IPAERR_RL("current %d pre %d\n",
>>>>>>> 4ace475a
				((struct ipa_ioc_add_rt_rule_after *)param)->
				num_rules,
				pre_entry);
			retval = -EINVAL;
			break;
		}
		if (ipa3_add_rt_rule_after(
			(struct ipa_ioc_add_rt_rule_after *)param)) {

			retval = -EFAULT;
			break;
		}
		if (copy_to_user((u8 *)arg, param, pyld_sz)) {
			retval = -EFAULT;
			break;
		}
		break;

	case IPA_IOC_MDFY_RT_RULE:
		if (copy_from_user(header, (u8 *)arg,
					sizeof(struct ipa_ioc_mdfy_rt_rule))) {
			retval = -EFAULT;
			break;
		}
		pre_entry =
			((struct ipa_ioc_mdfy_rt_rule *)header)->num_rules;
		pyld_sz =
		   sizeof(struct ipa_ioc_mdfy_rt_rule) +
		   pre_entry * sizeof(struct ipa_rt_rule_mdfy);
		param = kzalloc(pyld_sz, GFP_KERNEL);
		if (!param) {
			retval = -ENOMEM;
			break;
		}
		if (copy_from_user(param, (u8 *)arg, pyld_sz)) {
			retval = -EFAULT;
			break;
		}
		/* add check in case user-space module compromised */
		if (unlikely(((struct ipa_ioc_mdfy_rt_rule *)param)->num_rules
			!= pre_entry)) {
<<<<<<< HEAD
			IPAERR(" prevent memory corruption(%d not match %d)\n",
=======
			IPAERR_RL("current %d pre %d\n",
>>>>>>> 4ace475a
				((struct ipa_ioc_mdfy_rt_rule *)param)->
				num_rules,
				pre_entry);
			retval = -EINVAL;
			break;
		}
		if (ipa3_mdfy_rt_rule((struct ipa_ioc_mdfy_rt_rule *)param)) {
			retval = -EFAULT;
			break;
		}
		if (copy_to_user((u8 *)arg, param, pyld_sz)) {
			retval = -EFAULT;
			break;
		}
		break;

	case IPA_IOC_DEL_RT_RULE:
		if (copy_from_user(header, (u8 *)arg,
					sizeof(struct ipa_ioc_del_rt_rule))) {
			retval = -EFAULT;
			break;
		}
		pre_entry =
			((struct ipa_ioc_del_rt_rule *)header)->num_hdls;
		pyld_sz =
		   sizeof(struct ipa_ioc_del_rt_rule) +
		   pre_entry * sizeof(struct ipa_rt_rule_del);
		param = kzalloc(pyld_sz, GFP_KERNEL);
		if (!param) {
			retval = -ENOMEM;
			break;
		}
		if (copy_from_user(param, (u8 *)arg, pyld_sz)) {
			retval = -EFAULT;
			break;
		}
		/* add check in case user-space module compromised */
		if (unlikely(((struct ipa_ioc_del_rt_rule *)param)->num_hdls
			!= pre_entry)) {
<<<<<<< HEAD
			IPAERR(" prevent memory corruption(%d not match %d)\n",
=======
			IPAERR_RL("current %d pre %d\n",
>>>>>>> 4ace475a
				((struct ipa_ioc_del_rt_rule *)param)->num_hdls,
				pre_entry);
			retval = -EINVAL;
			break;
		}
		if (ipa3_del_rt_rule((struct ipa_ioc_del_rt_rule *)param)) {
			retval = -EFAULT;
			break;
		}
		if (copy_to_user((u8 *)arg, param, pyld_sz)) {
			retval = -EFAULT;
			break;
		}
		break;

	case IPA_IOC_ADD_FLT_RULE:
		if (copy_from_user(header, (u8 *)arg,
					sizeof(struct ipa_ioc_add_flt_rule))) {
			retval = -EFAULT;
			break;
		}
		pre_entry =
			((struct ipa_ioc_add_flt_rule *)header)->num_rules;
		pyld_sz =
		   sizeof(struct ipa_ioc_add_flt_rule) +
		   pre_entry * sizeof(struct ipa_flt_rule_add);
		param = kzalloc(pyld_sz, GFP_KERNEL);
		if (!param) {
			retval = -ENOMEM;
			break;
		}
		if (copy_from_user(param, (u8 *)arg, pyld_sz)) {
			retval = -EFAULT;
			break;
		}
		/* add check in case user-space module compromised */
		if (unlikely(((struct ipa_ioc_add_flt_rule *)param)->num_rules
			!= pre_entry)) {
<<<<<<< HEAD
			IPAERR(" prevent memory corruption(%d not match %d)\n",
=======
			IPAERR_RL("current %d pre %d\n",
>>>>>>> 4ace475a
				((struct ipa_ioc_add_flt_rule *)param)->
				num_rules,
				pre_entry);
			retval = -EINVAL;
			break;
		}
		if (ipa3_add_flt_rule((struct ipa_ioc_add_flt_rule *)param)) {
			retval = -EFAULT;
			break;
		}
		if (copy_to_user((u8 *)arg, param, pyld_sz)) {
			retval = -EFAULT;
			break;
		}
		break;

	case IPA_IOC_ADD_FLT_RULE_AFTER:
		if (copy_from_user(header, (u8 *)arg,
				sizeof(struct ipa_ioc_add_flt_rule_after))) {

			retval = -EFAULT;
			break;
		}
		pre_entry =
			((struct ipa_ioc_add_flt_rule_after *)header)->
			num_rules;
		pyld_sz =
		   sizeof(struct ipa_ioc_add_flt_rule_after) +
		   pre_entry * sizeof(struct ipa_flt_rule_add);
		param = kzalloc(pyld_sz, GFP_KERNEL);
		if (!param) {
			retval = -ENOMEM;
			break;
		}
		if (copy_from_user(param, (u8 *)arg, pyld_sz)) {
			retval = -EFAULT;
			break;
		}
		/* add check in case user-space module compromised */
		if (unlikely(((struct ipa_ioc_add_flt_rule_after *)param)->
			num_rules != pre_entry)) {
<<<<<<< HEAD
			IPAERR(" prevent memory corruption(%d not match %d)\n",
=======
			IPAERR_RL("current %d pre %d\n",
>>>>>>> 4ace475a
				((struct ipa_ioc_add_flt_rule_after *)param)->
				num_rules,
				pre_entry);
			retval = -EINVAL;
			break;
		}
		if (ipa3_add_flt_rule_after(
				(struct ipa_ioc_add_flt_rule_after *)param)) {
			retval = -EFAULT;
			break;
		}
		if (copy_to_user((u8 *)arg, param, pyld_sz)) {
			retval = -EFAULT;
			break;
		}
		break;

	case IPA_IOC_DEL_FLT_RULE:
		if (copy_from_user(header, (u8 *)arg,
					sizeof(struct ipa_ioc_del_flt_rule))) {
			retval = -EFAULT;
			break;
		}
		pre_entry =
			((struct ipa_ioc_del_flt_rule *)header)->num_hdls;
		pyld_sz =
		   sizeof(struct ipa_ioc_del_flt_rule) +
		   pre_entry * sizeof(struct ipa_flt_rule_del);
		param = kzalloc(pyld_sz, GFP_KERNEL);
		if (!param) {
			retval = -ENOMEM;
			break;
		}
		if (copy_from_user(param, (u8 *)arg, pyld_sz)) {
			retval = -EFAULT;
			break;
		}
		/* add check in case user-space module compromised */
		if (unlikely(((struct ipa_ioc_del_flt_rule *)param)->num_hdls
			!= pre_entry)) {
<<<<<<< HEAD
			IPAERR(" prevent memory corruption(%d not match %d)\n",
=======
			IPAERR_RL("current %d pre %d\n",
>>>>>>> 4ace475a
				((struct ipa_ioc_del_flt_rule *)param)->
				num_hdls,
				pre_entry);
			retval = -EINVAL;
			break;
		}
		if (ipa3_del_flt_rule((struct ipa_ioc_del_flt_rule *)param)) {
			retval = -EFAULT;
			break;
		}
		if (copy_to_user((u8 *)arg, param, pyld_sz)) {
			retval = -EFAULT;
			break;
		}
		break;

	case IPA_IOC_MDFY_FLT_RULE:
		if (copy_from_user(header, (u8 *)arg,
					sizeof(struct ipa_ioc_mdfy_flt_rule))) {
			retval = -EFAULT;
			break;
		}
		pre_entry =
			((struct ipa_ioc_mdfy_flt_rule *)header)->num_rules;
		pyld_sz =
		   sizeof(struct ipa_ioc_mdfy_flt_rule) +
		   pre_entry * sizeof(struct ipa_flt_rule_mdfy);
		param = kzalloc(pyld_sz, GFP_KERNEL);
		if (!param) {
			retval = -ENOMEM;
			break;
		}
		if (copy_from_user(param, (u8 *)arg, pyld_sz)) {
			retval = -EFAULT;
			break;
		}
		/* add check in case user-space module compromised */
		if (unlikely(((struct ipa_ioc_mdfy_flt_rule *)param)->num_rules
			!= pre_entry)) {
<<<<<<< HEAD
			IPAERR(" prevent memory corruption(%d not match %d)\n",
=======
			IPAERR_RL("current %d pre %d\n",
>>>>>>> 4ace475a
				((struct ipa_ioc_mdfy_flt_rule *)param)->
				num_rules,
				pre_entry);
			retval = -EINVAL;
			break;
		}
		if (ipa3_mdfy_flt_rule((struct ipa_ioc_mdfy_flt_rule *)param)) {
			retval = -EFAULT;
			break;
		}
		if (copy_to_user((u8 *)arg, param, pyld_sz)) {
			retval = -EFAULT;
			break;
		}
		break;

	case IPA_IOC_COMMIT_HDR:
		retval = ipa3_commit_hdr();
		break;
	case IPA_IOC_RESET_HDR:
		retval = ipa3_reset_hdr();
		break;
	case IPA_IOC_COMMIT_RT:
		retval = ipa3_commit_rt(arg);
		break;
	case IPA_IOC_RESET_RT:
		retval = ipa3_reset_rt(arg);
		break;
	case IPA_IOC_COMMIT_FLT:
		retval = ipa3_commit_flt(arg);
		break;
	case IPA_IOC_RESET_FLT:
		retval = ipa3_reset_flt(arg);
		break;
	case IPA_IOC_GET_RT_TBL:
		if (copy_from_user(header, (u8 *)arg,
					sizeof(struct ipa_ioc_get_rt_tbl))) {
			retval = -EFAULT;
			break;
		}
		if (ipa3_get_rt_tbl((struct ipa_ioc_get_rt_tbl *)header)) {
			retval = -EFAULT;
			break;
		}
		if (copy_to_user((u8 *)arg, header,
					sizeof(struct ipa_ioc_get_rt_tbl))) {
			retval = -EFAULT;
			break;
		}
		break;
	case IPA_IOC_PUT_RT_TBL:
		retval = ipa3_put_rt_tbl(arg);
		break;
	case IPA_IOC_GET_HDR:
		if (copy_from_user(header, (u8 *)arg,
					sizeof(struct ipa_ioc_get_hdr))) {
			retval = -EFAULT;
			break;
		}
		if (ipa3_get_hdr((struct ipa_ioc_get_hdr *)header)) {
			retval = -EFAULT;
			break;
		}
		if (copy_to_user((u8 *)arg, header,
					sizeof(struct ipa_ioc_get_hdr))) {
			retval = -EFAULT;
			break;
		}
		break;
	case IPA_IOC_PUT_HDR:
		retval = ipa3_put_hdr(arg);
		break;
	case IPA_IOC_SET_FLT:
		retval = ipa3_cfg_filter(arg);
		break;
	case IPA_IOC_COPY_HDR:
		if (copy_from_user(header, (u8 *)arg,
					sizeof(struct ipa_ioc_copy_hdr))) {
			retval = -EFAULT;
			break;
		}
		if (ipa3_copy_hdr((struct ipa_ioc_copy_hdr *)header)) {
			retval = -EFAULT;
			break;
		}
		if (copy_to_user((u8 *)arg, header,
					sizeof(struct ipa_ioc_copy_hdr))) {
			retval = -EFAULT;
			break;
		}
		break;
	case IPA_IOC_QUERY_INTF:
		if (copy_from_user(header, (u8 *)arg,
					sizeof(struct ipa_ioc_query_intf))) {
			retval = -EFAULT;
			break;
		}
		if (ipa3_query_intf((struct ipa_ioc_query_intf *)header)) {
			retval = -1;
			break;
		}
		if (copy_to_user((u8 *)arg, header,
					sizeof(struct ipa_ioc_query_intf))) {
			retval = -EFAULT;
			break;
		}
		break;
	case IPA_IOC_QUERY_INTF_TX_PROPS:
		sz = sizeof(struct ipa_ioc_query_intf_tx_props);
		if (copy_from_user(header, (u8 *)arg, sz)) {
			retval = -EFAULT;
			break;
		}

		if (((struct ipa_ioc_query_intf_tx_props *)header)->num_tx_props
				> IPA_NUM_PROPS_MAX) {
			retval = -EFAULT;
			break;
		}
		pre_entry =
			((struct ipa_ioc_query_intf_tx_props *)
			header)->num_tx_props;
		pyld_sz = sz + pre_entry *
			sizeof(struct ipa_ioc_tx_intf_prop);
		param = kzalloc(pyld_sz, GFP_KERNEL);
		if (!param) {
			retval = -ENOMEM;
			break;
		}
		if (copy_from_user(param, (u8 *)arg, pyld_sz)) {
			retval = -EFAULT;
			break;
		}
		/* add check in case user-space module compromised */
		if (unlikely(((struct ipa_ioc_query_intf_tx_props *)
			param)->num_tx_props
			!= pre_entry)) {
<<<<<<< HEAD
			IPAERR(" prevent memory corruption(%d not match %d)\n",
=======
			IPAERR_RL("current %d pre %d\n",
>>>>>>> 4ace475a
				((struct ipa_ioc_query_intf_tx_props *)
				param)->num_tx_props, pre_entry);
			retval = -EINVAL;
			break;
		}
		if (ipa3_query_intf_tx_props(
				(struct ipa_ioc_query_intf_tx_props *)param)) {
			retval = -1;
			break;
		}
		if (copy_to_user((u8 *)arg, param, pyld_sz)) {
			retval = -EFAULT;
			break;
		}
		break;
	case IPA_IOC_QUERY_INTF_RX_PROPS:
		sz = sizeof(struct ipa_ioc_query_intf_rx_props);
		if (copy_from_user(header, (u8 *)arg, sz)) {
			retval = -EFAULT;
			break;
		}

		if (((struct ipa_ioc_query_intf_rx_props *)header)->num_rx_props
				> IPA_NUM_PROPS_MAX) {
			retval = -EFAULT;
			break;
		}
		pre_entry =
			((struct ipa_ioc_query_intf_rx_props *)
			header)->num_rx_props;
		pyld_sz = sz + pre_entry *
			sizeof(struct ipa_ioc_rx_intf_prop);
		param = kzalloc(pyld_sz, GFP_KERNEL);
		if (!param) {
			retval = -ENOMEM;
			break;
		}
		if (copy_from_user(param, (u8 *)arg, pyld_sz)) {
			retval = -EFAULT;
			break;
		}
		/* add check in case user-space module compromised */
		if (unlikely(((struct ipa_ioc_query_intf_rx_props *)
			param)->num_rx_props != pre_entry)) {
<<<<<<< HEAD
			IPAERR(" prevent memory corruption(%d not match %d)\n",
=======
			IPAERR_RL("current %d pre %d\n",
>>>>>>> 4ace475a
				((struct ipa_ioc_query_intf_rx_props *)
				param)->num_rx_props, pre_entry);
			retval = -EINVAL;
			break;
		}
		if (ipa3_query_intf_rx_props(
				(struct ipa_ioc_query_intf_rx_props *)param)) {
			retval = -1;
			break;
		}
		if (copy_to_user((u8 *)arg, param, pyld_sz)) {
			retval = -EFAULT;
			break;
		}
		break;
	case IPA_IOC_QUERY_INTF_EXT_PROPS:
		sz = sizeof(struct ipa_ioc_query_intf_ext_props);
		if (copy_from_user(header, (u8 *)arg, sz)) {
			retval = -EFAULT;
			break;
		}

		if (((struct ipa_ioc_query_intf_ext_props *)
				header)->num_ext_props > IPA_NUM_PROPS_MAX) {
			retval = -EFAULT;
			break;
		}
		pre_entry =
			((struct ipa_ioc_query_intf_ext_props *)
			header)->num_ext_props;
		pyld_sz = sz + pre_entry *
			sizeof(struct ipa_ioc_ext_intf_prop);
		param = kzalloc(pyld_sz, GFP_KERNEL);
		if (!param) {
			retval = -ENOMEM;
			break;
		}
		if (copy_from_user(param, (u8 *)arg, pyld_sz)) {
			retval = -EFAULT;
			break;
		}
		/* add check in case user-space module compromised */
		if (unlikely(((struct ipa_ioc_query_intf_ext_props *)
			param)->num_ext_props != pre_entry)) {
<<<<<<< HEAD
			IPAERR(" prevent memory corruption(%d not match %d)\n",
=======
			IPAERR_RL("current %d pre %d\n",
>>>>>>> 4ace475a
				((struct ipa_ioc_query_intf_ext_props *)
				param)->num_ext_props, pre_entry);
			retval = -EINVAL;
			break;
		}
		if (ipa3_query_intf_ext_props(
				(struct ipa_ioc_query_intf_ext_props *)param)) {
			retval = -1;
			break;
		}
		if (copy_to_user((u8 *)arg, param, pyld_sz)) {
			retval = -EFAULT;
			break;
		}
		break;
	case IPA_IOC_PULL_MSG:
		if (copy_from_user(header, (u8 *)arg,
					sizeof(struct ipa_msg_meta))) {
			retval = -EFAULT;
			break;
		}
		pre_entry =
		   ((struct ipa_msg_meta *)header)->msg_len;
		pyld_sz = sizeof(struct ipa_msg_meta) +
		   pre_entry;
		param = kzalloc(pyld_sz, GFP_KERNEL);
		if (!param) {
			retval = -ENOMEM;
			break;
		}
		if (copy_from_user(param, (u8 *)arg, pyld_sz)) {
			retval = -EFAULT;
			break;
		}
		/* add check in case user-space module compromised */
		if (unlikely(((struct ipa_msg_meta *)param)->msg_len
			!= pre_entry)) {
<<<<<<< HEAD
			IPAERR(" prevent memory corruption(%d not match %d)\n",
=======
			IPAERR_RL("current %d pre %d\n",
>>>>>>> 4ace475a
				((struct ipa_msg_meta *)param)->msg_len,
				pre_entry);
			retval = -EINVAL;
			break;
		}
		if (ipa3_pull_msg((struct ipa_msg_meta *)param,
				 (char *)param + sizeof(struct ipa_msg_meta),
				 ((struct ipa_msg_meta *)param)->msg_len) !=
		       ((struct ipa_msg_meta *)param)->msg_len) {
			retval = -1;
			break;
		}
		if (copy_to_user((u8 *)arg, param, pyld_sz)) {
			retval = -EFAULT;
			break;
		}
		break;
	case IPA_IOC_RM_ADD_DEPENDENCY:
		if (copy_from_user((u8 *)&rm_depend, (u8 *)arg,
				sizeof(struct ipa_ioc_rm_dependency))) {
			retval = -EFAULT;
			break;
		}
		retval = ipa_rm_add_dependency_from_ioctl(
			rm_depend.resource_name, rm_depend.depends_on_name);
		break;
	case IPA_IOC_RM_DEL_DEPENDENCY:
		if (copy_from_user((u8 *)&rm_depend, (u8 *)arg,
				sizeof(struct ipa_ioc_rm_dependency))) {
			retval = -EFAULT;
			break;
		}
		retval = ipa_rm_delete_dependency_from_ioctl(
			rm_depend.resource_name, rm_depend.depends_on_name);
		break;
	case IPA_IOC_GENERATE_FLT_EQ:
		{
			struct ipa_ioc_generate_flt_eq flt_eq;

			if (copy_from_user(&flt_eq, (u8 *)arg,
				sizeof(struct ipa_ioc_generate_flt_eq))) {
				retval = -EFAULT;
				break;
			}
			if (ipa3_generate_flt_eq(flt_eq.ip, &flt_eq.attrib,
						&flt_eq.eq_attrib)) {
				retval = -EFAULT;
				break;
			}
			if (copy_to_user((u8 *)arg, &flt_eq,
				sizeof(struct ipa_ioc_generate_flt_eq))) {
				retval = -EFAULT;
				break;
			}
			break;
		}
	case IPA_IOC_QUERY_EP_MAPPING:
		{
			retval = ipa3_get_ep_mapping(arg);
			break;
		}
	case IPA_IOC_QUERY_RT_TBL_INDEX:
		if (copy_from_user(header, (u8 *)arg,
				sizeof(struct ipa_ioc_get_rt_tbl_indx))) {
			retval = -EFAULT;
			break;
		}
		if (ipa3_query_rt_index(
			 (struct ipa_ioc_get_rt_tbl_indx *)header)) {
			retval = -EFAULT;
			break;
		}
		if (copy_to_user((u8 *)arg, header,
				sizeof(struct ipa_ioc_get_rt_tbl_indx))) {
			retval = -EFAULT;
			break;
		}
		break;
	case IPA_IOC_WRITE_QMAPID:
		if (copy_from_user(header, (u8 *)arg,
					sizeof(struct ipa_ioc_write_qmapid))) {
			retval = -EFAULT;
			break;
		}
		if (ipa3_write_qmap_id((struct ipa_ioc_write_qmapid *)header)) {
			retval = -EFAULT;
			break;
		}
		if (copy_to_user((u8 *)arg, header,
					sizeof(struct ipa_ioc_write_qmapid))) {
			retval = -EFAULT;
			break;
		}
		break;
	case IPA_IOC_NOTIFY_WAN_UPSTREAM_ROUTE_ADD:
		retval = ipa3_send_wan_msg(arg, WAN_UPSTREAM_ROUTE_ADD, true);
		if (retval) {
			IPAERR("ipa3_send_wan_msg failed: %d\n", retval);
			break;
		}
		break;
	case IPA_IOC_NOTIFY_WAN_UPSTREAM_ROUTE_DEL:
		retval = ipa3_send_wan_msg(arg, WAN_UPSTREAM_ROUTE_DEL, true);
		if (retval) {
			IPAERR("ipa3_send_wan_msg failed: %d\n", retval);
			break;
		}
		break;
	case IPA_IOC_NOTIFY_WAN_EMBMS_CONNECTED:
		retval = ipa3_send_wan_msg(arg, WAN_EMBMS_CONNECT, false);
		if (retval) {
			IPAERR("ipa3_send_wan_msg failed: %d\n", retval);
			break;
		}
		break;
	case IPA_IOC_ADD_HDR_PROC_CTX:
		if (copy_from_user(header, (u8 *)arg,
			sizeof(struct ipa_ioc_add_hdr_proc_ctx))) {
			retval = -EFAULT;
			break;
		}
		pre_entry =
			((struct ipa_ioc_add_hdr_proc_ctx *)
			header)->num_proc_ctxs;
		pyld_sz =
		   sizeof(struct ipa_ioc_add_hdr_proc_ctx) +
		   pre_entry * sizeof(struct ipa_hdr_proc_ctx_add);
		param = kzalloc(pyld_sz, GFP_KERNEL);
		if (!param) {
			retval = -ENOMEM;
			break;
		}
		if (copy_from_user(param, (u8 *)arg, pyld_sz)) {
			retval = -EFAULT;
			break;
		}
		/* add check in case user-space module compromised */
		if (unlikely(((struct ipa_ioc_add_hdr_proc_ctx *)
			param)->num_proc_ctxs != pre_entry)) {
<<<<<<< HEAD
			IPAERR(" prevent memory corruption(%d not match %d)\n",
=======
			IPAERR_RL("current %d pre %d\n",
>>>>>>> 4ace475a
				((struct ipa_ioc_add_hdr_proc_ctx *)
				param)->num_proc_ctxs, pre_entry);
			retval = -EINVAL;
			break;
		}
		if (ipa3_add_hdr_proc_ctx(
			(struct ipa_ioc_add_hdr_proc_ctx *)param)) {
			retval = -EFAULT;
			break;
		}
		if (copy_to_user((u8 *)arg, param, pyld_sz)) {
			retval = -EFAULT;
			break;
		}
		break;
	case IPA_IOC_DEL_HDR_PROC_CTX:
		if (copy_from_user(header, (u8 *)arg,
			sizeof(struct ipa_ioc_del_hdr_proc_ctx))) {
			retval = -EFAULT;
			break;
		}
		pre_entry =
			((struct ipa_ioc_del_hdr_proc_ctx *)header)->num_hdls;
		pyld_sz =
		   sizeof(struct ipa_ioc_del_hdr_proc_ctx) +
		   pre_entry * sizeof(struct ipa_hdr_proc_ctx_del);
		param = kzalloc(pyld_sz, GFP_KERNEL);
		if (!param) {
			retval = -ENOMEM;
			break;
		}
		if (copy_from_user(param, (u8 *)arg, pyld_sz)) {
			retval = -EFAULT;
			break;
		}
		/* add check in case user-space module compromised */
		if (unlikely(((struct ipa_ioc_del_hdr_proc_ctx *)
			param)->num_hdls != pre_entry)) {
<<<<<<< HEAD
			IPAERR(" prevent memory corruption(%d not match %d)\n",
=======
			IPAERR_RL("current %d pre %d\n",
>>>>>>> 4ace475a
				((struct ipa_ioc_del_hdr_proc_ctx *)param)->
				num_hdls,
				pre_entry);
			retval = -EINVAL;
			break;
		}
		if (ipa3_del_hdr_proc_ctx_by_user(
			(struct ipa_ioc_del_hdr_proc_ctx *)param, true)) {
			retval = -EFAULT;
			break;
		}
		if (copy_to_user((u8 *)arg, param, pyld_sz)) {
			retval = -EFAULT;
			break;
		}
		break;

	case IPA_IOC_GET_HW_VERSION:
		pyld_sz = sizeof(enum ipa_hw_type);
		param = kzalloc(pyld_sz, GFP_KERNEL);
		if (!param) {
			retval = -ENOMEM;
			break;
		}
		memcpy(param, &ipa3_ctx->ipa_hw_type, pyld_sz);
		if (copy_to_user((u8 *)arg, param, pyld_sz)) {
			retval = -EFAULT;
			break;
		}
		break;

	case IPA_IOC_ADD_VLAN_IFACE:
		if (ipa3_send_vlan_l2tp_msg(arg, ADD_VLAN_IFACE)) {
			retval = -EFAULT;
			break;
		}
		break;

	case IPA_IOC_DEL_VLAN_IFACE:
		if (ipa3_send_vlan_l2tp_msg(arg, DEL_VLAN_IFACE)) {
			retval = -EFAULT;
			break;
		}
		break;

	case IPA_IOC_ADD_L2TP_VLAN_MAPPING:
		if (ipa3_send_vlan_l2tp_msg(arg, ADD_L2TP_VLAN_MAPPING)) {
			retval = -EFAULT;
			break;
		}
		break;

	case IPA_IOC_DEL_L2TP_VLAN_MAPPING:
		if (ipa3_send_vlan_l2tp_msg(arg, DEL_L2TP_VLAN_MAPPING)) {
			retval = -EFAULT;
			break;
		}
		break;

	default:        /* redundant, as cmd was checked against MAXNR */
		IPA_ACTIVE_CLIENTS_DEC_SIMPLE();
		return -ENOTTY;
	}
	kfree(param);
	IPA_ACTIVE_CLIENTS_DEC_SIMPLE();

	return retval;
}

/**
* ipa3_setup_dflt_rt_tables() - Setup default routing tables
*
* Return codes:
* 0: success
* -ENOMEM: failed to allocate memory
* -EPERM: failed to add the tables
*/
int ipa3_setup_dflt_rt_tables(void)
{
	struct ipa_ioc_add_rt_rule *rt_rule;
	struct ipa_rt_rule_add *rt_rule_entry;

	rt_rule =
	   kzalloc(sizeof(struct ipa_ioc_add_rt_rule) + 1 *
			   sizeof(struct ipa_rt_rule_add), GFP_KERNEL);
	if (!rt_rule) {
		IPAERR("fail to alloc mem\n");
		return -ENOMEM;
	}
	/* setup a default v4 route to point to Apps */
	rt_rule->num_rules = 1;
	rt_rule->commit = 1;
	rt_rule->ip = IPA_IP_v4;
	strlcpy(rt_rule->rt_tbl_name, IPA_DFLT_RT_TBL_NAME,
			IPA_RESOURCE_NAME_MAX);

	rt_rule_entry = &rt_rule->rules[0];
	rt_rule_entry->at_rear = 1;
	rt_rule_entry->rule.dst = IPA_CLIENT_APPS_LAN_CONS;
	rt_rule_entry->rule.hdr_hdl = ipa3_ctx->excp_hdr_hdl;
	rt_rule_entry->rule.retain_hdr = 1;

	if (ipa3_add_rt_rule(rt_rule)) {
		IPAERR("fail to add dflt v4 rule\n");
		kfree(rt_rule);
		return -EPERM;
	}
	IPADBG("dflt v4 rt rule hdl=%x\n", rt_rule_entry->rt_rule_hdl);
	ipa3_ctx->dflt_v4_rt_rule_hdl = rt_rule_entry->rt_rule_hdl;

	/* setup a default v6 route to point to A5 */
	rt_rule->ip = IPA_IP_v6;
	if (ipa3_add_rt_rule(rt_rule)) {
		IPAERR("fail to add dflt v6 rule\n");
		kfree(rt_rule);
		return -EPERM;
	}
	IPADBG("dflt v6 rt rule hdl=%x\n", rt_rule_entry->rt_rule_hdl);
	ipa3_ctx->dflt_v6_rt_rule_hdl = rt_rule_entry->rt_rule_hdl;

	/*
	 * because these tables are the very first to be added, they will both
	 * have the same index (0) which is essential for programming the
	 * "route" end-point config
	 */

	kfree(rt_rule);

	return 0;
}

static int ipa3_setup_exception_path(void)
{
	struct ipa_ioc_add_hdr *hdr;
	struct ipa_hdr_add *hdr_entry;
	struct ipahal_reg_route route = { 0 };
	int ret;

	/* install the basic exception header */
	hdr = kzalloc(sizeof(struct ipa_ioc_add_hdr) + 1 *
		      sizeof(struct ipa_hdr_add), GFP_KERNEL);
	if (!hdr) {
		IPAERR("fail to alloc exception hdr\n");
		return -ENOMEM;
	}
	hdr->num_hdrs = 1;
	hdr->commit = 1;
	hdr_entry = &hdr->hdr[0];

	strlcpy(hdr_entry->name, IPA_LAN_RX_HDR_NAME, IPA_RESOURCE_NAME_MAX);
	hdr_entry->hdr_len = IPA_LAN_RX_HEADER_LENGTH;

	if (ipa3_add_hdr(hdr)) {
		IPAERR("fail to add exception hdr\n");
		ret = -EPERM;
		goto bail;
	}

	if (hdr_entry->status) {
		IPAERR("fail to add exception hdr\n");
		ret = -EPERM;
		goto bail;
	}

	ipa3_ctx->excp_hdr_hdl = hdr_entry->hdr_hdl;

	/* set the route register to pass exception packets to Apps */
	route.route_def_pipe = ipa3_get_ep_mapping(IPA_CLIENT_APPS_LAN_CONS);
	route.route_frag_def_pipe = ipa3_get_ep_mapping(
		IPA_CLIENT_APPS_LAN_CONS);
	route.route_def_hdr_table = !ipa3_ctx->hdr_tbl_lcl;
	route.route_def_retain_hdr = 1;

	if (ipa3_cfg_route(&route)) {
		IPAERR("fail to add exception hdr\n");
		ret = -EPERM;
		goto bail;
	}

	ret = 0;
bail:
	kfree(hdr);
	return ret;
}

static int ipa3_init_smem_region(int memory_region_size,
				int memory_region_offset)
{
	struct ipahal_imm_cmd_dma_shared_mem cmd;
	struct ipahal_imm_cmd_pyld *cmd_pyld;
	struct ipa3_desc desc;
	struct ipa_mem_buffer mem;
	int rc;

	if (memory_region_size == 0)
		return 0;

	memset(&desc, 0, sizeof(desc));
	memset(&cmd, 0, sizeof(cmd));
	memset(&mem, 0, sizeof(mem));

	mem.size = memory_region_size;
	mem.base = dma_alloc_coherent(ipa3_ctx->pdev, mem.size,
		&mem.phys_base, GFP_KERNEL);
	if (!mem.base) {
		IPAERR("failed to alloc DMA buff of size %d\n", mem.size);
		return -ENOMEM;
	}

	memset(mem.base, 0, mem.size);
	cmd.is_read = false;
	cmd.skip_pipeline_clear = false;
	cmd.pipeline_clear_options = IPAHAL_HPS_CLEAR;
	cmd.size = mem.size;
	cmd.system_addr = mem.phys_base;
	cmd.local_addr = ipa3_ctx->smem_restricted_bytes +
		memory_region_offset;
	cmd_pyld = ipahal_construct_imm_cmd(
		IPA_IMM_CMD_DMA_SHARED_MEM, &cmd, false);
	if (!cmd_pyld) {
		IPAERR("failed to construct dma_shared_mem imm cmd\n");
		return -ENOMEM;
	}
	desc.opcode = ipahal_imm_cmd_get_opcode(IPA_IMM_CMD_DMA_SHARED_MEM);
	desc.pyld = cmd_pyld->data;
	desc.len = cmd_pyld->len;
	desc.type = IPA_IMM_CMD_DESC;

	rc = ipa3_send_cmd(1, &desc);
	if (rc) {
		IPAERR("failed to send immediate command (error %d)\n", rc);
		rc = -EFAULT;
	}

	ipahal_destroy_imm_cmd(cmd_pyld);
	dma_free_coherent(ipa3_ctx->pdev, mem.size, mem.base,
		mem.phys_base);

	return rc;
}

/**
* ipa3_init_q6_smem() - Initialize Q6 general memory and
*                      header memory regions in IPA.
*
* Return codes:
* 0: success
* -ENOMEM: failed to allocate dma memory
* -EFAULT: failed to send IPA command to initialize the memory
*/
int ipa3_init_q6_smem(void)
{
	int rc;

	IPA_ACTIVE_CLIENTS_INC_SIMPLE();

	rc = ipa3_init_smem_region(IPA_MEM_PART(modem_size),
		IPA_MEM_PART(modem_ofst));
	if (rc) {
		IPAERR("failed to initialize Modem RAM memory\n");
		IPA_ACTIVE_CLIENTS_DEC_SIMPLE();
		return rc;
	}

	rc = ipa3_init_smem_region(IPA_MEM_PART(modem_hdr_size),
		IPA_MEM_PART(modem_hdr_ofst));
	if (rc) {
		IPAERR("failed to initialize Modem HDRs RAM memory\n");
		IPA_ACTIVE_CLIENTS_DEC_SIMPLE();
		return rc;
	}

	rc = ipa3_init_smem_region(IPA_MEM_PART(modem_hdr_proc_ctx_size),
		IPA_MEM_PART(modem_hdr_proc_ctx_ofst));
	if (rc) {
		IPAERR("failed to initialize Modem proc ctx RAM memory\n");
		IPA_ACTIVE_CLIENTS_DEC_SIMPLE();
		return rc;
	}

	rc = ipa3_init_smem_region(IPA_MEM_PART(modem_comp_decomp_size),
		IPA_MEM_PART(modem_comp_decomp_ofst));
	if (rc) {
		IPAERR("failed to initialize Modem Comp/Decomp RAM memory\n");
		IPA_ACTIVE_CLIENTS_DEC_SIMPLE();
		return rc;
	}
	IPA_ACTIVE_CLIENTS_DEC_SIMPLE();

	return rc;
}

static void ipa3_destroy_imm(void *user1, int user2)
{
	ipahal_destroy_imm_cmd(user1);
}

static void ipa3_q6_pipe_delay(bool delay)
{
	int client_idx;
	int ep_idx;
	struct ipa_ep_cfg_ctrl ep_ctrl;

	memset(&ep_ctrl, 0, sizeof(struct ipa_ep_cfg_ctrl));
	ep_ctrl.ipa_ep_delay = delay;

	for (client_idx = 0; client_idx < IPA_CLIENT_MAX; client_idx++) {
		if (IPA_CLIENT_IS_Q6_PROD(client_idx)) {
			ep_idx = ipa3_get_ep_mapping(client_idx);
			if (ep_idx == -1)
				continue;

			ipahal_write_reg_n_fields(IPA_ENDP_INIT_CTRL_n,
				ep_idx, &ep_ctrl);
		}
	}
}

static void ipa3_q6_avoid_holb(void)
{
	int ep_idx;
	int client_idx;
	struct ipa_ep_cfg_ctrl ep_suspend;
	struct ipa_ep_cfg_holb ep_holb;

	memset(&ep_suspend, 0, sizeof(ep_suspend));
	memset(&ep_holb, 0, sizeof(ep_holb));

	ep_suspend.ipa_ep_suspend = true;
	ep_holb.tmr_val = 0;
	ep_holb.en = 1;

	for (client_idx = 0; client_idx < IPA_CLIENT_MAX; client_idx++) {
		if (IPA_CLIENT_IS_Q6_CONS(client_idx)) {
			ep_idx = ipa3_get_ep_mapping(client_idx);
			if (ep_idx == -1)
				continue;

			/* from IPA 4.0 pipe suspend is not supported */
			if (ipa3_ctx->ipa_hw_type < IPA_HW_v4_0)
				ipahal_write_reg_n_fields(
				IPA_ENDP_INIT_CTRL_n,
				ep_idx, &ep_suspend);

			/*
			 * ipa3_cfg_ep_holb is not used here because we are
			 * setting HOLB on Q6 pipes, and from APPS perspective
			 * they are not valid, therefore, the above function
			 * will fail.
			 */
			ipahal_write_reg_n_fields(
				IPA_ENDP_INIT_HOL_BLOCK_TIMER_n,
				ep_idx, &ep_holb);
			ipahal_write_reg_n_fields(
				IPA_ENDP_INIT_HOL_BLOCK_EN_n,
				ep_idx, &ep_holb);
		}
	}
}

static void ipa3_halt_q6_cons_gsi_channels(void)
{
	int ep_idx;
	int client_idx;
	const struct ipa_gsi_ep_config *gsi_ep_cfg;
	int ret;
	int code = 0;

	for (client_idx = 0; client_idx < IPA_CLIENT_MAX; client_idx++) {
		if (IPA_CLIENT_IS_Q6_CONS(client_idx)) {
			ep_idx = ipa3_get_ep_mapping(client_idx);
			if (ep_idx == -1)
				continue;

			gsi_ep_cfg = ipa3_get_gsi_ep_info(client_idx);
			if (!gsi_ep_cfg) {
				IPAERR("failed to get GSI config\n");
				ipa_assert();
				return;
			}

			ret = gsi_halt_channel_ee(
				gsi_ep_cfg->ipa_gsi_chan_num, gsi_ep_cfg->ee,
				&code);
			if (ret == GSI_STATUS_SUCCESS)
				IPADBG("halted gsi ch %d ee %d with code %d\n",
				gsi_ep_cfg->ipa_gsi_chan_num,
				gsi_ep_cfg->ee,
				code);
			else
				IPAERR("failed to halt ch %d ee %d code %d\n",
				gsi_ep_cfg->ipa_gsi_chan_num,
				gsi_ep_cfg->ee,
				code);
		}
	}
}


static int ipa3_q6_clean_q6_flt_tbls(enum ipa_ip_type ip,
	enum ipa_rule_type rlt, const struct ipa_mem_buffer *mem)
{
	struct ipa3_desc *desc;
	struct ipahal_imm_cmd_dma_shared_mem cmd;
	struct ipahal_imm_cmd_pyld **cmd_pyld;
	int retval = 0;
	int pipe_idx;
	int flt_idx = 0;
	int num_cmds = 0;
	int index;
	u32 lcl_addr_mem_part;

	IPADBG("Entry\n");

	if (!mem || (ip >= IPA_IP_MAX) || (rlt >= IPA_RULE_TYPE_MAX)) {
		IPAERR("Input Err: mem=%p ; ip=%d ; rlt=%d\n",
			mem, ip, rlt);
		return -EINVAL;
	}

	/* Up to filtering pipes we have filtering tables */
	desc = kcalloc(ipa3_ctx->ep_flt_num, sizeof(struct ipa3_desc),
		GFP_KERNEL);
	if (!desc) {
		IPAERR("failed to allocate memory\n");
		return -ENOMEM;
	}

	cmd_pyld = kcalloc(ipa3_ctx->ep_flt_num,
		sizeof(struct ipahal_imm_cmd_pyld *), GFP_KERNEL);
	if (!cmd_pyld) {
		IPAERR("failed to allocate memory\n");
		retval = -ENOMEM;
		goto free_desc;
	}

	if (ip == IPA_IP_v4)
		lcl_addr_mem_part =
			rlt == IPA_RULE_HASHABLE ?
			IPA_MEM_PART(v4_flt_hash_ofst) :
			IPA_MEM_PART(v4_flt_nhash_ofst);
	else
		lcl_addr_mem_part =
			rlt == IPA_RULE_HASHABLE ?
			IPA_MEM_PART(v6_flt_hash_ofst) :
			IPA_MEM_PART(v6_flt_nhash_ofst);

	for (pipe_idx = 0; pipe_idx < ipa3_ctx->ipa_num_pipes; pipe_idx++) {
		if (!ipa_is_ep_support_flt(pipe_idx))
			continue;

		/*
		 * Iterating over all the filtering pipes which are either
		 * invalid but connected or connected but not configured by AP.
		 */
		if (!ipa3_ctx->ep[pipe_idx].valid ||
		    ipa3_ctx->ep[pipe_idx].skip_ep_cfg) {

			cmd.is_read = false;
			cmd.skip_pipeline_clear = false;
			cmd.pipeline_clear_options = IPAHAL_HPS_CLEAR;
			cmd.size = mem->size;
			cmd.system_addr = mem->phys_base;
			cmd.local_addr =
				ipa3_ctx->smem_restricted_bytes +
				lcl_addr_mem_part +
				IPA_HW_TBL_HDR_WIDTH +
				flt_idx * IPA_HW_TBL_HDR_WIDTH;
			cmd_pyld[num_cmds] = ipahal_construct_imm_cmd(
				IPA_IMM_CMD_DMA_SHARED_MEM, &cmd, false);
			if (!cmd_pyld[num_cmds]) {
				IPAERR("fail construct dma_shared_mem cmd\n");
				retval = -ENOMEM;
				goto free_cmd_pyld;
			}
			desc[num_cmds].opcode = ipahal_imm_cmd_get_opcode(
				IPA_IMM_CMD_DMA_SHARED_MEM);
			desc[num_cmds].pyld = cmd_pyld[num_cmds]->data;
			desc[num_cmds].len = cmd_pyld[num_cmds]->len;
			desc[num_cmds].type = IPA_IMM_CMD_DESC;
			num_cmds++;
		}

		flt_idx++;
	}

	IPADBG("Sending %d descriptors for flt tbl clearing\n", num_cmds);
	retval = ipa3_send_cmd(num_cmds, desc);
	if (retval) {
		IPAERR("failed to send immediate command (err %d)\n", retval);
		retval = -EFAULT;
	}

free_cmd_pyld:
	for (index = 0; index < num_cmds; index++)
		ipahal_destroy_imm_cmd(cmd_pyld[index]);
	kfree(cmd_pyld);
free_desc:
	kfree(desc);
	return retval;
}

static int ipa3_q6_clean_q6_rt_tbls(enum ipa_ip_type ip,
	enum ipa_rule_type rlt, const struct ipa_mem_buffer *mem)
{
	struct ipa3_desc *desc;
	struct ipahal_imm_cmd_dma_shared_mem cmd;
	struct ipahal_imm_cmd_pyld **cmd_pyld;
	int tbls_cnt;
	int retval = 0;
	int num_cmds = 0;
	int index;
	u32 modem_rt_index_lo;
	u32 modem_rt_index_hi;
	u32 lcl_addr_mem_part;

	IPADBG("Entry\n");

	if (!mem || (ip >= IPA_IP_MAX) || (rlt >= IPA_RULE_TYPE_MAX)) {
		IPAERR("Input Err: mem=%p ; ip=%d ; rlt=%d\n",
			mem, ip, rlt);
		return -EINVAL;
	}

	if (ip == IPA_IP_v4) {
		modem_rt_index_lo = IPA_MEM_PART(v4_modem_rt_index_lo);
		modem_rt_index_hi = IPA_MEM_PART(v4_modem_rt_index_hi);
		lcl_addr_mem_part =
			rlt == IPA_RULE_HASHABLE ?
			IPA_MEM_PART(v4_rt_hash_ofst) :
			IPA_MEM_PART(v4_rt_nhash_ofst);
	} else {
		modem_rt_index_lo = IPA_MEM_PART(v6_modem_rt_index_lo);
		modem_rt_index_hi = IPA_MEM_PART(v6_modem_rt_index_hi);
		lcl_addr_mem_part =
			rlt == IPA_RULE_HASHABLE ?
			IPA_MEM_PART(v6_rt_hash_ofst) :
			IPA_MEM_PART(v6_rt_nhash_ofst);
	}
	tbls_cnt = modem_rt_index_hi - modem_rt_index_lo + 1;

	desc = kcalloc(tbls_cnt, sizeof(struct ipa3_desc), GFP_KERNEL);
	if (!desc) {
		IPAERR("failed to allocate memory\n");
		return -ENOMEM;
	}

	cmd_pyld = kcalloc(tbls_cnt, sizeof(struct ipahal_imm_cmd_pyld *),
		GFP_KERNEL);
	if (!cmd_pyld) {
		IPAERR("failed to allocate memory\n");
		retval = -ENOMEM;
		goto free_desc;
	}

	for (index = modem_rt_index_lo; index <= modem_rt_index_hi; index++) {
		cmd.is_read = false;
		cmd.skip_pipeline_clear = false;
		cmd.pipeline_clear_options = IPAHAL_HPS_CLEAR;
		cmd.size = mem->size;
		cmd.system_addr =  mem->phys_base;
		cmd.local_addr = ipa3_ctx->smem_restricted_bytes +
			lcl_addr_mem_part +
			index * IPA_HW_TBL_HDR_WIDTH;
		cmd_pyld[num_cmds] = ipahal_construct_imm_cmd(
			IPA_IMM_CMD_DMA_SHARED_MEM, &cmd, false);
		if (!cmd_pyld[num_cmds]) {
			IPAERR("failed to construct dma_shared_mem imm cmd\n");
			retval = -ENOMEM;
			goto free_cmd_pyld;
		}
		desc[num_cmds].opcode =
			ipahal_imm_cmd_get_opcode(IPA_IMM_CMD_DMA_SHARED_MEM);
		desc[num_cmds].pyld = cmd_pyld[num_cmds]->data;
		desc[num_cmds].len = cmd_pyld[num_cmds]->len;
		desc[num_cmds].type = IPA_IMM_CMD_DESC;
		num_cmds++;
	}

	IPADBG("Sending %d descriptors for rt tbl clearing\n", num_cmds);
	retval = ipa3_send_cmd(num_cmds, desc);
	if (retval) {
		IPAERR("failed to send immediate command (err %d)\n", retval);
		retval = -EFAULT;
	}

free_cmd_pyld:
	for (index = 0; index < num_cmds; index++)
		ipahal_destroy_imm_cmd(cmd_pyld[index]);
	kfree(cmd_pyld);
free_desc:
	kfree(desc);
	return retval;
}

static int ipa3_q6_clean_q6_tables(void)
{
	struct ipa3_desc *desc;
	struct ipahal_imm_cmd_pyld *cmd_pyld;
	struct ipahal_imm_cmd_register_write reg_write_cmd = {0};
	int retval;
	struct ipa_mem_buffer mem = { 0 };
	struct ipahal_reg_fltrt_hash_flush flush;
	struct ipahal_reg_valmask valmask;
	u64 *entry;

	IPADBG("Entry\n");

	mem.size = IPA_HW_TBL_HDR_WIDTH;
	mem.base = dma_alloc_coherent(ipa3_ctx->pdev, mem.size,
		&mem.phys_base, GFP_ATOMIC);
	if (!mem.base) {
		IPAERR("failed to alloc DMA buff of size %d\n", mem.size);
		return -ENOMEM;
	}

	entry = mem.base;
	*entry = ipa3_ctx->empty_rt_tbl_mem.phys_base;

	if (ipa3_q6_clean_q6_flt_tbls(IPA_IP_v4, IPA_RULE_HASHABLE, &mem)) {
		IPAERR("failed to clean q6 flt tbls (v4/hashable)\n");
		retval = -EFAULT;
		goto bail_dma;
	}
	if (ipa3_q6_clean_q6_flt_tbls(IPA_IP_v6, IPA_RULE_HASHABLE, &mem)) {
		IPAERR("failed to clean q6 flt tbls (v6/hashable)\n");
		retval = -EFAULT;
		goto bail_dma;
	}
	if (ipa3_q6_clean_q6_flt_tbls(IPA_IP_v4, IPA_RULE_NON_HASHABLE, &mem)) {
		IPAERR("failed to clean q6 flt tbls (v4/non-hashable)\n");
		retval = -EFAULT;
		goto bail_dma;
	}
	if (ipa3_q6_clean_q6_flt_tbls(IPA_IP_v6, IPA_RULE_NON_HASHABLE, &mem)) {
		IPAERR("failed to clean q6 flt tbls (v6/non-hashable)\n");
		retval = -EFAULT;
		goto bail_dma;
	}

	if (ipa3_q6_clean_q6_rt_tbls(IPA_IP_v4, IPA_RULE_HASHABLE, &mem)) {
		IPAERR("failed to clean q6 rt tbls (v4/hashable)\n");
		retval = -EFAULT;
		goto bail_dma;
	}
	if (ipa3_q6_clean_q6_rt_tbls(IPA_IP_v6, IPA_RULE_HASHABLE, &mem)) {
		IPAERR("failed to clean q6 rt tbls (v6/hashable)\n");
		retval = -EFAULT;
		goto bail_dma;
	}
	if (ipa3_q6_clean_q6_rt_tbls(IPA_IP_v4, IPA_RULE_NON_HASHABLE, &mem)) {
		IPAERR("failed to clean q6 rt tbls (v4/non-hashable)\n");
		retval = -EFAULT;
		goto bail_dma;
	}
	if (ipa3_q6_clean_q6_rt_tbls(IPA_IP_v6, IPA_RULE_NON_HASHABLE, &mem)) {
		IPAERR("failed to clean q6 rt tbls (v6/non-hashable)\n");
		retval = -EFAULT;
		goto bail_dma;
	}

	/* Flush rules cache */
	desc = kzalloc(sizeof(struct ipa3_desc), GFP_KERNEL);
	if (!desc) {
		IPAERR("failed to allocate memory\n");
		retval = -ENOMEM;
		goto bail_dma;
	}

	flush.v4_flt = true;
	flush.v4_rt = true;
	flush.v6_flt = true;
	flush.v6_rt = true;
	ipahal_get_fltrt_hash_flush_valmask(&flush, &valmask);
	reg_write_cmd.skip_pipeline_clear = false;
	reg_write_cmd.pipeline_clear_options = IPAHAL_HPS_CLEAR;
	reg_write_cmd.offset = ipahal_get_reg_ofst(IPA_FILT_ROUT_HASH_FLUSH);
	reg_write_cmd.value = valmask.val;
	reg_write_cmd.value_mask = valmask.mask;
	cmd_pyld = ipahal_construct_imm_cmd(IPA_IMM_CMD_REGISTER_WRITE,
		&reg_write_cmd, false);
	if (!cmd_pyld) {
		IPAERR("fail construct register_write imm cmd\n");
		retval = -EFAULT;
		goto bail_desc;
	}
	desc->opcode =
		ipahal_imm_cmd_get_opcode(IPA_IMM_CMD_REGISTER_WRITE);
	desc->pyld = cmd_pyld->data;
	desc->len = cmd_pyld->len;
	desc->type = IPA_IMM_CMD_DESC;

	IPADBG("Sending 1 descriptor for tbls flush\n");
	retval = ipa3_send_cmd(1, desc);
	if (retval) {
		IPAERR("failed to send immediate command (err %d)\n", retval);
		retval = -EFAULT;
	}

	ipahal_destroy_imm_cmd(cmd_pyld);
bail_desc:
	kfree(desc);
bail_dma:
	dma_free_coherent(ipa3_ctx->pdev, mem.size, mem.base, mem.phys_base);
	IPADBG("Done - retval = %d\n", retval);
	return retval;
}

static int ipa3_q6_set_ex_path_to_apps(void)
{
	int ep_idx;
	int client_idx;
	struct ipa3_desc *desc;
	int num_descs = 0;
	int index;
	struct ipahal_imm_cmd_register_write reg_write;
	struct ipahal_imm_cmd_pyld *cmd_pyld;
	int retval;

	desc = kcalloc(ipa3_ctx->ipa_num_pipes, sizeof(struct ipa3_desc),
			GFP_KERNEL);
	if (!desc) {
		IPAERR("failed to allocate memory\n");
		return -ENOMEM;
	}

	/* Set the exception path to AP */
	for (client_idx = 0; client_idx < IPA_CLIENT_MAX; client_idx++) {
		ep_idx = ipa3_get_ep_mapping(client_idx);
		if (ep_idx == -1)
			continue;

		/* disable statuses for all modem controlled prod pipes */
		if (IPA_CLIENT_IS_Q6_PROD(client_idx) ||
			(ipa3_ctx->ep[ep_idx].valid &&
			ipa3_ctx->ep[ep_idx].skip_ep_cfg)) {
			ipa_assert_on(num_descs >= ipa3_ctx->ipa_num_pipes);

			reg_write.skip_pipeline_clear = false;
			reg_write.pipeline_clear_options =
				IPAHAL_HPS_CLEAR;
			reg_write.offset =
				ipahal_get_reg_n_ofst(IPA_ENDP_STATUS_n,
					ep_idx);
			reg_write.value = 0;
			reg_write.value_mask = ~0;
			cmd_pyld = ipahal_construct_imm_cmd(
				IPA_IMM_CMD_REGISTER_WRITE, &reg_write, false);
			if (!cmd_pyld) {
				IPAERR("fail construct register_write cmd\n");
				ipa_assert();
				return -EFAULT;
			}

			desc[num_descs].opcode = ipahal_imm_cmd_get_opcode(
				IPA_IMM_CMD_REGISTER_WRITE);
			desc[num_descs].type = IPA_IMM_CMD_DESC;
			desc[num_descs].callback = ipa3_destroy_imm;
			desc[num_descs].user1 = cmd_pyld;
			desc[num_descs].pyld = cmd_pyld->data;
			desc[num_descs].len = cmd_pyld->len;
			num_descs++;
		}
	}

	/* Will wait 500msecs for IPA tag process completion */
	retval = ipa3_tag_process(desc, num_descs,
		msecs_to_jiffies(CLEANUP_TAG_PROCESS_TIMEOUT));
	if (retval) {
		IPAERR("TAG process failed! (error %d)\n", retval);
		/* For timeout error ipa3_destroy_imm cb will destroy user1 */
		if (retval != -ETIME) {
			for (index = 0; index < num_descs; index++)
				if (desc[index].callback)
					desc[index].callback(desc[index].user1,
						desc[index].user2);
			retval = -EINVAL;
		}
	}

	kfree(desc);

	return retval;
}

/**
* ipa3_q6_pre_shutdown_cleanup() - A cleanup for all Q6 related configuration
*                    in IPA HW. This is performed in case of SSR.
*
* This is a mandatory procedure, in case one of the steps fails, the
* AP needs to restart.
*/
void ipa3_q6_pre_shutdown_cleanup(void)
{
	IPADBG_LOW("ENTER\n");

	IPA_ACTIVE_CLIENTS_INC_SIMPLE();

	ipa3_q6_pipe_delay(true);
	ipa3_q6_avoid_holb();
	if (ipa3_q6_clean_q6_tables()) {
		IPAERR("Failed to clean Q6 tables\n");
		BUG();
	}
	if (ipa3_q6_set_ex_path_to_apps()) {
		IPAERR("Failed to redirect exceptions to APPS\n");
		BUG();
	}
	/* Remove delay from Q6 PRODs to avoid pending descriptors
	  * on pipe reset procedure
	  */
	ipa3_q6_pipe_delay(false);

	ipa3_set_usb_prod_pipe_delay();

	IPA_ACTIVE_CLIENTS_DEC_SIMPLE();
	IPADBG_LOW("Exit with success\n");
}

/*
 * ipa3_q6_post_shutdown_cleanup() - As part of this cleanup
 * check if GSI channel related to Q6 producer client is empty.
 *
 * Q6 GSI channel emptiness is needed to garantee no descriptors with invalid
 *  info are injected into IPA RX from IPA_IF, while modem is restarting.
 */
void ipa3_q6_post_shutdown_cleanup(void)
{
	int client_idx;
	int ep_idx;

	IPADBG_LOW("ENTER\n");

	if (!ipa3_ctx->uc_ctx.uc_loaded) {
		IPAERR("uC is not loaded. Skipping\n");
		return;
	}

	IPA_ACTIVE_CLIENTS_INC_SIMPLE();

	/* Handle the issue where SUSPEND was removed for some reason */
	ipa3_q6_avoid_holb();
	ipa3_halt_q6_cons_gsi_channels();

	for (client_idx = 0; client_idx < IPA_CLIENT_MAX; client_idx++)
		if (IPA_CLIENT_IS_Q6_PROD(client_idx)) {
			ep_idx = ipa3_get_ep_mapping(client_idx);
			if (ep_idx == -1)
				continue;

			if (ipa3_uc_is_gsi_channel_empty(client_idx)) {
				IPAERR("fail to validate Q6 ch emptiness %d\n",
					client_idx);
				BUG();
				return;
			}
		}

	IPA_ACTIVE_CLIENTS_DEC_SIMPLE();
	IPADBG_LOW("Exit with success\n");
}

static inline void ipa3_sram_set_canary(u32 *sram_mmio, int offset)
{
	/* Set 4 bytes of CANARY before the offset */
	sram_mmio[(offset - 4) / 4] = IPA_MEM_CANARY_VAL;
}

static int _ipa_init_sram_v3(int last_canary_offset)
{
	u32 *ipa_sram_mmio;
	unsigned long phys_addr;

	phys_addr = ipa3_ctx->ipa_wrapper_base +
		ipa3_ctx->ctrl->ipa_reg_base_ofst +
		ipahal_get_reg_n_ofst(IPA_SRAM_DIRECT_ACCESS_n,
			ipa3_ctx->smem_restricted_bytes / 4);

	ipa_sram_mmio = ioremap(phys_addr, ipa3_ctx->smem_sz);
	if (!ipa_sram_mmio) {
		IPAERR("fail to ioremap IPA SRAM\n");
		return -ENOMEM;
	}

	/* Consult with ipa_ram_mmap.h on the location of the CANARY values */
	ipa3_sram_set_canary(ipa_sram_mmio, IPA_MEM_PART(v4_flt_hash_ofst) - 4);
	ipa3_sram_set_canary(ipa_sram_mmio, IPA_MEM_PART(v4_flt_hash_ofst));
	ipa3_sram_set_canary(ipa_sram_mmio,
		IPA_MEM_PART(v4_flt_nhash_ofst) - 4);
	ipa3_sram_set_canary(ipa_sram_mmio, IPA_MEM_PART(v4_flt_nhash_ofst));
	ipa3_sram_set_canary(ipa_sram_mmio, IPA_MEM_PART(v6_flt_hash_ofst) - 4);
	ipa3_sram_set_canary(ipa_sram_mmio, IPA_MEM_PART(v6_flt_hash_ofst));
	ipa3_sram_set_canary(ipa_sram_mmio,
		IPA_MEM_PART(v6_flt_nhash_ofst) - 4);
	ipa3_sram_set_canary(ipa_sram_mmio, IPA_MEM_PART(v6_flt_nhash_ofst));
	ipa3_sram_set_canary(ipa_sram_mmio, IPA_MEM_PART(v4_rt_hash_ofst) - 4);
	ipa3_sram_set_canary(ipa_sram_mmio, IPA_MEM_PART(v4_rt_hash_ofst));
	ipa3_sram_set_canary(ipa_sram_mmio, IPA_MEM_PART(v4_rt_nhash_ofst) - 4);
	ipa3_sram_set_canary(ipa_sram_mmio, IPA_MEM_PART(v4_rt_nhash_ofst));
	ipa3_sram_set_canary(ipa_sram_mmio, IPA_MEM_PART(v6_rt_hash_ofst) - 4);
	ipa3_sram_set_canary(ipa_sram_mmio, IPA_MEM_PART(v6_rt_hash_ofst));
	ipa3_sram_set_canary(ipa_sram_mmio, IPA_MEM_PART(v6_rt_nhash_ofst) - 4);
	ipa3_sram_set_canary(ipa_sram_mmio, IPA_MEM_PART(v6_rt_nhash_ofst));
	ipa3_sram_set_canary(ipa_sram_mmio, IPA_MEM_PART(modem_hdr_ofst) - 4);
	ipa3_sram_set_canary(ipa_sram_mmio, IPA_MEM_PART(modem_hdr_ofst));
	ipa3_sram_set_canary(ipa_sram_mmio,
		IPA_MEM_PART(modem_hdr_proc_ctx_ofst) - 4);
	ipa3_sram_set_canary(ipa_sram_mmio,
		IPA_MEM_PART(modem_hdr_proc_ctx_ofst));
	ipa3_sram_set_canary(ipa_sram_mmio, IPA_MEM_PART(modem_ofst) - 4);
	ipa3_sram_set_canary(ipa_sram_mmio, IPA_MEM_PART(modem_ofst));
	ipa3_sram_set_canary(ipa_sram_mmio, last_canary_offset);

	iounmap(ipa_sram_mmio);

	return 0;
}

/**
 * _ipa_init_sram_v3_0() - Initialize IPA 3.0 local SRAM.
 *
 * Return codes: 0 for success, negative value for failure
 */
int _ipa_init_sram_v3_0(void)
{
	return _ipa_init_sram_v3(IPA_MEM_PART(end_ofst));
}

/**
* _ipa_init_sram_v3_5() - Initialize IPA 3.5 local SRAM.
*
* Return codes: 0 for success, negative value for failure
*/
int _ipa_init_sram_v3_5(void)
{
	return _ipa_init_sram_v3(IPA_MEM_PART(uc_event_ring_ofst));
}

/**
 * _ipa_init_hdr_v3_0() - Initialize IPA header block.
 *
 * Return codes: 0 for success, negative value for failure
 */
int _ipa_init_hdr_v3_0(void)
{
	struct ipa3_desc desc = { 0 };
	struct ipa_mem_buffer mem;
	struct ipahal_imm_cmd_hdr_init_local cmd = {0};
	struct ipahal_imm_cmd_pyld *cmd_pyld;
	struct ipahal_imm_cmd_dma_shared_mem dma_cmd = { 0 };

	mem.size = IPA_MEM_PART(modem_hdr_size) + IPA_MEM_PART(apps_hdr_size);
	mem.base = dma_alloc_coherent(ipa3_ctx->pdev, mem.size, &mem.phys_base,
		GFP_KERNEL);
	if (!mem.base) {
		IPAERR("fail to alloc DMA buff of size %d\n", mem.size);
		return -ENOMEM;
	}
	memset(mem.base, 0, mem.size);

	cmd.hdr_table_addr = mem.phys_base;
	cmd.size_hdr_table = mem.size;
	cmd.hdr_addr = ipa3_ctx->smem_restricted_bytes +
		IPA_MEM_PART(modem_hdr_ofst);
	cmd_pyld = ipahal_construct_imm_cmd(
		IPA_IMM_CMD_HDR_INIT_LOCAL, &cmd, false);
	if (!cmd_pyld) {
		IPAERR("fail to construct hdr_init_local imm cmd\n");
		dma_free_coherent(ipa3_ctx->pdev,
			mem.size, mem.base,
			mem.phys_base);
		return -EFAULT;
	}
	desc.opcode = ipahal_imm_cmd_get_opcode(IPA_IMM_CMD_HDR_INIT_LOCAL);
	desc.type = IPA_IMM_CMD_DESC;
	desc.pyld = cmd_pyld->data;
	desc.len = cmd_pyld->len;
	IPA_DUMP_BUFF(mem.base, mem.phys_base, mem.size);

	if (ipa3_send_cmd(1, &desc)) {
		IPAERR("fail to send immediate command\n");
		ipahal_destroy_imm_cmd(cmd_pyld);
		dma_free_coherent(ipa3_ctx->pdev,
			mem.size, mem.base,
			mem.phys_base);
		return -EFAULT;
	}

	ipahal_destroy_imm_cmd(cmd_pyld);
	dma_free_coherent(ipa3_ctx->pdev, mem.size, mem.base, mem.phys_base);

	mem.size = IPA_MEM_PART(modem_hdr_proc_ctx_size) +
		IPA_MEM_PART(apps_hdr_proc_ctx_size);
	mem.base = dma_alloc_coherent(ipa3_ctx->pdev, mem.size, &mem.phys_base,
		GFP_KERNEL);
	if (!mem.base) {
		IPAERR("fail to alloc DMA buff of size %d\n", mem.size);
		return -ENOMEM;
	}
	memset(mem.base, 0, mem.size);
	memset(&desc, 0, sizeof(desc));

	dma_cmd.is_read = false;
	dma_cmd.skip_pipeline_clear = false;
	dma_cmd.pipeline_clear_options = IPAHAL_HPS_CLEAR;
	dma_cmd.system_addr = mem.phys_base;
	dma_cmd.local_addr = ipa3_ctx->smem_restricted_bytes +
		IPA_MEM_PART(modem_hdr_proc_ctx_ofst);
	dma_cmd.size = mem.size;
	cmd_pyld = ipahal_construct_imm_cmd(
		IPA_IMM_CMD_DMA_SHARED_MEM, &dma_cmd, false);
	if (!cmd_pyld) {
		IPAERR("fail to construct dma_shared_mem imm\n");
		dma_free_coherent(ipa3_ctx->pdev,
			mem.size, mem.base,
			mem.phys_base);
		return -EFAULT;
	}
	desc.opcode = ipahal_imm_cmd_get_opcode(IPA_IMM_CMD_DMA_SHARED_MEM);
	desc.pyld = cmd_pyld->data;
	desc.len = cmd_pyld->len;
	desc.type = IPA_IMM_CMD_DESC;
	IPA_DUMP_BUFF(mem.base, mem.phys_base, mem.size);

	if (ipa3_send_cmd(1, &desc)) {
		IPAERR("fail to send immediate command\n");
		ipahal_destroy_imm_cmd(cmd_pyld);
		dma_free_coherent(ipa3_ctx->pdev,
			mem.size,
			mem.base,
			mem.phys_base);
		return -EFAULT;
	}
	ipahal_destroy_imm_cmd(cmd_pyld);

	ipahal_write_reg(IPA_LOCAL_PKT_PROC_CNTXT_BASE, dma_cmd.local_addr);

	dma_free_coherent(ipa3_ctx->pdev, mem.size, mem.base, mem.phys_base);

	return 0;
}

/**
 * _ipa_init_rt4_v3() - Initialize IPA routing block for IPv4.
 *
 * Return codes: 0 for success, negative value for failure
 */
int _ipa_init_rt4_v3(void)
{
	struct ipa3_desc desc = { 0 };
	struct ipa_mem_buffer mem;
	struct ipahal_imm_cmd_ip_v4_routing_init v4_cmd;
	struct ipahal_imm_cmd_pyld *cmd_pyld;
	u64 *entry;
	int i;
	int rc = 0;

	for (i = IPA_MEM_PART(v4_modem_rt_index_lo);
		i <= IPA_MEM_PART(v4_modem_rt_index_hi);
		i++)
		ipa3_ctx->rt_idx_bitmap[IPA_IP_v4] |= (1 << i);
	IPADBG("v4 rt bitmap 0x%lx\n", ipa3_ctx->rt_idx_bitmap[IPA_IP_v4]);

	mem.size = IPA_MEM_PART(v4_rt_nhash_size);
	mem.base = dma_alloc_coherent(ipa3_ctx->pdev, mem.size, &mem.phys_base,
			GFP_KERNEL);
	if (!mem.base) {
		IPAERR("fail to alloc DMA buff of size %d\n", mem.size);
		return -ENOMEM;
	}

	entry = mem.base;
	for (i = 0; i < IPA_MEM_PART(v4_rt_num_index); i++) {
		*entry = ipa3_ctx->empty_rt_tbl_mem.phys_base;
		entry++;
	}

	v4_cmd.hash_rules_addr = mem.phys_base;
	v4_cmd.hash_rules_size = mem.size;
	v4_cmd.hash_local_addr = ipa3_ctx->smem_restricted_bytes +
		IPA_MEM_PART(v4_rt_hash_ofst);
	v4_cmd.nhash_rules_addr = mem.phys_base;
	v4_cmd.nhash_rules_size = mem.size;
	v4_cmd.nhash_local_addr = ipa3_ctx->smem_restricted_bytes +
		IPA_MEM_PART(v4_rt_nhash_ofst);
	IPADBG("putting hashable routing IPv4 rules to phys 0x%x\n",
				v4_cmd.hash_local_addr);
	IPADBG("putting non-hashable routing IPv4 rules to phys 0x%x\n",
				v4_cmd.nhash_local_addr);
	cmd_pyld = ipahal_construct_imm_cmd(
		IPA_IMM_CMD_IP_V4_ROUTING_INIT, &v4_cmd, false);
	if (!cmd_pyld) {
		IPAERR("fail construct ip_v4_rt_init imm cmd\n");
		rc = -EPERM;
		goto free_mem;
	}

	desc.opcode =
		ipahal_imm_cmd_get_opcode(IPA_IMM_CMD_IP_V4_ROUTING_INIT);
	desc.type = IPA_IMM_CMD_DESC;
	desc.pyld = cmd_pyld->data;
	desc.len = cmd_pyld->len;
	IPA_DUMP_BUFF(mem.base, mem.phys_base, mem.size);

	if (ipa3_send_cmd(1, &desc)) {
		IPAERR("fail to send immediate command\n");
		rc = -EFAULT;
	}

	ipahal_destroy_imm_cmd(cmd_pyld);

free_mem:
	dma_free_coherent(ipa3_ctx->pdev, mem.size, mem.base, mem.phys_base);
	return rc;
}

/**
 * _ipa_init_rt6_v3() - Initialize IPA routing block for IPv6.
 *
 * Return codes: 0 for success, negative value for failure
 */
int _ipa_init_rt6_v3(void)
{
	struct ipa3_desc desc = { 0 };
	struct ipa_mem_buffer mem;
	struct ipahal_imm_cmd_ip_v6_routing_init v6_cmd;
	struct ipahal_imm_cmd_pyld *cmd_pyld;
	u64 *entry;
	int i;
	int rc = 0;

	for (i = IPA_MEM_PART(v6_modem_rt_index_lo);
		i <= IPA_MEM_PART(v6_modem_rt_index_hi);
		i++)
		ipa3_ctx->rt_idx_bitmap[IPA_IP_v6] |= (1 << i);
	IPADBG("v6 rt bitmap 0x%lx\n", ipa3_ctx->rt_idx_bitmap[IPA_IP_v6]);

	mem.size = IPA_MEM_PART(v6_rt_nhash_size);
	mem.base = dma_alloc_coherent(ipa3_ctx->pdev, mem.size, &mem.phys_base,
			GFP_KERNEL);
	if (!mem.base) {
		IPAERR("fail to alloc DMA buff of size %d\n", mem.size);
		return -ENOMEM;
	}

	entry = mem.base;
	for (i = 0; i < IPA_MEM_PART(v6_rt_num_index); i++) {
		*entry = ipa3_ctx->empty_rt_tbl_mem.phys_base;
		entry++;
	}

	v6_cmd.hash_rules_addr = mem.phys_base;
	v6_cmd.hash_rules_size = mem.size;
	v6_cmd.hash_local_addr = ipa3_ctx->smem_restricted_bytes +
		IPA_MEM_PART(v6_rt_hash_ofst);
	v6_cmd.nhash_rules_addr = mem.phys_base;
	v6_cmd.nhash_rules_size = mem.size;
	v6_cmd.nhash_local_addr = ipa3_ctx->smem_restricted_bytes +
		IPA_MEM_PART(v6_rt_nhash_ofst);
	IPADBG("putting hashable routing IPv6 rules to phys 0x%x\n",
				v6_cmd.hash_local_addr);
	IPADBG("putting non-hashable routing IPv6 rules to phys 0x%x\n",
				v6_cmd.nhash_local_addr);
	cmd_pyld = ipahal_construct_imm_cmd(
		IPA_IMM_CMD_IP_V6_ROUTING_INIT, &v6_cmd, false);
	if (!cmd_pyld) {
		IPAERR("fail construct ip_v6_rt_init imm cmd\n");
		rc = -EPERM;
		goto free_mem;
	}

	desc.opcode =
		ipahal_imm_cmd_get_opcode(IPA_IMM_CMD_IP_V6_ROUTING_INIT);
	desc.type = IPA_IMM_CMD_DESC;
	desc.pyld = cmd_pyld->data;
	desc.len = cmd_pyld->len;
	IPA_DUMP_BUFF(mem.base, mem.phys_base, mem.size);

	if (ipa3_send_cmd(1, &desc)) {
		IPAERR("fail to send immediate command\n");
		rc = -EFAULT;
	}

	ipahal_destroy_imm_cmd(cmd_pyld);

free_mem:
	dma_free_coherent(ipa3_ctx->pdev, mem.size, mem.base, mem.phys_base);
	return rc;
}

/**
 * _ipa_init_flt4_v3() - Initialize IPA filtering block for IPv4.
 *
 * Return codes: 0 for success, negative value for failure
 */
int _ipa_init_flt4_v3(void)
{
	struct ipa3_desc desc = { 0 };
	struct ipa_mem_buffer mem;
	struct ipahal_imm_cmd_ip_v4_filter_init v4_cmd;
	struct ipahal_imm_cmd_pyld *cmd_pyld;
	u64 *entry;
	int i;
	int rc = 0;
	int flt_spc;

	flt_spc = IPA_MEM_PART(v4_flt_hash_size);
	/* bitmap word */
	flt_spc -= IPA_HW_TBL_HDR_WIDTH;
	flt_spc /= IPA_HW_TBL_HDR_WIDTH;
	if (ipa3_ctx->ep_flt_num > flt_spc) {
		IPAERR("space for v4 hash flt hdr is too small\n");
		WARN_ON(1);
		return -EPERM;
	}
	flt_spc = IPA_MEM_PART(v4_flt_nhash_size);
	/* bitmap word */
	flt_spc -= IPA_HW_TBL_HDR_WIDTH;
	flt_spc /= IPA_HW_TBL_HDR_WIDTH;
	if (ipa3_ctx->ep_flt_num > flt_spc) {
		IPAERR("space for v4 non-hash flt hdr is too small\n");
		WARN_ON(1);
		return -EPERM;
	}

	/* +1 for filtering header bitmap */
	mem.size = (ipa3_ctx->ep_flt_num + 1) * IPA_HW_TBL_HDR_WIDTH;
	mem.base = dma_alloc_coherent(ipa3_ctx->pdev, mem.size, &mem.phys_base,
			GFP_KERNEL);
	if (!mem.base) {
		IPAERR("fail to alloc DMA buff of size %d\n", mem.size);
		return -ENOMEM;
	}

	entry = mem.base;

	*entry = ((u64)ipa3_ctx->ep_flt_bitmap) << 1;
	IPADBG("v4 flt bitmap 0x%llx\n", *entry);
	entry++;

	for (i = 0; i <= ipa3_ctx->ep_flt_num; i++) {
		*entry = ipa3_ctx->empty_rt_tbl_mem.phys_base;
		entry++;
	}

	v4_cmd.hash_rules_addr = mem.phys_base;
	v4_cmd.hash_rules_size = mem.size;
	v4_cmd.hash_local_addr = ipa3_ctx->smem_restricted_bytes +
		IPA_MEM_PART(v4_flt_hash_ofst);
	v4_cmd.nhash_rules_addr = mem.phys_base;
	v4_cmd.nhash_rules_size = mem.size;
	v4_cmd.nhash_local_addr = ipa3_ctx->smem_restricted_bytes +
		IPA_MEM_PART(v4_flt_nhash_ofst);
	IPADBG("putting hashable filtering IPv4 rules to phys 0x%x\n",
				v4_cmd.hash_local_addr);
	IPADBG("putting non-hashable filtering IPv4 rules to phys 0x%x\n",
				v4_cmd.nhash_local_addr);
	cmd_pyld = ipahal_construct_imm_cmd(
		IPA_IMM_CMD_IP_V4_FILTER_INIT, &v4_cmd, false);
	if (!cmd_pyld) {
		IPAERR("fail construct ip_v4_flt_init imm cmd\n");
		rc = -EPERM;
		goto free_mem;
	}

	desc.opcode = ipahal_imm_cmd_get_opcode(IPA_IMM_CMD_IP_V4_FILTER_INIT);
	desc.type = IPA_IMM_CMD_DESC;
	desc.pyld = cmd_pyld->data;
	desc.len = cmd_pyld->len;
	IPA_DUMP_BUFF(mem.base, mem.phys_base, mem.size);

	if (ipa3_send_cmd(1, &desc)) {
		IPAERR("fail to send immediate command\n");
		rc = -EFAULT;
	}

	ipahal_destroy_imm_cmd(cmd_pyld);

free_mem:
	dma_free_coherent(ipa3_ctx->pdev, mem.size, mem.base, mem.phys_base);
	return rc;
}

/**
 * _ipa_init_flt6_v3() - Initialize IPA filtering block for IPv6.
 *
 * Return codes: 0 for success, negative value for failure
 */
int _ipa_init_flt6_v3(void)
{
	struct ipa3_desc desc = { 0 };
	struct ipa_mem_buffer mem;
	struct ipahal_imm_cmd_ip_v6_filter_init v6_cmd;
	struct ipahal_imm_cmd_pyld *cmd_pyld;
	u64 *entry;
	int i;
	int rc = 0;
	int flt_spc;

	flt_spc = IPA_MEM_PART(v6_flt_hash_size);
	/* bitmap word */
	flt_spc -= IPA_HW_TBL_HDR_WIDTH;
	flt_spc /= IPA_HW_TBL_HDR_WIDTH;
	if (ipa3_ctx->ep_flt_num > flt_spc) {
		IPAERR("space for v6 hash flt hdr is too small\n");
		WARN_ON(1);
		return -EPERM;
	}
	flt_spc = IPA_MEM_PART(v6_flt_nhash_size);
	/* bitmap word */
	flt_spc -= IPA_HW_TBL_HDR_WIDTH;
	flt_spc /= IPA_HW_TBL_HDR_WIDTH;
	if (ipa3_ctx->ep_flt_num > flt_spc) {
		IPAERR("space for v6 non-hash flt hdr is too small\n");
		WARN_ON(1);
		return -EPERM;
	}

	/* +1 for filtering header bitmap */
	mem.size = (ipa3_ctx->ep_flt_num + 1) * IPA_HW_TBL_HDR_WIDTH;
	mem.base = dma_alloc_coherent(ipa3_ctx->pdev, mem.size, &mem.phys_base,
			GFP_KERNEL);
	if (!mem.base) {
		IPAERR("fail to alloc DMA buff of size %d\n", mem.size);
		return -ENOMEM;
	}

	entry = mem.base;

	*entry = ((u64)ipa3_ctx->ep_flt_bitmap) << 1;
	IPADBG("v6 flt bitmap 0x%llx\n", *entry);
	entry++;

	for (i = 0; i <= ipa3_ctx->ep_flt_num; i++) {
		*entry = ipa3_ctx->empty_rt_tbl_mem.phys_base;
		entry++;
	}

	v6_cmd.hash_rules_addr = mem.phys_base;
	v6_cmd.hash_rules_size = mem.size;
	v6_cmd.hash_local_addr = ipa3_ctx->smem_restricted_bytes +
		IPA_MEM_PART(v6_flt_hash_ofst);
	v6_cmd.nhash_rules_addr = mem.phys_base;
	v6_cmd.nhash_rules_size = mem.size;
	v6_cmd.nhash_local_addr = ipa3_ctx->smem_restricted_bytes +
		IPA_MEM_PART(v6_flt_nhash_ofst);
	IPADBG("putting hashable filtering IPv6 rules to phys 0x%x\n",
				v6_cmd.hash_local_addr);
	IPADBG("putting non-hashable filtering IPv6 rules to phys 0x%x\n",
				v6_cmd.nhash_local_addr);

	cmd_pyld = ipahal_construct_imm_cmd(
		IPA_IMM_CMD_IP_V6_FILTER_INIT, &v6_cmd, false);
	if (!cmd_pyld) {
		IPAERR("fail construct ip_v6_flt_init imm cmd\n");
		rc = -EPERM;
		goto free_mem;
	}

	desc.opcode = ipahal_imm_cmd_get_opcode(IPA_IMM_CMD_IP_V6_FILTER_INIT);
	desc.type = IPA_IMM_CMD_DESC;
	desc.pyld = cmd_pyld->data;
	desc.len = cmd_pyld->len;
	IPA_DUMP_BUFF(mem.base, mem.phys_base, mem.size);

	if (ipa3_send_cmd(1, &desc)) {
		IPAERR("fail to send immediate command\n");
		rc = -EFAULT;
	}

	ipahal_destroy_imm_cmd(cmd_pyld);

free_mem:
	dma_free_coherent(ipa3_ctx->pdev, mem.size, mem.base, mem.phys_base);
	return rc;
}

static int ipa3_setup_flt_hash_tuple(void)
{
	int pipe_idx;
	struct ipahal_reg_hash_tuple tuple;

	memset(&tuple, 0, sizeof(struct ipahal_reg_hash_tuple));

	for (pipe_idx = 0; pipe_idx < ipa3_ctx->ipa_num_pipes ; pipe_idx++) {
		if (!ipa_is_ep_support_flt(pipe_idx))
			continue;

		if (ipa_is_modem_pipe(pipe_idx))
			continue;

		if (ipa3_set_flt_tuple_mask(pipe_idx, &tuple)) {
			IPAERR("failed to setup pipe %d flt tuple\n", pipe_idx);
			return -EFAULT;
		}
	}

	return 0;
}

static int ipa3_setup_rt_hash_tuple(void)
{
	int tbl_idx;
	struct ipahal_reg_hash_tuple tuple;

	memset(&tuple, 0, sizeof(struct ipahal_reg_hash_tuple));

	for (tbl_idx = 0;
		tbl_idx < max(IPA_MEM_PART(v6_rt_num_index),
		IPA_MEM_PART(v4_rt_num_index));
		tbl_idx++) {

		if (tbl_idx >= IPA_MEM_PART(v4_modem_rt_index_lo) &&
			tbl_idx <= IPA_MEM_PART(v4_modem_rt_index_hi))
			continue;

		if (tbl_idx >= IPA_MEM_PART(v6_modem_rt_index_lo) &&
			tbl_idx <= IPA_MEM_PART(v6_modem_rt_index_hi))
			continue;

		if (ipa3_set_rt_tuple_mask(tbl_idx, &tuple)) {
			IPAERR("failed to setup tbl %d rt tuple\n", tbl_idx);
			return -EFAULT;
		}
	}

	return 0;
}

static int ipa3_setup_apps_pipes(void)
{
	struct ipa_sys_connect_params sys_in;
	int result = 0;

	if (ipa3_ctx->gsi_ch20_wa) {
		IPADBG("Allocating GSI physical channel 20\n");
		result = ipa_gsi_ch20_wa();
		if (result) {
			IPAERR("ipa_gsi_ch20_wa failed %d\n", result);
			goto fail_ch20_wa;
		}
	}

	/* allocate the common PROD event ring */
	if (ipa3_alloc_common_event_ring()) {
		IPAERR("ipa3_alloc_common_event_ring failed.\n");
		result = -EPERM;
		goto fail_ch20_wa;
	}

	/* CMD OUT (AP->IPA) */
	memset(&sys_in, 0, sizeof(struct ipa_sys_connect_params));
	sys_in.client = IPA_CLIENT_APPS_CMD_PROD;
	sys_in.desc_fifo_sz = IPA_SYS_DESC_FIFO_SZ;
	sys_in.ipa_ep_cfg.mode.mode = IPA_DMA;
	sys_in.ipa_ep_cfg.mode.dst = IPA_CLIENT_APPS_LAN_CONS;
	if (ipa3_setup_sys_pipe(&sys_in, &ipa3_ctx->clnt_hdl_cmd)) {
		IPAERR(":setup sys pipe (APPS_CMD_PROD) failed.\n");
		result = -EPERM;
		goto fail_ch20_wa;
	}
	IPADBG("Apps to IPA cmd pipe is connected\n");

	ipa3_ctx->ctrl->ipa_init_sram();
	IPADBG("SRAM initialized\n");

	ipa3_ctx->ctrl->ipa_init_hdr();
	IPADBG("HDR initialized\n");

	ipa3_ctx->ctrl->ipa_init_rt4();
	IPADBG("V4 RT initialized\n");

	ipa3_ctx->ctrl->ipa_init_rt6();
	IPADBG("V6 RT initialized\n");

	ipa3_ctx->ctrl->ipa_init_flt4();
	IPADBG("V4 FLT initialized\n");

	ipa3_ctx->ctrl->ipa_init_flt6();
	IPADBG("V6 FLT initialized\n");

	if (ipa3_setup_flt_hash_tuple()) {
		IPAERR(":fail to configure flt hash tuple\n");
		result = -EPERM;
		goto fail_flt_hash_tuple;
	}
	IPADBG("flt hash tuple is configured\n");

	if (ipa3_setup_rt_hash_tuple()) {
		IPAERR(":fail to configure rt hash tuple\n");
		result = -EPERM;
		goto fail_flt_hash_tuple;
	}
	IPADBG("rt hash tuple is configured\n");

	if (ipa3_setup_exception_path()) {
		IPAERR(":fail to setup excp path\n");
		result = -EPERM;
		goto fail_flt_hash_tuple;
	}
	IPADBG("Exception path was successfully set");

	if (ipa3_setup_dflt_rt_tables()) {
		IPAERR(":fail to setup dflt routes\n");
		result = -EPERM;
		goto fail_flt_hash_tuple;
	}
	IPADBG("default routing was set\n");

	/* LAN IN (IPA->AP) */
	memset(&sys_in, 0, sizeof(struct ipa_sys_connect_params));
	sys_in.client = IPA_CLIENT_APPS_LAN_CONS;
	sys_in.desc_fifo_sz = IPA_SYS_DESC_FIFO_SZ;
	sys_in.notify = ipa3_lan_rx_cb;
	sys_in.priv = NULL;
	sys_in.ipa_ep_cfg.hdr.hdr_len = IPA_LAN_RX_HEADER_LENGTH;
	sys_in.ipa_ep_cfg.hdr_ext.hdr_little_endian = false;
	sys_in.ipa_ep_cfg.hdr_ext.hdr_total_len_or_pad_valid = true;
	sys_in.ipa_ep_cfg.hdr_ext.hdr_total_len_or_pad = IPA_HDR_PAD;
	sys_in.ipa_ep_cfg.hdr_ext.hdr_payload_len_inc_padding = false;
	sys_in.ipa_ep_cfg.hdr_ext.hdr_total_len_or_pad_offset = 0;
	sys_in.ipa_ep_cfg.hdr_ext.hdr_pad_to_alignment = 2;
	sys_in.ipa_ep_cfg.cfg.cs_offload_en = IPA_ENABLE_CS_OFFLOAD_DL;

	/**
	 * ipa_lan_rx_cb() intended to notify the source EP about packet
	 * being received on the LAN_CONS via calling the source EP call-back.
	 * There could be a race condition with calling this call-back. Other
	 * thread may nullify it - e.g. on EP disconnect.
	 * This lock intended to protect the access to the source EP call-back
	 */
	spin_lock_init(&ipa3_ctx->disconnect_lock);
	if (ipa3_setup_sys_pipe(&sys_in, &ipa3_ctx->clnt_hdl_data_in)) {
		IPAERR(":setup sys pipe (LAN_CONS) failed.\n");
		result = -EPERM;
		goto fail_flt_hash_tuple;
	}

	/* LAN OUT (AP->IPA) */
	if (!ipa3_ctx->ipa_config_is_mhi) {
		memset(&sys_in, 0, sizeof(struct ipa_sys_connect_params));
		sys_in.client = IPA_CLIENT_APPS_LAN_PROD;
		sys_in.desc_fifo_sz = IPA_SYS_TX_DATA_DESC_FIFO_SZ;
		sys_in.ipa_ep_cfg.mode.mode = IPA_BASIC;
		if (ipa3_setup_sys_pipe(&sys_in,
			&ipa3_ctx->clnt_hdl_data_out)) {
			IPAERR(":setup sys pipe (LAN_PROD) failed.\n");
			result = -EPERM;
			goto fail_lan_data_out;
		}
	}

	return 0;

fail_lan_data_out:
	ipa3_teardown_sys_pipe(ipa3_ctx->clnt_hdl_data_in);
fail_flt_hash_tuple:
	if (ipa3_ctx->dflt_v6_rt_rule_hdl)
		__ipa3_del_rt_rule(ipa3_ctx->dflt_v6_rt_rule_hdl);
	if (ipa3_ctx->dflt_v4_rt_rule_hdl)
		__ipa3_del_rt_rule(ipa3_ctx->dflt_v4_rt_rule_hdl);
	if (ipa3_ctx->excp_hdr_hdl)
		__ipa3_del_hdr(ipa3_ctx->excp_hdr_hdl, false);
	ipa3_teardown_sys_pipe(ipa3_ctx->clnt_hdl_cmd);
fail_ch20_wa:
	return result;
}

static void ipa3_teardown_apps_pipes(void)
{
	if (!ipa3_ctx->ipa_config_is_mhi)
		ipa3_teardown_sys_pipe(ipa3_ctx->clnt_hdl_data_out);
	ipa3_teardown_sys_pipe(ipa3_ctx->clnt_hdl_data_in);
	__ipa3_del_rt_rule(ipa3_ctx->dflt_v6_rt_rule_hdl);
	__ipa3_del_rt_rule(ipa3_ctx->dflt_v4_rt_rule_hdl);
	__ipa3_del_hdr(ipa3_ctx->excp_hdr_hdl, false);
	ipa3_teardown_sys_pipe(ipa3_ctx->clnt_hdl_cmd);
}

#ifdef CONFIG_COMPAT
static long compat_ipa3_nat_ipv6ct_alloc_table(unsigned long arg,
	int (alloc_func)(struct ipa_ioc_nat_ipv6ct_table_alloc *))
{
	long retval;
	struct ipa_ioc_nat_ipv6ct_table_alloc32 table_alloc32;
	struct ipa_ioc_nat_ipv6ct_table_alloc table_alloc;

	retval = copy_from_user(&table_alloc32, (const void __user *)arg,
		sizeof(struct ipa_ioc_nat_ipv6ct_table_alloc32));
	if (retval)
		return retval;

	table_alloc.size = (size_t)table_alloc32.size;
	table_alloc.offset = (off_t)table_alloc32.offset;

	retval = alloc_func(&table_alloc);
	if (retval)
		return retval;

	if (table_alloc.offset) {
		table_alloc32.offset = (compat_off_t)table_alloc.offset;
		retval = copy_to_user((void __user *)arg, &table_alloc32,
			sizeof(struct ipa_ioc_nat_ipv6ct_table_alloc32));
	}

	return retval;
}

long compat_ipa3_ioctl(struct file *file, unsigned int cmd, unsigned long arg)
{
	int retval = 0;
	struct ipa3_ioc_nat_alloc_mem32 nat_mem32;
	struct ipa_ioc_nat_alloc_mem nat_mem;

	switch (cmd) {
	case IPA_IOC_ADD_HDR32:
		cmd = IPA_IOC_ADD_HDR;
		break;
	case IPA_IOC_DEL_HDR32:
		cmd = IPA_IOC_DEL_HDR;
		break;
	case IPA_IOC_ADD_RT_RULE32:
		cmd = IPA_IOC_ADD_RT_RULE;
		break;
	case IPA_IOC_DEL_RT_RULE32:
		cmd = IPA_IOC_DEL_RT_RULE;
		break;
	case IPA_IOC_ADD_FLT_RULE32:
		cmd = IPA_IOC_ADD_FLT_RULE;
		break;
	case IPA_IOC_DEL_FLT_RULE32:
		cmd = IPA_IOC_DEL_FLT_RULE;
		break;
	case IPA_IOC_GET_RT_TBL32:
		cmd = IPA_IOC_GET_RT_TBL;
		break;
	case IPA_IOC_COPY_HDR32:
		cmd = IPA_IOC_COPY_HDR;
		break;
	case IPA_IOC_QUERY_INTF32:
		cmd = IPA_IOC_QUERY_INTF;
		break;
	case IPA_IOC_QUERY_INTF_TX_PROPS32:
		cmd = IPA_IOC_QUERY_INTF_TX_PROPS;
		break;
	case IPA_IOC_QUERY_INTF_RX_PROPS32:
		cmd = IPA_IOC_QUERY_INTF_RX_PROPS;
		break;
	case IPA_IOC_QUERY_INTF_EXT_PROPS32:
		cmd = IPA_IOC_QUERY_INTF_EXT_PROPS;
		break;
	case IPA_IOC_GET_HDR32:
		cmd = IPA_IOC_GET_HDR;
		break;
	case IPA_IOC_ALLOC_NAT_MEM32:
		if (copy_from_user((u8 *)&nat_mem32, (u8 *)arg,
			sizeof(struct ipa3_ioc_nat_alloc_mem32))) {
			retval = -EFAULT;
			goto ret;
		}
		memcpy(nat_mem.dev_name, nat_mem32.dev_name,
				IPA_RESOURCE_NAME_MAX);
		nat_mem.size = (size_t)nat_mem32.size;
		nat_mem.offset = (off_t)nat_mem32.offset;

		/* null terminate the string */
		nat_mem.dev_name[IPA_RESOURCE_NAME_MAX - 1] = '\0';

		if (ipa3_allocate_nat_device(&nat_mem)) {
			retval = -EFAULT;
			goto ret;
		}
		nat_mem32.offset = (compat_off_t)nat_mem.offset;
		if (copy_to_user((u8 *)arg, (u8 *)&nat_mem32,
			sizeof(struct ipa3_ioc_nat_alloc_mem32))) {
			retval = -EFAULT;
		}
ret:
		return retval;
	case IPA_IOC_ALLOC_NAT_TABLE32:
		return compat_ipa3_nat_ipv6ct_alloc_table(arg,
			ipa3_allocate_nat_table);
	case IPA_IOC_V4_INIT_NAT32:
		cmd = IPA_IOC_V4_INIT_NAT;
		break;
	case IPA_IOC_NAT_DMA32:
		cmd = IPA_IOC_NAT_DMA;
		break;
	case IPA_IOC_V4_DEL_NAT32:
		cmd = IPA_IOC_V4_DEL_NAT;
		break;
	case IPA_IOC_DEL_NAT_TABLE32:
		cmd = IPA_IOC_DEL_NAT_TABLE;
		break;
	case IPA_IOC_GET_NAT_OFFSET32:
		cmd = IPA_IOC_GET_NAT_OFFSET;
		break;
	case IPA_IOC_PULL_MSG32:
		cmd = IPA_IOC_PULL_MSG;
		break;
	case IPA_IOC_RM_ADD_DEPENDENCY32:
		cmd = IPA_IOC_RM_ADD_DEPENDENCY;
		break;
	case IPA_IOC_RM_DEL_DEPENDENCY32:
		cmd = IPA_IOC_RM_DEL_DEPENDENCY;
		break;
	case IPA_IOC_GENERATE_FLT_EQ32:
		cmd = IPA_IOC_GENERATE_FLT_EQ;
		break;
	case IPA_IOC_QUERY_RT_TBL_INDEX32:
		cmd = IPA_IOC_QUERY_RT_TBL_INDEX;
		break;
	case IPA_IOC_WRITE_QMAPID32:
		cmd = IPA_IOC_WRITE_QMAPID;
		break;
	case IPA_IOC_MDFY_FLT_RULE32:
		cmd = IPA_IOC_MDFY_FLT_RULE;
		break;
	case IPA_IOC_NOTIFY_WAN_UPSTREAM_ROUTE_ADD32:
		cmd = IPA_IOC_NOTIFY_WAN_UPSTREAM_ROUTE_ADD;
		break;
	case IPA_IOC_NOTIFY_WAN_UPSTREAM_ROUTE_DEL32:
		cmd = IPA_IOC_NOTIFY_WAN_UPSTREAM_ROUTE_DEL;
		break;
	case IPA_IOC_NOTIFY_WAN_EMBMS_CONNECTED32:
		cmd = IPA_IOC_NOTIFY_WAN_EMBMS_CONNECTED;
		break;
	case IPA_IOC_MDFY_RT_RULE32:
		cmd = IPA_IOC_MDFY_RT_RULE;
		break;
	case IPA_IOC_COMMIT_HDR:
	case IPA_IOC_RESET_HDR:
	case IPA_IOC_COMMIT_RT:
	case IPA_IOC_RESET_RT:
	case IPA_IOC_COMMIT_FLT:
	case IPA_IOC_RESET_FLT:
	case IPA_IOC_DUMP:
	case IPA_IOC_PUT_RT_TBL:
	case IPA_IOC_PUT_HDR:
	case IPA_IOC_SET_FLT:
	case IPA_IOC_QUERY_EP_MAPPING:
		break;
	default:
		return -ENOIOCTLCMD;
	}
	return ipa3_ioctl(file, cmd, (unsigned long) compat_ptr(arg));
}
#endif

static ssize_t ipa3_write(struct file *file, const char __user *buf,
			  size_t count, loff_t *ppos);

static const struct file_operations ipa3_drv_fops = {
	.owner = THIS_MODULE,
	.open = ipa3_open,
	.read = ipa3_read,
	.write = ipa3_write,
	.unlocked_ioctl = ipa3_ioctl,
#ifdef CONFIG_COMPAT
	.compat_ioctl = compat_ipa3_ioctl,
#endif
};

static int ipa3_get_clks(struct device *dev)
{
	ipa3_clk = clk_get(dev, "core_clk");
	if (IS_ERR(ipa3_clk)) {
		if (ipa3_clk != ERR_PTR(-EPROBE_DEFER))
			IPAERR("fail to get ipa clk\n");
		return PTR_ERR(ipa3_clk);
	}

	if (smmu_info.present && smmu_info.arm_smmu) {
		smmu_clk = clk_get(dev, "smmu_clk");
		if (IS_ERR(smmu_clk)) {
			if (smmu_clk != ERR_PTR(-EPROBE_DEFER))
				IPAERR("fail to get smmu clk\n");
			return PTR_ERR(smmu_clk);
		}

		if (clk_get_rate(smmu_clk) == 0) {
			long rate = clk_round_rate(smmu_clk, 1000);

			clk_set_rate(smmu_clk, rate);
		}
	}

	return 0;
}

/**
 * _ipa_enable_clks_v3_0() - Enable IPA clocks.
 */
void _ipa_enable_clks_v3_0(void)
{
	IPADBG_LOW("enabling gcc_ipa_clk\n");
	if (ipa3_clk) {
		clk_prepare(ipa3_clk);
		clk_enable(ipa3_clk);
		IPADBG_LOW("curr_ipa_clk_rate=%d", ipa3_ctx->curr_ipa_clk_rate);
		clk_set_rate(ipa3_clk, ipa3_ctx->curr_ipa_clk_rate);
		ipa3_uc_notify_clk_state(true);
	} else {
		WARN_ON(1);
	}

	if (smmu_clk)
		clk_prepare_enable(smmu_clk);
	ipa3_suspend_apps_pipes(false);
}

static unsigned int ipa3_get_bus_vote(void)
{
	unsigned int idx = 1;

	if (ipa3_ctx->curr_ipa_clk_rate == ipa3_ctx->ctrl->ipa_clk_rate_svs) {
		idx = 1;
	} else if (ipa3_ctx->curr_ipa_clk_rate ==
			ipa3_ctx->ctrl->ipa_clk_rate_nominal) {
		if (ipa3_ctx->ctrl->msm_bus_data_ptr->num_usecases <= 2)
			idx = 1;
		else
			idx = 2;
	} else if (ipa3_ctx->curr_ipa_clk_rate ==
			ipa3_ctx->ctrl->ipa_clk_rate_turbo) {
		idx = ipa3_ctx->ctrl->msm_bus_data_ptr->num_usecases - 1;
	} else {
		WARN_ON(1);
	}

	IPADBG("curr %d idx %d\n", ipa3_ctx->curr_ipa_clk_rate, idx);

	return idx;
}

/**
* ipa3_enable_clks() - Turn on IPA clocks
*
* Return codes:
* None
*/
void ipa3_enable_clks(void)
{
	IPADBG("enabling IPA clocks and bus voting\n");

	ipa3_ctx->ctrl->ipa3_enable_clks();

	if (ipa3_ctx->ipa3_hw_mode != IPA_HW_MODE_VIRTUAL)
		if (msm_bus_scale_client_update_request(ipa3_ctx->ipa_bus_hdl,
		    ipa3_get_bus_vote()))
			WARN_ON(1);
}


/**
 * _ipa_disable_clks_v3_0() - Disable IPA clocks.
 */
void _ipa_disable_clks_v3_0(void)
{
	IPADBG_LOW("disabling gcc_ipa_clk\n");
	ipa3_suspend_apps_pipes(true);
	ipa3_uc_notify_clk_state(false);
	if (ipa3_clk)
		clk_disable_unprepare(ipa3_clk);
	else
		WARN_ON(1);

	if (smmu_clk)
		clk_disable_unprepare(smmu_clk);
}

/**
* ipa3_disable_clks() - Turn off IPA clocks
*
* Return codes:
* None
*/
void ipa3_disable_clks(void)
{
	IPADBG("disabling IPA clocks and bus voting\n");

	ipa3_ctx->ctrl->ipa3_disable_clks();

	if (ipa3_ctx->ipa3_hw_mode != IPA_HW_MODE_VIRTUAL)
		if (msm_bus_scale_client_update_request(ipa3_ctx->ipa_bus_hdl,
		    0))
			WARN_ON(1);
}

/**
 * ipa3_start_tag_process() - Send TAG packet and wait for it to come back
 *
 * This function is called prior to clock gating when active client counter
 * is 1. TAG process ensures that there are no packets inside IPA HW that
 * were not submitted to peer's BAM. During TAG process all aggregation frames
 * are (force) closed.
 *
 * Return codes:
 * None
 */
static void ipa3_start_tag_process(struct work_struct *work)
{
	int res;

	IPADBG("starting TAG process\n");
	/* close aggregation frames on all pipes */
	res = ipa3_tag_aggr_force_close(-1);
	if (res)
		IPAERR("ipa3_tag_aggr_force_close failed %d\n", res);
	IPA_ACTIVE_CLIENTS_DEC_SPECIAL("TAG_PROCESS");

	IPADBG("TAG process done\n");
}

/**
* ipa3_active_clients_log_mod() - Log a modification in the active clients
* reference count
*
* This method logs any modification in the active clients reference count:
* It logs the modification in the circular history buffer
* It logs the modification in the hash table - looking for an entry,
* creating one if needed and deleting one if needed.
*
* @id: ipa3_active client logging info struct to hold the log information
* @inc: a boolean variable to indicate whether the modification is an increase
* or decrease
* @int_ctx: a boolean variable to indicate whether this call is being made from
* an interrupt context and therefore should allocate GFP_ATOMIC memory
*
* Method process:
* - Hash the unique identifier string
* - Find the hash in the table
*    1)If found, increase or decrease the reference count
*    2)If not found, allocate a new hash table entry struct and initialize it
* - Remove and deallocate unneeded data structure
* - Log the call in the circular history buffer (unless it is a simple call)
*/
void ipa3_active_clients_log_mod(struct ipa_active_client_logging_info *id,
		bool inc, bool int_ctx)
{
	char temp_str[IPA3_ACTIVE_CLIENTS_LOG_LINE_LEN];
	unsigned long long t;
	unsigned long nanosec_rem;
	struct ipa3_active_client_htable_entry *hentry;
	struct ipa3_active_client_htable_entry *hfound;
	u32 hkey;
	char str_to_hash[IPA3_ACTIVE_CLIENTS_LOG_NAME_LEN];

	hfound = NULL;
	memset(str_to_hash, 0, IPA3_ACTIVE_CLIENTS_LOG_NAME_LEN);
	strlcpy(str_to_hash, id->id_string, IPA3_ACTIVE_CLIENTS_LOG_NAME_LEN);
	hkey = arch_fast_hash(str_to_hash, IPA3_ACTIVE_CLIENTS_LOG_NAME_LEN,
			0);
	hash_for_each_possible(ipa3_ctx->ipa3_active_clients_logging.htable,
			hentry, list, hkey) {
		if (!strcmp(hentry->id_string, id->id_string)) {
			hentry->count = hentry->count + (inc ? 1 : -1);
			hfound = hentry;
		}
	}
	if (hfound == NULL) {
		hentry = NULL;
		hentry = kzalloc(sizeof(
				struct ipa3_active_client_htable_entry),
				int_ctx ? GFP_ATOMIC : GFP_KERNEL);
		if (hentry == NULL) {
			IPAERR("failed allocating active clients hash entry");
			return;
		}
		hentry->type = id->type;
		strlcpy(hentry->id_string, id->id_string,
				IPA3_ACTIVE_CLIENTS_LOG_NAME_LEN);
		INIT_HLIST_NODE(&hentry->list);
		hentry->count = inc ? 1 : -1;
		hash_add(ipa3_ctx->ipa3_active_clients_logging.htable,
				&hentry->list, hkey);
	} else if (hfound->count == 0) {
		hash_del(&hfound->list);
		kfree(hfound);
	}

	if (id->type != SIMPLE) {
		t = local_clock();
		nanosec_rem = do_div(t, 1000000000) / 1000;
		snprintf(temp_str, IPA3_ACTIVE_CLIENTS_LOG_LINE_LEN,
				inc ? "[%5lu.%06lu] ^ %s, %s: %d" :
						"[%5lu.%06lu] v %s, %s: %d",
				(unsigned long)t, nanosec_rem,
				id->id_string, id->file, id->line);
		ipa3_active_clients_log_insert(temp_str);
	}
}

void ipa3_active_clients_log_dec(struct ipa_active_client_logging_info *id,
		bool int_ctx)
{
	ipa3_active_clients_log_mod(id, false, int_ctx);
}

void ipa3_active_clients_log_inc(struct ipa_active_client_logging_info *id,
		bool int_ctx)
{
	ipa3_active_clients_log_mod(id, true, int_ctx);
}

/**
* ipa3_inc_client_enable_clks() - Increase active clients counter, and
* enable ipa clocks if necessary
*
* Return codes:
* None
*/
void ipa3_inc_client_enable_clks(struct ipa_active_client_logging_info *id)
{
	ipa3_active_clients_lock();
	ipa3_active_clients_log_inc(id, false);
	ipa3_ctx->ipa3_active_clients.cnt++;
	if (ipa3_ctx->ipa3_active_clients.cnt == 1)
		ipa3_enable_clks();
	IPADBG_LOW("active clients = %d\n", ipa3_ctx->ipa3_active_clients.cnt);
	ipa3_active_clients_unlock();
}

/**
* ipa3_inc_client_enable_clks_no_block() - Only increment the number of active
* clients if no asynchronous actions should be done. Asynchronous actions are
* locking a mutex and waking up IPA HW.
*
* Return codes: 0 for success
*		-EPERM if an asynchronous action should have been done
*/
int ipa3_inc_client_enable_clks_no_block(struct ipa_active_client_logging_info
		*id)
{
	int res = 0;
	unsigned long flags;

	if (ipa3_active_clients_trylock(&flags) == 0)
		return -EPERM;

	if (ipa3_ctx->ipa3_active_clients.cnt == 0) {
		res = -EPERM;
		goto bail;
	}
	ipa3_active_clients_log_inc(id, true);
	ipa3_ctx->ipa3_active_clients.cnt++;
	IPADBG_LOW("active clients = %d\n", ipa3_ctx->ipa3_active_clients.cnt);
bail:
	ipa3_active_clients_trylock_unlock(&flags);

	return res;
}

/**
 * ipa3_dec_client_disable_clks() - Decrease active clients counter
 *
 * In case that there are no active clients this function also starts
 * TAG process. When TAG progress ends ipa clocks will be gated.
 * start_tag_process_again flag is set during this function to signal TAG
 * process to start again as there was another client that may send data to ipa
 *
 * Return codes:
 * None
 */
void ipa3_dec_client_disable_clks(struct ipa_active_client_logging_info *id)
{
	struct ipa_active_client_logging_info log_info;

	ipa3_active_clients_lock();
	ipa3_active_clients_log_dec(id, false);
	ipa3_ctx->ipa3_active_clients.cnt--;
	IPADBG_LOW("active clients = %d\n", ipa3_ctx->ipa3_active_clients.cnt);
	if (ipa3_ctx->ipa3_active_clients.cnt == 0) {
		if (ipa3_ctx->tag_process_before_gating) {
			ipa3_ctx->tag_process_before_gating = false;
			/*
			 * When TAG process ends, active clients will be
			 * decreased
			 */
			IPA_ACTIVE_CLIENTS_PREP_SPECIAL(log_info,
					"TAG_PROCESS");
			ipa3_active_clients_log_inc(&log_info, false);
			ipa3_ctx->ipa3_active_clients.cnt = 1;
			queue_work(ipa3_ctx->power_mgmt_wq, &ipa3_tag_work);
		} else {
			ipa3_disable_clks();
		}
	}
	ipa3_active_clients_unlock();
}

/**
* ipa3_inc_acquire_wakelock() - Increase active clients counter, and
* acquire wakelock if necessary
*
* Return codes:
* None
*/
void ipa3_inc_acquire_wakelock(void)
{
	unsigned long flags;

	spin_lock_irqsave(&ipa3_ctx->wakelock_ref_cnt.spinlock, flags);
	ipa3_ctx->wakelock_ref_cnt.cnt++;
	if (ipa3_ctx->wakelock_ref_cnt.cnt == 1)
		__pm_stay_awake(&ipa3_ctx->w_lock);
	IPADBG_LOW("active wakelock ref cnt = %d\n",
		ipa3_ctx->wakelock_ref_cnt.cnt);
	spin_unlock_irqrestore(&ipa3_ctx->wakelock_ref_cnt.spinlock, flags);
}

/**
 * ipa3_dec_release_wakelock() - Decrease active clients counter
 *
 * In case if the ref count is 0, release the wakelock.
 *
 * Return codes:
 * None
 */
void ipa3_dec_release_wakelock(void)
{
	unsigned long flags;

	spin_lock_irqsave(&ipa3_ctx->wakelock_ref_cnt.spinlock, flags);
	ipa3_ctx->wakelock_ref_cnt.cnt--;
	IPADBG_LOW("active wakelock ref cnt = %d\n",
		ipa3_ctx->wakelock_ref_cnt.cnt);
	if (ipa3_ctx->wakelock_ref_cnt.cnt == 0)
		__pm_relax(&ipa3_ctx->w_lock);
	spin_unlock_irqrestore(&ipa3_ctx->wakelock_ref_cnt.spinlock, flags);
}

int ipa3_set_required_perf_profile(enum ipa_voltage_level floor_voltage,
				  u32 bandwidth_mbps)
{
	enum ipa_voltage_level needed_voltage;
	u32 clk_rate;

	IPADBG_LOW("floor_voltage=%d, bandwidth_mbps=%u",
					floor_voltage, bandwidth_mbps);

	if (floor_voltage < IPA_VOLTAGE_UNSPECIFIED ||
		floor_voltage >= IPA_VOLTAGE_MAX) {
		IPAERR("bad voltage\n");
		return -EINVAL;
	}

	if (ipa3_ctx->enable_clock_scaling) {
		IPADBG_LOW("Clock scaling is enabled\n");
		if (bandwidth_mbps >=
			ipa3_ctx->ctrl->clock_scaling_bw_threshold_turbo)
			needed_voltage = IPA_VOLTAGE_TURBO;
		else if (bandwidth_mbps >=
			ipa3_ctx->ctrl->clock_scaling_bw_threshold_nominal)
			needed_voltage = IPA_VOLTAGE_NOMINAL;
		else
			needed_voltage = IPA_VOLTAGE_SVS;
	} else {
		IPADBG_LOW("Clock scaling is disabled\n");
		needed_voltage = IPA_VOLTAGE_NOMINAL;
	}

	needed_voltage = max(needed_voltage, floor_voltage);
	switch (needed_voltage) {
	case IPA_VOLTAGE_SVS:
		clk_rate = ipa3_ctx->ctrl->ipa_clk_rate_svs;
		break;
	case IPA_VOLTAGE_NOMINAL:
		clk_rate = ipa3_ctx->ctrl->ipa_clk_rate_nominal;
		break;
	case IPA_VOLTAGE_TURBO:
		clk_rate = ipa3_ctx->ctrl->ipa_clk_rate_turbo;
		break;
	default:
		IPAERR("bad voltage\n");
		WARN_ON(1);
		return -EFAULT;
	}

	if (clk_rate == ipa3_ctx->curr_ipa_clk_rate) {
		IPADBG_LOW("Same voltage\n");
		return 0;
	}

	ipa3_active_clients_lock();
	ipa3_ctx->curr_ipa_clk_rate = clk_rate;
	IPADBG_LOW("setting clock rate to %u\n", ipa3_ctx->curr_ipa_clk_rate);
	if (ipa3_ctx->ipa3_active_clients.cnt > 0) {
		struct ipa_active_client_logging_info log_info;

		/*
		 * clk_set_rate should be called with unlocked lock to allow
		 * clients to get a reference to IPA clock synchronously.
		 * Hold a reference to IPA clock here to make sure clock
		 * state does not change during set_rate.
		 */
		IPA_ACTIVE_CLIENTS_PREP_SIMPLE(log_info);
		ipa3_ctx->ipa3_active_clients.cnt++;
		ipa3_active_clients_log_inc(&log_info, false);
		ipa3_active_clients_unlock();

		clk_set_rate(ipa3_clk, ipa3_ctx->curr_ipa_clk_rate);
		if (ipa3_ctx->ipa3_hw_mode != IPA_HW_MODE_VIRTUAL)
			if (msm_bus_scale_client_update_request(
			    ipa3_ctx->ipa_bus_hdl, ipa3_get_bus_vote()))
				WARN_ON(1);
		/* remove the vote added here */
		IPA_ACTIVE_CLIENTS_DEC_SIMPLE();
	} else {
		IPADBG_LOW("clocks are gated, not setting rate\n");
		ipa3_active_clients_unlock();
	}
	IPADBG_LOW("Done\n");

	return 0;
}

static void ipa3_sps_process_irq_schedule_rel(void)
{
	queue_delayed_work(ipa3_ctx->transport_power_mgmt_wq,
		&ipa3_sps_release_resource_work,
		msecs_to_jiffies(IPA_TRANSPORT_PROD_TIMEOUT_MSEC));
}

/**
* ipa3_suspend_handler() - Handles the suspend interrupt:
* wakes up the suspended peripheral by requesting its consumer
* @interrupt:		Interrupt type
* @private_data:	The client's private data
* @interrupt_data:	Interrupt specific information data
*/
void ipa3_suspend_handler(enum ipa_irq_type interrupt,
				void *private_data,
				void *interrupt_data)
{
	enum ipa_rm_resource_name resource;
	u32 suspend_data =
		((struct ipa_tx_suspend_irq_data *)interrupt_data)->endpoints;
	u32 bmsk = 1;
	u32 i = 0;
	int res;
	struct ipa_ep_cfg_holb holb_cfg;

	IPADBG("interrupt=%d, interrupt_data=%u\n",
		interrupt, suspend_data);
	memset(&holb_cfg, 0, sizeof(holb_cfg));
	holb_cfg.tmr_val = 0;

	for (i = 0; i < ipa3_ctx->ipa_num_pipes; i++) {
		if ((suspend_data & bmsk) && (ipa3_ctx->ep[i].valid)) {
			if (IPA_CLIENT_IS_APPS_CONS(ipa3_ctx->ep[i].client)) {
				/*
				 * pipe will be unsuspended as part of
				 * enabling IPA clocks
				 */
				mutex_lock(&ipa3_ctx->transport_pm.
					transport_pm_mutex);
				if (!atomic_read(
					&ipa3_ctx->transport_pm.dec_clients)
					) {
					IPA_ACTIVE_CLIENTS_INC_EP(
						ipa3_ctx->ep[i].client);
					IPADBG_LOW("Pipes un-suspended.\n");
					IPADBG_LOW("Enter poll mode.\n");
					atomic_set(
					&ipa3_ctx->transport_pm.dec_clients,
					1);
					ipa3_sps_process_irq_schedule_rel();
				}
				mutex_unlock(&ipa3_ctx->transport_pm.
					transport_pm_mutex);
			} else {
				resource = ipa3_get_rm_resource_from_ep(i);
				res =
				ipa_rm_request_resource_with_timer(resource);
				if (res == -EPERM &&
					IPA_CLIENT_IS_CONS(
					   ipa3_ctx->ep[i].client)) {
					holb_cfg.en = 1;
					res = ipa3_cfg_ep_holb_by_client(
					   ipa3_ctx->ep[i].client, &holb_cfg);
					if (res) {
						IPAERR("holb en fail, stall\n");
						BUG();
					}
				}
			}
		}
		bmsk = bmsk << 1;
	}
}

/**
* ipa3_restore_suspend_handler() - restores the original suspend IRQ handler
* as it was registered in the IPA init sequence.
* Return codes:
* 0: success
* -EPERM: failed to remove current handler or failed to add original handler
* */
int ipa3_restore_suspend_handler(void)
{
	int result = 0;

	result  = ipa3_remove_interrupt_handler(IPA_TX_SUSPEND_IRQ);
	if (result) {
		IPAERR("remove handler for suspend interrupt failed\n");
		return -EPERM;
	}

	result = ipa3_add_interrupt_handler(IPA_TX_SUSPEND_IRQ,
			ipa3_suspend_handler, false, NULL);
	if (result) {
		IPAERR("register handler for suspend interrupt failed\n");
		result = -EPERM;
	}

	IPADBG("suspend handler successfully restored\n");

	return result;
}

static int ipa3_apps_cons_release_resource(void)
{
	return 0;
}

static int ipa3_apps_cons_request_resource(void)
{
	return 0;
}

static void ipa3_sps_release_resource(struct work_struct *work)
{
	mutex_lock(&ipa3_ctx->transport_pm.transport_pm_mutex);
	/* check whether still need to decrease client usage */
	if (atomic_read(&ipa3_ctx->transport_pm.dec_clients)) {
		if (atomic_read(&ipa3_ctx->transport_pm.eot_activity)) {
			IPADBG("EOT pending Re-scheduling\n");
			ipa3_sps_process_irq_schedule_rel();
		} else {
			atomic_set(&ipa3_ctx->transport_pm.dec_clients, 0);
			IPA_ACTIVE_CLIENTS_DEC_SPECIAL("SPS_RESOURCE");
		}
	}
	atomic_set(&ipa3_ctx->transport_pm.eot_activity, 0);
	mutex_unlock(&ipa3_ctx->transport_pm.transport_pm_mutex);
}

int ipa3_create_apps_resource(void)
{
	struct ipa_rm_create_params apps_cons_create_params;
	struct ipa_rm_perf_profile profile;
	int result = 0;

	memset(&apps_cons_create_params, 0,
				sizeof(apps_cons_create_params));
	apps_cons_create_params.name = IPA_RM_RESOURCE_APPS_CONS;
	apps_cons_create_params.request_resource =
		ipa3_apps_cons_request_resource;
	apps_cons_create_params.release_resource =
		ipa3_apps_cons_release_resource;
	result = ipa_rm_create_resource(&apps_cons_create_params);
	if (result) {
		IPAERR("ipa_rm_create_resource failed\n");
		return result;
	}

	profile.max_supported_bandwidth_mbps = IPA_APPS_MAX_BW_IN_MBPS;
	ipa_rm_set_perf_profile(IPA_RM_RESOURCE_APPS_CONS, &profile);

	return result;
}

/**
 * ipa3_init_interrupts() - Register to IPA IRQs
 *
 * Return codes: 0 in success, negative in failure
 *
 */
int ipa3_init_interrupts(void)
{
	int result;

	/*register IPA IRQ handler*/
	result = ipa3_interrupts_init(ipa3_res.ipa_irq, 0,
			master_dev);
	if (result) {
		IPAERR("ipa interrupts initialization failed\n");
		return -ENODEV;
	}

	/*add handler for suspend interrupt*/
	result = ipa3_add_interrupt_handler(IPA_TX_SUSPEND_IRQ,
			ipa3_suspend_handler, false, NULL);
	if (result) {
		IPAERR("register handler for suspend interrupt failed\n");
		result = -ENODEV;
		goto fail_add_interrupt_handler;
	}

	return 0;

fail_add_interrupt_handler:
	free_irq(ipa3_res.ipa_irq, master_dev);
	return result;
}

/**
 * ipa3_destroy_flt_tbl_idrs() - destroy the idr structure for flt tables
 *  The idr strcuture per filtering table is intended for rule id generation
 *  per filtering rule.
 */
static void ipa3_destroy_flt_tbl_idrs(void)
{
	int i;
	struct ipa3_flt_tbl *flt_tbl;

	for (i = 0; i < ipa3_ctx->ipa_num_pipes; i++) {
		if (!ipa_is_ep_support_flt(i))
			continue;

		flt_tbl = &ipa3_ctx->flt_tbl[i][IPA_IP_v4];
		idr_destroy(&flt_tbl->rule_ids);
		flt_tbl = &ipa3_ctx->flt_tbl[i][IPA_IP_v6];
		idr_destroy(&flt_tbl->rule_ids);
	}
}

static void ipa3_freeze_clock_vote_and_notify_modem(void)
{
	int res;
	struct ipa_active_client_logging_info log_info;

	if (ipa3_ctx->smp2p_info.res_sent)
		return;

	if (ipa3_ctx->smp2p_info.out_base_id == 0) {
		IPAERR("smp2p out gpio not assigned\n");
		return;
	}

	IPA_ACTIVE_CLIENTS_PREP_SPECIAL(log_info, "FREEZE_VOTE");
	res = ipa3_inc_client_enable_clks_no_block(&log_info);
	if (res)
		ipa3_ctx->smp2p_info.ipa_clk_on = false;
	else
		ipa3_ctx->smp2p_info.ipa_clk_on = true;

	gpio_set_value(ipa3_ctx->smp2p_info.out_base_id +
		IPA_GPIO_OUT_CLK_VOTE_IDX,
		ipa3_ctx->smp2p_info.ipa_clk_on);
	gpio_set_value(ipa3_ctx->smp2p_info.out_base_id +
		IPA_GPIO_OUT_CLK_RSP_CMPLT_IDX, 1);

	ipa3_ctx->smp2p_info.res_sent = true;
	IPADBG("IPA clocks are %s\n",
		ipa3_ctx->smp2p_info.ipa_clk_on ? "ON" : "OFF");
}

void ipa3_reset_freeze_vote(void)
{
	if (ipa3_ctx->smp2p_info.res_sent == false)
		return;

	if (ipa3_ctx->smp2p_info.ipa_clk_on)
		IPA_ACTIVE_CLIENTS_DEC_SPECIAL("FREEZE_VOTE");

	gpio_set_value(ipa3_ctx->smp2p_info.out_base_id +
		IPA_GPIO_OUT_CLK_VOTE_IDX, 0);
	gpio_set_value(ipa3_ctx->smp2p_info.out_base_id +
		IPA_GPIO_OUT_CLK_RSP_CMPLT_IDX, 0);

	ipa3_ctx->smp2p_info.res_sent = false;
	ipa3_ctx->smp2p_info.ipa_clk_on = false;
}

static int ipa3_panic_notifier(struct notifier_block *this,
	unsigned long event, void *ptr)
{
	int res;

	ipa3_freeze_clock_vote_and_notify_modem();

	IPADBG("Calling uC panic handler\n");
	res = ipa3_uc_panic_notifier(this, event, ptr);
	if (res)
		IPAERR("uC panic handler failed %d\n" , res);

	return NOTIFY_DONE;
}

static struct notifier_block ipa3_panic_blk = {
	.notifier_call = ipa3_panic_notifier,
	/* IPA panic handler needs to run before modem shuts down */
	.priority = INT_MAX,
};

static void ipa3_register_panic_hdlr(void)
{
	atomic_notifier_chain_register(&panic_notifier_list,
		&ipa3_panic_blk);
}

static void ipa3_trigger_ipa_ready_cbs(void)
{
	struct ipa3_ready_cb_info *info;

	mutex_lock(&ipa3_ctx->lock);

	/* Call all the CBs */
	list_for_each_entry(info, &ipa3_ctx->ipa_ready_cb_list, link)
		if (info->ready_cb)
			info->ready_cb(info->user_data);

	mutex_unlock(&ipa3_ctx->lock);
}

static int ipa3_gsi_pre_fw_load_init(void)
{
	int result;

	result = gsi_configure_regs(ipa3_res.transport_mem_base,
		ipa3_res.transport_mem_size,
		ipa3_res.ipa_mem_base);
	if (result) {
		IPAERR("Failed to configure GSI registers\n");
		return -EINVAL;
	}

	return 0;
}

static void ipa3_uc_is_loaded(void)
{
	IPADBG("\n");
	complete_all(&ipa3_ctx->uc_loaded_completion_obj);
}

static enum gsi_ver ipa3_get_gsi_ver(enum ipa_hw_type ipa_hw_type)
{
	enum gsi_ver gsi_ver;

	switch (ipa_hw_type) {
	case IPA_HW_v3_0:
	case IPA_HW_v3_1:
		gsi_ver = GSI_VER_1_0;
		break;
	case IPA_HW_v3_5:
		gsi_ver = GSI_VER_1_2;
		break;
	case IPA_HW_v3_5_1:
		gsi_ver = GSI_VER_1_3;
		break;
	default:
		IPAERR("No GSI version for ipa type %d\n", ipa_hw_type);
		WARN_ON(1);
		gsi_ver = GSI_VER_ERR;
	}

	IPADBG("GSI version %d\n", gsi_ver);

	return gsi_ver;
}

/**
 * ipa3_post_init() - Initialize the IPA Driver (Part II).
 * This part contains all initialization which requires interaction with
 * IPA HW (via SPS BAM or GSI).
 *
 * @resource_p:	contain platform specific values from DST file
 * @pdev:	The platform device structure representing the IPA driver
 *
 * Function initialization process:
 * - Initialize endpoints bitmaps
 * - Initialize resource groups min and max values
 * - Initialize filtering lists heads and idr
 * - Initialize interrupts
 * - Register BAM/SPS or GSI
 * - Setup APPS pipes
 * - Initialize tethering bridge
 * - Initialize IPA debugfs
 * - Initialize IPA uC interface
 * - Initialize WDI interface
 * - Initialize USB interface
 * - Register for panic handler
 * - Trigger IPA ready callbacks (to all subscribers)
 * - Trigger IPA completion object (to all who wait on it)
 */
static int ipa3_post_init(const struct ipa3_plat_drv_res *resource_p,
			  struct device *ipa_dev)
{
	int result;
	struct sps_bam_props bam_props = { 0 };
	struct gsi_per_props gsi_props;
	struct ipa3_uc_hdlrs uc_hdlrs = { 0 };
	struct ipa3_flt_tbl *flt_tbl;
	int i;

	if (ipa3_ctx == NULL) {
		IPADBG("IPA driver haven't initialized\n");
		return -ENXIO;
	}

	/* Prevent consequent calls from trying to load the FW again. */
	if (ipa3_ctx->ipa_initialization_complete)
		return 0;

	/*
	 * indication whether working in MHI config or non MHI config is given
	 * in ipa3_write which is launched before ipa3_post_init. i.e. from
	 * this point it is safe to use ipa3_ep_mapping array and the correct
	 * entry will be returned from ipa3_get_hw_type_index()
	 */
	ipa_init_ep_flt_bitmap();
	IPADBG("EP with flt support bitmap 0x%x (%u pipes)\n",
		ipa3_ctx->ep_flt_bitmap, ipa3_ctx->ep_flt_num);

	/* Assign resource limitation to each group */
	ipa3_set_resorce_groups_min_max_limits();

	for (i = 0; i < ipa3_ctx->ipa_num_pipes; i++) {
		if (!ipa_is_ep_support_flt(i))
			continue;

		flt_tbl = &ipa3_ctx->flt_tbl[i][IPA_IP_v4];
		INIT_LIST_HEAD(&flt_tbl->head_flt_rule_list);
		flt_tbl->in_sys[IPA_RULE_HASHABLE] =
			!ipa3_ctx->ip4_flt_tbl_hash_lcl;
		flt_tbl->in_sys[IPA_RULE_NON_HASHABLE] =
			!ipa3_ctx->ip4_flt_tbl_nhash_lcl;
		idr_init(&flt_tbl->rule_ids);

		flt_tbl = &ipa3_ctx->flt_tbl[i][IPA_IP_v6];
		INIT_LIST_HEAD(&flt_tbl->head_flt_rule_list);
		flt_tbl->in_sys[IPA_RULE_HASHABLE] =
			!ipa3_ctx->ip6_flt_tbl_hash_lcl;
		flt_tbl->in_sys[IPA_RULE_NON_HASHABLE] =
			!ipa3_ctx->ip6_flt_tbl_nhash_lcl;
		idr_init(&flt_tbl->rule_ids);
	}

	if (!ipa3_ctx->apply_rg10_wa) {
		result = ipa3_init_interrupts();
		if (result) {
			IPAERR("ipa initialization of interrupts failed\n");
			result = -ENODEV;
			goto fail_register_device;
		}
	} else {
		IPADBG("Initialization of ipa interrupts skipped\n");
	}

	/*
	 * IPAv3.5 and above requires to disable prefetch for USB in order
	 * to allow MBIM to work.
	 */
	if ((ipa3_ctx->ipa_hw_type >= IPA_HW_v3_5) &&
		(!ipa3_ctx->ipa_config_is_mhi))
		ipa3_disable_prefetch(IPA_CLIENT_USB_CONS);

	if ((ipa3_ctx->ipa_hw_type >= IPA_HW_v3_5) &&
		(ipa3_ctx->ipa_config_is_mhi))
		ipa3_disable_prefetch(IPA_CLIENT_MHI_CONS);

	if (ipa3_ctx->transport_prototype == IPA_TRANSPORT_TYPE_GSI) {
		memset(&gsi_props, 0, sizeof(gsi_props));
		gsi_props.ver = ipa3_get_gsi_ver(resource_p->ipa_hw_type);
		gsi_props.ee = resource_p->ee;
		gsi_props.intr = GSI_INTR_IRQ;
		gsi_props.irq = resource_p->transport_irq;
		gsi_props.phys_addr = resource_p->transport_mem_base;
		gsi_props.size = resource_p->transport_mem_size;
		gsi_props.notify_cb = ipa_gsi_notify_cb;
		gsi_props.req_clk_cb = NULL;
		gsi_props.rel_clk_cb = NULL;

		result = gsi_register_device(&gsi_props,
			&ipa3_ctx->gsi_dev_hdl);
		if (result != GSI_STATUS_SUCCESS) {
			IPAERR(":gsi register error - %d\n", result);
			result = -ENODEV;
			goto fail_register_device;
		}
		IPADBG("IPA gsi is registered\n");
	} else {
		/* register IPA with SPS driver */
		bam_props.phys_addr = resource_p->transport_mem_base;
		bam_props.virt_size = resource_p->transport_mem_size;
		bam_props.irq = resource_p->transport_irq;
		bam_props.num_pipes = ipa3_ctx->ipa_num_pipes;
		bam_props.summing_threshold = IPA_SUMMING_THRESHOLD;
		bam_props.event_threshold = IPA_EVENT_THRESHOLD;
		bam_props.options |= SPS_BAM_NO_LOCAL_CLK_GATING;
		if (ipa3_ctx->ipa3_hw_mode != IPA_HW_MODE_VIRTUAL)
			bam_props.options |= SPS_BAM_OPT_IRQ_WAKEUP;
		if (ipa3_ctx->ipa_bam_remote_mode == true)
			bam_props.manage |= SPS_BAM_MGR_DEVICE_REMOTE;
		if (!ipa3_ctx->smmu_s1_bypass)
			bam_props.options |= SPS_BAM_SMMU_EN;
		bam_props.ee = resource_p->ee;
		bam_props.ipc_loglevel = 3;

		result = sps_register_bam_device(&bam_props,
			&ipa3_ctx->bam_handle);
		if (result) {
			IPAERR(":bam register error - %d\n", result);
			result = -EPROBE_DEFER;
			goto fail_register_device;
		}
		IPADBG("IPA BAM is registered\n");
	}

	/* setup the AP-IPA pipes */
	if (ipa3_setup_apps_pipes()) {
		IPAERR(":failed to setup IPA-Apps pipes\n");
		result = -ENODEV;
		goto fail_setup_apps_pipes;
	}
	IPADBG("IPA System2Bam pipes were connected\n");

	if (ipa3_ctx->use_ipa_teth_bridge) {
		/* Initialize the tethering bridge driver */
		result = ipa3_teth_bridge_driver_init();
		if (result) {
			IPAERR(":teth_bridge init failed (%d)\n", -result);
			result = -ENODEV;
			goto fail_teth_bridge_driver_init;
		}
		IPADBG("teth_bridge initialized");
	}

	ipa3_debugfs_init();

	result = ipa3_uc_interface_init();
	if (result)
		IPAERR(":ipa Uc interface init failed (%d)\n", -result);
	else
		IPADBG(":ipa Uc interface init ok\n");

	uc_hdlrs.ipa_uc_loaded_hdlr = ipa3_uc_is_loaded;
	ipa3_uc_register_handlers(IPA_HW_FEATURE_COMMON, &uc_hdlrs);

	result = ipa3_wdi_init();
	if (result)
		IPAERR(":wdi init failed (%d)\n", -result);
	else
		IPADBG(":wdi init ok\n");

	result = ipa3_ntn_init();
	if (result)
		IPAERR(":ntn init failed (%d)\n", -result);
	else
		IPADBG(":ntn init ok\n");

	ipa3_register_panic_hdlr();

	ipa3_ctx->q6_proxy_clk_vote_valid = true;
	ipa3_ctx->q6_proxy_clk_vote_cnt++;

	mutex_lock(&ipa3_ctx->lock);
	ipa3_ctx->ipa_initialization_complete = true;
	mutex_unlock(&ipa3_ctx->lock);

	ipa3_trigger_ipa_ready_cbs();
	complete_all(&ipa3_ctx->init_completion_obj);
	pr_info("IPA driver initialization was successful.\n");

	return 0;

fail_teth_bridge_driver_init:
	ipa3_teardown_apps_pipes();
fail_setup_apps_pipes:
	if (ipa3_ctx->transport_prototype == IPA_TRANSPORT_TYPE_GSI)
		gsi_deregister_device(ipa3_ctx->gsi_dev_hdl, false);
	else
		sps_deregister_bam_device(ipa3_ctx->bam_handle);
fail_register_device:
	return result;
}

static void ipa3_post_init_wq(struct work_struct *work)
{
	ipa3_post_init(&ipa3_res, ipa3_ctx->dev);
}

static int ipa3_manual_load_ipa_fws(void)
{
	int result;
	const struct firmware *fw = NULL;

	IPADBG("Manual FW loading process initiated\n");

	result = request_firmware(&fw, IPA_FWS_PATH, ipa3_ctx->dev);
	if (result < 0) {
		IPAERR("request_firmware failed, error %d\n", result);
		return result;
	}
	if (fw == NULL) {
		IPAERR("Firmware is NULL!\n");
		return -EINVAL;
	}

	IPADBG("FWs are available for loading\n");

	result = ipa3_load_fws(fw, ipa3_res.transport_mem_base);
	if (result) {
		IPAERR("Manual IPA FWs loading has failed\n");
		release_firmware(fw);
		return result;
	}

	result = gsi_enable_fw(ipa3_res.transport_mem_base,
				ipa3_res.transport_mem_size,
				ipa3_get_gsi_ver(ipa3_res.ipa_hw_type));
	if (result) {
		IPAERR("Failed to enable GSI FW\n");
		release_firmware(fw);
		return result;
	}

	release_firmware(fw);

	IPADBG("Manual FW loading process is complete\n");
	return 0;
}

static int ipa3_pil_load_ipa_fws(void)
{
	void *subsystem_get_retval = NULL;

	IPADBG("PIL FW loading process initiated\n");

	subsystem_get_retval = subsystem_get(IPA_SUBSYSTEM_NAME);
	if (IS_ERR_OR_NULL(subsystem_get_retval)) {
		IPAERR("Unable to trigger PIL process for FW loading\n");
		return -EINVAL;
	} else {
		subsystem_put(subsystem_get_retval);
	}

	IPADBG("PIL FW loading process is complete\n");
	return 0;
}

static ssize_t ipa3_write(struct file *file, const char __user *buf,
			  size_t count, loff_t *ppos)
{
	unsigned long missing;
	int result = -EINVAL;

	char dbg_buff[16] = { 0 };

	if (sizeof(dbg_buff) < count + 1)
		return -EFAULT;

	missing = copy_from_user(dbg_buff, buf, count);

	if (missing) {
		IPAERR("Unable to copy data from user\n");
		return -EFAULT;
	}

	if (count > 0)
		dbg_buff[count] = '\0';

	/* Prevent consequent calls from trying to load the FW again. */
	if (ipa3_is_ready())
		return count;

	/*
	 * We will trigger the process only if we're in GSI mode, otherwise,
	 * we just ignore the write.
	 */
	if (ipa3_ctx->transport_prototype != IPA_TRANSPORT_TYPE_GSI)
		return count;

	/* Check MHI configuration on MDM devices */
	if (!ipa3_is_msm_device()) {
		if (!strcasecmp(dbg_buff, "MHI")) {
			ipa3_ctx->ipa_config_is_mhi = true;
			pr_info(
			"IPA is loading with MHI configuration\n");
		} else {
			pr_info(
			"IPA is loading with non MHI configuration\n");
		}
	}

	IPA_ACTIVE_CLIENTS_INC_SIMPLE();

	if (ipa3_is_msm_device() || (ipa3_ctx->ipa_hw_type >= IPA_HW_v3_5))
		result = ipa3_pil_load_ipa_fws();
	else
		result = ipa3_manual_load_ipa_fws();

	IPA_ACTIVE_CLIENTS_DEC_SIMPLE();

	if (result) {
		IPAERR("IPA FW loading process has failed\n");
		return result;
	}

	queue_work(ipa3_ctx->transport_power_mgmt_wq,
		&ipa3_post_init_work);
	pr_info("IPA FW loaded successfully\n");

	return count;
}

/**
 * ipa3_tz_unlock_reg - Unlocks memory regions so that they become accessible
 *	from AP.
 * @reg_info - Pointer to array of memory regions to unlock
 * @num_regs - Number of elements in the array
 *
 * Converts the input array of regions to a struct that TZ understands and
 * issues an SCM call.
 * Also flushes the memory cache to DDR in order to make sure that TZ sees the
 * correct data structure.
 *
 * Returns: 0 on success, negative on failure
 */
int ipa3_tz_unlock_reg(struct ipa_tz_unlock_reg_info *reg_info, u16 num_regs)
{
	int i, size, ret, resp;
	struct tz_smmu_ipa_protect_region_iovec_s *ipa_tz_unlock_vec;
	struct tz_smmu_ipa_protect_region_s cmd_buf;
	struct scm_desc desc = {0};

	if (reg_info ==  NULL || num_regs == 0) {
		IPAERR("Bad parameters\n");
		return -EFAULT;
	}

	size = num_regs * sizeof(struct tz_smmu_ipa_protect_region_iovec_s);
	ipa_tz_unlock_vec = kzalloc(PAGE_ALIGN(size), GFP_KERNEL);
	if (ipa_tz_unlock_vec == NULL)
		return -ENOMEM;

	for (i = 0; i < num_regs; i++) {
		ipa_tz_unlock_vec[i].input_addr = reg_info[i].reg_addr ^
			(reg_info[i].reg_addr & 0xFFF);
		ipa_tz_unlock_vec[i].output_addr = reg_info[i].reg_addr ^
			(reg_info[i].reg_addr & 0xFFF);
		ipa_tz_unlock_vec[i].size = reg_info[i].size;
		ipa_tz_unlock_vec[i].attr = IPA_TZ_UNLOCK_ATTRIBUTE;
	}

	/* pass physical address of command buffer */
	cmd_buf.iovec_buf = virt_to_phys((void *)ipa_tz_unlock_vec);
	cmd_buf.size_bytes = size;

	/* flush cache to DDR */
	__cpuc_flush_dcache_area((void *)ipa_tz_unlock_vec, size);
	outer_flush_range(cmd_buf.iovec_buf, cmd_buf.iovec_buf + size);
	if (!is_scm_armv8())
		ret = scm_call(SCM_SVC_MP, TZ_MEM_PROTECT_REGION_ID,
			&cmd_buf, sizeof(cmd_buf), &resp, sizeof(resp));
	else {
		desc.args[0] = virt_to_phys((void *)ipa_tz_unlock_vec);
		desc.args[1] = size;
		desc.arginfo = SCM_ARGS(2, SCM_RO, SCM_VAL);
		ret = scm_call2(SCM_SIP_FNID(SCM_SVC_MP,
			TZ_MEM_PROTECT_REGION_ID), &desc);
	}

	if (ret) {
		IPAERR("scm call SCM_SVC_MP failed: %d\n", ret);
		kfree(ipa_tz_unlock_vec);
		return -EFAULT;
	}
	kfree(ipa_tz_unlock_vec);

	return 0;
}

static int ipa3_alloc_pkt_init(void)
{
	struct ipa_mem_buffer mem;
	struct ipahal_imm_cmd_pyld *cmd_pyld;
	struct ipahal_imm_cmd_ip_packet_init cmd = {0};
	int i;

	cmd_pyld = ipahal_construct_imm_cmd(IPA_IMM_CMD_IP_PACKET_INIT,
		&cmd, false);
	if (!cmd_pyld) {
		IPAERR("failed to construct IMM cmd\n");
		return -ENOMEM;
	}

	mem.size = cmd_pyld->len * ipa3_ctx->ipa_num_pipes;
	mem.base = dma_alloc_coherent(ipa3_ctx->pdev, mem.size,
		&mem.phys_base, GFP_KERNEL);
	if (!mem.base) {
		IPAERR("failed to alloc DMA buff of size %d\n", mem.size);
		ipahal_destroy_imm_cmd(cmd_pyld);
		return -ENOMEM;
	}
	ipahal_destroy_imm_cmd(cmd_pyld);

	memset(mem.base, 0, mem.size);
	for (i = 0; i < ipa3_ctx->ipa_num_pipes; i++) {
		cmd.destination_pipe_index = i;
		cmd_pyld = ipahal_construct_imm_cmd(IPA_IMM_CMD_IP_PACKET_INIT,
			&cmd, false);
		if (!cmd_pyld) {
			IPAERR("failed to construct IMM cmd\n");
			dma_free_coherent(ipa3_ctx->pdev,
				mem.size,
				mem.base,
				mem.phys_base);
			return -ENOMEM;
		}
		memcpy(mem.base + i * cmd_pyld->len, cmd_pyld->data,
			cmd_pyld->len);
		ipa3_ctx->pkt_init_imm[i] = mem.phys_base + i * cmd_pyld->len;
		ipahal_destroy_imm_cmd(cmd_pyld);
	}

	return 0;
}

/**
* ipa3_pre_init() - Initialize the IPA Driver.
* This part contains all initialization which doesn't require IPA HW, such
* as structure allocations and initializations, register writes, etc.
*
* @resource_p:	contain platform specific values from DST file
* @pdev:	The platform device structure representing the IPA driver
*
* Function initialization process:
* * Allocate memory for the driver context data struct
* * Initializing the ipa3_ctx with:
*    1)parsed values from the dts file
*    2)parameters passed to the module initialization
*    3)read HW values(such as core memory size)
* * Map IPA core registers to CPU memory
* * Restart IPA core(HW reset)
* * Set configuration for IPA BAM via BAM_CNFG_BITS
* * Initialize the look-aside caches(kmem_cache/slab) for filter,
*   routing and IPA-tree
* * Create memory pool with 4 objects for DMA operations(each object
*   is 512Bytes long), this object will be use for tx(A5->IPA)
* * Initialize lists head(routing, hdr, system pipes)
* * Initialize mutexes (for ipa_ctx and NAT memory mutexes)
* * Initialize spinlocks (for list related to A5<->IPA pipes)
* * Initialize 2 single-threaded work-queue named "ipa rx wq" and "ipa tx wq"
* * Initialize Red-Black-Tree(s) for handles of header,routing rule,
*   routing table ,filtering rule
* * Initialize the filter block by committing IPV4 and IPV6 default rules
* * Create empty routing table in system memory(no committing)
* * Initialize pipes memory pool with ipa3_pipe_mem_init for supported platforms
* * Create a char-device for IPA
* * Initialize IPA RM (resource manager)
* * Configure GSI registers (in GSI case)
*/
static int ipa3_pre_init(const struct ipa3_plat_drv_res *resource_p,
		struct device *ipa_dev)
{
	int result = 0;
	int i;
	struct ipa3_rt_tbl_set *rset;
	struct ipa_active_client_logging_info log_info;

	IPADBG("IPA Driver initialization started\n");

	ipa3_ctx = kzalloc(sizeof(*ipa3_ctx), GFP_KERNEL);
	if (!ipa3_ctx) {
		IPAERR(":kzalloc err.\n");
		result = -ENOMEM;
		goto fail_mem_ctx;
	}

	ipa3_ctx->logbuf = ipc_log_context_create(IPA_IPC_LOG_PAGES, "ipa", 0);
	if (ipa3_ctx->logbuf == NULL)
		IPAERR("failed to create IPC log, continue...\n");

	ipa3_ctx->pdev = ipa_dev;
	ipa3_ctx->uc_pdev = ipa_dev;
	ipa3_ctx->smmu_present = smmu_info.present;
	if (!ipa3_ctx->smmu_present)
		ipa3_ctx->smmu_s1_bypass = true;
	else
		ipa3_ctx->smmu_s1_bypass = smmu_info.s1_bypass;
	ipa3_ctx->ipa_wrapper_base = resource_p->ipa_mem_base;
	ipa3_ctx->ipa_wrapper_size = resource_p->ipa_mem_size;
	ipa3_ctx->ipa_hw_type = resource_p->ipa_hw_type;
	ipa3_ctx->ipa3_hw_mode = resource_p->ipa3_hw_mode;
	ipa3_ctx->use_ipa_teth_bridge = resource_p->use_ipa_teth_bridge;
	ipa3_ctx->ipa_bam_remote_mode = resource_p->ipa_bam_remote_mode;
	ipa3_ctx->modem_cfg_emb_pipe_flt = resource_p->modem_cfg_emb_pipe_flt;
	ipa3_ctx->ipa_wdi2 = resource_p->ipa_wdi2;
	ipa3_ctx->use_64_bit_dma_mask = resource_p->use_64_bit_dma_mask;
	ipa3_ctx->wan_rx_ring_size = resource_p->wan_rx_ring_size;
	ipa3_ctx->lan_rx_ring_size = resource_p->lan_rx_ring_size;
	ipa3_ctx->skip_uc_pipe_reset = resource_p->skip_uc_pipe_reset;
	ipa3_ctx->tethered_flow_control = resource_p->tethered_flow_control;
	ipa3_ctx->transport_prototype = resource_p->transport_prototype;
	ipa3_ctx->ee = resource_p->ee;
	ipa3_ctx->apply_rg10_wa = resource_p->apply_rg10_wa;
	ipa3_ctx->gsi_ch20_wa = resource_p->gsi_ch20_wa;
	ipa3_ctx->ipa3_active_clients_logging.log_rdy = false;
	if (resource_p->ipa_tz_unlock_reg) {
		ipa3_ctx->ipa_tz_unlock_reg_num =
			resource_p->ipa_tz_unlock_reg_num;
		ipa3_ctx->ipa_tz_unlock_reg = kcalloc(
			ipa3_ctx->ipa_tz_unlock_reg_num,
			sizeof(*ipa3_ctx->ipa_tz_unlock_reg),
			GFP_KERNEL);
		if (ipa3_ctx->ipa_tz_unlock_reg == NULL) {
			result = -ENOMEM;
			goto fail_tz_unlock_reg;
		}
		for (i = 0; i < ipa3_ctx->ipa_tz_unlock_reg_num; i++) {
			ipa3_ctx->ipa_tz_unlock_reg[i].reg_addr =
				resource_p->ipa_tz_unlock_reg[i].reg_addr;
			ipa3_ctx->ipa_tz_unlock_reg[i].size =
				resource_p->ipa_tz_unlock_reg[i].size;
		}
	}

	/* unlock registers for uc */
	result = ipa3_tz_unlock_reg(ipa3_ctx->ipa_tz_unlock_reg,
				    ipa3_ctx->ipa_tz_unlock_reg_num);
	if (result)
		IPAERR("Failed to unlock memory region using TZ\n");

	/* default aggregation parameters */
	ipa3_ctx->aggregation_type = IPA_MBIM_16;
	ipa3_ctx->aggregation_byte_limit = 1;
	ipa3_ctx->aggregation_time_limit = 0;

	ipa3_ctx->ctrl = kzalloc(sizeof(*ipa3_ctx->ctrl), GFP_KERNEL);
	if (!ipa3_ctx->ctrl) {
		IPAERR("memory allocation error for ctrl\n");
		result = -ENOMEM;
		goto fail_mem_ctrl;
	}
	result = ipa3_controller_static_bind(ipa3_ctx->ctrl,
			ipa3_ctx->ipa_hw_type);
	if (result) {
		IPAERR("fail to static bind IPA ctrl.\n");
		result = -EFAULT;
		goto fail_bind;
	}

	if (resource_p->default_threshold[0] > 0)
		ipa3_ctx->ctrl->clock_scaling_bw_threshold_nominal =
		resource_p->default_threshold[0];

	if (resource_p->default_threshold[1] > 0)
		ipa3_ctx->ctrl->clock_scaling_bw_threshold_turbo =
		resource_p->default_threshold[1];

	if (ipa3_bus_scale_table) {
		IPADBG("Use bus scaling info from device tree\n");
		ipa3_ctx->ctrl->msm_bus_data_ptr = ipa3_bus_scale_table;
	}

	if (ipa3_ctx->ipa3_hw_mode != IPA_HW_MODE_VIRTUAL) {
		/* get BUS handle */
		ipa3_ctx->ipa_bus_hdl =
			msm_bus_scale_register_client(
				ipa3_ctx->ctrl->msm_bus_data_ptr);
		if (!ipa3_ctx->ipa_bus_hdl) {
			IPAERR("fail to register with bus mgr!\n");
			result = -ENODEV;
			goto fail_bus_reg;
		}
	} else {
		IPADBG("Skipping bus scaling registration on Virtual plat\n");
	}

	/* get IPA clocks */
	result = ipa3_get_clks(master_dev);
	if (result)
		goto fail_clk;

	/* init active_clients_log after getting ipa-clk */
	if (ipa3_active_clients_log_init())
		goto fail_init_active_client;

	/* Enable ipa3_ctx->enable_clock_scaling */
	ipa3_ctx->enable_clock_scaling = 1;
	ipa3_ctx->curr_ipa_clk_rate = ipa3_ctx->ctrl->ipa_clk_rate_turbo;

	/* enable IPA clocks explicitly to allow the initialization */
	ipa3_enable_clks();

	/* setup IPA register access */
	IPADBG("Mapping 0x%x\n", resource_p->ipa_mem_base +
		ipa3_ctx->ctrl->ipa_reg_base_ofst);
	ipa3_ctx->mmio = ioremap(resource_p->ipa_mem_base +
			ipa3_ctx->ctrl->ipa_reg_base_ofst,
			resource_p->ipa_mem_size);
	if (!ipa3_ctx->mmio) {
		IPAERR(":ipa-base ioremap err.\n");
		result = -EFAULT;
		goto fail_remap;
	}

	if (ipahal_init(ipa3_ctx->ipa_hw_type, ipa3_ctx->mmio)) {
		IPAERR("fail to init ipahal\n");
		result = -EFAULT;
		goto fail_ipahal;
	}

	result = ipa3_init_hw();
	if (result) {
		IPAERR(":error initializing HW.\n");
		result = -ENODEV;
		goto fail_init_hw;
	}
	IPADBG("IPA HW initialization sequence completed");

	ipa3_ctx->ipa_num_pipes = ipa3_get_num_pipes();
	if (ipa3_ctx->ipa_num_pipes > IPA3_MAX_NUM_PIPES) {
		IPAERR("IPA has more pipes then supported! has %d, max %d\n",
			ipa3_ctx->ipa_num_pipes, IPA3_MAX_NUM_PIPES);
		result = -ENODEV;
		goto fail_init_hw;
	}

	ipa3_ctx->ctrl->ipa_sram_read_settings();
	IPADBG("SRAM, size: 0x%x, restricted bytes: 0x%x\n",
		ipa3_ctx->smem_sz, ipa3_ctx->smem_restricted_bytes);

	IPADBG("hdr_lcl=%u ip4_rt_hash=%u ip4_rt_nonhash=%u\n",
		ipa3_ctx->hdr_tbl_lcl, ipa3_ctx->ip4_rt_tbl_hash_lcl,
		ipa3_ctx->ip4_rt_tbl_nhash_lcl);

	IPADBG("ip6_rt_hash=%u ip6_rt_nonhash=%u\n",
		ipa3_ctx->ip6_rt_tbl_hash_lcl, ipa3_ctx->ip6_rt_tbl_nhash_lcl);

	IPADBG("ip4_flt_hash=%u ip4_flt_nonhash=%u\n",
		ipa3_ctx->ip4_flt_tbl_hash_lcl,
		ipa3_ctx->ip4_flt_tbl_nhash_lcl);

	IPADBG("ip6_flt_hash=%u ip6_flt_nonhash=%u\n",
		ipa3_ctx->ip6_flt_tbl_hash_lcl,
		ipa3_ctx->ip6_flt_tbl_nhash_lcl);

	if (ipa3_ctx->smem_reqd_sz > ipa3_ctx->smem_sz) {
		IPAERR("SW expect more core memory, needed %d, avail %d\n",
			ipa3_ctx->smem_reqd_sz, ipa3_ctx->smem_sz);
		result = -ENOMEM;
		goto fail_init_hw;
	}

	mutex_init(&ipa3_ctx->ipa3_active_clients.mutex);
	spin_lock_init(&ipa3_ctx->ipa3_active_clients.spinlock);
	IPA_ACTIVE_CLIENTS_PREP_SPECIAL(log_info, "PROXY_CLK_VOTE");
	ipa3_active_clients_log_inc(&log_info, false);
	ipa3_ctx->ipa3_active_clients.cnt = 1;

	/* Create workqueues for power management */
	ipa3_ctx->power_mgmt_wq =
		create_singlethread_workqueue("ipa_power_mgmt");
	if (!ipa3_ctx->power_mgmt_wq) {
		IPAERR("failed to create power mgmt wq\n");
		result = -ENOMEM;
		goto fail_init_hw;
	}

	ipa3_ctx->transport_power_mgmt_wq =
		create_singlethread_workqueue("transport_power_mgmt");
	if (!ipa3_ctx->transport_power_mgmt_wq) {
		IPAERR("failed to create transport power mgmt wq\n");
		result = -ENOMEM;
		goto fail_create_transport_wq;
	}

	/* Initialize the SPS PM lock. */
	mutex_init(&ipa3_ctx->transport_pm.transport_pm_mutex);
	spin_lock_init(&ipa3_ctx->transport_pm.lock);
	ipa3_ctx->transport_pm.res_granted = false;
	ipa3_ctx->transport_pm.res_rel_in_prog = false;

	/* init the lookaside cache */
	ipa3_ctx->flt_rule_cache = kmem_cache_create("IPA_FLT",
			sizeof(struct ipa3_flt_entry), 0, 0, NULL);
	if (!ipa3_ctx->flt_rule_cache) {
		IPAERR(":ipa flt cache create failed\n");
		result = -ENOMEM;
		goto fail_flt_rule_cache;
	}
	ipa3_ctx->rt_rule_cache = kmem_cache_create("IPA_RT",
			sizeof(struct ipa3_rt_entry), 0, 0, NULL);
	if (!ipa3_ctx->rt_rule_cache) {
		IPAERR(":ipa rt cache create failed\n");
		result = -ENOMEM;
		goto fail_rt_rule_cache;
	}
	ipa3_ctx->hdr_cache = kmem_cache_create("IPA_HDR",
			sizeof(struct ipa3_hdr_entry), 0, 0, NULL);
	if (!ipa3_ctx->hdr_cache) {
		IPAERR(":ipa hdr cache create failed\n");
		result = -ENOMEM;
		goto fail_hdr_cache;
	}
	ipa3_ctx->hdr_offset_cache =
	   kmem_cache_create("IPA_HDR_OFFSET",
			   sizeof(struct ipa_hdr_offset_entry), 0, 0, NULL);
	if (!ipa3_ctx->hdr_offset_cache) {
		IPAERR(":ipa hdr off cache create failed\n");
		result = -ENOMEM;
		goto fail_hdr_offset_cache;
	}
	ipa3_ctx->hdr_proc_ctx_cache = kmem_cache_create("IPA_HDR_PROC_CTX",
		sizeof(struct ipa3_hdr_proc_ctx_entry), 0, 0, NULL);
	if (!ipa3_ctx->hdr_proc_ctx_cache) {
		IPAERR(":ipa hdr proc ctx cache create failed\n");
		result = -ENOMEM;
		goto fail_hdr_proc_ctx_cache;
	}
	ipa3_ctx->hdr_proc_ctx_offset_cache =
		kmem_cache_create("IPA_HDR_PROC_CTX_OFFSET",
		sizeof(struct ipa3_hdr_proc_ctx_offset_entry), 0, 0, NULL);
	if (!ipa3_ctx->hdr_proc_ctx_offset_cache) {
		IPAERR(":ipa hdr proc ctx off cache create failed\n");
		result = -ENOMEM;
		goto fail_hdr_proc_ctx_offset_cache;
	}
	ipa3_ctx->rt_tbl_cache = kmem_cache_create("IPA_RT_TBL",
			sizeof(struct ipa3_rt_tbl), 0, 0, NULL);
	if (!ipa3_ctx->rt_tbl_cache) {
		IPAERR(":ipa rt tbl cache create failed\n");
		result = -ENOMEM;
		goto fail_rt_tbl_cache;
	}
	ipa3_ctx->tx_pkt_wrapper_cache =
	   kmem_cache_create("IPA_TX_PKT_WRAPPER",
			   sizeof(struct ipa3_tx_pkt_wrapper), 0, 0, NULL);
	if (!ipa3_ctx->tx_pkt_wrapper_cache) {
		IPAERR(":ipa tx pkt wrapper cache create failed\n");
		result = -ENOMEM;
		goto fail_tx_pkt_wrapper_cache;
	}
	ipa3_ctx->rx_pkt_wrapper_cache =
	   kmem_cache_create("IPA_RX_PKT_WRAPPER",
			   sizeof(struct ipa3_rx_pkt_wrapper), 0, 0, NULL);
	if (!ipa3_ctx->rx_pkt_wrapper_cache) {
		IPAERR(":ipa rx pkt wrapper cache create failed\n");
		result = -ENOMEM;
		goto fail_rx_pkt_wrapper_cache;
	}

	/* Setup DMA pool */
	ipa3_ctx->dma_pool = dma_pool_create("ipa_tx", ipa3_ctx->pdev,
		IPA_NUM_DESC_PER_SW_TX * sizeof(struct sps_iovec),
		0, 0);
	if (!ipa3_ctx->dma_pool) {
		IPAERR("cannot alloc DMA pool.\n");
		result = -ENOMEM;
		goto fail_dma_pool;
	}

	/* allocate memory for DMA_TASK workaround */
	result = ipa3_allocate_dma_task_for_gsi();
	if (result) {
		IPAERR("failed to allocate dma task\n");
		goto fail_dma_task;
	}

	/* init the various list heads */
	INIT_LIST_HEAD(&ipa3_ctx->hdr_tbl.head_hdr_entry_list);
	for (i = 0; i < IPA_HDR_BIN_MAX; i++) {
		INIT_LIST_HEAD(&ipa3_ctx->hdr_tbl.head_offset_list[i]);
		INIT_LIST_HEAD(&ipa3_ctx->hdr_tbl.head_free_offset_list[i]);
	}
	INIT_LIST_HEAD(&ipa3_ctx->hdr_proc_ctx_tbl.head_proc_ctx_entry_list);
	for (i = 0; i < IPA_HDR_PROC_CTX_BIN_MAX; i++) {
		INIT_LIST_HEAD(&ipa3_ctx->hdr_proc_ctx_tbl.head_offset_list[i]);
		INIT_LIST_HEAD(&ipa3_ctx->
				hdr_proc_ctx_tbl.head_free_offset_list[i]);
	}
	INIT_LIST_HEAD(&ipa3_ctx->rt_tbl_set[IPA_IP_v4].head_rt_tbl_list);
	INIT_LIST_HEAD(&ipa3_ctx->rt_tbl_set[IPA_IP_v6].head_rt_tbl_list);

	rset = &ipa3_ctx->reap_rt_tbl_set[IPA_IP_v4];
	INIT_LIST_HEAD(&rset->head_rt_tbl_list);
	rset = &ipa3_ctx->reap_rt_tbl_set[IPA_IP_v6];
	INIT_LIST_HEAD(&rset->head_rt_tbl_list);

	INIT_LIST_HEAD(&ipa3_ctx->intf_list);
	INIT_LIST_HEAD(&ipa3_ctx->msg_list);
	INIT_LIST_HEAD(&ipa3_ctx->pull_msg_list);
	init_waitqueue_head(&ipa3_ctx->msg_waitq);
	mutex_init(&ipa3_ctx->msg_lock);

	mutex_init(&ipa3_ctx->lock);
	mutex_init(&ipa3_ctx->nat_mem.lock);
	mutex_init(&ipa3_ctx->q6_proxy_clk_vote_mutex);
	mutex_init(&ipa3_ctx->ipa_cne_evt_lock);
	ipa3_ctx->q6_proxy_clk_vote_cnt = 0;

	idr_init(&ipa3_ctx->ipa_idr);
	spin_lock_init(&ipa3_ctx->idr_lock);

	/* wlan related member */
	memset(&ipa3_ctx->wc_memb, 0, sizeof(ipa3_ctx->wc_memb));
	spin_lock_init(&ipa3_ctx->wc_memb.wlan_spinlock);
	spin_lock_init(&ipa3_ctx->wc_memb.ipa_tx_mul_spinlock);
	INIT_LIST_HEAD(&ipa3_ctx->wc_memb.wlan_comm_desc_list);
	/*
	 * setup an empty routing table in system memory, this will be used
	 * to delete a routing table cleanly and safely
	 */
	ipa3_ctx->empty_rt_tbl_mem.size = IPA_HW_TBL_WIDTH;

	ipa3_ctx->empty_rt_tbl_mem.base =
		dma_alloc_coherent(ipa3_ctx->pdev,
				ipa3_ctx->empty_rt_tbl_mem.size,
				    &ipa3_ctx->empty_rt_tbl_mem.phys_base,
				    GFP_KERNEL);
	if (!ipa3_ctx->empty_rt_tbl_mem.base) {
		IPAERR("DMA buff alloc fail %d bytes for empty routing tbl\n",
				ipa3_ctx->empty_rt_tbl_mem.size);
		result = -ENOMEM;
		goto fail_empty_rt_tbl_alloc;
	}
	if (ipa3_ctx->empty_rt_tbl_mem.phys_base &
		IPA_HW_TBL_SYSADDR_ALIGNMENT) {
		IPAERR("Empty rt-table buf is not address aligned 0x%pad\n",
				&ipa3_ctx->empty_rt_tbl_mem.phys_base);
		result = -EFAULT;
		goto fail_empty_rt_tbl;
	}
	memset(ipa3_ctx->empty_rt_tbl_mem.base, 0,
			ipa3_ctx->empty_rt_tbl_mem.size);
	IPADBG("empty routing table was allocated in system memory");

	/* setup the IPA pipe mem pool */
	if (resource_p->ipa_pipe_mem_size)
		ipa3_pipe_mem_init(resource_p->ipa_pipe_mem_start_ofst,
				resource_p->ipa_pipe_mem_size);

	ipa3_ctx->class = class_create(THIS_MODULE, DRV_NAME);

	result = alloc_chrdev_region(&ipa3_ctx->dev_num, 0, 1, DRV_NAME);
	if (result) {
		IPAERR("alloc_chrdev_region err.\n");
		result = -ENODEV;
		goto fail_alloc_chrdev_region;
	}

	ipa3_ctx->dev = device_create(ipa3_ctx->class, NULL, ipa3_ctx->dev_num,
			ipa3_ctx, DRV_NAME);
	if (IS_ERR(ipa3_ctx->dev)) {
		IPAERR(":device_create err.\n");
		result = -ENODEV;
		goto fail_device_create;
	}

	if (ipa3_create_nat_device()) {
		IPAERR("unable to create nat device\n");
		result = -ENODEV;
		goto fail_nat_dev_add;
	}

	/* Create a wakeup source. */
	wakeup_source_init(&ipa3_ctx->w_lock, "IPA_WS");
	spin_lock_init(&ipa3_ctx->wakelock_ref_cnt.spinlock);

	/* Initialize IPA RM (resource manager) */
	result = ipa_rm_initialize();
	if (result) {
		IPAERR("RM initialization failed (%d)\n", -result);
		result = -ENODEV;
		goto fail_ipa_rm_init;
	}
	IPADBG("IPA resource manager initialized");

	result = ipa3_create_apps_resource();
	if (result) {
		IPAERR("Failed to create APPS_CONS resource\n");
		result = -ENODEV;
		goto fail_create_apps_resource;
	}

	result = ipa3_alloc_pkt_init();
	if (result) {
		IPAERR("Failed to alloc pkt_init payload\n");
		result = -ENODEV;
		goto fail_allok_pkt_init;
	}

	if (ipa3_ctx->ipa_hw_type >= IPA_HW_v3_5)
		ipa3_enable_dcd();

	INIT_LIST_HEAD(&ipa3_ctx->ipa_ready_cb_list);

	init_completion(&ipa3_ctx->init_completion_obj);
	init_completion(&ipa3_ctx->uc_loaded_completion_obj);

	result = ipa3_dma_setup();
	if (result) {
		IPAERR("Failed to setup IPA DMA\n");
		result = -ENODEV;
		goto fail_ipa_dma_setup;
	}

	/*
	 * For GSI, we can't register the GSI driver yet, as it expects
	 * the GSI FW to be up and running before the registration.
	 */
	if (ipa3_ctx->transport_prototype == IPA_TRANSPORT_TYPE_GSI) {
		/*
		 * For IPA3.0, the GSI configuration is done by the GSI driver.
		 * For IPA3.1 (and on), the GSI configuration is done by TZ.
		 */
		if (ipa3_ctx->ipa_hw_type == IPA_HW_v3_0) {
			result = ipa3_gsi_pre_fw_load_init();
			if (result) {
				IPAERR("gsi pre FW loading config failed\n");
				result = -ENODEV;
				goto fail_gsi_pre_fw_load_init;
			}
		}
	} else {
		/*
		 * For BAM (No other mode),
		 * we can just carry on with initialization
		 */
		result = ipa3_post_init(resource_p, ipa_dev);
		if (result) {
			IPAERR("ipa3_post_init failed\n");
			goto fail_gsi_pre_fw_load_init;
		}
	}

	cdev_init(&ipa3_ctx->cdev, &ipa3_drv_fops);
	ipa3_ctx->cdev.owner = THIS_MODULE;
	ipa3_ctx->cdev.ops = &ipa3_drv_fops;  /* from LDD3 */

	result = cdev_add(&ipa3_ctx->cdev, ipa3_ctx->dev_num, 1);
	if (result) {
		IPAERR(":cdev_add err=%d\n", -result);
		result = -ENODEV;
		goto fail_cdev_add;
	}
	IPADBG("ipa cdev added successful. major:%d minor:%d\n",
			MAJOR(ipa3_ctx->dev_num),
			MINOR(ipa3_ctx->dev_num));

	return 0;



fail_cdev_add:
fail_gsi_pre_fw_load_init:
	ipa3_dma_shutdown();
fail_ipa_dma_setup:
fail_allok_pkt_init:
	ipa_rm_delete_resource(IPA_RM_RESOURCE_APPS_CONS);
fail_create_apps_resource:
	ipa_rm_exit();
fail_ipa_rm_init:
fail_nat_dev_add:
	device_destroy(ipa3_ctx->class, ipa3_ctx->dev_num);
fail_device_create:
	unregister_chrdev_region(ipa3_ctx->dev_num, 1);
fail_alloc_chrdev_region:
	ipa3_free_dma_task_for_gsi();
fail_dma_task:
	if (ipa3_ctx->pipe_mem_pool)
		gen_pool_destroy(ipa3_ctx->pipe_mem_pool);
fail_empty_rt_tbl:
	dma_free_coherent(ipa3_ctx->pdev,
			  ipa3_ctx->empty_rt_tbl_mem.size,
			  ipa3_ctx->empty_rt_tbl_mem.base,
			  ipa3_ctx->empty_rt_tbl_mem.phys_base);
fail_empty_rt_tbl_alloc:
	ipa3_destroy_flt_tbl_idrs();
	idr_destroy(&ipa3_ctx->ipa_idr);
fail_dma_pool:
	kmem_cache_destroy(ipa3_ctx->rx_pkt_wrapper_cache);
fail_rx_pkt_wrapper_cache:
	kmem_cache_destroy(ipa3_ctx->tx_pkt_wrapper_cache);
fail_tx_pkt_wrapper_cache:
	kmem_cache_destroy(ipa3_ctx->rt_tbl_cache);
fail_rt_tbl_cache:
	kmem_cache_destroy(ipa3_ctx->hdr_proc_ctx_offset_cache);
fail_hdr_proc_ctx_offset_cache:
	kmem_cache_destroy(ipa3_ctx->hdr_proc_ctx_cache);
fail_hdr_proc_ctx_cache:
	kmem_cache_destroy(ipa3_ctx->hdr_offset_cache);
fail_hdr_offset_cache:
	kmem_cache_destroy(ipa3_ctx->hdr_cache);
fail_hdr_cache:
	kmem_cache_destroy(ipa3_ctx->rt_rule_cache);
fail_rt_rule_cache:
	kmem_cache_destroy(ipa3_ctx->flt_rule_cache);
fail_flt_rule_cache:
	destroy_workqueue(ipa3_ctx->transport_power_mgmt_wq);
fail_create_transport_wq:
	destroy_workqueue(ipa3_ctx->power_mgmt_wq);
fail_init_hw:
	ipahal_destroy();
fail_ipahal:
	iounmap(ipa3_ctx->mmio);
fail_remap:
	ipa3_disable_clks();
	ipa3_active_clients_log_destroy();
fail_init_active_client:
fail_clk:
	if (ipa3_ctx->ipa3_hw_mode != IPA_HW_MODE_VIRTUAL)
		msm_bus_scale_unregister_client(ipa3_ctx->ipa_bus_hdl);
fail_bus_reg:
	if (ipa3_bus_scale_table) {
		msm_bus_cl_clear_pdata(ipa3_bus_scale_table);
		ipa3_bus_scale_table = NULL;
	}
fail_bind:
	kfree(ipa3_ctx->ctrl);
fail_mem_ctrl:
	kfree(ipa3_ctx->ipa_tz_unlock_reg);
fail_tz_unlock_reg:
	if (ipa3_ctx->logbuf)
		ipc_log_context_destroy(ipa3_ctx->logbuf);
	kfree(ipa3_ctx);
	ipa3_ctx = NULL;
fail_mem_ctx:
	return result;
}

static int get_ipa_dts_configuration(struct platform_device *pdev,
		struct ipa3_plat_drv_res *ipa_drv_res)
{
	int i, result, pos;
	struct resource *resource;
	u32 *ipa_tz_unlock_reg;
	int elem_num;

	/* initialize ipa3_res */
	ipa_drv_res->ipa_pipe_mem_start_ofst = IPA_PIPE_MEM_START_OFST;
	ipa_drv_res->ipa_pipe_mem_size = IPA_PIPE_MEM_SIZE;
	ipa_drv_res->ipa_hw_type = 0;
	ipa_drv_res->ipa3_hw_mode = 0;
	ipa_drv_res->ipa_bam_remote_mode = false;
	ipa_drv_res->modem_cfg_emb_pipe_flt = false;
	ipa_drv_res->ipa_wdi2 = false;
	ipa_drv_res->use_64_bit_dma_mask = false;
	ipa_drv_res->wan_rx_ring_size = IPA_GENERIC_RX_POOL_SZ;
	ipa_drv_res->lan_rx_ring_size = IPA_GENERIC_RX_POOL_SZ;
	ipa_drv_res->apply_rg10_wa = false;
	ipa_drv_res->gsi_ch20_wa = false;
	ipa_drv_res->ipa_tz_unlock_reg_num = 0;
	ipa_drv_res->ipa_tz_unlock_reg = NULL;

	smmu_info.disable_htw = of_property_read_bool(pdev->dev.of_node,
			"qcom,smmu-disable-htw");

	/* Get IPA HW Version */
	result = of_property_read_u32(pdev->dev.of_node, "qcom,ipa-hw-ver",
					&ipa_drv_res->ipa_hw_type);
	if ((result) || (ipa_drv_res->ipa_hw_type == 0)) {
		IPAERR(":get resource failed for ipa-hw-ver!\n");
		return -ENODEV;
	}
	IPADBG(": ipa_hw_type = %d", ipa_drv_res->ipa_hw_type);

	if (ipa_drv_res->ipa_hw_type < IPA_HW_v3_0) {
		IPAERR(":IPA version below 3.0 not supported!\n");
		return -ENODEV;
	}

	/* Get IPA HW mode */
	result = of_property_read_u32(pdev->dev.of_node, "qcom,ipa-hw-mode",
			&ipa_drv_res->ipa3_hw_mode);
	if (result)
		IPADBG("using default (IPA_MODE_NORMAL) for ipa-hw-mode\n");
	else
		IPADBG(": found ipa_drv_res->ipa3_hw_mode = %d",
				ipa_drv_res->ipa3_hw_mode);

	/* Get IPA WAN / LAN RX pool size */
	result = of_property_read_u32(pdev->dev.of_node,
			"qcom,wan-rx-ring-size",
			&ipa_drv_res->wan_rx_ring_size);
	if (result)
		IPADBG("using default for wan-rx-ring-size = %u\n",
				ipa_drv_res->wan_rx_ring_size);
	else
		IPADBG(": found ipa_drv_res->wan-rx-ring-size = %u",
				ipa_drv_res->wan_rx_ring_size);

	result = of_property_read_u32(pdev->dev.of_node,
			"qcom,lan-rx-ring-size",
			&ipa_drv_res->lan_rx_ring_size);
	if (result)
		IPADBG("using default for lan-rx-ring-size = %u\n",
			ipa_drv_res->lan_rx_ring_size);
	else
		IPADBG(": found ipa_drv_res->lan-rx-ring-size = %u",
			ipa_drv_res->lan_rx_ring_size);

	ipa_drv_res->use_ipa_teth_bridge =
			of_property_read_bool(pdev->dev.of_node,
			"qcom,use-ipa-tethering-bridge");
	IPADBG(": using TBDr = %s",
		ipa_drv_res->use_ipa_teth_bridge
		? "True" : "False");

	ipa_drv_res->ipa_bam_remote_mode =
			of_property_read_bool(pdev->dev.of_node,
			"qcom,ipa-bam-remote-mode");
	IPADBG(": ipa bam remote mode = %s\n",
			ipa_drv_res->ipa_bam_remote_mode
			? "True" : "False");

	ipa_drv_res->modem_cfg_emb_pipe_flt =
			of_property_read_bool(pdev->dev.of_node,
			"qcom,modem-cfg-emb-pipe-flt");
	IPADBG(": modem configure embedded pipe filtering = %s\n",
			ipa_drv_res->modem_cfg_emb_pipe_flt
			? "True" : "False");

	ipa_drv_res->ipa_wdi2 =
			of_property_read_bool(pdev->dev.of_node,
			"qcom,ipa-wdi2");
	IPADBG(": WDI-2.0 = %s\n",
			ipa_drv_res->ipa_wdi2
			? "True" : "False");

	/* Updat BW for NOM and TURBO TPUT threshold from Device Tree*/
	result = of_property_read_u32_array(pdev->dev.of_node,
		"qcom,throughput-threshold",
		ipa_drv_res->default_threshold,
		IPA_PM_THRESHOLD_MAX);
	if (result)
		IPAERR("failed to read qcom,throughput-thresholds\n");

	ipa_drv_res->use_64_bit_dma_mask =
			of_property_read_bool(pdev->dev.of_node,
			"qcom,use-64-bit-dma-mask");
	IPADBG(": use_64_bit_dma_mask = %s\n",
			ipa_drv_res->use_64_bit_dma_mask
			? "True" : "False");

	ipa_drv_res->skip_uc_pipe_reset =
		of_property_read_bool(pdev->dev.of_node,
		"qcom,skip-uc-pipe-reset");
	IPADBG(": skip uC pipe reset = %s\n",
		ipa_drv_res->skip_uc_pipe_reset
		? "True" : "False");

	ipa_drv_res->tethered_flow_control =
		of_property_read_bool(pdev->dev.of_node,
		"qcom,tethered-flow-control");
	IPADBG(": Use apps based flow control = %s\n",
		ipa_drv_res->tethered_flow_control
		? "True" : "False");

	if (of_property_read_bool(pdev->dev.of_node,
		"qcom,use-gsi"))
		ipa_drv_res->transport_prototype = IPA_TRANSPORT_TYPE_GSI;
	else
		ipa_drv_res->transport_prototype = IPA_TRANSPORT_TYPE_SPS;

	IPADBG(": transport type = %s\n",
		ipa_drv_res->transport_prototype == IPA_TRANSPORT_TYPE_SPS
		? "SPS" : "GSI");

	/* Get IPA wrapper address */
	resource = platform_get_resource_byname(pdev, IORESOURCE_MEM,
			"ipa-base");
	if (!resource) {
		IPAERR(":get resource failed for ipa-base!\n");
		return -ENODEV;
	}
	ipa_drv_res->ipa_mem_base = resource->start;
	ipa_drv_res->ipa_mem_size = resource_size(resource);
	IPADBG(": ipa-base = 0x%x, size = 0x%x\n",
			ipa_drv_res->ipa_mem_base,
			ipa_drv_res->ipa_mem_size);

	smmu_info.ipa_base = ipa_drv_res->ipa_mem_base;
	smmu_info.ipa_size = ipa_drv_res->ipa_mem_size;

	if (ipa_drv_res->transport_prototype == IPA_TRANSPORT_TYPE_SPS) {
		/* Get IPA BAM address */
		resource = platform_get_resource_byname(pdev, IORESOURCE_MEM,
				"bam-base");
		if (!resource) {
			IPAERR(":get resource failed for bam-base!\n");
			return -ENODEV;
		}
		ipa_drv_res->transport_mem_base = resource->start;
		ipa_drv_res->transport_mem_size = resource_size(resource);
		IPADBG(": bam-base = 0x%x, size = 0x%x\n",
				ipa_drv_res->transport_mem_base,
				ipa_drv_res->transport_mem_size);

		/* Get IPA BAM IRQ number */
		resource = platform_get_resource_byname(pdev, IORESOURCE_IRQ,
				"bam-irq");
		if (!resource) {
			IPAERR(":get resource failed for bam-irq!\n");
			return -ENODEV;
		}
		ipa_drv_res->transport_irq = resource->start;
		IPADBG(": bam-irq = %d\n", ipa_drv_res->transport_irq);
	} else {
		/* Get IPA GSI address */
		resource = platform_get_resource_byname(pdev, IORESOURCE_MEM,
				"gsi-base");
		if (!resource) {
			IPAERR(":get resource failed for gsi-base!\n");
			return -ENODEV;
		}
		ipa_drv_res->transport_mem_base = resource->start;
		ipa_drv_res->transport_mem_size = resource_size(resource);
		IPADBG(": gsi-base = 0x%x, size = 0x%x\n",
				ipa_drv_res->transport_mem_base,
				ipa_drv_res->transport_mem_size);

		/* Get IPA GSI IRQ number */
		resource = platform_get_resource_byname(pdev, IORESOURCE_IRQ,
				"gsi-irq");
		if (!resource) {
			IPAERR(":get resource failed for gsi-irq!\n");
			return -ENODEV;
		}
		ipa_drv_res->transport_irq = resource->start;
		IPADBG(": gsi-irq = %d\n", ipa_drv_res->transport_irq);
	}

	/* Get IPA pipe mem start ofst */
	resource = platform_get_resource_byname(pdev, IORESOURCE_MEM,
			"ipa-pipe-mem");
	if (!resource) {
		IPADBG(":not using pipe memory - resource nonexisting\n");
	} else {
		ipa_drv_res->ipa_pipe_mem_start_ofst = resource->start;
		ipa_drv_res->ipa_pipe_mem_size = resource_size(resource);
		IPADBG(":using pipe memory - at 0x%x of size 0x%x\n",
				ipa_drv_res->ipa_pipe_mem_start_ofst,
				ipa_drv_res->ipa_pipe_mem_size);
	}

	/* Get IPA IRQ number */
	resource = platform_get_resource_byname(pdev, IORESOURCE_IRQ,
			"ipa-irq");
	if (!resource) {
		IPAERR(":get resource failed for ipa-irq!\n");
		return -ENODEV;
	}
	ipa_drv_res->ipa_irq = resource->start;
	IPADBG(":ipa-irq = %d\n", ipa_drv_res->ipa_irq);

	result = of_property_read_u32(pdev->dev.of_node, "qcom,ee",
			&ipa_drv_res->ee);
	if (result)
		ipa_drv_res->ee = 0;

	ipa_drv_res->apply_rg10_wa =
		of_property_read_bool(pdev->dev.of_node,
		"qcom,use-rg10-limitation-mitigation");
	IPADBG(": Use Register Group 10 limitation mitigation = %s\n",
		ipa_drv_res->apply_rg10_wa
		? "True" : "False");

	ipa_drv_res->gsi_ch20_wa =
		of_property_read_bool(pdev->dev.of_node,
		"qcom,do-not-use-ch-gsi-20");
	IPADBG(": GSI CH 20 WA is = %s\n",
		ipa_drv_res->apply_rg10_wa
		? "Needed" : "Not needed");

	elem_num = of_property_count_elems_of_size(pdev->dev.of_node,
		"qcom,ipa-tz-unlock-reg", sizeof(u32));

	if (elem_num > 0 && elem_num % 2 == 0) {
		ipa_drv_res->ipa_tz_unlock_reg_num = elem_num / 2;

		ipa_tz_unlock_reg = kcalloc(elem_num, sizeof(u32), GFP_KERNEL);
		if (ipa_tz_unlock_reg == NULL)
			return -ENOMEM;

		ipa_drv_res->ipa_tz_unlock_reg = kcalloc(
			ipa_drv_res->ipa_tz_unlock_reg_num,
			sizeof(*ipa_drv_res->ipa_tz_unlock_reg),
			GFP_KERNEL);
		if (ipa_drv_res->ipa_tz_unlock_reg == NULL) {
			kfree(ipa_tz_unlock_reg);
			return -ENOMEM;
		}

		if (of_property_read_u32_array(pdev->dev.of_node,
			"qcom,ipa-tz-unlock-reg", ipa_tz_unlock_reg,
			elem_num)) {
			IPAERR("failed to read register addresses\n");
			kfree(ipa_tz_unlock_reg);
			kfree(ipa_drv_res->ipa_tz_unlock_reg);
			return -EFAULT;
		}

		pos = 0;
		for (i = 0; i < ipa_drv_res->ipa_tz_unlock_reg_num; i++) {
			ipa_drv_res->ipa_tz_unlock_reg[i].reg_addr =
				ipa_tz_unlock_reg[pos++];
			ipa_drv_res->ipa_tz_unlock_reg[i].size =
				ipa_tz_unlock_reg[pos++];
			IPADBG("tz unlock reg %d: addr 0x%pa size %llu\n", i,
				&ipa_drv_res->ipa_tz_unlock_reg[i].reg_addr,
				ipa_drv_res->ipa_tz_unlock_reg[i].size);
		}
		kfree(ipa_tz_unlock_reg);
	}
	return 0;
}

static int ipa_smmu_wlan_cb_probe(struct device *dev)
{
	struct ipa_smmu_cb_ctx *cb = ipa3_get_wlan_smmu_ctx();
	int disable_htw = 1;
	int atomic_ctx = 1;
	int fast = 1;
	int bypass = 1;
	int ret;

	IPADBG("sub pdev=%p\n", dev);

	cb->dev = dev;
	cb->iommu = iommu_domain_alloc(msm_iommu_get_bus(dev));
	if (!cb->iommu) {
		IPAERR("could not alloc iommu domain\n");
		/* assume this failure is because iommu driver is not ready */
		return -EPROBE_DEFER;
	}
	cb->valid = true;

	if (smmu_info.disable_htw) {
		ret = iommu_domain_set_attr(cb->iommu,
			DOMAIN_ATTR_COHERENT_HTW_DISABLE,
			&disable_htw);
		if (ret) {
			IPAERR("couldn't disable coherent HTW\n");
			cb->valid = false;
			return -EIO;
		}
	}

	if (smmu_info.s1_bypass) {
		if (iommu_domain_set_attr(cb->iommu,
					DOMAIN_ATTR_S1_BYPASS,
					&bypass)) {
			IPAERR("couldn't set bypass\n");
			cb->valid = false;
			return -EIO;
		}
		IPADBG("SMMU S1 BYPASS\n");
	} else {
		if (iommu_domain_set_attr(cb->iommu,
					DOMAIN_ATTR_ATOMIC,
					&atomic_ctx)) {
			IPAERR("couldn't disable coherent HTW\n");
			cb->valid = false;
			return -EIO;
		}
		IPADBG("SMMU ATTR ATOMIC\n");

		if (smmu_info.fast_map) {
			if (iommu_domain_set_attr(cb->iommu,
						DOMAIN_ATTR_FAST,
						&fast)) {
				IPAERR("couldn't set fast map\n");
				cb->valid = false;
				return -EIO;
			}
			IPADBG("SMMU fast map set\n");
		}
	}

	ret = iommu_attach_device(cb->iommu, dev);
	if (ret) {
		IPAERR("could not attach device ret=%d\n", ret);
		cb->valid = false;
		return ret;
	}

	return 0;
}

static int ipa_smmu_uc_cb_probe(struct device *dev)
{
	struct ipa_smmu_cb_ctx *cb = ipa3_get_uc_smmu_ctx();
	int disable_htw = 1;
	int atomic_ctx = 1;
	int bypass = 1;
	int fast = 1;
	int ret;
	u32 iova_ap_mapping[2] = {0};

	IPADBG("UC CB PROBE sub pdev=%p\n", dev);

	ret = of_property_read_u32_array(dev->of_node, "qcom,iova-mapping",
			iova_ap_mapping, 2);
	if (ret) {
		IPAERR("Fail to read UC start/size iova addresses\n");
		return ret;
	}
	cb->va_start = iova_ap_mapping[0];
	cb->va_size = iova_ap_mapping[1];
	cb->va_end = cb->va_start + cb->va_size;
	IPADBG("UC va_start=0x%x va_sise=0x%x\n", cb->va_start, cb->va_size);

	if (ipa3_ctx->use_64_bit_dma_mask) {
		if (dma_set_mask(dev, DMA_BIT_MASK(64)) ||
				dma_set_coherent_mask(dev, DMA_BIT_MASK(64))) {
			IPAERR("DMA set 64bit mask failed\n");
			return -EOPNOTSUPP;
		}
	} else {
		if (dma_set_mask(dev, DMA_BIT_MASK(32)) ||
				dma_set_coherent_mask(dev, DMA_BIT_MASK(32))) {
			IPAERR("DMA set 32bit mask failed\n");
			return -EOPNOTSUPP;
		}
	}
	IPADBG("UC CB PROBE=%p create IOMMU mapping\n", dev);

	cb->dev = dev;
	cb->mapping = arm_iommu_create_mapping(msm_iommu_get_bus(dev),
			cb->va_start, cb->va_size);
	if (IS_ERR_OR_NULL(cb->mapping)) {
		IPADBG("Fail to create mapping\n");
		/* assume this failure is because iommu driver is not ready */
		return -EPROBE_DEFER;
	}
	IPADBG("SMMU mapping created\n");
	cb->valid = true;

	IPADBG("UC CB PROBE sub pdev=%p disable htw\n", dev);
	if (smmu_info.disable_htw) {
		if (iommu_domain_set_attr(cb->mapping->domain,
				DOMAIN_ATTR_COHERENT_HTW_DISABLE,
				 &disable_htw)) {
			IPAERR("couldn't disable coherent HTW\n");
			arm_iommu_release_mapping(cb->mapping);
			cb->valid = false;
			return -EIO;
		}
	}

	IPADBG("UC CB PROBE sub pdev=%p set attribute\n", dev);
	if (smmu_info.s1_bypass) {
		if (iommu_domain_set_attr(cb->mapping->domain,
				DOMAIN_ATTR_S1_BYPASS,
				&bypass)) {
			IPAERR("couldn't set bypass\n");
			arm_iommu_release_mapping(cb->mapping);
			cb->valid = false;
			return -EIO;
		}
		IPADBG("SMMU S1 BYPASS\n");
	} else {
		if (iommu_domain_set_attr(cb->mapping->domain,
				DOMAIN_ATTR_ATOMIC,
				&atomic_ctx)) {
			IPAERR("couldn't set domain as atomic\n");
			arm_iommu_release_mapping(cb->mapping);
			cb->valid = false;
			return -EIO;
		}
		IPADBG("SMMU atomic set\n");

		if (smmu_info.fast_map) {
			if (iommu_domain_set_attr(cb->mapping->domain,
					DOMAIN_ATTR_FAST,
					&fast)) {
				IPAERR("couldn't set fast map\n");
				arm_iommu_release_mapping(cb->mapping);
				cb->valid = false;
				return -EIO;
			}
			IPADBG("SMMU fast map set\n");
		}
	}

	IPADBG("UC CB PROBE sub pdev=%p attaching IOMMU device\n", dev);
	ret = arm_iommu_attach_device(cb->dev, cb->mapping);
	if (ret) {
		IPAERR("could not attach device ret=%d\n", ret);
		arm_iommu_release_mapping(cb->mapping);
		cb->valid = false;
		return ret;
	}

	cb->next_addr = cb->va_end;
	ipa3_ctx->uc_pdev = dev;

	return 0;
}

static int ipa_smmu_ap_cb_probe(struct device *dev)
{
	struct ipa_smmu_cb_ctx *cb = ipa3_get_smmu_ctx();
	int result;
	int disable_htw = 1;
	int atomic_ctx = 1;
	int fast = 1;
	int bypass = 1;
	u32 iova_ap_mapping[2] = {0};
	u32 add_map_size;
	const u32 *add_map;
	void *smem_addr;
	int i;

	IPADBG("AP CB probe: sub pdev=%p\n", dev);

	result = of_property_read_u32_array(dev->of_node, "qcom,iova-mapping",
		iova_ap_mapping, 2);
	if (result) {
		IPAERR("Fail to read AP start/size iova addresses\n");
		return result;
	}
	cb->va_start = iova_ap_mapping[0];
	cb->va_size = iova_ap_mapping[1];
	cb->va_end = cb->va_start + cb->va_size;
	IPADBG("AP va_start=0x%x va_sise=0x%x\n", cb->va_start, cb->va_size);

	if (ipa3_ctx->use_64_bit_dma_mask) {
		if (dma_set_mask(dev, DMA_BIT_MASK(64)) ||
				dma_set_coherent_mask(dev, DMA_BIT_MASK(64))) {
			IPAERR("DMA set 64bit mask failed\n");
			return -EOPNOTSUPP;
		}
	} else {
		if (dma_set_mask(dev, DMA_BIT_MASK(32)) ||
				dma_set_coherent_mask(dev, DMA_BIT_MASK(32))) {
			IPAERR("DMA set 32bit mask failed\n");
			return -EOPNOTSUPP;
		}
	}

	cb->dev = dev;
	cb->mapping = arm_iommu_create_mapping(msm_iommu_get_bus(dev),
					cb->va_start, cb->va_size);
	if (IS_ERR_OR_NULL(cb->mapping)) {
		IPADBG("Fail to create mapping\n");
		/* assume this failure is because iommu driver is not ready */
		return -EPROBE_DEFER;
	}
	IPADBG("SMMU mapping created\n");
	cb->valid = true;

	if (smmu_info.disable_htw) {
		if (iommu_domain_set_attr(cb->mapping->domain,
				DOMAIN_ATTR_COHERENT_HTW_DISABLE,
				 &disable_htw)) {
			IPAERR("couldn't disable coherent HTW\n");
			arm_iommu_release_mapping(cb->mapping);
			cb->valid = false;
			return -EIO;
		}
		IPADBG("SMMU disable HTW\n");
	}
	if (smmu_info.s1_bypass) {
		if (iommu_domain_set_attr(cb->mapping->domain,
				DOMAIN_ATTR_S1_BYPASS,
				&bypass)) {
			IPAERR("couldn't set bypass\n");
			arm_iommu_release_mapping(cb->mapping);
			cb->valid = false;
			return -EIO;
		}
		IPADBG("SMMU S1 BYPASS\n");
	} else {
		if (iommu_domain_set_attr(cb->mapping->domain,
				DOMAIN_ATTR_ATOMIC,
				&atomic_ctx)) {
			IPAERR("couldn't set domain as atomic\n");
			arm_iommu_release_mapping(cb->mapping);
			cb->valid = false;
			return -EIO;
		}
		IPADBG("SMMU atomic set\n");

		if (iommu_domain_set_attr(cb->mapping->domain,
				DOMAIN_ATTR_FAST,
				&fast)) {
			IPAERR("couldn't set fast map\n");
			arm_iommu_release_mapping(cb->mapping);
			cb->valid = false;
			return -EIO;
		}
		IPADBG("SMMU fast map set\n");
	}

	result = arm_iommu_attach_device(cb->dev, cb->mapping);
	if (result) {
		IPAERR("couldn't attach to IOMMU ret=%d\n", result);
		cb->valid = false;
		return result;
	}

	add_map = of_get_property(dev->of_node,
		"qcom,additional-mapping", &add_map_size);
	if (add_map) {
		/* mapping size is an array of 3-tuple of u32*/
		if (add_map_size % (3 * sizeof(u32))) {
			IPAERR("wrong additional mapping format\n");
			cb->valid = false;
			return -EFAULT;
		}

		/* iterate of each entry of the additional mapping array */
		for (i = 0; i < add_map_size / sizeof(u32); i += 3) {
			u32 iova = be32_to_cpu(add_map[i]);
			u32 pa = be32_to_cpu(add_map[i + 1]);
			u32 size = be32_to_cpu(add_map[i + 2]);
			unsigned long iova_p;
			phys_addr_t pa_p;
			u32 size_p;

			IPA_SMMU_ROUND_TO_PAGE(iova, pa, size,
				iova_p, pa_p, size_p);
			IPADBG("mapping 0x%lx to 0x%pa size %d\n",
				iova_p, &pa_p, size_p);
			ipa3_iommu_map(cb->mapping->domain,
				iova_p, pa_p, size_p,
				IOMMU_READ | IOMMU_WRITE | IOMMU_DEVICE);
		}
	}

	/* map SMEM memory for IPA table accesses */
	smem_addr = smem_alloc(SMEM_IPA_FILTER_TABLE, IPA_SMEM_SIZE,
		SMEM_MODEM, 0);
	if (smem_addr) {
		phys_addr_t iova = smem_virt_to_phys(smem_addr);
		phys_addr_t pa = iova;
		unsigned long iova_p;
		phys_addr_t pa_p;
		u32 size_p;

		IPA_SMMU_ROUND_TO_PAGE(iova, pa, IPA_SMEM_SIZE,
			iova_p, pa_p, size_p);
		IPADBG("mapping 0x%lx to 0x%pa size %d\n",
			iova_p, &pa_p, size_p);
		ipa3_iommu_map(cb->mapping->domain,
			iova_p, pa_p, size_p,
			IOMMU_READ | IOMMU_WRITE | IOMMU_DEVICE);
	}


	smmu_info.present = true;

	if (!ipa3_bus_scale_table)
		ipa3_bus_scale_table = msm_bus_cl_get_pdata(ipa3_pdev);

	/* Proceed to real initialization */
	result = ipa3_pre_init(&ipa3_res, dev);
	if (result) {
		IPAERR("ipa_init failed\n");
		arm_iommu_detach_device(cb->dev);
		arm_iommu_release_mapping(cb->mapping);
		cb->valid = false;
		return result;
	}

	return result;
}

static irqreturn_t ipa3_smp2p_modem_clk_query_isr(int irq, void *ctxt)
{
	ipa3_freeze_clock_vote_and_notify_modem();

	return IRQ_HANDLED;
}

static int ipa3_smp2p_probe(struct device *dev)
{
	struct device_node *node = dev->of_node;
	int res;

	if (ipa3_ctx == NULL) {
		IPAERR("ipa3_ctx was not initialized\n");
		return -ENXIO;
	}
	IPADBG("node->name=%s\n", node->name);
	if (strcmp("qcom,smp2pgpio_map_ipa_1_out", node->name) == 0) {
		res = of_get_gpio(node, 0);
		if (res < 0) {
			IPADBG("of_get_gpio returned %d\n", res);
			return res;
		}

		ipa3_ctx->smp2p_info.out_base_id = res;
		IPADBG("smp2p out_base_id=%d\n",
			ipa3_ctx->smp2p_info.out_base_id);
	} else if (strcmp("qcom,smp2pgpio_map_ipa_1_in", node->name) == 0) {
		int irq;

		res = of_get_gpio(node, 0);
		if (res < 0) {
			IPADBG("of_get_gpio returned %d\n", res);
			return res;
		}

		ipa3_ctx->smp2p_info.in_base_id = res;
		IPADBG("smp2p in_base_id=%d\n",
			ipa3_ctx->smp2p_info.in_base_id);

		/* register for modem clk query */
		irq = gpio_to_irq(ipa3_ctx->smp2p_info.in_base_id +
			IPA_GPIO_IN_QUERY_CLK_IDX);
		if (irq < 0) {
			IPAERR("gpio_to_irq failed %d\n", irq);
			return -ENODEV;
		}
		IPADBG("smp2p irq#=%d\n", irq);
		res = request_irq(irq,
			(irq_handler_t)ipa3_smp2p_modem_clk_query_isr,
			IRQF_TRIGGER_RISING, "ipa_smp2p_clk_vote", dev);
		if (res) {
			IPAERR("fail to register smp2p irq=%d\n", irq);
			return -ENODEV;
		}
		res = enable_irq_wake(ipa3_ctx->smp2p_info.in_base_id +
			IPA_GPIO_IN_QUERY_CLK_IDX);
		if (res)
			IPAERR("failed to enable irq wake\n");
	}

	return 0;
}

int ipa3_plat_drv_probe(struct platform_device *pdev_p,
	struct ipa_api_controller *api_ctrl, struct of_device_id *pdrv_match)
{
	int result;
	struct device *dev = &pdev_p->dev;

	IPADBG("IPA driver probing started\n");
	IPADBG("dev->of_node->name = %s\n", dev->of_node->name);

	if (of_device_is_compatible(dev->of_node, "qcom,ipa-smmu-ap-cb"))
		return ipa_smmu_ap_cb_probe(dev);

	if (of_device_is_compatible(dev->of_node, "qcom,ipa-smmu-wlan-cb"))
		return ipa_smmu_wlan_cb_probe(dev);

	if (of_device_is_compatible(dev->of_node, "qcom,ipa-smmu-uc-cb"))
		return ipa_smmu_uc_cb_probe(dev);

	if (of_device_is_compatible(dev->of_node,
	    "qcom,smp2pgpio-map-ipa-1-in"))
		return ipa3_smp2p_probe(dev);

	if (of_device_is_compatible(dev->of_node,
	    "qcom,smp2pgpio-map-ipa-1-out"))
		return ipa3_smp2p_probe(dev);

	master_dev = dev;
	if (!ipa3_pdev)
		ipa3_pdev = pdev_p;

	result = get_ipa_dts_configuration(pdev_p, &ipa3_res);
	if (result) {
		IPAERR("IPA dts parsing failed\n");
		return result;
	}

	result = ipa3_bind_api_controller(ipa3_res.ipa_hw_type, api_ctrl);
	if (result) {
		IPAERR("IPA API binding failed\n");
		return result;
	}

	result = of_platform_populate(pdev_p->dev.of_node,
		pdrv_match, NULL, &pdev_p->dev);
	if (result) {
		IPAERR("failed to populate platform\n");
		return result;
	}

	if (of_property_read_bool(pdev_p->dev.of_node, "qcom,arm-smmu")) {
		if (of_property_read_bool(pdev_p->dev.of_node,
		    "qcom,smmu-s1-bypass"))
			smmu_info.s1_bypass = true;
		if (of_property_read_bool(pdev_p->dev.of_node,
			"qcom,smmu-fast-map"))
			smmu_info.fast_map = true;
		smmu_info.arm_smmu = true;
		pr_info("IPA smmu_info.s1_bypass=%d smmu_info.fast_map=%d\n",
			smmu_info.s1_bypass, smmu_info.fast_map);
	} else if (of_property_read_bool(pdev_p->dev.of_node,
				"qcom,msm-smmu")) {
		IPAERR("Legacy IOMMU not supported\n");
		result = -EOPNOTSUPP;
	} else {
		if (of_property_read_bool(pdev_p->dev.of_node,
			"qcom,use-64-bit-dma-mask")) {
			if (dma_set_mask(&pdev_p->dev, DMA_BIT_MASK(64)) ||
			    dma_set_coherent_mask(&pdev_p->dev,
			    DMA_BIT_MASK(64))) {
				IPAERR("DMA set 64bit mask failed\n");
				return -EOPNOTSUPP;
			}
		} else {
			if (dma_set_mask(&pdev_p->dev, DMA_BIT_MASK(32)) ||
			    dma_set_coherent_mask(&pdev_p->dev,
			    DMA_BIT_MASK(32))) {
				IPAERR("DMA set 32bit mask failed\n");
				return -EOPNOTSUPP;
			}
		}

		if (!ipa3_bus_scale_table)
			ipa3_bus_scale_table = msm_bus_cl_get_pdata(pdev_p);

		/* Proceed to real initialization */
		result = ipa3_pre_init(&ipa3_res, dev);
		if (result) {
			IPAERR("ipa3_init failed\n");
			return result;
		}
	}

	return result;
}

/**
 * ipa3_ap_suspend() - suspend callback for runtime_pm
 * @dev: pointer to device
 *
 * This callback will be invoked by the runtime_pm framework when an AP suspend
 * operation is invoked, usually by pressing a suspend button.
 *
 * Returns -EAGAIN to runtime_pm framework in case IPA is in use by AP.
 * This will postpone the suspend operation until IPA is no longer used by AP.
*/
int ipa3_ap_suspend(struct device *dev)
{
	int i;

	IPADBG("Enter...\n");

	/* In case there is a tx/rx handler in polling mode fail to suspend */
	for (i = 0; i < ipa3_ctx->ipa_num_pipes; i++) {
		if (ipa3_ctx->ep[i].sys &&
			atomic_read(&ipa3_ctx->ep[i].sys->curr_polling_state)) {
			IPAERR("EP %d is in polling state, do not suspend\n",
				i);
			return -EAGAIN;
		}
	}

	/* release SPS IPA resource without waiting for inactivity timer */
	atomic_set(&ipa3_ctx->transport_pm.eot_activity, 0);
	ipa3_sps_release_resource(NULL);
	IPADBG("Exit\n");

	return 0;
}

/**
* ipa3_ap_resume() - resume callback for runtime_pm
* @dev: pointer to device
*
* This callback will be invoked by the runtime_pm framework when an AP resume
* operation is invoked.
*
* Always returns 0 since resume should always succeed.
*/
int ipa3_ap_resume(struct device *dev)
{
	return 0;
}

struct ipa3_context *ipa3_get_ctx(void)
{
	return ipa3_ctx;
}

static void ipa_gsi_request_resource(struct work_struct *work)
{
	unsigned long flags;
	int ret;

	/* request IPA clocks */
	IPA_ACTIVE_CLIENTS_INC_SIMPLE();

	/* mark transport resource as granted */
	spin_lock_irqsave(&ipa3_ctx->transport_pm.lock, flags);
	ipa3_ctx->transport_pm.res_granted = true;

	IPADBG("IPA is ON, calling gsi driver\n");
	ret = gsi_complete_clk_grant(ipa3_ctx->gsi_dev_hdl);
	if (ret != GSI_STATUS_SUCCESS)
		IPAERR("gsi_complete_clk_grant failed %d\n", ret);

	spin_unlock_irqrestore(&ipa3_ctx->transport_pm.lock, flags);
}

void ipa_gsi_req_res_cb(void *user_data, bool *granted)
{
	unsigned long flags;
	struct ipa_active_client_logging_info log_info;

	spin_lock_irqsave(&ipa3_ctx->transport_pm.lock, flags);

	/* make sure no release will happen */
	cancel_delayed_work(&ipa_gsi_release_resource_work);
	ipa3_ctx->transport_pm.res_rel_in_prog = false;

	if (ipa3_ctx->transport_pm.res_granted) {
		*granted = true;
	} else {
		IPA_ACTIVE_CLIENTS_PREP_SPECIAL(log_info, "GSI_RESOURCE");
		if (ipa3_inc_client_enable_clks_no_block(&log_info) == 0) {
			ipa3_ctx->transport_pm.res_granted = true;
			*granted = true;
		} else {
			queue_work(ipa3_ctx->transport_power_mgmt_wq,
				   &ipa_gsi_request_resource_work);
			*granted = false;
		}
	}
	spin_unlock_irqrestore(&ipa3_ctx->transport_pm.lock, flags);
}

static void ipa_gsi_release_resource(struct work_struct *work)
{
	unsigned long flags;
	bool dec_clients = false;

	spin_lock_irqsave(&ipa3_ctx->transport_pm.lock, flags);
	/* check whether still need to decrease client usage */
	if (ipa3_ctx->transport_pm.res_rel_in_prog) {
		dec_clients = true;
		ipa3_ctx->transport_pm.res_rel_in_prog = false;
		ipa3_ctx->transport_pm.res_granted = false;
	}
	spin_unlock_irqrestore(&ipa3_ctx->transport_pm.lock, flags);
	if (dec_clients)
		IPA_ACTIVE_CLIENTS_DEC_SPECIAL("GSI_RESOURCE");
}

int ipa_gsi_rel_res_cb(void *user_data)
{
	unsigned long flags;

	spin_lock_irqsave(&ipa3_ctx->transport_pm.lock, flags);

	ipa3_ctx->transport_pm.res_rel_in_prog = true;
	queue_delayed_work(ipa3_ctx->transport_power_mgmt_wq,
			   &ipa_gsi_release_resource_work,
			   msecs_to_jiffies(IPA_TRANSPORT_PROD_TIMEOUT_MSEC));

	spin_unlock_irqrestore(&ipa3_ctx->transport_pm.lock, flags);
	return 0;
}

static void ipa_gsi_notify_cb(struct gsi_per_notify *notify)
{
	switch (notify->evt_id) {
	case GSI_PER_EVT_GLOB_ERROR:
		IPAERR("Got GSI_PER_EVT_GLOB_ERROR\n");
		IPAERR("Err_desc = 0x%04x\n", notify->data.err_desc);
		break;
	case GSI_PER_EVT_GLOB_GP1:
		IPAERR("Got GSI_PER_EVT_GLOB_GP1\n");
		BUG();
		break;
	case GSI_PER_EVT_GLOB_GP2:
		IPAERR("Got GSI_PER_EVT_GLOB_GP2\n");
		BUG();
		break;
	case GSI_PER_EVT_GLOB_GP3:
		IPAERR("Got GSI_PER_EVT_GLOB_GP3\n");
		BUG();
		break;
	case GSI_PER_EVT_GENERAL_BREAK_POINT:
		IPAERR("Got GSI_PER_EVT_GENERAL_BREAK_POINT\n");
		break;
	case GSI_PER_EVT_GENERAL_BUS_ERROR:
		IPAERR("Got GSI_PER_EVT_GENERAL_BUS_ERROR\n");
		BUG();
		break;
	case GSI_PER_EVT_GENERAL_CMD_FIFO_OVERFLOW:
		IPAERR("Got GSI_PER_EVT_GENERAL_CMD_FIFO_OVERFLOW\n");
		BUG();
		break;
	case GSI_PER_EVT_GENERAL_MCS_STACK_OVERFLOW:
		IPAERR("Got GSI_PER_EVT_GENERAL_MCS_STACK_OVERFLOW\n");
		BUG();
		break;
	default:
		IPAERR("Received unexpected evt: %d\n",
			notify->evt_id);
		BUG();
	}
}

int ipa3_register_ipa_ready_cb(void (*ipa_ready_cb)(void *), void *user_data)
{
	struct ipa3_ready_cb_info *cb_info = NULL;

	/* check ipa3_ctx existed or not */
	if (!ipa3_ctx) {
		IPADBG("IPA driver haven't initialized\n");
		return -ENXIO;
	}
	mutex_lock(&ipa3_ctx->lock);
	if (ipa3_ctx->ipa_initialization_complete) {
		mutex_unlock(&ipa3_ctx->lock);
		IPADBG("IPA driver finished initialization already\n");
		return -EEXIST;
	}

	cb_info = kmalloc(sizeof(struct ipa3_ready_cb_info), GFP_KERNEL);
	if (!cb_info) {
		mutex_unlock(&ipa3_ctx->lock);
		return -ENOMEM;
	}

	cb_info->ready_cb = ipa_ready_cb;
	cb_info->user_data = user_data;

	list_add_tail(&cb_info->link, &ipa3_ctx->ipa_ready_cb_list);
	mutex_unlock(&ipa3_ctx->lock);

	return 0;
}

int ipa3_iommu_map(struct iommu_domain *domain,
	unsigned long iova, phys_addr_t paddr, size_t size, int prot)
{
	struct ipa_smmu_cb_ctx *ap_cb = ipa3_get_smmu_ctx();
	struct ipa_smmu_cb_ctx *uc_cb = ipa3_get_uc_smmu_ctx();

	IPADBG("domain =0x%p iova 0x%lx\n", domain, iova);
	IPADBG("paddr =0x%pa size 0x%x\n", &paddr, (u32)size);

	/* make sure no overlapping */
	if (domain == ipa3_get_smmu_domain()) {
		if (iova >= ap_cb->va_start && iova < ap_cb->va_end) {
			IPAERR("iommu AP overlap addr 0x%lx\n", iova);
			BUG();
			return -EFAULT;
		}
	} else if (domain == ipa3_get_wlan_smmu_domain()) {
		/* wlan is one time map */
	} else if (domain == ipa3_get_uc_smmu_domain()) {
		if (iova >= uc_cb->va_start && iova < uc_cb->va_end) {
			IPAERR("iommu uC overlap addr 0x%lx\n", iova);
			BUG();
			return -EFAULT;
		}
	} else {
		IPAERR("Unexpected domain 0x%p\n", domain);
		BUG();
		return -EFAULT;
	}

	return iommu_map(domain, iova, paddr, size, prot);
}

MODULE_LICENSE("GPL v2");
MODULE_DESCRIPTION("IPA HW device driver");<|MERGE_RESOLUTION|>--- conflicted
+++ resolved
@@ -842,11 +842,7 @@
 		/* add check in case user-space module compromised */
 		if (unlikely(((struct ipa_ioc_nat_dma_cmd *)param)->entries
 			!= pre_entry)) {
-<<<<<<< HEAD
-			IPAERR(" prevent memory corruption(%d not match %d)\n",
-=======
 			IPAERR_RL("current %d pre %d\n",
->>>>>>> 4ace475a
 				((struct ipa_ioc_nat_dma_cmd *)param)->entries,
 				pre_entry);
 			retval = -EINVAL;
@@ -905,11 +901,7 @@
 		/* add check in case user-space module compromised */
 		if (unlikely(((struct ipa_ioc_add_hdr *)param)->num_hdrs
 			!= pre_entry)) {
-<<<<<<< HEAD
-			IPAERR(" prevent memory corruption(%d not match %d)\n",
-=======
 			IPAERR_RL("current %d pre %d\n",
->>>>>>> 4ace475a
 				((struct ipa_ioc_add_hdr *)param)->num_hdrs,
 				pre_entry);
 			retval = -EINVAL;
@@ -948,11 +940,7 @@
 		/* add check in case user-space module compromised */
 		if (unlikely(((struct ipa_ioc_del_hdr *)param)->num_hdls
 			!= pre_entry)) {
-<<<<<<< HEAD
-			IPAERR(" prevent memory corruption(%d not match %d)\n",
-=======
 			IPAERR_RL("current %d pre %d\n",
->>>>>>> 4ace475a
 				((struct ipa_ioc_del_hdr *)param)->num_hdls,
 				pre_entry);
 			retval = -EINVAL;
@@ -992,11 +980,7 @@
 		/* add check in case user-space module compromised */
 		if (unlikely(((struct ipa_ioc_add_rt_rule *)param)->num_rules
 			!= pre_entry)) {
-<<<<<<< HEAD
-			IPAERR(" prevent memory corruption(%d not match %d)\n",
-=======
 			IPAERR_RL("current %d pre %d\n",
->>>>>>> 4ace475a
 				((struct ipa_ioc_add_rt_rule *)param)->
 				num_rules,
 				pre_entry);
@@ -1079,11 +1063,7 @@
 		/* add check in case user-space module compromised */
 		if (unlikely(((struct ipa_ioc_add_rt_rule_after *)param)->
 			num_rules != pre_entry)) {
-<<<<<<< HEAD
-			IPAERR(" prevent memory corruption(%d not match %d)\n",
-=======
 			IPAERR_RL("current %d pre %d\n",
->>>>>>> 4ace475a
 				((struct ipa_ioc_add_rt_rule_after *)param)->
 				num_rules,
 				pre_entry);
@@ -1125,11 +1105,7 @@
 		/* add check in case user-space module compromised */
 		if (unlikely(((struct ipa_ioc_mdfy_rt_rule *)param)->num_rules
 			!= pre_entry)) {
-<<<<<<< HEAD
-			IPAERR(" prevent memory corruption(%d not match %d)\n",
-=======
 			IPAERR_RL("current %d pre %d\n",
->>>>>>> 4ace475a
 				((struct ipa_ioc_mdfy_rt_rule *)param)->
 				num_rules,
 				pre_entry);
@@ -1169,11 +1145,7 @@
 		/* add check in case user-space module compromised */
 		if (unlikely(((struct ipa_ioc_del_rt_rule *)param)->num_hdls
 			!= pre_entry)) {
-<<<<<<< HEAD
-			IPAERR(" prevent memory corruption(%d not match %d)\n",
-=======
 			IPAERR_RL("current %d pre %d\n",
->>>>>>> 4ace475a
 				((struct ipa_ioc_del_rt_rule *)param)->num_hdls,
 				pre_entry);
 			retval = -EINVAL;
@@ -1212,11 +1184,7 @@
 		/* add check in case user-space module compromised */
 		if (unlikely(((struct ipa_ioc_add_flt_rule *)param)->num_rules
 			!= pre_entry)) {
-<<<<<<< HEAD
-			IPAERR(" prevent memory corruption(%d not match %d)\n",
-=======
 			IPAERR_RL("current %d pre %d\n",
->>>>>>> 4ace475a
 				((struct ipa_ioc_add_flt_rule *)param)->
 				num_rules,
 				pre_entry);
@@ -1258,11 +1226,7 @@
 		/* add check in case user-space module compromised */
 		if (unlikely(((struct ipa_ioc_add_flt_rule_after *)param)->
 			num_rules != pre_entry)) {
-<<<<<<< HEAD
-			IPAERR(" prevent memory corruption(%d not match %d)\n",
-=======
 			IPAERR_RL("current %d pre %d\n",
->>>>>>> 4ace475a
 				((struct ipa_ioc_add_flt_rule_after *)param)->
 				num_rules,
 				pre_entry);
@@ -1303,11 +1267,7 @@
 		/* add check in case user-space module compromised */
 		if (unlikely(((struct ipa_ioc_del_flt_rule *)param)->num_hdls
 			!= pre_entry)) {
-<<<<<<< HEAD
-			IPAERR(" prevent memory corruption(%d not match %d)\n",
-=======
 			IPAERR_RL("current %d pre %d\n",
->>>>>>> 4ace475a
 				((struct ipa_ioc_del_flt_rule *)param)->
 				num_hdls,
 				pre_entry);
@@ -1347,11 +1307,7 @@
 		/* add check in case user-space module compromised */
 		if (unlikely(((struct ipa_ioc_mdfy_flt_rule *)param)->num_rules
 			!= pre_entry)) {
-<<<<<<< HEAD
-			IPAERR(" prevent memory corruption(%d not match %d)\n",
-=======
 			IPAERR_RL("current %d pre %d\n",
->>>>>>> 4ace475a
 				((struct ipa_ioc_mdfy_flt_rule *)param)->
 				num_rules,
 				pre_entry);
@@ -1489,11 +1445,7 @@
 		if (unlikely(((struct ipa_ioc_query_intf_tx_props *)
 			param)->num_tx_props
 			!= pre_entry)) {
-<<<<<<< HEAD
-			IPAERR(" prevent memory corruption(%d not match %d)\n",
-=======
 			IPAERR_RL("current %d pre %d\n",
->>>>>>> 4ace475a
 				((struct ipa_ioc_query_intf_tx_props *)
 				param)->num_tx_props, pre_entry);
 			retval = -EINVAL;
@@ -1538,11 +1490,7 @@
 		/* add check in case user-space module compromised */
 		if (unlikely(((struct ipa_ioc_query_intf_rx_props *)
 			param)->num_rx_props != pre_entry)) {
-<<<<<<< HEAD
-			IPAERR(" prevent memory corruption(%d not match %d)\n",
-=======
 			IPAERR_RL("current %d pre %d\n",
->>>>>>> 4ace475a
 				((struct ipa_ioc_query_intf_rx_props *)
 				param)->num_rx_props, pre_entry);
 			retval = -EINVAL;
@@ -1587,11 +1535,7 @@
 		/* add check in case user-space module compromised */
 		if (unlikely(((struct ipa_ioc_query_intf_ext_props *)
 			param)->num_ext_props != pre_entry)) {
-<<<<<<< HEAD
-			IPAERR(" prevent memory corruption(%d not match %d)\n",
-=======
 			IPAERR_RL("current %d pre %d\n",
->>>>>>> 4ace475a
 				((struct ipa_ioc_query_intf_ext_props *)
 				param)->num_ext_props, pre_entry);
 			retval = -EINVAL;
@@ -1629,11 +1573,7 @@
 		/* add check in case user-space module compromised */
 		if (unlikely(((struct ipa_msg_meta *)param)->msg_len
 			!= pre_entry)) {
-<<<<<<< HEAD
-			IPAERR(" prevent memory corruption(%d not match %d)\n",
-=======
 			IPAERR_RL("current %d pre %d\n",
->>>>>>> 4ace475a
 				((struct ipa_msg_meta *)param)->msg_len,
 				pre_entry);
 			retval = -EINVAL;
@@ -1773,11 +1713,7 @@
 		/* add check in case user-space module compromised */
 		if (unlikely(((struct ipa_ioc_add_hdr_proc_ctx *)
 			param)->num_proc_ctxs != pre_entry)) {
-<<<<<<< HEAD
-			IPAERR(" prevent memory corruption(%d not match %d)\n",
-=======
 			IPAERR_RL("current %d pre %d\n",
->>>>>>> 4ace475a
 				((struct ipa_ioc_add_hdr_proc_ctx *)
 				param)->num_proc_ctxs, pre_entry);
 			retval = -EINVAL;
@@ -1816,11 +1752,7 @@
 		/* add check in case user-space module compromised */
 		if (unlikely(((struct ipa_ioc_del_hdr_proc_ctx *)
 			param)->num_hdls != pre_entry)) {
-<<<<<<< HEAD
-			IPAERR(" prevent memory corruption(%d not match %d)\n",
-=======
 			IPAERR_RL("current %d pre %d\n",
->>>>>>> 4ace475a
 				((struct ipa_ioc_del_hdr_proc_ctx *)param)->
 				num_hdls,
 				pre_entry);
