--- conflicted
+++ resolved
@@ -879,11 +879,7 @@
 		/* add check in case user-space module compromised */
 		if (unlikely(((struct ipa_ioc_nat_dma_cmd *)param)->entries
 			!= pre_entry)) {
-<<<<<<< HEAD
-			IPAERR(" prevent memory corruption(%d not match %d)\n",
-=======
 			IPAERR_RL("current %d pre %d\n",
->>>>>>> e045a95c
 				((struct ipa_ioc_nat_dma_cmd *)param)->entries,
 				pre_entry);
 			retval = -EINVAL;
@@ -942,22 +938,14 @@
 		/* add check in case user-space module compromised */
 		if (unlikely(((struct ipa_ioc_add_hdr *)param)->num_hdrs
 			!= pre_entry)) {
-<<<<<<< HEAD
-			IPAERR(" prevent memory corruption(%d not match %d)\n",
-=======
 			IPAERR_RL("current %d pre %d\n",
->>>>>>> e045a95c
 				((struct ipa_ioc_add_hdr *)param)->num_hdrs,
 				pre_entry);
 			retval = -EINVAL;
 			break;
 		}
-<<<<<<< HEAD
-		if (ipa3_add_hdr((struct ipa_ioc_add_hdr *)param)) {
-=======
 		if (ipa3_add_hdr_usr((struct ipa_ioc_add_hdr *)param,
 			true)) {
->>>>>>> e045a95c
 			retval = -EFAULT;
 			break;
 		}
@@ -990,11 +978,7 @@
 		/* add check in case user-space module compromised */
 		if (unlikely(((struct ipa_ioc_del_hdr *)param)->num_hdls
 			!= pre_entry)) {
-<<<<<<< HEAD
-			IPAERR(" prevent memory corruption(%d not match %d)\n",
-=======
 			IPAERR_RL("current %d pre %d\n",
->>>>>>> e045a95c
 				((struct ipa_ioc_del_hdr *)param)->num_hdls,
 				pre_entry);
 			retval = -EINVAL;
@@ -1022,8 +1006,6 @@
 		pyld_sz =
 		   sizeof(struct ipa_ioc_add_rt_rule) +
 		   pre_entry * sizeof(struct ipa_rt_rule_add);
-<<<<<<< HEAD
-=======
 		param = kzalloc(pyld_sz, GFP_KERNEL);
 		if (!param) {
 			retval = -ENOMEM;
@@ -1066,7 +1048,6 @@
 		pyld_sz =
 		   sizeof(struct ipa_ioc_add_rt_rule_ext) +
 		   pre_entry * sizeof(struct ipa_rt_rule_add_ext);
->>>>>>> e045a95c
 		param = kzalloc(pyld_sz, GFP_KERNEL);
 		if (!param) {
 			retval = -ENOMEM;
@@ -1077,29 +1058,18 @@
 			break;
 		}
 		/* add check in case user-space module compromised */
-<<<<<<< HEAD
-		if (unlikely(((struct ipa_ioc_add_rt_rule *)param)->num_rules
-			!= pre_entry)) {
-			IPAERR(" prevent memory corruption(%d not match %d)\n",
-				((struct ipa_ioc_add_rt_rule *)param)->
-=======
 		if (unlikely(
 			((struct ipa_ioc_add_rt_rule_ext *)param)->num_rules
 			!= pre_entry)) {
 			IPAERR_RL("current %d pre %d\n",
 				((struct ipa_ioc_add_rt_rule_ext *)param)->
->>>>>>> e045a95c
 				num_rules,
 				pre_entry);
 			retval = -EINVAL;
 			break;
 		}
-<<<<<<< HEAD
-		if (ipa3_add_rt_rule((struct ipa_ioc_add_rt_rule *)param)) {
-=======
 		if (ipa3_add_rt_rule_ext(
 			(struct ipa_ioc_add_rt_rule_ext *)param)) {
->>>>>>> e045a95c
 			retval = -EFAULT;
 			break;
 		}
@@ -1132,11 +1102,7 @@
 		/* add check in case user-space module compromised */
 		if (unlikely(((struct ipa_ioc_add_rt_rule_after *)param)->
 			num_rules != pre_entry)) {
-<<<<<<< HEAD
-			IPAERR(" prevent memory corruption(%d not match %d)\n",
-=======
 			IPAERR_RL("current %d pre %d\n",
->>>>>>> e045a95c
 				((struct ipa_ioc_add_rt_rule_after *)param)->
 				num_rules,
 				pre_entry);
@@ -1178,11 +1144,7 @@
 		/* add check in case user-space module compromised */
 		if (unlikely(((struct ipa_ioc_mdfy_rt_rule *)param)->num_rules
 			!= pre_entry)) {
-<<<<<<< HEAD
-			IPAERR(" prevent memory corruption(%d not match %d)\n",
-=======
 			IPAERR_RL("current %d pre %d\n",
->>>>>>> e045a95c
 				((struct ipa_ioc_mdfy_rt_rule *)param)->
 				num_rules,
 				pre_entry);
@@ -1222,11 +1184,7 @@
 		/* add check in case user-space module compromised */
 		if (unlikely(((struct ipa_ioc_del_rt_rule *)param)->num_hdls
 			!= pre_entry)) {
-<<<<<<< HEAD
-			IPAERR(" prevent memory corruption(%d not match %d)\n",
-=======
 			IPAERR_RL("current %d pre %d\n",
->>>>>>> e045a95c
 				((struct ipa_ioc_del_rt_rule *)param)->num_hdls,
 				pre_entry);
 			retval = -EINVAL;
@@ -1265,23 +1223,15 @@
 		/* add check in case user-space module compromised */
 		if (unlikely(((struct ipa_ioc_add_flt_rule *)param)->num_rules
 			!= pre_entry)) {
-<<<<<<< HEAD
-			IPAERR(" prevent memory corruption(%d not match %d)\n",
-=======
 			IPAERR_RL("current %d pre %d\n",
->>>>>>> e045a95c
 				((struct ipa_ioc_add_flt_rule *)param)->
 				num_rules,
 				pre_entry);
 			retval = -EINVAL;
 			break;
 		}
-<<<<<<< HEAD
-		if (ipa3_add_flt_rule((struct ipa_ioc_add_flt_rule *)param)) {
-=======
 		if (ipa3_add_flt_rule_usr((struct ipa_ioc_add_flt_rule *)param,
 				true)) {
->>>>>>> e045a95c
 			retval = -EFAULT;
 			break;
 		}
@@ -1316,11 +1266,7 @@
 		/* add check in case user-space module compromised */
 		if (unlikely(((struct ipa_ioc_add_flt_rule_after *)param)->
 			num_rules != pre_entry)) {
-<<<<<<< HEAD
-			IPAERR(" prevent memory corruption(%d not match %d)\n",
-=======
 			IPAERR_RL("current %d pre %d\n",
->>>>>>> e045a95c
 				((struct ipa_ioc_add_flt_rule_after *)param)->
 				num_rules,
 				pre_entry);
@@ -1361,11 +1307,7 @@
 		/* add check in case user-space module compromised */
 		if (unlikely(((struct ipa_ioc_del_flt_rule *)param)->num_hdls
 			!= pre_entry)) {
-<<<<<<< HEAD
-			IPAERR(" prevent memory corruption(%d not match %d)\n",
-=======
 			IPAERR_RL("current %d pre %d\n",
->>>>>>> e045a95c
 				((struct ipa_ioc_del_flt_rule *)param)->
 				num_hdls,
 				pre_entry);
@@ -1405,11 +1347,7 @@
 		/* add check in case user-space module compromised */
 		if (unlikely(((struct ipa_ioc_mdfy_flt_rule *)param)->num_rules
 			!= pre_entry)) {
-<<<<<<< HEAD
-			IPAERR(" prevent memory corruption(%d not match %d)\n",
-=======
 			IPAERR_RL("current %d pre %d\n",
->>>>>>> e045a95c
 				((struct ipa_ioc_mdfy_flt_rule *)param)->
 				num_rules,
 				pre_entry);
@@ -1547,11 +1485,7 @@
 		if (unlikely(((struct ipa_ioc_query_intf_tx_props *)
 			param)->num_tx_props
 			!= pre_entry)) {
-<<<<<<< HEAD
-			IPAERR(" prevent memory corruption(%d not match %d)\n",
-=======
 			IPAERR_RL("current %d pre %d\n",
->>>>>>> e045a95c
 				((struct ipa_ioc_query_intf_tx_props *)
 				param)->num_tx_props, pre_entry);
 			retval = -EINVAL;
@@ -1596,11 +1530,7 @@
 		/* add check in case user-space module compromised */
 		if (unlikely(((struct ipa_ioc_query_intf_rx_props *)
 			param)->num_rx_props != pre_entry)) {
-<<<<<<< HEAD
-			IPAERR(" prevent memory corruption(%d not match %d)\n",
-=======
 			IPAERR_RL("current %d pre %d\n",
->>>>>>> e045a95c
 				((struct ipa_ioc_query_intf_rx_props *)
 				param)->num_rx_props, pre_entry);
 			retval = -EINVAL;
@@ -1645,11 +1575,7 @@
 		/* add check in case user-space module compromised */
 		if (unlikely(((struct ipa_ioc_query_intf_ext_props *)
 			param)->num_ext_props != pre_entry)) {
-<<<<<<< HEAD
-			IPAERR(" prevent memory corruption(%d not match %d)\n",
-=======
 			IPAERR_RL("current %d pre %d\n",
->>>>>>> e045a95c
 				((struct ipa_ioc_query_intf_ext_props *)
 				param)->num_ext_props, pre_entry);
 			retval = -EINVAL;
@@ -1687,11 +1613,7 @@
 		/* add check in case user-space module compromised */
 		if (unlikely(((struct ipa_msg_meta *)param)->msg_len
 			!= pre_entry)) {
-<<<<<<< HEAD
-			IPAERR(" prevent memory corruption(%d not match %d)\n",
-=======
 			IPAERR_RL("current %d pre %d\n",
->>>>>>> e045a95c
 				((struct ipa_msg_meta *)param)->msg_len,
 				pre_entry);
 			retval = -EINVAL;
@@ -1831,11 +1753,7 @@
 		/* add check in case user-space module compromised */
 		if (unlikely(((struct ipa_ioc_add_hdr_proc_ctx *)
 			param)->num_proc_ctxs != pre_entry)) {
-<<<<<<< HEAD
-			IPAERR(" prevent memory corruption(%d not match %d)\n",
-=======
 			IPAERR_RL("current %d pre %d\n",
->>>>>>> e045a95c
 				((struct ipa_ioc_add_hdr_proc_ctx *)
 				param)->num_proc_ctxs, pre_entry);
 			retval = -EINVAL;
@@ -1874,11 +1792,7 @@
 		/* add check in case user-space module compromised */
 		if (unlikely(((struct ipa_ioc_del_hdr_proc_ctx *)
 			param)->num_hdls != pre_entry)) {
-<<<<<<< HEAD
-			IPAERR(" prevent memory corruption(%d not match %d)\n",
-=======
 			IPAERR_RL("current %d pre %d\n",
->>>>>>> e045a95c
 				((struct ipa_ioc_del_hdr_proc_ctx *)param)->
 				num_hdls,
 				pre_entry);
