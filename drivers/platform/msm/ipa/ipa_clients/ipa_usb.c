--- conflicted
+++ resolved
@@ -741,17 +741,10 @@
 		&ipa3_usb_ctx->ttype_ctx[ttype];
 	int result;
 
-<<<<<<< HEAD
 	/* create PM resources for the first tethering protocol only */
 	if (ipa3_usb_ctx->num_init_prot > 0)
 		return 0;
 
-	/* create PM resources for the first tethering protocol only */
-	if (ipa3_usb_ctx->num_init_prot > 0)
-		return 0;
-
-=======
->>>>>>> 561f8fa7
 	memset(&ttype_ctx->pm_ctx.reg_params, 0,
 		sizeof(ttype_ctx->pm_ctx.reg_params));
 	ttype_ctx->pm_ctx.reg_params.name = (ttype == IPA_USB_TRANSPORT_DPL) ?
