--- conflicted
+++ resolved
@@ -821,11 +821,7 @@
 		return -EINVAL;
 	}
 
-<<<<<<< HEAD
-	if (by_user){
-=======
 	if (by_user) {
->>>>>>> 35804c6f
 		if (!strcmp(entry->name, IPA_LAN_RX_HDR_NAME)) {
 			IPADBG("Trying to delete hdr %s offset=%u\n",
 				entry->name, entry->offset_entry->offset);
@@ -1161,15 +1157,12 @@
 			IPADBG("Trying to remove hdr %s offset=%u\n",
 				entry->name, entry->offset_entry->offset);
 			if (!entry->offset_entry->offset) {
-<<<<<<< HEAD
 				if (entry->is_hdr_proc_ctx) {
 					mutex_unlock(&ipa_ctx->lock);
 					WARN_ON(1);
 					IPAERR("default header is proc ctx\n");
 					return -EFAULT;
 				}
-=======
->>>>>>> 35804c6f
 				IPADBG("skip default header\n");
 				continue;
 			}
