--- conflicted
+++ resolved
@@ -1,8 +1,4 @@
-<<<<<<< HEAD
-/* Copyright (c) 2012-2015, 2017, The Linux Foundation. All rights reserved.
-=======
 /* Copyright (c) 2012-2017, The Linux Foundation. All rights reserved.
->>>>>>> 4ace475a
  *
  * This program is free software; you can redistribute it and/or modify
  * it under the terms of the GNU General Public License version 2 and
@@ -568,11 +564,7 @@
 
 	hdr_entry = ipa_id_find(proc_ctx->hdr_hdl);
 	if (!hdr_entry || (hdr_entry->cookie != IPA_HDR_COOKIE)) {
-<<<<<<< HEAD
-		IPAERR("hdr_hdl is invalid\n");
-=======
 		IPAERR_RL("hdr_hdl is invalid\n");
->>>>>>> 4ace475a
 		return -EINVAL;
 	}
 
@@ -657,12 +649,7 @@
 	return 0;
 
 ipa_insert_failed:
-<<<<<<< HEAD
-	if (offset)
-		list_move(&offset->link,
-=======
 	list_move(&offset->link,
->>>>>>> 4ace475a
 		&htbl->head_free_offset_list[offset->bin]);
 	entry->offset_entry = NULL;
 	list_del(&entry->link);
@@ -838,12 +825,9 @@
 	}
 	htbl->hdr_cnt--;
 	list_del(&entry->link);
-<<<<<<< HEAD
-=======
 
 fail_dma_mapping:
 	entry->is_hdr_proc_ctx = false;
->>>>>>> 4ace475a
 bad_hdr_len:
 	entry->cookie = 0;
 	kmem_cache_free(ipa_ctx->hdr_cache, entry);
@@ -859,11 +843,7 @@
 
 	entry = ipa_id_find(proc_ctx_hdl);
 	if (!entry || (entry->cookie != IPA_PROC_HDR_COOKIE)) {
-<<<<<<< HEAD
-		IPAERR("bad parm\n");
-=======
 		IPAERR_RL("bad parm\n");
->>>>>>> 4ace475a
 		return -EINVAL;
 	}
 
@@ -871,11 +851,7 @@
 		htbl->proc_ctx_cnt, entry->offset_entry->offset);
 
 	if (by_user && entry->user_deleted) {
-<<<<<<< HEAD
-		IPAERR("proc_ctx already deleted by user\n");
-=======
 		IPAERR_RL("proc_ctx already deleted by user\n");
->>>>>>> 4ace475a
 		return -EINVAL;
 	}
 
@@ -918,11 +894,7 @@
 	}
 
 	if (entry->cookie != IPA_HDR_COOKIE) {
-<<<<<<< HEAD
-		IPAERR("bad parm\n");
-=======
 		IPAERR_RL("bad parm\n");
->>>>>>> 4ace475a
 		return -EINVAL;
 	}
 
@@ -934,19 +906,11 @@
 			htbl->hdr_cnt, entry->offset_entry->offset);
 
 	if (by_user && entry->user_deleted) {
-<<<<<<< HEAD
-		IPAERR("hdr already deleted by user\n");
-		return -EINVAL;
-	}
-
-	if (by_user){
-=======
 		IPAERR_RL("hdr already deleted by user\n");
 		return -EINVAL;
 	}
 
 	if (by_user) {
->>>>>>> 4ace475a
 		if (!strcmp(entry->name, IPA_LAN_RX_HDR_NAME)) {
 			IPADBG("Trying to delete hdr %s offset=%u\n",
 				entry->name, entry->offset_entry->offset);
@@ -1062,11 +1026,7 @@
 	mutex_lock(&ipa_ctx->lock);
 	for (i = 0; i < hdls->num_hdls; i++) {
 		if (__ipa_del_hdr(hdls->hdl[i].hdl, by_user)) {
-<<<<<<< HEAD
-			IPAERR("failed to del hdr %i\n", i);
-=======
 			IPAERR_RL("failed to del hdr %i\n", i);
->>>>>>> 4ace475a
 			hdls->hdl[i].status = -1;
 		} else {
 			hdls->hdl[i].status = 0;
@@ -1182,11 +1142,7 @@
 	mutex_lock(&ipa_ctx->lock);
 	for (i = 0; i < hdls->num_hdls; i++) {
 		if (__ipa_del_hdr_proc_ctx(hdls->hdl[i].hdl, true, by_user)) {
-<<<<<<< HEAD
-			IPAERR("failed to del hdr %i\n", i);
-=======
 			IPAERR_RL("failed to del hdr %i\n", i);
->>>>>>> 4ace475a
 			hdls->hdl[i].status = -1;
 		} else {
 			hdls->hdl[i].status = 0;
@@ -1520,13 +1476,8 @@
 		goto bail;
 	}
 
-<<<<<<< HEAD
-	if (entry == NULL || entry->cookie != IPA_HDR_COOKIE) {
-		IPAERR("bad params\n");
-=======
 	if (entry->cookie != IPA_HDR_COOKIE) {
 		IPAERR_RL("invalid header entry\n");
->>>>>>> 4ace475a
 		result = -EINVAL;
 		goto bail;
 	}
