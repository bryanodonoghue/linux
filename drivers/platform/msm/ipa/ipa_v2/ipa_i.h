<<<<<<< HEAD
/* Copyright (c) 2012-2017, The Linux Foundation. All rights reserved.
=======
/* Copyright (c) 2012-2018, The Linux Foundation. All rights reserved.
>>>>>>> e045a95c
 *
 * This program is free software; you can redistribute it and/or modify
 * it under the terms of the GNU General Public License version 2 and
 * only version 2 as published by the Free Software Foundation.
 *
 * This program is distributed in the hope that it will be useful,
 * but WITHOUT ANY WARRANTY; without even the implied warranty of
 * MERCHANTABILITY or FITNESS FOR A PARTICULAR PURPOSE.  See the
 * GNU General Public License for more details.
 */

#ifndef _IPA_I_H_
#define _IPA_I_H_

#include <linux/bitops.h>
#include <linux/cdev.h>
#include <linux/export.h>
#include <linux/idr.h>
#include <linux/list.h>
#include <linux/mutex.h>
#include <linux/skbuff.h>
#include <linux/slab.h>
#include <linux/ipa.h>
#include <linux/msm-sps.h>
#include <linux/platform_device.h>
#include <asm/dma-iommu.h>
#include <linux/iommu.h>
#include <linux/ipa_uc_offload.h>
#include "ipa_hw_defs.h"
#include "ipa_ram_mmap.h"
#include "ipa_reg.h"
#include "ipa_qmi_service.h"
#include "../ipa_api.h"
#include "../ipa_common_i.h"
#include "ipa_uc_offload_i.h"

#define DRV_NAME "ipa"
#define NAT_DEV_NAME "ipaNatTable"

#define IPA_COOKIE 0x57831603
#define IPA_RT_RULE_COOKIE 0x57831604
#define IPA_RT_TBL_COOKIE 0x57831605
#define IPA_FLT_COOKIE 0x57831606
#define IPA_HDR_COOKIE 0x57831607
#define IPA_PROC_HDR_COOKIE 0x57831608


#define MTU_BYTE 1500

#define IPA_MAX_NUM_PIPES 0x14
#define IPA_SYS_DESC_FIFO_SZ 0x2000
#define IPA_SYS_TX_DATA_DESC_FIFO_SZ 0x1000
#define IPA_LAN_RX_HEADER_LENGTH (2)
#define IPA_QMAP_HEADER_LENGTH (4)
#define IPA_DL_CHECKSUM_LENGTH (8)
#define IPA_NUM_DESC_PER_SW_TX (2)
#define IPA_GENERIC_RX_POOL_SZ 1000
#define IPA_UC_FINISH_MAX 6
#define IPA_UC_WAIT_MIN_SLEEP 1000
#define IPA_UC_WAII_MAX_SLEEP 1200
#define IPA_BAM_STOP_MAX_RETRY 10

#define IPA_MAX_STATUS_STAT_NUM 30

#define IPA_IPC_LOG_PAGES 50

#define IPA_MAX_NUM_REQ_CACHE 10

#define IPADBG(fmt, args...) \
	do { \
		pr_debug(DRV_NAME " %s:%d " fmt, __func__, __LINE__, ## args);\
		if (ipa_ctx) { \
			IPA_IPC_LOGGING(ipa_ctx->logbuf, \
				DRV_NAME " %s:%d " fmt, ## args); \
			IPA_IPC_LOGGING(ipa_ctx->logbuf_low, \
				DRV_NAME " %s:%d " fmt, ## args); \
			} \
	} while (0)

#define IPADBG_LOW(fmt, args...) \
	do { \
		pr_debug(DRV_NAME " %s:%d " fmt, __func__, __LINE__, ## args);\
		if (ipa_ctx) \
			IPA_IPC_LOGGING(ipa_ctx->logbuf_low, \
				DRV_NAME " %s:%d " fmt, ## args); \
	} while (0)

#define IPAERR(fmt, args...) \
	do { \
		pr_err(DRV_NAME " %s:%d " fmt, __func__, __LINE__, ## args);\
		if (ipa_ctx) { \
			IPA_IPC_LOGGING(ipa_ctx->logbuf, \
				DRV_NAME " %s:%d " fmt, ## args); \
			IPA_IPC_LOGGING(ipa_ctx->logbuf_low, \
				DRV_NAME " %s:%d " fmt, ## args); \
		} \
	} while (0)

#define IPAERR_RL(fmt, args...) \
	do { \
		pr_err_ratelimited(DRV_NAME " %s:%d " fmt, __func__, \
		__LINE__, ## args);\
		if (ipa_ctx) { \
			IPA_IPC_LOGGING(ipa_ctx->logbuf, \
				DRV_NAME " %s:%d " fmt, ## args); \
			IPA_IPC_LOGGING(ipa_ctx->logbuf_low, \
				DRV_NAME " %s:%d " fmt, ## args); \
		} \
	} while (0)

#define WLAN_AMPDU_TX_EP 15
#define WLAN_PROD_TX_EP  19
#define WLAN1_CONS_RX_EP  14
#define WLAN2_CONS_RX_EP  16
#define WLAN3_CONS_RX_EP  17
#define WLAN4_CONS_RX_EP  18

#define MAX_NUM_EXCP     8

#define IPA_STATS

#ifdef IPA_STATS
#define IPA_STATS_INC_CNT(val) (++val)
#define IPA_STATS_DEC_CNT(val) (--val)
#define IPA_STATS_EXCP_CNT(flags, base) do {			\
			int i;					\
			for (i = 0; i < MAX_NUM_EXCP; i++)	\
				if (flags & BIT(i))		\
					++base[i];		\
			if (flags == 0)				\
				++base[MAX_NUM_EXCP - 1];	\
			} while (0)
#else
#define IPA_STATS_INC_CNT(x) do { } while (0)
#define IPA_STATS_DEC_CNT(x)
#define IPA_STATS_EXCP_CNT(flags, base) do { } while (0)
#endif

#define IPA_TOS_EQ			BIT(0)
#define IPA_PROTOCOL_EQ			BIT(1)
#define IPA_OFFSET_MEQ32_0		BIT(2)
#define IPA_OFFSET_MEQ32_1		BIT(3)
#define IPA_IHL_OFFSET_RANGE16_0	BIT(4)
#define IPA_IHL_OFFSET_RANGE16_1	BIT(5)
#define IPA_IHL_OFFSET_EQ_16		BIT(6)
#define IPA_IHL_OFFSET_EQ_32		BIT(7)
#define IPA_IHL_OFFSET_MEQ32_0		BIT(8)
#define IPA_OFFSET_MEQ128_0		BIT(9)
#define IPA_OFFSET_MEQ128_1		BIT(10)
#define IPA_TC_EQ			BIT(11)
#define IPA_FL_EQ			BIT(12)
#define IPA_IHL_OFFSET_MEQ32_1		BIT(13)
#define IPA_METADATA_COMPARE		BIT(14)
#define IPA_IS_FRAG			BIT(15)

#define IPA_HDR_BIN0 0
#define IPA_HDR_BIN1 1
#define IPA_HDR_BIN2 2
#define IPA_HDR_BIN3 3
#define IPA_HDR_BIN4 4
#define IPA_HDR_BIN_MAX 5

#define IPA_HDR_PROC_CTX_BIN0 0
#define IPA_HDR_PROC_CTX_BIN1 1
#define IPA_HDR_PROC_CTX_BIN_MAX 2

#define IPA_EVENT_THRESHOLD 0x10

/*
 * Due to ZLT issue with USB 3.0 core, IPA BAM threashold need to be set
 * to max packet size + 1. After setting the threshold, USB core
 * will not be notified on ZLTs
 */
#define IPA_USB_EVENT_THRESHOLD 0x4001

#define IPA_RX_POOL_CEIL 32
#define IPA_RX_SKB_SIZE 1792

#define IPA_A5_MUX_HDR_NAME "ipa_excp_hdr"
#define IPA_LAN_RX_HDR_NAME "ipa_lan_hdr"
#define IPA_INVALID_L4_PROTOCOL 0xFF

#define IPA_SETFIELD(val, shift, mask) (((val) << (shift)) & (mask))
#define IPA_SETFIELD_IN_REG(reg, val, shift, mask) \
			(reg |= ((val) << (shift)) & (mask))

#define IPA_HW_TABLE_ALIGNMENT(start_ofst) \
	(((start_ofst) + 127) & ~127)
#define IPA_RT_FLT_HW_RULE_BUF_SIZE	(256)

#define IPA_HDR_PROC_CTX_TABLE_ALIGNMENT_BYTE 8
#define IPA_HDR_PROC_CTX_TABLE_ALIGNMENT(start_ofst) \
	(((start_ofst) + IPA_HDR_PROC_CTX_TABLE_ALIGNMENT_BYTE - 1) & \
	~(IPA_HDR_PROC_CTX_TABLE_ALIGNMENT_BYTE - 1))

#define MAX_RESOURCE_TO_CLIENTS (IPA_CLIENT_MAX)
#define IPA_MEM_PART(x_) (ipa_ctx->ctrl->mem_partition.x_)

<<<<<<< HEAD
#define IPA_SMMU_AP_VA_START 0x1000
#define IPA_SMMU_AP_VA_SIZE 0x40000000
#define IPA_SMMU_AP_VA_END (IPA_SMMU_AP_VA_START +  IPA_SMMU_AP_VA_SIZE)
#define IPA_SMMU_UC_VA_START 0x40000000
#define IPA_SMMU_UC_VA_SIZE 0x20000000
#define IPA_SMMU_UC_VA_END (IPA_SMMU_UC_VA_START +  IPA_SMMU_UC_VA_SIZE)

#define __FILENAME__ \
	(strrchr(__FILE__, '/') ? strrchr(__FILE__, '/') + 1 : __FILE__)


#define IPA2_ACTIVE_CLIENTS_PREP_EP(log_info, client) \
		log_info.file = __FILENAME__; \
		log_info.line = __LINE__; \
		log_info.type = EP; \
		log_info.id_string = (client < 0 || client >= IPA_CLIENT_MAX) \
			? "Invalid Client" : ipa2_clients_strings[client]

#define IPA2_ACTIVE_CLIENTS_PREP_SIMPLE(log_info) \
		log_info.file = __FILENAME__; \
		log_info.line = __LINE__; \
		log_info.type = SIMPLE; \
		log_info.id_string = __func__

#define IPA2_ACTIVE_CLIENTS_PREP_RESOURCE(log_info, resource_name) \
		log_info.file = __FILENAME__; \
		log_info.line = __LINE__; \
		log_info.type = RESOURCE; \
		log_info.id_string = resource_name

#define IPA2_ACTIVE_CLIENTS_PREP_SPECIAL(log_info, id_str) \
		log_info.file = __FILENAME__; \
		log_info.line = __LINE__; \
		log_info.type = SPECIAL; \
		log_info.id_string = id_str

#define IPA2_ACTIVE_CLIENTS_INC_EP(client) \
	do { \
		struct ipa2_active_client_logging_info log_info; \
		IPA2_ACTIVE_CLIENTS_PREP_EP(log_info, client); \
		ipa2_inc_client_enable_clks(&log_info); \
	} while (0)

#define IPA2_ACTIVE_CLIENTS_DEC_EP(client) \
	do { \
		struct ipa2_active_client_logging_info log_info; \
		IPA2_ACTIVE_CLIENTS_PREP_EP(log_info, client); \
		ipa2_dec_client_disable_clks(&log_info); \
	} while (0)

#define IPA2_ACTIVE_CLIENTS_INC_SIMPLE() \
	do { \
		struct ipa2_active_client_logging_info log_info; \
		IPA2_ACTIVE_CLIENTS_PREP_SIMPLE(log_info); \
		ipa2_inc_client_enable_clks(&log_info); \
	} while (0)

#define IPA2_ACTIVE_CLIENTS_DEC_SIMPLE() \
	do { \
		struct ipa2_active_client_logging_info log_info; \
		IPA2_ACTIVE_CLIENTS_PREP_SIMPLE(log_info); \
		ipa2_dec_client_disable_clks(&log_info); \
	} while (0)

#define IPA2_ACTIVE_CLIENTS_INC_RESOURCE(resource_name) \
	do { \
		struct ipa2_active_client_logging_info log_info; \
		IPA2_ACTIVE_CLIENTS_PREP_RESOURCE(log_info, resource_name); \
		ipa2_inc_client_enable_clks(&log_info); \
	} while (0)

#define IPA2_ACTIVE_CLIENTS_DEC_RESOURCE(resource_name) \
	do { \
		struct ipa2_active_client_logging_info log_info; \
		IPA2_ACTIVE_CLIENTS_PREP_RESOURCE(log_info, resource_name); \
		ipa2_dec_client_disable_clks(&log_info); \
	} while (0)

#define IPA2_ACTIVE_CLIENTS_INC_SPECIAL(id_str) \
	do { \
		struct ipa2_active_client_logging_info log_info; \
		IPA2_ACTIVE_CLIENTS_PREP_SPECIAL(log_info, id_str); \
		ipa2_inc_client_enable_clks(&log_info); \
	} while (0)

#define IPA2_ACTIVE_CLIENTS_DEC_SPECIAL(id_str) \
	do { \
		struct ipa2_active_client_logging_info log_info; \
		IPA2_ACTIVE_CLIENTS_PREP_SPECIAL(log_info, id_str); \
		ipa2_dec_client_disable_clks(&log_info); \
	} while (0)

=======
>>>>>>> e045a95c
#define IPA2_ACTIVE_CLIENTS_LOG_BUFFER_SIZE_LINES 120
#define IPA2_ACTIVE_CLIENTS_LOG_LINE_LEN 96
#define IPA2_ACTIVE_CLIENTS_LOG_HASHTABLE_SIZE 50
#define IPA2_ACTIVE_CLIENTS_LOG_NAME_LEN 40

struct ipa2_active_client_htable_entry {
	struct hlist_node list;
	char id_string[IPA2_ACTIVE_CLIENTS_LOG_NAME_LEN];
	int count;
	enum ipa_active_client_log_type type;
};

struct ipa2_active_clients_log_ctx {
	char *log_buffer[IPA2_ACTIVE_CLIENTS_LOG_BUFFER_SIZE_LINES];
	int log_head;
	int log_tail;
	bool log_rdy;
	struct hlist_head htable[IPA2_ACTIVE_CLIENTS_LOG_HASHTABLE_SIZE];
};


struct ipa_client_names {
	enum ipa_client_type names[MAX_RESOURCE_TO_CLIENTS];
	int length;
};

struct ipa_smmu_cb_ctx {
	bool valid;
	struct device *dev;
	struct dma_iommu_mapping *mapping;
	struct iommu_domain *iommu;
	unsigned long next_addr;
	u32 va_start;
	u32 va_size;
	u32 va_end;
};

/**
 * struct ipa_flt_entry - IPA filtering table entry
 * @link: entry's link in global filtering enrties list
 * @rule: filter rule
 * @cookie: cookie used for validity check
 * @tbl: filter table
 * @rt_tbl: routing table
 * @hw_len: entry's size
 * @id: rule handle - globally unique
 * @ipacm_installed: indicate if installed by ipacm
 */
struct ipa_flt_entry {
	struct list_head link;
	u32 cookie;
	struct ipa_flt_rule rule;
	struct ipa_flt_tbl *tbl;
	struct ipa_rt_tbl *rt_tbl;
	u32 hw_len;
	int id;
	bool ipacm_installed;
};

/**
 * struct ipa_rt_tbl - IPA routing table
 * @link: table's link in global routing tables list
 * @head_rt_rule_list: head of routing rules list
 * @name: routing table name
 * @idx: routing table index
 * @rule_cnt: number of rules in routing table
 * @ref_cnt: reference counter of routing table
 * @set: collection of routing tables
 * @cookie: cookie used for validity check
 * @in_sys: flag indicating if the table is located in system memory
 * @sz: the size of the routing table
 * @curr_mem: current routing tables block in sys memory
 * @prev_mem: previous routing table block in sys memory
 * @id: routing table id
 */
struct ipa_rt_tbl {
	struct list_head link;
	u32 cookie;
	struct list_head head_rt_rule_list;
	char name[IPA_RESOURCE_NAME_MAX];
	u32 idx;
	u32 rule_cnt;
	u32 ref_cnt;
	struct ipa_rt_tbl_set *set;
	bool in_sys;
	u32 sz;
	struct ipa_mem_buffer curr_mem;
	struct ipa_mem_buffer prev_mem;
	int id;
};

/**
 * struct ipa_hdr_entry - IPA header table entry
 * @link: entry's link in global header table entries list
 * @hdr: the header
 * @hdr_len: header length
 * @name: name of header table entry
 * @type: l2 header type
 * @is_partial: flag indicating if header table entry is partial
 * @is_hdr_proc_ctx: false - hdr entry resides in hdr table,
 * true - hdr entry resides in DDR and pointed to by proc ctx
 * @phys_base: physical address of entry in DDR when is_hdr_proc_ctx is true,
 * else 0
 * @proc_ctx: processing context header
 * @offset_entry: entry's offset
 * @cookie: cookie used for validity check
 * @ref_cnt: reference counter of routing table
 * @id: header entry id
 * @is_eth2_ofst_valid: is eth2_ofst field valid?
 * @eth2_ofst: offset to start of Ethernet-II/802.3 header
 * @user_deleted: is the header deleted by the user?
<<<<<<< HEAD
=======
 * @ipacm_installed: indicate if installed by ipacm
>>>>>>> e045a95c
 */
struct ipa_hdr_entry {
	struct list_head link;
	u32 cookie;
	u8 hdr[IPA_HDR_MAX_SIZE];
	u32 hdr_len;
	char name[IPA_RESOURCE_NAME_MAX];
	enum ipa_hdr_l2_type type;
	u8 is_partial;
	bool is_hdr_proc_ctx;
	dma_addr_t phys_base;
	struct ipa_hdr_proc_ctx_entry *proc_ctx;
	struct ipa_hdr_offset_entry *offset_entry;
	u32 ref_cnt;
	int id;
	u8 is_eth2_ofst_valid;
	u16 eth2_ofst;
	bool user_deleted;
<<<<<<< HEAD
};

/**
 * struct ipa_hdr_offset_entry - IPA header offset entry
 * @link: entry's link in global header offset entries list
 * @offset: the offset
 * @bin: bin
 */
struct ipa_hdr_offset_entry {
	struct list_head link;
	u32 offset;
	u32 bin;
=======
	bool ipacm_installed;
>>>>>>> e045a95c
};

/**
 * struct ipa_hdr_tbl - IPA header table
 * @head_hdr_entry_list: header entries list
 * @head_offset_list: header offset list
 * @head_free_offset_list: header free offset list
 * @hdr_cnt: number of headers
 * @end: the last header index
 */
struct ipa_hdr_tbl {
	struct list_head head_hdr_entry_list;
	struct list_head head_offset_list[IPA_HDR_BIN_MAX];
	struct list_head head_free_offset_list[IPA_HDR_BIN_MAX];
	u32 hdr_cnt;
	u32 end;
};

/**
 * struct ipa_hdr_offset_entry - IPA header offset entry
 * @link: entry's link in global processing context header offset entries list
 * @offset: the offset
 * @bin: bin
 * @ipacm_installed: indicate if installed by ipacm
 */
struct ipa_hdr_proc_ctx_offset_entry {
	struct list_head link;
	u32 offset;
	u32 bin;
	bool ipacm_installed;
};

/**
 * struct ipa_hdr_proc_ctx_add_hdr_seq -
 * IPA processing context header - add header sequence
 * @hdr_add: add header command
 * @end: tlv end command (cmd.type must be 0)
 */
struct ipa_hdr_proc_ctx_add_hdr_seq {
	struct ipa_hdr_proc_ctx_hdr_add hdr_add;
	struct ipa_hdr_proc_ctx_tlv end;
};

/**
 * struct ipa_hdr_proc_ctx_add_hdr_cmd_seq -
 * IPA processing context header - process command sequence
 * @hdr_add: add header command
 * @cmd: tlv processing command (cmd.type must be 3)
 * @end: tlv end command (cmd.type must be 0)
 */
struct ipa_hdr_proc_ctx_add_hdr_cmd_seq {
	struct ipa_hdr_proc_ctx_hdr_add hdr_add;
	struct ipa_hdr_proc_ctx_tlv cmd;
	struct ipa_hdr_proc_ctx_tlv end;
};

/**
 struct ipa_hdr_proc_ctx_entry - IPA processing context header table entry
 * @link: entry's link in global header table entries list
 * @type:
 * @offset_entry: entry's offset
 * @hdr: the header
 * @cookie: cookie used for validity check
 * @ref_cnt: reference counter of routing table
 * @id: processing context header entry id
 * @user_deleted: is the hdr processing context deleted by the user?
<<<<<<< HEAD
=======
 * @ipacm_installed: indicate if installed by ipacm
>>>>>>> e045a95c
 */
struct ipa_hdr_proc_ctx_entry {
	struct list_head link;
	u32 cookie;
	enum ipa_hdr_proc_type type;
	struct ipa_hdr_proc_ctx_offset_entry *offset_entry;
	struct ipa_hdr_entry *hdr;
	u32 ref_cnt;
	int id;
	bool user_deleted;
<<<<<<< HEAD
=======
	bool ipacm_installed;
>>>>>>> e045a95c
};

/**
 * struct ipa_hdr_proc_ctx_tbl - IPA processing context header table
 * @head_proc_ctx_entry_list: header entries list
 * @head_offset_list: header offset list
 * @head_free_offset_list: header free offset list
 * @proc_ctx_cnt: number of processing context headers
 * @end: the last processing context header index
 * @start_offset: offset in words of processing context header table
 */
struct ipa_hdr_proc_ctx_tbl {
	struct list_head head_proc_ctx_entry_list;
	struct list_head head_offset_list[IPA_HDR_PROC_CTX_BIN_MAX];
	struct list_head head_free_offset_list[IPA_HDR_PROC_CTX_BIN_MAX];
	u32 proc_ctx_cnt;
	u32 end;
	u32 start_offset;
};

/**
 * struct ipa_flt_tbl - IPA filter table
 * @head_flt_rule_list: filter rules list
 * @rule_cnt: number of filter rules
 * @in_sys: flag indicating if filter table is located in system memory
 * @sz: the size of the filter table
 * @end: the last header index
 * @curr_mem: current filter tables block in sys memory
 * @prev_mem: previous filter table block in sys memory
 */
struct ipa_flt_tbl {
	struct list_head head_flt_rule_list;
	u32 rule_cnt;
	bool in_sys;
	u32 sz;
	struct ipa_mem_buffer curr_mem;
	struct ipa_mem_buffer prev_mem;
	bool sticky_rear;
};

/**
 * struct ipa_rt_entry - IPA routing table entry
 * @link: entry's link in global routing table entries list
 * @rule: routing rule
 * @cookie: cookie used for validity check
 * @tbl: routing table
 * @hdr: header table
 * @proc_ctx: processing context table
 * @hw_len: the length of the table
 * @id: rule handle - globaly unique
 * @ipacm_installed: indicate if installed by ipacm
 */
struct ipa_rt_entry {
	struct list_head link;
	u32 cookie;
	struct ipa_rt_rule rule;
	struct ipa_rt_tbl *tbl;
	struct ipa_hdr_entry *hdr;
	struct ipa_hdr_proc_ctx_entry *proc_ctx;
	u32 hw_len;
	int id;
	bool ipacm_installed;
};

/**
 * struct ipa_rt_tbl_set - collection of routing tables
 * @head_rt_tbl_list: collection of routing tables
 * @tbl_cnt: number of routing tables
 */
struct ipa_rt_tbl_set {
	struct list_head head_rt_tbl_list;
	u32 tbl_cnt;
};

/**
 * struct ipa_ep_cfg_status - status configuration in IPA end-point
 * @status_en: Determines if end point supports Status Indications. SW should
 *	set this bit in order to enable Statuses. Output Pipe - send
 *	Status indications only if bit is set. Input Pipe - forward Status
 *	indication to STATUS_ENDP only if bit is set. Valid for Input
 *	and Output Pipes (IPA Consumer and Producer)
 * @status_ep: Statuses generated for this endpoint will be forwarded to the
 *	specified Status End Point. Status endpoint needs to be
 *	configured with STATUS_EN=1 Valid only for Input Pipes (IPA
 *	Consumer)
 */
struct ipa_ep_cfg_status {
	bool status_en;
	u8 status_ep;
};

/**
 * struct ipa_wlan_stats - Wlan stats for each wlan endpoint
 * @rx_pkts_rcvd: Packets sent by wlan driver
 * @rx_pkts_status_rcvd: Status packets received from ipa hw
 * @rx_hd_processed: Data Descriptors processed by IPA Driver
 * @rx_hd_reply: Data Descriptors recycled by wlan driver
 * @rx_hd_rcvd: Data Descriptors sent by wlan driver
 * @rx_pkt_leak: Packet count that are not recycled
 * @rx_dp_fail: Packets failed to transfer to IPA HW
 * @tx_pkts_rcvd: SKB Buffers received from ipa hw
 * @tx_pkts_sent: SKB Buffers sent to wlan driver
 * @tx_pkts_dropped: Dropped packets count
 */
struct ipa_wlan_stats {
	u32 rx_pkts_rcvd;
	u32 rx_pkts_status_rcvd;
	u32 rx_hd_processed;
	u32 rx_hd_reply;
	u32 rx_hd_rcvd;
	u32 rx_pkt_leak;
	u32 rx_dp_fail;
	u32 tx_pkts_rcvd;
	u32 tx_pkts_sent;
	u32 tx_pkts_dropped;
};

/**
 * struct ipa_wlan_comm_memb - Wlan comm members
 * @wlan_spinlock: protects wlan comm buff list and its size
 * @ipa_tx_mul_spinlock: protects tx dp mul transfer
 * @wlan_comm_total_cnt: wlan common skb buffers allocated count
 * @wlan_comm_free_cnt: wlan common skb buffer free count
 * @total_tx_pkts_freed: Recycled Buffer count
 * @wlan_comm_desc_list: wlan common skb buffer list
 */
struct ipa_wlan_comm_memb {
	spinlock_t wlan_spinlock;
	spinlock_t ipa_tx_mul_spinlock;
	u32 wlan_comm_total_cnt;
	u32 wlan_comm_free_cnt;
	u32 total_tx_pkts_freed;
	struct list_head wlan_comm_desc_list;
	atomic_t active_clnt_cnt;
};

struct ipa_status_stats {
	struct ipa_hw_pkt_status status[IPA_MAX_STATUS_STAT_NUM];
	int curr;
};

enum ipa_wakelock_ref_client {
	IPA_WAKELOCK_REF_CLIENT_TX  = 0,
	IPA_WAKELOCK_REF_CLIENT_LAN_RX = 1,
	IPA_WAKELOCK_REF_CLIENT_WAN_RX = 2,
	IPA_WAKELOCK_REF_CLIENT_WLAN_RX = 3,
	IPA_WAKELOCK_REF_CLIENT_ODU_RX = 4,
	IPA_WAKELOCK_REF_CLIENT_SPS = 5,
	IPA_WAKELOCK_REF_CLIENT_MAX
};

/**
 * struct ipa_ep_context - IPA end point context
 * @valid: flag indicating id EP context is valid
 * @client: EP client type
 * @ep_hdl: EP's client SPS handle
 * @cfg: EP cionfiguration
 * @dst_pipe_index: destination pipe index
 * @rt_tbl_idx: routing table index
 * @connect: SPS connect
 * @priv: user provided information which will forwarded once the user is
 *        notified for new data avail
 * @client_notify: user provided CB for EP events notification, the event is
 *                 data revived.
 * @desc_fifo_in_pipe_mem: flag indicating if descriptors FIFO uses pipe memory
 * @data_fifo_in_pipe_mem: flag indicating if data FIFO uses pipe memory
 * @desc_fifo_pipe_mem_ofst: descriptors FIFO pipe memory offset
 * @data_fifo_pipe_mem_ofst: data FIFO pipe memory offset
 * @desc_fifo_client_allocated: if descriptors FIFO was allocated by a client
 * @data_fifo_client_allocated: if data FIFO was allocated by a client
 * @skip_ep_cfg: boolean field that determines if EP should be configured
 *  by IPA driver
 * @keep_ipa_awake: when true, IPA will not be clock gated
 * @rx_replenish_threshold: Indicates the WM value which requires the RX
 *                          descriptors replenish function to be called to
 *                          avoid the RX pipe to run out of descriptors
 *                          and cause HOLB.
 * @disconnect_in_progress: Indicates client disconnect in progress.
 * @qmi_request_sent: Indicates whether QMI request to enable clear data path
 *					request is sent or not.
 */
struct ipa_ep_context {
	int valid;
	enum ipa_client_type client;
	struct sps_pipe *ep_hdl;
	struct ipa_ep_cfg cfg;
	struct ipa_ep_cfg_holb holb;
	struct ipa_ep_cfg_status status;
	u32 dst_pipe_index;
	u32 rt_tbl_idx;
	struct sps_connect connect;
	void *priv;
	void (*client_notify)(void *priv, enum ipa_dp_evt_type evt,
		       unsigned long data);
	bool desc_fifo_in_pipe_mem;
	bool data_fifo_in_pipe_mem;
	u32 desc_fifo_pipe_mem_ofst;
	u32 data_fifo_pipe_mem_ofst;
	bool desc_fifo_client_allocated;
	bool data_fifo_client_allocated;
	atomic_t avail_fifo_desc;
	u32 dflt_flt4_rule_hdl;
	u32 dflt_flt6_rule_hdl;
	bool skip_ep_cfg;
	bool keep_ipa_awake;
	struct ipa_wlan_stats wstats;
	u32 uc_offload_state;
	u32 rx_replenish_threshold;
	bool disconnect_in_progress;
	u32 qmi_request_sent;
	enum ipa_wakelock_ref_client wakelock_client;
	bool ep_disabled;

	/* sys MUST be the last element of this struct */
	struct ipa_sys_context *sys;
};

enum ipa_sys_pipe_policy {
	IPA_POLICY_INTR_MODE,
	IPA_POLICY_NOINTR_MODE,
	IPA_POLICY_INTR_POLL_MODE,
};

struct ipa_repl_ctx {
	struct ipa_rx_pkt_wrapper **cache;
	atomic_t head_idx;
	atomic_t tail_idx;
	u32 capacity;
};

/**
 * struct ipa_sys_context - IPA endpoint context for system to BAM pipes
 * @head_desc_list: header descriptors list
 * @len: the size of the above list
 * @spinlock: protects the list and its size
 * @event: used to request CALLBACK mode from SPS driver
 * @ep: IPA EP context
 *
 * IPA context specific to the system-bam pipes a.k.a LAN IN/OUT and WAN
 */
struct ipa_sys_context {
	u32 len;
	struct sps_register_event event;
	atomic_t curr_polling_state;
	struct delayed_work switch_to_intr_work;
	enum ipa_sys_pipe_policy policy;
	int (*pyld_hdlr)(struct sk_buff *skb, struct ipa_sys_context *sys);
	struct sk_buff * (*get_skb)(unsigned int len, gfp_t flags);
	void (*free_skb)(struct sk_buff *skb);
	void (*free_rx_wrapper)(struct ipa_rx_pkt_wrapper *rk_pkt);
	u32 rx_buff_sz;
	u32 rx_pool_sz;
	struct sk_buff *prev_skb;
	unsigned int len_rem;
	unsigned int len_pad;
	unsigned int len_partial;
	bool drop_packet;
	struct work_struct work;
	void (*sps_callback)(struct sps_event_notify *notify);
	enum sps_option sps_option;
	struct delayed_work replenish_rx_work;
	struct work_struct repl_work;
	void (*repl_hdlr)(struct ipa_sys_context *sys);
	struct ipa_repl_ctx repl;
	unsigned int repl_trig_cnt;
	unsigned int repl_trig_thresh;

	/* ordering is important - mutable fields go above */
	struct ipa_ep_context *ep;
	struct list_head head_desc_list;
	struct list_head rcycl_list;
	spinlock_t spinlock;
	struct workqueue_struct *wq;
	struct workqueue_struct *repl_wq;
	struct ipa_status_stats *status_stat;
	/* ordering is important - other immutable fields go below */
};

/**
 * enum ipa_desc_type - IPA decriptors type
 *
 * IPA decriptors type, IPA supports DD and ICD but no CD
 */
enum ipa_desc_type {
	IPA_DATA_DESC,
	IPA_DATA_DESC_SKB,
	IPA_DATA_DESC_SKB_PAGED,
	IPA_IMM_CMD_DESC
};

/**
 * struct ipa_tx_pkt_wrapper - IPA Tx packet wrapper
 * @type: specify if this packet is for the skb or immediate command
 * @mem: memory buffer used by this Tx packet
 * @work: work struct for current Tx packet
 * @link: linked to the wrappers on that pipe
 * @callback: IPA client provided callback
 * @user1: cookie1 for above callback
 * @user2: cookie2 for above callback
 * @sys: corresponding IPA sys context
 * @mult: valid only for first of a "multiple" transfer,
 * holds info for the "sps_transfer" buffer
 * @cnt: 1 for single transfers,
 * >1 and <0xFFFF for first of a "multiple" transfer,
 * 0xFFFF for last desc, 0 for rest of "multiple' transfer
 * @bounce: va of bounce buffer
 * @unmap_dma: in case this is true, the buffer will not be dma unmapped
 *
 * This struct can wrap both data packet and immediate command packet.
 */
struct ipa_tx_pkt_wrapper {
	enum ipa_desc_type type;
	struct ipa_mem_buffer mem;
	struct work_struct work;
	struct list_head link;
	void (*callback)(void *user1, int user2);
	void *user1;
	int user2;
	struct ipa_sys_context *sys;
	struct ipa_mem_buffer mult;
	u32 cnt;
	void *bounce;
	bool no_unmap_dma;
};

/**
 * struct ipa_desc - IPA descriptor
 * @type: skb or immediate command or plain old data
 * @pyld: points to skb
 * @frag: points to paged fragment
 * or kmalloc'ed immediate command parameters/plain old data
 * @dma_address: dma mapped address of pyld
 * @dma_address_valid: valid field for dma_address
 * @len: length of the pyld
 * @opcode: for immediate commands
 * @callback: IPA client provided completion callback
 * @user1: cookie1 for above callback
 * @user2: cookie2 for above callback
 * @xfer_done: completion object for sync completion
 */
struct ipa_desc {
	enum ipa_desc_type type;
	void *pyld;
	skb_frag_t *frag;
	dma_addr_t dma_address;
	bool dma_address_valid;
	u16 len;
	u16 opcode;
	void (*callback)(void *user1, int user2);
	void *user1;
	int user2;
	struct completion xfer_done;
};

/**
 * struct ipa_rx_pkt_wrapper - IPA Rx packet wrapper
 * @skb: skb
 * @dma_address: DMA address of this Rx packet
 * @link: linked to the Rx packets on that pipe
 * @len: how many bytes are copied into skb's flat buffer
 */
struct ipa_rx_pkt_wrapper {
	struct list_head link;
	struct ipa_rx_data data;
	u32 len;
	struct work_struct work;
	struct ipa_sys_context *sys;
};

/**
 * struct ipa_nat_mem - IPA NAT memory description
 * @class: pointer to the struct class
 * @dev: the dev_t of the device
 * @cdev: cdev of the device
 * @dev_num: device number
 * @vaddr: virtual address
 * @dma_handle: DMA handle
 * @size: NAT memory size
 * @is_mapped: flag indicating if NAT memory is mapped
 * @is_sys_mem: flag indicating if NAT memory is sys memory
 * @is_dev_init: flag indicating if NAT device is initialized
 * @lock: NAT memory mutex
 * @nat_base_address: nat table virutal address
 * @ipv4_rules_addr: base nat table address
 * @ipv4_expansion_rules_addr: expansion table address
 * @index_table_addr: index table address
 * @index_table_expansion_addr: index expansion table address
 * @size_base_tables: base table size
 * @size_expansion_tables: expansion table size
 * @public_ip_addr: ip address of nat table
 */
struct ipa_nat_mem {
	struct class *class;
	struct device *dev;
	struct cdev cdev;
	dev_t dev_num;
	void *vaddr;
	dma_addr_t dma_handle;
	size_t size;
	bool is_mapped;
	bool is_sys_mem;
	bool is_dev_init;
	bool is_dev;
	struct mutex lock;
	void *nat_base_address;
	char *ipv4_rules_addr;
	char *ipv4_expansion_rules_addr;
	char *index_table_addr;
	char *index_table_expansion_addr;
	u32 size_base_tables;
	u32 size_expansion_tables;
	u32 public_ip_addr;
	void *tmp_vaddr;
	dma_addr_t tmp_dma_handle;
	bool is_tmp_mem;
};

/**
 * enum ipa_hw_mode - IPA hardware mode
 * @IPA_HW_Normal: Regular IPA hardware
 * @IPA_HW_Virtual: IPA hardware supporting virtual memory allocation
 * @IPA_HW_PCIE: IPA hardware supporting memory allocation over PCIE Bridge
 */
enum ipa_hw_mode {
	IPA_HW_MODE_NORMAL  = 0,
	IPA_HW_MODE_VIRTUAL = 1,
	IPA_HW_MODE_PCIE    = 2
};

enum ipa_config_this_ep {
	IPA_CONFIGURE_THIS_EP,
	IPA_DO_NOT_CONFIGURE_THIS_EP,
};

struct ipa_stats {
	u32 tx_sw_pkts;
	u32 tx_hw_pkts;
	u32 rx_pkts;
	u32 rx_excp_pkts[MAX_NUM_EXCP];
	u32 rx_repl_repost;
	u32 tx_pkts_compl;
	u32 rx_q_len;
	u32 msg_w[IPA_EVENT_MAX_NUM];
	u32 msg_r[IPA_EVENT_MAX_NUM];
	u32 stat_compl;
	u32 aggr_close;
	u32 wan_aggr_close;
	u32 wan_rx_empty;
	u32 wan_repl_rx_empty;
	u32 lan_rx_empty;
	u32 lan_repl_rx_empty;
	u32 flow_enable;
	u32 flow_disable;
	u32 tx_non_linear;
};

struct ipa_active_clients {
	struct mutex mutex;
	spinlock_t spinlock;
	bool mutex_locked;
	int cnt;
};

struct ipa_wakelock_ref_cnt {
	spinlock_t spinlock;
	u32 cnt;
	bool wakelock_acquired;
};

struct ipa_tag_completion {
	struct completion comp;
	atomic_t cnt;
};

struct ipa_controller;

/**
 * struct ipa_uc_hdlrs - IPA uC callback functions
 * @ipa_uc_loaded_hdlr: Function handler when uC is loaded
 * @ipa_uc_event_hdlr: Event handler function
 * @ipa_uc_response_hdlr: Response handler function
 * @ipa_uc_event_log_info_hdlr: Log event handler function
 */
struct ipa_uc_hdlrs {
	void (*ipa_uc_loaded_hdlr)(void);

	void (*ipa_uc_event_hdlr)
		(struct IpaHwSharedMemCommonMapping_t *uc_sram_mmio);
	int (*ipa_uc_response_hdlr)
		(struct IpaHwSharedMemCommonMapping_t *uc_sram_mmio,
		u32 *uc_status);
	void (*ipa_uc_event_log_info_hdlr)
		(struct IpaHwEventLogInfoData_t *uc_event_top_mmio);
};

/**
 * enum ipa_hw_flags - flags which defines the behavior of HW
 *
 * @IPA_HW_FLAG_HALT_SYSTEM_ON_ASSERT_FAILURE: Halt system in case of assert
 *	failure.
 * @IPA_HW_FLAG_NO_REPORT_MHI_CHANNEL_ERORR: Channel error would be reported
 *	in the event ring only. No event to CPU.
 * @IPA_HW_FLAG_NO_REPORT_MHI_CHANNEL_WAKE_UP: No need to report event
 *	IPA_HW_2_CPU_EVENT_MHI_WAKE_UP_REQUEST
 * @IPA_HW_FLAG_WORK_OVER_DDR: Perform all transaction to external addresses by
 *	QMB (avoid memcpy)
 * @IPA_HW_FLAG_NO_REPORT_OOB: If set do not report that the device is OOB in
 *	IN Channel
 * @IPA_HW_FLAG_NO_REPORT_DB_MODE: If set, do not report that the device is
 *	entering a mode where it expects a doorbell to be rung for OUT Channel
 * @IPA_HW_FLAG_NO_START_OOB_TIMER
 */
enum ipa_hw_flags {
	IPA_HW_FLAG_HALT_SYSTEM_ON_ASSERT_FAILURE	= 0x01,
	IPA_HW_FLAG_NO_REPORT_MHI_CHANNEL_ERORR		= 0x02,
	IPA_HW_FLAG_NO_REPORT_MHI_CHANNEL_WAKE_UP	= 0x04,
	IPA_HW_FLAG_WORK_OVER_DDR			= 0x08,
	IPA_HW_FLAG_NO_REPORT_OOB			= 0x10,
	IPA_HW_FLAG_NO_REPORT_DB_MODE			= 0x20,
	IPA_HW_FLAG_NO_START_OOB_TIMER			= 0x40
};

/**
 * struct ipa_uc_ctx - IPA uC context
 * @uc_inited: Indicates if uC interface has been initialized
 * @uc_loaded: Indicates if uC has loaded
 * @uc_failed: Indicates if uC has failed / returned an error
 * @uc_lock: uC interface lock to allow only one uC interaction at a time
 * @uc_completation: Completion mechanism to wait for uC commands
 * @uc_sram_mmio: Pointer to uC mapped memory
 * @pending_cmd: The last command sent waiting to be ACKed
 * @uc_status: The last status provided by the uC
 * @uc_zip_error: uC has notified the APPS upon a ZIP engine error
 * @uc_error_type: error type from uC error event
 */
struct ipa_uc_ctx {
	bool uc_inited;
	bool uc_loaded;
	bool uc_failed;
	struct mutex uc_lock;
	struct completion uc_completion;
	struct IpaHwSharedMemCommonMapping_t *uc_sram_mmio;
	struct IpaHwEventLogInfoData_t *uc_event_top_mmio;
	u32 uc_event_top_ofst;
	u32 pending_cmd;
	u32 uc_status;
	bool uc_zip_error;
	u32 uc_error_type;
	phys_addr_t rdy_ring_base_pa;
	phys_addr_t rdy_ring_rp_pa;
	u32 rdy_ring_size;
	phys_addr_t rdy_comp_ring_base_pa;
	phys_addr_t rdy_comp_ring_wp_pa;
	u32 rdy_comp_ring_size;
	u32 *rdy_ring_rp_va;
	u32 *rdy_comp_ring_wp_va;
};

/**
 * struct ipa_uc_wdi_ctx
 * @wdi_uc_top_ofst:
 * @wdi_uc_top_mmio:
 * @wdi_uc_stats_ofst:
 * @wdi_uc_stats_mmio:
 */
struct ipa_uc_wdi_ctx {
	/* WDI specific fields */
	u32 wdi_uc_stats_ofst;
	struct IpaHwStatsWDIInfoData_t *wdi_uc_stats_mmio;
	void *priv;
	ipa_uc_ready_cb uc_ready_cb;
};

/**
 * struct ipa_sps_pm - SPS power management related members
 * @dec_clients: true if need to decrease active clients count
 * @eot_activity: represent EOT interrupt activity to determine to reset
 *  the inactivity timer
 * @sps_pm_lock: Lock to protect the sps_pm functionality.
 */
struct ipa_sps_pm {
	atomic_t dec_clients;
	atomic_t eot_activity;
	struct mutex sps_pm_lock;
};

/**
 * struct ipacm_client_info - the client-info indicated from IPACM
 * @ipacm_client_enum: the enum to indicate tether-client
 * @ipacm_client_uplink: the bool to indicate pipe for uplink
 */
struct ipacm_client_info {
	enum ipacm_client_enum client_enum;
	bool uplink;
};

struct ipa_cne_evt {
	struct ipa_wan_msg wan_msg;
	struct ipa_msg_meta msg_meta;
};

/**
 * struct ipa_context - IPA context
 * @class: pointer to the struct class
 * @dev_num: device number
 * @dev: the dev_t of the device
 * @cdev: cdev of the device
 * @bam_handle: IPA driver's BAM handle
 * @ep: list of all end points
 * @skip_ep_cfg_shadow: state to update filter table correctly across
  power-save
 * @resume_on_connect: resume ep on ipa_connect
 * @flt_tbl: list of all IPA filter tables
 * @mode: IPA operating mode
 * @mmio: iomem
 * @ipa_wrapper_base: IPA wrapper base address
 * @glob_flt_tbl: global filter table
 * @hdr_tbl: IPA header table
 * @hdr_proc_ctx_tbl: IPA processing context table
 * @rt_tbl_set: list of routing tables each of which is a list of rules
 * @reap_rt_tbl_set: list of sys mem routing tables waiting to be reaped
 * @flt_rule_cache: filter rule cache
 * @rt_rule_cache: routing rule cache
 * @hdr_cache: header cache
 * @hdr_offset_cache: header offset cache
 * @hdr_proc_ctx_cache: processing context cache
 * @hdr_proc_ctx_offset_cache: processing context offset cache
 * @rt_tbl_cache: routing table cache
 * @tx_pkt_wrapper_cache: Tx packets cache
 * @rx_pkt_wrapper_cache: Rx packets cache
 * @rt_idx_bitmap: routing table index bitmap
 * @lock: this does NOT protect the linked lists within ipa_sys_context
 * @smem_sz: shared memory size available for SW use starting
 *  from non-restricted bytes
 * @smem_restricted_bytes: the bytes that SW should not use in the shared mem
 * @nat_mem: NAT memory
 * @excp_hdr_hdl: exception header handle
 * @dflt_v4_rt_rule_hdl: default v4 routing rule handle
 * @dflt_v6_rt_rule_hdl: default v6 routing rule handle
 * @aggregation_type: aggregation type used on USB client endpoint
 * @aggregation_byte_limit: aggregation byte limit used on USB client endpoint
 * @aggregation_time_limit: aggregation time limit used on USB client endpoint
 * @hdr_tbl_lcl: where hdr tbl resides 1-local, 0-system
 * @hdr_proc_ctx_tbl_lcl: where proc_ctx tbl resides true-local, false-system
 * @hdr_mem: header memory
 * @hdr_proc_ctx_mem: processing context memory
 * @ip4_rt_tbl_lcl: where ip4 rt tables reside 1-local; 0-system
 * @ip6_rt_tbl_lcl: where ip6 rt tables reside 1-local; 0-system
 * @ip4_flt_tbl_lcl: where ip4 flt tables reside 1-local; 0-system
 * @ip6_flt_tbl_lcl: where ip6 flt tables reside 1-local; 0-system
 * @empty_rt_tbl_mem: empty routing tables memory
 * @power_mgmt_wq: workqueue for power management
 * @sps_power_mgmt_wq: workqueue SPS related power management
 * @tag_process_before_gating: indicates whether to start tag process before
 *  gating IPA clocks
 * @sps_pm: sps power management related information
 * @disconnect_lock: protects LAN_CONS packet receive notification CB
 * @pipe_mem_pool: pipe memory pool
 * @dma_pool: special purpose DMA pool
 * @ipa_active_clients: structure for reference counting connected IPA clients
 * @ipa_hw_type: type of IPA HW type (e.g. IPA 1.0, IPA 1.1 etc')
 * @ipa_hw_mode: mode of IPA HW mode (e.g. Normal, Virtual or over PCIe)
 * @use_ipa_teth_bridge: use tethering bridge driver
 * @ipa_bam_remote_mode: ipa bam is in remote mode
 * @modem_cfg_emb_pipe_flt: modem configure embedded pipe filtering rules
 * @logbuf: ipc log buffer for high priority messages
 * @logbuf_low: ipc log buffer for low priority messages
 * @ipa_wdi2: using wdi-2.0
 * @ipa_bus_hdl: msm driver handle for the data path bus
 * @ctrl: holds the core specific operations based on
 *  core version (vtable like)
 * @enable_clock_scaling: clock scaling is enabled ?
 * @curr_ipa_clk_rate: ipa_clk current rate
 * @wcstats: wlan common buffer stats
 * @uc_ctx: uC interface context
 * @uc_wdi_ctx: WDI specific fields for uC interface
 * @ipa_num_pipes: The number of pipes used by IPA HW
 * @skip_uc_pipe_reset: Indicates whether pipe reset via uC needs to be avoided
 * @ipa_client_apps_wan_cons_agg_gro: RMNET_IOCTL_INGRESS_FORMAT_AGG_DATA
 * @w_lock: Indicates the wakeup source.
 * @wakelock_ref_cnt: Indicates the number of times wakelock is acquired

 * IPA context - holds all relevant info about IPA driver and its state
 */
struct ipa_context {
	struct class *class;
	dev_t dev_num;
	struct device *dev;
	struct cdev cdev;
	unsigned long bam_handle;
	struct ipa_ep_context ep[IPA_MAX_NUM_PIPES];
	bool skip_ep_cfg_shadow[IPA_MAX_NUM_PIPES];
	bool resume_on_connect[IPA_CLIENT_MAX];
	struct ipa_flt_tbl flt_tbl[IPA_MAX_NUM_PIPES][IPA_IP_MAX];
	void __iomem *mmio;
	u32 ipa_wrapper_base;
	u32 ipa_wrapper_size;
	struct ipa_flt_tbl glob_flt_tbl[IPA_IP_MAX];
	struct ipa_hdr_tbl hdr_tbl;
	struct ipa_hdr_proc_ctx_tbl hdr_proc_ctx_tbl;
	struct ipa_rt_tbl_set rt_tbl_set[IPA_IP_MAX];
	struct ipa_rt_tbl_set reap_rt_tbl_set[IPA_IP_MAX];
	struct kmem_cache *flt_rule_cache;
	struct kmem_cache *rt_rule_cache;
	struct kmem_cache *hdr_cache;
	struct kmem_cache *hdr_offset_cache;
	struct kmem_cache *hdr_proc_ctx_cache;
	struct kmem_cache *hdr_proc_ctx_offset_cache;
	struct kmem_cache *rt_tbl_cache;
	struct kmem_cache *tx_pkt_wrapper_cache;
	struct kmem_cache *rx_pkt_wrapper_cache;
	unsigned long rt_idx_bitmap[IPA_IP_MAX];
	struct mutex lock;
	u16 smem_sz;
	u16 smem_restricted_bytes;
	u16 smem_reqd_sz;
	struct ipa_nat_mem nat_mem;
	u32 excp_hdr_hdl;
	u32 dflt_v4_rt_rule_hdl;
	u32 dflt_v6_rt_rule_hdl;
	uint aggregation_type;
	uint aggregation_byte_limit;
	uint aggregation_time_limit;
	bool hdr_tbl_lcl;
	bool hdr_proc_ctx_tbl_lcl;
	struct ipa_mem_buffer hdr_mem;
	struct ipa_mem_buffer hdr_proc_ctx_mem;
	bool ip4_rt_tbl_lcl;
	bool ip6_rt_tbl_lcl;
	bool ip4_flt_tbl_lcl;
	bool ip6_flt_tbl_lcl;
	struct ipa_mem_buffer empty_rt_tbl_mem;
	struct gen_pool *pipe_mem_pool;
	struct dma_pool *dma_pool;
	struct ipa_active_clients ipa_active_clients;
	struct ipa2_active_clients_log_ctx ipa2_active_clients_logging;
	struct workqueue_struct *power_mgmt_wq;
	struct workqueue_struct *sps_power_mgmt_wq;
	bool tag_process_before_gating;
	struct ipa_sps_pm sps_pm;
	u32 clnt_hdl_cmd;
	u32 clnt_hdl_data_in;
	u32 clnt_hdl_data_out;
	spinlock_t disconnect_lock;
	u8 a5_pipe_index;
	struct list_head intf_list;
	struct list_head msg_list;
	struct list_head pull_msg_list;
	struct mutex msg_lock;
	struct list_head msg_wlan_client_list;
	struct mutex msg_wlan_client_lock;
	wait_queue_head_t msg_waitq;
	enum ipa_hw_type ipa_hw_type;
	enum ipa_hw_mode ipa_hw_mode;
	bool use_ipa_teth_bridge;
	bool ipa_bam_remote_mode;
	bool modem_cfg_emb_pipe_flt;
	bool ipa_wdi2;
	/* featurize if memory footprint becomes a concern */
	struct ipa_stats stats;
	void *smem_pipe_mem;
	void *logbuf;
	void *logbuf_low;
	u32 ipa_bus_hdl;
	struct ipa_controller *ctrl;
	struct idr ipa_idr;
	struct device *pdev;
	struct device *uc_pdev;
	spinlock_t idr_lock;
	u32 enable_clock_scaling;
	u32 curr_ipa_clk_rate;
	bool q6_proxy_clk_vote_valid;
	u32 ipa_num_pipes;

	struct ipa_wlan_comm_memb wc_memb;

	struct ipa_uc_ctx uc_ctx;

	struct ipa_uc_wdi_ctx uc_wdi_ctx;
	struct ipa_uc_ntn_ctx uc_ntn_ctx;
	u32 wan_rx_ring_size;
	u32 lan_rx_ring_size;
	bool skip_uc_pipe_reset;
	bool smmu_present;
	bool smmu_s1_bypass;
	unsigned long peer_bam_iova;
	phys_addr_t peer_bam_pa;
	u32 peer_bam_map_size;
	unsigned long peer_bam_dev;
	u32 peer_bam_map_cnt;
	u32 wdi_map_cnt;
	bool use_dma_zone;
	struct wakeup_source w_lock;
	struct ipa_wakelock_ref_cnt wakelock_ref_cnt;

	/* RMNET_IOCTL_INGRESS_FORMAT_AGG_DATA */
	bool ipa_client_apps_wan_cons_agg_gro;
	/* M-release support to know client pipes */
	struct ipacm_client_info ipacm_client[IPA_MAX_NUM_PIPES];
	bool tethered_flow_control;
	u32 ipa_rx_min_timeout_usec;
	u32 ipa_rx_max_timeout_usec;
	u32 ipa_polling_iteration;
	struct ipa_cne_evt ipa_cne_evt_req_cache[IPA_MAX_NUM_REQ_CACHE];
	int num_ipa_cne_evt_req;
	struct mutex ipa_cne_evt_lock;
};

/**
 * struct ipa_route - IPA route
 * @route_dis: route disable
 * @route_def_pipe: route default pipe
 * @route_def_hdr_table: route default header table
 * @route_def_hdr_ofst: route default header offset table
 * @route_frag_def_pipe: Default pipe to route fragmented exception
 *    packets and frag new rule statues, if source pipe does not have
 *    a notification status pipe defined.
 */
struct ipa_route {
	u32 route_dis;
	u32 route_def_pipe;
	u32 route_def_hdr_table;
	u32 route_def_hdr_ofst;
	u8  route_frag_def_pipe;
};

/**
 * enum ipa_pipe_mem_type - IPA pipe memory type
 * @IPA_SPS_PIPE_MEM: Default, SPS dedicated pipe memory
 * @IPA_PRIVATE_MEM: IPA's private memory
 * @IPA_SYSTEM_MEM: System RAM, requires allocation
 */
enum ipa_pipe_mem_type {
	IPA_SPS_PIPE_MEM = 0,
	IPA_PRIVATE_MEM  = 1,
	IPA_SYSTEM_MEM   = 2,
};

struct ipa_plat_drv_res {
	bool use_ipa_teth_bridge;
	u32 ipa_mem_base;
	u32 ipa_mem_size;
	u32 bam_mem_base;
	u32 bam_mem_size;
	u32 ipa_irq;
	u32 bam_irq;
	u32 ipa_pipe_mem_start_ofst;
	u32 ipa_pipe_mem_size;
	enum ipa_hw_type ipa_hw_type;
	enum ipa_hw_mode ipa_hw_mode;
	u32 ee;
	bool ipa_bam_remote_mode;
	bool modem_cfg_emb_pipe_flt;
	bool ipa_wdi2;
	u32 wan_rx_ring_size;
	u32 lan_rx_ring_size;
	bool skip_uc_pipe_reset;
	bool use_dma_zone;
	bool tethered_flow_control;
	u32 ipa_rx_polling_sleep_msec;
	u32 ipa_polling_iteration;
};

struct ipa_mem_partition {
	u16 ofst_start;
	u16 nat_ofst;
	u16 nat_size;
	u16 v4_flt_ofst;
	u16 v4_flt_size;
	u16 v4_flt_size_ddr;
	u16 v6_flt_ofst;
	u16 v6_flt_size;
	u16 v6_flt_size_ddr;
	u16 v4_rt_ofst;
	u16 v4_num_index;
	u16 v4_modem_rt_index_lo;
	u16 v4_modem_rt_index_hi;
	u16 v4_apps_rt_index_lo;
	u16 v4_apps_rt_index_hi;
	u16 v4_rt_size;
	u16 v4_rt_size_ddr;
	u16 v6_rt_ofst;
	u16 v6_num_index;
	u16 v6_modem_rt_index_lo;
	u16 v6_modem_rt_index_hi;
	u16 v6_apps_rt_index_lo;
	u16 v6_apps_rt_index_hi;
	u16 v6_rt_size;
	u16 v6_rt_size_ddr;
	u16 modem_hdr_ofst;
	u16 modem_hdr_size;
	u16 apps_hdr_ofst;
	u16 apps_hdr_size;
	u16 apps_hdr_size_ddr;
	u16 modem_hdr_proc_ctx_ofst;
	u16 modem_hdr_proc_ctx_size;
	u16 apps_hdr_proc_ctx_ofst;
	u16 apps_hdr_proc_ctx_size;
	u16 apps_hdr_proc_ctx_size_ddr;
	u16 modem_comp_decomp_ofst;
	u16 modem_comp_decomp_size;
	u16 modem_ofst;
	u16 modem_size;
	u16 apps_v4_flt_ofst;
	u16 apps_v4_flt_size;
	u16 apps_v6_flt_ofst;
	u16 apps_v6_flt_size;
	u16 uc_info_ofst;
	u16 uc_info_size;
	u16 end_ofst;
	u16 apps_v4_rt_ofst;
	u16 apps_v4_rt_size;
	u16 apps_v6_rt_ofst;
	u16 apps_v6_rt_size;
};

struct ipa_controller {
	struct ipa_mem_partition mem_partition;
	u32 ipa_clk_rate_turbo;
	u32 ipa_clk_rate_nominal;
	u32 ipa_clk_rate_svs;
	u32 clock_scaling_bw_threshold_turbo;
	u32 clock_scaling_bw_threshold_nominal;
	u32 ipa_reg_base_ofst;
	u32 max_holb_tmr_val;
	void (*ipa_sram_read_settings)(void);
	int (*ipa_init_sram)(void);
	int (*ipa_init_hdr)(void);
	int (*ipa_init_rt4)(void);
	int (*ipa_init_rt6)(void);
	int (*ipa_init_flt4)(void);
	int (*ipa_init_flt6)(void);
	void (*ipa_cfg_ep_hdr)(u32 pipe_number,
			const struct ipa_ep_cfg_hdr *ipa_ep_hdr_cfg);
	int (*ipa_cfg_ep_hdr_ext)(u32 pipe_number,
		const struct ipa_ep_cfg_hdr_ext *ipa_ep_hdr_ext_cfg);
	void (*ipa_cfg_ep_aggr)(u32 pipe_number,
			const struct ipa_ep_cfg_aggr *ipa_ep_agrr_cfg);
	int (*ipa_cfg_ep_deaggr)(u32 pipe_index,
			const struct ipa_ep_cfg_deaggr *ep_deaggr);
	void (*ipa_cfg_ep_nat)(u32 pipe_number,
			const struct ipa_ep_cfg_nat *ipa_ep_nat_cfg);
	void (*ipa_cfg_ep_mode)(u32 pipe_number, u32 dst_pipe_number,
			const struct ipa_ep_cfg_mode *ep_mode);
	void (*ipa_cfg_ep_route)(u32 pipe_index, u32 rt_tbl_index);
	void (*ipa_cfg_ep_holb)(u32 pipe_index,
			const struct ipa_ep_cfg_holb *ep_holb);
	void (*ipa_cfg_route)(struct ipa_route *route);
	int (*ipa_read_gen_reg)(char *buff, int max_len);
	int (*ipa_read_ep_reg)(char *buff, int max_len, int pipe);
	void (*ipa_write_dbg_cnt)(int option);
	int (*ipa_read_dbg_cnt)(char *buf, int max_len);
	void (*ipa_cfg_ep_status)(u32 clnt_hdl,
			const struct ipa_ep_cfg_status *ep_status);
	int (*ipa_commit_flt)(enum ipa_ip_type ip);
	int (*ipa_commit_rt)(enum ipa_ip_type ip);
	int (*ipa_generate_rt_hw_rule)(enum ipa_ip_type ip,
		struct ipa_rt_entry *entry, u8 *buf);
	int (*ipa_commit_hdr)(void);
	void (*ipa_cfg_ep_cfg)(u32 clnt_hdl,
			const struct ipa_ep_cfg_cfg *cfg);
	void (*ipa_cfg_ep_metadata_mask)(u32 clnt_hdl,
			const struct ipa_ep_cfg_metadata_mask *metadata_mask);
	void (*ipa_enable_clks)(void);
	void (*ipa_disable_clks)(void);
	struct msm_bus_scale_pdata *msm_bus_data_ptr;

	void (*ipa_cfg_ep_metadata)(u32 pipe_number,
			const struct ipa_ep_cfg_metadata *);
};

extern struct ipa_context *ipa_ctx;

/* public APIs */
/*
 * Connect / Disconnect
 */
int ipa2_connect(const struct ipa_connect_params *in,
		struct ipa_sps_params *sps, u32 *clnt_hdl);
int ipa2_disconnect(u32 clnt_hdl);

/*
 * Resume / Suspend
 */
int ipa2_reset_endpoint(u32 clnt_hdl);

/*
 * Remove ep delay
 */
int ipa2_clear_endpoint_delay(u32 clnt_hdl);

/*
 * Disable ep
 */
int ipa2_disable_endpoint(u32 clnt_hdl);

/*
 * Configuration
 */
int ipa2_cfg_ep(u32 clnt_hdl, const struct ipa_ep_cfg *ipa_ep_cfg);

int ipa2_cfg_ep_nat(u32 clnt_hdl, const struct ipa_ep_cfg_nat *ipa_ep_cfg);

int ipa2_cfg_ep_hdr(u32 clnt_hdl, const struct ipa_ep_cfg_hdr *ipa_ep_cfg);

int ipa2_cfg_ep_hdr_ext(u32 clnt_hdl,
			const struct ipa_ep_cfg_hdr_ext *ipa_ep_cfg);

int ipa2_cfg_ep_mode(u32 clnt_hdl, const struct ipa_ep_cfg_mode *ipa_ep_cfg);

int ipa2_cfg_ep_aggr(u32 clnt_hdl, const struct ipa_ep_cfg_aggr *ipa_ep_cfg);

int ipa2_cfg_ep_deaggr(u32 clnt_hdl,
		      const struct ipa_ep_cfg_deaggr *ipa_ep_cfg);

int ipa2_cfg_ep_route(u32 clnt_hdl, const struct ipa_ep_cfg_route *ipa_ep_cfg);

int ipa2_cfg_ep_holb(u32 clnt_hdl, const struct ipa_ep_cfg_holb *ipa_ep_cfg);

int ipa2_cfg_ep_cfg(u32 clnt_hdl, const struct ipa_ep_cfg_cfg *ipa_ep_cfg);

int ipa2_cfg_ep_metadata_mask(u32 clnt_hdl,
	const struct ipa_ep_cfg_metadata_mask *ipa_ep_cfg);

int ipa2_cfg_ep_holb_by_client(enum ipa_client_type client,
				const struct ipa_ep_cfg_holb *ipa_ep_cfg);

int ipa2_cfg_ep_ctrl(u32 clnt_hdl, const struct ipa_ep_cfg_ctrl *ep_ctrl);

/*
 * Header removal / addition
 */
int ipa2_add_hdr(struct ipa_ioc_add_hdr *hdrs);

int ipa2_add_hdr_usr(struct ipa_ioc_add_hdr *hdrs, bool by_user);

int ipa2_del_hdr(struct ipa_ioc_del_hdr *hdls);

int ipa2_del_hdr_by_user(struct ipa_ioc_del_hdr *hdls, bool by_user);

int ipa2_commit_hdr(void);

int ipa2_reset_hdr(bool user_only);

int ipa2_get_hdr(struct ipa_ioc_get_hdr *lookup);

int ipa2_put_hdr(u32 hdr_hdl);

int ipa2_copy_hdr(struct ipa_ioc_copy_hdr *copy);

/*
 * Header Processing Context
 */
int ipa2_add_hdr_proc_ctx(struct ipa_ioc_add_hdr_proc_ctx *proc_ctxs,
							bool user_only);

int ipa2_del_hdr_proc_ctx(struct ipa_ioc_del_hdr_proc_ctx *hdls);

int ipa2_del_hdr_proc_ctx_by_user(struct ipa_ioc_del_hdr_proc_ctx *hdls,
	bool by_user);

/*
 * Routing
 */
int ipa2_add_rt_rule(struct ipa_ioc_add_rt_rule *rules);

int ipa2_add_rt_rule_usr(struct ipa_ioc_add_rt_rule *rules,
	bool user_only);

int ipa2_del_rt_rule(struct ipa_ioc_del_rt_rule *hdls);

int ipa2_commit_rt(enum ipa_ip_type ip);

int ipa2_reset_rt(enum ipa_ip_type ip, bool user_only);

int ipa2_get_rt_tbl(struct ipa_ioc_get_rt_tbl *lookup);

int ipa2_put_rt_tbl(u32 rt_tbl_hdl);

int ipa2_query_rt_index(struct ipa_ioc_get_rt_tbl_indx *in);

int ipa2_mdfy_rt_rule(struct ipa_ioc_mdfy_rt_rule *rules);

/*
 * Filtering
 */
int ipa2_add_flt_rule(struct ipa_ioc_add_flt_rule *rules);

int ipa2_add_flt_rule_usr(struct ipa_ioc_add_flt_rule *rules,
	bool user_only);

int ipa2_del_flt_rule(struct ipa_ioc_del_flt_rule *hdls);

int ipa2_mdfy_flt_rule(struct ipa_ioc_mdfy_flt_rule *rules);

int ipa2_commit_flt(enum ipa_ip_type ip);

int ipa2_reset_flt(enum ipa_ip_type ip, bool user_only);

/*
 * NAT
 */
int ipa2_allocate_nat_device(struct ipa_ioc_nat_alloc_mem *mem);

int ipa2_nat_init_cmd(struct ipa_ioc_v4_nat_init *init);

int ipa2_nat_dma_cmd(struct ipa_ioc_nat_dma_cmd *dma);

int ipa2_nat_del_cmd(struct ipa_ioc_v4_nat_del *del);

/*
 * Messaging
 */
int ipa2_send_msg(struct ipa_msg_meta *meta, void *buff,
		  ipa_msg_free_fn callback);
int ipa2_resend_wlan_msg(void);
int ipa2_register_pull_msg(struct ipa_msg_meta *meta, ipa_msg_pull_fn callback);
int ipa2_deregister_pull_msg(struct ipa_msg_meta *meta);

/*
 * Interface
 */
int ipa2_register_intf(const char *name, const struct ipa_tx_intf *tx,
		       const struct ipa_rx_intf *rx);
int ipa2_register_intf_ext(const char *name, const struct ipa_tx_intf *tx,
		       const struct ipa_rx_intf *rx,
		       const struct ipa_ext_intf *ext);
int ipa2_deregister_intf(const char *name);

/*
 * Aggregation
 */
int ipa2_set_aggr_mode(enum ipa_aggr_mode mode);

int ipa2_set_qcncm_ndp_sig(char sig[3]);

int ipa2_set_single_ndp_per_mbim(bool enable);

/*
 * Data path
 */
int ipa2_tx_dp(enum ipa_client_type dst, struct sk_buff *skb,
		struct ipa_tx_meta *metadata);

/*
 * To transfer multiple data packets
 * While passing the data descriptor list, the anchor node
 * should be of type struct ipa_tx_data_desc not list_head
*/
int ipa2_tx_dp_mul(enum ipa_client_type dst,
			struct ipa_tx_data_desc *data_desc);

void ipa2_free_skb(struct ipa_rx_data *);

/*
 * System pipes
 */
int ipa2_setup_sys_pipe(struct ipa_sys_connect_params *sys_in, u32 *clnt_hdl);

int ipa2_teardown_sys_pipe(u32 clnt_hdl);

int ipa2_sys_setup(struct ipa_sys_connect_params *sys_in,
	unsigned long *ipa_bam_hdl,
	u32 *ipa_pipe_num, u32 *clnt_hdl, bool en_status);

int ipa2_sys_teardown(u32 clnt_hdl);

int ipa2_sys_update_gsi_hdls(u32 clnt_hdl, unsigned long gsi_ch_hdl,
	unsigned long gsi_ev_hdl);

int ipa2_connect_wdi_pipe(struct ipa_wdi_in_params *in,
		struct ipa_wdi_out_params *out);
int ipa2_disconnect_wdi_pipe(u32 clnt_hdl);
int ipa2_enable_wdi_pipe(u32 clnt_hdl);
int ipa2_disable_wdi_pipe(u32 clnt_hdl);
int ipa2_resume_wdi_pipe(u32 clnt_hdl);
int ipa2_suspend_wdi_pipe(u32 clnt_hdl);
int ipa2_get_wdi_stats(struct IpaHwStatsWDIInfoData_t *stats);
u16 ipa2_get_smem_restr_bytes(void);
int ipa2_setup_uc_ntn_pipes(struct ipa_ntn_conn_in_params *inp,
		ipa_notify_cb notify, void *priv, u8 hdr_len,
		struct ipa_ntn_conn_out_params *outp);
int ipa2_tear_down_uc_offload_pipes(int ipa_ep_idx_ul, int ipa_ep_idx_dl);
int ipa2_ntn_uc_reg_rdyCB(void (*ipauc_ready_cb)(void *), void *priv);
void ipa2_ntn_uc_dereg_rdyCB(void);

int ipa2_conn_wdi3_pipes(struct ipa_wdi3_conn_in_params *in,
	struct ipa_wdi3_conn_out_params *out);
int ipa2_disconn_wdi3_pipes(int ipa_ep_idx_tx, int ipa_ep_idx_rx);
int ipa2_enable_wdi3_pipes(int ipa_ep_idx_tx, int ipa_ep_idx_rx);
int ipa2_disable_wdi3_pipes(int ipa_ep_idx_tx, int ipa_ep_idx_rx);

/*
 * To retrieve doorbell physical address of
 * wlan pipes
 */
int ipa2_uc_wdi_get_dbpa(struct ipa_wdi_db_params *out);

/*
 * To register uC ready callback if uC not ready
 * and also check uC readiness
 * if uC not ready only, register callback
 */
int ipa2_uc_reg_rdyCB(struct ipa_wdi_uc_ready_params *param);
/*
 * To de-register uC ready callback
 */
int ipa2_uc_dereg_rdyCB(void);

/*
 * Tethering bridge (Rmnet / MBIM)
 */
int ipa2_teth_bridge_init(struct teth_bridge_init_params *params);

int ipa2_teth_bridge_disconnect(enum ipa_client_type client);

int ipa2_teth_bridge_connect(struct teth_bridge_connect_params *connect_params);

/*
 * Tethering client info
 */
void ipa2_set_client(int index, enum ipacm_client_enum client, bool uplink);

enum ipacm_client_enum ipa2_get_client(int pipe_idx);

bool ipa2_get_client_uplink(int pipe_idx);

/*
 * IPADMA
 */
int ipa2_dma_init(void);

int ipa2_dma_enable(void);

int ipa2_dma_disable(void);

int ipa2_dma_sync_memcpy(u64 dest, u64 src, int len);

int ipa2_dma_async_memcpy(u64 dest, u64 src, int len,
			void (*user_cb)(void *user1), void *user_param);

int ipa2_dma_uc_memcpy(phys_addr_t dest, phys_addr_t src, int len);

void ipa2_dma_destroy(void);

/*
 * MHI APIs for IPA MHI client driver
 */
int ipa2_init_mhi(struct ipa_mhi_init_params *params);

int ipa2_mhi_init_engine(struct ipa_mhi_init_engine *params);

int ipa2_connect_mhi_pipe(struct ipa_mhi_connect_params_internal *in,
		u32 *clnt_hdl);

int ipa2_disconnect_mhi_pipe(u32 clnt_hdl);

bool ipa2_mhi_sps_channel_empty(enum ipa_client_type client);

int ipa2_disable_sps_pipe(enum ipa_client_type client);

int ipa2_mhi_reset_channel_internal(enum ipa_client_type client);

int ipa2_mhi_start_channel_internal(enum ipa_client_type client);

int ipa2_mhi_suspend_ul_channels(void);

int ipa2_mhi_resume_channels_internal(enum ipa_client_type client,
		bool LPTransitionRejected, bool brstmode_enabled,
		union __packed gsi_channel_scratch ch_scratch, u8 index);

/*
 * mux id
 */
int ipa2_write_qmap_id(struct ipa_ioc_write_qmapid *param_in);

/*
 * interrupts
 */
int ipa2_add_interrupt_handler(enum ipa_irq_type interrupt,
		ipa_irq_handler_t handler,
		bool deferred_flag,
		void *private_data);

int ipa2_remove_interrupt_handler(enum ipa_irq_type interrupt);

/*
 * Miscellaneous
 */
void ipa2_bam_reg_dump(void);

int ipa2_get_ep_mapping(enum ipa_client_type client);

bool ipa2_is_ready(void);

void ipa2_proxy_clk_vote(void);
void ipa2_proxy_clk_unvote(void);

bool ipa2_is_client_handle_valid(u32 clnt_hdl);

enum ipa_client_type ipa2_get_client_mapping(int pipe_idx);

enum ipa_rm_resource_name ipa2_get_rm_resource_from_ep(int pipe_idx);

bool ipa2_get_modem_cfg_emb_pipe_flt(void);

/* internal functions */

int ipa2_bind_api_controller(enum ipa_hw_type ipa_hw_type,
	struct ipa_api_controller *api_ctrl);

int ipa_send_one(struct ipa_sys_context *sys, struct ipa_desc *desc,
		bool in_atomic);
int ipa_send(struct ipa_sys_context *sys, u32 num_desc, struct ipa_desc *desc,
		bool in_atomic);
int ipa2_get_ep_mapping(enum ipa_client_type client);

int ipa_generate_hw_rule(enum ipa_ip_type ip,
			 const struct ipa_rule_attrib *attrib,
			 u8 **buf,
			 u16 *en_rule);
u8 *ipa_write_32(u32 w, u8 *dest);
u8 *ipa_write_16(u16 hw, u8 *dest);
u8 *ipa_write_8(u8 b, u8 *dest);
u8 *ipa_pad_to_32(u8 *dest);
int ipa_init_hw(void);
struct ipa_rt_tbl *__ipa_find_rt_tbl(enum ipa_ip_type ip, const char *name);
int ipa_set_single_ndp_per_mbim(bool);
int ipa_set_hw_timer_fix_for_mbim_aggr(bool);
void ipa_debugfs_init(void);
void ipa_debugfs_remove(void);

void ipa_dump_buff_internal(void *base, dma_addr_t phy_base, u32 size);

void ipa_rx_timeout_min_max_calc(u32 *min, u32 *max, s8 time);

#ifdef IPA_DEBUG
#define IPA_DUMP_BUFF(base, phy_base, size) \
	ipa_dump_buff_internal(base, phy_base, size)
#else
#define IPA_DUMP_BUFF(base, phy_base, size)
#endif
int ipa_controller_static_bind(struct ipa_controller *controller,
		enum ipa_hw_type ipa_hw_type);
int ipa_cfg_route(struct ipa_route *route);
int ipa_send_cmd(u16 num_desc, struct ipa_desc *descr);
int ipa_cfg_filter(u32 disable);
int ipa_pipe_mem_init(u32 start_ofst, u32 size);
int ipa_pipe_mem_alloc(u32 *ofst, u32 size);
int ipa_pipe_mem_free(u32 ofst, u32 size);
int ipa_straddle_boundary(u32 start, u32 end, u32 boundary);
struct ipa_context *ipa_get_ctx(void);
void ipa_enable_clks(void);
void ipa_disable_clks(void);
void ipa2_inc_client_enable_clks(struct ipa_active_client_logging_info *id);
int ipa2_inc_client_enable_clks_no_block(struct ipa_active_client_logging_info
		*id);
void ipa2_dec_client_disable_clks(struct ipa_active_client_logging_info *id);
void ipa2_active_clients_log_dec(struct ipa_active_client_logging_info *id,
		bool int_ctx);
void ipa2_active_clients_log_inc(struct ipa_active_client_logging_info *id,
		bool int_ctx);
int ipa2_active_clients_log_print_buffer(char *buf, int size);
int ipa2_active_clients_log_print_table(char *buf, int size);
void ipa2_active_clients_log_clear(void);
int ipa_interrupts_init(u32 ipa_irq, u32 ee, struct device *ipa_dev);
int __ipa_del_rt_rule(u32 rule_hdl);
int __ipa_del_hdr(u32 hdr_hdl, bool by_user);
int __ipa_release_hdr(u32 hdr_hdl);
int __ipa_release_hdr_proc_ctx(u32 proc_ctx_hdl);
int _ipa_read_gen_reg_v1_1(char *buff, int max_len);
int _ipa_read_gen_reg_v2_0(char *buff, int max_len);
int _ipa_read_ep_reg_v1_1(char *buf, int max_len, int pipe);
int _ipa_read_ep_reg_v2_0(char *buf, int max_len, int pipe);
void _ipa_write_dbg_cnt_v1_1(int option);
void _ipa_write_dbg_cnt_v2_0(int option);
int _ipa_read_dbg_cnt_v1_1(char *buf, int max_len);
int _ipa_read_dbg_cnt_v2_0(char *buf, int max_len);
void _ipa_enable_clks_v1_1(void);
void _ipa_enable_clks_v2_0(void);
void _ipa_disable_clks_v1_1(void);
void _ipa_disable_clks_v2_0(void);

static inline u32 ipa_read_reg(void *base, u32 offset)
{
	return ioread32(base + offset);
}

static inline u32 ipa_read_reg_field(void *base, u32 offset,
		u32 mask, u32 shift)
{
	return (ipa_read_reg(base, offset) & mask) >> shift;
}

static inline void ipa_write_reg(void *base, u32 offset, u32 val)
{
	iowrite32(val, base + offset);
}

ssize_t ipa_read(struct file *filp, char __user *buf, size_t count,
		 loff_t *f_pos);
int ipa_pull_msg(struct ipa_msg_meta *meta, char *buff, size_t count);
int ipa_query_intf(struct ipa_ioc_query_intf *lookup);
int ipa_query_intf_tx_props(struct ipa_ioc_query_intf_tx_props *tx);
int ipa_query_intf_rx_props(struct ipa_ioc_query_intf_rx_props *rx);
int ipa_query_intf_ext_props(struct ipa_ioc_query_intf_ext_props *ext);

void wwan_cleanup(void);

int teth_bridge_driver_init(void);
void ipa_lan_rx_cb(void *priv, enum ipa_dp_evt_type evt, unsigned long data);

int _ipa_init_sram_v2(void);
int _ipa_init_sram_v2_5(void);
int _ipa_init_sram_v2_6L(void);
int _ipa_init_hdr_v2(void);
int _ipa_init_hdr_v2_5(void);
int _ipa_init_hdr_v2_6L(void);
int _ipa_init_rt4_v2(void);
int _ipa_init_rt6_v2(void);
int _ipa_init_flt4_v2(void);
int _ipa_init_flt6_v2(void);

int __ipa_commit_flt_v1_1(enum ipa_ip_type ip);
int __ipa_commit_flt_v2(enum ipa_ip_type ip);
int __ipa_commit_rt_v1_1(enum ipa_ip_type ip);
int __ipa_commit_rt_v2(enum ipa_ip_type ip);
int __ipa_generate_rt_hw_rule_v2(enum ipa_ip_type ip,
	struct ipa_rt_entry *entry, u8 *buf);
int __ipa_generate_rt_hw_rule_v2_5(enum ipa_ip_type ip,
	struct ipa_rt_entry *entry, u8 *buf);
int __ipa_generate_rt_hw_rule_v2_6L(enum ipa_ip_type ip,
	struct ipa_rt_entry *entry, u8 *buf);

int __ipa_commit_hdr_v1_1(void);
int __ipa_commit_hdr_v2(void);
int __ipa_commit_hdr_v2_5(void);
int __ipa_commit_hdr_v2_6L(void);
int ipa_generate_flt_eq(enum ipa_ip_type ip,
		const struct ipa_rule_attrib *attrib,
		struct ipa_ipfltri_rule_eq *eq_attrib);
void ipa_skb_recycle(struct sk_buff *skb);
void ipa_install_dflt_flt_rules(u32 ipa_ep_idx);
void ipa_delete_dflt_flt_rules(u32 ipa_ep_idx);

int ipa_enable_data_path(u32 clnt_hdl);
int ipa_disable_data_path(u32 clnt_hdl);
int ipa_id_alloc(void *ptr);
void *ipa_id_find(u32 id);
void ipa_id_remove(u32 id);

int ipa2_set_required_perf_profile(enum ipa_voltage_level floor_voltage,
				  u32 bandwidth_mbps);

int ipa2_cfg_ep_status(u32 clnt_hdl,
			const struct ipa_ep_cfg_status *ipa_ep_cfg);
int ipa_cfg_aggr_cntr_granularity(u8 aggr_granularity);
int ipa_cfg_eot_coal_cntr_granularity(u8 eot_coal_granularity);

int ipa2_suspend_resource_no_block(enum ipa_rm_resource_name name);
int ipa2_suspend_resource_sync(enum ipa_rm_resource_name name);
int ipa2_resume_resource(enum ipa_rm_resource_name name);
bool ipa_should_pipe_be_suspended(enum ipa_client_type client);
int ipa_tag_aggr_force_close(int pipe_num);

void ipa_active_clients_lock(void);
int ipa_active_clients_trylock(unsigned long *flags);
void ipa_active_clients_unlock(void);
void ipa_active_clients_trylock_unlock(unsigned long *flags);
int ipa_wdi_init(void);
int ipa_write_qmapid_wdi_pipe(u32 clnt_hdl, u8 qmap_id);
int ipa_tag_process(struct ipa_desc *desc, int num_descs,
		    unsigned long timeout);

int ipa_q6_pre_shutdown_cleanup(void);
int ipa_q6_post_shutdown_cleanup(void);
int ipa_init_q6_smem(void);
int ipa_q6_monitor_holb_mitigation(bool enable);

int ipa_sps_connect_safe(struct sps_pipe *h, struct sps_connect *connect,
			 enum ipa_client_type ipa_client);

int ipa_uc_interface_init(void);
int ipa_uc_reset_pipe(enum ipa_client_type ipa_client);
int ipa_uc_monitor_holb(enum ipa_client_type ipa_client, bool enable);
int ipa2_uc_state_check(void);
int ipa_uc_loaded_check(void);
int ipa_uc_send_cmd(u32 cmd, u32 opcode, u32 expected_status,
		    bool polling_mode, unsigned long timeout_jiffies);
void ipa_register_panic_hdlr(void);
void ipa_uc_register_handlers(enum ipa_hw_features feature,
			      struct ipa_uc_hdlrs *hdlrs);
int create_nat_device(void);
int ipa_uc_notify_clk_state(bool enabled);
void ipa_dma_async_memcpy_notify_cb(void *priv,
		enum ipa_dp_evt_type evt, unsigned long data);

int ipa_uc_update_hw_flags(u32 flags);

int ipa2_uc_mhi_init(void (*ready_cb)(void), void (*wakeup_request_cb)(void));
void ipa2_uc_mhi_cleanup(void);
int ipa2_uc_mhi_send_dl_ul_sync_info(union IpaHwMhiDlUlSyncCmdData_t *cmd);
int ipa_uc_mhi_init_engine(struct ipa_mhi_msi_info *msi, u32 mmio_addr,
	u32 host_ctrl_addr, u32 host_data_addr, u32 first_ch_idx,
	u32 first_evt_idx);
int ipa_uc_mhi_init_channel(int ipa_ep_idx, int channelHandle,
	int contexArrayIndex, int channelDirection);
int ipa2_uc_mhi_reset_channel(int channelHandle);
int ipa2_uc_mhi_suspend_channel(int channelHandle);
int ipa_uc_mhi_resume_channel(int channelHandle, bool LPTransitionRejected);
int ipa2_uc_mhi_stop_event_update_channel(int channelHandle);
int ipa2_uc_mhi_print_stats(char *dbg_buff, int size);
int ipa_uc_memcpy(phys_addr_t dest, phys_addr_t src, int len);
u32 ipa_get_num_pipes(void);
u32 ipa_get_sys_yellow_wm(struct ipa_sys_context *sys);
struct ipa_smmu_cb_ctx *ipa2_get_smmu_ctx(void);
struct ipa_smmu_cb_ctx *ipa2_get_wlan_smmu_ctx(void);
struct ipa_smmu_cb_ctx *ipa2_get_uc_smmu_ctx(void);
struct iommu_domain *ipa_get_uc_smmu_domain(void);
struct iommu_domain *ipa2_get_wlan_smmu_domain(void);
int ipa2_ap_suspend(struct device *dev);
int ipa2_ap_resume(struct device *dev);
struct iommu_domain *ipa2_get_smmu_domain(void);
struct device *ipa2_get_dma_dev(void);
int ipa2_release_wdi_mapping(u32 num_buffers, struct ipa_wdi_buffer_info *info);
int ipa2_create_wdi_mapping(u32 num_buffers, struct ipa_wdi_buffer_info *info);
void ipa_suspend_apps_pipes(bool suspend);
void ipa_update_repl_threshold(enum ipa_client_type ipa_client);
void ipa_flow_control(enum ipa_client_type ipa_client, bool enable,
			uint32_t qmap_id);
int ipa2_restore_suspend_handler(void);
void ipa_sps_irq_control_all(bool enable);
void ipa_inc_acquire_wakelock(enum ipa_wakelock_ref_client ref_client);
void ipa_dec_release_wakelock(enum ipa_wakelock_ref_client ref_client);
int ipa_iommu_map(struct iommu_domain *domain, unsigned long iova,
	phys_addr_t paddr, size_t size, int prot);
int ipa_ntn_init(void);
int ipa2_get_ntn_stats(struct IpaHwStatsNTNInfoData_t *stats);
int ipa2_register_ipa_ready_cb(void (*ipa_ready_cb)(void *),
				void *user_data);
struct device *ipa2_get_pdev(void);
#endif /* _IPA_I_H_ */<|MERGE_RESOLUTION|>--- conflicted
+++ resolved
@@ -1,8 +1,4 @@
-<<<<<<< HEAD
-/* Copyright (c) 2012-2017, The Linux Foundation. All rights reserved.
-=======
 /* Copyright (c) 2012-2018, The Linux Foundation. All rights reserved.
->>>>>>> e045a95c
  *
  * This program is free software; you can redistribute it and/or modify
  * it under the terms of the GNU General Public License version 2 and
@@ -201,101 +197,6 @@
 #define MAX_RESOURCE_TO_CLIENTS (IPA_CLIENT_MAX)
 #define IPA_MEM_PART(x_) (ipa_ctx->ctrl->mem_partition.x_)
 
-<<<<<<< HEAD
-#define IPA_SMMU_AP_VA_START 0x1000
-#define IPA_SMMU_AP_VA_SIZE 0x40000000
-#define IPA_SMMU_AP_VA_END (IPA_SMMU_AP_VA_START +  IPA_SMMU_AP_VA_SIZE)
-#define IPA_SMMU_UC_VA_START 0x40000000
-#define IPA_SMMU_UC_VA_SIZE 0x20000000
-#define IPA_SMMU_UC_VA_END (IPA_SMMU_UC_VA_START +  IPA_SMMU_UC_VA_SIZE)
-
-#define __FILENAME__ \
-	(strrchr(__FILE__, '/') ? strrchr(__FILE__, '/') + 1 : __FILE__)
-
-
-#define IPA2_ACTIVE_CLIENTS_PREP_EP(log_info, client) \
-		log_info.file = __FILENAME__; \
-		log_info.line = __LINE__; \
-		log_info.type = EP; \
-		log_info.id_string = (client < 0 || client >= IPA_CLIENT_MAX) \
-			? "Invalid Client" : ipa2_clients_strings[client]
-
-#define IPA2_ACTIVE_CLIENTS_PREP_SIMPLE(log_info) \
-		log_info.file = __FILENAME__; \
-		log_info.line = __LINE__; \
-		log_info.type = SIMPLE; \
-		log_info.id_string = __func__
-
-#define IPA2_ACTIVE_CLIENTS_PREP_RESOURCE(log_info, resource_name) \
-		log_info.file = __FILENAME__; \
-		log_info.line = __LINE__; \
-		log_info.type = RESOURCE; \
-		log_info.id_string = resource_name
-
-#define IPA2_ACTIVE_CLIENTS_PREP_SPECIAL(log_info, id_str) \
-		log_info.file = __FILENAME__; \
-		log_info.line = __LINE__; \
-		log_info.type = SPECIAL; \
-		log_info.id_string = id_str
-
-#define IPA2_ACTIVE_CLIENTS_INC_EP(client) \
-	do { \
-		struct ipa2_active_client_logging_info log_info; \
-		IPA2_ACTIVE_CLIENTS_PREP_EP(log_info, client); \
-		ipa2_inc_client_enable_clks(&log_info); \
-	} while (0)
-
-#define IPA2_ACTIVE_CLIENTS_DEC_EP(client) \
-	do { \
-		struct ipa2_active_client_logging_info log_info; \
-		IPA2_ACTIVE_CLIENTS_PREP_EP(log_info, client); \
-		ipa2_dec_client_disable_clks(&log_info); \
-	} while (0)
-
-#define IPA2_ACTIVE_CLIENTS_INC_SIMPLE() \
-	do { \
-		struct ipa2_active_client_logging_info log_info; \
-		IPA2_ACTIVE_CLIENTS_PREP_SIMPLE(log_info); \
-		ipa2_inc_client_enable_clks(&log_info); \
-	} while (0)
-
-#define IPA2_ACTIVE_CLIENTS_DEC_SIMPLE() \
-	do { \
-		struct ipa2_active_client_logging_info log_info; \
-		IPA2_ACTIVE_CLIENTS_PREP_SIMPLE(log_info); \
-		ipa2_dec_client_disable_clks(&log_info); \
-	} while (0)
-
-#define IPA2_ACTIVE_CLIENTS_INC_RESOURCE(resource_name) \
-	do { \
-		struct ipa2_active_client_logging_info log_info; \
-		IPA2_ACTIVE_CLIENTS_PREP_RESOURCE(log_info, resource_name); \
-		ipa2_inc_client_enable_clks(&log_info); \
-	} while (0)
-
-#define IPA2_ACTIVE_CLIENTS_DEC_RESOURCE(resource_name) \
-	do { \
-		struct ipa2_active_client_logging_info log_info; \
-		IPA2_ACTIVE_CLIENTS_PREP_RESOURCE(log_info, resource_name); \
-		ipa2_dec_client_disable_clks(&log_info); \
-	} while (0)
-
-#define IPA2_ACTIVE_CLIENTS_INC_SPECIAL(id_str) \
-	do { \
-		struct ipa2_active_client_logging_info log_info; \
-		IPA2_ACTIVE_CLIENTS_PREP_SPECIAL(log_info, id_str); \
-		ipa2_inc_client_enable_clks(&log_info); \
-	} while (0)
-
-#define IPA2_ACTIVE_CLIENTS_DEC_SPECIAL(id_str) \
-	do { \
-		struct ipa2_active_client_logging_info log_info; \
-		IPA2_ACTIVE_CLIENTS_PREP_SPECIAL(log_info, id_str); \
-		ipa2_dec_client_disable_clks(&log_info); \
-	} while (0)
-
-=======
->>>>>>> e045a95c
 #define IPA2_ACTIVE_CLIENTS_LOG_BUFFER_SIZE_LINES 120
 #define IPA2_ACTIVE_CLIENTS_LOG_LINE_LEN 96
 #define IPA2_ACTIVE_CLIENTS_LOG_HASHTABLE_SIZE 50
@@ -407,10 +308,7 @@
  * @is_eth2_ofst_valid: is eth2_ofst field valid?
  * @eth2_ofst: offset to start of Ethernet-II/802.3 header
  * @user_deleted: is the header deleted by the user?
-<<<<<<< HEAD
-=======
  * @ipacm_installed: indicate if installed by ipacm
->>>>>>> e045a95c
  */
 struct ipa_hdr_entry {
 	struct list_head link;
@@ -429,22 +327,7 @@
 	u8 is_eth2_ofst_valid;
 	u16 eth2_ofst;
 	bool user_deleted;
-<<<<<<< HEAD
-};
-
-/**
- * struct ipa_hdr_offset_entry - IPA header offset entry
- * @link: entry's link in global header offset entries list
- * @offset: the offset
- * @bin: bin
- */
-struct ipa_hdr_offset_entry {
-	struct list_head link;
-	u32 offset;
-	u32 bin;
-=======
 	bool ipacm_installed;
->>>>>>> e045a95c
 };
 
 /**
@@ -511,10 +394,7 @@
  * @ref_cnt: reference counter of routing table
  * @id: processing context header entry id
  * @user_deleted: is the hdr processing context deleted by the user?
-<<<<<<< HEAD
-=======
  * @ipacm_installed: indicate if installed by ipacm
->>>>>>> e045a95c
  */
 struct ipa_hdr_proc_ctx_entry {
 	struct list_head link;
@@ -525,10 +405,7 @@
 	u32 ref_cnt;
 	int id;
 	bool user_deleted;
-<<<<<<< HEAD
-=======
 	bool ipacm_installed;
->>>>>>> e045a95c
 };
 
 /**
