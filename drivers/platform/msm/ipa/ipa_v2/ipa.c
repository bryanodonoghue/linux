--- conflicted
+++ resolved
@@ -665,11 +665,7 @@
 		/* add check in case user-space module compromised */
 		if (unlikely(((struct ipa_ioc_nat_dma_cmd *)param)->entries
 			!= pre_entry)) {
-<<<<<<< HEAD
-			IPAERR(" prevent memory corruption(%d not match %d)\n",
-=======
 			IPAERR_RL("current %d pre %d\n",
->>>>>>> 4ace475a
 				((struct ipa_ioc_nat_dma_cmd *)param)->entries,
 				pre_entry);
 			retval = -EINVAL;
@@ -716,11 +712,7 @@
 		/* add check in case user-space module compromised */
 		if (unlikely(((struct ipa_ioc_add_hdr *)param)->num_hdrs
 			!= pre_entry)) {
-<<<<<<< HEAD
-			IPAERR(" prevent memory corruption(%d not match %d)\n",
-=======
 			IPAERR_RL("current %d pre %d\n",
->>>>>>> 4ace475a
 				((struct ipa_ioc_add_hdr *)param)->num_hdrs,
 				pre_entry);
 			retval = -EINVAL;
@@ -759,11 +751,7 @@
 		/* add check in case user-space module compromised */
 		if (unlikely(((struct ipa_ioc_del_hdr *)param)->num_hdls
 			!= pre_entry)) {
-<<<<<<< HEAD
-			IPAERR(" prevent memory corruption(%d not match %d)\n",
-=======
 			IPAERR_RL("current %d pre %d\n",
->>>>>>> 4ace475a
 				((struct ipa_ioc_del_hdr *)param)->num_hdls,
 				pre_entry);
 			retval = -EINVAL;
@@ -803,11 +791,7 @@
 		/* add check in case user-space module compromised */
 		if (unlikely(((struct ipa_ioc_add_rt_rule *)param)->num_rules
 			!= pre_entry)) {
-<<<<<<< HEAD
-			IPAERR(" prevent memory corruption(%d not match %d)\n",
-=======
 			IPAERR_RL("current %d pre %d\n",
->>>>>>> 4ace475a
 				((struct ipa_ioc_add_rt_rule *)param)->
 				num_rules,
 				pre_entry);
@@ -847,11 +831,7 @@
 		/* add check in case user-space module compromised */
 		if (unlikely(((struct ipa_ioc_mdfy_rt_rule *)param)->num_rules
 			!= pre_entry)) {
-<<<<<<< HEAD
-			IPAERR(" prevent memory corruption(%d not match %d)\n",
-=======
 			IPAERR_RL("current %d pre %d\n",
->>>>>>> 4ace475a
 				((struct ipa_ioc_mdfy_rt_rule *)param)->
 				num_rules,
 				pre_entry);
@@ -891,11 +871,7 @@
 		/* add check in case user-space module compromised */
 		if (unlikely(((struct ipa_ioc_del_rt_rule *)param)->num_hdls
 			!= pre_entry)) {
-<<<<<<< HEAD
-			IPAERR(" prevent memory corruption(%d not match %d)\n",
-=======
 			IPAERR_RL("current %d pre %d\n",
->>>>>>> 4ace475a
 				((struct ipa_ioc_del_rt_rule *)param)->num_hdls,
 				pre_entry);
 			retval = -EINVAL;
@@ -934,11 +910,7 @@
 		/* add check in case user-space module compromised */
 		if (unlikely(((struct ipa_ioc_add_flt_rule *)param)->num_rules
 			!= pre_entry)) {
-<<<<<<< HEAD
-			IPAERR(" prevent memory corruption(%d not match %d)\n",
-=======
 			IPAERR_RL("current %d pre %d\n",
->>>>>>> 4ace475a
 				((struct ipa_ioc_add_flt_rule *)param)->
 				num_rules,
 				pre_entry);
@@ -978,11 +950,7 @@
 		/* add check in case user-space module compromised */
 		if (unlikely(((struct ipa_ioc_del_flt_rule *)param)->num_hdls
 			!= pre_entry)) {
-<<<<<<< HEAD
-			IPAERR(" prevent memory corruption(%d not match %d)\n",
-=======
 			IPAERR_RL("current %d pre %d\n",
->>>>>>> 4ace475a
 				((struct ipa_ioc_del_flt_rule *)param)->
 				num_hdls,
 				pre_entry);
@@ -1022,11 +990,7 @@
 		/* add check in case user-space module compromised */
 		if (unlikely(((struct ipa_ioc_mdfy_flt_rule *)param)->num_rules
 			!= pre_entry)) {
-<<<<<<< HEAD
-			IPAERR(" prevent memory corruption(%d not match %d)\n",
-=======
 			IPAERR_RL("current %d pre %d\n",
->>>>>>> 4ace475a
 				((struct ipa_ioc_mdfy_flt_rule *)param)->
 				num_rules,
 				pre_entry);
@@ -1164,11 +1128,7 @@
 		if (unlikely(((struct ipa_ioc_query_intf_tx_props *)
 			param)->num_tx_props
 			!= pre_entry)) {
-<<<<<<< HEAD
-			IPAERR(" prevent memory corruption(%d not match %d)\n",
-=======
 			IPAERR_RL("current %d pre %d\n",
->>>>>>> 4ace475a
 				((struct ipa_ioc_query_intf_tx_props *)
 				param)->num_tx_props, pre_entry);
 			retval = -EINVAL;
@@ -1213,11 +1173,7 @@
 		/* add check in case user-space module compromised */
 		if (unlikely(((struct ipa_ioc_query_intf_rx_props *)
 			param)->num_rx_props != pre_entry)) {
-<<<<<<< HEAD
-			IPAERR(" prevent memory corruption(%d not match %d)\n",
-=======
 			IPAERR_RL("current %d pre %d\n",
->>>>>>> 4ace475a
 				((struct ipa_ioc_query_intf_rx_props *)
 				param)->num_rx_props, pre_entry);
 			retval = -EINVAL;
@@ -1262,11 +1218,7 @@
 		/* add check in case user-space module compromised */
 		if (unlikely(((struct ipa_ioc_query_intf_ext_props *)
 			param)->num_ext_props != pre_entry)) {
-<<<<<<< HEAD
-			IPAERR(" prevent memory corruption(%d not match %d)\n",
-=======
 			IPAERR_RL("current %d pre %d\n",
->>>>>>> 4ace475a
 				((struct ipa_ioc_query_intf_ext_props *)
 				param)->num_ext_props, pre_entry);
 			retval = -EINVAL;
@@ -1304,11 +1256,7 @@
 		/* add check in case user-space module compromised */
 		if (unlikely(((struct ipa_msg_meta *)param)->msg_len
 			!= pre_entry)) {
-<<<<<<< HEAD
-			IPAERR(" prevent memory corruption(%d not match %d)\n",
-=======
 			IPAERR_RL("current %d pre %d\n",
->>>>>>> 4ace475a
 				((struct ipa_msg_meta *)param)->msg_len,
 				pre_entry);
 			retval = -EINVAL;
@@ -1448,11 +1396,7 @@
 		/* add check in case user-space module compromised */
 		if (unlikely(((struct ipa_ioc_add_hdr_proc_ctx *)
 			param)->num_proc_ctxs != pre_entry)) {
-<<<<<<< HEAD
-			IPAERR(" prevent memory corruption(%d not match %d)\n",
-=======
 			IPAERR_RL("current %d pre %d\n",
->>>>>>> 4ace475a
 				((struct ipa_ioc_add_hdr_proc_ctx *)
 				param)->num_proc_ctxs, pre_entry);
 			retval = -EINVAL;
@@ -1491,11 +1435,7 @@
 		/* add check in case user-space module compromised */
 		if (unlikely(((struct ipa_ioc_del_hdr_proc_ctx *)
 			param)->num_hdls != pre_entry)) {
-<<<<<<< HEAD
-			IPAERR(" prevent memory corruption( %d not match %d)\n",
-=======
 			IPAERR_RL("current %d pre %d\n",
->>>>>>> 4ace475a
 				((struct ipa_ioc_del_hdr_proc_ctx *)param)->
 				num_hdls,
 				pre_entry);
