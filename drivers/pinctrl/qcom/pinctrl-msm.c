/*
 * Copyright (c) 2013, Sony Mobile Communications AB.
 * Copyright (c) 2013-2016, The Linux Foundation. All rights reserved.
 *
 * This program is free software; you can redistribute it and/or modify
 * it under the terms of the GNU General Public License version 2 and
 * only version 2 as published by the Free Software Foundation.
 *
 * This program is distributed in the hope that it will be useful,
 * but WITHOUT ANY WARRANTY; without even the implied warranty of
 * MERCHANTABILITY or FITNESS FOR A PARTICULAR PURPOSE.  See the
 * GNU General Public License for more details.
 */

#include <linux/delay.h>
#include <linux/err.h>
#include <linux/io.h>
#include <linux/module.h>
#include <linux/of.h>
#include <linux/platform_device.h>
#include <linux/pinctrl/machine.h>
#include <linux/pinctrl/pinctrl.h>
#include <linux/pinctrl/pinmux.h>
#include <linux/pinctrl/pinconf.h>
#include <linux/pinctrl/pinconf-generic.h>
#include <linux/slab.h>
#include <linux/gpio.h>
#include <linux/interrupt.h>
#include <linux/spinlock.h>
#include <linux/syscore_ops.h>
#include <linux/reboot.h>
#include <linux/irqchip/msm-mpm-irq.h>
#include <linux/irqchip/qpnp-int.h>
#include <linux/wakeup_reason.h>
#include "../core.h"
#include "../pinconf.h"
#include "pinctrl-msm.h"
#include "../pinctrl-utils.h"

#define MAX_NR_GPIO 300
#define PS_HOLD_OFFSET 0x820
#define TLMM_EBI2_EMMC_GPIO_CFG 0x111000

/**
 * struct msm_pinctrl - state for a pinctrl-msm device
 * @dev:            device handle.
 * @pctrl:          pinctrl handle.
 * @chip:           gpiochip handle.
 * @restart_nb:     restart notifier block.
 * @irq_chip_extn:  MPM extension of TLMM irqchip.
 * @irq:            parent irq for the TLMM irq_chip.
 * @lock:           Spinlock to protect register resources as well
 *                  as msm_pinctrl data structures.
 * @enabled_irqs:   Bitmap of currently enabled irqs.
 * @dual_edge_irqs: Bitmap of irqs that need sw emulated dual edge
 *                  detection.
 * @soc;            Reference to soc_data of platform specific data.
 * @regs:           Base address for the TLMM register map.
 */
struct msm_pinctrl {
	struct device *dev;
	struct pinctrl_dev *pctrl;
	struct gpio_chip chip;
	struct notifier_block restart_nb;
	struct irq_chip *irq_chip_extn;
	int irq;

	spinlock_t lock;

	DECLARE_BITMAP(dual_edge_irqs, MAX_NR_GPIO);
	DECLARE_BITMAP(enabled_irqs, MAX_NR_GPIO);

	const struct msm_pinctrl_soc_data *soc;
	void __iomem *regs;
};

static struct msm_pinctrl *msm_pinctrl_data;

static inline struct msm_pinctrl *to_msm_pinctrl(struct gpio_chip *gc)
{
	return container_of(gc, struct msm_pinctrl, chip);
}

static int msm_get_groups_count(struct pinctrl_dev *pctldev)
{
	struct msm_pinctrl *pctrl = pinctrl_dev_get_drvdata(pctldev);

	return pctrl->soc->ngroups;
}

static const char *msm_get_group_name(struct pinctrl_dev *pctldev,
				      unsigned group)
{
	struct msm_pinctrl *pctrl = pinctrl_dev_get_drvdata(pctldev);

	return pctrl->soc->groups[group].name;
}

static int msm_get_group_pins(struct pinctrl_dev *pctldev,
			      unsigned group,
			      const unsigned **pins,
			      unsigned *num_pins)
{
	struct msm_pinctrl *pctrl = pinctrl_dev_get_drvdata(pctldev);

	*pins = pctrl->soc->groups[group].pins;
	*num_pins = pctrl->soc->groups[group].npins;
	return 0;
}

static const struct pinctrl_ops msm_pinctrl_ops = {
	.get_groups_count	= msm_get_groups_count,
	.get_group_name		= msm_get_group_name,
	.get_group_pins		= msm_get_group_pins,
	.dt_node_to_map		= pinconf_generic_dt_node_to_map_group,
	.dt_free_map		= pinctrl_utils_dt_free_map,
};

static int msm_get_functions_count(struct pinctrl_dev *pctldev)
{
	struct msm_pinctrl *pctrl = pinctrl_dev_get_drvdata(pctldev);

	return pctrl->soc->nfunctions;
}

static const char *msm_get_function_name(struct pinctrl_dev *pctldev,
					 unsigned function)
{
	struct msm_pinctrl *pctrl = pinctrl_dev_get_drvdata(pctldev);

	return pctrl->soc->functions[function].name;
}

static int msm_get_function_groups(struct pinctrl_dev *pctldev,
				   unsigned function,
				   const char * const **groups,
				   unsigned * const num_groups)
{
	struct msm_pinctrl *pctrl = pinctrl_dev_get_drvdata(pctldev);

	*groups = pctrl->soc->functions[function].groups;
	*num_groups = pctrl->soc->functions[function].ngroups;
	return 0;
}

static int msm_pinmux_set_mux(struct pinctrl_dev *pctldev,
			      unsigned function,
			      unsigned group)
{
	struct msm_pinctrl *pctrl = pinctrl_dev_get_drvdata(pctldev);
	const struct msm_pingroup *g;
	unsigned long flags;
	u32 val;
	int i;

	g = &pctrl->soc->groups[group];

	for (i = 0; i < g->nfuncs; i++) {
		if (g->funcs[i] == function)
			break;
	}

	if (WARN_ON(i == g->nfuncs))
		return -EINVAL;

	spin_lock_irqsave(&pctrl->lock, flags);

	val = readl(pctrl->regs + g->ctl_reg);
	val &= ~(0x7 << g->mux_bit);
	val |= i << g->mux_bit;
	writel(val, pctrl->regs + g->ctl_reg);

	spin_unlock_irqrestore(&pctrl->lock, flags);

	return 0;
}

static const struct pinmux_ops msm_pinmux_ops = {
	.get_functions_count	= msm_get_functions_count,
	.get_function_name	= msm_get_function_name,
	.get_function_groups	= msm_get_function_groups,
	.set_mux		= msm_pinmux_set_mux,
};

static int msm_config_reg(struct msm_pinctrl *pctrl,
			  const struct msm_pingroup *g,
			  unsigned param,
			  unsigned *mask,
			  unsigned *bit)
{
	switch (param) {
	case PIN_CONFIG_BIAS_DISABLE:
	case PIN_CONFIG_BIAS_PULL_DOWN:
	case PIN_CONFIG_BIAS_BUS_HOLD:
	case PIN_CONFIG_BIAS_PULL_UP:
		*bit = g->pull_bit;
		*mask = 3;
		break;
	case PIN_CONFIG_DRIVE_STRENGTH:
		*bit = g->drv_bit;
		*mask = 7;
		break;
	case PIN_CONFIG_OUTPUT:
	case PIN_CONFIG_INPUT_ENABLE:
		*bit = g->oe_bit;
		*mask = 1;
		break;
	default:
		dev_err(pctrl->dev, "Invalid config param %04x\n", param);
		return -ENOTSUPP;
	}

	return 0;
}

static int msm_config_get(struct pinctrl_dev *pctldev,
			  unsigned int pin,
			  unsigned long *config)
{
	dev_err(pctldev->dev, "pin_config_set op not supported\n");
	return -ENOTSUPP;
}

static int msm_config_set(struct pinctrl_dev *pctldev, unsigned int pin,
				unsigned long *configs, unsigned num_configs)
{
	dev_err(pctldev->dev, "pin_config_set op not supported\n");
	return -ENOTSUPP;
}

#define MSM_NO_PULL	0
#define MSM_PULL_DOWN	1
#define MSM_KEEPER	2
#define MSM_PULL_UP	3

static unsigned msm_regval_to_drive(u32 val)
{
	return (val + 1) * 2;
}

static int msm_config_group_get(struct pinctrl_dev *pctldev,
				unsigned int group,
				unsigned long *config)
{
	const struct msm_pingroup *g;
	struct msm_pinctrl *pctrl = pinctrl_dev_get_drvdata(pctldev);
	unsigned param = pinconf_to_config_param(*config);
	unsigned mask;
	unsigned arg;
	unsigned bit;
	int ret;
	u32 val;

	g = &pctrl->soc->groups[group];

	ret = msm_config_reg(pctrl, g, param, &mask, &bit);
	if (ret < 0)
		return ret;

	val = readl(pctrl->regs + g->ctl_reg);
	arg = (val >> bit) & mask;

	/* Convert register value to pinconf value */
	switch (param) {
	case PIN_CONFIG_BIAS_DISABLE:
		arg = arg == MSM_NO_PULL;
		break;
	case PIN_CONFIG_BIAS_PULL_DOWN:
		arg = arg == MSM_PULL_DOWN;
		break;
	case PIN_CONFIG_BIAS_BUS_HOLD:
		arg = arg == MSM_KEEPER;
		break;
	case PIN_CONFIG_BIAS_PULL_UP:
		arg = arg == MSM_PULL_UP;
		break;
	case PIN_CONFIG_DRIVE_STRENGTH:
		arg = msm_regval_to_drive(arg);
		break;
	case PIN_CONFIG_OUTPUT:
		/* Pin is not output */
		if (!arg)
			return -EINVAL;

		val = readl(pctrl->regs + g->io_reg);
		arg = !!(val & BIT(g->in_bit));
		break;
	case PIN_CONFIG_INPUT_ENABLE:
		/* Pin is output */
		if (arg)
			return -EINVAL;
		arg = 1;
		break;
	default:
		dev_err(pctrl->dev, "Unsupported config parameter: %x\n",
			param);
		return -EINVAL;
	}

	*config = pinconf_to_config_packed(param, arg);

	return 0;
}

static int msm_config_group_set(struct pinctrl_dev *pctldev,
				unsigned group,
				unsigned long *configs,
				unsigned num_configs)
{
	const struct msm_pingroup *g;
	struct msm_pinctrl *pctrl = pinctrl_dev_get_drvdata(pctldev);
	unsigned long flags;
	unsigned param;
	unsigned mask;
	unsigned arg;
	unsigned bit;
	int ret;
	u32 val;
	int i;

	g = &pctrl->soc->groups[group];

	for (i = 0; i < num_configs; i++) {
		param = pinconf_to_config_param(configs[i]);
		arg = pinconf_to_config_argument(configs[i]);

		ret = msm_config_reg(pctrl, g, param, &mask, &bit);
		if (ret < 0)
			return ret;

		/* Convert pinconf values to register values */
		switch (param) {
		case PIN_CONFIG_BIAS_DISABLE:
			arg = MSM_NO_PULL;
			break;
		case PIN_CONFIG_BIAS_PULL_DOWN:
			arg = MSM_PULL_DOWN;
			break;
		case PIN_CONFIG_BIAS_BUS_HOLD:
			arg = MSM_KEEPER;
			break;
		case PIN_CONFIG_BIAS_PULL_UP:
			arg = MSM_PULL_UP;
			break;
		case PIN_CONFIG_DRIVE_STRENGTH:
			/* Check for invalid values */
			if (arg > 16 || arg < 2 || (arg % 2) != 0)
				arg = -1;
			else
				arg = (arg / 2) - 1;
			break;
		case PIN_CONFIG_OUTPUT:
			/* set output value */
			spin_lock_irqsave(&pctrl->lock, flags);
			val = readl(pctrl->regs + g->io_reg);
			if (arg)
				val |= BIT(g->out_bit);
			else
				val &= ~BIT(g->out_bit);
			writel(val, pctrl->regs + g->io_reg);
			spin_unlock_irqrestore(&pctrl->lock, flags);

			/* enable output */
			arg = 1;
			break;
		case PIN_CONFIG_INPUT_ENABLE:
			/* disable output */
			arg = 0;
			break;
		default:
			dev_err(pctrl->dev, "Unsupported config parameter: %x\n",
				param);
			return -EINVAL;
		}

		/* Range-check user-supplied value */
		if (arg & ~mask) {
			dev_err(pctrl->dev, "config %x: %x is invalid\n", param, arg);
			return -EINVAL;
		}

		spin_lock_irqsave(&pctrl->lock, flags);
		val = readl(pctrl->regs + g->ctl_reg);
		val &= ~(mask << bit);
		val |= arg << bit;
		writel(val, pctrl->regs + g->ctl_reg);
		spin_unlock_irqrestore(&pctrl->lock, flags);
	}

	return 0;
}

static const struct pinconf_ops msm_pinconf_ops = {
	.pin_config_get		= msm_config_get,
	.pin_config_set		= msm_config_set,
	.pin_config_group_get	= msm_config_group_get,
	.pin_config_group_set	= msm_config_group_set,
};

static struct pinctrl_desc msm_pinctrl_desc = {
	.pctlops = &msm_pinctrl_ops,
	.pmxops = &msm_pinmux_ops,
	.confops = &msm_pinconf_ops,
	.owner = THIS_MODULE,
};

static int msm_gpio_direction_input(struct gpio_chip *chip, unsigned offset)
{
	const struct msm_pingroup *g;
	struct msm_pinctrl *pctrl = container_of(chip, struct msm_pinctrl, chip);
	unsigned long flags;
	u32 val;

	g = &pctrl->soc->groups[offset];

	spin_lock_irqsave(&pctrl->lock, flags);

	val = readl(pctrl->regs + g->ctl_reg);
	val &= ~BIT(g->oe_bit);
	writel(val, pctrl->regs + g->ctl_reg);

	spin_unlock_irqrestore(&pctrl->lock, flags);

	return 0;
}

static int msm_gpio_direction_output(struct gpio_chip *chip, unsigned offset, int value)
{
	const struct msm_pingroup *g;
	struct msm_pinctrl *pctrl = container_of(chip, struct msm_pinctrl, chip);
	unsigned long flags;
	u32 val;

	g = &pctrl->soc->groups[offset];

	spin_lock_irqsave(&pctrl->lock, flags);

	val = readl(pctrl->regs + g->io_reg);
	if (value)
		val |= BIT(g->out_bit);
	else
		val &= ~BIT(g->out_bit);
	writel(val, pctrl->regs + g->io_reg);

	val = readl(pctrl->regs + g->ctl_reg);
	val |= BIT(g->oe_bit);
	writel(val, pctrl->regs + g->ctl_reg);

	spin_unlock_irqrestore(&pctrl->lock, flags);

	return 0;
}

static int msm_gpio_get(struct gpio_chip *chip, unsigned offset)
{
	const struct msm_pingroup *g;
	struct msm_pinctrl *pctrl = container_of(chip, struct msm_pinctrl, chip);
	u32 val;

	g = &pctrl->soc->groups[offset];

	val = readl(pctrl->regs + g->io_reg);
	return !!(val & BIT(g->in_bit));
}

static void msm_gpio_set(struct gpio_chip *chip, unsigned offset, int value)
{
	const struct msm_pingroup *g;
	struct msm_pinctrl *pctrl = container_of(chip, struct msm_pinctrl, chip);
	unsigned long flags;
	u32 val;

	g = &pctrl->soc->groups[offset];

	spin_lock_irqsave(&pctrl->lock, flags);

	val = readl(pctrl->regs + g->io_reg);
	if (value)
		val |= BIT(g->out_bit);
	else
		val &= ~BIT(g->out_bit);
	writel(val, pctrl->regs + g->io_reg);

	spin_unlock_irqrestore(&pctrl->lock, flags);
}

static int msm_gpio_request(struct gpio_chip *chip, unsigned offset)
{
	int gpio = chip->base + offset;
	return pinctrl_request_gpio(gpio);
}

static void msm_gpio_free(struct gpio_chip *chip, unsigned offset)
{
	int gpio = chip->base + offset;
	return pinctrl_free_gpio(gpio);
}

#ifdef CONFIG_DEBUG_FS
#include <linux/seq_file.h>

static void msm_gpio_dbg_show_one(struct seq_file *s,
				  struct pinctrl_dev *pctldev,
				  struct gpio_chip *chip,
				  unsigned offset,
				  unsigned gpio)
{
	const struct msm_pingroup *g;
	struct msm_pinctrl *pctrl = container_of(chip, struct msm_pinctrl, chip);
	unsigned func;
	int is_out;
	int drive;
	int pull;
	u32 ctl_reg;

	static const char * const pulls[] = {
		"no pull",
		"pull down",
		"keeper",
		"pull up"
	};

	g = &pctrl->soc->groups[offset];
	ctl_reg = readl(pctrl->regs + g->ctl_reg);

	is_out = !!(ctl_reg & BIT(g->oe_bit));
	func = (ctl_reg >> g->mux_bit) & 7;
	drive = (ctl_reg >> g->drv_bit) & 7;
	pull = (ctl_reg >> g->pull_bit) & 3;

	seq_printf(s, " %-8s: %-3s %d", g->name, is_out ? "out" : "in", func);
	seq_printf(s, " %dmA", msm_regval_to_drive(drive));
	seq_printf(s, " %s", pulls[pull]);
}

static void msm_gpio_dbg_show(struct seq_file *s, struct gpio_chip *chip)
{
	unsigned gpio = chip->base;
	unsigned i;

	for (i = 0; i < chip->ngpio; i++, gpio++) {
		msm_gpio_dbg_show_one(s, NULL, chip, i, gpio);
		seq_puts(s, "\n");
	}
}

#else
#define msm_gpio_dbg_show NULL
#endif

static struct gpio_chip msm_gpio_template = {
	.direction_input  = msm_gpio_direction_input,
	.direction_output = msm_gpio_direction_output,
	.get              = msm_gpio_get,
	.set              = msm_gpio_set,
	.request          = msm_gpio_request,
	.free             = msm_gpio_free,
	.dbg_show         = msm_gpio_dbg_show,
};

/* For dual-edge interrupts in software, since some hardware has no
 * such support:
 *
 * At appropriate moments, this function may be called to flip the polarity
 * settings of both-edge irq lines to try and catch the next edge.
 *
 * The attempt is considered successful if:
 * - the status bit goes high, indicating that an edge was caught, or
 * - the input value of the gpio doesn't change during the attempt.
 * If the value changes twice during the process, that would cause the first
 * test to fail but would force the second, as two opposite
 * transitions would cause a detection no matter the polarity setting.
 *
 * The do-loop tries to sledge-hammer closed the timing hole between
 * the initial value-read and the polarity-write - if the line value changes
 * during that window, an interrupt is lost, the new polarity setting is
 * incorrect, and the first success test will fail, causing a retry.
 *
 * Algorithm comes from Google's msmgpio driver.
 */
static void msm_gpio_update_dual_edge_pos(struct msm_pinctrl *pctrl,
					  const struct msm_pingroup *g,
					  struct irq_data *d)
{
	int loop_limit = 100;
	unsigned val, val2, intstat;
	unsigned pol;

	do {
		val = readl(pctrl->regs + g->io_reg) & BIT(g->in_bit);

		pol = readl(pctrl->regs + g->intr_cfg_reg);
		pol ^= BIT(g->intr_polarity_bit);
		writel(pol, pctrl->regs + g->intr_cfg_reg);

		val2 = readl(pctrl->regs + g->io_reg) & BIT(g->in_bit);
		intstat = readl(pctrl->regs + g->intr_status_reg);
		if (intstat || (val == val2))
			return;
	} while (loop_limit-- > 0);
	dev_err(pctrl->dev, "dual-edge irq failed to stabilize, %#08x != %#08x\n",
		val, val2);
}

static void msm_gpio_irq_mask(struct irq_data *d)
{
	struct gpio_chip *gc = irq_data_get_irq_chip_data(d);
	struct msm_pinctrl *pctrl = to_msm_pinctrl(gc);
	const struct msm_pingroup *g;
	unsigned long flags;
	u32 val;

	g = &pctrl->soc->groups[d->hwirq];

	spin_lock_irqsave(&pctrl->lock, flags);

	val = readl(pctrl->regs + g->intr_cfg_reg);
	val &= ~BIT(g->intr_enable_bit);
	writel(val, pctrl->regs + g->intr_cfg_reg);

	clear_bit(d->hwirq, pctrl->enabled_irqs);

	spin_unlock_irqrestore(&pctrl->lock, flags);
	if (pctrl->irq_chip_extn->irq_mask)
		pctrl->irq_chip_extn->irq_mask(d);
}

static void msm_gpio_irq_unmask(struct irq_data *d)
{
	struct gpio_chip *gc = irq_data_get_irq_chip_data(d);
	struct msm_pinctrl *pctrl = to_msm_pinctrl(gc);
	const struct msm_pingroup *g;
	unsigned long flags;
	u32 val;

	g = &pctrl->soc->groups[d->hwirq];

	spin_lock_irqsave(&pctrl->lock, flags);

	val = readl(pctrl->regs + g->intr_cfg_reg);
	val |= BIT(g->intr_enable_bit);
	writel(val, pctrl->regs + g->intr_cfg_reg);

	set_bit(d->hwirq, pctrl->enabled_irqs);

	spin_unlock_irqrestore(&pctrl->lock, flags);
	if (pctrl->irq_chip_extn->irq_unmask)
		pctrl->irq_chip_extn->irq_unmask(d);
}

static void msm_gpio_irq_ack(struct irq_data *d)
{
	struct gpio_chip *gc = irq_data_get_irq_chip_data(d);
	struct msm_pinctrl *pctrl = to_msm_pinctrl(gc);
	const struct msm_pingroup *g;
	unsigned long flags;
	u32 val;

	g = &pctrl->soc->groups[d->hwirq];

	spin_lock_irqsave(&pctrl->lock, flags);

	val = readl(pctrl->regs + g->intr_status_reg);
	if (g->intr_ack_high)
		val |= BIT(g->intr_status_bit);
	else
		val &= ~BIT(g->intr_status_bit);
	writel(val, pctrl->regs + g->intr_status_reg);

	if (test_bit(d->hwirq, pctrl->dual_edge_irqs))
		msm_gpio_update_dual_edge_pos(pctrl, g, d);

	spin_unlock_irqrestore(&pctrl->lock, flags);
}

static int msm_gpio_irq_set_type(struct irq_data *d, unsigned int type)
{
	struct gpio_chip *gc = irq_data_get_irq_chip_data(d);
	struct msm_pinctrl *pctrl = to_msm_pinctrl(gc);
	const struct msm_pingroup *g;
	unsigned long flags;
	u32 val;

	g = &pctrl->soc->groups[d->hwirq];

	spin_lock_irqsave(&pctrl->lock, flags);

	/*
	 * For hw without possibility of detecting both edges
	 */
	if (g->intr_detection_width == 1 && type == IRQ_TYPE_EDGE_BOTH)
		set_bit(d->hwirq, pctrl->dual_edge_irqs);
	else
		clear_bit(d->hwirq, pctrl->dual_edge_irqs);

	/* Route interrupts to application cpu */
	val = readl(pctrl->regs + g->intr_target_reg);
	val &= ~(7 << g->intr_target_bit);
	val |= g->intr_target_kpss_val << g->intr_target_bit;
	writel(val, pctrl->regs + g->intr_target_reg);

	/* Update configuration for gpio.
	 * RAW_STATUS_EN is left on for all gpio irqs. Due to the
	 * internal circuitry of TLMM, toggling the RAW_STATUS
	 * could cause the INTR_STATUS to be set for EDGE interrupts.
	 */
	val = readl(pctrl->regs + g->intr_cfg_reg);
	val |= BIT(g->intr_raw_status_bit);
	if (g->intr_detection_width == 2) {
		val &= ~(3 << g->intr_detection_bit);
		val &= ~(1 << g->intr_polarity_bit);
		switch (type) {
		case IRQ_TYPE_EDGE_RISING:
			val |= 1 << g->intr_detection_bit;
			val |= BIT(g->intr_polarity_bit);
			break;
		case IRQ_TYPE_EDGE_FALLING:
			val |= 2 << g->intr_detection_bit;
			val |= BIT(g->intr_polarity_bit);
			break;
		case IRQ_TYPE_EDGE_BOTH:
			val |= 3 << g->intr_detection_bit;
			val |= BIT(g->intr_polarity_bit);
			break;
		case IRQ_TYPE_LEVEL_LOW:
			break;
		case IRQ_TYPE_LEVEL_HIGH:
			val |= BIT(g->intr_polarity_bit);
			break;
		}
	} else if (g->intr_detection_width == 1) {
		val &= ~(1 << g->intr_detection_bit);
		val &= ~(1 << g->intr_polarity_bit);
		switch (type) {
		case IRQ_TYPE_EDGE_RISING:
			val |= BIT(g->intr_detection_bit);
			val |= BIT(g->intr_polarity_bit);
			break;
		case IRQ_TYPE_EDGE_FALLING:
			val |= BIT(g->intr_detection_bit);
			break;
		case IRQ_TYPE_EDGE_BOTH:
			val |= BIT(g->intr_detection_bit);
			val |= BIT(g->intr_polarity_bit);
			break;
		case IRQ_TYPE_LEVEL_LOW:
			break;
		case IRQ_TYPE_LEVEL_HIGH:
			val |= BIT(g->intr_polarity_bit);
			break;
		}
	} else {
		BUG();
	}
	writel(val, pctrl->regs + g->intr_cfg_reg);

	if (test_bit(d->hwirq, pctrl->dual_edge_irqs))
		msm_gpio_update_dual_edge_pos(pctrl, g, d);

	spin_unlock_irqrestore(&pctrl->lock, flags);

	if (type & (IRQ_TYPE_LEVEL_LOW | IRQ_TYPE_LEVEL_HIGH))
		__irq_set_handler_locked(d->irq, handle_level_irq);
	else if (type & (IRQ_TYPE_EDGE_FALLING | IRQ_TYPE_EDGE_RISING))
		__irq_set_handler_locked(d->irq, handle_edge_irq);

	if (pctrl->irq_chip_extn->irq_set_type)
		pctrl->irq_chip_extn->irq_set_type(d, type);
	return 0;
}

static int msm_gpio_irq_set_wake(struct irq_data *d, unsigned int on)
{
	struct gpio_chip *gc = irq_data_get_irq_chip_data(d);
	struct msm_pinctrl *pctrl = to_msm_pinctrl(gc);
	unsigned long flags;

	spin_lock_irqsave(&pctrl->lock, flags);

	irq_set_irq_wake(pctrl->irq, on);

	spin_unlock_irqrestore(&pctrl->lock, flags);

	if (pctrl->irq_chip_extn->irq_set_wake)
		pctrl->irq_chip_extn->irq_set_wake(d, on);
	return 0;
}

static struct irq_chip msm_gpio_irq_chip = {
	.name           = "msmgpio",
	.irq_mask       = msm_gpio_irq_mask,
	.irq_unmask     = msm_gpio_irq_unmask,
	.irq_ack        = msm_gpio_irq_ack,
	.irq_set_type   = msm_gpio_irq_set_type,
	.irq_set_wake   = msm_gpio_irq_set_wake,
};

bool msm_gpio_irq_handler(unsigned int irq, struct irq_desc *desc)
{
	struct gpio_chip *gc = irq_desc_get_handler_data(desc);
	const struct msm_pingroup *g;
	struct msm_pinctrl *pctrl = to_msm_pinctrl(gc);
	struct irq_chip *chip = irq_get_chip(irq);
	int irq_pin;
	int handled = 0;
	u32 val;
	int i;
	bool ret;

	chained_irq_enter(chip, desc);

	/*
	 * Each pin has it's own IRQ status register, so use
	 * enabled_irq bitmap to limit the number of reads.
	 */
	for_each_set_bit(i, pctrl->enabled_irqs, pctrl->chip.ngpio) {
		g = &pctrl->soc->groups[i];
		val = readl(pctrl->regs + g->intr_status_reg);
		if (val & BIT(g->intr_status_bit)) {
			irq_pin = irq_find_mapping(gc->irqdomain, i);
			handled += generic_handle_irq(irq_pin);
		}
	}

	ret = (handled != 0);
	/* No interrupts were flagged */
	if (handled == 0)
		ret = handle_bad_irq(irq, desc);

	chained_irq_exit(chip, desc);
	return ret;
}

/*
 * Add MPM extensions for the irqchip.
 * Enable the MPM driver to enable/disable
 * suspend/resume based on gpio interrupts
 */

struct irq_chip mpm_pinctrl_extn = {
	.irq_eoi	= NULL,
	.irq_mask	= NULL,
	.irq_unmask	= NULL,
	.irq_retrigger	= NULL,
	.irq_set_type	= NULL,
	.irq_set_wake	= NULL,
	.irq_disable	= NULL,
};

static int msm_gpio_init(struct msm_pinctrl *pctrl)
{
	struct gpio_chip *chip;
	int ret;
	unsigned ngpio = pctrl->soc->ngpios;

	if (WARN_ON(ngpio > MAX_NR_GPIO))
		return -EINVAL;

	chip = &pctrl->chip;
	chip->base = 0;
	chip->ngpio = ngpio;
	chip->label = dev_name(pctrl->dev);
	chip->dev = pctrl->dev;
	chip->owner = THIS_MODULE;
	chip->of_node = pctrl->dev->of_node;

	ret = gpiochip_add(&pctrl->chip);
	if (ret) {
		dev_err(pctrl->dev, "Failed register gpiochip\n");
		return ret;
	}

	ret = gpiochip_add_pin_range(&pctrl->chip, dev_name(pctrl->dev), 0, 0, chip->ngpio);
	if (ret) {
		dev_err(pctrl->dev, "Failed to add pin range\n");
		gpiochip_remove(&pctrl->chip);
		return ret;
	}

	ret = gpiochip_irqchip_add(chip,
				   &msm_gpio_irq_chip,
				   0,
				   handle_edge_irq,
				   IRQ_TYPE_NONE);
	if (ret) {
		dev_err(pctrl->dev, "Failed to add irqchip to gpiochip\n");
		gpiochip_remove(&pctrl->chip);
		return -ENOSYS;
	}

	gpiochip_set_chained_irqchip(chip, &msm_gpio_irq_chip, pctrl->irq,
				     msm_gpio_irq_handler);
	of_mpm_init();

	return 0;
}

static int msm_ps_hold_restart(struct notifier_block *nb, unsigned long action,
			       void *data)
{
	struct msm_pinctrl *pctrl = container_of(nb, struct msm_pinctrl, restart_nb);

	writel(0, pctrl->regs + PS_HOLD_OFFSET);
	mdelay(1000);
	return NOTIFY_DONE;
}

static void msm_pinctrl_setup_pm_reset(struct msm_pinctrl *pctrl)
{
	int i;
	const struct msm_function *func = pctrl->soc->functions;

	for (i = 0; i < pctrl->soc->nfunctions; i++)
		if (!strcmp(func[i].name, "ps_hold")) {
			pctrl->restart_nb.notifier_call = msm_ps_hold_restart;
			pctrl->restart_nb.priority = 128;
			if (register_restart_handler(&pctrl->restart_nb))
				dev_err(pctrl->dev,
					"failed to setup restart handler.\n");
			break;
		}
}

static void msm_pinctrl_ebi2_emmc_enable(struct msm_pinctrl *pctrl,
					unsigned int tlmm_emmc_boot_select)
{
	u32 val;

	val = readl_relaxed(pctrl->regs + TLMM_EBI2_EMMC_GPIO_CFG);
	val |= BIT(tlmm_emmc_boot_select);
	writel_relaxed(val, pctrl->regs + TLMM_EBI2_EMMC_GPIO_CFG);
}

#ifdef CONFIG_PM
static int msm_pinctrl_suspend(void)
{
<<<<<<< HEAD
    //can dump gpio in here
=======
>>>>>>> e045a95c
	return 0;
}

static void msm_pinctrl_resume(void)
{
	int i, irq;
	u32 val;
	unsigned long flags;
	struct irq_desc *desc;
	const struct msm_pingroup *g;
	const char *name = "null";
	struct msm_pinctrl *pctrl = msm_pinctrl_data;

	if (!msm_show_resume_irq_mask)
		return;

	spin_lock_irqsave(&pctrl->lock, flags);
	for_each_set_bit(i, pctrl->enabled_irqs, pctrl->chip.ngpio) {
		g = &pctrl->soc->groups[i];
<<<<<<< HEAD
		val = readl(pctrl->regs + g->intr_status_reg);
=======
		val = readl_relaxed(pctrl->regs + g->intr_status_reg);
>>>>>>> e045a95c
		if (val & BIT(g->intr_status_bit)) {
			irq = irq_find_mapping(pctrl->chip.irqdomain, i);
			desc = irq_to_desc(irq);
			if (desc == NULL)
				name = "stray irq";
			else if (desc->action && desc->action->name)
				name = desc->action->name;

<<<<<<< HEAD
			log_base_wakeup_reason(irq);
			pr_warning("%s: %d triggered %s\n",
				__func__, irq, name);
=======
			pr_warn("%s: %d triggered %s\n", __func__, irq, name);
>>>>>>> e045a95c
		}
	}
	spin_unlock_irqrestore(&pctrl->lock, flags);
}
#else
#define msm_pinctrl_suspend NULL
#define msm_pinctrl_resume NULL
#endif

static struct syscore_ops msm_pinctrl_pm_ops = {
	.suspend = msm_pinctrl_suspend,
	.resume = msm_pinctrl_resume,
};

int msm_pinctrl_probe(struct platform_device *pdev,
		      const struct msm_pinctrl_soc_data *soc_data)
{
	struct msm_pinctrl *pctrl;
	struct resource *res;
	int ret;
	u32 tlmm_emmc_boot_select;

	msm_pinctrl_data = pctrl = devm_kzalloc(&pdev->dev,
				sizeof(*pctrl), GFP_KERNEL);
	if (!pctrl) {
		dev_err(&pdev->dev, "Can't allocate msm_pinctrl\n");
		return -ENOMEM;
	}
	pctrl->dev = &pdev->dev;
	pctrl->soc = soc_data;
	pctrl->chip = msm_gpio_template;

	spin_lock_init(&pctrl->lock);

	res = platform_get_resource(pdev, IORESOURCE_MEM, 0);
	pctrl->regs = devm_ioremap_resource(&pdev->dev, res);
	if (IS_ERR(pctrl->regs))
		return PTR_ERR(pctrl->regs);

	msm_pinctrl_setup_pm_reset(pctrl);
	if (!of_property_read_u32(pctrl->dev->of_node,
					"qcom,tlmm-emmc-boot-select",
						&tlmm_emmc_boot_select)) {
		msm_pinctrl_ebi2_emmc_enable(pctrl, tlmm_emmc_boot_select);
	}

	pctrl->irq = platform_get_irq(pdev, 0);
	if (pctrl->irq < 0) {
		dev_err(&pdev->dev, "No interrupt defined for msmgpio\n");
		return pctrl->irq;
	}

	msm_pinctrl_desc.name = dev_name(&pdev->dev);
	msm_pinctrl_desc.pins = pctrl->soc->pins;
	msm_pinctrl_desc.npins = pctrl->soc->npins;
	pctrl->pctrl = pinctrl_register(&msm_pinctrl_desc, &pdev->dev, pctrl);
	if (!pctrl->pctrl) {
		dev_err(&pdev->dev, "Couldn't register pinctrl driver\n");
		return -ENODEV;
	}

	ret = msm_gpio_init(pctrl);
	if (ret) {
		pinctrl_unregister(pctrl->pctrl);
		return ret;
	}
	pctrl->irq_chip_extn = &mpm_pinctrl_extn;
	platform_set_drvdata(pdev, pctrl);

	register_syscore_ops(&msm_pinctrl_pm_ops);
	dev_dbg(&pdev->dev, "Probed Qualcomm pinctrl driver\n");
    msm_pinctrl_data = pctrl;
	return 0;
}
EXPORT_SYMBOL(msm_pinctrl_probe);

int msm_pinctrl_remove(struct platform_device *pdev)
{
	struct msm_pinctrl *pctrl = platform_get_drvdata(pdev);

	gpiochip_remove(&pctrl->chip);
	pinctrl_unregister(pctrl->pctrl);
    msm_pinctrl_data = NULL;
	unregister_restart_handler(&pctrl->restart_nb);
	unregister_syscore_ops(&msm_pinctrl_pm_ops);

	return 0;
}
EXPORT_SYMBOL(msm_pinctrl_remove);<|MERGE_RESOLUTION|>--- conflicted
+++ resolved
@@ -934,10 +934,6 @@
 #ifdef CONFIG_PM
 static int msm_pinctrl_suspend(void)
 {
-<<<<<<< HEAD
-    //can dump gpio in here
-=======
->>>>>>> e045a95c
 	return 0;
 }
 
@@ -957,11 +953,7 @@
 	spin_lock_irqsave(&pctrl->lock, flags);
 	for_each_set_bit(i, pctrl->enabled_irqs, pctrl->chip.ngpio) {
 		g = &pctrl->soc->groups[i];
-<<<<<<< HEAD
-		val = readl(pctrl->regs + g->intr_status_reg);
-=======
 		val = readl_relaxed(pctrl->regs + g->intr_status_reg);
->>>>>>> e045a95c
 		if (val & BIT(g->intr_status_bit)) {
 			irq = irq_find_mapping(pctrl->chip.irqdomain, i);
 			desc = irq_to_desc(irq);
@@ -970,13 +962,7 @@
 			else if (desc->action && desc->action->name)
 				name = desc->action->name;
 
-<<<<<<< HEAD
-			log_base_wakeup_reason(irq);
-			pr_warning("%s: %d triggered %s\n",
-				__func__, irq, name);
-=======
 			pr_warn("%s: %d triggered %s\n", __func__, irq, name);
->>>>>>> e045a95c
 		}
 	}
 	spin_unlock_irqrestore(&pctrl->lock, flags);
@@ -1048,7 +1034,7 @@
 
 	register_syscore_ops(&msm_pinctrl_pm_ops);
 	dev_dbg(&pdev->dev, "Probed Qualcomm pinctrl driver\n");
-    msm_pinctrl_data = pctrl;
+
 	return 0;
 }
 EXPORT_SYMBOL(msm_pinctrl_probe);
@@ -1059,7 +1045,7 @@
 
 	gpiochip_remove(&pctrl->chip);
 	pinctrl_unregister(pctrl->pctrl);
-    msm_pinctrl_data = NULL;
+
 	unregister_restart_handler(&pctrl->restart_nb);
 	unregister_syscore_ops(&msm_pinctrl_pm_ops);
 
