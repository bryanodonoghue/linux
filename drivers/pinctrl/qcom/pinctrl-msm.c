--- conflicted
+++ resolved
@@ -1398,15 +1398,12 @@
 static int msm_gpiochip_to_irq(struct gpio_chip *chip, unsigned int offset)
 {
 	struct irq_fwspec fwspec;
-<<<<<<< HEAD
 	struct irq_domain *domain = chip->irqdomain;
 	int virq;
 
 	virq = irq_find_mapping(domain, offset);
 	if (virq)
 		return virq;
-=======
->>>>>>> 6a2de27b
 
 	fwspec.fwnode = of_node_to_fwnode(chip->of_node);
 	fwspec.param[0] = offset;
