--- conflicted
+++ resolved
@@ -216,12 +216,7 @@
 	u8 valid_roi;
 
 	int (*start_fnc) (struct mdss_mdp_ctl *ctl);
-<<<<<<< HEAD
-	int (*stop_fnc) (struct mdss_mdp_ctl *ctl);
-	int (*off_pan_on) (struct mdss_mdp_ctl *ctl);
-=======
 	int (*stop_fnc) (struct mdss_mdp_ctl *ctl, int panel_power_state);
->>>>>>> 62a3c2da
 	int (*prepare_fnc) (struct mdss_mdp_ctl *ctl, void *arg);
 	int (*display_fnc) (struct mdss_mdp_ctl *ctl, void *arg);
 	int (*wait_fnc) (struct mdss_mdp_ctl *ctl, void *arg);
@@ -239,10 +234,7 @@
 
 	void *priv_data;
 	u32 wb_type;
-<<<<<<< HEAD
-=======
 	bool prg_fet;
->>>>>>> 62a3c2da
 	struct list_head saved_vsync_handlers;
 };
 
@@ -907,21 +899,6 @@
 int mdss_mdp_pipe_program_pixel_extn(struct mdss_mdp_pipe *pipe);
 int mdss_mdp_wb_set_secure(struct msm_fb_data_type *mfd, int enable);
 int mdss_mdp_wb_get_secure(struct msm_fb_data_type *mfd, uint8_t *enable);
-<<<<<<< HEAD
-void mdss_mdp_ctl_restore(struct mdss_mdp_ctl *ctl);
-int mdss_mdp_ctl_off_pan_on(struct mdss_mdp_ctl *ctl);
-void mdss_mdp_footswitch_ctrl_ulps(int on, struct device *dev);
-
-#define mfd_to_mdp5_data(mfd) (mfd->mdp.private1)
-#define mfd_to_mdata(mfd) (((struct mdss_overlay_private *)\
-				(mfd->mdp.private1))->mdata)
-#define mfd_to_ctl(mfd) (((struct mdss_overlay_private *)\
-				(mfd->mdp.private1))->ctl)
-#define mfd_to_wb(mfd) (((struct mdss_overlay_private *)\
-				(mfd->mdp.private1))->wb)
-
-=======
 void mdss_mdp_ctl_restore(void);
->>>>>>> 62a3c2da
 int  mdss_mdp_ctl_reset(struct mdss_mdp_ctl *ctl);
 #endif /* MDSS_MDP_H */