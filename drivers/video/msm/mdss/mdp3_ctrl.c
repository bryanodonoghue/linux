--- conflicted
+++ resolved
@@ -1,8 +1,4 @@
-<<<<<<< HEAD
-/* Copyright (c) 2013-2017, The Linux Foundation. All rights reserved.
-=======
 /* Copyright (c) 2013-2018, The Linux Foundation. All rights reserved.
->>>>>>> e045a95c
  *
  * This program is free software; you can redistribute it and/or modify
  * it under the terms of the GNU General Public License version 2 and
@@ -35,10 +31,7 @@
 #include "mdp3.h"
 #include "mdp3_ppp.h"
 #include "mdss_smmu.h"
-<<<<<<< HEAD
-=======
 #include "mdss_spi_panel.h"
->>>>>>> e045a95c
 
 #define VSYNC_EXPIRE_TICK	4
 #define MEM_PROTECT_SD_CTRL	0xF
@@ -55,8 +48,6 @@
 static int mdp3_ctrl_lut_config(struct msm_fb_data_type *mfd,
 				struct mdp_rgb_lut_data *cfg);
 static void mdp3_ctrl_pp_resume(struct msm_fb_data_type *mfd);
-
-int mdp3_wait_for_dma_done(struct mdp3_session_data *session);
 
 u32 mdp_lut_inverse16[MDP_LUT_SIZE] = {
 0, 65536, 32768, 21845, 16384, 13107, 10923, 9362, 8192, 7282, 6554, 5958,
@@ -331,10 +322,7 @@
 	struct mdp3_notification vsync_client;
 	struct mdp3_notification *arg = NULL;
 	bool mod_vsync_timer = false;
-<<<<<<< HEAD
-=======
 	int intf_type;
->>>>>>> e045a95c
 
 	pr_debug("mdp3_ctrl_vsync_enable =%d\n", enable);
 
@@ -376,11 +364,6 @@
 		}
 	}
 
-<<<<<<< HEAD
-	mdp3_clk_enable(1, 0);
-	mdp3_session->dma->vsync_enable(mdp3_session->dma, arg);
-	mdp3_clk_enable(0, 0);
-=======
 	if (intf_type == MDP3_DMA_OUTPUT_SEL_SPI_CMD) {
 		mdp3_spi_vsync_enable(mdp3_session->panel, arg);
 	} else {
@@ -388,18 +371,11 @@
 		mdp3_session->dma->vsync_enable(mdp3_session->dma, arg);
 		mdp3_clk_enable(0, 0);
 	}
->>>>>>> e045a95c
 
 	/*
 	 * Need to fake vsync whenever dsi interface is not
 	 * active or when dsi clocks are currently off
 	 */
-<<<<<<< HEAD
-	if (mod_vsync_timer) {
-		mod_timer(&mdp3_session->vsync_timer,
-			jiffies + msecs_to_jiffies(mdp3_session->vsync_period));
-	} else if (!enable) {
-=======
 	if (mod_vsync_timer && (intf_type != MDP3_DMA_OUTPUT_SEL_SPI_CMD)) {
 		mod_timer(&mdp3_session->vsync_timer,
 			jiffies + msecs_to_jiffies(mdp3_session->vsync_period));
@@ -407,7 +383,6 @@
 		mdp3_ctrl_reset_countdown(mdp3_session, mfd);
 		mdp3_ctrl_clk_enable(mfd, 1);
 	} else if (!enable && (intf_type != MDP3_DMA_OUTPUT_SEL_SPI_CMD)) {
->>>>>>> e045a95c
 		del_timer(&mdp3_session->vsync_timer);
 	}
 
@@ -1299,30 +1274,6 @@
 	if (mdss_fb_is_power_on_ulp(mfd) &&
 		(mfd->panel.type == MIPI_CMD_PANEL)) {
 		pr_debug("%s: Disable MDP3 clocks in ULP\n", __func__);
-<<<<<<< HEAD
-		/*
-		 * Wait if DAM transfer in progress
-		 * else go ahead and turn off MDP clocks.
-		 */
-		if ( atomic_read(&mfd->kickoff_pending) ||
-		     atomic_read(&mfd->commits_pending)) {
-			rc = wait_event_timeout(mfd->kickoff_wait_q,
-				(!atomic_read(&mfd->kickoff_pending)),
-				msecs_to_jiffies(WAIT_DISP_OP_TIMEOUT));
-
-			if(!rc) {
-				pr_info("Wait for kickoff time out in ULP\n");
-				MDSS_XLOG(atomic_read(&mfd->kickoff_pending),
-					atomic_read(&mdp3_session->vsync_countdown),
-					rc);
-			}
-		}
-
-		/*
-		 * Enable MDP clk before DMA stop to handle cases where
-		 * ULP request is followd by dispatch clock off*/
-=======
->>>>>>> e045a95c
 		if (!mdp3_session->clk_on)
 			mdp3_ctrl_clk_enable(mfd, 1);
 		/*
@@ -1346,13 +1297,10 @@
 		mdp3_ctrl_clk_enable(mdp3_session->mfd, 0);
 	}
 off_error:
-<<<<<<< HEAD
-=======
 	if (mdp3_session->overlay.id != MSMFB_NEW_REQUEST) {
 		mdp3_session->overlay.id = MSMFB_NEW_REQUEST;
 		mdp3_bufq_deinit(&mdp3_session->bufq_in, client);
 	}
->>>>>>> e045a95c
 	MDSS_XLOG(XLOG_FUNC_EXIT, __LINE__);
 	mutex_unlock(&mdp3_session->lock);
 	/* Release the last reference to the runtime device */
@@ -1381,16 +1329,9 @@
 	mdp3_dma = mdp3_session->dma;
 	mutex_lock(&mdp3_session->lock);
 	pr_debug("mdp3_ctrl_reset idle_pc %s FS_EN %s\n",
-<<<<<<< HEAD
-		mdp3_res->idle_pc? "True":"False",
-		mdp3_res->fs_ena ? "True":"False");
-	if (mdp3_res->idle_pc ||
-		(mdp3_res->fs_ena && !mdp3_session->in_splash_screen)) {    
-=======
 		mdp3_res->idle_pc ? "True":"False",
 		mdp3_res->fs_ena ? "True":"False");
 	if (mdp3_is_idle_pc()) {
->>>>>>> e045a95c
 		mdp3_clk_enable(1, 0);
 		mdp3_dynamic_clock_gating_ctrl(0);
 		mdp3_qos_remapper_setup(panel);
@@ -1409,11 +1350,7 @@
 	rc = mdp3_iommu_enable(MDP3_CLIENT_DMA_P);
 	if (rc) {
 		pr_err("fail to attach dma iommu\n");
-<<<<<<< HEAD
-		if (mdp3_res->idle_pc || mdp3_res->fs_ena)
-=======
 		if (mdp3_is_idle_pc())
->>>>>>> e045a95c
 			mdp3_clk_enable(0, 0);
 		goto reset_error;
 	}
@@ -1541,14 +1478,6 @@
 	struct msmfb_data *img = &req->data;
 	struct mdp3_img_data data;
 	struct mdp3_dma *dma = mdp3_session->dma;
-<<<<<<< HEAD
-
-	memset(&data, 0, sizeof(struct mdp3_img_data));
-	if (mfd->panel.type == MIPI_CMD_PANEL)
-		is_panel_type_cmd = true;
-	if (is_panel_type_cmd) {
-		rc = mdp3_iommu_enable(MDP3_CLIENT_DMA_P);
-=======
 	int client;
 
 	client = mdp3_get_ion_client(mfd);
@@ -1557,17 +1486,12 @@
 		is_panel_type_cmd = true;
 	if (is_panel_type_cmd) {
 		rc = mdp3_iommu_enable(client);
->>>>>>> e045a95c
 		if (rc) {
 			pr_err("fail to enable iommu\n");
 			return rc;
 		}
 	}
-<<<<<<< HEAD
-	rc = mdp3_get_img(img, &data, MDP3_CLIENT_DMA_P);
-=======
 	rc = mdp3_get_img(img, &data, client);
->>>>>>> e045a95c
 	if (rc) {
 		pr_err("fail to get overlay buffer\n");
 		goto err;
@@ -1577,22 +1501,14 @@
 		pr_err("buf size(0x%lx) is smaller than dma config(0x%x)\n",
 			data.len, (dma->source_config.stride *
 			dma->source_config.height));
-<<<<<<< HEAD
-		mdp3_put_img(&data, MDP3_CLIENT_DMA_P);
-=======
 		mdp3_put_img(&data, client);
->>>>>>> e045a95c
 		rc = -EINVAL;
 		goto err;
 	}
 	rc = mdp3_bufq_push(&mdp3_session->bufq_in, &data);
 	if (rc) {
 		pr_err("fail to queue the overlay buffer, buffer drop\n");
-<<<<<<< HEAD
-		mdp3_put_img(&data, MDP3_CLIENT_DMA_P);
-=======
 		mdp3_put_img(&data, client);
->>>>>>> e045a95c
 		goto err;
 	}
 	rc = 0;
@@ -1654,13 +1570,10 @@
 	int client;
 	static bool splash_done;
 	struct mdss_panel_data *panel;
-<<<<<<< HEAD
-=======
 	int frame_rate = DEFAULT_FRAME_RATE;
 	int stride;
 	bool null_commit = false;
 	bool is_panel_type_cmd = false;
->>>>>>> e045a95c
 	int prev_bl;
 
 	if (!mfd || !mfd->mdp.private1)
@@ -1679,8 +1592,6 @@
 		null_commit = true;
 	}
 
-<<<<<<< HEAD
-=======
 	if (null_commit && mdp3_ctrl_get_intf_type(mfd) ==
 			MDP3_DMA_OUTPUT_SEL_DSI_VIDEO) {
 		mutex_lock(&mdp3_session->lock);
@@ -1708,9 +1619,7 @@
 		return 0;
 	}
 
->>>>>>> e045a95c
 	panel = mdp3_session->panel;
-	mutex_lock(&mdp3_res->fs_idle_pc_lock);
 	if (mdp3_session->in_splash_screen ||
 		mdp3_is_idle_pc()) {
 		pr_debug("%s: reset- in_splash = %d, idle_pc = %d", __func__,
@@ -1718,14 +1627,12 @@
 		rc = mdp3_ctrl_reset(mfd);
 		if (rc) {
 			pr_err("fail to reset display\n");
-			mutex_unlock(&mdp3_res->fs_idle_pc_lock);
 			return -EINVAL;
 		}
 		if ((mdp3_session->dma->roi.x || mdp3_session->dma->roi.y) &&
 			panel_info->partial_update_enabled)
 			mdp3_session->dma->update_src_cfg = true;
 	}
-	mutex_unlock(&mdp3_res->fs_idle_pc_lock);
 
 	cancel_work_sync(&mdp3_session->clk_off_work);
 	mutex_lock(&mdp3_session->lock);
@@ -1739,21 +1646,6 @@
 
 	if (mfd->panel.type == MIPI_CMD_PANEL || client == MDP3_CLIENT_SPI)
 		is_panel_type_cmd = true;
-
-	if (panel_info->partial_update_enabled &&
-		is_roi_valid(mdp3_session->dma->source_config, cmt_data->l_roi)
-		&& update_roi(mdp3_session->dma->roi, cmt_data->l_roi)) {
-			mdp3_session->dma->roi.x = cmt_data->l_roi.x;
-			mdp3_session->dma->roi.y = cmt_data->l_roi.y;
-			mdp3_session->dma->roi.w = cmt_data->l_roi.w;
-			mdp3_session->dma->roi.h = cmt_data->l_roi.h;
-			mdp3_session->dma->update_src_cfg = true;
-			pr_debug("%s: ROI: x=%d y=%d w=%d h=%d\n", __func__,
-				mdp3_session->dma->roi.x,
-				mdp3_session->dma->roi.y,
-				mdp3_session->dma->roi.w,
-				mdp3_session->dma->roi.h);
-	}
 
 	if (panel_info->partial_update_enabled &&
 		is_roi_valid(mdp3_session->dma->source_config, cmt_data->l_roi)
@@ -1844,17 +1736,6 @@
 			panel->panel_info.roi.w = mdp3_session->dma->roi.w;
 			panel->panel_info.roi.h = mdp3_session->dma->roi.h;
 			rc = mdp3_session->dma->update(mdp3_session->dma,
-<<<<<<< HEAD
-					(void *)(int)data->addr,
-					mdp3_session->intf,
-					mdp3_session->first_commit,
-					(void *)panel);
-		} else {
-			rc = mdp3_session->dma->update(mdp3_session->dma,
-					(void *)(int)data->addr,
-					mdp3_session->intf,
-					mdp3_session->first_commit, NULL);
-=======
 				(void *)(int)data->addr, mdp3_session->intf,
 				(void *)panel,
 				atomic_read(&mdp3_session->secure_display));
@@ -1863,7 +1744,6 @@
 				(void *)(int)data->addr, mdp3_session->intf,
 				NULL,
 				atomic_read(&mdp3_session->secure_display));
->>>>>>> e045a95c
 		}
 
 frame_done:
@@ -1878,8 +1758,6 @@
 					MDP3_DMA_OUTPUT_SEL_SPI_CMD) {
 				mdp3_ctrl_notify(mdp3_session,
 					MDP_NOTIFY_FRAME_DONE);
-				mdp3_ctrl_notify(mdp3_session,
-					MDP_NOTIFY_FRAME_CTX_DONE);
 			}
 		}
 		mdp3_session->dma_active = 1;
@@ -1897,19 +1775,11 @@
 
 	if (mdp3_session->first_commit) {
 		/*wait to ensure frame is sent to panel*/
-<<<<<<< HEAD
-		rc = mdp3_wait_for_dma_done(mdp3_session);
-
-		if(rc)
-			msleep((1000 / panel_info->mipi.frame_rate) + 1);
-
-=======
 		if (panel_info->mipi.post_init_delay)
 			msleep(((1000 / frame_rate) + 1) *
 					panel_info->mipi.post_init_delay);
 		else
 			msleep((1000 / frame_rate) + 1);
->>>>>>> e045a95c
 		mdp3_session->first_commit = false;
 		if (panel)
 			rc |= panel->event_handler(panel,
@@ -1923,16 +1793,11 @@
 			if (mdp3_session->esd_recovery == true && prev_bl > 0)
 				panel->set_backlight(panel, prev_bl);
 			else
-<<<<<<< HEAD
-				panel->set_backlight(panel, panel->panel_info.bl_max);
-=======
 				panel->set_backlight(panel,
 					panel->panel_info.bl_max);
->>>>>>> e045a95c
 		}
 		splash_done = true;
 		mdp3_session->esd_recovery = false;
-
 	}
 
 	/*Update backlight only if its changed*/
@@ -1999,7 +1864,6 @@
 	if (!mdp3_session || !mdp3_session->dma)
 		return;
 
-	mutex_lock(&mdp3_res->fs_idle_pc_lock);
 	if (mdp3_session->in_splash_screen ||
 		mdp3_is_idle_pc()) {
 		pr_debug("%s: reset- in_splash = %d, idle_pc = %d", __func__,
@@ -2007,11 +1871,9 @@
 		rc = mdp3_ctrl_reset(mfd);
 		if (rc) {
 			pr_err("fail to reset display\n");
-			mutex_unlock(&mdp3_res->fs_idle_pc_lock);
 			return;
 		}
 	}
-	mutex_unlock(&mdp3_res->fs_idle_pc_lock);
 
 	mutex_lock(&mdp3_session->lock);
 
@@ -2041,11 +1903,6 @@
 			if (IS_ERR_VALUE(rc))
 				goto pan_error;
 		}
-<<<<<<< HEAD
-		rc = mdp3_session->dma->update(mdp3_session->dma,
-				(void *)(int)(mfd->iova + offset), mdp3_session->intf,
-				mdp3_session->first_commit, NULL);
-=======
 
 		if (mdp3_ctrl_get_intf_type(mfd) ==
 				MDP3_DMA_OUTPUT_SEL_DSI_CMD) {
@@ -2063,7 +1920,6 @@
 				(void *)(int)(mfd->iova + offset),
 				mdp3_session->intf, NULL,
 				atomic_read(&mdp3_session->secure_display));
->>>>>>> e045a95c
 		/* This is for the previous frame */
 		if (rc < 0) {
 			mdp3_ctrl_notify(mdp3_session,
@@ -2073,8 +1929,6 @@
 				MDP3_DMA_OUTPUT_SEL_DSI_VIDEO) {
 				mdp3_ctrl_notify(mdp3_session,
 					MDP_NOTIFY_FRAME_DONE);
-				mdp3_ctrl_notify(mdp3_session,
-					MDP_NOTIFY_FRAME_CTX_DONE);
 			}
 		}
 		mdp3_session->dma_active = 1;
@@ -2177,19 +2031,12 @@
 		break;
 	case metadata_op_get_ion_fd:
 		if (mfd->fb_ion_handle &&  mfd->fb_ion_client) {
-<<<<<<< HEAD
-			metadata->data.fbmem_ionfd =
-				ion_share_dma_buf_fd(mfd->fb_ion_client,
-					mfd->fb_ion_handle);
-			if (metadata->data.fbmem_ionfd < 0)
-=======
 			get_dma_buf(mfd->fbmem_buf);
 			metadata->data.fbmem_ionfd =
 				ion_share_dma_buf_fd(mfd->fb_ion_client,
 					mfd->fb_ion_handle);
 			if (metadata->data.fbmem_ionfd < 0) {
 				dma_buf_put(mfd->fbmem_buf);
->>>>>>> e045a95c
 				pr_err("fd allocation failed. fd = %d\n",
 						metadata->data.fbmem_ionfd);
 			}
@@ -3123,27 +2970,19 @@
 		}
 		break;
 	case MSMFB_ASYNC_BLIT:
-<<<<<<< HEAD
-		mutex_lock(&mdp3_res->fs_idle_pc_lock);
-		if (mdp3_session->in_splash_screen || mdp3_res->idle_pc) {
-=======
 		if (mdp3_session->in_splash_screen || mdp3_is_idle_pc()) {
->>>>>>> e045a95c
 			pr_debug("%s: reset- in_splash = %d, idle_pc = %d",
 				__func__, mdp3_session->in_splash_screen,
 				mdp3_res->idle_pc);
 			mdp3_ctrl_reset(mfd);
 		}
-		mutex_unlock(&mdp3_res->fs_idle_pc_lock);
 		rc = mdp3_ctrl_async_blit_req(mfd, argp);
 		if (!rc)
 			cancel_work_sync(&mdp3_session->clk_off_work);
 		break;
 	case MSMFB_BLIT:
-		mutex_lock(&mdp3_res->fs_idle_pc_lock);
 		if (mdp3_session->in_splash_screen)
 			mdp3_ctrl_reset(mfd);
-		mutex_unlock(&mdp3_res->fs_idle_pc_lock);
 		rc = mdp3_ctrl_blit_req(mfd, argp);
 		if (!rc)
 			cancel_work_sync(&mdp3_session->clk_off_work);
