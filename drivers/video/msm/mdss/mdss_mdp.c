/*
 * MDSS MDP Interface (used by framebuffer core)
 *
 * Copyright (c) 2007-2014, The Linux Foundation. All rights reserved.
 * Copyright (C) 2007 Google Incorporated
 *
 * This software is licensed under the terms of the GNU General Public
 * License version 2, as published by the Free Software Foundation, and
 * may be copied, distributed, and modified under those terms.
 *
 * This program is distributed in the hope that it will be useful,
 * but WITHOUT ANY WARRANTY; without even the implied warranty of
 * MERCHANTABILITY or FITNESS FOR A PARTICULAR PURPOSE.  See the
 * GNU General Public License for more details.
 */

#define pr_fmt(fmt)	"%s: " fmt, __func__

#include <linux/clk.h>
#include <linux/debugfs.h>
#include <linux/delay.h>
#include <linux/hrtimer.h>
#include <linux/kernel.h>
#include <linux/init.h>
#include <linux/interrupt.h>
#include <linux/io.h>
#include <linux/iommu.h>
#include <linux/iopoll.h>
#include <linux/of.h>
#include <linux/of_address.h>
#include <linux/pm.h>
#include <linux/pm_runtime.h>
#include <linux/regulator/consumer.h>
#include <linux/regulator/rpm-smd-regulator.h>
#include <linux/module.h>
#include <linux/mutex.h>
#include <linux/sched.h>
#include <linux/time.h>
#include <linux/spinlock.h>
#include <linux/semaphore.h>
#include <linux/uaccess.h>
#include <linux/clk/msm-clk.h>

#include <linux/qcom_iommu.h>
#include <linux/msm_iommu_domains.h>
#include <linux/msm-bus.h>
#include <linux/msm-bus-board.h>
#include <soc/qcom/scm.h>

#include "mdss.h"
#include "mdss_fb.h"
#include "mdss_mdp.h"
#include "mdss_panel.h"
#include "mdss_debug.h"
#include "mdss_mdp_debug.h"

#define CREATE_TRACE_POINTS
#include "mdss_mdp_trace.h"

#define AXI_HALT_TIMEOUT_US	0x4000

struct mdss_data_type *mdss_res;

static int mdss_fb_mem_get_iommu_domain(void)
{
	return mdss_get_iommu_domain(MDSS_IOMMU_DOMAIN_UNSECURE);
}

struct msm_mdp_interface mdp5 = {
	.init_fnc = mdss_mdp_overlay_init,
	.fb_mem_get_iommu_domain = mdss_fb_mem_get_iommu_domain,
	.panel_register_done = mdss_panel_register_done,
	.fb_stride = mdss_mdp_fb_stride,
	.check_dsi_status = mdss_check_dsi_ctrl_status,
};

#define DEFAULT_TOTAL_RGB_PIPES 3
#define DEFAULT_TOTAL_VIG_PIPES 3
#define DEFAULT_TOTAL_DMA_PIPES 2

#define IB_QUOTA 800000000
#define AB_QUOTA 800000000

#define MEM_PROTECT_SD_CTRL 0xF

static DEFINE_SPINLOCK(mdp_lock);
static DEFINE_MUTEX(mdp_clk_lock);
static DEFINE_MUTEX(bus_bw_lock);
static DEFINE_MUTEX(mdp_iommu_lock);
<<<<<<< HEAD
static DEFINE_MUTEX(mdp_fs_ulps_lock);
=======
static DEFINE_MUTEX(mdp_fs_idle_pc_lock);
>>>>>>> 9ebc6e9c

static struct mdss_panel_intf pan_types[] = {
	{"dsi", MDSS_PANEL_INTF_DSI},
	{"edp", MDSS_PANEL_INTF_EDP},
	{"hdmi", MDSS_PANEL_INTF_HDMI},
};
static char mdss_mdp_panel[MDSS_MAX_PANEL_LEN];

struct mdss_iommu_map_type mdss_iommu_map[MDSS_IOMMU_MAX_DOMAIN] = {
	[MDSS_IOMMU_DOMAIN_UNSECURE] = {
		.client_name = "mdp_ns",
		.ctx_name = "mdp_0",
		.partitions = {
			{
				.start = SZ_128K,
				.size = SZ_1G - SZ_128K,
			},
		},
		.npartitions = 1,
	},
	[MDSS_IOMMU_DOMAIN_SECURE] = {
		.client_name = "mdp_secure",
		.ctx_name = "mdp_1",
		.partitions = {
			{
				.start = SZ_1G,
				.size = SZ_1G,
			},
		},
		.npartitions = 1,
	},
};

struct mdss_hw mdss_mdp_hw = {
	.hw_ndx = MDSS_HW_MDP,
	.ptr = NULL,
	.irq_handler = mdss_mdp_isr,
};

#define MDP_REG_BUS_VECTOR_ENTRY(ab_val, ib_val)		\
	{						\
		.src = MSM_BUS_MASTER_SPDM,		\
		.dst = MSM_BUS_SLAVE_IMEM_CFG,		\
		.ab = (ab_val),				\
		.ib = (ib_val),				\
	}

#define SZ_37_5M (37500000 * 8)
#define SZ_75M (75000000 * 8)

static struct msm_bus_vectors mdp_reg_bus_vectors[] = {
	MDP_REG_BUS_VECTOR_ENTRY(0, 0),
	MDP_REG_BUS_VECTOR_ENTRY(0, SZ_37_5M),
	MDP_REG_BUS_VECTOR_ENTRY(0, SZ_75M),
};
static struct msm_bus_paths mdp_reg_bus_usecases[ARRAY_SIZE(
		mdp_reg_bus_vectors)];
static struct msm_bus_scale_pdata mdp_reg_bus_scale_table = {
	.usecase = mdp_reg_bus_usecases,
	.num_usecases = ARRAY_SIZE(mdp_reg_bus_usecases),
	.name = "mdss_reg",
};

static DEFINE_SPINLOCK(mdss_lock);
struct mdss_hw *mdss_irq_handlers[MDSS_MAX_HW_BLK];

static void mdss_mdp_footswitch_ctrl(struct mdss_data_type *mdata, int on);
static int mdss_mdp_parse_dt(struct platform_device *pdev);
static int mdss_mdp_parse_dt_pipe(struct platform_device *pdev);
static int mdss_mdp_parse_dt_mixer(struct platform_device *pdev);
static int mdss_mdp_parse_dt_ctl(struct platform_device *pdev);
static int mdss_mdp_parse_dt_video_intf(struct platform_device *pdev);
static int mdss_mdp_parse_dt_handler(struct platform_device *pdev,
				      char *prop_name, u32 *offsets, int len);
static int mdss_mdp_parse_dt_prop_len(struct platform_device *pdev,
				       char *prop_name);
static int mdss_mdp_parse_dt_smp(struct platform_device *pdev);
static int mdss_mdp_parse_dt_prefill(struct platform_device *pdev);
static int mdss_mdp_parse_dt_misc(struct platform_device *pdev);
static int mdss_mdp_parse_dt_ad_cfg(struct platform_device *pdev);
static int mdss_mdp_parse_dt_bus_scale(struct platform_device *pdev);

/**
 * mdss_mdp_vbif_axi_halt() - Halt MDSS AXI ports
 * @mdata: pointer to the global mdss data structure.
 *
 * Check if MDSS AXI ports are idle or not. If not send a halt request and
 * wait for it be idle.
 *
 * This function can be called during deep suspend, display off or for
 * debugging purposes. On success it should be assumed that AXI ports are in
 * idle state and would not fetch any more data. This function cannot be
 * called from interrupt context.
 */
int mdss_mdp_vbif_axi_halt(struct mdss_data_type *mdata)
{
	bool is_idle;
	int rc = 0;
	u32 reg_val, idle_mask, status;

	idle_mask = BIT(4);
	if (mdata->axi_port_cnt == 2)
		idle_mask |= BIT(5);

	mdss_mdp_clk_ctrl(MDP_BLOCK_POWER_ON);
	reg_val = MDSS_VBIF_READ(mdata, MMSS_VBIF_AXI_HALT_CTRL1);

	is_idle = (reg_val & idle_mask) ? true : false;
	if (!is_idle) {
		pr_err("axi is not idle. halt_ctrl1=%d\n", reg_val);

		MDSS_VBIF_WRITE(mdata, MMSS_VBIF_AXI_HALT_CTRL0, 1);

		rc = readl_poll_timeout(mdata->vbif_io.base +
			MMSS_VBIF_AXI_HALT_CTRL1, status, (status & idle_mask),
			1000, AXI_HALT_TIMEOUT_US);
		if (rc == -ETIMEDOUT)
			pr_err("VBIF axi is not halting. TIMEDOUT.\n");
		else
			pr_debug("VBIF axi is halted\n");

		MDSS_VBIF_WRITE(mdata, MMSS_VBIF_AXI_HALT_CTRL0, 0);
	}
	mdss_mdp_clk_ctrl(MDP_BLOCK_POWER_OFF);

	return rc;
}

u32 mdss_mdp_fb_stride(u32 fb_index, u32 xres, int bpp)
{
	/* The adreno GPU hardware requires that the pitch be aligned to
	   32 pixels for color buffers, so for the cases where the GPU
	   is writing directly to fb0, the framebuffer pitch
	   also needs to be 32 pixel aligned */

	if (fb_index == 0)
		return ALIGN(xres, 32) * bpp;
	else
		return xres * bpp;
}

static inline int mdss_irq_dispatch(u32 hw_ndx, int irq, void *ptr)
{
	struct mdss_hw *hw;
	int rc = -ENODEV;

	spin_lock(&mdss_lock);
	hw = mdss_irq_handlers[hw_ndx];
	spin_unlock(&mdss_lock);

	if (hw)
		rc = hw->irq_handler(irq, hw->ptr);

	return rc;
}

static irqreturn_t mdss_irq_handler(int irq, void *ptr)
{
	struct mdss_data_type *mdata = ptr;
	u32 intr = MDSS_REG_READ(mdata, MDSS_REG_HW_INTR_STATUS);

	if (!mdata)
		return IRQ_NONE;

	mdata->irq_buzy = true;

	if (intr & MDSS_INTR_MDP) {
		spin_lock(&mdp_lock);
		mdss_irq_dispatch(MDSS_HW_MDP, irq, ptr);
		spin_unlock(&mdp_lock);
	}

	if (intr & MDSS_INTR_DSI0)
		mdss_irq_dispatch(MDSS_HW_DSI0, irq, ptr);

	if (intr & MDSS_INTR_DSI1)
		mdss_irq_dispatch(MDSS_HW_DSI1, irq, ptr);

	if (intr & MDSS_INTR_EDP)
		mdss_irq_dispatch(MDSS_HW_EDP, irq, ptr);

	if (intr & MDSS_INTR_HDMI)
		mdss_irq_dispatch(MDSS_HW_HDMI, irq, ptr);

	mdata->irq_buzy = false;

	return IRQ_HANDLED;
}

int mdss_register_irq(struct mdss_hw *hw)
{
	unsigned long irq_flags;
	u32 ndx_bit;

	if (!hw || hw->hw_ndx >= MDSS_MAX_HW_BLK)
		return -EINVAL;

	ndx_bit = BIT(hw->hw_ndx);

	spin_lock_irqsave(&mdss_lock, irq_flags);
	if (!mdss_irq_handlers[hw->hw_ndx])
		mdss_irq_handlers[hw->hw_ndx] = hw;
	else
		pr_err("panel %d's irq at %p is already registered\n",
			hw->hw_ndx, hw->irq_handler);
	spin_unlock_irqrestore(&mdss_lock, irq_flags);

	return 0;
} /* mdss_regsiter_irq */
EXPORT_SYMBOL(mdss_register_irq);

void mdss_enable_irq(struct mdss_hw *hw)
{
	unsigned long irq_flags;
	u32 ndx_bit;

	if (hw->hw_ndx >= MDSS_MAX_HW_BLK)
		return;

	if (!mdss_irq_handlers[hw->hw_ndx]) {
		pr_err("failed. First register the irq then enable it.\n");
		return;
	}

	ndx_bit = BIT(hw->hw_ndx);

	pr_debug("Enable HW=%d irq ena=%d mask=%x\n", hw->hw_ndx,
			mdss_res->irq_ena, mdss_res->irq_mask);

	spin_lock_irqsave(&mdss_lock, irq_flags);
	if (mdss_res->irq_mask & ndx_bit) {
		pr_debug("MDSS HW ndx=%d is already set, mask=%x\n",
				hw->hw_ndx, mdss_res->irq_mask);
	} else {
		mdss_res->irq_mask |= ndx_bit;
		if (!mdss_res->irq_ena) {
			mdss_res->irq_ena = true;
			enable_irq(mdss_res->irq);
		}
	}
	spin_unlock_irqrestore(&mdss_lock, irq_flags);
}
EXPORT_SYMBOL(mdss_enable_irq);

void mdss_disable_irq(struct mdss_hw *hw)
{
	unsigned long irq_flags;
	u32 ndx_bit;

	if (hw->hw_ndx >= MDSS_MAX_HW_BLK)
		return;

	ndx_bit = BIT(hw->hw_ndx);

	pr_debug("Disable HW=%d irq ena=%d mask=%x\n", hw->hw_ndx,
			mdss_res->irq_ena, mdss_res->irq_mask);

	spin_lock_irqsave(&mdss_lock, irq_flags);
	if (!(mdss_res->irq_mask & ndx_bit)) {
		pr_warn("MDSS HW ndx=%d is NOT set, mask=%x, hist mask=%x\n",
			hw->hw_ndx, mdss_res->mdp_irq_mask,
			mdss_res->mdp_hist_irq_mask);
	} else {
		mdss_res->irq_mask &= ~ndx_bit;
		if (mdss_res->irq_mask == 0) {
			mdss_res->irq_ena = false;
			disable_irq_nosync(mdss_res->irq);
		}
	}
	spin_unlock_irqrestore(&mdss_lock, irq_flags);
}
EXPORT_SYMBOL(mdss_disable_irq);

/* called from interrupt context */
void mdss_disable_irq_nosync(struct mdss_hw *hw)
{
	u32 ndx_bit;

	if (hw->hw_ndx >= MDSS_MAX_HW_BLK)
		return;

	ndx_bit = BIT(hw->hw_ndx);

	pr_debug("Disable HW=%d irq ena=%d mask=%x\n", hw->hw_ndx,
			mdss_res->irq_ena, mdss_res->irq_mask);

	spin_lock(&mdss_lock);
	if (!(mdss_res->irq_mask & ndx_bit)) {
		pr_warn("MDSS HW ndx=%d is NOT set, mask=%x, hist mask=%x\n",
			hw->hw_ndx, mdss_res->mdp_irq_mask,
			mdss_res->mdp_hist_irq_mask);
	} else {
		mdss_res->irq_mask &= ~ndx_bit;
		if (mdss_res->irq_mask == 0) {
			mdss_res->irq_ena = false;
			disable_irq_nosync(mdss_res->irq);
		}
	}
	spin_unlock(&mdss_lock);
}
EXPORT_SYMBOL(mdss_disable_irq_nosync);

static int mdss_mdp_bus_scale_register(struct mdss_data_type *mdata)
{
	struct msm_bus_scale_pdata *reg_bus_pdata;
	int i;

	if (!mdata->bus_hdl) {
		mdata->bus_hdl =
			msm_bus_scale_register_client(mdata->bus_scale_table);
		if (!mdata->bus_hdl) {
			pr_err("bus_client register failed\n");
			return -EINVAL;
		}

		pr_debug("register bus_hdl=%x\n", mdata->bus_hdl);
	}

	if (!mdata->reg_bus_hdl) {
		reg_bus_pdata = &mdp_reg_bus_scale_table;
		for (i = 0; i < reg_bus_pdata->num_usecases; i++) {
			mdp_reg_bus_usecases[i].num_paths = 1;
			mdp_reg_bus_usecases[i].vectors =
				&mdp_reg_bus_vectors[i];
		}

		mdata->reg_bus_hdl =
			msm_bus_scale_register_client(reg_bus_pdata);
		if (!mdata->reg_bus_hdl) {
			/* Continue without reg_bus scaling */
			pr_warn("reg_bus_client register failed\n");
		} else
			pr_debug("register reg_bus_hdl=%x\n",
					mdata->reg_bus_hdl);
	}

	return mdss_bus_scale_set_quota(MDSS_HW_MDP, AB_QUOTA, IB_QUOTA);
}

static void mdss_mdp_bus_scale_unregister(struct mdss_data_type *mdata)
{
	pr_debug("unregister bus_hdl=%x\n", mdata->bus_hdl);

	if (mdata->bus_hdl)
		msm_bus_scale_unregister_client(mdata->bus_hdl);

	pr_debug("unregister reg_bus_hdl=%x\n", mdata->reg_bus_hdl);

	if (mdata->reg_bus_hdl) {
		msm_bus_scale_unregister_client(mdata->reg_bus_hdl);
		mdata->reg_bus_hdl = 0;
	}
}

int mdss_mdp_bus_scale_set_quota(u64 ab_quota, u64 ib_quota)
{
	int new_uc_idx;

	if (mdss_res->bus_hdl < 1) {
		pr_err("invalid bus handle %d\n", mdss_res->bus_hdl);
		return -EINVAL;
	}

	if ((ab_quota | ib_quota) == 0) {
		new_uc_idx = 0;
	} else {
		int i;
		struct msm_bus_vectors *vect = NULL;
		struct msm_bus_scale_pdata *bw_table =
			mdss_res->bus_scale_table;
		unsigned long size;

		if (!bw_table || !mdss_res->axi_port_cnt) {
			pr_err("invalid input\n");
			return -EINVAL;
		}

		size = SZ_64M / mdss_res->axi_port_cnt;

		ab_quota = div_u64(ab_quota, mdss_res->axi_port_cnt);

		new_uc_idx = (mdss_res->curr_bw_uc_idx %
			(bw_table->num_usecases - 1)) + 1;

		for (i = 0; i < mdss_res->axi_port_cnt; i++) {
			vect = &bw_table->usecase[mdss_res->curr_bw_uc_idx].
				vectors[i];

			/* avoid performing updates for small changes */
			if ((ALIGN(ab_quota, size) == ALIGN(vect->ab, size)) &&
			    (ALIGN(ib_quota, size) == ALIGN(vect->ib, size))) {
				pr_debug("skip bus scaling, no changes\n");
				return 0;
			}

			vect = &bw_table->usecase[new_uc_idx].vectors[i];
			vect->ab = ab_quota;
			vect->ib = ib_quota;

			pr_debug("uc_idx=%d path_idx=%d ab=%llu ib=%llu\n",
				new_uc_idx, i, vect->ab, vect->ib);
		}
	}
	mdss_res->curr_bw_uc_idx = new_uc_idx;

	return msm_bus_scale_client_update_request(mdss_res->bus_hdl,
		new_uc_idx);
}

int mdss_bus_scale_set_quota(int client, u64 ab_quota, u64 ib_quota)
{
	int rc = 0;
	int i;
	u64 total_ab = 0;
	u64 total_ib = 0;

	mutex_lock(&bus_bw_lock);

	mdss_res->ab[client] = ab_quota;
	mdss_res->ib[client] = ib_quota;
	for (i = 0; i < MDSS_MAX_HW_BLK; i++) {
		total_ab += mdss_res->ab[i];
		total_ib = max(total_ib, mdss_res->ib[i]);
	}

	rc = mdss_mdp_bus_scale_set_quota(total_ab, total_ib);

	mutex_unlock(&bus_bw_lock);

	return rc;
}

static inline u32 mdss_mdp_irq_mask(u32 intr_type, u32 intf_num)
{
	if (intr_type == MDSS_MDP_IRQ_INTF_UNDER_RUN ||
	    intr_type == MDSS_MDP_IRQ_INTF_VSYNC)
		intf_num = (intf_num - MDSS_MDP_INTF0) * 2;
	return 1 << (intr_type + intf_num);
}

/* function assumes that mdp is clocked to access hw registers */
void mdss_mdp_irq_clear(struct mdss_data_type *mdata,
		u32 intr_type, u32 intf_num)
{
	unsigned long irq_flags;
	u32 irq;

	irq = mdss_mdp_irq_mask(intr_type, intf_num);

	pr_debug("clearing mdp irq mask=%x\n", irq);
	spin_lock_irqsave(&mdp_lock, irq_flags);
	writel_relaxed(irq, mdata->mdp_base + MDSS_MDP_REG_INTR_CLEAR);
	spin_unlock_irqrestore(&mdp_lock, irq_flags);
}

int mdss_mdp_irq_enable(u32 intr_type, u32 intf_num)
{
	u32 irq;
	unsigned long irq_flags;
	int ret = 0;
	struct mdss_data_type *mdata = mdss_mdp_get_mdata();

	irq = mdss_mdp_irq_mask(intr_type, intf_num);

	spin_lock_irqsave(&mdp_lock, irq_flags);
	if (mdata->mdp_irq_mask & irq) {
		pr_warn("MDSS MDP IRQ-0x%x is already set, mask=%x\n",
				irq, mdata->mdp_irq_mask);
		ret = -EBUSY;
	} else {
		pr_debug("MDP IRQ mask old=%x new=%x\n",
				mdata->mdp_irq_mask, irq);
		mdata->mdp_irq_mask |= irq;
		writel_relaxed(irq, mdata->mdp_base +
			MDSS_MDP_REG_INTR_CLEAR);
		writel_relaxed(mdata->mdp_irq_mask, mdata->mdp_base +
			MDSS_MDP_REG_INTR_EN);
		mdss_enable_irq(&mdss_mdp_hw);
	}
	spin_unlock_irqrestore(&mdp_lock, irq_flags);

	return ret;
}
int mdss_mdp_hist_irq_enable(u32 irq)
{
	unsigned long irq_flags;
	int ret = 0;
	struct mdss_data_type *mdata = mdss_mdp_get_mdata();

	spin_lock_irqsave(&mdp_lock, irq_flags);
	if (mdata->mdp_hist_irq_mask & irq) {
		pr_warn("MDSS MDP Hist IRQ-0x%x is already set, mask=%x\n",
				irq, mdata->mdp_hist_irq_mask);
		ret = -EBUSY;
	} else {
		pr_debug("MDP IRQ mask old=%x new=%x\n",
				mdata->mdp_hist_irq_mask, irq);
		mdata->mdp_hist_irq_mask |= irq;
		writel_relaxed(irq, mdata->mdp_base +
			MDSS_MDP_REG_HIST_INTR_CLEAR);
		writel_relaxed(mdata->mdp_hist_irq_mask, mdata->mdp_base +
			MDSS_MDP_REG_HIST_INTR_EN);
		mdss_enable_irq(&mdss_mdp_hw);
	}
	spin_unlock_irqrestore(&mdp_lock, irq_flags);

	return ret;
}

void mdss_mdp_irq_disable(u32 intr_type, u32 intf_num)
{
	u32 irq;
	unsigned long irq_flags;
	struct mdss_data_type *mdata = mdss_mdp_get_mdata();

	irq = mdss_mdp_irq_mask(intr_type, intf_num);

	spin_lock_irqsave(&mdp_lock, irq_flags);
	if (!(mdata->mdp_irq_mask & irq)) {
		pr_warn("MDSS MDP IRQ-%x is NOT set, mask=%x\n",
				irq, mdata->mdp_irq_mask);
	} else {
		mdata->mdp_irq_mask &= ~irq;

		writel_relaxed(mdata->mdp_irq_mask, mdata->mdp_base +
			MDSS_MDP_REG_INTR_EN);
		if ((mdata->mdp_irq_mask == 0) &&
			(mdata->mdp_hist_irq_mask == 0))
			mdss_disable_irq(&mdss_mdp_hw);
	}
	spin_unlock_irqrestore(&mdp_lock, irq_flags);
}

void mdss_mdp_hist_irq_disable(u32 irq)
{
	unsigned long irq_flags;
	struct mdss_data_type *mdata = mdss_mdp_get_mdata();

	spin_lock_irqsave(&mdp_lock, irq_flags);
	if (!(mdata->mdp_hist_irq_mask & irq)) {
		pr_warn("MDSS MDP IRQ-%x is NOT set, mask=%x\n",
				irq, mdata->mdp_hist_irq_mask);
	} else {
		mdata->mdp_hist_irq_mask &= ~irq;
		writel_relaxed(mdata->mdp_hist_irq_mask, mdata->mdp_base +
			MDSS_MDP_REG_HIST_INTR_EN);
		if ((mdata->mdp_irq_mask == 0) &&
			(mdata->mdp_hist_irq_mask == 0))
			mdss_disable_irq(&mdss_mdp_hw);
	}
	spin_unlock_irqrestore(&mdp_lock, irq_flags);
}

/**
 * mdss_mdp_irq_disable_nosync() - disable mdp irq
 * @intr_type:	mdp interface type
 * @intf_num:	mdp interface num
 *
 * This fucntion is called from interrupt context
 * mdp_lock is already held at up stream (mdss_irq_handler)
 * therefore spin_lock(&mdp_lock) is not allowed here
 *
*/
void mdss_mdp_irq_disable_nosync(u32 intr_type, u32 intf_num)
{
	u32 irq;
	struct mdss_data_type *mdata = mdss_mdp_get_mdata();

	irq = mdss_mdp_irq_mask(intr_type, intf_num);

	if (!(mdata->mdp_irq_mask & irq)) {
		pr_warn("MDSS MDP IRQ-%x is NOT set, mask=%x\n",
				irq, mdata->mdp_irq_mask);
	} else {
		mdata->mdp_irq_mask &= ~irq;
		writel_relaxed(mdata->mdp_irq_mask, mdata->mdp_base +
			MDSS_MDP_REG_INTR_EN);
		if ((mdata->mdp_irq_mask == 0) &&
			(mdata->mdp_hist_irq_mask == 0))
			mdss_disable_irq_nosync(&mdss_mdp_hw);
	}
}

static int mdss_mdp_clk_update(u32 clk_idx, u32 enable)
{
	int ret = -ENODEV;
	struct clk *clk = mdss_mdp_get_clk(clk_idx);

	if (clk) {
		pr_debug("clk=%d en=%d\n", clk_idx, enable);
		if (enable) {
			if (clk_idx == MDSS_CLK_MDP_VSYNC)
				clk_set_rate(clk, 19200000);
			ret = clk_prepare_enable(clk);
		} else {
			clk_disable_unprepare(clk);
			ret = 0;
		}
	}
	return ret;
}

int mdss_mdp_vsync_clk_enable(int enable)
{
	int ret = 0;
	pr_debug("clk enable=%d\n", enable);
	mutex_lock(&mdp_clk_lock);
	if (mdss_res->vsync_ena != enable) {
		mdss_res->vsync_ena = enable;
		ret = mdss_mdp_clk_update(MDSS_CLK_MDP_VSYNC, enable);
	}
	mutex_unlock(&mdp_clk_lock);
	return ret;
}

void mdss_mdp_set_clk_rate(unsigned long rate)
{
	struct mdss_data_type *mdata = mdss_res;
	unsigned long clk_rate;
	struct clk *clk = mdss_mdp_get_clk(MDSS_CLK_MDP_SRC);
	unsigned long min_clk_rate;

	min_clk_rate = max(rate, mdata->perf_tune.min_mdp_clk);

	if (clk) {
		mutex_lock(&mdp_clk_lock);
		if (min_clk_rate < mdata->max_mdp_clk_rate)
			clk_rate = clk_round_rate(clk, min_clk_rate);
		else
			clk_rate = mdata->max_mdp_clk_rate;
		if (IS_ERR_VALUE(clk_rate)) {
			pr_err("unable to round rate err=%ld\n", clk_rate);
		} else if (clk_rate != clk_get_rate(clk)) {
			if (IS_ERR_VALUE(clk_set_rate(clk, clk_rate)))
				pr_err("clk_set_rate failed\n");
			else
				pr_debug("mdp clk rate=%lu\n", clk_rate);
		}
		mutex_unlock(&mdp_clk_lock);
	} else {
		pr_err("mdp src clk not setup properly\n");
	}
}

unsigned long mdss_mdp_get_clk_rate(u32 clk_idx)
{
	unsigned long clk_rate = 0;
	struct clk *clk = mdss_mdp_get_clk(clk_idx);
	mutex_lock(&mdp_clk_lock);
	if (clk)
		clk_rate = clk_get_rate(clk);
	mutex_unlock(&mdp_clk_lock);

	return clk_rate;
}

int mdss_iommu_ctrl(int enable)
{
	struct mdss_data_type *mdata = mdss_mdp_get_mdata();
	int rc = 0;

	mutex_lock(&mdp_iommu_lock);
	pr_debug("%pS: enable %d mdata->iommu_ref_cnt %d\n",
		__builtin_return_address(0), enable, mdata->iommu_ref_cnt);

	if (enable) {

		if (mdata->iommu_ref_cnt == 0)
			rc = mdss_iommu_attach(mdata);
		mdata->iommu_ref_cnt++;
	} else {
		if (mdata->iommu_ref_cnt) {
			mdata->iommu_ref_cnt--;
			if (mdata->iommu_ref_cnt == 0)
				rc = mdss_iommu_dettach(mdata);
		} else {
			pr_err("unbalanced iommu ref\n");
		}
	}
	mutex_unlock(&mdp_iommu_lock);

	if (IS_ERR_VALUE(rc))
		return rc;
	else
		return mdata->iommu_ref_cnt;
}

/**
 * mdss_mdp_idle_pc_restore() - Restore MDSS settings when exiting idle pc
 *
 * MDSS GDSC can be voted off during idle-screen usecase for MIPI DSI command
 * mode displays, referred to as MDSS idle power collapse. Upon subsequent
 * frame update, MDSS GDSC needs to turned back on and hw state needs to be
 * restored.
 */
static int mdss_mdp_idle_pc_restore(void)
{
	struct mdss_data_type *mdata = mdss_mdp_get_mdata();
	int rc = 0;

	mutex_lock(&mdp_fs_idle_pc_lock);
	if (!mdata->idle_pc) {
		pr_debug("no idle pc, no need to restore\n");
		goto end;
	}

	pr_debug("called from %pS\n", __builtin_return_address(0));
	rc = mdss_iommu_ctrl(1);
	if (IS_ERR_VALUE(rc)) {
		pr_err("mdss iommu attach failed rc=%d\n", rc);
		goto end;
	}
	mdss_hw_init(mdata);
	mdss_iommu_ctrl(0);
	mdss_mdp_ctl_restore();
	mdata->idle_pc = false;

end:
	mutex_unlock(&mdp_fs_idle_pc_lock);
	return rc;
}

/**
 * mdss_bus_bandwidth_ctrl() -- place bus bandwidth request
 * @enable:	value of enable or disable
 *
 * Function place bus bandwidth request to allocate saved bandwidth
 * if enabled or free bus bandwidth allocation if disabled.
 * Bus bandwidth is required by mdp.For dsi, it only requires to send
 * dcs coammnd. It returns error if bandwidth request fails.
 */
void mdss_bus_bandwidth_ctrl(int enable)
{
	struct mdss_data_type *mdata = mdss_mdp_get_mdata();
	static int bus_bw_cnt;
	int changed = 0;

	mutex_lock(&bus_bw_lock);
	if (enable) {
		if (bus_bw_cnt == 0)
			changed++;
		bus_bw_cnt++;
	} else {
		if (bus_bw_cnt) {
			bus_bw_cnt--;
			if (bus_bw_cnt == 0)
				changed++;
		} else {
			pr_err("Can not be turned off\n");
		}
	}

	pr_debug("bw_cnt=%d changed=%d enable=%d\n",
			bus_bw_cnt, changed, enable);

	if (changed) {
		if (!enable) {
			msm_bus_scale_client_update_request(
				mdata->bus_hdl, 0);
			pm_runtime_put(&mdata->pdev->dev);
		} else {
			pm_runtime_get_sync(&mdata->pdev->dev);
			msm_bus_scale_client_update_request(
				mdata->bus_hdl, mdata->curr_bw_uc_idx);
		}
	}

	mutex_unlock(&bus_bw_lock);
}
EXPORT_SYMBOL(mdss_bus_bandwidth_ctrl);

void mdss_mdp_clk_ctrl(int enable)
{
	struct mdss_data_type *mdata = mdss_mdp_get_mdata();
	static int mdp_clk_cnt;
	int changed = 0;

	mutex_lock(&mdp_clk_lock);
	if (enable) {
		if (mdp_clk_cnt == 0)
			changed++;
		mdp_clk_cnt++;
	} else {
		if (mdp_clk_cnt) {
			mdp_clk_cnt--;
			if (mdp_clk_cnt == 0)
				changed++;
		} else {
			pr_err("Can not be turned off\n");
		}
	}

	MDSS_XLOG(mdp_clk_cnt, changed, enable, current->pid);
	pr_debug("%s: clk_cnt=%d changed=%d enable=%d\n",
			__func__, mdp_clk_cnt, changed, enable);

	if (changed) {
		if (enable)
			pm_runtime_get_sync(&mdata->pdev->dev);

		mdata->clk_ena = enable;
		mdss_mdp_clk_update(MDSS_CLK_AHB, enable);
		mdss_mdp_clk_update(MDSS_CLK_AXI, enable);
		mdss_mdp_clk_update(MDSS_CLK_MDP_CORE, enable);
		mdss_mdp_clk_update(MDSS_CLK_MDP_LUT, enable);
		if (mdata->vsync_ena)
			mdss_mdp_clk_update(MDSS_CLK_MDP_VSYNC, enable);

		if (!enable)
			pm_runtime_put(&mdata->pdev->dev);
	}

	mutex_unlock(&mdp_clk_lock);

	if (enable && changed)
		mdss_mdp_idle_pc_restore();
}

static inline int mdss_mdp_irq_clk_register(struct mdss_data_type *mdata,
					    char *clk_name, int clk_idx)
{
	struct clk *tmp;
	if (clk_idx >= MDSS_MAX_CLK) {
		pr_err("invalid clk index %d\n", clk_idx);
		return -EINVAL;
	}

	tmp = devm_clk_get(&mdata->pdev->dev, clk_name);
	if (IS_ERR(tmp)) {
		pr_err("unable to get clk: %s\n", clk_name);
		return PTR_ERR(tmp);
	}

	mdata->mdp_clk[clk_idx] = tmp;
	return 0;
}

static int mdss_mdp_irq_clk_setup(struct mdss_data_type *mdata)
{
	int ret;

	ret = of_property_read_u32(mdata->pdev->dev.of_node,
			"qcom,max-clk-rate", &mdata->max_mdp_clk_rate);
	if (ret) {
		pr_err("failed to get max mdp clock rate\n");
		return ret;
	}

	pr_debug("max mdp clk rate=%d\n", mdata->max_mdp_clk_rate);

	ret = devm_request_irq(&mdata->pdev->dev, mdata->irq, mdss_irq_handler,
			 IRQF_DISABLED,	"MDSS", mdata);
	if (ret) {
		pr_err("mdp request_irq() failed!\n");
		return ret;
	}
	disable_irq(mdata->irq);

	mdata->fs = devm_regulator_get(&mdata->pdev->dev, "vdd");
	if (IS_ERR_OR_NULL(mdata->fs)) {
		mdata->fs = NULL;
		pr_err("unable to get gdsc regulator\n");
		return -EINVAL;
	}
	mdata->fs_ena = false;

	mdata->vdd_cx = devm_regulator_get(&mdata->pdev->dev,
				"vdd-cx");
	if (IS_ERR_OR_NULL(mdata->vdd_cx)) {
		pr_debug("unable to get CX reg. rc=%d\n",
					PTR_RET(mdata->vdd_cx));
		mdata->vdd_cx = NULL;
	}

	if (mdss_mdp_irq_clk_register(mdata, "bus_clk", MDSS_CLK_AXI) ||
	    mdss_mdp_irq_clk_register(mdata, "iface_clk", MDSS_CLK_AHB) ||
	    mdss_mdp_irq_clk_register(mdata, "core_clk_src",
				      MDSS_CLK_MDP_SRC) ||
	    mdss_mdp_irq_clk_register(mdata, "core_clk",
				      MDSS_CLK_MDP_CORE))
		return -EINVAL;

	/* lut_clk is not present on all MDSS revisions */
	mdss_mdp_irq_clk_register(mdata, "lut_clk", MDSS_CLK_MDP_LUT);

	/* vsync_clk is optional for non-smart panels */
	mdss_mdp_irq_clk_register(mdata, "vsync_clk", MDSS_CLK_MDP_VSYNC);

	mdss_mdp_set_clk_rate(MDP_CLK_DEFAULT_RATE);
	pr_debug("mdp clk rate=%ld\n", mdss_mdp_get_clk_rate(MDSS_CLK_MDP_SRC));

	return 0;
}

int mdss_iommu_attach(struct mdss_data_type *mdata)
{
	struct iommu_domain *domain;
	struct mdss_iommu_map_type *iomap;
	int i, rc = 0;

	MDSS_XLOG(mdata->iommu_attached);

	if (mdata->iommu_attached) {
		pr_debug("mdp iommu already attached\n");
		goto end;
	}

	for (i = 0; i < MDSS_IOMMU_MAX_DOMAIN; i++) {
		iomap = mdata->iommu_map + i;

		domain = msm_get_iommu_domain(iomap->domain_idx);
		if (!domain) {
			WARN(1, "could not attach iommu client %s to ctx %s\n",
				iomap->client_name, iomap->ctx_name);
			continue;
		}

		rc = iommu_attach_device(domain, iomap->ctx);
		if (rc) {
			WARN(1, "mdp::iommu device attach failed rc:%d\n", rc);
			for (i--; i >= 0; i--) {
				iomap = mdata->iommu_map + i;
				iommu_detach_device(domain, iomap->ctx);
			}
			goto end;
		}
	}

	mdata->iommu_attached = true;
end:
	return rc;
}

int mdss_iommu_dettach(struct mdss_data_type *mdata)
{
	struct iommu_domain *domain;
	struct mdss_iommu_map_type *iomap;
	int i;

	MDSS_XLOG(mdata->iommu_attached);

	if (!mdata->iommu_attached) {
		pr_debug("mdp iommu already dettached\n");
		return 0;
	}

	for (i = 0; i < MDSS_IOMMU_MAX_DOMAIN; i++) {
		iomap = mdata->iommu_map + i;

		domain = msm_get_iommu_domain(iomap->domain_idx);
		if (!domain) {
			pr_err("unable to get iommu domain(%d)\n",
				iomap->domain_idx);
			continue;
		}
		iommu_detach_device(domain, iomap->ctx);
	}

	mdata->iommu_attached = false;

	return 0;
}

int mdss_iommu_init(struct mdss_data_type *mdata)
{
	struct msm_iova_layout layout;
	struct iommu_domain *domain;
	struct mdss_iommu_map_type *iomap;
	int i;

	if (mdata->iommu_map) {
		pr_warn("iommu already initialized\n");
		return 0;
	}

	for (i = 0; i < MDSS_IOMMU_MAX_DOMAIN; i++) {
		iomap = &mdss_iommu_map[i];

		layout.client_name = iomap->client_name;
		layout.partitions = iomap->partitions;
		layout.npartitions = iomap->npartitions;
		layout.is_secure = (i == MDSS_IOMMU_DOMAIN_SECURE);

		iomap->domain_idx = msm_register_domain(&layout);
		if (IS_ERR_VALUE(iomap->domain_idx))
			return -EINVAL;

		domain = msm_get_iommu_domain(iomap->domain_idx);
		if (!domain) {
			pr_err("unable to get iommu domain(%d)\n",
				iomap->domain_idx);
			return -EINVAL;
		}

		iomap->ctx = msm_iommu_get_ctx(iomap->ctx_name);
		if (!iomap->ctx) {
			pr_warn("unable to get iommu ctx(%s)\n",
				iomap->ctx_name);
			return -EINVAL;
		}
	}

	mdata->iommu_map = mdss_iommu_map;

	return 0;
}

static void mdss_debug_enable_clock(int on)
{
	if (on)
		mdss_mdp_clk_ctrl(MDP_BLOCK_POWER_ON);
	else
		mdss_mdp_clk_ctrl(MDP_BLOCK_POWER_OFF);
}

static int mdss_mdp_debug_init(struct mdss_data_type *mdata)
{
	int rc;

	mdata->debug_inf.debug_enable_clock = mdss_debug_enable_clock;

	rc = mdss_debugfs_init(mdata);
	if (rc)
		return rc;

	rc = mdss_mdp_debugfs_init(mdata);
	if (rc) {
		mdss_debugfs_remove(mdata);
		return rc;
	}

	mdss_debug_register_io("mdp", &mdata->mdss_io);
	mdss_debug_register_io("vbif", &mdata->vbif_io);

	return 0;
}

static void mdss_mdp_hw_rev_caps_init(struct mdss_data_type *mdata)
{
	switch (mdata->mdp_rev) {
	case MDSS_MDP_HW_REV_105:
		mdata->max_target_zorder = MDSS_MDP_MAX_STAGE;
		mdata->max_cursor_size = 128;
		break;
	default:
		mdata->max_target_zorder = MDSS_MDP_STAGE_4;
		mdata->max_cursor_size = 64;
	}
}

static void mdss_hw_rev_init(struct mdss_data_type *mdata)
{
	if (mdata->mdp_rev)
		return;

	mdss_mdp_clk_ctrl(MDP_BLOCK_POWER_ON);
	mdata->mdp_rev = MDSS_REG_READ(mdata, MDSS_REG_HW_VERSION);
	pr_info_once("MDP Rev=%x\n", mdata->mdp_rev);
	mdss_mdp_hw_rev_caps_init(mdata);
	mdss_mdp_clk_ctrl(MDP_BLOCK_POWER_OFF);
}

/**
 * mdss_hw_init() - Initialize MDSS target specific register settings
 * @mdata: MDP private data
 *
 * Initialize basic MDSS hardware settings based on the board specific
 * parameters. This function does not explicitly turn on the MDP clocks
 * and so it must be called with the MDP clocks already enabled.
 */
int mdss_hw_init(struct mdss_data_type *mdata)
{
	int i, j;
	char *offset;
	struct mdss_mdp_pipe *vig;

	mdss_hw_rev_init(mdata);

	/* disable hw underrun recovery */
	writel_relaxed(0x0, mdata->mdp_base +
			MDSS_MDP_REG_VIDEO_INTF_UNDERFLOW_CTL);

	if (mdata->hw_settings) {
		struct mdss_hw_settings *hws = mdata->hw_settings;

		while (hws->reg) {
			writel_relaxed(hws->val, hws->reg);
			hws++;
		}
	}

	for (i = 0; i < mdata->ndspp; i++) {
		offset = mdata->mixer_intf[i].dspp_base +
				MDSS_MDP_REG_DSPP_HIST_LUT_BASE;
		for (j = 0; j < ENHIST_LUT_ENTRIES; j++)
			writel_relaxed(j, offset);

		/* swap */
		writel_relaxed(1, offset + 4);
	}
	vig = mdata->vig_pipes;
	for (i = 0; i < mdata->nvig_pipes; i++) {
		offset = vig[i].base +
			MDSS_MDP_REG_VIG_HIST_LUT_BASE;
		for (j = 0; j < ENHIST_LUT_ENTRIES; j++)
			writel_relaxed(j, offset);
		/* swap */
		writel_relaxed(1, offset + 16);
	}

	mdata->nmax_concurrent_ad_hw =
		(mdata->mdp_rev < MDSS_MDP_HW_REV_103) ? 1 : 2;

	if (mdata->mdp_rev == MDSS_MDP_HW_REV_200)
		for (i = 0; i < mdata->nvig_pipes; i++)
			mdss_mdp_hscl_init(&vig[i]);

	pr_debug("MDP hw init done\n");

	return 0;
}

static u32 mdss_mdp_res_init(struct mdss_data_type *mdata)
{
	u32 rc = 0;

	if (mdata->res_init) {
		pr_err("mdss resources already initialized\n");
		return -EPERM;
	}

	mdata->res_init = true;
	mdata->clk_ena = false;
	mdata->irq_mask = MDSS_MDP_DEFAULT_INTR_MASK;
	mdata->irq_ena = false;

	rc = mdss_mdp_irq_clk_setup(mdata);
	if (rc)
		return rc;

	mdata->hist_intr.req = 0;
	mdata->hist_intr.curr = 0;
	mdata->hist_intr.state = 0;
	spin_lock_init(&mdata->hist_intr.lock);

	mdata->iclient = msm_ion_client_create(mdata->pdev->name);
	if (IS_ERR_OR_NULL(mdata->iclient)) {
		pr_err("msm_ion_client_create() return error (%p)\n",
				mdata->iclient);
		mdata->iclient = NULL;
	}

	rc = mdss_iommu_init(mdata);

	return rc;
}

/**
 * mdss_mdp_footswitch_ctrl_splash() - clocks handoff for cont. splash screen
 * @on: 1 to start handoff, 0 to complete the handoff after first frame update
 *
 * MDSS Clocks and GDSC are already on during continous splash screen, but
 * increasing ref count will keep clocks from being turned off until handoff
 * has properly happend after frame update.
 */
void mdss_mdp_footswitch_ctrl_splash(int on)
{
	int ret;
	struct mdss_data_type *mdata = mdss_mdp_get_mdata();
	if (mdata != NULL) {
		if (on) {
			pr_debug("Enable MDP FS for splash.\n");
			mdata->handoff_pending = true;
			ret = regulator_enable(mdata->fs);
			if (ret)
				pr_err("Footswitch failed to enable\n");

			mdss_mdp_clk_ctrl(MDP_BLOCK_POWER_ON);
			mdss_hw_init(mdata);
		} else {
			pr_debug("Disable MDP FS for splash.\n");
			mdss_mdp_clk_ctrl(MDP_BLOCK_POWER_OFF);
			regulator_disable(mdata->fs);
			mdata->handoff_pending = false;
		}
	} else {
		pr_warn("mdss mdata not initialized\n");
	}
}

static int mdss_mdp_get_pan_intf(const char *pan_intf)
{
	int i, rc = MDSS_PANEL_INTF_INVALID;

	if (!pan_intf)
		return rc;

	for (i = 0; i < ARRAY_SIZE(pan_types); i++) {
		if (!strcmp(pan_intf, pan_types[i].name)) {
			rc = pan_types[i].type;
			break;
		}
	}
	return rc;
}

static int mdss_mdp_get_pan_cfg(struct mdss_panel_cfg *pan_cfg)
{
	char *t = NULL;
	char pan_intf_str[MDSS_MAX_PANEL_LEN];
	int rc, i, panel_len;
	char pan_name[MDSS_MAX_PANEL_LEN];

	if (!pan_cfg)
		return -EINVAL;

	if (mdss_mdp_panel[0] == '0') {
		pan_cfg->lk_cfg = false;
	} else if (mdss_mdp_panel[0] == '1') {
		pan_cfg->lk_cfg = true;
	} else {
		/* read from dt */
		pan_cfg->lk_cfg = true;
		pan_cfg->pan_intf = MDSS_PANEL_INTF_INVALID;
		return -EINVAL;
	}

	/* skip lk cfg and delimiter; ex: "0:" */
	strlcpy(pan_name, &mdss_mdp_panel[2], MDSS_MAX_PANEL_LEN);
	t = strnstr(pan_name, ":", MDSS_MAX_PANEL_LEN);
	if (!t) {
		pr_err("pan_name=[%s] invalid\n", pan_name);
		pan_cfg->pan_intf = MDSS_PANEL_INTF_INVALID;
		return -EINVAL;
	}

	for (i = 0; ((pan_name + i) < t) && (i < 4); i++)
		pan_intf_str[i] = *(pan_name + i);
	pan_intf_str[i] = 0;
	pr_debug("%d panel intf %s\n", __LINE__, pan_intf_str);
	/* point to the start of panel name */
	t = t + 1;
	strlcpy(&pan_cfg->arg_cfg[0], t, sizeof(pan_cfg->arg_cfg));
	pr_debug("%d: t=[%s] panel name=[%s]\n", __LINE__,
		t, pan_cfg->arg_cfg);

	panel_len = strlen(pan_cfg->arg_cfg);
	if (!panel_len) {
		pr_err("Panel name is invalid\n");
		pan_cfg->pan_intf = MDSS_PANEL_INTF_INVALID;
		return -EINVAL;
	}

	rc = mdss_mdp_get_pan_intf(pan_intf_str);
	pan_cfg->pan_intf = (rc < 0) ?  MDSS_PANEL_INTF_INVALID : rc;
	return 0;
}

static int mdss_mdp_parse_dt_pan_intf(struct platform_device *pdev)
{
	int rc;
	struct mdss_data_type *mdata = platform_get_drvdata(pdev);
	const char *prim_intf = NULL;

	rc = of_property_read_string(pdev->dev.of_node,
				"qcom,mdss-pref-prim-intf", &prim_intf);
	if (rc)
		return -ENODEV;

	rc = mdss_mdp_get_pan_intf(prim_intf);
	if (rc < 0) {
		mdata->pan_cfg.pan_intf = MDSS_PANEL_INTF_INVALID;
	} else {
		mdata->pan_cfg.pan_intf = rc;
		rc = 0;
	}
	return rc;
}

static int mdss_mdp_get_cmdline_config(struct platform_device *pdev)
{
	int rc, len = 0;
	int *intf_type;
	char *panel_name;
	struct mdss_panel_cfg *pan_cfg;
	struct mdss_data_type *mdata = platform_get_drvdata(pdev);

	mdata->pan_cfg.arg_cfg[MDSS_MAX_PANEL_LEN] = 0;
	pan_cfg = &mdata->pan_cfg;
	panel_name = &pan_cfg->arg_cfg[0];
	intf_type = &pan_cfg->pan_intf;

	/* reads from dt by default */
	pan_cfg->lk_cfg = true;

	len = strlen(mdss_mdp_panel);

	if (len > 0) {
		rc = mdss_mdp_get_pan_cfg(pan_cfg);
		if (!rc) {
			pan_cfg->init_done = true;
			return rc;
		}
	}

	rc = mdss_mdp_parse_dt_pan_intf(pdev);
	/* if pref pan intf is not present */
	if (rc)
		pr_err("unable to parse device tree for pan intf\n");
	else
		pan_cfg->init_done = true;

	return rc;
}

static ssize_t mdss_mdp_show_capabilities(struct device *dev,
		struct device_attribute *attr, char *buf)
{
	struct mdss_data_type *mdata = dev_get_drvdata(dev);
	size_t len = PAGE_SIZE;
	int cnt = 0;

#define SPRINT(fmt, ...) \
		(cnt += scnprintf(buf + cnt, len - cnt, fmt, ##__VA_ARGS__))

	mdss_hw_rev_init(mdata);

	SPRINT("mdp_version=5\n");
	SPRINT("hw_rev=%d\n", mdata->mdp_rev);
	SPRINT("rgb_pipes=%d\n", mdata->nrgb_pipes);
	SPRINT("vig_pipes=%d\n", mdata->nvig_pipes);
	SPRINT("dma_pipes=%d\n", mdata->ndma_pipes);
	SPRINT("blending_stages=%d\n", mdata->max_target_zorder);
	SPRINT("cursor_pipes=%d\n", mdata->ncursor_pipes);
	SPRINT("smp_count=%d\n", mdata->smp_mb_cnt);
	SPRINT("smp_size=%d\n", mdata->smp_mb_size);
	SPRINT("smp_mb_per_pipe=%d\n", mdata->smp_mb_per_pipe);
	SPRINT("max_downscale_ratio=%d\n", MAX_DOWNSCALE_RATIO);
	SPRINT("max_upscale_ratio=%d\n", MAX_UPSCALE_RATIO);
	if (mdata->max_bw_low)
		SPRINT("max_bandwidth_low=%u\n", mdata->max_bw_low);
	if (mdata->max_bw_high)
		SPRINT("max_bandwidth_high=%u\n", mdata->max_bw_high);
	SPRINT("features=");
	if (mdata->has_bwc)
		SPRINT(" bwc");
	if (mdata->has_decimation)
		SPRINT(" decimation");
	if (mdata->highest_bank_bit)
		SPRINT(" tile_format");
	if (mdata->has_non_scalar_rgb)
		SPRINT(" non_scalar_rgb");
	if (mdata->has_src_split)
		SPRINT(" src_split");
	if (mdata->max_mixer_width)
		SPRINT(" max_mixer_width");
	SPRINT("\n");

	return cnt;
}

static DEVICE_ATTR(caps, S_IRUGO, mdss_mdp_show_capabilities, NULL);

static struct attribute *mdp_fs_attrs[] = {
	&dev_attr_caps.attr,
	NULL
};

static struct attribute_group mdp_fs_attr_group = {
	.attrs = mdp_fs_attrs
};

static int mdss_mdp_register_sysfs(struct mdss_data_type *mdata)
{
	struct device *dev = &mdata->pdev->dev;
	int rc;

	rc = sysfs_create_group(&dev->kobj, &mdp_fs_attr_group);

	return rc;
}

static int mdss_mdp_probe(struct platform_device *pdev)
{
	struct resource *res;
	int rc;
	struct mdss_data_type *mdata;

	if (!pdev->dev.of_node) {
		pr_err("MDP driver only supports device tree probe\n");
		return -ENOTSUPP;
	}

	if (mdss_res) {
		pr_err("MDP already initialized\n");
		return -EINVAL;
	}

	mdata = devm_kzalloc(&pdev->dev, sizeof(*mdata), GFP_KERNEL);
	if (mdata == NULL)
		return -ENOMEM;

	pdev->id = 0;
	mdata->pdev = pdev;
	platform_set_drvdata(pdev, mdata);
	mdss_res = mdata;
	mutex_init(&mdata->reg_lock);
	atomic_set(&mdata->sd_client_count, 0);
	atomic_set(&mdata->active_intf_cnt, 0);

	rc = msm_dss_ioremap_byname(pdev, &mdata->mdss_io, "mdp_phys");
	if (rc) {
		pr_err("unable to map MDP base\n");
		goto probe_done;
	}
	pr_debug("MDSS HW Base addr=0x%x len=0x%x\n",
		(int) (unsigned long) mdata->mdss_io.base,
		mdata->mdss_io.len);

	rc = msm_dss_ioremap_byname(pdev, &mdata->vbif_io, "vbif_phys");
	if (rc) {
		pr_err("unable to map MDSS VBIF base\n");
		goto probe_done;
	}
	pr_debug("MDSS VBIF HW Base addr=0x%x len=0x%x\n",
		(int) (unsigned long) mdata->vbif_io.base,
		mdata->vbif_io.len);

	res = platform_get_resource(pdev, IORESOURCE_IRQ, 0);
	if (!res) {
		pr_err("unable to get MDSS irq\n");
		rc = -ENOMEM;
		goto probe_done;
	}
	mdata->irq = res->start;
	mdss_mdp_hw.ptr = mdata;

	/*populate hw iomem base info from device tree*/
	rc = mdss_mdp_parse_dt(pdev);
	if (rc) {
		pr_err("unable to parse device tree\n");
		goto probe_done;
	}

	rc = mdss_mdp_get_cmdline_config(pdev);
	if (rc) {
		pr_err("Error in panel override:rc=[%d]\n", rc);
		goto probe_done;
	}

	rc = mdss_mdp_res_init(mdata);
	if (rc) {
		pr_err("unable to initialize mdss mdp resources\n");
		goto probe_done;
	}
	rc = mdss_mdp_pp_init(&pdev->dev);
	if (rc) {
		pr_err("unable to initialize mdss pp resources\n");
		goto probe_done;
	}
	rc = mdss_mdp_bus_scale_register(mdata);
	if (rc) {
		pr_err("unable to register bus scaling\n");
		goto probe_done;
	}

	rc = mdss_mdp_debug_init(mdata);
	if (rc) {
		pr_err("unable to initialize mdp debugging\n");
		goto probe_done;
	}

	pm_runtime_set_suspended(&pdev->dev);
	pm_runtime_enable(&pdev->dev);
	if (!pm_runtime_enabled(&pdev->dev))
		mdss_mdp_footswitch_ctrl(mdata, true);

	rc = mdss_mdp_register_sysfs(mdata);
	if (rc)
		pr_err("unable to register mdp sysfs nodes\n");

	rc = mdss_fb_register_mdp_instance(&mdp5);
	if (rc)
		pr_err("unable to register mdp instance\n");

	rc = mdss_register_irq(&mdss_mdp_hw);
	if (rc)
		pr_err("mdss_register_irq failed.\n");

probe_done:
	if (IS_ERR_VALUE(rc)) {
		mdss_mdp_hw.ptr = NULL;
		mdss_mdp_pp_term(&pdev->dev);
		mutex_destroy(&mdata->reg_lock);
		mdss_res = NULL;
	}

	return rc;
}

static void mdss_mdp_parse_dt_regs_array(const u32 *arr, struct dss_io_data *io,
	struct mdss_hw_settings *hws, int count)
{
	u32 len, reg;
	int i;

	if (!arr)
		return;

	for (i = 0, len = count * 2; i < len; i += 2) {
		reg = be32_to_cpu(arr[i]);
		if (reg >= io->len)
			continue;

		hws->reg = io->base + reg;
		hws->val = be32_to_cpu(arr[i + 1]);
		pr_debug("reg: 0x%04x=0x%08x\n", reg, hws->val);
		hws++;
	}
}

int mdss_mdp_parse_dt_hw_settings(struct platform_device *pdev)
{
	struct mdss_data_type *mdata = platform_get_drvdata(pdev);
	struct mdss_hw_settings *hws;
	const u32 *vbif_arr, *mdp_arr;
	int vbif_len, mdp_len;

	vbif_arr = of_get_property(pdev->dev.of_node, "qcom,vbif-settings",
			&vbif_len);
	if (!vbif_arr || (vbif_len & 1)) {
		pr_warn("MDSS VBIF settings not found\n");
		vbif_len = 0;
	}
	vbif_len /= 2 * sizeof(u32);

	mdp_arr = of_get_property(pdev->dev.of_node, "qcom,mdp-settings",
			&mdp_len);
	if (!mdp_arr || (mdp_len & 1)) {
		pr_warn("MDSS MDP settings not found\n");
		mdp_len = 0;
	}
	mdp_len /= 2 * sizeof(u32);

	if ((mdp_len + vbif_len) == 0)
		return 0;

	hws = devm_kzalloc(&pdev->dev, sizeof(*hws) * (vbif_len + mdp_len + 1),
			GFP_KERNEL);
	if (!hws)
		return -ENOMEM;

	mdss_mdp_parse_dt_regs_array(vbif_arr, &mdata->vbif_io,
			hws, vbif_len);
	mdss_mdp_parse_dt_regs_array(mdp_arr, &mdata->mdss_io,
		hws + vbif_len, mdp_len);

	mdata->hw_settings = hws;

	return 0;
}

static int mdss_mdp_parse_dt(struct platform_device *pdev)
{
	int rc, data;
	struct mdss_data_type *mdata = platform_get_drvdata(pdev);

	rc = mdss_mdp_parse_dt_hw_settings(pdev);
	if (rc) {
		pr_err("Error in device tree : hw settings\n");
		return rc;
	}

	rc = mdss_mdp_parse_dt_pipe(pdev);
	if (rc) {
		pr_err("Error in device tree : pipes\n");
		return rc;
	}

	rc = mdss_mdp_parse_dt_mixer(pdev);
	if (rc) {
		pr_err("Error in device tree : mixers\n");
		return rc;
	}

	rc = mdss_mdp_parse_dt_ctl(pdev);
	if (rc) {
		pr_err("Error in device tree : ctl\n");
		return rc;
	}

	rc = mdss_mdp_parse_dt_video_intf(pdev);
	if (rc) {
		pr_err("Error in device tree : ctl\n");
		return rc;
	}

	rc = mdss_mdp_parse_dt_smp(pdev);
	if (rc) {
		pr_err("Error in device tree : smp\n");
		return rc;
	}

	rc = mdss_mdp_parse_dt_prefill(pdev);
	if (rc) {
		pr_err("Error in device tree : prefill\n");
		return rc;
	}

	rc = mdss_mdp_parse_dt_misc(pdev);
	if (rc) {
		pr_err("Error in device tree : misc\n");
		return rc;
	}

	rc = mdss_mdp_parse_dt_ad_cfg(pdev);
	if (rc) {
		pr_err("Error in device tree : ad\n");
		return rc;
	}

	rc = mdss_mdp_parse_dt_bus_scale(pdev);
	if (rc) {
		pr_err("Error in device tree : bus scale\n");
		return rc;
	}

	/* Parse the mdp specific register base offset*/
	rc = of_property_read_u32(pdev->dev.of_node,
		"qcom,mdss-mdp-reg-offset", &data);
	if (rc) {
		pr_err("Error in device tree : mdp reg base\n");
		return rc;
	}
	mdata->mdp_base = mdata->mdss_io.base + data;
	return 0;
}

static void mdss_mdp_parse_dt_pipe_sw_reset(struct platform_device *pdev,
	u32 reg_off, char *prop_name, struct mdss_mdp_pipe *pipe_list,
	u32 npipes)
{
	size_t len;
	const u32 *arr;

	arr = of_get_property(pdev->dev.of_node, prop_name, (int *) &len);
	if (arr) {
		int i;

		len /= sizeof(u32);
		if (len != npipes) {
			pr_err("%s: invalid sw_reset entries req:%zu found:%d\n",
				prop_name, len, npipes);
			return;
		}

		for (i = 0; i < len; i++) {
			pipe_list[i].sw_reset.reg_off = reg_off;
			pipe_list[i].sw_reset.bit_off = be32_to_cpu(arr[i]);

			pr_debug("%s[%d]: sw_reset: reg_off:0x%x bit_off:%d\n",
				prop_name, i, reg_off, be32_to_cpu(arr[i]));
		}
	}
}

static int  mdss_mdp_parse_dt_pipe_clk_ctrl(struct platform_device *pdev,
	char *prop_name, struct mdss_mdp_pipe *pipe_list, u32 npipes)
{
	int rc = 0, temp;
	size_t len;
	const u32 *arr;

	arr = of_get_property(pdev->dev.of_node, prop_name, &temp);
	if (arr) {
		int i, j;
		len = (size_t) temp;
		len /= sizeof(u32);
		for (i = 0, j = 0; i < len; j++) {
			struct mdss_mdp_pipe *pipe = NULL;

			if (j >= npipes) {
				pr_err("invalid clk ctrl enries for prop: %s\n",
					prop_name);
				return -EINVAL;
			}

			pipe = &pipe_list[j];

			pipe->clk_ctrl.reg_off = be32_to_cpu(arr[i++]);
			pipe->clk_ctrl.bit_off = be32_to_cpu(arr[i++]);

			/* status register is next in line to ctrl register */
			pipe->clk_status.reg_off = pipe->clk_ctrl.reg_off + 4;
			pipe->clk_status.bit_off = be32_to_cpu(arr[i++]);

			pr_debug("%s[%d]: ctrl: reg_off: 0x%x bit_off: %d\n",
				prop_name, j, pipe->clk_ctrl.reg_off,
				pipe->clk_ctrl.bit_off);
			pr_debug("%s[%d]: status: reg_off: 0x%x bit_off: %d\n",
				prop_name, j, pipe->clk_status.reg_off,
				pipe->clk_status.bit_off);
		}
		if (j != npipes) {
			pr_err("%s: %d entries found. required %d\n",
				prop_name, j, npipes);
			for (i = 0; i < npipes; i++) {
				memset(&pipe_list[i].clk_ctrl, 0,
					sizeof(pipe_list[i].clk_ctrl));
				memset(&pipe_list[i].clk_status, 0,
					sizeof(pipe_list[i].clk_status));
			}
			rc = -EINVAL;
		}
	} else {
		pr_err("error mandatory property '%s' not found\n", prop_name);
		rc = -EINVAL;
	}

	return rc;
}

static void mdss_mdp_parse_dt_pipe_panic_ctrl(struct platform_device *pdev,
	char *prop_name, struct mdss_mdp_pipe *pipe_list, u32 npipes)
{
	int rc = 0;
	int i, j;
	size_t len;
	const u32 *arr;
	struct mdss_mdp_pipe *pipe = NULL;
	struct mdss_data_type *mdata = platform_get_drvdata(pdev);

	arr = of_get_property(pdev->dev.of_node, prop_name, (int *) &len);
	if (arr) {
		len /= sizeof(u32);
		for (i = 0, j = 0; i < len; j++) {
			if (j >= npipes) {
				pr_err("invalid panic ctrl enries for prop: %s\n",
					prop_name);
				goto error;
			}

			pipe = &pipe_list[j];
			pipe->panic_ctrl_ndx = be32_to_cpu(arr[i++]);
		}
		if (j != npipes) {
			pr_err("%s: %d entries found. required %d\n",
				prop_name, j, npipes);
			rc = -EINVAL;
			goto error;
		}
	} else {
		pr_debug("panic ctrl enabled but property '%s' not found\n",
								prop_name);
		rc = -EINVAL;
	}

error:
	if (rc)
		mdata->has_panic_ctrl = false;
}

static int mdss_mdp_parse_dt_pipe(struct platform_device *pdev)
{
	u32 npipes, dma_off;
	int rc = 0, i;
	u32 nfids = 0, setup_cnt = 0, len, nxids = 0;
	u32 *offsets = NULL, *ftch_id = NULL, *xin_id = NULL;
	u32 sw_reset_offset = 0;

	struct mdss_data_type *mdata = platform_get_drvdata(pdev);

	mdata->has_pixel_ram = !mdss_mdp_parse_dt_prop_len(pdev,
						"qcom,mdss-smp-data");

	mdata->nvig_pipes = mdss_mdp_parse_dt_prop_len(pdev,
				"qcom,mdss-pipe-vig-off");
	mdata->nrgb_pipes = mdss_mdp_parse_dt_prop_len(pdev,
				"qcom,mdss-pipe-rgb-off");
	mdata->ndma_pipes = mdss_mdp_parse_dt_prop_len(pdev,
				"qcom,mdss-pipe-dma-off");
	mdata->ncursor_pipes = mdss_mdp_parse_dt_prop_len(pdev,
				"qcom,mdss-pipe-cursor-off");

	npipes = mdata->nvig_pipes + mdata->nrgb_pipes + mdata->ndma_pipes;

	if (!mdata->has_pixel_ram) {
		nfids  += mdss_mdp_parse_dt_prop_len(pdev,
				"qcom,mdss-pipe-vig-fetch-id");
		nfids  += mdss_mdp_parse_dt_prop_len(pdev,
				"qcom,mdss-pipe-rgb-fetch-id");
		nfids  += mdss_mdp_parse_dt_prop_len(pdev,
				"qcom,mdss-pipe-dma-fetch-id");
		if (npipes != nfids) {
			pr_err("device tree err: unequal number of pipes and smp ids");
			return -EINVAL;
		}
	}

	nxids += mdss_mdp_parse_dt_prop_len(pdev, "qcom,mdss-pipe-vig-xin-id");
	nxids += mdss_mdp_parse_dt_prop_len(pdev, "qcom,mdss-pipe-rgb-xin-id");
	nxids += mdss_mdp_parse_dt_prop_len(pdev, "qcom,mdss-pipe-dma-xin-id");
	if (npipes != nxids) {
		pr_err("device tree err: unequal number of pipes and xin ids\n");
		return -EINVAL;
	}

	offsets = kzalloc(sizeof(u32) * npipes, GFP_KERNEL);
	if (!offsets) {
		pr_err("no mem assigned for offsets: kzalloc fail\n");
		return -ENOMEM;
	}

	ftch_id = kzalloc(sizeof(u32) * npipes, GFP_KERNEL);
	if (!ftch_id) {
		pr_err("no mem assigned for ftch_id: kzalloc fail\n");
		rc = -ENOMEM;
		goto ftch_alloc_fail;
	}

	xin_id = kzalloc(sizeof(u32) * nxids, GFP_KERNEL);
	if (!xin_id) {
		pr_err("no mem assigned for xin_id: kzalloc fail\n");
		rc = -ENOMEM;
		goto xin_alloc_fail;
	}

	mdata->vig_pipes = devm_kzalloc(&mdata->pdev->dev,
		sizeof(struct mdss_mdp_pipe) * mdata->nvig_pipes, GFP_KERNEL);
	if (!mdata->vig_pipes) {
		pr_err("no mem for vig_pipes: kzalloc fail\n");
		rc = -ENOMEM;
		goto vig_alloc_fail;
	}

	mdata->rgb_pipes = devm_kzalloc(&mdata->pdev->dev,
		sizeof(struct mdss_mdp_pipe) * mdata->nrgb_pipes, GFP_KERNEL);
	if (!mdata->rgb_pipes) {
		pr_err("no mem for rgb_pipes: kzalloc fail\n");
		rc = -ENOMEM;
		goto rgb_alloc_fail;
	}

	if (mdata->ndma_pipes) {
		mdata->dma_pipes = devm_kzalloc(&mdata->pdev->dev,
			sizeof(struct mdss_mdp_pipe) * mdata->ndma_pipes,
			GFP_KERNEL);
		if (!mdata->dma_pipes) {
			pr_err("no mem for dma_pipes: kzalloc fail\n");
			rc = -ENOMEM;
			goto dma_alloc_fail;
		}
	}

	if (nfids) {
		rc = mdss_mdp_parse_dt_handler(pdev,
			"qcom,mdss-pipe-vig-fetch-id", ftch_id,
			mdata->nvig_pipes);
		if (rc)
			goto parse_fail;
	}

	rc = mdss_mdp_parse_dt_handler(pdev, "qcom,mdss-pipe-vig-xin-id",
		xin_id, mdata->nvig_pipes);
	if (rc)
		goto parse_fail;

	rc = mdss_mdp_parse_dt_handler(pdev, "qcom,mdss-pipe-vig-off",
		offsets, mdata->nvig_pipes);
	if (rc)
		goto parse_fail;

	len = min_t(int, DEFAULT_TOTAL_VIG_PIPES, (int)mdata->nvig_pipes);
	rc = mdss_mdp_pipe_addr_setup(mdata, mdata->vig_pipes, offsets, ftch_id,
		xin_id, MDSS_MDP_PIPE_TYPE_VIG, MDSS_MDP_SSPP_VIG0, len, 0);
	if (rc)
		goto parse_fail;

	setup_cnt += len;

	if (nfids) {
		rc = mdss_mdp_parse_dt_handler(pdev,
			"qcom,mdss-pipe-rgb-fetch-id",
			ftch_id + mdata->nvig_pipes, mdata->nrgb_pipes);
		if (rc)
			goto parse_fail;
	}

	rc = mdss_mdp_parse_dt_handler(pdev, "qcom,mdss-pipe-rgb-xin-id",
		xin_id + mdata->nvig_pipes, mdata->nrgb_pipes);
	if (rc)
		goto parse_fail;

	rc = mdss_mdp_parse_dt_handler(pdev, "qcom,mdss-pipe-rgb-off",
		offsets + mdata->nvig_pipes, mdata->nrgb_pipes);
	if (rc)
		goto parse_fail;

	len = min_t(int, DEFAULT_TOTAL_RGB_PIPES, (int)mdata->nrgb_pipes);
	rc = mdss_mdp_pipe_addr_setup(mdata, mdata->rgb_pipes,
		offsets + mdata->nvig_pipes, ftch_id + mdata->nvig_pipes,
		xin_id + mdata->nvig_pipes, MDSS_MDP_PIPE_TYPE_RGB,
		MDSS_MDP_SSPP_RGB0, len, mdata->nvig_pipes);
	if (rc)
		goto parse_fail;

	setup_cnt += len;

	if (mdata->ndma_pipes) {
		dma_off = mdata->nvig_pipes + mdata->nrgb_pipes;

		if (nfids) {
			rc = mdss_mdp_parse_dt_handler(pdev,
				"qcom,mdss-pipe-dma-fetch-id",
				ftch_id + dma_off, mdata->ndma_pipes);
			if (rc)
				goto parse_fail;
		}

		rc = mdss_mdp_parse_dt_handler(pdev,
			"qcom,mdss-pipe-dma-xin-id",
			xin_id + dma_off, mdata->ndma_pipes);
		if (rc)
			goto parse_fail;

		rc = mdss_mdp_parse_dt_handler(pdev, "qcom,mdss-pipe-dma-off",
			offsets + dma_off, mdata->ndma_pipes);
		if (rc)
			goto parse_fail;

		len = mdata->ndma_pipes;
		rc = mdss_mdp_pipe_addr_setup(mdata, mdata->dma_pipes,
			offsets + dma_off, ftch_id + dma_off, xin_id + dma_off,
			MDSS_MDP_PIPE_TYPE_DMA, MDSS_MDP_SSPP_DMA0, len,
			mdata->nvig_pipes + mdata->nrgb_pipes);
		if (rc)
			goto parse_fail;

		setup_cnt += len;
	}

	if (mdata->nvig_pipes > DEFAULT_TOTAL_VIG_PIPES) {
		rc = mdss_mdp_pipe_addr_setup(mdata,
			mdata->vig_pipes + DEFAULT_TOTAL_VIG_PIPES,
			offsets + DEFAULT_TOTAL_VIG_PIPES,
			ftch_id + DEFAULT_TOTAL_VIG_PIPES,
			xin_id + DEFAULT_TOTAL_VIG_PIPES,
			MDSS_MDP_PIPE_TYPE_VIG, setup_cnt,
			mdata->nvig_pipes - DEFAULT_TOTAL_VIG_PIPES,
			DEFAULT_TOTAL_VIG_PIPES);
		if (rc)
			goto parse_fail;

		setup_cnt += mdata->nvig_pipes - DEFAULT_TOTAL_VIG_PIPES;
	}

	if (mdata->nrgb_pipes > DEFAULT_TOTAL_RGB_PIPES) {
		rc = mdss_mdp_pipe_addr_setup(mdata,
			mdata->rgb_pipes + DEFAULT_TOTAL_RGB_PIPES,
			offsets + mdata->nvig_pipes + DEFAULT_TOTAL_RGB_PIPES,
			ftch_id + mdata->nvig_pipes + DEFAULT_TOTAL_RGB_PIPES,
			xin_id + mdata->nvig_pipes + DEFAULT_TOTAL_RGB_PIPES,
			MDSS_MDP_PIPE_TYPE_RGB, setup_cnt,
			mdata->nrgb_pipes - DEFAULT_TOTAL_RGB_PIPES,
			mdata->nvig_pipes + DEFAULT_TOTAL_RGB_PIPES);
		if (rc)
			goto parse_fail;

		setup_cnt += mdata->nrgb_pipes - DEFAULT_TOTAL_RGB_PIPES;
	}

	rc = mdss_mdp_parse_dt_pipe_clk_ctrl(pdev,
		"qcom,mdss-pipe-vig-clk-ctrl-offsets", mdata->vig_pipes,
		mdata->nvig_pipes);
	if (rc)
		goto parse_fail;

	rc = mdss_mdp_parse_dt_pipe_clk_ctrl(pdev,
		"qcom,mdss-pipe-rgb-clk-ctrl-offsets", mdata->rgb_pipes,
		mdata->nrgb_pipes);
	if (rc)
		goto parse_fail;

	if (mdata->ndma_pipes) {
		rc = mdss_mdp_parse_dt_pipe_clk_ctrl(pdev,
			"qcom,mdss-pipe-dma-clk-ctrl-offsets", mdata->dma_pipes,
			mdata->ndma_pipes);
		if (rc)
			goto parse_fail;
	}

	mdss_mdp_parse_dt_handler(pdev, "qcom,mdss-pipe-sw-reset-off",
		&sw_reset_offset, 1);
	if (sw_reset_offset) {
		mdss_mdp_parse_dt_pipe_sw_reset(pdev, sw_reset_offset,
			"qcom,mdss-pipe-vig-sw-reset-map", mdata->vig_pipes,
			mdata->nvig_pipes);
		mdss_mdp_parse_dt_pipe_sw_reset(pdev, sw_reset_offset,
			"qcom,mdss-pipe-rgb-sw-reset-map", mdata->rgb_pipes,
			mdata->nrgb_pipes);
		mdss_mdp_parse_dt_pipe_sw_reset(pdev, sw_reset_offset,
			"qcom,mdss-pipe-dma-sw-reset-map", mdata->dma_pipes,
			mdata->ndma_pipes);
	}

	mdata->has_panic_ctrl = of_property_read_bool(pdev->dev.of_node,
		"qcom,mdss-has-panic-ctrl");
	if (mdata->has_panic_ctrl) {
		mdss_mdp_parse_dt_pipe_panic_ctrl(pdev,
			"qcom,mdss-pipe-vig-panic-ctrl-offsets",
				mdata->vig_pipes, mdata->nvig_pipes);
		mdss_mdp_parse_dt_pipe_panic_ctrl(pdev,
			"qcom,mdss-pipe-rgb-panic-ctrl-offsets",
				mdata->rgb_pipes, mdata->nrgb_pipes);
		mdss_mdp_parse_dt_pipe_panic_ctrl(pdev,
			"qcom,mdss-pipe-dma-panic-ctrl-offsets",
				mdata->dma_pipes, mdata->ndma_pipes);
	}

	if (mdata->ncursor_pipes) {
		mdata->cursor_pipes = devm_kzalloc(&mdata->pdev->dev,
			sizeof(struct mdss_mdp_pipe) * mdata->nvig_pipes,
			GFP_KERNEL);

		if (!mdata->cursor_pipes) {
			pr_err("no mem for cursor_pipes: kzalloc fail\n");
			rc = -ENOMEM;
			goto cursor_alloc_fail;
		}
		rc = mdss_mdp_parse_dt_handler(pdev,
			"qcom,mdss-pipe-cursor-off", offsets,
			mdata->ncursor_pipes);
		if (rc)
			goto parse_fail;

		rc = mdss_mdp_parse_dt_handler(pdev,
			"qcom,mdss-pipe-dma-xin-id", xin_id,
			mdata->ncursor_pipes);
		if (rc)
			goto parse_fail;
		/* set the fetch id to an invalid value */
		for (i = 0; i < mdata->ncursor_pipes; i++)
			ftch_id[i] = -1;
		rc = mdss_mdp_pipe_addr_setup(mdata, mdata->cursor_pipes,
			offsets, ftch_id, xin_id, MDSS_MDP_PIPE_TYPE_CURSOR,
			MDSS_MDP_SSPP_CURSOR0, mdata->ncursor_pipes, 0);
		if (rc)
			goto parse_fail;
		pr_info("dedicated vp cursors detected, num=%d\n",
			mdata->ncursor_pipes);
	}
	goto parse_done;

parse_fail:
	kfree(mdata->cursor_pipes);
cursor_alloc_fail:
	kfree(mdata->dma_pipes);
dma_alloc_fail:
	kfree(mdata->rgb_pipes);
rgb_alloc_fail:
	kfree(mdata->vig_pipes);
parse_done:
vig_alloc_fail:
	kfree(xin_id);
xin_alloc_fail:
	kfree(ftch_id);
ftch_alloc_fail:
	kfree(offsets);
	return rc;
}

static int mdss_mdp_parse_dt_mixer(struct platform_device *pdev)
{

	u32 nmixers, npingpong;
	int rc = 0;
	u32 *mixer_offsets = NULL, *dspp_offsets = NULL,
	    *pingpong_offsets = NULL;

	struct mdss_data_type *mdata = platform_get_drvdata(pdev);

	mdata->nmixers_intf = mdss_mdp_parse_dt_prop_len(pdev,
				"qcom,mdss-mixer-intf-off");
	mdata->nmixers_wb = mdss_mdp_parse_dt_prop_len(pdev,
				"qcom,mdss-mixer-wb-off");
	mdata->ndspp = mdss_mdp_parse_dt_prop_len(pdev,
				"qcom,mdss-dspp-off");
	npingpong = mdss_mdp_parse_dt_prop_len(pdev,
				"qcom,mdss-pingpong-off");
	nmixers = mdata->nmixers_intf + mdata->nmixers_wb;

	rc = of_property_read_u32(pdev->dev.of_node,
			"qcom,max-mixer-width", &mdata->max_mixer_width);
	if (rc) {
		pr_err("device tree err: failed to get max mixer width\n");
		return -EINVAL;
	}

	if (mdata->nmixers_intf < mdata->ndspp) {
		pr_err("device tree err: no of dspp are greater than intf mixers\n");
		return -EINVAL;
	}

	if (mdata->nmixers_intf != npingpong) {
		pr_err("device tree err: unequal no of pingpong and intf mixers\n");
		return -EINVAL;
	}

	mixer_offsets = kzalloc(sizeof(u32) * nmixers, GFP_KERNEL);
	if (!mixer_offsets) {
		pr_err("no mem assigned: kzalloc fail\n");
		return -ENOMEM;
	}

	dspp_offsets = kzalloc(sizeof(u32) * mdata->ndspp, GFP_KERNEL);
	if (!dspp_offsets) {
		pr_err("no mem assigned: kzalloc fail\n");
		rc = -ENOMEM;
		goto dspp_alloc_fail;
	}
	pingpong_offsets = kzalloc(sizeof(u32) * npingpong, GFP_KERNEL);
	if (!pingpong_offsets) {
		pr_err("no mem assigned: kzalloc fail\n");
		rc = -ENOMEM;
		goto pingpong_alloc_fail;
	}

	rc = mdss_mdp_parse_dt_handler(pdev, "qcom,mdss-mixer-intf-off",
		mixer_offsets, mdata->nmixers_intf);
	if (rc)
		goto parse_done;

	rc = mdss_mdp_parse_dt_handler(pdev, "qcom,mdss-mixer-wb-off",
		mixer_offsets + mdata->nmixers_intf, mdata->nmixers_wb);
	if (rc)
		goto parse_done;

	rc = mdss_mdp_parse_dt_handler(pdev, "qcom,mdss-dspp-off",
		dspp_offsets, mdata->ndspp);
	if (rc)
		goto parse_done;

	rc = mdss_mdp_parse_dt_handler(pdev, "qcom,mdss-pingpong-off",
		pingpong_offsets, npingpong);
	if (rc)
		goto parse_done;

	rc = mdss_mdp_mixer_addr_setup(mdata, mixer_offsets,
			dspp_offsets, pingpong_offsets,
			MDSS_MDP_MIXER_TYPE_INTF, mdata->nmixers_intf);
	if (rc)
		goto parse_done;

	rc = mdss_mdp_mixer_addr_setup(mdata, mixer_offsets +
			mdata->nmixers_intf, NULL, NULL,
			MDSS_MDP_MIXER_TYPE_WRITEBACK, mdata->nmixers_wb);
	if (rc)
		goto parse_done;

parse_done:
	kfree(pingpong_offsets);
pingpong_alloc_fail:
	kfree(dspp_offsets);
dspp_alloc_fail:
	kfree(mixer_offsets);

	return rc;
}

static int mdss_mdp_parse_dt_ctl(struct platform_device *pdev)
{
	int rc = 0;
	u32 *ctl_offsets = NULL, *wb_offsets = NULL;

	struct mdss_data_type *mdata = platform_get_drvdata(pdev);

	mdata->nctl = mdss_mdp_parse_dt_prop_len(pdev,
			"qcom,mdss-ctl-off");
	mdata->nwb =  mdss_mdp_parse_dt_prop_len(pdev,
			"qcom,mdss-wb-off");

	if (mdata->nctl < mdata->nwb) {
		pr_err("device tree err: number of ctl greater than wb\n");
		rc = -EINVAL;
		goto parse_done;
	}

	ctl_offsets = kzalloc(sizeof(u32) * mdata->nctl, GFP_KERNEL);
	if (!ctl_offsets) {
		pr_err("no more mem for ctl offsets\n");
		return -ENOMEM;
	}

	wb_offsets = kzalloc(sizeof(u32) * mdata->nwb, GFP_KERNEL);
	if (!wb_offsets) {
		pr_err("no more mem for writeback offsets\n");
		rc = -ENOMEM;
		goto wb_alloc_fail;
	}

	rc = mdss_mdp_parse_dt_handler(pdev, "qcom,mdss-ctl-off",
		ctl_offsets, mdata->nctl);
	if (rc)
		goto parse_done;

	rc = mdss_mdp_parse_dt_handler(pdev, "qcom,mdss-wb-off",
		wb_offsets, mdata->nwb);
	if (rc)
		goto parse_done;

	rc = mdss_mdp_ctl_addr_setup(mdata, ctl_offsets, wb_offsets,
						 mdata->nctl);
	if (rc)
		goto parse_done;

parse_done:
	kfree(wb_offsets);
wb_alloc_fail:
	kfree(ctl_offsets);

	return rc;
}

static int mdss_mdp_parse_dt_video_intf(struct platform_device *pdev)
{
	struct mdss_data_type *mdata = platform_get_drvdata(pdev);
	u32 count;
	u32 *offsets;
	int rc;


	count = mdss_mdp_parse_dt_prop_len(pdev, "qcom,mdss-intf-off");
	if (count == 0)
		return -EINVAL;

	offsets = kzalloc(sizeof(u32) * count, GFP_KERNEL);
	if (!offsets) {
		pr_err("no mem assigned for video intf\n");
		return -ENOMEM;
	}

	rc = mdss_mdp_parse_dt_handler(pdev, "qcom,mdss-intf-off",
			offsets, count);
	if (rc)
		goto parse_fail;

	rc = mdss_mdp_video_addr_setup(mdata, offsets, count);
	if (rc)
		pr_err("unable to setup video interfaces\n");

parse_fail:
	kfree(offsets);

	return rc;
}

static int mdss_mdp_update_smp_map(struct platform_device *pdev,
		const u32 *data, int len, int pipe_cnt,
		struct mdss_mdp_pipe *pipes)
{
	struct mdss_data_type *mdata = platform_get_drvdata(pdev);
	int i, j, k;
	u32 cnt, mmb;

	len /= sizeof(u32);
	for (i = 0, k = 0; i < len; k++) {
		struct mdss_mdp_pipe *pipe = NULL;

		if (k >= pipe_cnt) {
			pr_err("invalid fixed mmbs\n");
			return -EINVAL;
		}

		pipe = &pipes[k];

		cnt = be32_to_cpu(data[i++]);
		if (cnt == 0)
			continue;

		for (j = 0; j < cnt; j++) {
			mmb = be32_to_cpu(data[i++]);
			if (mmb > mdata->smp_mb_cnt) {
				pr_err("overflow mmb:%d pipe:%d: max:%d\n",
						mmb, k, mdata->smp_mb_cnt);
				return -EINVAL;
			}
			set_bit(mmb, pipe->smp_map[0].fixed);
		}
		if (bitmap_intersects(pipe->smp_map[0].fixed,
					mdata->mmb_alloc_map,
					mdata->smp_mb_cnt)) {
			pr_err("overlapping fixed mmb map\n");
			return -EINVAL;
		}
		bitmap_or(mdata->mmb_alloc_map, pipe->smp_map[0].fixed,
				mdata->mmb_alloc_map, mdata->smp_mb_cnt);
	}
	return 0;
}

static int mdss_mdp_parse_dt_smp(struct platform_device *pdev)
{
	struct mdss_data_type *mdata = platform_get_drvdata(pdev);
	u32 num;
	u32 data[2];
	int rc, len;
	const u32 *arr;

	num = mdss_mdp_parse_dt_prop_len(pdev, "qcom,mdss-smp-data");
	/*
	 * This property is optional for targets with fix pixel ram. Rest
	 * must provide no. of smp and size of each block.
	 */
	if (!num)
		return 0;
	else if (num != 2)
		return -EINVAL;

	rc = mdss_mdp_parse_dt_handler(pdev, "qcom,mdss-smp-data", data, num);
	if (rc)
		return rc;

	rc = mdss_mdp_smp_setup(mdata, data[0], data[1]);

	if (rc) {
		pr_err("unable to setup smp data\n");
		return rc;
	}

	rc = of_property_read_u32(pdev->dev.of_node,
		"qcom,mdss-smp-mb-per-pipe", data);
	mdata->smp_mb_per_pipe = (!rc ? data[0] : 0);

	rc = 0;
	arr = of_get_property(pdev->dev.of_node,
			"qcom,mdss-pipe-rgb-fixed-mmb", &len);
	if (arr) {
		rc = mdss_mdp_update_smp_map(pdev, arr, len,
				mdata->nrgb_pipes, mdata->rgb_pipes);

		if (rc)
			pr_warn("unable to update smp map for RGB pipes\n");
	}

	arr = of_get_property(pdev->dev.of_node,
			"qcom,mdss-pipe-vig-fixed-mmb", &len);
	if (arr) {
		rc = mdss_mdp_update_smp_map(pdev, arr, len,
				mdata->nvig_pipes, mdata->vig_pipes);

		if (rc)
			pr_warn("unable to update smp map for VIG pipes\n");
	}
	return rc;
}

static void mdss_mdp_parse_dt_fudge_factors(struct platform_device *pdev,
	char *prop_name, struct mdss_fudge_factor *ff)
{
	int rc;
	u32 data[2] = {1, 1};

	rc = mdss_mdp_parse_dt_handler(pdev, prop_name, data, 2);
	if (rc) {
		pr_err("err reading %s\n", prop_name);
	} else {
		ff->numer = data[0];
		ff->denom = data[1];
	}
}

static int mdss_mdp_parse_dt_prefill(struct platform_device *pdev)
{
	struct mdss_data_type *mdata = platform_get_drvdata(pdev);
	struct mdss_prefill_data *prefill = &mdata->prefill_data;
	int rc;

	rc = of_property_read_u32(pdev->dev.of_node,
		"qcom,mdss-prefill-outstanding-buffer-bytes",
		&prefill->ot_bytes);
	if (rc) {
		pr_err("prefill outstanding buffer bytes not specified\n");
		return rc;
	}

	rc = of_property_read_u32(pdev->dev.of_node,
		"qcom,mdss-prefill-y-buffer-bytes", &prefill->y_buf_bytes);
	if (rc) {
		pr_err("prefill y buffer bytes not specified\n");
		return rc;
	}

	rc = of_property_read_u32(pdev->dev.of_node,
		"qcom,mdss-prefill-scaler-buffer-lines-bilinear",
		&prefill->y_scaler_lines_bilinear);
	if (rc) {
		pr_err("prefill scaler lines for bilinear not specified\n");
		return rc;
	}

	rc = of_property_read_u32(pdev->dev.of_node,
		"qcom,mdss-prefill-scaler-buffer-lines-caf",
		&prefill->y_scaler_lines_caf);
	if (rc) {
		pr_debug("prefill scaler lines for caf not specified\n");
		return rc;
	}

	rc = of_property_read_u32(pdev->dev.of_node,
		"qcom,mdss-prefill-post-scaler-buffer-pixels",
		&prefill->post_scaler_pixels);
	if (rc) {
		pr_err("prefill post scaler buffer pixels not specified\n");
		return rc;
	}

	rc = of_property_read_u32(pdev->dev.of_node,
		"qcom,mdss-prefill-pingpong-buffer-pixels",
		&prefill->pp_pixels);
	if (rc) {
		pr_err("prefill pingpong buffer lines not specified\n");
		return rc;
	}

	rc = of_property_read_u32(pdev->dev.of_node,
		"qcom,mdss-prefill-fbc-lines", &prefill->fbc_lines);
	if (rc) {
		pr_err("prefill FBC lines not specified\n");
		return rc;
	}

	return 0;
}

static void mdss_mdp_parse_vbif_qos(struct platform_device *pdev)
{
	struct mdss_data_type *mdata = platform_get_drvdata(pdev);
	int rc;

	mdata->npriority_lvl = mdss_mdp_parse_dt_prop_len(pdev,
			"qcom,mdss-vbif-qos-rt-setting");
	if (mdata->npriority_lvl == MDSS_VBIF_QOS_REMAP_ENTRIES) {
		mdata->vbif_rt_qos = kzalloc(sizeof(u32) *
				mdata->npriority_lvl, GFP_KERNEL);
		if (!mdata->vbif_rt_qos) {
			pr_err("no memory for real time qos_priority\n");
			return;
		}

		rc = mdss_mdp_parse_dt_handler(pdev,
			"qcom,mdss-vbif-qos-rt-setting",
				mdata->vbif_rt_qos, mdata->npriority_lvl);
		if (rc) {
			pr_debug("rt setting not found\n");
			return;
		}
	} else {
		mdata->npriority_lvl = 0;
		pr_debug("Invalid or no vbif qos rt setting\n");
		return;
	}

	mdata->npriority_lvl = mdss_mdp_parse_dt_prop_len(pdev,
			"qcom,mdss-vbif-qos-nrt-setting");
	if (mdata->npriority_lvl == MDSS_VBIF_QOS_REMAP_ENTRIES) {
		mdata->vbif_nrt_qos = kzalloc(sizeof(u32) *
				mdata->npriority_lvl, GFP_KERNEL);
		if (!mdata->vbif_nrt_qos) {
			pr_err("no memory for non real time qos_priority\n");
			return;
		}

		rc = mdss_mdp_parse_dt_handler(pdev,
			"qcom,mdss-vbif-qos-nrt-setting", mdata->vbif_nrt_qos,
				mdata->npriority_lvl);
		if (rc) {
			pr_debug("nrt setting not found\n");
			return;
		}
	} else {
		mdata->npriority_lvl = 0;
		pr_debug("Invalid or no vbif qos nrt seting\n");
	}
}

static int mdss_mdp_parse_dt_misc(struct platform_device *pdev)
{
	struct mdss_data_type *mdata = platform_get_drvdata(pdev);
	u32 data;
	const char *wfd_data;
	int rc;
	struct property *prop = NULL;

	rc = of_property_read_u32(pdev->dev.of_node, "qcom,mdss-rot-block-size",
		&data);
	mdata->rot_block_size = (!rc ? data : 128);

	rc = of_property_read_u32(pdev->dev.of_node,
		"qcom,mdss-rotator-ot-limit", &data);
	mdata->rotator_ot_limit = (!rc ? data : 0);

	mdata->has_non_scalar_rgb = of_property_read_bool(pdev->dev.of_node,
		"qcom,mdss-has-non-scalar-rgb");
	mdata->has_bwc = of_property_read_bool(pdev->dev.of_node,
					       "qcom,mdss-has-bwc");
	mdata->has_decimation = of_property_read_bool(pdev->dev.of_node,
		"qcom,mdss-has-decimation");
	mdata->has_no_lut_read = of_property_read_bool(pdev->dev.of_node,
		"qcom,mdss-no-lut-read");
	mdata->needs_hist_vote = !(of_property_read_bool(pdev->dev.of_node,
		"qcom,mdss-no-hist-vote"));
	wfd_data = of_get_property(pdev->dev.of_node,
					"qcom,mdss-wfd-mode", NULL);
	if (wfd_data) {
		pr_debug("wfd mode: %s\n", wfd_data);
		if (!strcmp(wfd_data, "intf")) {
			mdata->wfd_mode = MDSS_MDP_WFD_INTERFACE;
		} else if (!strcmp(wfd_data, "shared")) {
			mdata->wfd_mode = MDSS_MDP_WFD_SHARED;
		} else if (!strcmp(wfd_data, "dedicated")) {
			mdata->wfd_mode = MDSS_MDP_WFD_DEDICATED;
		} else {
			pr_debug("wfd default mode: Shared\n");
			mdata->wfd_mode = MDSS_MDP_WFD_SHARED;
		}
	} else {
		pr_warn("wfd mode not configured. Set to default: Shared\n");
		mdata->wfd_mode = MDSS_MDP_WFD_SHARED;
	}

	mdata->has_src_split = of_property_read_bool(pdev->dev.of_node,
		 "qcom,mdss-has-source-split");
	mdata->has_fixed_qos_arbiter_enabled =
			of_property_read_bool(pdev->dev.of_node,
		 "qcom,mdss-has-fixed-qos-arbiter-enabled");
	mdata->idle_pc_enabled = of_property_read_bool(pdev->dev.of_node,
		 "qcom,mdss-idle-power-collapse-enabled");

	prop = of_find_property(pdev->dev.of_node, "batfet-supply", NULL);
	mdata->batfet_required = prop ? true : false;
	rc = of_property_read_u32(pdev->dev.of_node,
		 "qcom,mdss-highest-bank-bit", &(mdata->highest_bank_bit));
	if (rc)
		pr_debug("Could not read optional property: highest bank bit\n");

	mdata->has_dst_split = of_property_read_bool(pdev->dev.of_node,
		 "qcom,mdss-has-dst-split");

	/*
	 * 2x factor on AB because bus driver will divide by 2
	 * due to 2x ports to BIMC
	 */
	mdata->ab_factor.numer = 2;
	mdata->ab_factor.denom = 1;
	mdss_mdp_parse_dt_fudge_factors(pdev, "qcom,mdss-ab-factor",
		&mdata->ab_factor);

	/*
	 * 1.2 factor on ib as default value. This value is
	 * experimentally determined and should be tuned in device
	 * tree.
	 */
	mdata->ib_factor.numer = 6;
	mdata->ib_factor.denom = 5;
	mdss_mdp_parse_dt_fudge_factors(pdev, "qcom,mdss-ib-factor",
		&mdata->ib_factor);

	/*
	 * Set overlap ib value equal to ib by default. This value can
	 * be tuned in device tree to be different from ib.
	 * This factor apply when the max bandwidth per pipe
	 * is the overlap BW.
	 */
	mdata->ib_factor_overlap.numer = mdata->ib_factor.numer;
	mdata->ib_factor_overlap.denom = mdata->ib_factor.denom;
	mdss_mdp_parse_dt_fudge_factors(pdev, "qcom,mdss-ib-factor-overlap",
		&mdata->ib_factor_overlap);

	mdata->clk_factor.numer = 1;
	mdata->clk_factor.denom = 1;
	mdss_mdp_parse_dt_fudge_factors(pdev, "qcom,mdss-clk-factor",
		&mdata->clk_factor);

	rc = of_property_read_u32(pdev->dev.of_node,
			"qcom,max-bandwidth-low-kbps", &mdata->max_bw_low);
	if (rc)
		pr_debug("max bandwidth (low) property not specified\n");

	rc = of_property_read_u32(pdev->dev.of_node,
			"qcom,max-bandwidth-high-kbps", &mdata->max_bw_high);
	if (rc)
		pr_debug("max bandwidth (high) property not specified\n");

	rc = of_property_read_u32(pdev->dev.of_node,
		"qcom,max-bandwidth-per-pipe-kbps", &mdata->max_bw_per_pipe);
	if (rc)
		pr_debug("max bandwidth (per pipe) property not specified\n");

	mdata->nclk_lvl = mdss_mdp_parse_dt_prop_len(pdev,
					"qcom,mdss-clk-levels");

	if (mdata->nclk_lvl) {
		mdata->clock_levels = kzalloc(sizeof(u32) * mdata->nclk_lvl,
							GFP_KERNEL);
		if (!mdata->clock_levels) {
			pr_err("no mem assigned for mdata clock_levels\n");
			return -ENOMEM;
		}

		rc = mdss_mdp_parse_dt_handler(pdev, "qcom,mdss-clk-levels",
			mdata->clock_levels, mdata->nclk_lvl);
		if (rc)
			pr_debug("clock levels not found\n");
	}

	mdss_mdp_parse_vbif_qos(pdev);
	mdata->traffic_shaper_en = of_property_read_bool(pdev->dev.of_node,
		 "qcom,mdss-traffic-shaper-enabled");

	return 0;
}

static int mdss_mdp_parse_dt_ad_cfg(struct platform_device *pdev)
{
	struct mdss_data_type *mdata = platform_get_drvdata(pdev);
	u32 *ad_offsets = NULL;
	int rc;

	mdata->nad_cfgs = mdss_mdp_parse_dt_prop_len(pdev, "qcom,mdss-ad-off");

	if (mdata->nad_cfgs == 0) {
		mdata->ad_cfgs = NULL;
		return 0;
	}

	if (mdata->nad_cfgs > mdata->nmixers_intf)
		return -EINVAL;


	mdata->has_wb_ad = of_property_read_bool(pdev->dev.of_node,
		"qcom,mdss-has-wb-ad");

	ad_offsets = kzalloc(sizeof(u32) * mdata->nad_cfgs, GFP_KERNEL);
	if (!ad_offsets) {
		pr_err("no mem assigned: kzalloc fail\n");
		return -ENOMEM;
	}

	rc = mdss_mdp_parse_dt_handler(pdev, "qcom,mdss-ad-off", ad_offsets,
					mdata->nad_cfgs);
	if (rc)
		goto parse_done;

	rc = mdss_mdp_ad_addr_setup(mdata, ad_offsets);
	if (rc)
		pr_err("unable to setup assertive display\n");

parse_done:
	kfree(ad_offsets);
	return rc;
}

static int mdss_mdp_parse_dt_bus_scale(struct platform_device *pdev)
{
	int rc;
	struct mdss_data_type *mdata = platform_get_drvdata(pdev);

	rc = of_property_read_u32(pdev->dev.of_node, "qcom,msm-bus,num-paths",
		&mdata->axi_port_cnt);
	if (rc) {
		pr_err("Error. qcom,msm-bus,num-paths prop not found.rc=%d\n",
			rc);
		return rc;
	}

	mdata->bus_scale_table = msm_bus_cl_get_pdata(pdev);
	if (IS_ERR_OR_NULL(mdata->bus_scale_table)) {
		rc = PTR_ERR(mdata->bus_scale_table);
		if (!rc)
			rc = -EINVAL;
		pr_err("msm_bus_cl_get_pdata failed. rc=%d\n", rc);
		mdata->bus_scale_table = NULL;
	}

	return rc;
}

static int mdss_mdp_parse_dt_handler(struct platform_device *pdev,
		char *prop_name, u32 *offsets, int len)
{
	int rc;
	rc = of_property_read_u32_array(pdev->dev.of_node, prop_name,
					offsets, len);
	if (rc) {
		pr_err("Error from prop %s : u32 array read\n", prop_name);
		return -EINVAL;
	}

	return 0;
}

static int mdss_mdp_parse_dt_prop_len(struct platform_device *pdev,
				      char *prop_name)
{
	int len = 0;

	of_find_property(pdev->dev.of_node, prop_name, &len);

	if (len < 1) {
		pr_info("prop %s : doesn't exist in device tree\n",
			prop_name);
		return 0;
	}

	len = len/sizeof(u32);

	return len;
}

struct mdss_data_type *mdss_mdp_get_mdata(void)
{
	return mdss_res;
}

void mdss_mdp_batfet_ctrl(struct mdss_data_type *mdata, int enable)
{
	int ret;

	if (!mdata->batfet_required)
		return;

	if (!mdata->batfet) {
		if (enable) {
			mdata->batfet = devm_regulator_get(&mdata->pdev->dev,
				"batfet");
			if (IS_ERR_OR_NULL(mdata->batfet)) {
				pr_debug("unable to get batfet reg. rc=%d\n",
					PTR_RET(mdata->batfet));
				mdata->batfet = NULL;
				return;
			}
		} else {
			pr_debug("Batfet regulator disable w/o enable\n");
			return;
		}
	}

	if (enable) {
		ret = regulator_enable(mdata->batfet);
		if (ret)
			pr_err("regulator_enable failed\n");
	} else {
		regulator_disable(mdata->batfet);
	}
}

/**
 * mdss_is_ready() - checks if mdss is probed and ready
 *
 * Checks if mdss resources have been initialized
 *
 * returns true if mdss is ready, else returns false
 */
bool mdss_is_ready(void)
{
	return mdss_mdp_get_mdata() ? true : false;
}
EXPORT_SYMBOL(mdss_mdp_get_mdata);

/**
 * mdss_panel_intf_type() - checks if a given intf type is primary
 * @intf_val: panel interface type of the individual controller
 *
 * Individual controller queries with MDP to check if it is
 * configured as the primary interface.
 *
 * returns a pointer to the configured structure mdss_panel_cfg
 * to the controller that's configured as the primary panel interface.
 * returns NULL on error or if @intf_val is not the configured
 * controller.
 */
struct mdss_panel_cfg *mdss_panel_intf_type(int intf_val)
{
	if (!mdss_res || !mdss_res->pan_cfg.init_done)
		return ERR_PTR(-EPROBE_DEFER);

	if (mdss_res->pan_cfg.pan_intf == intf_val)
		return &mdss_res->pan_cfg;
	else
		return NULL;
}
EXPORT_SYMBOL(mdss_panel_intf_type);

int mdss_panel_get_boot_cfg(void)
{
	int rc;

	if (!mdss_res || !mdss_res->pan_cfg.init_done)
		return -EPROBE_DEFER;
	if (mdss_res->pan_cfg.lk_cfg)
		rc = 1;
	else
		rc = 0;
	return rc;
}

int mdss_mdp_cx_ctrl(struct mdss_data_type *mdata, int enable)
{
	int rc = 0;

	if (!mdata->vdd_cx)
		return rc;

	if (enable && !mdata->vdd_cx_en) {
		rc = regulator_set_voltage(
				mdata->vdd_cx,
				RPM_REGULATOR_CORNER_SVS_SOC,
				RPM_REGULATOR_CORNER_SUPER_TURBO);
		if (rc < 0)
			goto vreg_set_voltage_fail;

		pr_debug("Enabling CX power rail\n");
		rc = regulator_enable(mdata->vdd_cx);
		if (rc) {
			pr_err("Failed to enable regulator.\n");
			return rc;
		}
		mdata->vdd_cx_en = true;
	} else if (!enable && mdata->vdd_cx_en) {
		pr_debug("Disabling CX power rail\n");
		rc = regulator_disable(mdata->vdd_cx);
		if (rc) {
			pr_err("Failed to disable regulator.\n");
			return rc;
		}
		rc = regulator_set_voltage(
				mdata->vdd_cx,
				RPM_REGULATOR_CORNER_NONE,
				RPM_REGULATOR_CORNER_SUPER_TURBO);
		if (rc < 0)
			goto vreg_set_voltage_fail;
		mdata->vdd_cx_en = false;
	}

	return rc;

vreg_set_voltage_fail:
	pr_err("Set vltg fail\n");
	return rc;
}

/**
 * mdss_mdp_footswitch_ctrl() - Disable/enable MDSS GDSC and CX/Batfet rails
 * @mdata: MDP private data
 * @on: 1 to turn on footswitch, 0 to turn off footswitch
 *
 * When no active references to the MDP device node and it's child nodes are
 * held, MDSS GDSC can be turned off. However, any any panels are still
 * active (but likely in an idle state), the vote for the CX and the batfet
 * rails should not be released.
 */
static void mdss_mdp_footswitch_ctrl(struct mdss_data_type *mdata, int on)
{
	int ret;
	int active_cnt = 0;

	if (!mdata->fs)
		return;

	if (on) {
		if (!mdata->fs_ena) {
			pr_debug("Enable MDP FS\n");
			ret = regulator_enable(mdata->fs);
			if (ret)
				pr_warn("Footswitch failed to enable\n");
			if (!mdata->idle_pc) {
				mdss_mdp_cx_ctrl(mdata, true);
				mdss_mdp_batfet_ctrl(mdata, true);
			}
		}
		mdata->fs_ena = true;
	} else {
		if (mdata->fs_ena) {
			pr_debug("Disable MDP FS\n");
			active_cnt = atomic_read(&mdata->active_intf_cnt);
			if (active_cnt != 0) {
				/*
				 * Turning off GDSC while overlays are still
				 * active.
				 */
				mdata->idle_pc = true;
				pr_debug("idle pc. active overlays=%d\n",
					active_cnt);
			} else {
				mdss_mdp_cx_ctrl(mdata, false);
				mdss_mdp_batfet_ctrl(mdata, false);
			}
			regulator_disable(mdata->fs);
		}
		mdata->fs_ena = false;
	}
}

<<<<<<< HEAD
/**
 * mdss_mdp_footswitch_ctrl_idle_pc() - MDSS GDSC control with idle power collapse
 * @on: 1 to turn on footswitch, 0 to turn off footswitch
 * @dev: framebuffer device node
 *
 * MDSS GDSC can be voted off during idle-screen usecase for MIPI DSI command
 * mode displays. Upon subsequent frame update, MDSS GDSC needs to turned back
 * on and hw state needs to be restored. It returns error if footswitch control
 * API fails.
 */
int mdss_mdp_footswitch_ctrl_idle_pc(int on, struct device *dev)
{
	struct mdss_data_type *mdata = mdss_mdp_get_mdata();
	int rc = 0;

	mutex_lock(&mdp_fs_ulps_lock);
	pr_debug("called on=%d, ulps=%d\n", on, mdata->ulps);
	if (on && mdata->ulps) {
		pm_runtime_get_sync(dev);
		rc = mdss_iommu_ctrl(1);
		if (IS_ERR_VALUE(rc)) {
			pr_err("mdss iommu attach failed rc=%d\n", rc);
			return rc;
		}
		mdss_hw_init(mdata);
		mdss_iommu_ctrl(0);
		mdata->idle_pc = false;
	} else {
		mdata->idle_pc = true;
		pm_runtime_put_sync(dev);
	}

	return 0;
}

=======
>>>>>>> 9ebc6e9c
int mdss_mdp_secure_display_ctrl(unsigned int enable)
{
	struct sd_ctrl_req {
		unsigned int enable;
	} __attribute__ ((__packed__)) request;
	unsigned int resp = -1;
	int ret = 0;

	request.enable = enable;

	ret = scm_call(SCM_SVC_MP, MEM_PROTECT_SD_CTRL,
		&request, sizeof(request), &resp, sizeof(resp));
	pr_debug("scm_call MEM_PROTECT_SD_CTRL(%u): ret=%d, resp=%x",
				enable, ret, resp);
	if (ret)
		return ret;

	return resp;
}

static inline int mdss_mdp_suspend_sub(struct mdss_data_type *mdata)
{
	mdata->suspend_fs_ena = mdata->fs_ena;
	mdss_mdp_footswitch_ctrl(mdata, false);

	pr_debug("suspend done fs=%d\n", mdata->suspend_fs_ena);

	return 0;
}

static inline int mdss_mdp_resume_sub(struct mdss_data_type *mdata)
{
	if (mdata->suspend_fs_ena)
		mdss_mdp_footswitch_ctrl(mdata, true);

	pr_debug("resume done fs=%d\n", mdata->suspend_fs_ena);

	return 0;
}

#if defined(CONFIG_PM_SLEEP)
static int mdss_mdp_pm_suspend(struct device *dev)
{
	struct mdss_data_type *mdata;

	mdata = dev_get_drvdata(dev);
	if (!mdata)
		return -ENODEV;

	dev_dbg(dev, "display pm suspend\n");

#if !defined(CONFIG_FB_MSM_MDSS_PANEL_ALWAYS_ON)
	mdata->ulps = false;
#endif

	return mdss_mdp_suspend_sub(mdata);
}

static int mdss_mdp_pm_resume(struct device *dev)
{
	struct mdss_data_type *mdata;

	mdata = dev_get_drvdata(dev);
	if (!mdata)
		return -ENODEV;

	dev_dbg(dev, "display pm resume\n");

	/*
	 * It is possible that the runtime status of the mdp device may
	 * have been active when the system was suspended. Reset the runtime
	 * status to suspended state after a complete system resume.
	 */
	pm_runtime_disable(dev);
	pm_runtime_set_suspended(dev);
	pm_runtime_enable(dev);

	return mdss_mdp_resume_sub(mdata);
}
#endif

#if defined(CONFIG_PM) && !defined(CONFIG_PM_SLEEP)
static int mdss_mdp_suspend(struct platform_device *pdev, pm_message_t state)
{
	struct mdss_data_type *mdata = platform_get_drvdata(pdev);

	if (!mdata)
		return -ENODEV;

	dev_dbg(&pdev->dev, "display suspend\n");

	return mdss_mdp_suspend_sub(mdata);
}

static int mdss_mdp_resume(struct platform_device *pdev)
{
	struct mdss_data_type *mdata = platform_get_drvdata(pdev);

	if (!mdata)
		return -ENODEV;

	dev_dbg(&pdev->dev, "display resume\n");

	return mdss_mdp_resume_sub(mdata);
}
#else
#define mdss_mdp_suspend NULL
#define mdss_mdp_resume NULL
#endif

#ifdef CONFIG_PM_RUNTIME
static int mdss_mdp_runtime_resume(struct device *dev)
{
	struct mdss_data_type *mdata = dev_get_drvdata(dev);
	bool device_on = true;
	if (!mdata)
		return -ENODEV;

	dev_dbg(dev, "pm_runtime: resuming. active overlay cnt=%d\n",
		atomic_read(&mdata->active_intf_cnt));

	/* do not resume panels when coming out of idle power collapse */
	if (!mdata->idle_pc)
		device_for_each_child(dev, &device_on, mdss_fb_suspres_panel);
	mdss_mdp_footswitch_ctrl(mdata, true);

	return 0;
}

static int mdss_mdp_runtime_idle(struct device *dev)
{
	struct mdss_data_type *mdata = dev_get_drvdata(dev);
	if (!mdata)
		return -ENODEV;

	dev_dbg(dev, "pm_runtime: idling...\n");

	return 0;
}

static int mdss_mdp_runtime_suspend(struct device *dev)
{
	struct mdss_data_type *mdata = dev_get_drvdata(dev);
	bool device_on = false;
	if (!mdata)
		return -ENODEV;
	dev_dbg(dev, "pm_runtime: suspending. active overlay cnt=%d\n",
		atomic_read(&mdata->active_intf_cnt));

	if (mdata->clk_ena) {
		pr_err("MDP suspend failed\n");
		return -EBUSY;
	}

	mdss_mdp_footswitch_ctrl(mdata, false);
	/* do not suspend panels when going in to idle power collapse */
	if (!mdata->idle_pc)
		device_for_each_child(dev, &device_on, mdss_fb_suspres_panel);

	return 0;
}
#endif

static const struct dev_pm_ops mdss_mdp_pm_ops = {
	SET_SYSTEM_SLEEP_PM_OPS(mdss_mdp_pm_suspend, mdss_mdp_pm_resume)
	SET_RUNTIME_PM_OPS(mdss_mdp_runtime_suspend,
			mdss_mdp_runtime_resume,
			mdss_mdp_runtime_idle)
};

static int mdss_mdp_remove(struct platform_device *pdev)
{
	struct mdss_data_type *mdata = platform_get_drvdata(pdev);
	if (!mdata)
		return -ENODEV;
	pm_runtime_disable(&pdev->dev);
	mdss_mdp_pp_term(&pdev->dev);
	mdss_mdp_bus_scale_unregister(mdata);
	mdss_debugfs_remove(mdata);
	return 0;
}

static const struct of_device_id mdss_mdp_dt_match[] = {
	{ .compatible = "qcom,mdss_mdp",},
	{}
};
MODULE_DEVICE_TABLE(of, mdss_mdp_dt_match);

static struct platform_driver mdss_mdp_driver = {
	.probe = mdss_mdp_probe,
	.remove = mdss_mdp_remove,
	.suspend = mdss_mdp_suspend,
	.resume = mdss_mdp_resume,
	.shutdown = NULL,
	.driver = {
		/*
		 * Driver name must match the device name added in
		 * platform.c.
		 */
		.name = "mdp",
		.of_match_table = mdss_mdp_dt_match,
		.pm = &mdss_mdp_pm_ops,
	},
};

static int mdss_mdp_register_driver(void)
{
	return platform_driver_register(&mdss_mdp_driver);
}

static int __init mdss_mdp_driver_init(void)
{
	int ret;

	ret = mdss_mdp_register_driver();
	if (ret) {
		pr_err("mdp_register_driver() failed!\n");
		return ret;
	}

	return 0;

}

module_param_string(panel, mdss_mdp_panel, MDSS_MAX_PANEL_LEN, 0);
MODULE_PARM_DESC(panel,
		"panel=<lk_cfg>:<pan_intf>:<pan_intf_cfg> "
		"where <lk_cfg> is "1"-lk/gcdb config or "0" non-lk/non-gcdb "
		"config; <pan_intf> is dsi:<ctrl_id> or hdmi or edp "
		"<pan_intf_cfg> is panel interface specific string "
		"Ex: This string is panel's device node name from DT "
		"for DSI interface "
		"hdmi/edp interface does not use this string");

module_init(mdss_mdp_driver_init);<|MERGE_RESOLUTION|>--- conflicted
+++ resolved
@@ -87,11 +87,7 @@
 static DEFINE_MUTEX(mdp_clk_lock);
 static DEFINE_MUTEX(bus_bw_lock);
 static DEFINE_MUTEX(mdp_iommu_lock);
-<<<<<<< HEAD
-static DEFINE_MUTEX(mdp_fs_ulps_lock);
-=======
 static DEFINE_MUTEX(mdp_fs_idle_pc_lock);
->>>>>>> 9ebc6e9c
 
 static struct mdss_panel_intf pan_types[] = {
 	{"dsi", MDSS_PANEL_INTF_DSI},
@@ -2898,14 +2894,14 @@
 	return rc;
 }
 
-int mdss_mdp_cx_ctrl(struct mdss_data_type *mdata, int enable)
+static int mdss_mdp_cx_ctrl(struct mdss_data_type *mdata, int enable)
 {
 	int rc = 0;
 
 	if (!mdata->vdd_cx)
 		return rc;
 
-	if (enable && !mdata->vdd_cx_en) {
+	if (enable) {
 		rc = regulator_set_voltage(
 				mdata->vdd_cx,
 				RPM_REGULATOR_CORNER_SVS_SOC,
@@ -2919,8 +2915,7 @@
 			pr_err("Failed to enable regulator.\n");
 			return rc;
 		}
-		mdata->vdd_cx_en = true;
-	} else if (!enable && mdata->vdd_cx_en) {
+	} else {
 		pr_debug("Disabling CX power rail\n");
 		rc = regulator_disable(mdata->vdd_cx);
 		if (rc) {
@@ -2933,7 +2928,6 @@
 				RPM_REGULATOR_CORNER_SUPER_TURBO);
 		if (rc < 0)
 			goto vreg_set_voltage_fail;
-		mdata->vdd_cx_en = false;
 	}
 
 	return rc;
@@ -2995,44 +2989,6 @@
 	}
 }
 
-<<<<<<< HEAD
-/**
- * mdss_mdp_footswitch_ctrl_idle_pc() - MDSS GDSC control with idle power collapse
- * @on: 1 to turn on footswitch, 0 to turn off footswitch
- * @dev: framebuffer device node
- *
- * MDSS GDSC can be voted off during idle-screen usecase for MIPI DSI command
- * mode displays. Upon subsequent frame update, MDSS GDSC needs to turned back
- * on and hw state needs to be restored. It returns error if footswitch control
- * API fails.
- */
-int mdss_mdp_footswitch_ctrl_idle_pc(int on, struct device *dev)
-{
-	struct mdss_data_type *mdata = mdss_mdp_get_mdata();
-	int rc = 0;
-
-	mutex_lock(&mdp_fs_ulps_lock);
-	pr_debug("called on=%d, ulps=%d\n", on, mdata->ulps);
-	if (on && mdata->ulps) {
-		pm_runtime_get_sync(dev);
-		rc = mdss_iommu_ctrl(1);
-		if (IS_ERR_VALUE(rc)) {
-			pr_err("mdss iommu attach failed rc=%d\n", rc);
-			return rc;
-		}
-		mdss_hw_init(mdata);
-		mdss_iommu_ctrl(0);
-		mdata->idle_pc = false;
-	} else {
-		mdata->idle_pc = true;
-		pm_runtime_put_sync(dev);
-	}
-
-	return 0;
-}
-
-=======
->>>>>>> 9ebc6e9c
 int mdss_mdp_secure_display_ctrl(unsigned int enable)
 {
 	struct sd_ctrl_req {
@@ -3073,7 +3029,7 @@
 	return 0;
 }
 
-#if defined(CONFIG_PM_SLEEP)
+#ifdef CONFIG_PM_SLEEP
 static int mdss_mdp_pm_suspend(struct device *dev)
 {
 	struct mdss_data_type *mdata;
@@ -3083,10 +3039,6 @@
 		return -ENODEV;
 
 	dev_dbg(dev, "display pm suspend\n");
-
-#if !defined(CONFIG_FB_MSM_MDSS_PANEL_ALWAYS_ON)
-	mdata->ulps = false;
-#endif
 
 	return mdss_mdp_suspend_sub(mdata);
 }
