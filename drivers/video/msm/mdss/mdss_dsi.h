/* Copyright (c) 2012-2017, The Linux Foundation. All rights reserved.
 *
 * This program is free software; you can redistribute it and/or modify
 * it under the terms of the GNU General Public License version 2 and
 * only version 2 as published by the Free Software Foundation.
 *
 * This program is distributed in the hope that it will be useful,
 * but WITHOUT ANY WARRANTY; without even the implied warranty of
 * MERCHANTABILITY or FITNESS FOR A PARTICULAR PURPOSE.  See the
 * GNU General Public License for more details.
 *
 */

#ifndef MDSS_DSI_H
#define MDSS_DSI_H

#include <linux/list.h>
#include <linux/mdss_io_util.h>
#include <linux/irqreturn.h>
#include <linux/pinctrl/consumer.h>
#include <linux/gpio.h>

#include "mdss_panel.h"
#include "mdss_dsi_cmd.h"
#include "mdss_dsi_clk.h"

#define MMSS_SERDES_BASE_PHY 0x04f01000 /* mmss (De)Serializer CFG */

#define MIPI_OUTP(addr, data) writel_relaxed((data), (addr))
#define MIPI_INP(addr) readl_relaxed(addr)

#define MIPI_OUTP_SECURE(addr, data) writel_relaxed((data), (addr))
#define MIPI_INP_SECURE(addr) readl_relaxed(addr)

#define MIPI_DSI_PRIM 1
#define MIPI_DSI_SECD 2

#define MIPI_DSI_PANEL_VGA	0
#define MIPI_DSI_PANEL_WVGA	1
#define MIPI_DSI_PANEL_WVGA_PT	2
#define MIPI_DSI_PANEL_FWVGA_PT	3
#define MIPI_DSI_PANEL_WSVGA_PT	4
#define MIPI_DSI_PANEL_QHD_PT 5
#define MIPI_DSI_PANEL_WXGA	6
#define MIPI_DSI_PANEL_WUXGA	7
#define MIPI_DSI_PANEL_720P_PT	8
#define DSI_PANEL_MAX	8

#define MDSS_DSI_HW_REV_100		0x10000000	/* 8974    */
#define MDSS_DSI_HW_REV_100_1		0x10000001	/* 8x26    */
#define MDSS_DSI_HW_REV_100_2		0x10000002	/* 8x26v2  */
#define MDSS_DSI_HW_REV_101		0x10010000	/* 8974v2  */
#define MDSS_DSI_HW_REV_101_1		0x10010001	/* 8974Pro */
#define MDSS_DSI_HW_REV_102		0x10020000	/* 8084    */
#define MDSS_DSI_HW_REV_103		0x10030000	/* 8994    */
#define MDSS_DSI_HW_REV_103_1		0x10030001	/* 8916/8936 */
#define MDSS_DSI_HW_REV_104             0x10040000      /* 8996   */
#define MDSS_DSI_HW_REV_104_1           0x10040001      /* 8996   */
#define MDSS_DSI_HW_REV_104_2           0x10040002      /* 8937   */

#define MDSS_DSI_HW_REV_STEP_0		0x0
#define MDSS_DSI_HW_REV_STEP_1		0x1
#define MDSS_DSI_HW_REV_STEP_2		0x2

#define MDSS_STATUS_TE_WAIT_MAX		3
#define NONE_PANEL "none"

enum {		/* mipi dsi panel */
	DSI_VIDEO_MODE,
	DSI_CMD_MODE,
};

enum {
	ST_DSI_CLK_OFF,
	ST_DSI_SUSPEND,
	ST_DSI_RESUME,
	ST_DSI_PLAYING,
	ST_DSI_NUM
};

enum {
	EV_DSI_UPDATE,
	EV_DSI_DONE,
	EV_DSI_TOUT,
	EV_DSI_NUM
};

enum {
	LANDSCAPE = 1,
	PORTRAIT = 2,
};

enum dsi_trigger_type {
	DSI_CMD_MODE_DMA,
	DSI_CMD_MODE_MDP,
};

enum dsi_panel_bl_ctrl {
	BL_PWM,
	BL_WLED,
	BL_DCS_CMD,
	UNKNOWN_CTRL,
};

enum dsi_panel_status_mode {
	ESD_NONE = 0,
	ESD_BTA,
	ESD_REG,
	ESD_REG_NT35596,
	ESD_TE,
	ESD_MAX,
};

enum dsi_ctrl_op_mode {
	DSI_LP_MODE,
	DSI_HS_MODE,
};

enum dsi_lane_map_type {
	DSI_LANE_MAP_0123,
	DSI_LANE_MAP_3012,
	DSI_LANE_MAP_2301,
	DSI_LANE_MAP_1230,
	DSI_LANE_MAP_0321,
	DSI_LANE_MAP_1032,
	DSI_LANE_MAP_2103,
	DSI_LANE_MAP_3210,
};

enum dsi_pm_type {
	/* PANEL_PM not used as part of power_data in dsi_shared_data */
	DSI_PANEL_PM,
	DSI_CORE_PM,
	DSI_CTRL_PM,
	DSI_PHY_PM,
	DSI_MAX_PM
};

/*
 * DSI controller states.
 *	CTRL_STATE_UNKNOWN - Unknown state of DSI controller.
 *	CTRL_STATE_PANEL_INIT - State specifies that the panel is initialized.
 *	CTRL_STATE_MDP_ACTIVE - State specifies that MDP is ready to send
 *				data to DSI.
 *	CTRL_STATE_DSI_ACTIVE - State specifies that DSI controller/PHY is
 *				initialized.
 */
#define CTRL_STATE_UNKNOWN		0x00
#define CTRL_STATE_PANEL_INIT		BIT(0)
#define CTRL_STATE_MDP_ACTIVE		BIT(1)
#define CTRL_STATE_DSI_ACTIVE		BIT(2)
#define CTRL_STATE_PANEL_LP		BIT(3)

#define DSI_NON_BURST_SYNCH_PULSE	0
#define DSI_NON_BURST_SYNCH_EVENT	1
#define DSI_BURST_MODE			2

#define DSI_RGB_SWAP_RGB	0
#define DSI_RGB_SWAP_RBG	1
#define DSI_RGB_SWAP_BGR	2
#define DSI_RGB_SWAP_BRG	3
#define DSI_RGB_SWAP_GRB	4
#define DSI_RGB_SWAP_GBR	5

#define DSI_VIDEO_DST_FORMAT_RGB565		0
#define DSI_VIDEO_DST_FORMAT_RGB666		1
#define DSI_VIDEO_DST_FORMAT_RGB666_LOOSE	2
#define DSI_VIDEO_DST_FORMAT_RGB888		3

#define DSI_CMD_DST_FORMAT_RGB111	0
#define DSI_CMD_DST_FORMAT_RGB332	3
#define DSI_CMD_DST_FORMAT_RGB444	4
#define DSI_CMD_DST_FORMAT_RGB565	6
#define DSI_CMD_DST_FORMAT_RGB666	7
#define DSI_CMD_DST_FORMAT_RGB888	8

#define DSI_INTR_DESJEW_MASK			BIT(31)
#define DSI_INTR_DYNAMIC_REFRESH_MASK		BIT(29)
#define DSI_INTR_DYNAMIC_REFRESH_DONE		BIT(28)
#define DSI_INTR_ERROR_MASK		BIT(25)
#define DSI_INTR_ERROR			BIT(24)
#define DSI_INTR_BTA_DONE_MASK          BIT(21)
#define DSI_INTR_BTA_DONE               BIT(20)
#define DSI_INTR_VIDEO_DONE_MASK	BIT(17)
#define DSI_INTR_VIDEO_DONE		BIT(16)
#define DSI_INTR_CMD_MDP_DONE_MASK	BIT(9)
#define DSI_INTR_CMD_MDP_DONE		BIT(8)
#define DSI_INTR_CMD_DMA_DONE_MASK	BIT(1)
#define DSI_INTR_CMD_DMA_DONE		BIT(0)
/* Update this if more interrupt masks are added in future chipsets */
#define DSI_INTR_TOTAL_MASK		0x2222AA02

#define DSI_INTR_MASK_ALL	\
		(DSI_INTR_DESJEW_MASK | \
		DSI_INTR_DYNAMIC_REFRESH_MASK | \
		DSI_INTR_ERROR_MASK | \
		DSI_INTR_BTA_DONE_MASK | \
		DSI_INTR_VIDEO_DONE_MASK | \
		DSI_INTR_CMD_MDP_DONE_MASK | \
		DSI_INTR_CMD_DMA_DONE_MASK)

#define DSI_CMD_TRIGGER_NONE		0x0	/* mdp trigger */
#define DSI_CMD_TRIGGER_TE		0x02
#define DSI_CMD_TRIGGER_SW		0x04
#define DSI_CMD_TRIGGER_SW_SEOF		0x05	/* cmd dma only */
#define DSI_CMD_TRIGGER_SW_TE		0x06

#define DSI_VIDEO_TERM  BIT(16)
#define DSI_MDP_TERM    BIT(8)
#define DSI_DYNAMIC_TERM    BIT(4)
#define DSI_BTA_TERM    BIT(1)
#define DSI_CMD_TERM    BIT(0)

#define DSI_DATA_LANES_STOP_STATE	0xF
#define DSI_CLK_LANE_STOP_STATE		BIT(4)
#define DSI_DATA_LANES_ENABLED		0xF0

/* offsets for dynamic refresh */
#define DSI_DYNAMIC_REFRESH_CTRL		0x200
#define DSI_DYNAMIC_REFRESH_PIPE_DELAY		0x204
#define DSI_DYNAMIC_REFRESH_PIPE_DELAY2		0x208
#define DSI_DYNAMIC_REFRESH_PLL_DELAY		0x20C

#define MAX_ERR_INDEX			10

extern struct device dsi_dev;
extern u32 dsi_irq;
extern struct mdss_dsi_ctrl_pdata *ctrl_list[];

enum {
	DSI_CTRL_0,
	DSI_CTRL_1,
	DSI_CTRL_MAX,
};

/*
 * Common DSI properties for each controller. The DSI root probe will create the
 * shared_data struct which should be accessible to each controller. The goal is
 * to only access ctrl_pdata and ctrl_pdata->shared_data during the lifetime of
 * each controller i.e. mdss_dsi_res should not be used directly.
 */
struct dsi_shared_data {
	u32 hw_config; /* DSI setup configuration i.e. single/dual/split */
	u32 pll_src_config; /* PLL source selection for DSI link clocks */
	u32 hw_rev; /* DSI h/w revision */
	u32 phy_rev; /* DSI PHY revision*/

	/* DSI ULPS clamp register offsets */
	u32 ulps_clamp_ctrl_off;
	u32 ulps_phyrst_ctrl_off;

	bool cmd_clk_ln_recovery_en;
	bool dsi0_active;
	bool dsi1_active;

	/* DSI bus clocks */
	struct clk *mdp_core_clk;
	struct clk *ahb_clk;
	struct clk *axi_clk;
	struct clk *mmss_misc_ahb_clk;

	/* Other shared clocks */
	struct clk *ext_byte0_clk;
	struct clk *ext_pixel0_clk;
	struct clk *ext_byte1_clk;
	struct clk *ext_pixel1_clk;

	/* Clock sources for branch clocks */
	struct clk *byte0_parent;
	struct clk *pixel0_parent;
	struct clk *byte1_parent;
	struct clk *pixel1_parent;

	/* DSI core regulators */
	struct dss_module_power power_data[DSI_MAX_PM];

	/* Shared mutex for DSI PHY regulator */
	struct mutex phy_reg_lock;

	/* Data bus(AXI) scale settings */
	struct msm_bus_scale_pdata *bus_scale_table;
	u32 bus_handle;
	u32 bus_refcount;

	/* Shared mutex for pm_qos ref count */
	struct mutex pm_qos_lock;
	u32 pm_qos_req_cnt;
};

struct mdss_dsi_data {
	bool res_init;
	struct platform_device *pdev;
	/* List of controller specific struct data */
	struct mdss_dsi_ctrl_pdata *ctrl_pdata[DSI_CTRL_MAX];
	/*
	 * This structure should hold common data structures like
	 * mutex, clocks, regulator information, setup information
	 */
	struct dsi_shared_data *shared_data;
};

/*
 * enum mdss_dsi_hw_config - Supported DSI h/w configurations
 *
 * @SINGLE_DSI:		Single DSI panel driven by either DSI0 or DSI1.
 * @DUAL_DSI:		Two DSI panels driven independently by DSI0 & DSI1.
 * @SPLIT_DSI:		A split DSI panel driven by both the DSI controllers
 *			with the DSI link clocks sourced by a single DSI PLL.
 */
enum mdss_dsi_hw_config {
	SINGLE_DSI,
	DUAL_DSI,
	SPLIT_DSI,
};

/*
 * enum mdss_dsi_pll_src_config - The PLL source for DSI link clocks
 *
 * @PLL_SRC_0:		The link clocks are sourced out of PLL0.
 * @PLL_SRC_1:		The link clocks are sourced out of PLL1.
 */
enum mdss_dsi_pll_src_config {
	PLL_SRC_DEFAULT,
	PLL_SRC_0,
	PLL_SRC_1,
};

struct dsi_panel_cmds {
	char *buf;
	int blen;
	struct dsi_cmd_desc *cmds;
	int cmd_cnt;
	int link_state;
};

struct dsi_panel_timing {
	struct mdss_panel_timing timing;
	uint32_t phy_timing[12];
	uint32_t phy_timing_8996[40];
	/* DSI_CLKOUT_TIMING_CTRL */
	char t_clk_post;
	char t_clk_pre;
	struct dsi_panel_cmds on_cmds;
	struct dsi_panel_cmds post_panel_on_cmds;
	struct dsi_panel_cmds switch_cmds;
};

struct dsi_kickoff_action {
	struct list_head act_entry;
	void (*action) (void *);
	void *data;
};

struct dsi_pinctrl_res {
	struct pinctrl *pinctrl;
	struct pinctrl_state *gpio_state_active;
	struct pinctrl_state *gpio_state_suspend;
};

struct panel_horizontal_idle {
	int min;
	int max;
	int idle;
};

struct dsi_err_container {
	u32 fifo_err_cnt;
	u32 phy_err_cnt;
	u32 err_cnt;
	u32 err_time_delta;
	u32 max_err_index;

	u32 index;
	s64 err_time[MAX_ERR_INDEX];
};

#define DSI_CTRL_LEFT		DSI_CTRL_0
#define DSI_CTRL_RIGHT		DSI_CTRL_1
#define DSI_CTRL_CLK_SLAVE	DSI_CTRL_RIGHT
#define DSI_CTRL_CLK_MASTER	DSI_CTRL_LEFT

#define DSI_EV_PLL_UNLOCKED		0x0001
#define DSI_EV_DLNx_FIFO_UNDERFLOW	0x0002
#define DSI_EV_DSI_FIFO_EMPTY		0x0004
#define DSI_EV_DLNx_FIFO_OVERFLOW	0x0008
#define DSI_EV_LP_RX_TIMEOUT		0x0010
#define DSI_EV_STOP_HS_CLK_LANE		0x40000000
#define DSI_EV_MDP_BUSY_RELEASE		0x80000000

#define MDSS_DSI_VIDEO_COMPRESSION_MODE_CTRL	0x02a0
#define MDSS_DSI_VIDEO_COMPRESSION_MODE_CTRL2	0x02a4
#define MDSS_DSI_COMMAND_COMPRESSION_MODE_CTRL	0x02a8
#define MDSS_DSI_COMMAND_COMPRESSION_MODE_CTRL2	0x02ac
#define MDSS_DSI_COMMAND_COMPRESSION_MODE_CTRL3	0x02b0
#define MSM_DBA_CHIP_NAME_MAX_LEN				20

struct mdss_dsi_ctrl_pdata {
	int ndx;	/* panel_num */
	int (*on) (struct mdss_panel_data *pdata);
	int (*post_panel_on)(struct mdss_panel_data *pdata);
	int (*off) (struct mdss_panel_data *pdata);
	int (*low_power_config) (struct mdss_panel_data *pdata, int enable);
	int (*set_col_page_addr)(struct mdss_panel_data *pdata, bool force);
	int (*check_status) (struct mdss_dsi_ctrl_pdata *pdata);
	int (*check_read_status) (struct mdss_dsi_ctrl_pdata *pdata);
	int (*cmdlist_commit)(struct mdss_dsi_ctrl_pdata *ctrl, int from_mdp);
	void (*switch_mode) (struct mdss_panel_data *pdata, int mode);
	struct mdss_panel_data panel_data;
	unsigned char *ctrl_base;
	struct dss_io_data ctrl_io;
	struct dss_io_data mmss_misc_io;
	struct dss_io_data phy_io;
	struct dss_io_data phy_regulator_io;
	int reg_size;
	u32 flags;
	struct clk *byte_clk;
	struct clk *esc_clk;
	struct clk *pixel_clk;
	struct clk *mux_byte_clk;
	struct clk *mux_pixel_clk;
	struct clk *pll_byte_clk;
	struct clk *pll_pixel_clk;
	struct clk *shadow_byte_clk;
	struct clk *shadow_pixel_clk;
	struct clk *byte_clk_rcg;
	struct clk *pixel_clk_rcg;
	struct clk *vco_dummy_clk;
	u8 ctrl_state;
	int panel_mode;
	int irq_cnt;
	int disp_te_gpio;
	int disp_avdden_gpio;
	int rst_gpio;
	int disp_en_gpio;
	int bklt_en_gpio;
	int mode_gpio;
	int intf_mux_gpio;
	int bklt_ctrl;	/* backlight ctrl */
	bool pwm_pmi;
	int pwm_period;
	int pwm_pmic_gpio;
	int pwm_lpg_chan;
	int bklt_max;
	int new_fps;
	int pwm_enabled;
	int clk_lane_cnt;
	bool dmap_iommu_map;
	bool dsi_irq_line;
	bool dcs_cmd_insert;
	atomic_t te_irq_ready;
<<<<<<< HEAD
	int idle;
=======
	bool idle;
>>>>>>> 4ace475a

	bool cmd_sync_wait_broadcast;
	bool cmd_sync_wait_trigger;

	struct mdss_rect roi;
	struct pwm_device *pwm_bl;
	u32 pclk_rate;
	u32 byte_clk_rate;
	u32 pclk_rate_bkp;
	u32 byte_clk_rate_bkp;
	bool refresh_clk_rate; /* flag to recalculate clk_rate */
	struct dss_module_power panel_power_data;
	struct dss_module_power power_data[DSI_MAX_PM]; /* for 8x10 */
	u32 dsi_irq_mask;
	struct mdss_hw *dsi_hw;
	struct mdss_intf_recovery *recovery;
	struct mdss_intf_recovery *mdp_callback;

	struct dsi_panel_cmds on_cmds;
	struct dsi_panel_cmds post_dms_on_cmds;
	struct dsi_panel_cmds post_panel_on_cmds;
	struct dsi_panel_cmds off_cmds;
	struct dsi_panel_cmds lp_on_cmds;
	struct dsi_panel_cmds lp_off_cmds;
	struct dsi_panel_cmds status_cmds;
	struct dsi_panel_cmds idle_on_cmds; /* for lp mode */
	struct dsi_panel_cmds idle_off_cmds;
	u32 *status_valid_params;
	u32 *status_cmds_rlen;
	u32 *status_value;
	unsigned char *return_buf;
	u32 groups; /* several alternative values to compare */
	u32 status_error_count;
	u32 max_status_error_count;

	struct dsi_panel_cmds video2cmd;
	struct dsi_panel_cmds cmd2video;

	char pps_buf[DSC_PPS_LEN];	/* dsc pps */

	struct dcs_cmd_list cmdlist;
	struct completion dma_comp;
	struct completion mdp_comp;
	struct completion video_comp;
	struct completion dynamic_comp;
	struct completion bta_comp;
	struct completion te_irq_comp;
	spinlock_t irq_lock;
	spinlock_t mdp_lock;
	int mdp_busy;
	struct mutex mutex;
	struct mutex cmd_mutex;
	struct mutex cmdlist_mutex;
	struct regulator *lab; /* vreg handle */
	struct regulator *ibb; /* vreg handle */
	struct mutex clk_lane_mutex;

	bool null_insert_enabled;
	bool ulps;
	bool core_power;
	bool mmss_clamp;
	char dlane_swap;	/* data lane swap */
	bool is_phyreg_enabled;
	bool burst_mode_enabled;

	struct dsi_buf tx_buf;
	struct dsi_buf rx_buf;
	struct dsi_buf status_buf;
	int status_mode;
	int rx_len;
	int cur_max_pkt_size;

	struct dsi_pinctrl_res pin_res;

	unsigned long dma_size;
	dma_addr_t dma_addr;
	bool cmd_cfg_restore;
	bool do_unicast;

	bool idle_enabled;
	int horizontal_idle_cnt;
	struct panel_horizontal_idle *line_idle;
	struct mdss_util_intf *mdss_util;
	struct dsi_shared_data *shared_data;

	void *clk_mngr;
	void *dsi_clk_handle;
	void *mdp_clk_handle;
	int m_dsi_vote_cnt;
	int m_mdp_vote_cnt;
	/* debugfs structure */
	struct mdss_dsi_debugfs_info *debugfs_info;

	struct dsi_err_container err_cont;

	struct kobject *kobj;
	int fb_node;

	/* DBA data */
	struct workqueue_struct *workq;
	struct delayed_work dba_work;
	char bridge_name[MSM_DBA_CHIP_NAME_MAX_LEN];
	uint32_t bridge_index;
	bool ds_registered;

	bool timing_db_mode;
	bool update_phy_timing; /* flag to recalculate PHY timings */

	bool phy_power_off;
};

struct dsi_status_data {
	struct notifier_block fb_notifier;
	struct delayed_work check_status;
	struct msm_fb_data_type *mfd;
};

void mdss_dsi_read_hw_revision(struct mdss_dsi_ctrl_pdata *ctrl);
int dsi_panel_device_register(struct platform_device *ctrl_pdev,
	struct device_node *pan_node, struct mdss_dsi_ctrl_pdata *ctrl_pdata);

int mdss_dsi_cmds_tx(struct mdss_dsi_ctrl_pdata *ctrl,
		struct dsi_cmd_desc *cmds, int cnt, int use_dma_tpg);

int mdss_dsi_cmds_rx(struct mdss_dsi_ctrl_pdata *ctrl,
			struct dsi_cmd_desc *cmds, int rlen, int use_dma_tpg);

void mdss_dsi_host_init(struct mdss_panel_data *pdata);
void mdss_dsi_op_mode_config(int mode,
				struct mdss_panel_data *pdata);
void mdss_dsi_restore_intr_mask(struct mdss_dsi_ctrl_pdata *ctrl);
void mdss_dsi_cmd_mode_ctrl(int enable);
void mdp4_dsi_cmd_trigger(void);
void mdss_dsi_cmd_mdp_start(struct mdss_dsi_ctrl_pdata *ctrl);
void mdss_dsi_cmd_bta_sw_trigger(struct mdss_panel_data *pdata);
bool mdss_dsi_ack_err_status(struct mdss_dsi_ctrl_pdata *ctrl);
int mdss_dsi_clk_ctrl(struct mdss_dsi_ctrl_pdata *ctrl, void *clk_handle,
	enum mdss_dsi_clk_type clk_type, enum mdss_dsi_clk_state clk_state);
void mdss_dsi_clk_req(struct mdss_dsi_ctrl_pdata *ctrl,
	struct dsi_panel_clk_ctrl *clk_ctrl);
void mdss_dsi_controller_cfg(int enable,
				struct mdss_panel_data *pdata);
void mdss_dsi_sw_reset(struct mdss_dsi_ctrl_pdata *ctrl_pdata, bool restore);
int mdss_dsi_wait_for_lane_idle(struct mdss_dsi_ctrl_pdata *ctrl);

irqreturn_t mdss_dsi_isr(int irq, void *ptr);
irqreturn_t hw_vsync_handler(int irq, void *data);
void disable_esd_thread(void);
void mdss_dsi_irq_handler_config(struct mdss_dsi_ctrl_pdata *ctrl_pdata);

void mdss_dsi_set_tx_power_mode(int mode, struct mdss_panel_data *pdata);
int mdss_dsi_clk_div_config(struct mdss_panel_info *panel_info,
			    int frame_rate);
int mdss_dsi_clk_refresh(struct mdss_panel_data *pdata, bool update_phy);
int mdss_dsi_link_clk_init(struct platform_device *pdev,
		      struct mdss_dsi_ctrl_pdata *ctrl_pdata);
void mdss_dsi_link_clk_deinit(struct device *dev,
			struct mdss_dsi_ctrl_pdata *ctrl_pdata);
int mdss_dsi_core_clk_init(struct platform_device *pdev,
			struct dsi_shared_data *sdata);
void mdss_dsi_core_clk_deinit(struct device *dev,
			struct dsi_shared_data *sdata);
int mdss_dsi_shadow_clk_init(struct platform_device *pdev,
		      struct mdss_dsi_ctrl_pdata *ctrl_pdata);
void mdss_dsi_shadow_clk_deinit(struct device *dev,
			struct mdss_dsi_ctrl_pdata *ctrl_pdata);
int mdss_dsi_pre_clkoff_cb(void *priv,
			   enum mdss_dsi_clk_type clk_type,
			   enum mdss_dsi_clk_state new_state);
int mdss_dsi_post_clkoff_cb(void *priv,
			    enum mdss_dsi_clk_type clk_type,
			    enum mdss_dsi_clk_state curr_state);
int mdss_dsi_post_clkon_cb(void *priv,
			   enum mdss_dsi_clk_type clk_type,
			   enum mdss_dsi_clk_state curr_state);
int mdss_dsi_pre_clkon_cb(void *priv,
			  enum mdss_dsi_clk_type clk_type,
			  enum mdss_dsi_clk_state new_state);
int mdss_dsi_panel_reset(struct mdss_panel_data *pdata, int enable);
void mdss_dsi_phy_disable(struct mdss_dsi_ctrl_pdata *ctrl);
void mdss_dsi_cmd_test_pattern(struct mdss_dsi_ctrl_pdata *ctrl);
void mdss_dsi_video_test_pattern(struct mdss_dsi_ctrl_pdata *ctrl);
void mdss_dsi_panel_pwm_cfg(struct mdss_dsi_ctrl_pdata *ctrl);
bool mdss_dsi_panel_pwm_enable(struct mdss_dsi_ctrl_pdata *ctrl);
void mdss_dsi_ctrl_phy_restore(struct mdss_dsi_ctrl_pdata *ctrl);
void mdss_dsi_phy_sw_reset(struct mdss_dsi_ctrl_pdata *ctrl);
void mdss_dsi_phy_init(struct mdss_dsi_ctrl_pdata *ctrl);
void mdss_dsi_ctrl_init(struct device *ctrl_dev,
			struct mdss_dsi_ctrl_pdata *ctrl);
void mdss_dsi_cmd_mdp_busy(struct mdss_dsi_ctrl_pdata *ctrl);
void mdss_dsi_wait4video_done(struct mdss_dsi_ctrl_pdata *ctrl);
int mdss_dsi_en_wait4dynamic_done(struct mdss_dsi_ctrl_pdata *ctrl);
int mdss_dsi_cmdlist_commit(struct mdss_dsi_ctrl_pdata *ctrl, int from_mdp);
void mdss_dsi_cmdlist_kickoff(int intf);
int mdss_dsi_bta_status_check(struct mdss_dsi_ctrl_pdata *ctrl);
int mdss_dsi_reg_status_check(struct mdss_dsi_ctrl_pdata *ctrl);
bool __mdss_dsi_clk_enabled(struct mdss_dsi_ctrl_pdata *ctrl, u8 clk_type);
void mdss_dsi_ctrl_setup(struct mdss_dsi_ctrl_pdata *ctrl);
bool mdss_dsi_dln0_phy_err(struct mdss_dsi_ctrl_pdata *ctrl, bool print_en);
void mdss_dsi_lp_cd_rx(struct mdss_dsi_ctrl_pdata *ctrl);
void mdss_dsi_read_phy_revision(struct mdss_dsi_ctrl_pdata *ctrl);
int mdss_dsi_panel_cmd_read(struct mdss_dsi_ctrl_pdata *ctrl, char cmd0,
		char cmd1, void (*fxn)(int), char *rbuf, int len);
int mdss_dsi_panel_init(struct device_node *node,
		struct mdss_dsi_ctrl_pdata *ctrl_pdata,
		int ndx);
int mdss_dsi_panel_timing_switch(struct mdss_dsi_ctrl_pdata *ctrl_pdata,
			struct mdss_panel_timing *timing);

int mdss_panel_parse_bl_settings(struct device_node *np,
			struct mdss_dsi_ctrl_pdata *ctrl_pdata);
int mdss_panel_get_dst_fmt(u32 bpp, char mipi_mode, u32 pixel_packing,
				char *dst_format);

int mdss_dsi_register_recovery_handler(struct mdss_dsi_ctrl_pdata *ctrl,
		struct mdss_intf_recovery *recovery);
void mdss_dsi_unregister_bl_settings(struct mdss_dsi_ctrl_pdata *ctrl_pdata);
void mdss_dsi_panel_dsc_pps_send(struct mdss_dsi_ctrl_pdata *ctrl,
				struct mdss_panel_info *pinfo);
void mdss_dsi_dsc_config(struct mdss_dsi_ctrl_pdata *ctrl,
	struct dsc_desc *dsc);
void mdss_dsi_dfps_config_8996(struct mdss_dsi_ctrl_pdata *ctrl);
void mdss_dsi_set_burst_mode(struct mdss_dsi_ctrl_pdata *ctrl);
<<<<<<< HEAD
=======
void mdss_dsi_set_reg(struct mdss_dsi_ctrl_pdata *ctrl, int off,
	u32 mask, u32 val);
int mdss_dsi_phy_pll_reset_status(struct mdss_dsi_ctrl_pdata *ctrl);
>>>>>>> 4ace475a
int mdss_dsi_panel_power_ctrl(struct mdss_panel_data *pdata, int power_state);

static inline const char *__mdss_dsi_pm_name(enum dsi_pm_type module)
{
	switch (module) {
	case DSI_CORE_PM:	return "DSI_CORE_PM";
	case DSI_CTRL_PM:	return "DSI_CTRL_PM";
	case DSI_PHY_PM:	return "DSI_PHY_PM";
	case DSI_PANEL_PM:	return "PANEL_PM";
	default:		return "???";
	}
}

static inline const char *__mdss_dsi_pm_supply_node_name(
	enum dsi_pm_type module)
{
	switch (module) {
	case DSI_CORE_PM:	return "qcom,core-supply-entries";
	case DSI_CTRL_PM:	return "qcom,ctrl-supply-entries";
	case DSI_PHY_PM:	return "qcom,phy-supply-entries";
	case DSI_PANEL_PM:	return "qcom,panel-supply-entries";
	default:		return "???";
	}
}

static inline u32 mdss_dsi_get_hw_config(struct dsi_shared_data *sdata)
{
	return sdata->hw_config;
}

static inline bool mdss_dsi_is_hw_config_single(struct dsi_shared_data *sdata)
{
	return mdss_dsi_get_hw_config(sdata) == SINGLE_DSI;
}

static inline bool mdss_dsi_is_hw_config_split(struct dsi_shared_data *sdata)
{
	return mdss_dsi_get_hw_config(sdata) == SPLIT_DSI;
}

static inline bool mdss_dsi_is_hw_config_dual(struct dsi_shared_data *sdata)
{
	return mdss_dsi_get_hw_config(sdata) == DUAL_DSI;
}

static inline bool mdss_dsi_get_pll_src_config(struct dsi_shared_data *sdata)
{
	return sdata->pll_src_config;
}

/*
 * mdss_dsi_is_pll_src_default: Check if the DSI device uses default PLL src
 * For single-dsi and dual-dsi configuration, PLL source need not be
 * explicitly specified. In this case, the default PLL source configuration
 * is assumed.
 *
 * @sdata: pointer to DSI shared data structure
 */
static inline bool mdss_dsi_is_pll_src_default(struct dsi_shared_data *sdata)
{
	return sdata->pll_src_config == PLL_SRC_DEFAULT;
}

/*
 * mdss_dsi_is_pll_src_pll0: Check if the PLL source for a DSI device is PLL0
 * The function is only valid if the DSI configuration is single/split DSI.
 * Not valid for dual DSI configuration.
 *
 * @sdata: pointer to DSI shared data structure
 */
static inline bool mdss_dsi_is_pll_src_pll0(struct dsi_shared_data *sdata)
{
	return sdata->pll_src_config == PLL_SRC_0;
}

/*
 * mdss_dsi_is_pll_src_pll1: Check if the PLL source for a DSI device is PLL1
 * The function is only valid if the DSI configuration is single/split DSI.
 * Not valid for dual DSI configuration.
 *
 * @sdata: pointer to DSI shared data structure
 */
static inline bool mdss_dsi_is_pll_src_pll1(struct dsi_shared_data *sdata)
{
	return sdata->pll_src_config == PLL_SRC_1;
}

static inline bool mdss_dsi_is_dsi0_active(struct dsi_shared_data *sdata)
{
	return sdata->dsi0_active;
}

static inline bool mdss_dsi_is_dsi1_active(struct dsi_shared_data *sdata)
{
	return sdata->dsi1_active;
}

static inline u32 mdss_dsi_get_phy_revision(struct mdss_dsi_ctrl_pdata *ctrl)
{
	return ctrl->shared_data->phy_rev;
}

static inline const char *mdss_dsi_get_fb_name(struct mdss_dsi_ctrl_pdata *ctrl)
{
	struct mdss_panel_info *pinfo = &(ctrl->panel_data.panel_info);

	if (mdss_dsi_is_hw_config_dual(ctrl->shared_data)) {
		if (pinfo->is_prim_panel)
			return "qcom,mdss-fb-map-prim";
		else
			return "qcom,mdss-fb-map-sec";
	} else {
		return "qcom,mdss-fb-map-prim";
	}
}

static inline bool mdss_dsi_sync_wait_enable(struct mdss_dsi_ctrl_pdata *ctrl)
{
	return ctrl->cmd_sync_wait_broadcast;
}

static inline bool mdss_dsi_sync_wait_trigger(struct mdss_dsi_ctrl_pdata *ctrl)
{
	return ctrl->cmd_sync_wait_broadcast &&
				ctrl->cmd_sync_wait_trigger;
}

static inline bool mdss_dsi_is_left_ctrl(struct mdss_dsi_ctrl_pdata *ctrl)
{
	return ctrl->ndx == DSI_CTRL_LEFT;
}

static inline bool mdss_dsi_is_right_ctrl(struct mdss_dsi_ctrl_pdata *ctrl)
{
	return ctrl->ndx == DSI_CTRL_RIGHT;
}

static inline struct mdss_dsi_ctrl_pdata *mdss_dsi_get_other_ctrl(
					struct mdss_dsi_ctrl_pdata *ctrl)
{
	if (ctrl->ndx == DSI_CTRL_RIGHT)
		return ctrl_list[DSI_CTRL_LEFT];

	return ctrl_list[DSI_CTRL_RIGHT];
}

static inline struct mdss_dsi_ctrl_pdata *mdss_dsi_get_ctrl_by_index(int ndx)
{
	if (ndx >= DSI_CTRL_MAX)
		return NULL;

	return ctrl_list[ndx];
}

static inline bool mdss_dsi_is_ctrl_clk_master(struct mdss_dsi_ctrl_pdata *ctrl)
{
	return mdss_dsi_is_hw_config_split(ctrl->shared_data) &&
		(ctrl->ndx == DSI_CTRL_CLK_MASTER);
}

static inline bool mdss_dsi_is_ctrl_clk_slave(struct mdss_dsi_ctrl_pdata *ctrl)
{
	return mdss_dsi_is_hw_config_split(ctrl->shared_data) &&
		(ctrl->ndx == DSI_CTRL_CLK_SLAVE);
}

static inline bool mdss_dsi_is_te_based_esd(struct mdss_dsi_ctrl_pdata *ctrl)
{
	return (ctrl->status_mode == ESD_TE) &&
		gpio_is_valid(ctrl->disp_te_gpio) &&
		mdss_dsi_is_left_ctrl(ctrl);
}

static inline struct mdss_dsi_ctrl_pdata *mdss_dsi_get_ctrl_clk_master(void)
{
	return ctrl_list[DSI_CTRL_CLK_MASTER];
}

static inline struct mdss_dsi_ctrl_pdata *mdss_dsi_get_ctrl_clk_slave(void)
{
	return ctrl_list[DSI_CTRL_CLK_SLAVE];
}

static inline bool mdss_dsi_is_panel_off(struct mdss_panel_data *pdata)
{
	return mdss_panel_is_power_off(pdata->panel_info.panel_power_state);
}

static inline bool mdss_dsi_is_panel_on(struct mdss_panel_data *pdata)
{
	return mdss_panel_is_power_on(pdata->panel_info.panel_power_state);
}

static inline bool mdss_dsi_is_panel_on_interactive(
	struct mdss_panel_data *pdata)
{
	return mdss_panel_is_power_on_interactive(
		pdata->panel_info.panel_power_state);
}

static inline bool mdss_dsi_is_panel_on_lp(struct mdss_panel_data *pdata)
{
	return mdss_panel_is_power_on_lp(pdata->panel_info.panel_power_state);
}

static inline bool mdss_dsi_is_panel_on_ulp(struct mdss_panel_data *pdata)
{
	return mdss_panel_is_power_on_ulp(pdata->panel_info.panel_power_state);
}

static inline bool mdss_dsi_ulps_feature_enabled(
	struct mdss_panel_data *pdata)
{
	return pdata->panel_info.ulps_feature_enabled;
}

static inline bool mdss_dsi_cmp_panel_reg(struct dsi_buf status_buf,
	u32 *status_val, int i)
{
	return status_buf.data[i] == status_val[i];
}

#endif /* MDSS_DSI_H */<|MERGE_RESOLUTION|>--- conflicted
+++ resolved
@@ -448,11 +448,7 @@
 	bool dsi_irq_line;
 	bool dcs_cmd_insert;
 	atomic_t te_irq_ready;
-<<<<<<< HEAD
-	int idle;
-=======
 	bool idle;
->>>>>>> 4ace475a
 
 	bool cmd_sync_wait_broadcast;
 	bool cmd_sync_wait_trigger;
@@ -676,12 +672,9 @@
 	struct dsc_desc *dsc);
 void mdss_dsi_dfps_config_8996(struct mdss_dsi_ctrl_pdata *ctrl);
 void mdss_dsi_set_burst_mode(struct mdss_dsi_ctrl_pdata *ctrl);
-<<<<<<< HEAD
-=======
 void mdss_dsi_set_reg(struct mdss_dsi_ctrl_pdata *ctrl, int off,
 	u32 mask, u32 val);
 int mdss_dsi_phy_pll_reset_status(struct mdss_dsi_ctrl_pdata *ctrl);
->>>>>>> 4ace475a
 int mdss_dsi_panel_power_ctrl(struct mdss_panel_data *pdata, int power_state);
 
 static inline const char *__mdss_dsi_pm_name(enum dsi_pm_type module)
