--- conflicted
+++ resolved
@@ -368,36 +368,6 @@
 
 	pinfo = &pdata->panel_info;
 
-<<<<<<< HEAD
-	ret = msm_dss_enable_vreg(ctrl_pdata->power_data.vreg_config,
-				ctrl_pdata->power_data.num_vreg, 1);
-	if (ret) {
-		pr_err("%s:Failed to enable vregs. rc=%d\n", __func__, ret);
-		return ret;
-	}
-
-	pdata->panel_info.panel_power_on = 1;
-
-	if (!pinfo->mipi.lp11_init && !(pinfo->always_on && pinfo->is_suspending))
-		mdss_dsi_panel_reset(pdata, 1);
-
-	ret = mdss_dsi_enable_bus_clocks(ctrl_pdata);
-	if (ret) {
-		pr_err("%s: failed to enable bus clocks. rc=%d\n", __func__,
-			ret);
-		mdss_dsi_panel_power_on(pdata, 0);
-		pdata->panel_info.panel_power_on = 0;
-		return ret;
-	}
-
-	mdss_dsi_phy_sw_reset((ctrl_pdata->ctrl_base));
-	mdss_dsi_phy_init(pdata);
-	mdss_dsi_disable_bus_clocks(ctrl_pdata);
-
-	mdss_dsi_clk_ctrl(ctrl_pdata, 1);
-
-=======
->>>>>>> bc45092a
 	clk_rate = pdata->panel_info.clk_rate;
 	clk_rate = min(clk_rate, pdata->panel_info.clk_max);
 
