--- conflicted
+++ resolved
@@ -1071,19 +1071,6 @@
 	return panic_config;
 }
 
-<<<<<<< HEAD
-int mdp3_enable_panic_ctrl(void) 
-{ 
-	int rc = 0; 
- 
-	if (MDP3_REG_READ(MDP3_PANIC_ROBUST_CTRL) == 0) { 
-	pr_err("%s: Enable Panic Control\n", __func__); 
-	MDP3_REG_WRITE(MDP3_PANIC_ROBUST_CTRL, BIT(0)); 
-	} 
-	return rc; 
-} 
- 
-=======
 int mdp3_enable_panic_ctrl(void)
 {
 	int rc = 0;
@@ -1095,7 +1082,6 @@
 	return rc;
 }
 
->>>>>>> 3d9d2dab
 int mdp3_qos_remapper_setup(struct mdss_panel_data *panel)
 {
 	int rc = 0;
