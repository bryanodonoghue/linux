--- conflicted
+++ resolved
@@ -2304,17 +2304,9 @@
 	}
 
 	mdp3_res->splash_mem_addr = MDP3_REG_READ(MDP3_REG_DMA_P_IBUF_ADDR);
-<<<<<<< HEAD
-	
-	if ((pdata->panel_info.type == MIPI_CMD_PANEL) ||(!rc)) {
-		if (mdp3_clk_enable(0, 0))
-			pr_err("fail to turn off MDP core clks\n");
-	}
-=======
 
 	if (mdp3_clk_enable(0, 0))
 		pr_err("fail to turn off MDP core clks\n");
->>>>>>> 4ace475a
 	return rc;
 }
 
@@ -2917,16 +2909,8 @@
 	/* DSI video mode or command mode */
 	rc = (status == 0x180000) || (status == 0x080000);
 
-<<<<<<< HEAD
-	/* For Video mode panel do not disable clock */
-	if (!(status == 0x180000)) {
-		if (mdp3_clk_enable(0, 0))
-			pr_err("fail to turn off MDP core clks\n");
-	}
-=======
 	if (mdp3_clk_enable(0, 0))
 		pr_err("fail to turn off MDP core clks\n");
->>>>>>> 4ace475a
 	return rc;
 }
 
