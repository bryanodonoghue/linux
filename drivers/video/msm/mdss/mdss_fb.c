/*
 * Core MDSS framebuffer driver.
 *
 * Copyright (C) 2007 Google Incorporated
 * Copyright (c) 2008-2017, The Linux Foundation. All rights reserved.
 *
 * This software is licensed under the terms of the GNU General Public
 * License version 2, as published by the Free Software Foundation, and
 * may be copied, distributed, and modified under those terms.
 *
 * This program is distributed in the hope that it will be useful,
 * but WITHOUT ANY WARRANTY; without even the implied warranty of
 * MERCHANTABILITY or FITNESS FOR A PARTICULAR PURPOSE.  See the
 * GNU General Public License for more details.
 */

#define pr_fmt(fmt)	"%s: " fmt, __func__

#include <linux/videodev2.h>
#include <linux/bootmem.h>
#include <linux/console.h>
#include <linux/debugfs.h>
#include <linux/delay.h>
#include <linux/device.h>
#include <linux/dma-mapping.h>
#include <linux/dma-buf.h>
#include <linux/fb.h>
#include <linux/init.h>
#include <linux/ioport.h>
#include <linux/kernel.h>
#include <linux/memory.h>
#include <linux/mm.h>
#include <linux/module.h>
#include <linux/moduleparam.h>
#include <linux/msm_mdp.h>
#include <linux/of.h>
#include <linux/of_address.h>
#include <linux/of_platform.h>
#include <linux/proc_fs.h>
#include <linux/pm_runtime.h>
#include <linux/slab.h>
#include <linux/string.h>
#include <linux/uaccess.h>
#include <linux/version.h>
#include <linux/vmalloc.h>
#include <linux/sync.h>
#include <linux/sw_sync.h>
#include <linux/file.h>
#include <linux/kthread.h>
#include <linux/dma-buf.h>
#include "mdss_fb.h"
#include "mdss_dsi.h"
#include "mdss_dsi_cmd.h" 
#include "mdss_mdp_splash_logo.h"
#define CREATE_TRACE_POINTS
#include "mdss_debug.h"
#include "mdss_smmu.h"
#include "mdss_mdp.h"

#ifdef CONFIG_FB_MSM_TRIPLE_BUFFER
#define MDSS_FB_NUM 3
#else
#define MDSS_FB_NUM 2
#endif

#ifndef EXPORT_COMPAT
#define EXPORT_COMPAT(x)
#endif

#define MAX_FBI_LIST 32

#ifndef TARGET_HW_MDSS_MDP3
#define BLANK_FLAG_LP	FB_BLANK_NORMAL
#define BLANK_FLAG_ULP	FB_BLANK_VSYNC_SUSPEND
#else
#define BLANK_FLAG_LP	FB_BLANK_VSYNC_SUSPEND
#define BLANK_FLAG_ULP	FB_BLANK_NORMAL
#endif

static struct fb_info *fbi_list[MAX_FBI_LIST];
static int fbi_list_index;

static u32 mdss_fb_pseudo_palette[16] = {
	0x00000000, 0xffffffff, 0xffffffff, 0xffffffff,
	0xffffffff, 0xffffffff, 0xffffffff, 0xffffffff,
	0xffffffff, 0xffffffff, 0xffffffff, 0xffffffff,
	0xffffffff, 0xffffffff, 0xffffffff, 0xffffffff
};

static struct msm_mdp_interface *mdp_instance;

static int mdss_fb_register(struct msm_fb_data_type *mfd);
static int mdss_fb_open(struct fb_info *info, int user);
static int mdss_fb_release(struct fb_info *info, int user);
static int mdss_fb_release_all(struct fb_info *info, bool release_all);
static int mdss_fb_pan_display(struct fb_var_screeninfo *var,
			       struct fb_info *info);
static int mdss_fb_check_var(struct fb_var_screeninfo *var,
			     struct fb_info *info);
static int mdss_fb_set_par(struct fb_info *info);
static int mdss_fb_blank_sub(int blank_mode, struct fb_info *info,
			     int op_enable);
static int mdss_fb_suspend_sub(struct msm_fb_data_type *mfd);
static int mdss_fb_ioctl(struct fb_info *info, unsigned int cmd,
			 unsigned long arg, struct file *file);
static int mdss_fb_fbmem_ion_mmap(struct fb_info *info,
		struct vm_area_struct *vma);
static int mdss_fb_alloc_fb_ion_memory(struct msm_fb_data_type *mfd,
		size_t size);
static void mdss_fb_release_fences(struct msm_fb_data_type *mfd);
static int __mdss_fb_sync_buf_done_callback(struct notifier_block *p,
		unsigned long val, void *data);

static int __mdss_fb_display_thread(void *data);
static int mdss_fb_pan_idle(struct msm_fb_data_type *mfd);
static int mdss_fb_send_panel_event(struct msm_fb_data_type *mfd,
					int event, void *arg);
static void mdss_fb_set_mdp_sync_pt_threshold(struct msm_fb_data_type *mfd,
		int type);
void mdss_fb_no_update_notify_timer_cb(unsigned long data)
{
	struct msm_fb_data_type *mfd = (struct msm_fb_data_type *)data;
	if (!mfd) {
		pr_err("%s mfd NULL\n", __func__);
		return;
	}
	mfd->no_update.value = NOTIFY_TYPE_NO_UPDATE;
	complete(&mfd->no_update.comp);
}

void mdss_fb_bl_update_notify(struct msm_fb_data_type *mfd,
		uint32_t notification_type)
{
#ifndef TARGET_HW_MDSS_MDP3
	struct mdss_overlay_private *mdp5_data = NULL;
#endif
	if (!mfd) {
		pr_err("%s mfd NULL\n", __func__);
		return;
	}
	mutex_lock(&mfd->update.lock);
	if (mfd->update.is_suspend) {
		mutex_unlock(&mfd->update.lock);
		return;
	}
	if (mfd->update.ref_count > 0) {
		mutex_unlock(&mfd->update.lock);
		mfd->update.value = notification_type;
		complete(&mfd->update.comp);
		mutex_lock(&mfd->update.lock);
	}
	mutex_unlock(&mfd->update.lock);

	mutex_lock(&mfd->no_update.lock);
	if (mfd->no_update.ref_count > 0) {
		mutex_unlock(&mfd->no_update.lock);
		mfd->no_update.value = notification_type;
		complete(&mfd->no_update.comp);
		mutex_lock(&mfd->no_update.lock);
	}
	mutex_unlock(&mfd->no_update.lock);
#ifndef TARGET_HW_MDSS_MDP3
	mdp5_data = mfd_to_mdp5_data(mfd);
	if (mdp5_data) {
		if (notification_type == NOTIFY_TYPE_BL_AD_ATTEN_UPDATE) {
			mdp5_data->ad_bl_events++;
			sysfs_notify_dirent(mdp5_data->ad_bl_event_sd);
		} else if (notification_type == NOTIFY_TYPE_BL_UPDATE) {
			mdp5_data->bl_events++;
			sysfs_notify_dirent(mdp5_data->bl_event_sd);
		}
	}
#endif
}

static int mdss_fb_notify_update(struct msm_fb_data_type *mfd,
							unsigned long *argp)
{
	int ret;
	unsigned int notify = 0x0, to_user = 0x0;

	ret = copy_from_user(&notify, argp, sizeof(unsigned int));
	if (ret) {
		pr_err("%s:ioctl failed\n", __func__);
		return ret;
	}

	if (notify > NOTIFY_UPDATE_POWER_OFF)
		return -EINVAL;

	if (notify == NOTIFY_UPDATE_INIT) {
		mutex_lock(&mfd->update.lock);
		mfd->update.init_done = true;
		mutex_unlock(&mfd->update.lock);
		ret = 1;
	} else if (notify == NOTIFY_UPDATE_DEINIT) {
		mutex_lock(&mfd->update.lock);
		mfd->update.init_done = false;
		mutex_unlock(&mfd->update.lock);
		complete(&mfd->update.comp);
		complete(&mfd->no_update.comp);
		ret = 1;
	} else if (mfd->update.is_suspend) {
		to_user = NOTIFY_TYPE_SUSPEND;
		mfd->update.is_suspend = 0;
		ret = 1;
	} else if (notify == NOTIFY_UPDATE_START) {
		mutex_lock(&mfd->update.lock);
		if (mfd->update.init_done)
			reinit_completion(&mfd->update.comp);
		else {
			mutex_unlock(&mfd->update.lock);
			pr_err("notify update start called without init\n");
			return -EINVAL;
		}
		mfd->update.ref_count++;
		mutex_unlock(&mfd->update.lock);
		ret = wait_for_completion_interruptible_timeout(
						&mfd->update.comp, 4 * HZ);
		mutex_lock(&mfd->update.lock);
		mfd->update.ref_count--;
		mutex_unlock(&mfd->update.lock);
		to_user = (unsigned int)mfd->update.value;
		if (mfd->update.type == NOTIFY_TYPE_SUSPEND) {
			to_user = (unsigned int)mfd->update.type;
			ret = 1;
		}
	} else if (notify == NOTIFY_UPDATE_STOP) {
		mutex_lock(&mfd->update.lock);
		if (mfd->update.init_done)
			reinit_completion(&mfd->no_update.comp);
		else {
			mutex_unlock(&mfd->update.lock);
			pr_err("notify update stop called without init\n");
			return -EINVAL;
		}
		mfd->no_update.ref_count++;
		mutex_unlock(&mfd->no_update.lock);
		ret = wait_for_completion_interruptible_timeout(
						&mfd->no_update.comp, 4 * HZ);
		mutex_lock(&mfd->no_update.lock);
		mfd->no_update.ref_count--;
		mutex_unlock(&mfd->no_update.lock);
		to_user = (unsigned int)mfd->no_update.value;
	} else {
		if (mdss_fb_is_power_on(mfd)) {
			reinit_completion(&mfd->power_off_comp);
			ret = wait_for_completion_interruptible_timeout(
						&mfd->power_off_comp, 1 * HZ);
		}
	}

	if (ret == 0)
		ret = -ETIMEDOUT;
	else if (ret > 0)
		ret = copy_to_user(argp, &to_user, sizeof(unsigned int));
	return ret;
}

static int lcd_backlight_registered;

static void mdss_fb_set_bl_brightness(struct led_classdev *led_cdev,
				      enum led_brightness value)
{
	struct msm_fb_data_type *mfd = dev_get_drvdata(led_cdev->dev->parent);
	int bl_lvl;

	if (mfd->boot_notification_led) {
		led_trigger_event(mfd->boot_notification_led, 0);
		mfd->boot_notification_led = NULL;
	}

	if (value > mfd->panel_info->brightness_max)
		value = mfd->panel_info->brightness_max;

	/* This maps android backlight level 0 to 255 into
	   driver backlight level 0 to bl_max with rounding */
	MDSS_BRIGHT_TO_BL(bl_lvl, value, mfd->panel_info->bl_max,
				mfd->panel_info->brightness_max);

	if (!bl_lvl && value)
		bl_lvl = 1;

	if (!IS_CALIB_MODE_BL(mfd) && (!mfd->ext_bl_ctrl || !value ||
							!mfd->bl_level)) {
		mutex_lock(&mfd->bl_lock);
		mdss_fb_set_backlight(mfd, bl_lvl);
		mutex_unlock(&mfd->bl_lock);
	}
}

static struct led_classdev backlight_led = {
	.name           = "lcd-backlight",
	.brightness     = MDSS_MAX_BL_BRIGHTNESS / 2,
	.brightness_set = mdss_fb_set_bl_brightness,
	.max_brightness = MDSS_MAX_BL_BRIGHTNESS,
};

static ssize_t mdss_fb_get_type(struct device *dev,
				struct device_attribute *attr, char *buf)
{
	ssize_t ret = 0;
	struct fb_info *fbi = dev_get_drvdata(dev);
	struct msm_fb_data_type *mfd = (struct msm_fb_data_type *)fbi->par;

	switch (mfd->panel.type) {
	case NO_PANEL:
		ret = snprintf(buf, PAGE_SIZE, "no panel\n");
		break;
	case HDMI_PANEL:
		ret = snprintf(buf, PAGE_SIZE, "hdmi panel\n");
		break;
	case LVDS_PANEL:
		ret = snprintf(buf, PAGE_SIZE, "lvds panel\n");
		break;
	case DTV_PANEL:
		ret = snprintf(buf, PAGE_SIZE, "dtv panel\n");
		break;
	case MIPI_VIDEO_PANEL:
		ret = snprintf(buf, PAGE_SIZE, "mipi dsi video panel\n");
		break;
	case MIPI_CMD_PANEL:
		ret = snprintf(buf, PAGE_SIZE, "mipi dsi cmd panel\n");
		break;
	case WRITEBACK_PANEL:
		ret = snprintf(buf, PAGE_SIZE, "writeback panel\n");
		break;
	case EDP_PANEL:
		ret = snprintf(buf, PAGE_SIZE, "edp panel\n");
		break;
	default:
		ret = snprintf(buf, PAGE_SIZE, "unknown panel\n");
		break;
	}

	return ret;
}

static int mdss_fb_get_panel_xres(struct mdss_panel_info *pinfo)
{
	struct mdss_panel_data *pdata;
	int xres;

	pdata = container_of(pinfo, struct mdss_panel_data, panel_info);

	xres = pinfo->xres;
	if (pdata->next && pdata->next->active)
		xres += mdss_fb_get_panel_xres(&pdata->next->panel_info);

	return xres;
}

static inline int mdss_fb_validate_split(int left, int right,
			struct msm_fb_data_type *mfd)
{
	int rc = -EINVAL;
	u32 panel_xres = mdss_fb_get_panel_xres(mfd->panel_info);

	pr_debug("%pS: split_mode = %d left=%d right=%d panel_xres=%d\n",
		__builtin_return_address(0), mfd->split_mode,
		left, right, panel_xres);

	/* more validate condition could be added if needed */
	if (left && right) {
		if (panel_xres == left + right) {
			mfd->split_fb_left = left;
			mfd->split_fb_right = right;
			rc = 0;
		}
	} else {
		if (mfd->split_mode == MDP_DUAL_LM_DUAL_DISPLAY) {
			mfd->split_fb_left = mfd->panel_info->xres;
			mfd->split_fb_right = panel_xres - mfd->split_fb_left;
			rc = 0;
		} else {
			mfd->split_fb_left = mfd->split_fb_right = 0;
		}
	}

	return rc;
}

static ssize_t mdss_fb_store_split(struct device *dev,
		struct device_attribute *attr, const char *buf, size_t len)
{
	int data[2] = {0};
	struct fb_info *fbi = dev_get_drvdata(dev);
	struct msm_fb_data_type *mfd = (struct msm_fb_data_type *)fbi->par;

	if (2 != sscanf(buf, "%d %d", &data[0], &data[1]))
		pr_debug("Not able to read split values\n");
	else if (!mdss_fb_validate_split(data[0], data[1], mfd))
		pr_debug("split left=%d right=%d\n", data[0], data[1]);

	return len;
}

static ssize_t mdss_fb_show_split(struct device *dev,
		struct device_attribute *attr, char *buf)
{
	ssize_t ret = 0;
	struct fb_info *fbi = dev_get_drvdata(dev);
	struct msm_fb_data_type *mfd = (struct msm_fb_data_type *)fbi->par;
	ret = snprintf(buf, PAGE_SIZE, "%d %d\n",
		       mfd->split_fb_left, mfd->split_fb_right);
	return ret;
}

static void mdss_fb_get_split(struct msm_fb_data_type *mfd)
{
	if ((mfd->split_mode == MDP_SPLIT_MODE_NONE) &&
	    (mfd->split_fb_left && mfd->split_fb_right))
		mfd->split_mode = MDP_DUAL_LM_SINGLE_DISPLAY;

	pr_debug("split fb%d left=%d right=%d mode=%d\n", mfd->index,
		mfd->split_fb_left, mfd->split_fb_right, mfd->split_mode);
}

static ssize_t mdss_fb_get_src_split_info(struct device *dev,
	struct device_attribute *attr, char *buf)
{
	int ret = 0;
	struct fb_info *fbi = dev_get_drvdata(dev);
	struct msm_fb_data_type *mfd = fbi->par;

	if (is_split_lm(mfd) && (fbi->var.yres > fbi->var.xres)) {
		pr_debug("always split mode enabled\n");
		ret = scnprintf(buf, PAGE_SIZE,
			"src_split_always\n");
	}

	return ret;
}

static ssize_t mdss_fb_get_thermal_level(struct device *dev,
		struct device_attribute *attr, char *buf)
{
	struct fb_info *fbi = dev_get_drvdata(dev);
	struct msm_fb_data_type *mfd = fbi->par;
	int ret;

	ret = scnprintf(buf, PAGE_SIZE, "thermal_level=%d\n",
						mfd->thermal_level);

	return ret;
}

static ssize_t mdss_fb_set_thermal_level(struct device *dev,
	struct device_attribute *attr, const char *buf, size_t count)
{
	struct fb_info *fbi = dev_get_drvdata(dev);
	struct msm_fb_data_type *mfd = fbi->par;
	int rc = 0;
	int thermal_level = 0;

	rc = kstrtoint(buf, 10, &thermal_level);
	if (rc) {
		pr_err("kstrtoint failed. rc=%d\n", rc);
		return rc;
	}

	pr_debug("Thermal level set to %d\n", thermal_level);
	mfd->thermal_level = thermal_level;
	sysfs_notify(&mfd->fbi->dev->kobj, NULL, "msm_fb_thermal_level");

	return count;
}

static ssize_t mdss_mdp_show_blank_event(struct device *dev,
		struct device_attribute *attr, char *buf)
{
	struct fb_info *fbi = dev_get_drvdata(dev);
	struct msm_fb_data_type *mfd = (struct msm_fb_data_type *)fbi->par;
	int ret;

	pr_debug("fb%d panel_power_state = %d\n", mfd->index,
		mfd->panel_power_state);
	ret = scnprintf(buf, PAGE_SIZE, "panel_power_on = %d\n",
						mfd->panel_power_state);

	return ret;
}

static void __mdss_fb_idle_notify_work(struct work_struct *work)
{
	struct delayed_work *dw = to_delayed_work(work);
	struct msm_fb_data_type *mfd = container_of(dw, struct msm_fb_data_type,
		idle_notify_work);

	/* Notify idle-ness here */
	pr_debug("Idle timeout %dms expired!\n", mfd->idle_time);
	if (mfd->idle_time)
		sysfs_notify(&mfd->fbi->dev->kobj, NULL, "idle_notify");
	mfd->idle_state = MDSS_FB_IDLE;
}

static ssize_t mdss_fb_get_idle_time(struct device *dev,
		struct device_attribute *attr, char *buf)
{
	struct fb_info *fbi = dev_get_drvdata(dev);
	struct msm_fb_data_type *mfd = fbi->par;
	int ret;

	ret = scnprintf(buf, PAGE_SIZE, "%d", mfd->idle_time);

	return ret;
}

static ssize_t mdss_fb_set_idle_time(struct device *dev,
	struct device_attribute *attr, const char *buf, size_t count)
{
	struct fb_info *fbi = dev_get_drvdata(dev);
	struct msm_fb_data_type *mfd = fbi->par;
	int rc = 0;
	int idle_time = 0;

	rc = kstrtoint(buf, 10, &idle_time);
	if (rc) {
		pr_err("kstrtoint failed. rc=%d\n", rc);
		return rc;
	}

	pr_debug("Idle time = %d\n", idle_time);
	mfd->idle_time = idle_time;

	return count;
}

static ssize_t mdss_fb_get_idle_notify(struct device *dev,
		struct device_attribute *attr, char *buf)
{
	struct fb_info *fbi = dev_get_drvdata(dev);
	struct msm_fb_data_type *mfd = fbi->par;
	int ret;

	ret = scnprintf(buf, PAGE_SIZE, "%s",
		work_busy(&mfd->idle_notify_work.work) ? "no" : "yes");

	return ret;
}

static ssize_t mdss_fb_get_panel_info(struct device *dev,
		struct device_attribute *attr, char *buf)
{
	struct fb_info *fbi = dev_get_drvdata(dev);
	struct msm_fb_data_type *mfd = fbi->par;
	struct mdss_panel_info *pinfo = mfd->panel_info;
	int ret;

	ret = scnprintf(buf, PAGE_SIZE,
			"pu_en=%d\nxstart=%d\nwalign=%d\nystart=%d\nhalign=%d\n"
			"min_w=%d\nmin_h=%d\nroi_merge=%d\ndyn_fps_en=%d\n"
			"min_fps=%d\nmax_fps=%d\npanel_name=%s\n"
			"primary_panel=%d\nis_pluggable=%d\ndisplay_id=%s\n"
			"is_cec_supported=%d\n",
			pinfo->partial_update_enabled, pinfo->xstart_pix_align,
			pinfo->width_pix_align, pinfo->ystart_pix_align,
			pinfo->height_pix_align, pinfo->min_width,
			pinfo->min_height, pinfo->partial_update_roi_merge,
			pinfo->dynamic_fps, pinfo->min_fps, pinfo->max_fps,
			pinfo->panel_name, pinfo->is_prim_panel,
			pinfo->is_pluggable, pinfo->display_id,
			pinfo->is_cec_supported);

	return ret;
}

static ssize_t mdss_fb_get_panel_status(struct device *dev,
		struct device_attribute *attr, char *buf)
{
	struct fb_info *fbi = dev_get_drvdata(dev);
	struct msm_fb_data_type *mfd = fbi->par;
	int ret;
	int panel_status;

	if (mdss_panel_is_power_off(mfd->panel_power_state)) {
		ret = scnprintf(buf, PAGE_SIZE, "panel_status=%s\n", "suspend");
	} else {
		panel_status = mdss_fb_send_panel_event(mfd,
				MDSS_EVENT_DSI_PANEL_STATUS, NULL);
		ret = scnprintf(buf, PAGE_SIZE, "panel_status=%s\n",
			panel_status > 0 ? "alive" : "dead");
	}

	return ret;
}

static ssize_t mdss_fb_force_panel_dead(struct device *dev,
	struct device_attribute *attr, const char *buf, size_t len)
{
	struct fb_info *fbi = dev_get_drvdata(dev);
	struct msm_fb_data_type *mfd = (struct msm_fb_data_type *)fbi->par;
	struct mdss_panel_data *pdata;

	pdata = dev_get_platdata(&mfd->pdev->dev);
	if (!pdata) {
		pr_err("no panel connected!\n");
		return len;
	}

	if (kstrtouint(buf, 0, &pdata->panel_info.panel_force_dead))
		pr_err("kstrtouint buf error!\n");

	return len;
}

/*
 * mdss_fb_blanking_mode_switch() - Function triggers dynamic mode switch
 * @mfd:	Framebuffer data structure for display
 * @mode:	Enabled/Disable LowPowerMode
 *		1: Enter into LowPowerMode
 *		0: Exit from LowPowerMode
 *
 * This Function dynamically switches to and from video mode. This
 * swtich involves the panel turning off backlight during trantision.
 */
static int mdss_fb_blanking_mode_switch(struct msm_fb_data_type *mfd, int mode)
{
	int ret = 0;
	u32 bl_lvl = 0;
	struct mdss_panel_info *pinfo = NULL;
	struct mdss_panel_data *pdata;

	if (!mfd || !mfd->panel_info)
		return -EINVAL;

	pinfo = mfd->panel_info;

	if (!pinfo->mipi.dms_mode) {
		pr_warn("Panel does not support dynamic switch!\n");
		return 0;
	}

	if (mode == pinfo->mipi.mode) {
		pr_debug("Already in requested mode!\n");
		return 0;
	}
	pr_debug("Enter mode: %d\n", mode);

	pdata = dev_get_platdata(&mfd->pdev->dev);

	pdata->panel_info.dynamic_switch_pending = true;
	ret = mdss_fb_pan_idle(mfd);
	if (ret) {
		pr_err("mdss_fb_pan_idle for fb%d failed. ret=%d\n",
			mfd->index, ret);
		pdata->panel_info.dynamic_switch_pending = false;
		return ret;
	}

	mutex_lock(&mfd->bl_lock);
	bl_lvl = mfd->bl_level;
	mdss_fb_set_backlight(mfd, 0);
	mutex_unlock(&mfd->bl_lock);

	lock_fb_info(mfd->fbi);
	ret = mdss_fb_blank_sub(FB_BLANK_POWERDOWN, mfd->fbi,
						mfd->op_enable);
	if (ret) {
		pr_err("can't turn off display!\n");
		unlock_fb_info(mfd->fbi);
		return ret;
	}

	mfd->op_enable = false;

	ret = mfd->mdp.configure_panel(mfd, mode, 1);
	mdss_fb_set_mdp_sync_pt_threshold(mfd, mfd->panel.type);

	mfd->op_enable = true;

	ret = mdss_fb_blank_sub(FB_BLANK_UNBLANK, mfd->fbi,
					mfd->op_enable);
	if (ret) {
		pr_err("can't turn on display!\n");
		unlock_fb_info(mfd->fbi);
		return ret;
	}
	unlock_fb_info(mfd->fbi);

	mutex_lock(&mfd->bl_lock);
	mfd->allow_bl_update = true;
	mdss_fb_set_backlight(mfd, bl_lvl);
	mutex_unlock(&mfd->bl_lock);

	pdata->panel_info.dynamic_switch_pending = false;
	pdata->panel_info.is_lpm_mode = mode ? 1 : 0;

	if (ret) {
		pr_err("can't turn on display!\n");
		return ret;
	}

	pr_debug("Exit mode: %d\n", mode);

	return 0;
}

static ssize_t mdss_fb_change_dfps_mode(struct device *dev,
	struct device_attribute *attr, const char *buf, size_t len)
{
	struct fb_info *fbi = dev_get_drvdata(dev);
	struct msm_fb_data_type *mfd = (struct msm_fb_data_type *)fbi->par;
	struct mdss_panel_data *pdata;
	struct mdss_panel_info *pinfo;
	u32 dfps_mode;

	pdata = dev_get_platdata(&mfd->pdev->dev);
	if (!pdata) {
		pr_err("no panel connected!\n");
		return len;
	}
	pinfo = &pdata->panel_info;

	if (kstrtouint(buf, 0, &dfps_mode)) {
		pr_err("kstrtouint buf error!\n");
		return len;
	}

	if (dfps_mode >= DFPS_MODE_MAX) {
		pinfo->dynamic_fps = false;
		return len;
	}

	if (mfd->idle_time != 0) {
		pr_err("ERROR: Idle time is not disabled.\n");
		return len;
	}

	if (pinfo->current_fps != pinfo->default_fps) {
		pr_err("ERROR: panel not configured to default fps\n");
		return len;
	}

	pinfo->dynamic_fps = true;
	pinfo->dfps_update = dfps_mode;

	if (pdata->next)
		pdata->next->panel_info.dfps_update = dfps_mode;

	return len;
}

static ssize_t mdss_fb_get_dfps_mode(struct device *dev,
		struct device_attribute *attr, char *buf)
{
	struct fb_info *fbi = dev_get_drvdata(dev);
	struct msm_fb_data_type *mfd = (struct msm_fb_data_type *)fbi->par;
	struct mdss_panel_data *pdata;
	struct mdss_panel_info *pinfo;
	int ret;

	pdata = dev_get_platdata(&mfd->pdev->dev);
	if (!pdata) {
		pr_err("no panel connected!\n");
		return -EINVAL;
	}
	pinfo = &pdata->panel_info;

	ret = scnprintf(buf, PAGE_SIZE, "dfps enabled=%d mode=%d\n",
		pinfo->dynamic_fps, pinfo->dfps_update);

	return ret;
}

static DEVICE_ATTR(msm_fb_type, S_IRUGO, mdss_fb_get_type, NULL);
static DEVICE_ATTR(msm_fb_split, S_IRUGO | S_IWUSR, mdss_fb_show_split,
					mdss_fb_store_split);
static DEVICE_ATTR(show_blank_event, S_IRUGO, mdss_mdp_show_blank_event, NULL);
static DEVICE_ATTR(idle_time, S_IRUGO | S_IWUSR | S_IWGRP,
	mdss_fb_get_idle_time, mdss_fb_set_idle_time);
static DEVICE_ATTR(idle_notify, S_IRUGO, mdss_fb_get_idle_notify, NULL);
static DEVICE_ATTR(msm_fb_panel_info, S_IRUGO, mdss_fb_get_panel_info, NULL);
static DEVICE_ATTR(msm_fb_src_split_info, S_IRUGO, mdss_fb_get_src_split_info,
	NULL);
static DEVICE_ATTR(msm_fb_thermal_level, S_IRUGO | S_IWUSR,
	mdss_fb_get_thermal_level, mdss_fb_set_thermal_level);
static DEVICE_ATTR(msm_fb_panel_status, S_IRUGO | S_IWUSR,
	mdss_fb_get_panel_status, mdss_fb_force_panel_dead);
static DEVICE_ATTR(msm_fb_dfps_mode, S_IRUGO | S_IWUSR,
	mdss_fb_get_dfps_mode, mdss_fb_change_dfps_mode);
static struct attribute *mdss_fb_attrs[] = {
	&dev_attr_msm_fb_type.attr,
	&dev_attr_msm_fb_split.attr,
	&dev_attr_show_blank_event.attr,
	&dev_attr_idle_time.attr,
	&dev_attr_idle_notify.attr,
	&dev_attr_msm_fb_panel_info.attr,
	&dev_attr_msm_fb_src_split_info.attr,
	&dev_attr_msm_fb_thermal_level.attr,
	&dev_attr_msm_fb_panel_status.attr,
	&dev_attr_msm_fb_dfps_mode.attr,
	NULL,
};

static struct attribute_group mdss_fb_attr_group = {
	.attrs = mdss_fb_attrs,
};

static int mdss_fb_create_sysfs(struct msm_fb_data_type *mfd)
{
	int rc;

	rc = sysfs_create_group(&mfd->fbi->dev->kobj, &mdss_fb_attr_group);
	if (rc)
		pr_err("sysfs group creation failed, rc=%d\n", rc);
	return rc;
}

static void mdss_fb_remove_sysfs(struct msm_fb_data_type *mfd)
{
	sysfs_remove_group(&mfd->fbi->dev->kobj, &mdss_fb_attr_group);
}

static void mdss_fb_shutdown(struct platform_device *pdev)
{
	struct msm_fb_data_type *mfd = platform_get_drvdata(pdev);

	mfd->shutdown_pending = true;

	/* wake up threads waiting on idle or kickoff queues */
	wake_up_all(&mfd->idle_wait_q);
	wake_up_all(&mfd->kickoff_wait_q);

	lock_fb_info(mfd->fbi);
	mdss_fb_release_all(mfd->fbi, true);
	sysfs_notify(&mfd->fbi->dev->kobj, NULL, "show_blank_event");
	unlock_fb_info(mfd->fbi);
}

static void mdss_fb_input_event_handler(struct input_handle *handle,
				    unsigned int type,
				    unsigned int code,
				    int value)
{
	struct msm_fb_data_type *mfd = handle->handler->private;
	int rc;

	if ((type != EV_ABS) || !mdss_fb_is_power_on(mfd))
		return;

	if (mfd->mdp.input_event_handler) {
		rc = mfd->mdp.input_event_handler(mfd);
		if (rc)
			pr_err("mdp input event handler failed\n");
	}
}

static int mdss_fb_input_connect(struct input_handler *handler,
			     struct input_dev *dev,
			     const struct input_device_id *id)
{
	int rc;
	struct input_handle *handle;

	handle = kzalloc(sizeof(*handle), GFP_KERNEL);
	if (!handle)
		return -ENOMEM;

	handle->dev = dev;
	handle->handler = handler;
	handle->name = handler->name;

	rc = input_register_handle(handle);
	if (rc) {
		pr_err("failed to register input handle, rc = %d\n", rc);
		goto error;
	}

	rc = input_open_device(handle);
	if (rc) {
		pr_err("failed to open input device, rc = %d\n", rc);
		goto error_unregister;
	}

	return 0;

error_unregister:
	input_unregister_handle(handle);
error:
	kfree(handle);
	return rc;
}

static void mdss_fb_input_disconnect(struct input_handle *handle)
{
	input_close_device(handle);
	input_unregister_handle(handle);
	kfree(handle);
}

/*
 * Structure for specifying event parameters on which to receive callbacks.
 * This structure will trigger a callback in case of a touch event (specified by
 * EV_ABS) where there is a change in X and Y coordinates,
 */
static const struct input_device_id mdss_fb_input_ids[] = {
	{
		.flags = INPUT_DEVICE_ID_MATCH_EVBIT,
		.evbit = { BIT_MASK(EV_ABS) },
		.absbit = { [BIT_WORD(ABS_MT_POSITION_X)] =
				BIT_MASK(ABS_MT_POSITION_X) |
				BIT_MASK(ABS_MT_POSITION_Y) },
	},
	{ },
};

static int mdss_fb_register_input_handler(struct msm_fb_data_type *mfd)
{
	int rc;
	struct input_handler *handler;

	if (mfd->input_handler)
		return -EINVAL;

	handler = kzalloc(sizeof(*handler), GFP_KERNEL);
	if (!handler)
		return -ENOMEM;

	handler->event = mdss_fb_input_event_handler;
	handler->connect = mdss_fb_input_connect;
	handler->disconnect = mdss_fb_input_disconnect,
	handler->name = "mdss_fb",
	handler->id_table = mdss_fb_input_ids;
	handler->private = mfd;

	rc = input_register_handler(handler);
	if (rc) {
		pr_err("Unable to register the input handler\n");
		kfree(handler);
	} else {
		mfd->input_handler = handler;
	}

	return rc;
}

static void mdss_fb_unregister_input_handler(struct msm_fb_data_type *mfd)
{
	if (!mfd->input_handler)
		return;

	input_unregister_handler(mfd->input_handler);
	kfree(mfd->input_handler);
}

static void mdss_fb_videomode_from_panel_timing(struct fb_videomode *videomode,
		struct mdss_panel_timing *pt)
{
	videomode->name = pt->name;
	videomode->xres = pt->xres;
	videomode->yres = pt->yres;
	videomode->left_margin = pt->h_back_porch;
	videomode->right_margin = pt->h_front_porch;
	videomode->hsync_len = pt->h_pulse_width;
	videomode->upper_margin = pt->v_back_porch;
	videomode->lower_margin = pt->v_front_porch;
	videomode->vsync_len = pt->v_pulse_width;
	videomode->refresh = pt->frame_rate;
	videomode->flag = 0;
	videomode->vmode = 0;
	videomode->sync = 0;

	if (videomode->refresh) {
		unsigned long clk_rate, h_total, v_total;

		h_total = videomode->xres + videomode->left_margin
			+ videomode->right_margin + videomode->hsync_len;
		v_total = videomode->yres + videomode->lower_margin
			+ videomode->upper_margin + videomode->vsync_len;
		clk_rate = h_total * v_total * videomode->refresh;
		videomode->pixclock =
			KHZ2PICOS(clk_rate / 1000);
	} else {
		videomode->pixclock =
			KHZ2PICOS((unsigned long)pt->clk_rate / 1000);
	}
}

static int mdss_fb_init_panel_modes(struct msm_fb_data_type *mfd,
		struct mdss_panel_data *pdata)
{
	struct fb_info *fbi = mfd->fbi;
	struct fb_videomode *modedb;
	struct mdss_panel_timing *pt;
	struct list_head *pos;
	int num_timings = 0;
	int i = 0;

	/* check if multiple modes are supported */
	if (!pdata->timings_list.prev || !pdata->timings_list.next)
		INIT_LIST_HEAD(&pdata->timings_list);

	if (!fbi || !pdata->current_timing || list_empty(&pdata->timings_list))
		return 0;

	list_for_each(pos, &pdata->timings_list)
		num_timings++;

	modedb = devm_kzalloc(fbi->dev, num_timings * sizeof(*modedb),
			GFP_KERNEL);
	if (!modedb)
		return -ENOMEM;

	list_for_each_entry(pt, &pdata->timings_list, list) {
		struct mdss_panel_timing *spt = NULL;

		mdss_fb_videomode_from_panel_timing(modedb + i, pt);
		if (pdata->next) {
			spt = mdss_panel_get_timing_by_name(pdata->next,
					modedb[i].name);
			if (!IS_ERR_OR_NULL(spt))
				modedb[i].xres += spt->xres;
			else
				pr_debug("no matching split config for %s\n",
						modedb[i].name);

			/*
			 * if no panel timing found for current, need to
			 * disable it otherwise mark it as active
			 */
			if (pt == pdata->current_timing)
				pdata->next->active = !IS_ERR_OR_NULL(spt);
		}

		if (pt == pdata->current_timing) {
			pr_debug("found current mode: %s\n", pt->name);
			fbi->mode = modedb + i;
		}
		i++;
	}

	fbi->monspecs.modedb = modedb;
	fbi->monspecs.modedb_len = num_timings;

	/* destroy and recreate modelist */
	fb_destroy_modelist(&fbi->modelist);

	if (fbi->mode)
		fb_videomode_to_var(&fbi->var, fbi->mode);
	fb_videomode_to_modelist(modedb, num_timings, &fbi->modelist);

	return 0;
}

static void mdss_fb_set_3bit_color_mode(struct msm_fb_data_type *mfd, int enable)
{
	struct mdss_panel_data *pdata;
	struct mdss_dsi_ctrl_pdata *ctrl = NULL;

	pdata = dev_get_platdata(&mfd->pdev->dev);
	ctrl = container_of(pdata, struct mdss_dsi_ctrl_pdata, panel_data);

	pr_debug("[Debug]3-bit color mode %s\n", enable ? "enabled" : "disabled");
	if (mfd->panel_info->type !=  MIPI_CMD_PANEL)
		pr_debug("[Debug]3-bit color mode only supported for cmd mode panel\n");
	else
		mdss_dsi_3bit_mode_enable(ctrl, enable);
}

static void __mdss_fb_idle_3bit_work(struct work_struct *work)
{
	struct delayed_work *dw = to_delayed_work(work);
	struct msm_fb_data_type *mfd = container_of(dw, struct msm_fb_data_type,
		idle_3bit_work);

	pr_debug("[Debug] Send idle and 3bit command\n");
	mdss_fb_set_3bit_color_mode(mfd, true);
}

static int mdss_fb_probe(struct platform_device *pdev)
{
	struct msm_fb_data_type *mfd = NULL;
	struct mdss_panel_data *pdata;
	struct fb_info *fbi;
	int rc;

	if (fbi_list_index >= MAX_FBI_LIST)
		return -ENOMEM;

	pdata = dev_get_platdata(&pdev->dev);
	if (!pdata)
		return -EPROBE_DEFER;

	if (!mdp_instance) {
		pr_err("mdss mdp resource not initialized yet\n");
		return -ENODEV;
	}

	/*
	 * alloc framebuffer info + par data
	 */
	fbi = framebuffer_alloc(sizeof(struct msm_fb_data_type), NULL);
	if (fbi == NULL) {
		pr_err("can't allocate framebuffer info data!\n");
		return -ENOMEM;
	}

	mfd = (struct msm_fb_data_type *)fbi->par;
	mfd->key = MFD_KEY;
	mfd->fbi = fbi;
	mfd->panel_info = &pdata->panel_info;
	mfd->panel.type = pdata->panel_info.type;
	mfd->panel.id = mfd->index;
	mfd->fb_page = MDSS_FB_NUM;
	mfd->index = fbi_list_index;
	mfd->mdp_fb_page_protection = MDP_FB_PAGE_PROTECTION_WRITECOMBINE;

	mfd->ext_ad_ctrl = -1;
	if (mfd->panel_info && mfd->panel_info->brightness_max > 0)
		MDSS_BRIGHT_TO_BL(mfd->bl_level, backlight_led.brightness,
		mfd->panel_info->bl_max, mfd->panel_info->brightness_max);
	else
		mfd->bl_level = 0;

	mfd->bl_scale = 1024;
	mfd->bl_min_lvl = 30;
	mfd->ad_bl_level = 0;
	mfd->fb_imgType = MDP_RGBA_8888;
	mfd->calib_mode_bl = 0;

	mfd->pdev = pdev;

	mfd->split_fb_left = mfd->split_fb_right = 0;
	mfd->split_mode = MDP_SPLIT_MODE_NONE;
	if (pdata->panel_info.is_split_display) {
		struct mdss_panel_data *pnext = pdata->next;

		mfd->split_fb_left = pdata->panel_info.lm_widths[0];
		if (pnext)
			mfd->split_fb_right = pnext->panel_info.lm_widths[0];

		if (pdata->panel_info.use_pingpong_split)
			mfd->split_mode = MDP_PINGPONG_SPLIT;
		else
			mfd->split_mode = MDP_DUAL_LM_DUAL_DISPLAY;
	} else if ((pdata->panel_info.lm_widths[0] != 0) &&
		   (pdata->panel_info.lm_widths[1] != 0)) {
		mfd->split_fb_left = pdata->panel_info.lm_widths[0];
		mfd->split_fb_right = pdata->panel_info.lm_widths[1];
		mfd->split_mode = MDP_DUAL_LM_SINGLE_DISPLAY;
	}

	pr_info("fb%d: split_mode:%d left:%d right:%d\n", mfd->index,
		mfd->split_mode, mfd->split_fb_left, mfd->split_fb_right);

	mfd->mdp = *mdp_instance;

	rc = of_property_read_bool(pdev->dev.of_node,
		"qcom,boot-indication-enabled");

	if (rc) {
		led_trigger_register_simple("boot-indication",
			&(mfd->boot_notification_led));
	}

	INIT_LIST_HEAD(&mfd->file_list);

	mutex_init(&mfd->bl_lock);
	mutex_init(&mfd->switch_lock);

	fbi_list[fbi_list_index++] = fbi;

	platform_set_drvdata(pdev, mfd);

	rc = mdss_fb_register(mfd);
	if (rc)
		return rc;

	if (mfd->mdp.init_fnc) {
		rc = mfd->mdp.init_fnc(mfd);
		if (rc) {
			pr_err("init_fnc failed\n");
			return rc;
		}
	}

	rc = pm_runtime_set_active(mfd->fbi->dev);
	if (rc < 0)
		pr_err("pm_runtime: fail to set active.\n");
	pm_runtime_enable(mfd->fbi->dev);

	/* android supports only one lcd-backlight/lcd for now */
	if (!lcd_backlight_registered) {
		backlight_led.brightness = mfd->panel_info->brightness_max;
		backlight_led.max_brightness = mfd->panel_info->brightness_max;
		if (led_classdev_register(&pdev->dev, &backlight_led))
			pr_err("led_classdev_register failed\n");
		else
			lcd_backlight_registered = 1;
	}

	mdss_fb_init_panel_modes(mfd, pdata);

	mdss_fb_create_sysfs(mfd);
	mdss_fb_send_panel_event(mfd, MDSS_EVENT_FB_REGISTERED, fbi);

	mfd->mdp_sync_pt_data.fence_name = "mdp-fence";
	if (mfd->mdp_sync_pt_data.timeline == NULL) {
		char timeline_name[16];
		snprintf(timeline_name, sizeof(timeline_name),
			"mdss_fb_%d", mfd->index);
		 mfd->mdp_sync_pt_data.timeline =
				sw_sync_timeline_create(timeline_name);
		if (mfd->mdp_sync_pt_data.timeline == NULL) {
			pr_err("cannot create release fence time line\n");
			return -ENOMEM;
		}
		mfd->mdp_sync_pt_data.notifier.notifier_call =
			__mdss_fb_sync_buf_done_callback;
	}

	mdss_fb_set_mdp_sync_pt_threshold(mfd, mfd->panel.type);

	if (mfd->mdp.splash_init_fnc)
		mfd->mdp.splash_init_fnc(mfd);

	/*
	 * Register with input driver for a callback for command mode panels.
	 * When there is an input event, mdp clocks will be turned on to reduce
	 * latency when a frame update happens.
	 * For video mode panels, idle timeout will be delayed so that userspace
	 * does not get an idle event while new frames are expected. In case of
	 * an idle event, user space tries to fall back to GPU composition which
	 * can lead to increased load when there are new frames.
	 */
	if ((mfd->panel_info->type == MIPI_CMD_PANEL) ||
	    (mfd->panel_info->type == MIPI_VIDEO_PANEL))
		if (mdss_fb_register_input_handler(mfd))
			pr_err("failed to register input handler\n");

	INIT_DELAYED_WORK(&mfd->idle_notify_work, __mdss_fb_idle_notify_work);
	INIT_DELAYED_WORK(&mfd->idle_3bit_work, __mdss_fb_idle_3bit_work);

	return rc;
}

static void mdss_fb_set_mdp_sync_pt_threshold(struct msm_fb_data_type *mfd,
		int type)
{
	if (!mfd)
		return;

	switch (type) {
	case WRITEBACK_PANEL:
		mfd->mdp_sync_pt_data.threshold = 1;
		mfd->mdp_sync_pt_data.retire_threshold = 0;
		break;
	case MIPI_CMD_PANEL:
		mfd->mdp_sync_pt_data.threshold = 1;
		mfd->mdp_sync_pt_data.retire_threshold = 1;
		break;
	default:
		mfd->mdp_sync_pt_data.threshold = 2;
		mfd->mdp_sync_pt_data.retire_threshold = 0;
		break;
	}
}

static int mdss_fb_remove(struct platform_device *pdev)
{
	struct msm_fb_data_type *mfd;

	mfd = (struct msm_fb_data_type *)platform_get_drvdata(pdev);

	if (!mfd)
		return -ENODEV;

	mdss_fb_remove_sysfs(mfd);

	pm_runtime_disable(mfd->fbi->dev);

	if (mfd->key != MFD_KEY)
		return -EINVAL;

	mdss_fb_unregister_input_handler(mfd);
	mdss_panel_debugfs_cleanup(mfd->panel_info);

	if (mdss_fb_suspend_sub(mfd))
		pr_err("msm_fb_remove: can't stop the device %d\n",
			    mfd->index);

	/* remove /dev/fb* */
	unregister_framebuffer(mfd->fbi);

	if (lcd_backlight_registered) {
		lcd_backlight_registered = 0;
		led_classdev_unregister(&backlight_led);
	}

	return 0;
}

static int mdss_fb_send_panel_event(struct msm_fb_data_type *mfd,
					int event, void *arg)
{
	int ret = 0;
	struct mdss_panel_data *pdata;

	pdata = dev_get_platdata(&mfd->pdev->dev);
	if (!pdata) {
		pr_err("no panel connected\n");
		return -ENODEV;
	}

	pr_debug("sending event=%d for fb%d\n", event, mfd->index);

	do {
		if (pdata->event_handler)
			ret = pdata->event_handler(pdata, event, arg);

		pdata = pdata->next;
	} while (!ret && pdata);

	return ret;
}

static int mdss_fb_suspend_sub(struct msm_fb_data_type *mfd)
{
	int ret = 0;

	if ((!mfd) || (mfd->key != MFD_KEY))
		return 0;

	pr_debug("mdss_fb suspend index=%d\n", mfd->index);

	ret = mdss_fb_pan_idle(mfd);
	if (ret) {
		pr_warn("mdss_fb_pan_idle for fb%d failed. ret=%d\n",
			mfd->index, ret);
		goto exit;
	}

	ret = mdss_fb_send_panel_event(mfd, MDSS_EVENT_SUSPEND, NULL);
	if (ret) {
		pr_warn("unable to suspend fb%d (%d)\n", mfd->index, ret);
		goto exit;
	}

	mfd->suspend.op_enable = mfd->op_enable;
	mfd->suspend.panel_power_state = mfd->panel_power_state;

	if (mfd->op_enable) {
		/*
		 * Ideally, display should have either been blanked by now, or
		 * should have transitioned to a low power state. If not, then
		 * as a fall back option, enter ulp state to leave the display
		 * on, but turn off all interface clocks.
		 */
		if (mdss_fb_is_power_on(mfd)) {
			ret = mdss_fb_blank_sub(BLANK_FLAG_ULP, mfd->fbi,
					mfd->suspend.op_enable);
			if (ret) {
				pr_err("can't turn off display!\n");
				goto exit;
			}
		}
		mfd->op_enable = false;
		fb_set_suspend(mfd->fbi, FBINFO_STATE_SUSPENDED);
	}
exit:
	return ret;
}

static int mdss_fb_resume_sub(struct msm_fb_data_type *mfd)
{
	int ret = 0;

	if ((!mfd) || (mfd->key != MFD_KEY))
		return 0;

	reinit_completion(&mfd->power_set_comp);
	mfd->is_power_setting = true;
	pr_debug("mdss_fb resume index=%d\n", mfd->index);

	ret = mdss_fb_pan_idle(mfd);
	if (ret) {
		pr_warn("mdss_fb_pan_idle for fb%d failed. ret=%d\n",
			mfd->index, ret);
		return ret;
	}

	ret = mdss_fb_send_panel_event(mfd, MDSS_EVENT_RESUME, NULL);
	if (ret) {
		pr_warn("unable to resume fb%d (%d)\n", mfd->index, ret);
		return ret;
	}

	/* resume state var recover */
	mfd->op_enable = mfd->suspend.op_enable;

	/*
	 * If the fb was explicitly blanked or transitioned to ulp during
	 * suspend, then undo it during resume with the appropriate unblank
	 * flag. If fb was in ulp state when entering suspend, then nothing
	 * needs to be done.
	 */
	if (mdss_panel_is_power_on(mfd->suspend.panel_power_state) &&
		!mdss_panel_is_power_on_ulp(mfd->suspend.panel_power_state)) {
		int unblank_flag = mdss_panel_is_power_on_interactive(
			mfd->suspend.panel_power_state) ? FB_BLANK_UNBLANK :
			BLANK_FLAG_LP;

		ret = mdss_fb_blank_sub(unblank_flag, mfd->fbi, mfd->op_enable);
		if (ret)
			pr_warn("can't turn on display!\n");
		else
			fb_set_suspend(mfd->fbi, FBINFO_STATE_RUNNING);
	}
	mfd->is_power_setting = false;
	complete_all(&mfd->power_set_comp);

	return ret;
}

#if defined(CONFIG_PM) && !defined(CONFIG_PM_SLEEP)
static int mdss_fb_suspend(struct platform_device *pdev, pm_message_t state)
{
	struct msm_fb_data_type *mfd = platform_get_drvdata(pdev);
	if (!mfd)
		return -ENODEV;

	dev_dbg(&pdev->dev, "display suspend\n");

	return mdss_fb_suspend_sub(mfd);
}

static int mdss_fb_resume(struct platform_device *pdev)
{
	struct msm_fb_data_type *mfd = platform_get_drvdata(pdev);
	if (!mfd)
		return -ENODEV;

	dev_dbg(&pdev->dev, "display resume\n");

	return mdss_fb_resume_sub(mfd);
}
#else
#define mdss_fb_suspend NULL
#define mdss_fb_resume NULL
#endif

#ifdef CONFIG_PM_SLEEP
static int mdss_fb_pm_suspend(struct device *dev)
{
	struct msm_fb_data_type *mfd = dev_get_drvdata(dev);

	if (!mfd)
		return -ENODEV;

	dev_dbg(dev, "display pm suspend\n");

	return mdss_fb_suspend_sub(mfd);
}

static int mdss_fb_pm_resume(struct device *dev)
{
	struct msm_fb_data_type *mfd = dev_get_drvdata(dev);
	if (!mfd)
		return -ENODEV;

	dev_dbg(dev, "display pm resume\n");

	/*
	 * It is possible that the runtime status of the fb device may
	 * have been active when the system was suspended. Reset the runtime
	 * status to suspended state after a complete system resume.
	 */
	pm_runtime_disable(dev);
	pm_runtime_set_suspended(dev);
	pm_runtime_enable(dev);

	return mdss_fb_resume_sub(mfd);
}
#endif

static const struct dev_pm_ops mdss_fb_pm_ops = {
	SET_SYSTEM_SLEEP_PM_OPS(mdss_fb_pm_suspend, mdss_fb_pm_resume)
};

static const struct of_device_id mdss_fb_dt_match[] = {
	{ .compatible = "qcom,mdss-fb",},
	{}
};
EXPORT_COMPAT("qcom,mdss-fb");

static struct platform_driver mdss_fb_driver = {
	.probe = mdss_fb_probe,
	.remove = mdss_fb_remove,
	.suspend = mdss_fb_suspend,
	.resume = mdss_fb_resume,
	.shutdown = mdss_fb_shutdown,
	.driver = {
		.name = "mdss_fb",
		.of_match_table = mdss_fb_dt_match,
		.pm = &mdss_fb_pm_ops,
	},
};

static void mdss_fb_scale_bl(struct msm_fb_data_type *mfd, u32 *bl_lvl)
{
	u32 temp = *bl_lvl;

	pr_debug("input = %d, scale = %d\n", temp, mfd->bl_scale);
	if (temp >= mfd->bl_min_lvl) {
		if (temp > mfd->panel_info->bl_max) {
			pr_warn("%s: invalid bl level\n",
				__func__);
			temp = mfd->panel_info->bl_max;
		}
		if (mfd->bl_scale > 1024) {
			pr_warn("%s: invalid bl scale\n",
				__func__);
			mfd->bl_scale = 1024;
		}
		/*
		 * bl_scale is the numerator of
		 * scaling fraction (x/1024)
		 */
		temp = (temp * mfd->bl_scale) / 1024;

		/*if less than minimum level, use min level*/
		if (temp < mfd->bl_min_lvl)
			temp = mfd->bl_min_lvl;
	}
	pr_debug("output = %d\n", temp);

	(*bl_lvl) = temp;
}

/* must call this function from within mfd->bl_lock */
void mdss_fb_set_backlight(struct msm_fb_data_type *mfd, u32 bkl_lvl)
{
	struct mdss_panel_data *pdata;
	u32 temp = bkl_lvl;
	bool ad_bl_notify_needed = false;
	bool bl_notify_needed = false;

	if ((((mdss_fb_is_power_off(mfd) && mfd->dcm_state != DCM_ENTER)
		|| !mfd->allow_bl_update) && !IS_CALIB_MODE_BL(mfd)) ||
		mfd->panel_info->cont_splash_enabled) {
		mfd->unset_bl_level = bkl_lvl;
		return;
	} else if (mdss_fb_is_power_on(mfd) && mfd->panel_info->panel_dead) {
		mfd->unset_bl_level = mfd->bl_level;
	} else {
		mfd->unset_bl_level = 0;
	}

	pdata = dev_get_platdata(&mfd->pdev->dev);

	if ((pdata) && (pdata->set_backlight)) {
		if (mfd->mdp.ad_calc_bl)
			(*mfd->mdp.ad_calc_bl)(mfd, temp, &temp,
							&ad_bl_notify_needed);
		if (!IS_CALIB_MODE_BL(mfd))
			mdss_fb_scale_bl(mfd, &temp);
		/*
		 * Even though backlight has been scaled, want to show that
		 * backlight has been set to bkl_lvl to those that read from
		 * sysfs node. Thus, need to set bl_level even if it appears
		 * the backlight has already been set to the level it is at,
		 * as well as setting bl_level to bkl_lvl even though the
		 * backlight has been set to the scaled value.
		 */
		if (mfd->bl_level_scaled == temp) {
			mfd->bl_level = bkl_lvl;
		} else {
			if (mfd->bl_level != bkl_lvl)
				bl_notify_needed = true;
			pr_debug("backlight sent to panel :%d\n", temp);
			pdata->set_backlight(pdata, temp);
			mfd->bl_level = bkl_lvl;
			mfd->bl_level_scaled = temp;
		}
		if (ad_bl_notify_needed)
			mdss_fb_bl_update_notify(mfd,
				NOTIFY_TYPE_BL_AD_ATTEN_UPDATE);
		if (bl_notify_needed)
			mdss_fb_bl_update_notify(mfd,
				NOTIFY_TYPE_BL_UPDATE);
	}
}

void mdss_fb_update_backlight(struct msm_fb_data_type *mfd)
{
	struct mdss_panel_data *pdata;
	u32 temp;
	bool bl_notify = false;

	if (!mfd->unset_bl_level)
		return;
	mutex_lock(&mfd->bl_lock);
	if (!mfd->allow_bl_update) {
		pdata = dev_get_platdata(&mfd->pdev->dev);
		if ((pdata) && (pdata->set_backlight)) {
			mfd->bl_level = mfd->unset_bl_level;
			temp = mfd->bl_level;
			if (mfd->mdp.ad_calc_bl)
				(*mfd->mdp.ad_calc_bl)(mfd, temp, &temp,
								&bl_notify);
			if (bl_notify)
				mdss_fb_bl_update_notify(mfd,
					NOTIFY_TYPE_BL_AD_ATTEN_UPDATE);
			mdss_fb_bl_update_notify(mfd, NOTIFY_TYPE_BL_UPDATE);
			pdata->set_backlight(pdata, temp);
			mfd->bl_level_scaled = mfd->unset_bl_level;
			mfd->allow_bl_update = true;
		}
	}
	mutex_unlock(&mfd->bl_lock);
}

static int mdss_fb_start_disp_thread(struct msm_fb_data_type *mfd)
{
	int ret = 0;

	pr_debug("%pS: start display thread fb%d\n",
		__builtin_return_address(0), mfd->index);

	/* this is needed for new split request from debugfs */
	mdss_fb_get_split(mfd);

	atomic_set(&mfd->commits_pending, 0);
	mfd->disp_thread = kthread_run(__mdss_fb_display_thread,
				mfd, "mdss_fb%d", mfd->index);

	if (IS_ERR(mfd->disp_thread)) {
		pr_err("ERROR: unable to start display thread %d\n",
				mfd->index);
		ret = PTR_ERR(mfd->disp_thread);
		mfd->disp_thread = NULL;
	}

	return ret;
}

static void mdss_fb_stop_disp_thread(struct msm_fb_data_type *mfd)
{
	pr_debug("%pS: stop display thread fb%d\n",
		__builtin_return_address(0), mfd->index);

	kthread_stop(mfd->disp_thread);
	mfd->disp_thread = NULL;
}

static void mdss_panel_validate_debugfs_info(struct msm_fb_data_type *mfd)
{
	struct mdss_panel_info *panel_info = mfd->panel_info;
	struct fb_info *fbi = mfd->fbi;
	struct fb_var_screeninfo *var = &fbi->var;
	struct mdss_panel_data *pdata = container_of(panel_info,
				struct mdss_panel_data, panel_info);

	if (panel_info->debugfs_info->override_flag) {
		if (mfd->mdp.off_fnc) {
			mfd->panel_reconfig = true;
			mfd->mdp.off_fnc(mfd);
			mfd->panel_reconfig = false;
		}

		pr_debug("Overriding panel_info with debugfs_info\n");
		panel_info->debugfs_info->override_flag = 0;
		mdss_panel_debugfsinfo_to_panelinfo(panel_info);
		if (is_panel_split(mfd) && pdata->next)
			mdss_fb_validate_split(pdata->panel_info.xres,
					pdata->next->panel_info.xres, mfd);
		mdss_panelinfo_to_fb_var(panel_info, var);
		if (mdss_fb_send_panel_event(mfd, MDSS_EVENT_CHECK_PARAMS,
							panel_info))
			pr_err("Failed to send panel event CHECK_PARAMS\n");
	}
}

static int mdss_fb_blank_blank(struct msm_fb_data_type *mfd,
	int req_power_state)
{
	int ret = 0;
	int cur_power_state, current_bl;

	if (!mfd)
		return -EINVAL;

	if (!mdss_fb_is_power_on(mfd) || !mfd->mdp.off_fnc)
		return 0;

	cur_power_state = mfd->panel_power_state;

	pr_debug("Transitioning from %d --> %d\n", cur_power_state,
		req_power_state);

	if (cur_power_state == req_power_state) {
		pr_debug("No change in power state\n");
		return 0;
	}

	mutex_lock(&mfd->update.lock);
	mfd->update.type = NOTIFY_TYPE_SUSPEND;
	mfd->update.is_suspend = 1;
	mutex_unlock(&mfd->update.lock);
	complete(&mfd->update.comp);
	del_timer(&mfd->no_update.timer);
	mfd->no_update.value = NOTIFY_TYPE_SUSPEND;
	complete(&mfd->no_update.comp);

	mfd->op_enable = false;
	if (mdss_panel_is_power_off(req_power_state)) {
		/* Stop Display thread */
		if (mfd->disp_thread)
			mdss_fb_stop_disp_thread(mfd);
		mutex_lock(&mfd->bl_lock);
		current_bl = mfd->bl_level;
		mfd->allow_bl_update = true;
		mdss_fb_set_backlight(mfd, 0);
		mfd->allow_bl_update = false;
		mfd->unset_bl_level = current_bl;
		mutex_unlock(&mfd->bl_lock);
	}
	mfd->panel_power_state = req_power_state;

	ret = mfd->mdp.off_fnc(mfd);
	if (ret)
		mfd->panel_power_state = cur_power_state;
	else if (mdss_panel_is_power_off(req_power_state))
		mdss_fb_release_fences(mfd);
	mfd->op_enable = true;
	complete(&mfd->power_off_comp);

	return ret;
}

static int mdss_fb_blank_unblank(struct msm_fb_data_type *mfd)
{
	int ret = 0;
	int cur_power_state;

	if (!mfd)
		return -EINVAL;

	if (mfd->panel_info->debugfs_info)
		mdss_panel_validate_debugfs_info(mfd);

	/* Start Display thread */
	if (mfd->disp_thread == NULL) {
		ret = mdss_fb_start_disp_thread(mfd);
		if (IS_ERR_VALUE(ret))
			return ret;
	}

	cur_power_state = mfd->panel_power_state;
	pr_debug("Transitioning from %d --> %d\n", cur_power_state,
		MDSS_PANEL_POWER_ON);

	if (mdss_panel_is_power_on_interactive(cur_power_state)) {
		pr_debug("No change in power state\n");
		return 0;
	}

	if (mfd->mdp.on_fnc) {
		struct mdss_panel_info *panel_info = mfd->panel_info;
		struct fb_var_screeninfo *var = &mfd->fbi->var;

		ret = mfd->mdp.on_fnc(mfd);
		if (ret) {
			mdss_fb_stop_disp_thread(mfd);
			goto error;
		}

		mfd->panel_power_state = MDSS_PANEL_POWER_ON;
		mfd->panel_info->panel_dead = false;
		mutex_lock(&mfd->update.lock);
		mfd->update.type = NOTIFY_TYPE_UPDATE;
		mfd->update.is_suspend = 0;
		mutex_unlock(&mfd->update.lock);

		/*
		 * Panel info can change depending in the information
		 * programmed in the controller.
		 * Update this info in the upstream structs.
		 */
		mdss_panelinfo_to_fb_var(panel_info, var);

		/* Start the work thread to signal idle time */
		if (mfd->idle_time)
			schedule_delayed_work(&mfd->idle_notify_work,
				msecs_to_jiffies(mfd->idle_time));
	}

	/* Reset the backlight only if the panel was off */
	if (mdss_panel_is_power_off(cur_power_state)) {
		mutex_lock(&mfd->bl_lock);
		if (!mfd->allow_bl_update) {
			mfd->allow_bl_update = true;
			/*
			 * If in AD calibration mode then frameworks would not
			 * be allowed to update backlight hence post unblank
			 * the backlight would remain 0 (0 is set in blank).
			 * Hence resetting back to calibration mode value
			 */
			if (!IS_CALIB_MODE_BL(mfd))
				mdss_fb_set_backlight(mfd, mfd->unset_bl_level);
			else
				mdss_fb_set_backlight(mfd, mfd->calib_mode_bl);

			/*
			 * it blocks the backlight update between unblank and
			 * first kickoff to avoid backlight turn on before black
			 * frame is transferred to panel through unblank call.
			 */
			mfd->allow_bl_update = false;
		}
		mutex_unlock(&mfd->bl_lock);
	}

error:
	return ret;
}

static int mdss_fb_blank_sub(int blank_mode, struct fb_info *info,
			     int op_enable)
{
	struct msm_fb_data_type *mfd = (struct msm_fb_data_type *)info->par;
	int ret = 0;
	int cur_power_state, req_power_state = MDSS_PANEL_POWER_OFF;
	char trace_buffer[32];

	if (!mfd || !op_enable)
		return -EPERM;

	if (mfd->dcm_state == DCM_ENTER)
		return -EPERM;

	pr_debug("%pS mode:%d\n", __builtin_return_address(0),
		blank_mode);

	snprintf(trace_buffer, sizeof(trace_buffer), "fb%d blank %d",
		mfd->index, blank_mode);
	ATRACE_BEGIN(trace_buffer);

	cur_power_state = mfd->panel_power_state;

	/*
	 * Low power (lp) and ultra low pwoer (ulp) modes are currently only
	 * supported for command mode panels. For all other panel, treat lp
	 * mode as full unblank and ulp mode as full blank.
	 */
	if (mfd->panel_info->type != MIPI_CMD_PANEL) {
		if (BLANK_FLAG_LP == blank_mode) {
			pr_debug("lp mode only valid for cmd mode panels\n");
			if (mdss_fb_is_power_on_interactive(mfd))
				return 0;
			else
				blank_mode = FB_BLANK_UNBLANK;
		} else if (BLANK_FLAG_ULP == blank_mode) {
			pr_debug("ulp mode valid for cmd mode panels\n");
			if (mdss_fb_is_power_off(mfd))
				return 0;
			else
				blank_mode = FB_BLANK_POWERDOWN;
		}
	}

	switch (blank_mode) {
	case FB_BLANK_UNBLANK:
		pr_debug("unblank called. cur pwr state=%d\n", cur_power_state);
		
		cancel_delayed_work_sync(&mfd->idle_3bit_work);
		mdss_fb_set_3bit_color_mode(mfd, false); 
		ret = mdss_fb_blank_unblank(mfd);
		break;
	case BLANK_FLAG_ULP:
		req_power_state = MDSS_PANEL_POWER_LP2;
		pr_debug("ultra low power mode requested\n");
		if (mdss_fb_is_power_off(mfd)) {
			pr_debug("Unsupp transition: off --> ulp\n");
			return 0;
		}

		ret = mdss_fb_blank_blank(mfd, req_power_state);
		schedule_delayed_work(&mfd->idle_3bit_work, msecs_to_jiffies(300));
		break;
	case BLANK_FLAG_LP:
		req_power_state = MDSS_PANEL_POWER_LP1;
		pr_debug(" low power mode requested\n");
		/*
		 * If low power mode is requested when panel is already off,
		 * then first unblank the panel before entering low power mode
		 */
		if (mdss_fb_is_power_off(mfd) && mfd->mdp.on_fnc) {
			pr_debug("off --> lp. switch to on first\n");
			ret = mdss_fb_blank_unblank(mfd);
			if (ret)
				break;
		}

		ret = mdss_fb_blank_blank(mfd, req_power_state);
		schedule_delayed_work(&mfd->idle_3bit_work, msecs_to_jiffies(300));
		break;
	case FB_BLANK_HSYNC_SUSPEND:
	case FB_BLANK_POWERDOWN:
	default:
		req_power_state = MDSS_PANEL_POWER_OFF;
		pr_debug("blank powerdown called\n");
		ret = mdss_fb_blank_blank(mfd, req_power_state);
		break;
	}

	/* Notify listeners */
	sysfs_notify(&mfd->fbi->dev->kobj, NULL, "show_blank_event");

	ATRACE_END(trace_buffer);

	return ret;
}

static int mdss_fb_blank(int blank_mode, struct fb_info *info)
{
	int ret;
	struct mdss_panel_data *pdata;
	struct msm_fb_data_type *mfd = (struct msm_fb_data_type *)info->par;

	ret = mdss_fb_pan_idle(mfd);
	if (ret) {
		pr_warn("mdss_fb_pan_idle for fb%d failed. ret=%d\n",
			mfd->index, ret);
		return ret;
	}

	if (mfd->op_enable == 0) {
		if (blank_mode == FB_BLANK_UNBLANK)
			mfd->suspend.panel_power_state = MDSS_PANEL_POWER_ON;
		else if (blank_mode == BLANK_FLAG_ULP)
			mfd->suspend.panel_power_state = MDSS_PANEL_POWER_LP2;
		else if (blank_mode == BLANK_FLAG_LP)
			mfd->suspend.panel_power_state = MDSS_PANEL_POWER_LP1;
		else
			mfd->suspend.panel_power_state = MDSS_PANEL_POWER_OFF;
		return 0;
	}
	pr_debug("mode: %d\n", blank_mode);

	pdata = dev_get_platdata(&mfd->pdev->dev);

	if (pdata->panel_info.is_lpm_mode &&
			blank_mode == FB_BLANK_UNBLANK) {
		pr_debug("panel is in lpm mode\n");
		mfd->mdp.configure_panel(mfd, 0, 1);
		mdss_fb_set_mdp_sync_pt_threshold(mfd, mfd->panel.type);
		pdata->panel_info.is_lpm_mode = false;
	}

	return mdss_fb_blank_sub(blank_mode, info, mfd->op_enable);
}

static inline int mdss_fb_create_ion_client(struct msm_fb_data_type *mfd)
{
	mfd->fb_ion_client  = msm_ion_client_create("mdss_fb_iclient");
	if (IS_ERR_OR_NULL(mfd->fb_ion_client)) {
		pr_err("Err:client not created, val %d\n",
				PTR_RET(mfd->fb_ion_client));
		mfd->fb_ion_client = NULL;
		return PTR_RET(mfd->fb_ion_client);
	}
	return 0;
}

void mdss_fb_free_fb_ion_memory(struct msm_fb_data_type *mfd)
{
	if (!mfd) {
		pr_err("no mfd\n");
		return;
	}

	if (!mfd->fbi->screen_base)
		return;

	if (!mfd->fb_ion_client || !mfd->fb_ion_handle) {
		pr_err("invalid input parameters for fb%d\n", mfd->index);
		return;
	}

	mfd->fbi->screen_base = NULL;
	mfd->fbi->fix.smem_start = 0;

	ion_unmap_kernel(mfd->fb_ion_client, mfd->fb_ion_handle);

	if (mfd->mdp.fb_mem_get_iommu_domain && !(!mfd->fb_attachment ||
		!mfd->fb_attachment->dmabuf ||
		!mfd->fb_attachment->dmabuf->ops)) {
		dma_buf_unmap_attachment(mfd->fb_attachment, mfd->fb_table,
				DMA_BIDIRECTIONAL);
		dma_buf_detach(mfd->fbmem_buf, mfd->fb_attachment);
		dma_buf_put(mfd->fbmem_buf);
	}

	ion_free(mfd->fb_ion_client, mfd->fb_ion_handle);
	mfd->fb_ion_handle = NULL;
	mfd->fbmem_buf = NULL;
}

int mdss_fb_alloc_fb_ion_memory(struct msm_fb_data_type *mfd, size_t fb_size)
{
	int rc;
	void *vaddr;
	int domain;

	if (!mfd) {
		pr_err("Invalid input param - no mfd\n");
		return -EINVAL;
	}

	if (!mfd->fb_ion_client) {
		rc = mdss_fb_create_ion_client(mfd);
		if (rc < 0) {
			pr_err("fb ion client couldn't be created - %d\n", rc);
			return rc;
		}
	}

	pr_debug("size for mmap = %zu\n", fb_size);
	mfd->fb_ion_handle = ion_alloc(mfd->fb_ion_client, fb_size, SZ_4K,
			ION_HEAP(ION_SYSTEM_HEAP_ID), 0);
	if (IS_ERR_OR_NULL(mfd->fb_ion_handle)) {
		pr_err("unable to alloc fbmem from ion - %ld\n",
				PTR_ERR(mfd->fb_ion_handle));
		return PTR_ERR(mfd->fb_ion_handle);
	}

	if (mfd->mdp.fb_mem_get_iommu_domain) {
		mfd->fbmem_buf = ion_share_dma_buf(mfd->fb_ion_client,
							mfd->fb_ion_handle);
		if (IS_ERR(mfd->fbmem_buf)) {
			rc = PTR_ERR(mfd->fbmem_buf);
			goto fb_mmap_failed;
		}

		domain = mfd->mdp.fb_mem_get_iommu_domain();

		mfd->fb_attachment = mdss_smmu_dma_buf_attach(mfd->fbmem_buf,
				&mfd->pdev->dev, domain);
		if (IS_ERR(mfd->fb_attachment)) {
			rc = PTR_ERR(mfd->fb_attachment);
			goto err_put;
		}

		mfd->fb_table = dma_buf_map_attachment(mfd->fb_attachment,
				DMA_BIDIRECTIONAL);
		if (IS_ERR(mfd->fb_table)) {
			rc = PTR_ERR(mfd->fb_table);
			goto err_detach;
		}
	} else {
		pr_err("No IOMMU Domain\n");
		rc = -EINVAL;
		goto fb_mmap_failed;
	}

	vaddr  = ion_map_kernel(mfd->fb_ion_client, mfd->fb_ion_handle);
	if (IS_ERR_OR_NULL(vaddr)) {
		pr_err("ION memory mapping failed - %ld\n", PTR_ERR(vaddr));
		rc = PTR_ERR(vaddr);
		goto err_unmap;
	}
	pr_debug("alloc 0x%zuB vaddr = %pK for fb%d\n", fb_size,
			vaddr, mfd->index);

	mfd->fbi->screen_base = (char *) vaddr;
	mfd->fbi->fix.smem_len = fb_size;

	return rc;

err_unmap:
	dma_buf_unmap_attachment(mfd->fb_attachment, mfd->fb_table,
					DMA_BIDIRECTIONAL);
err_detach:
	dma_buf_detach(mfd->fbmem_buf, mfd->fb_attachment);
err_put:
	dma_buf_put(mfd->fbmem_buf);
fb_mmap_failed:
	ion_free(mfd->fb_ion_client, mfd->fb_ion_handle);
	mfd->fb_attachment = NULL;
	mfd->fb_table = NULL;
	mfd->fb_ion_handle = NULL;
	mfd->fbmem_buf = NULL;
	return rc;
}

/**
 * mdss_fb_fbmem_ion_mmap() -  Custom fb  mmap() function for MSM driver.
 *
 * @info -  Framebuffer info.
 * @vma  -  VM area which is part of the process virtual memory.
 *
 * This framebuffer mmap function differs from standard mmap() function by
 * allowing for customized page-protection and dynamically allocate framebuffer
 * memory from system heap and map to iommu virtual address.
 *
 * Return: virtual address is returned through vma
 */
static int mdss_fb_fbmem_ion_mmap(struct fb_info *info,
		struct vm_area_struct *vma)
{
	int rc = 0;
	size_t req_size, fb_size;
	struct msm_fb_data_type *mfd = (struct msm_fb_data_type *)info->par;
	struct sg_table *table;
	unsigned long addr = vma->vm_start;
	unsigned long offset = vma->vm_pgoff * PAGE_SIZE;
	struct scatterlist *sg;
	unsigned int i;
	struct page *page;

	if (!mfd || !mfd->pdev || !mfd->pdev->dev.of_node) {
		pr_err("Invalid device node\n");
		return -ENODEV;
	}

	req_size = vma->vm_end - vma->vm_start;
	fb_size = mfd->fbi->fix.smem_len;
	if (req_size > fb_size) {
		pr_warn("requested map is greater than framebuffer\n");
		return -EOVERFLOW;
	}

	if (!mfd->fbi->screen_base) {
		rc = mdss_fb_alloc_fb_ion_memory(mfd, fb_size);
		if (rc < 0) {
			pr_err("fb mmap failed!!!!\n");
			return rc;
		}
	}

	table = mfd->fb_table;
	if (IS_ERR(table)) {
		pr_err("Unable to get sg_table from ion:%ld\n", PTR_ERR(table));
		mfd->fbi->screen_base = NULL;
		return PTR_ERR(table);
	} else if (!table) {
		pr_err("sg_list is NULL\n");
		mfd->fbi->screen_base = NULL;
		return -EINVAL;
	}

	page = sg_page(table->sgl);
	if (page) {
		for_each_sg(table->sgl, sg, table->nents, i) {
			unsigned long remainder = vma->vm_end - addr;
			unsigned long len = sg->length;

			page = sg_page(sg);

			if (offset >= sg->length) {
				offset -= sg->length;
				continue;
			} else if (offset) {
				page += offset / PAGE_SIZE;
				len = sg->length - offset;
				offset = 0;
			}
			len = min(len, remainder);

			if (mfd->mdp_fb_page_protection ==
					MDP_FB_PAGE_PROTECTION_WRITECOMBINE)
				vma->vm_page_prot =
					pgprot_writecombine(vma->vm_page_prot);

			pr_debug("vma=%pK, addr=%x len=%ld\n",
					vma, (unsigned int)addr, len);
			pr_debug("vm_start=%x vm_end=%x vm_page_prot=%ld\n",
					(unsigned int)vma->vm_start,
					(unsigned int)vma->vm_end,
					(unsigned long int)vma->vm_page_prot);

			io_remap_pfn_range(vma, addr, page_to_pfn(page), len,
					vma->vm_page_prot);
			addr += len;
			if (addr >= vma->vm_end)
				break;
		}
	} else {
		pr_err("PAGE is null\n");
		mdss_fb_free_fb_ion_memory(mfd);
		return -ENOMEM;
	}

	return rc;
}

/*
 * mdss_fb_physical_mmap() - Custom fb mmap() function for MSM driver.
 *
 * @info -  Framebuffer info.
 * @vma  -  VM area which is part of the process virtual memory.
 *
 * This framebuffer mmap function differs from standard mmap() function as
 * map to framebuffer memory from the CMA memory which is allocated during
 * bootup.
 *
 * Return: virtual address is returned through vma
 */
static int mdss_fb_physical_mmap(struct fb_info *info,
		struct vm_area_struct *vma)
{
	/* Get frame buffer memory range. */
	unsigned long start = info->fix.smem_start;
	u32 len = PAGE_ALIGN((start & ~PAGE_MASK) + info->fix.smem_len);
	unsigned long off = vma->vm_pgoff << PAGE_SHIFT;
	struct msm_fb_data_type *mfd = (struct msm_fb_data_type *)info->par;

	if (!start) {
		pr_warn("No framebuffer memory is allocated\n");
		return -ENOMEM;
	}

	/* Set VM flags. */
	start &= PAGE_MASK;
	if ((vma->vm_end <= vma->vm_start) ||
			(off >= len) ||
			((vma->vm_end - vma->vm_start) > (len - off)))
		return -EINVAL;
	off += start;
	if (off < start)
		return -EINVAL;
	vma->vm_pgoff = off >> PAGE_SHIFT;
	/* This is an IO map - tell maydump to skip this VMA */
	vma->vm_flags |= VM_IO;

	if (mfd->mdp_fb_page_protection == MDP_FB_PAGE_PROTECTION_WRITECOMBINE)
		vma->vm_page_prot = pgprot_writecombine(vma->vm_page_prot);

	/* Remap the frame buffer I/O range */
	if (io_remap_pfn_range(vma, vma->vm_start, off >> PAGE_SHIFT,
				vma->vm_end - vma->vm_start,
				vma->vm_page_prot))
		return -EAGAIN;

	return 0;
}

static int mdss_fb_mmap(struct fb_info *info, struct vm_area_struct *vma)
{
	struct msm_fb_data_type *mfd = (struct msm_fb_data_type *)info->par;
	int rc = -EINVAL;

	if (mfd->fb_mmap_type == MDP_FB_MMAP_ION_ALLOC) {
		rc = mdss_fb_fbmem_ion_mmap(info, vma);
	} else if (mfd->fb_mmap_type == MDP_FB_MMAP_PHYSICAL_ALLOC) {
		rc = mdss_fb_physical_mmap(info, vma);
	} else {
		if (!info->fix.smem_start && !mfd->fb_ion_handle) {
			rc = mdss_fb_fbmem_ion_mmap(info, vma);
			mfd->fb_mmap_type = MDP_FB_MMAP_ION_ALLOC;
		} else {
			rc = mdss_fb_physical_mmap(info, vma);
			mfd->fb_mmap_type = MDP_FB_MMAP_PHYSICAL_ALLOC;
		}
	}
	if (rc < 0)
		pr_err("fb mmap failed with rc = %d\n", rc);

	return rc;
}

static struct fb_ops mdss_fb_ops = {
	.owner = THIS_MODULE,
	.fb_open = mdss_fb_open,
	.fb_release = mdss_fb_release,
	.fb_check_var = mdss_fb_check_var,	/* vinfo check */
	.fb_set_par = mdss_fb_set_par,	/* set the video mode */
	.fb_blank = mdss_fb_blank,	/* blank display */
	.fb_pan_display = mdss_fb_pan_display,	/* pan display */
	.fb_ioctl_v2 = mdss_fb_ioctl,	/* perform fb specific ioctl */
#ifdef CONFIG_COMPAT
	.fb_compat_ioctl_v2 = mdss_fb_compat_ioctl,
#endif
	.fb_mmap = mdss_fb_mmap,
};

static int mdss_fb_alloc_fbmem_iommu(struct msm_fb_data_type *mfd, int dom)
{
	void *virt = NULL;
	phys_addr_t phys = 0;
	size_t size = 0;
	struct platform_device *pdev = mfd->pdev;
	int rc = 0;
	struct device_node *fbmem_pnode = NULL;

	if (!pdev || !pdev->dev.of_node) {
		pr_err("Invalid device node\n");
		return -ENODEV;
	}

	fbmem_pnode = of_parse_phandle(pdev->dev.of_node,
		"linux,contiguous-region", 0);
	if (!fbmem_pnode) {
		pr_debug("fbmem is not reserved for %s\n", pdev->name);
		mfd->fbi->screen_base = NULL;
		mfd->fbi->fix.smem_start = 0;
		return 0;
	} else {
		const u32 *addr;
		u64 len;

		addr = of_get_address(fbmem_pnode, 0, &len, NULL);
		if (!addr) {
			pr_err("fbmem size is not specified\n");
			of_node_put(fbmem_pnode);
			return -EINVAL;
		}
		size = (size_t)len;
		of_node_put(fbmem_pnode);
	}

	pr_debug("%s frame buffer reserve_size=0x%zx\n", __func__, size);

	if (size < PAGE_ALIGN(mfd->fbi->fix.line_length *
			      mfd->fbi->var.yres_virtual))
		pr_warn("reserve size is smaller than framebuffer size\n");

	rc = mdss_smmu_dma_alloc_coherent(&pdev->dev, size, &phys, &mfd->iova,
			&virt, GFP_KERNEL, dom);
	if (rc) {
		pr_err("unable to alloc fbmem size=%zx\n", size);
		return -ENOMEM;
	}

	if (MDSS_LPAE_CHECK(phys)) {
		pr_warn("fb mem phys %pa > 4GB is not supported.\n", &phys);
		mdss_smmu_dma_free_coherent(&pdev->dev, size, &virt,
				phys, mfd->iova, dom);
		return -ERANGE;
	}

	pr_debug("alloc 0x%zxB @ (%pa phys) (0x%pK virt) (%pa iova) for fb%d\n",
		 size, &phys, virt, &mfd->iova, mfd->index);

	mfd->fbi->screen_base = virt;
	mfd->fbi->fix.smem_start = phys;
	mfd->fbi->fix.smem_len = size;

	return 0;
}

static int mdss_fb_alloc_fbmem(struct msm_fb_data_type *mfd)
{

	if (mfd->mdp.fb_mem_alloc_fnc) {
		return mfd->mdp.fb_mem_alloc_fnc(mfd);
	} else if (mfd->mdp.fb_mem_get_iommu_domain) {
		int dom = mfd->mdp.fb_mem_get_iommu_domain();
		if (dom >= 0)
			return mdss_fb_alloc_fbmem_iommu(mfd, dom);
		else
			return -ENOMEM;
	} else {
		pr_err("no fb memory allocator function defined\n");
		return -ENOMEM;
	}
}

static int mdss_fb_register(struct msm_fb_data_type *mfd)
{
	int ret = -ENODEV;
	int bpp;
	char panel_name[20];
	struct mdss_panel_info *panel_info = mfd->panel_info;
	struct fb_info *fbi = mfd->fbi;
	struct fb_fix_screeninfo *fix;
	struct fb_var_screeninfo *var;
	int *id;

	/*
	 * fb info initialization
	 */
	fix = &fbi->fix;
	var = &fbi->var;

	fix->type_aux = 0;	/* if type == FB_TYPE_INTERLEAVED_PLANES */
	fix->visual = FB_VISUAL_TRUECOLOR;	/* True Color */
	fix->ywrapstep = 0;	/* No support */
	fix->mmio_start = 0;	/* No MMIO Address */
	fix->mmio_len = 0;	/* No MMIO Address */
	fix->accel = FB_ACCEL_NONE;/* FB_ACCEL_MSM needes to be added in fb.h */

	var->xoffset = 0,	/* Offset from virtual to visible */
	var->yoffset = 0,	/* resolution */
	var->grayscale = 0,	/* No graylevels */
	var->nonstd = 0,	/* standard pixel format */
	var->activate = FB_ACTIVATE_VBL,	/* activate it at vsync */
	var->height = -1,	/* height of picture in mm */
	var->width = -1,	/* width of picture in mm */
	var->accel_flags = 0,	/* acceleration flags */
	var->sync = 0,	/* see FB_SYNC_* */
	var->rotate = 0,	/* angle we rotate counter clockwise */
	mfd->op_enable = false;

	switch (mfd->fb_imgType) {
	case MDP_RGB_565:
		fix->type = FB_TYPE_PACKED_PIXELS;
		fix->xpanstep = 1;
		fix->ypanstep = 1;
		var->vmode = FB_VMODE_NONINTERLACED;
		var->blue.offset = 0;
		var->green.offset = 5;
		var->red.offset = 11;
		var->blue.length = 5;
		var->green.length = 6;
		var->red.length = 5;
		var->blue.msb_right = 0;
		var->green.msb_right = 0;
		var->red.msb_right = 0;
		var->transp.offset = 0;
		var->transp.length = 0;
		bpp = 2;
		break;

	case MDP_RGB_888:
		fix->type = FB_TYPE_PACKED_PIXELS;
		fix->xpanstep = 1;
		fix->ypanstep = 1;
		var->vmode = FB_VMODE_NONINTERLACED;
		var->blue.offset = 0;
		var->green.offset = 8;
		var->red.offset = 16;
		var->blue.length = 8;
		var->green.length = 8;
		var->red.length = 8;
		var->blue.msb_right = 0;
		var->green.msb_right = 0;
		var->red.msb_right = 0;
		var->transp.offset = 0;
		var->transp.length = 0;
		bpp = 3;
		break;

	case MDP_ARGB_8888:
		fix->type = FB_TYPE_PACKED_PIXELS;
		fix->xpanstep = 1;
		fix->ypanstep = 1;
		var->vmode = FB_VMODE_NONINTERLACED;
		var->blue.offset = 24;
		var->green.offset = 16;
		var->red.offset = 8;
		var->blue.length = 8;
		var->green.length = 8;
		var->red.length = 8;
		var->blue.msb_right = 0;
		var->green.msb_right = 0;
		var->red.msb_right = 0;
		var->transp.offset = 0;
		var->transp.length = 8;
		bpp = 4;
		break;

	case MDP_RGBA_8888:
		fix->type = FB_TYPE_PACKED_PIXELS;
		fix->xpanstep = 1;
		fix->ypanstep = 1;
		var->vmode = FB_VMODE_NONINTERLACED;
		var->blue.offset = 16;
		var->green.offset = 8;
		var->red.offset = 0;
		var->blue.length = 8;
		var->green.length = 8;
		var->red.length = 8;
		var->blue.msb_right = 0;
		var->green.msb_right = 0;
		var->red.msb_right = 0;
		var->transp.offset = 24;
		var->transp.length = 8;
		bpp = 4;
		break;

	case MDP_YCRYCB_H2V1:
		fix->type = FB_TYPE_INTERLEAVED_PLANES;
		fix->xpanstep = 2;
		fix->ypanstep = 1;
		var->vmode = FB_VMODE_NONINTERLACED;

		/* how about R/G/B offset? */
		var->blue.offset = 0;
		var->green.offset = 5;
		var->red.offset = 11;
		var->blue.length = 5;
		var->green.length = 6;
		var->red.length = 5;
		var->blue.msb_right = 0;
		var->green.msb_right = 0;
		var->red.msb_right = 0;
		var->transp.offset = 0;
		var->transp.length = 0;
		bpp = 2;
		break;

	default:
		pr_err("msm_fb_init: fb %d unkown image type!\n",
			    mfd->index);
		return ret;
	}

	mdss_panelinfo_to_fb_var(panel_info, var);

	fix->type = panel_info->is_3d_panel;
	if (mfd->mdp.fb_stride)
		fix->line_length = mfd->mdp.fb_stride(mfd->index, var->xres,
							bpp);
	else
		fix->line_length = var->xres * bpp;

	var->xres_virtual = var->xres;
	var->yres_virtual = panel_info->yres * mfd->fb_page;
	var->bits_per_pixel = bpp * 8;	/* FrameBuffer color depth */

	/*
	 * Populate smem length here for uspace to get the
	 * Framebuffer size when FBIO_FSCREENINFO ioctl is called.
	 */
	fix->smem_len = PAGE_ALIGN(fix->line_length * var->yres) * mfd->fb_page;

	/* id field for fb app  */
	id = (int *)&mfd->panel;

	snprintf(fix->id, sizeof(fix->id), "mdssfb_%x", (u32) *id);

	fbi->fbops = &mdss_fb_ops;
	fbi->flags = FBINFO_FLAG_DEFAULT;
	fbi->pseudo_palette = mdss_fb_pseudo_palette;

	mfd->ref_cnt = 0;
	mfd->panel_power_state = MDSS_PANEL_POWER_OFF;
	mfd->dcm_state = DCM_UNINIT;

	if (mdss_fb_alloc_fbmem(mfd))
		pr_warn("unable to allocate fb memory in fb register\n");

	mfd->op_enable = true;

	mutex_init(&mfd->update.lock);
	mutex_init(&mfd->no_update.lock);
	mutex_init(&mfd->mdp_sync_pt_data.sync_mutex);
	atomic_set(&mfd->mdp_sync_pt_data.commit_cnt, 0);
	atomic_set(&mfd->commits_pending, 0);
	atomic_set(&mfd->ioctl_ref_cnt, 0);
	atomic_set(&mfd->kickoff_pending, 0);

	init_timer(&mfd->no_update.timer);
	mfd->no_update.timer.function = mdss_fb_no_update_notify_timer_cb;
	mfd->no_update.timer.data = (unsigned long)mfd;
	mfd->update.ref_count = 0;
	mfd->no_update.ref_count = 0;
	mfd->update.init_done = false;
	init_completion(&mfd->update.comp);
	init_completion(&mfd->no_update.comp);
	init_completion(&mfd->power_off_comp);
	init_completion(&mfd->power_set_comp);
	init_waitqueue_head(&mfd->commit_wait_q);
	init_waitqueue_head(&mfd->idle_wait_q);
	init_waitqueue_head(&mfd->ioctl_q);
	init_waitqueue_head(&mfd->kickoff_wait_q);

	ret = fb_alloc_cmap(&fbi->cmap, 256, 0);
	if (ret)
		pr_err("fb_alloc_cmap() failed!\n");

	if (register_framebuffer(fbi) < 0) {
		fb_dealloc_cmap(&fbi->cmap);

		mfd->op_enable = false;
		return -EPERM;
	}

	snprintf(panel_name, ARRAY_SIZE(panel_name), "mdss_panel_fb%d",
		mfd->index);
	mdss_panel_debugfs_init(panel_info, panel_name);
	pr_info("FrameBuffer[%d] %dx%d registered successfully!\n", mfd->index,
					fbi->var.xres, fbi->var.yres);

	return 0;
}

static int mdss_fb_open(struct fb_info *info, int user)
{
	struct msm_fb_data_type *mfd = (struct msm_fb_data_type *)info->par;
	struct mdss_fb_file_info *file_info = NULL;
	int result;
	struct task_struct *task = current->group_leader;

	if (mfd->shutdown_pending) {
		pr_err_once("Shutdown pending. Aborting operation. Request from pid:%d name=%s\n",
			current->tgid, task->comm);
		sysfs_notify(&mfd->fbi->dev->kobj, NULL, "show_blank_event");
		return -ESHUTDOWN;
	}

	file_info = kmalloc(sizeof(*file_info), GFP_KERNEL);
	if (!file_info) {
		pr_err("unable to alloc file info\n");
		return -ENOMEM;
	}

	file_info->file = info->file;
	list_add(&file_info->list, &mfd->file_list);

	result = pm_runtime_get_sync(info->dev);

	if (result < 0) {
		pr_err("pm_runtime: fail to wake up\n");
		goto pm_error;
	}

	if (!mfd->ref_cnt) {
		result = mdss_fb_blank_sub(FB_BLANK_UNBLANK, info,
					   mfd->op_enable);
		if (result) {
			pr_err("can't turn on fb%d! rc=%d\n", mfd->index,
				result);
			goto blank_error;
		}
	}

	mfd->ref_cnt++;
	pr_debug("mfd refcount:%d file:%pK\n", mfd->ref_cnt, info->file);

	return 0;

blank_error:
	pm_runtime_put(info->dev);
pm_error:
	list_del(&file_info->list);
	kfree(file_info);
	return result;
}

static int mdss_fb_release_all(struct fb_info *info, bool release_all)
{
	struct msm_fb_data_type *mfd = (struct msm_fb_data_type *)info->par;
	struct mdss_fb_file_info *file_info = NULL, *temp_file_info = NULL;
	struct file *file = info->file;
	int ret = 0;
	bool node_found = false;
	struct task_struct *task = current->group_leader;

	if (!mfd->ref_cnt) {
		pr_info("try to close unopened fb %d! from pid:%d name:%s\n",
			mfd->index, current->tgid, task->comm);
		return -EINVAL;
	}

	if (!wait_event_timeout(mfd->ioctl_q,
		!atomic_read(&mfd->ioctl_ref_cnt) || !release_all,
		msecs_to_jiffies(1000)))
		pr_warn("fb%d ioctl could not finish. waited 1 sec.\n",
			mfd->index);

	/* wait only for the last release */
	if (release_all || (mfd->ref_cnt == 1)) {
		ret = mdss_fb_pan_idle(mfd);
		if (ret && (ret != -ESHUTDOWN))
			pr_warn("mdss_fb_pan_idle for fb%d failed. ret=%d ignoring.\n",
				mfd->index, ret);
	}

	pr_debug("release_all = %s\n", release_all ? "true" : "false");

	list_for_each_entry_safe(file_info, temp_file_info, &mfd->file_list,
		list) {
		if (!release_all && file_info->file != file)
			continue;

		pr_debug("found file node mfd->ref=%d\n", mfd->ref_cnt);
		list_del(&file_info->list);
		kfree(file_info);

		mfd->ref_cnt--;
		pm_runtime_put(info->dev);

		node_found = true;

		if (!release_all)
			break;
	}

	if (!node_found || (release_all && mfd->ref_cnt))
		pr_warn("file node not found or wrong ref cnt: release all:%d refcnt:%d\n",
			release_all, mfd->ref_cnt);

	pr_debug("current process=%s pid=%d mfd->ref=%d file:%pK\n",
		task->comm, current->tgid, mfd->ref_cnt, info->file);

	if (!mfd->ref_cnt || release_all) {
		/* resources (if any) will be released during blank */
		if (mfd->mdp.release_fnc)
			mfd->mdp.release_fnc(mfd, NULL);

		if (mfd->mdp.pp_release_fnc) {
			ret = (*mfd->mdp.pp_release_fnc)(mfd);
			if (ret)
				pr_err("PP release failed ret %d\n", ret);
		}

		/* reset backlight before blank to prevent backlight from
		 * enabling ahead of unblank. for some special cases like
		 * adb shell stop/start.
		 */
		mdss_fb_set_backlight(mfd, 0);

		ret = mdss_fb_blank_sub(FB_BLANK_POWERDOWN, info,
			mfd->op_enable);
		if (ret) {
			pr_err("can't turn off fb%d! rc=%d current process=%s pid=%d\n",
			      mfd->index, ret, task->comm, current->tgid);
			return ret;
		}
		if (mfd->fb_ion_handle)
			mdss_fb_free_fb_ion_memory(mfd);

		atomic_set(&mfd->ioctl_ref_cnt, 0);
	} else {
		if (mfd->mdp.release_fnc)
			ret = mfd->mdp.release_fnc(mfd, file);

		/* display commit is needed to release resources */
		if (ret)
			mdss_fb_pan_display(&mfd->fbi->var, mfd->fbi);
	}

	return ret;
}

static int mdss_fb_release(struct fb_info *info, int user)
{
	return mdss_fb_release_all(info, false);
}

static void mdss_fb_power_setting_idle(struct msm_fb_data_type *mfd)
{
	int ret;

	if (mfd->is_power_setting) {
		ret = wait_for_completion_timeout(
				&mfd->power_set_comp,
			msecs_to_jiffies(WAIT_DISP_OP_TIMEOUT));
		if (ret < 0)
			ret = -ERESTARTSYS;
		else if (!ret)
			pr_err("%s wait for power_set_comp timeout %d %d",
				__func__, ret, mfd->is_power_setting);
		if (ret <= 0) {
			mfd->is_power_setting = false;
			complete_all(&mfd->power_set_comp);
		}
	}
}

static void __mdss_fb_copy_fence(struct msm_sync_pt_data *sync_pt_data,
	struct sync_fence **fences, u32 *fence_cnt)
{
	pr_debug("%s: wait for fences\n", sync_pt_data->fence_name);

	mutex_lock(&sync_pt_data->sync_mutex);
	/*
	 * Assuming that acq_fen_cnt is sanitized in bufsync ioctl
	 * to check for sync_pt_data->acq_fen_cnt <= MDP_MAX_FENCE_FD
	 */
	*fence_cnt = sync_pt_data->acq_fen_cnt;
	sync_pt_data->acq_fen_cnt = 0;
	if (*fence_cnt)
		memcpy(fences, sync_pt_data->acq_fen,
				*fence_cnt * sizeof(struct sync_fence *));
	mutex_unlock(&sync_pt_data->sync_mutex);
}

static int __mdss_fb_wait_for_fence_sub(struct msm_sync_pt_data *sync_pt_data,
	struct sync_fence **fences, int fence_cnt)
{
	int i, ret = 0;
	unsigned long max_wait = msecs_to_jiffies(WAIT_MAX_FENCE_TIMEOUT);
	unsigned long timeout = jiffies + max_wait;
	long wait_ms, wait_jf;

	/* buf sync */
	for (i = 0; i < fence_cnt && !ret; i++) {
		wait_jf = timeout - jiffies;
		wait_ms = jiffies_to_msecs(wait_jf);

		/*
		 * In this loop, if one of the previous fence took long
		 * time, give a chance for the next fence to check if
		 * fence is already signalled. If not signalled it breaks
		 * in the final wait timeout.
		 */
		if (wait_jf < 0)
			wait_ms = WAIT_MIN_FENCE_TIMEOUT;
		else
			wait_ms = min_t(long, WAIT_FENCE_FIRST_TIMEOUT,
					wait_ms);

		ret = sync_fence_wait(fences[i], wait_ms);

		if (ret == -ETIME) {
			wait_jf = timeout - jiffies;
			wait_ms = jiffies_to_msecs(wait_jf);
			if (wait_jf < 0)
				break;
			else
				wait_ms = min_t(long, WAIT_FENCE_FINAL_TIMEOUT,
						wait_ms);

			pr_warn("%s: sync_fence_wait timed out! ",
					sync_pt_data->fence_name);
			pr_warn("%s: sync_fence_wait timed out! ",
					fences[i]->name);
			pr_cont("Waiting %ld.%ld more seconds\n",
				(wait_ms/MSEC_PER_SEC), (wait_ms%MSEC_PER_SEC));
			MDSS_XLOG(sync_pt_data->timeline_value);
			MDSS_XLOG_TOUT_HANDLER("mdp");
			ret = sync_fence_wait(fences[i], wait_ms);

			if (ret == -ETIME)
				break;
		}
		sync_fence_put(fences[i]);
	}

	if (ret < 0) {
		pr_err("%s: sync_fence_wait failed! ret = %x\n",
				sync_pt_data->fence_name, ret);
		for (; i < fence_cnt; i++)
			sync_fence_put(fences[i]);
	}
	return ret;
}

int mdss_fb_wait_for_fence(struct msm_sync_pt_data *sync_pt_data)
{
	struct sync_fence *fences[MDP_MAX_FENCE_FD];
	int fence_cnt = 0;

	__mdss_fb_copy_fence(sync_pt_data, fences, &fence_cnt);

	if (fence_cnt)
		__mdss_fb_wait_for_fence_sub(sync_pt_data,
			fences, fence_cnt);

	return fence_cnt;
}

/**
 * mdss_fb_signal_timeline() - signal a single release fence
 * @sync_pt_data:	Sync point data structure for the timeline which
 *			should be signaled.
 *
 * This is called after a frame has been pushed to display. This signals the
 * timeline to release the fences associated with this frame.
 */
void mdss_fb_signal_timeline(struct msm_sync_pt_data *sync_pt_data)
{
	mutex_lock(&sync_pt_data->sync_mutex);
	if (atomic_add_unless(&sync_pt_data->commit_cnt, -1, 0) &&
			sync_pt_data->timeline) {
		sw_sync_timeline_inc(sync_pt_data->timeline, 1);
		MDSS_XLOG(sync_pt_data->timeline_value);
		sync_pt_data->timeline_value++;

		pr_debug("%s: buffer signaled! timeline val=%d remaining=%d\n",
			sync_pt_data->fence_name, sync_pt_data->timeline_value,
			atomic_read(&sync_pt_data->commit_cnt));
	} else {
		pr_debug("%s timeline signaled without commits val=%d\n",
			sync_pt_data->fence_name, sync_pt_data->timeline_value);
	}
	mutex_unlock(&sync_pt_data->sync_mutex);
}

/**
 * mdss_fb_release_fences() - signal all pending release fences
 * @mfd:	Framebuffer data structure for display
 *
 * Release all currently pending release fences, including those that are in
 * the process to be commited.
 *
 * Note: this should only be called during close or suspend sequence.
 */
static void mdss_fb_release_fences(struct msm_fb_data_type *mfd)
{
	struct msm_sync_pt_data *sync_pt_data = &mfd->mdp_sync_pt_data;
	int val;

	mutex_lock(&sync_pt_data->sync_mutex);
	if (sync_pt_data->timeline) {
		val = sync_pt_data->threshold +
			atomic_read(&sync_pt_data->commit_cnt);
		sw_sync_timeline_inc(sync_pt_data->timeline, val);
		sync_pt_data->timeline_value += val;
		atomic_set(&sync_pt_data->commit_cnt, 0);
	}
	mutex_unlock(&sync_pt_data->sync_mutex);
}

static void mdss_fb_release_kickoff(struct msm_fb_data_type *mfd)
{
	if (mfd->wait_for_kickoff) {
		atomic_set(&mfd->kickoff_pending, 0);
		wake_up_all(&mfd->kickoff_wait_q);
	}
}

/**
 * __mdss_fb_sync_buf_done_callback() - process async display events
 * @p:		Notifier block registered for async events.
 * @event:	Event enum to identify the event.
 * @data:	Optional argument provided with the event.
 *
 * See enum mdp_notify_event for events handled.
 */
static int __mdss_fb_sync_buf_done_callback(struct notifier_block *p,
		unsigned long event, void *data)
{
	struct msm_sync_pt_data *sync_pt_data;
	struct msm_fb_data_type *mfd;
	int fence_cnt;
	int ret = NOTIFY_OK;

	sync_pt_data = container_of(p, struct msm_sync_pt_data, notifier);
	mfd = container_of(sync_pt_data, struct msm_fb_data_type,
		mdp_sync_pt_data);

	switch (event) {
	case MDP_NOTIFY_FRAME_BEGIN:
		if (mfd->idle_time && !mod_delayed_work(system_wq,
					&mfd->idle_notify_work,
					msecs_to_jiffies(WAIT_DISP_OP_TIMEOUT)))
			pr_debug("fb%d: start idle delayed work\n",
					mfd->index);

		mfd->idle_state = MDSS_FB_NOT_IDLE;
		break;
	case MDP_NOTIFY_FRAME_READY:
		if (sync_pt_data->async_wait_fences &&
			sync_pt_data->temp_fen_cnt) {
			fence_cnt = sync_pt_data->temp_fen_cnt;
			sync_pt_data->temp_fen_cnt = 0;
			ret = __mdss_fb_wait_for_fence_sub(sync_pt_data,
				sync_pt_data->temp_fen, fence_cnt);
		}
		if (mfd->idle_time && !mod_delayed_work(system_wq,
					&mfd->idle_notify_work,
					msecs_to_jiffies(mfd->idle_time)))
			pr_debug("fb%d: restarted idle work\n",
					mfd->index);
		if (ret == -ETIME)
			ret = NOTIFY_BAD;
		mfd->idle_state = MDSS_FB_IDLE_TIMER_RUNNING;
		break;
	case MDP_NOTIFY_FRAME_FLUSHED:
		pr_debug("%s: frame flushed\n", sync_pt_data->fence_name);
		sync_pt_data->flushed = true;
		break;
	case MDP_NOTIFY_FRAME_TIMEOUT:
		pr_err("%s: frame timeout\n", sync_pt_data->fence_name);
		mdss_fb_signal_timeline(sync_pt_data);
		break;
	case MDP_NOTIFY_FRAME_DONE:
		pr_debug("%s: frame done\n", sync_pt_data->fence_name);
		mdss_fb_signal_timeline(sync_pt_data);
		break;
	case MDP_NOTIFY_FRAME_CFG_DONE:
		if (sync_pt_data->async_wait_fences)
			__mdss_fb_copy_fence(sync_pt_data,
					sync_pt_data->temp_fen,
					&sync_pt_data->temp_fen_cnt);
		break;
	case MDP_NOTIFY_FRAME_CTX_DONE:
		mdss_fb_release_kickoff(mfd);
		break;
	}

	return ret;
}

/**
 * mdss_fb_pan_idle() - wait for panel programming to be idle
 * @mfd:	Framebuffer data structure for display
 *
 * Wait for any pending programming to be done if in the process of programming
 * hardware configuration. After this function returns it is safe to perform
 * software updates for next frame.
 */
static int mdss_fb_pan_idle(struct msm_fb_data_type *mfd)
{
	int ret = 0;

	ret = wait_event_timeout(mfd->idle_wait_q,
			(!atomic_read(&mfd->commits_pending) ||
			 mfd->shutdown_pending),
			msecs_to_jiffies(WAIT_DISP_OP_TIMEOUT));
	if (!ret) {
		pr_err("%pS: wait for idle timeout commits=%d\n",
				__builtin_return_address(0),
				atomic_read(&mfd->commits_pending));
		MDSS_XLOG_TOUT_HANDLER("mdp", "vbif", "vbif_nrt",
			"dbg_bus", "vbif_dbg_bus");
		ret = -ETIMEDOUT;
	} else if (mfd->shutdown_pending) {
		pr_debug("Shutdown signalled\n");
		ret = -ESHUTDOWN;
	} else {
		ret = 0;
	}

	return ret;
}

static int mdss_fb_wait_for_kickoff(struct msm_fb_data_type *mfd)
{
	int ret = 0;

	if (!mfd->wait_for_kickoff)
		return mdss_fb_pan_idle(mfd);

	ret = wait_event_timeout(mfd->kickoff_wait_q,
			(!atomic_read(&mfd->kickoff_pending) ||
			 mfd->shutdown_pending),
			msecs_to_jiffies(WAIT_DISP_OP_TIMEOUT));
	if (!ret) {
		pr_err("%pS: wait for kickoff timeout koff=%d commits=%d\n",
				__builtin_return_address(0),
				atomic_read(&mfd->kickoff_pending),
				atomic_read(&mfd->commits_pending));
		MDSS_XLOG_TOUT_HANDLER("mdp", "vbif", "vbif_nrt",
			"dbg_bus", "vbif_dbg_bus");
		ret = -ETIMEDOUT;
	} else if (mfd->shutdown_pending) {
		pr_debug("Shutdown signalled\n");
		ret = -ESHUTDOWN;
	} else {
		ret = 0;
	}

	return ret;
}

static int mdss_fb_pan_display_ex(struct fb_info *info,
		struct mdp_display_commit *disp_commit)
{
	struct msm_fb_data_type *mfd = (struct msm_fb_data_type *)info->par;
	struct fb_var_screeninfo *var = &disp_commit->var;
	u32 wait_for_finish = disp_commit->wait_for_finish;
	int ret = 0;

	if (!mfd || (!mfd->op_enable))
		return -EPERM;

	if ((mdss_fb_is_power_off(mfd)) &&
		!((mfd->dcm_state == DCM_ENTER) &&
		(mfd->panel.type == MIPI_CMD_PANEL)))
		return -EPERM;

	if (var->xoffset > (info->var.xres_virtual - info->var.xres))
		return -EINVAL;

	if (var->yoffset > (info->var.yres_virtual - info->var.yres))
		return -EINVAL;

	ret = mdss_fb_wait_for_kickoff(mfd);
	if (ret) {
		pr_err("wait_for_kick failed. rc=%d\n", ret);
		return ret;
	}

	if (mfd->mdp.pre_commit_fnc) {
		ret = mfd->mdp.pre_commit_fnc(mfd);
		if (ret) {
			pr_err("fb%d: pre commit failed %d\n",
					mfd->index, ret);
			return ret;
		}
	}

	mutex_lock(&mfd->mdp_sync_pt_data.sync_mutex);
	if (info->fix.xpanstep)
		info->var.xoffset =
		(var->xoffset / info->fix.xpanstep) * info->fix.xpanstep;

	if (info->fix.ypanstep)
		info->var.yoffset =
		(var->yoffset / info->fix.ypanstep) * info->fix.ypanstep;

	mfd->msm_fb_backup.info = *info;
	mfd->msm_fb_backup.disp_commit = *disp_commit;

	atomic_inc(&mfd->mdp_sync_pt_data.commit_cnt);
	atomic_inc(&mfd->commits_pending);
	atomic_inc(&mfd->kickoff_pending);
	wake_up_all(&mfd->commit_wait_q);
	mutex_unlock(&mfd->mdp_sync_pt_data.sync_mutex);
	if (wait_for_finish) {
		ret = mdss_fb_pan_idle(mfd);
		if (ret)
			pr_err("mdss_fb_pan_idle failed. rc=%d\n", ret);
	}
	return ret;
}

u32 mdss_fb_get_mode_switch(struct msm_fb_data_type *mfd)
{
	/* If there is no attached mfd then there is no pending mode switch */
	if (!mfd)
		return 0;

	if (mfd->pending_switch)
		return mfd->switch_new_mode;

	return 0;
}

/*
 * __ioctl_transition_dyn_mode_state() - State machine for mode switch
 * @mfd:	Framebuffer data structure for display
 * @cmd:	ioctl that was called
 * @validate:	used with atomic commit when doing validate layers
 *
 * This function assists with dynamic mode switch of DSI panel. States
 * are used to make sure that panel mode switch occurs on next
 * prepare/sync/commit (for legacy) and validate/pre_commit (for
 * atomic commit) pairing. This state machine insure that calculation
 * and return values (such as buffer release fences) are based on the
 * panel mode being switching into.
 */
static int __ioctl_transition_dyn_mode_state(struct msm_fb_data_type *mfd,
		unsigned int cmd, int validate)
{
	if (mfd->switch_state == MDSS_MDP_NO_UPDATE_REQUESTED)
		return 0;

	mutex_lock(&mfd->switch_lock);
	switch (cmd) {
	case MSMFB_BUFFER_SYNC:
		if (mfd->switch_state == MDSS_MDP_WAIT_FOR_SYNC) {
			if (mfd->switch_new_mode != SWITCH_RESOLUTION)
				mdss_fb_set_mdp_sync_pt_threshold(mfd,
					mfd->switch_new_mode);
			mfd->switch_state = MDSS_MDP_WAIT_FOR_COMMIT;
		}
		break;
	case MSMFB_OVERLAY_PREPARE:
		if (mfd->switch_state == MDSS_MDP_WAIT_FOR_PREP) {
			if (mfd->switch_new_mode != SWITCH_RESOLUTION)
				mfd->pending_switch = true;
			mfd->switch_state = MDSS_MDP_WAIT_FOR_SYNC;
		}
		break;
	case MSMFB_ATOMIC_COMMIT:
		if ((mfd->switch_state == MDSS_MDP_WAIT_FOR_PREP) && validate) {
			if (mfd->switch_new_mode != SWITCH_RESOLUTION)
				mfd->pending_switch = true;
			mfd->switch_state = MDSS_MDP_WAIT_FOR_SYNC;
		} else if (mfd->switch_state == MDSS_MDP_WAIT_FOR_SYNC) {
			if (mfd->switch_new_mode != SWITCH_RESOLUTION)
				mdss_fb_set_mdp_sync_pt_threshold(mfd,
					mfd->switch_new_mode);
			mfd->switch_state = MDSS_MDP_WAIT_FOR_COMMIT;
		}
		break;
	}
	mutex_unlock(&mfd->switch_lock);
	return 0;
}

static inline bool mdss_fb_is_wb_config_same(struct msm_fb_data_type *mfd,
		struct mdp_output_layer *output_layer)
{
	struct mdss_overlay_private *mdp5_data = mfd_to_mdp5_data(mfd);
	struct msm_mdp_interface *mdp5_interface = &mfd->mdp;

	if (!mdp5_data->wfd
		|| (mdp5_interface->is_config_same
		&& !mdp5_interface->is_config_same(mfd, output_layer)))
		return false;
	return true;
}

/* update pinfo and var for WB on config change */
static void mdss_fb_update_resolution(struct msm_fb_data_type *mfd,
		u32 xres, u32 yres, u32 format)
{
	struct mdss_panel_info *pinfo = mfd->panel_info;
	struct fb_var_screeninfo *var = &mfd->fbi->var;
	struct fb_fix_screeninfo *fix = &mfd->fbi->fix;
	struct mdss_mdp_format_params *fmt = NULL;

	pinfo->xres = xres;
	pinfo->yres = yres;
	mfd->fb_imgType = format;
	if (mfd->mdp.get_format_params) {
		fmt = mfd->mdp.get_format_params(format);
		if (fmt) {
			pinfo->bpp = fmt->bpp;
			var->bits_per_pixel = fmt->bpp * 8;
		}
		if (mfd->mdp.fb_stride)
			fix->line_length = mfd->mdp.fb_stride(mfd->index,
						var->xres,
						var->bits_per_pixel / 8);
		else
			fix->line_length = var->xres * var->bits_per_pixel / 8;

	}
	var->xres_virtual = var->xres;
	var->yres_virtual = pinfo->yres * mfd->fb_page;
	mdss_panelinfo_to_fb_var(pinfo, var);
}

int mdss_fb_atomic_commit(struct fb_info *info,
	struct mdp_layer_commit  *commit, struct file *file)
{
	struct msm_fb_data_type *mfd = (struct msm_fb_data_type *)info->par;
	struct mdp_layer_commit_v1 *commit_v1;
	struct mdp_output_layer *output_layer;
	struct mdss_panel_info *pinfo;
	bool wait_for_finish, wb_change = false;
	int ret = -EPERM;
	u32 old_xres, old_yres, old_format;

	if (!mfd || (!mfd->op_enable)) {
		pr_err("mfd is NULL or operation not permitted\n");
		return -EPERM;
	}

	if ((mdss_fb_is_power_off(mfd)) &&
		!((mfd->dcm_state == DCM_ENTER) &&
		(mfd->panel.type == MIPI_CMD_PANEL))) {
		pr_err("commit is not supported when interface is in off state\n");
		goto end;
	}
	pinfo = mfd->panel_info;

	/* only supports version 1.0 */
	if (commit->version != MDP_COMMIT_VERSION_1_0) {
		pr_err("commit version is not supported\n");
		goto end;
	}

	if (!mfd->mdp.pre_commit || !mfd->mdp.atomic_validate) {
		pr_err("commit callback is not registered\n");
		goto end;
	}

	commit_v1 = &commit->commit_v1;
	if (commit_v1->flags & MDP_VALIDATE_LAYER) {
		ret = mdss_fb_wait_for_kickoff(mfd);
		if (ret) {
			pr_err("wait for kickoff failed\n");
		} else {
			__ioctl_transition_dyn_mode_state(mfd,
				MSMFB_ATOMIC_COMMIT, 1);
			if (mfd->panel.type == WRITEBACK_PANEL) {
				output_layer = commit_v1->output_layer;
				wb_change = !mdss_fb_is_wb_config_same(mfd,
						commit_v1->output_layer);
				if (wb_change) {
					old_xres = pinfo->xres;
					old_yres = pinfo->yres;
					old_format = mfd->fb_imgType;
					mdss_fb_update_resolution(mfd,
						output_layer->buffer.width,
						output_layer->buffer.height,
						output_layer->buffer.format);
				}
			}
			ret = mfd->mdp.atomic_validate(mfd, file, commit_v1);
			if (!ret)
				mfd->atomic_commit_pending = true;
		}
		goto end;
	} else {
		ret = mdss_fb_pan_idle(mfd);
		if (ret) {
			pr_err("pan display idle call failed\n");
			goto end;
		}

		ret = mfd->mdp.pre_commit(mfd, file, commit_v1);
		if (ret) {
			pr_err("atomic pre commit failed\n");
			goto end;
		}
	}

	wait_for_finish = commit_v1->flags & MDP_COMMIT_WAIT_FOR_FINISH;
	mfd->msm_fb_backup.atomic_commit = true;
	mfd->msm_fb_backup.disp_commit.l_roi =  commit_v1->left_roi;
	mfd->msm_fb_backup.disp_commit.r_roi =  commit_v1->right_roi;

	mutex_lock(&mfd->mdp_sync_pt_data.sync_mutex);
	atomic_inc(&mfd->mdp_sync_pt_data.commit_cnt);
	atomic_inc(&mfd->commits_pending);
	atomic_inc(&mfd->kickoff_pending);
	wake_up_all(&mfd->commit_wait_q);
	mutex_unlock(&mfd->mdp_sync_pt_data.sync_mutex);

	if (wait_for_finish)
		ret = mdss_fb_pan_idle(mfd);

end:
	if (ret && (mfd->panel.type == WRITEBACK_PANEL) && wb_change)
		mdss_fb_update_resolution(mfd, old_xres, old_yres, old_format);
	return ret;
}

static int mdss_fb_pan_display(struct fb_var_screeninfo *var,
		struct fb_info *info)
{
	struct mdp_display_commit disp_commit;
	struct msm_fb_data_type *mfd = (struct msm_fb_data_type *)info->par;

	/*
	 * during mode switch through mode sysfs node, it will trigger a
	 * pan_display after switch. This assumes that fb has been adjusted,
	 * however when using overlays we may not have the right size at this
	 * point, so it needs to go through PREPARE first. Abort pan_display
	 * operations until that happens
	 */
	if (mfd->switch_state != MDSS_MDP_NO_UPDATE_REQUESTED) {
		pr_debug("fb%d: pan_display skipped during switch\n",
				mfd->index);
		return 0;
	}

	memset(&disp_commit, 0, sizeof(disp_commit));
	disp_commit.wait_for_finish = true;
	memcpy(&disp_commit.var, var, sizeof(struct fb_var_screeninfo));
	return mdss_fb_pan_display_ex(info, &disp_commit);
}

static int mdss_fb_pan_display_sub(struct fb_var_screeninfo *var,
			       struct fb_info *info)
{
	struct msm_fb_data_type *mfd = (struct msm_fb_data_type *)info->par;

	if (!mfd->op_enable)
		return -EPERM;

	if ((mdss_fb_is_power_off(mfd)) &&
		!((mfd->dcm_state == DCM_ENTER) &&
		(mfd->panel.type == MIPI_CMD_PANEL)))
		return -EPERM;

	if (var->xoffset > (info->var.xres_virtual - info->var.xres))
		return -EINVAL;

	if (var->yoffset > (info->var.yres_virtual - info->var.yres))
		return -EINVAL;

	if (info->fix.xpanstep)
		info->var.xoffset =
		(var->xoffset / info->fix.xpanstep) * info->fix.xpanstep;

	if (info->fix.ypanstep)
		info->var.yoffset =
		(var->yoffset / info->fix.ypanstep) * info->fix.ypanstep;

	if (mfd->mdp.dma_fnc)
		mfd->mdp.dma_fnc(mfd);
	else
		pr_warn("dma function not set for panel type=%d\n",
				mfd->panel.type);

	return 0;
}

static int mdss_grayscale_to_mdp_format(u32 grayscale)
{
	switch (grayscale) {
	case V4L2_PIX_FMT_RGB24:
		return MDP_RGB_888;
	case V4L2_PIX_FMT_NV12:
		return MDP_Y_CBCR_H2V2;
	default:
		return -EINVAL;
	}
}

static void mdss_fb_var_to_panelinfo(struct fb_var_screeninfo *var,
	struct mdss_panel_info *pinfo)
{
	int format = -EINVAL;

	pinfo->xres = var->xres;
	pinfo->yres = var->yres;
	pinfo->lcdc.v_front_porch = var->lower_margin;
	pinfo->lcdc.v_back_porch = var->upper_margin;
	pinfo->lcdc.v_pulse_width = var->vsync_len;
	pinfo->lcdc.h_front_porch = var->right_margin;
	pinfo->lcdc.h_back_porch = var->left_margin;
	pinfo->lcdc.h_pulse_width = var->hsync_len;

	if (var->grayscale > 1) {
		format = mdss_grayscale_to_mdp_format(var->grayscale);
		if (!IS_ERR_VALUE(format))
			pinfo->out_format = format;
		else
			pr_warn("Failed to map grayscale value (%d) to an MDP format\n",
					var->grayscale);
	}

	/*
	 * if greater than 1M, then rate would fall below 1mhz which is not
	 * even supported. In this case it means clock rate is actually
	 * passed directly in hz.
	 */
	if (var->pixclock > SZ_1M)
		pinfo->clk_rate = var->pixclock;
	else
		pinfo->clk_rate = PICOS2KHZ(var->pixclock) * 1000;
}

void mdss_panelinfo_to_fb_var(struct mdss_panel_info *pinfo,
						struct fb_var_screeninfo *var)
{
	var->xres = mdss_fb_get_panel_xres(pinfo);
	var->yres = pinfo->yres;
	var->lower_margin = pinfo->lcdc.v_front_porch -
		pinfo->prg_fet;
	var->upper_margin = pinfo->lcdc.v_back_porch +
		pinfo->prg_fet;
	var->vsync_len = pinfo->lcdc.v_pulse_width;
	var->right_margin = pinfo->lcdc.h_front_porch;
	var->left_margin = pinfo->lcdc.h_back_porch;
	var->hsync_len = pinfo->lcdc.h_pulse_width;

	if (pinfo->clk_rate)
		var->pixclock = KHZ2PICOS((unsigned long int)
			pinfo->clk_rate/1000);
	if (pinfo->physical_width)
		var->width = pinfo->physical_width;
	if (pinfo->physical_height)
		var->height = pinfo->physical_height;

	pr_debug("ScreenInfo: res=%dx%d [%d, %d] [%d, %d]\n",
		var->xres, var->yres, var->left_margin,
		var->right_margin, var->upper_margin,
		var->lower_margin);
}

/**
 * __mdss_fb_perform_commit() - process a frame to display
 * @mfd:	Framebuffer data structure for display
 *
 * Processes all layers and buffers programmed and ensures all pending release
 * fences are signaled once the buffer is transfered to display.
 */
static int __mdss_fb_perform_commit(struct msm_fb_data_type *mfd)
{
	struct msm_sync_pt_data *sync_pt_data = &mfd->mdp_sync_pt_data;
	struct msm_fb_backup_type *fb_backup = &mfd->msm_fb_backup;
	int ret = -ENOSYS;
	u32 new_dsi_mode, dynamic_dsi_switch = 0;

	if (!sync_pt_data->async_wait_fences)
		mdss_fb_wait_for_fence(sync_pt_data);
	sync_pt_data->flushed = false;

	mutex_lock(&mfd->switch_lock);
	if (mfd->switch_state == MDSS_MDP_WAIT_FOR_COMMIT) {
		dynamic_dsi_switch = 1;
		new_dsi_mode = mfd->switch_new_mode;
	}
	mutex_unlock(&mfd->switch_lock);

	if (dynamic_dsi_switch) {
		pr_debug("Triggering dyn mode switch to %d\n", new_dsi_mode);
		ret = mfd->mdp.mode_switch(mfd, new_dsi_mode);
		if (ret)
			pr_err("DSI mode switch has failed");
		else
			mfd->pending_switch = false;
	}
	if (fb_backup->disp_commit.flags & MDP_DISPLAY_COMMIT_OVERLAY) {
		if (mfd->mdp.kickoff_fnc)
			ret = mfd->mdp.kickoff_fnc(mfd,
					&fb_backup->disp_commit);
		else
			pr_warn("no kickoff function setup for fb%d\n",
					mfd->index);
	} else if (fb_backup->atomic_commit) {
		if (mfd->mdp.kickoff_fnc)
			ret = mfd->mdp.kickoff_fnc(mfd,
					&fb_backup->disp_commit);
		else
			pr_warn("no kickoff function setup for fb%d\n",
				mfd->index);
		fb_backup->atomic_commit = false;
	} else {
		ret = mdss_fb_pan_display_sub(&fb_backup->disp_commit.var,
				&fb_backup->info);
		if (ret)
			pr_err("pan display failed %x on fb%d\n", ret,
					mfd->index);
	}
	if (!ret)
		mdss_fb_update_backlight(mfd);

	if (IS_ERR_VALUE(ret) || !sync_pt_data->flushed) {
		mdss_fb_release_kickoff(mfd);
		mdss_fb_signal_timeline(sync_pt_data);
	}

	if (dynamic_dsi_switch) {
		mfd->mdp.mode_switch_post(mfd, new_dsi_mode);
		mutex_lock(&mfd->switch_lock);
		mfd->switch_state = MDSS_MDP_NO_UPDATE_REQUESTED;
		mutex_unlock(&mfd->switch_lock);
		mfd->panel.type = new_dsi_mode;
		pr_debug("Dynamic mode switch completed\n");
	}

	return ret;
}

static int __mdss_fb_display_thread(void *data)
{
	struct msm_fb_data_type *mfd = data;
	int ret;
	struct sched_param param;

	/*
	 * this priority was found during empiric testing to have appropriate
	 * realtime scheduling to process display updates and interact with
	 * other real time and normal priority tasks
	 */
	param.sched_priority = 16;
	ret = sched_setscheduler(current, SCHED_FIFO, &param);
	if (ret)
		pr_warn("set priority failed for fb%d display thread\n",
				mfd->index);

	while (1) {
		wait_event(mfd->commit_wait_q,
				(atomic_read(&mfd->commits_pending) ||
				 kthread_should_stop()));

		if (kthread_should_stop())
			break;

		MDSS_XLOG(mfd->index, XLOG_FUNC_ENTRY);
		ret = __mdss_fb_perform_commit(mfd);
		MDSS_XLOG(mfd->index, XLOG_FUNC_EXIT);

		atomic_dec(&mfd->commits_pending);
		wake_up_all(&mfd->idle_wait_q);
	}

	mdss_fb_release_kickoff(mfd);
	atomic_set(&mfd->commits_pending, 0);
	wake_up_all(&mfd->idle_wait_q);

	return ret;
}

static int mdss_fb_check_var(struct fb_var_screeninfo *var,
			     struct fb_info *info)
{
	struct msm_fb_data_type *mfd = (struct msm_fb_data_type *)info->par;

	if (var->rotate != FB_ROTATE_UR && var->rotate != FB_ROTATE_UD)
		return -EINVAL;

	switch (var->bits_per_pixel) {
	case 16:
		if ((var->green.offset != 5) ||
		    !((var->blue.offset == 11)
		      || (var->blue.offset == 0)) ||
		    !((var->red.offset == 11)
		      || (var->red.offset == 0)) ||
		    (var->blue.length != 5) ||
		    (var->green.length != 6) ||
		    (var->red.length != 5) ||
		    (var->blue.msb_right != 0) ||
		    (var->green.msb_right != 0) ||
		    (var->red.msb_right != 0) ||
		    (var->transp.offset != 0) ||
		    (var->transp.length != 0))
			return -EINVAL;
		break;

	case 24:
		if ((var->blue.offset != 0) ||
		    (var->green.offset != 8) ||
		    (var->red.offset != 16) ||
		    (var->blue.length != 8) ||
		    (var->green.length != 8) ||
		    (var->red.length != 8) ||
		    (var->blue.msb_right != 0) ||
		    (var->green.msb_right != 0) ||
		    (var->red.msb_right != 0) ||
		    !(((var->transp.offset == 0) &&
		       (var->transp.length == 0)) ||
		      ((var->transp.offset == 24) &&
		       (var->transp.length == 8))))
			return -EINVAL;
		break;

	case 32:
		/* Check user specified color format BGRA/ARGB/RGBA
		   and verify the position of the RGB components */

		if (!((var->transp.offset == 24) &&
			(var->blue.offset == 0) &&
			(var->green.offset == 8) &&
			(var->red.offset == 16)) &&
		    !((var->transp.offset == 0) &&
			(var->blue.offset == 24) &&
			(var->green.offset == 16) &&
			(var->red.offset == 8)) &&
		    !((var->transp.offset == 24) &&
			(var->blue.offset == 16) &&
			(var->green.offset == 8) &&
			(var->red.offset == 0)))
				return -EINVAL;

		/* Check the common values for both RGBA and ARGB */

		if ((var->blue.length != 8) ||
		    (var->green.length != 8) ||
		    (var->red.length != 8) ||
		    (var->transp.length != 8) ||
		    (var->blue.msb_right != 0) ||
		    (var->green.msb_right != 0) ||
		    (var->red.msb_right != 0))
			return -EINVAL;

		break;

	default:
		return -EINVAL;
	}

	if ((var->xres_virtual <= 0) || (var->yres_virtual <= 0))
		return -EINVAL;

	if ((var->xres == 0) || (var->yres == 0))
		return -EINVAL;

	if (var->xoffset > (var->xres_virtual - var->xres))
		return -EINVAL;

	if (var->yoffset > (var->yres_virtual - var->yres))
		return -EINVAL;

	if (info->mode) {
		const struct fb_videomode *mode;

		mode = fb_match_mode(var, &info->modelist);
		if (mode == NULL)
			return -EINVAL;
	} else if (mfd->panel_info && !(var->activate & FB_ACTIVATE_TEST)) {
		struct mdss_panel_info *panel_info;
		int rc;
		panel_info = kzalloc(sizeof(struct mdss_panel_info),
				GFP_KERNEL);
		if (!panel_info)
			return -ENOMEM;

		memcpy(panel_info, mfd->panel_info,
				sizeof(struct mdss_panel_info));
		mdss_fb_var_to_panelinfo(var, panel_info);
		rc = mdss_fb_send_panel_event(mfd, MDSS_EVENT_CHECK_PARAMS,
			panel_info);
		if (IS_ERR_VALUE(rc)) {
			kfree(panel_info);
			return rc;
		}
		mfd->panel_reconfig = rc;
		kfree(panel_info);
	}

	return 0;
}

static int mdss_fb_videomode_switch(struct msm_fb_data_type *mfd,
		const struct fb_videomode *mode)
{
	int ret = 0;
	struct mdss_panel_data *pdata, *tmp;
	struct mdss_panel_timing *timing;

	pdata = dev_get_platdata(&mfd->pdev->dev);
	if (!pdata) {
		pr_err("no panel connected\n");
		return -ENODEV;
	}

	/* make sure that we are idle while switching */
	mdss_fb_wait_for_kickoff(mfd);

	pr_debug("fb%d: changing display mode to %s\n", mfd->index, mode->name);

	tmp = pdata;
	do {
		if (!tmp->event_handler) {
			pr_warn("no event handler for panel\n");
			continue;
		}
		timing = mdss_panel_get_timing_by_name(tmp, mode->name);
		ret = tmp->event_handler(tmp,
				MDSS_EVENT_PANEL_TIMING_SWITCH, timing);

		tmp->active = timing != NULL;
		tmp = tmp->next;
	} while (tmp && !ret);

	if (!ret && mfd->mdp.configure_panel) {
		int dest_ctrl = 1;

		/* todo: currently assumes no changes in video/cmd mode */
		if (!mdss_fb_is_power_off(mfd)) {
			mutex_lock(&mfd->switch_lock);
			mfd->switch_state = MDSS_MDP_WAIT_FOR_PREP;
			mfd->switch_new_mode = SWITCH_RESOLUTION;
			mutex_unlock(&mfd->switch_lock);
			dest_ctrl = 0;
		}
		ret = mfd->mdp.configure_panel(mfd,
				pdata->panel_info.mipi.mode, dest_ctrl);
	}

	if (!ret) {
		if (pdata->next && pdata->next->active)
			mfd->split_mode = MDP_DUAL_LM_DUAL_DISPLAY;
		else
			mfd->split_mode = MDP_SPLIT_MODE_NONE;
		mdss_fb_validate_split(0, 0, mfd);
	}

	pr_debug("fb%d: %s mode change complete\n", mfd->index, mode->name);

	return ret;
}

static int mdss_fb_set_par(struct fb_info *info)
{
	struct msm_fb_data_type *mfd = (struct msm_fb_data_type *)info->par;
	struct fb_var_screeninfo *var = &info->var;
	int old_imgType;
	int ret = 0;

	ret = mdss_fb_pan_idle(mfd);
	if (ret) {
		pr_err("mdss_fb_pan_idle failed. rc=%d\n", ret);
		return ret;
	}

	old_imgType = mfd->fb_imgType;
	switch (var->bits_per_pixel) {
	case 16:
		if (var->red.offset == 0)
			mfd->fb_imgType = MDP_BGR_565;
		else
			mfd->fb_imgType	= MDP_RGB_565;
		break;

	case 24:
		if ((var->transp.offset == 0) && (var->transp.length == 0))
			mfd->fb_imgType = MDP_RGB_888;
		else if ((var->transp.offset == 24) &&
			 (var->transp.length == 8)) {
			mfd->fb_imgType = MDP_ARGB_8888;
			info->var.bits_per_pixel = 32;
		}
		break;

	case 32:
		if ((var->red.offset == 0) &&
		    (var->green.offset == 8) &&
		    (var->blue.offset == 16) &&
		    (var->transp.offset == 24))
			mfd->fb_imgType = MDP_RGBA_8888;
		else if ((var->red.offset == 16) &&
		    (var->green.offset == 8) &&
		    (var->blue.offset == 0) &&
		    (var->transp.offset == 24))
			mfd->fb_imgType = MDP_BGRA_8888;
		else if ((var->red.offset == 8) &&
		    (var->green.offset == 16) &&
		    (var->blue.offset == 24) &&
		    (var->transp.offset == 0))
			mfd->fb_imgType = MDP_ARGB_8888;
		else
			mfd->fb_imgType = MDP_RGBA_8888;
		break;

	default:
		return -EINVAL;
	}

	if (info->mode) {
		const struct fb_videomode *mode;

		mode = fb_match_mode(var, &info->modelist);
		if (!mode)
			return -EINVAL;

		pr_debug("found mode: %s\n", mode->name);

		if (fb_mode_is_equal(mode, info->mode)) {
			pr_debug("mode is equal to current mode\n");
			return 0;
		}

		ret = mdss_fb_videomode_switch(mfd, mode);
		if (ret)
			return ret;
	}

	if (mfd->mdp.fb_stride)
		mfd->fbi->fix.line_length = mfd->mdp.fb_stride(mfd->index,
						var->xres,
						var->bits_per_pixel / 8);
	else
		mfd->fbi->fix.line_length = var->xres * var->bits_per_pixel / 8;

	/* if memory is not allocated yet, change memory size for fb */
	if (!info->fix.smem_start)
		mfd->fbi->fix.smem_len = PAGE_ALIGN(mfd->fbi->fix.line_length *
				mfd->fbi->var.yres) * mfd->fb_page;

	if (mfd->panel_reconfig || (mfd->fb_imgType != old_imgType)) {
		mdss_fb_blank_sub(FB_BLANK_POWERDOWN, info, mfd->op_enable);
		mdss_fb_var_to_panelinfo(var, mfd->panel_info);
		mdss_fb_blank_sub(FB_BLANK_UNBLANK, info, mfd->op_enable);
		mfd->panel_reconfig = false;
	}

	return ret;
}

int mdss_fb_dcm(struct msm_fb_data_type *mfd, int req_state)
{
	int ret = 0;

	if (req_state == mfd->dcm_state) {
		pr_warn("Already in correct DCM/DTM state\n");
		return ret;
	}

	switch (req_state) {
	case DCM_UNBLANK:
		if (mfd->dcm_state == DCM_UNINIT &&
			mdss_fb_is_power_off(mfd) && mfd->mdp.on_fnc) {
			if (mfd->disp_thread == NULL) {
				ret = mdss_fb_start_disp_thread(mfd);
				if (ret < 0)
					return ret;
			}
			ret = mfd->mdp.on_fnc(mfd);
			if (ret == 0) {
				mfd->panel_power_state = MDSS_PANEL_POWER_ON;
				mfd->dcm_state = DCM_UNBLANK;
			}
		}
		break;
	case DCM_ENTER:
		if (mfd->dcm_state == DCM_UNBLANK) {
			/*
			 * Keep unblank path available for only
			 * DCM operation
			 */
			mfd->panel_power_state = MDSS_PANEL_POWER_OFF;
			mfd->dcm_state = DCM_ENTER;
		}
		break;
	case DCM_EXIT:
		if (mfd->dcm_state == DCM_ENTER) {
			/* Release the unblank path for exit */
			mfd->panel_power_state = MDSS_PANEL_POWER_ON;
			mfd->dcm_state = DCM_EXIT;
		}
		break;
	case DCM_BLANK:
		if ((mfd->dcm_state == DCM_EXIT ||
			mfd->dcm_state == DCM_UNBLANK) &&
			mdss_fb_is_power_on(mfd) && mfd->mdp.off_fnc) {
			mfd->panel_power_state = MDSS_PANEL_POWER_OFF;
			ret = mfd->mdp.off_fnc(mfd);
			if (ret == 0)
				mfd->dcm_state = DCM_UNINIT;
			else
				pr_err("DCM_BLANK failed\n");

			if (mfd->disp_thread)
				mdss_fb_stop_disp_thread(mfd);
		}
		break;
	case DTM_ENTER:
		if (mfd->dcm_state == DCM_UNINIT)
			mfd->dcm_state = DTM_ENTER;
		break;
	case DTM_EXIT:
		if (mfd->dcm_state == DTM_ENTER)
			mfd->dcm_state = DCM_UNINIT;
		break;
	}

	return ret;
}

static int mdss_fb_cursor(struct fb_info *info, void __user *p)
{
	struct msm_fb_data_type *mfd = (struct msm_fb_data_type *)info->par;
	struct fb_cursor cursor;
	int ret;

	if (!mfd->mdp.cursor_update)
		return -ENODEV;

	ret = copy_from_user(&cursor, p, sizeof(cursor));
	if (ret)
		return ret;

	return mfd->mdp.cursor_update(mfd, &cursor);
}

int mdss_fb_async_position_update(struct fb_info *info,
		struct mdp_position_update *update_pos)
{
	struct msm_fb_data_type *mfd = (struct msm_fb_data_type *)info->par;

	if (!update_pos->input_layer_cnt) {
		pr_err("no input layers for position update\n");
		return -EINVAL;
	}
	return mfd->mdp.async_position_update(mfd, update_pos);
}

static int mdss_fb_async_position_update_ioctl(struct fb_info *info,
		unsigned long *argp)
{
	struct msm_fb_data_type *mfd = (struct msm_fb_data_type *)info->par;
	struct mdp_position_update update_pos;
	int ret, rc;
	u32 buffer_size, layer_cnt;
	struct mdp_async_layer *layer_list = NULL;
	struct mdp_async_layer __user *input_layer_list;

	if (!mfd->mdp.async_position_update)
		return -ENODEV;

	ret = copy_from_user(&update_pos, argp, sizeof(update_pos));
	if (ret) {
		pr_err("copy from user failed\n");
		return ret;
	}
	input_layer_list = update_pos.input_layers;

	layer_cnt = update_pos.input_layer_cnt;
	if ((!layer_cnt) || (layer_cnt > MAX_LAYER_COUNT)) {
		pr_err("invalid async layers :%d to update\n", layer_cnt);
		return -EINVAL;
	}

	buffer_size = sizeof(struct mdp_async_layer) * layer_cnt;
	layer_list = kmalloc(buffer_size, GFP_KERNEL);
	if (!layer_list) {
		pr_err("unable to allocate memory for layers\n");
		return -ENOMEM;
	}

	ret = copy_from_user(layer_list, input_layer_list, buffer_size);
	if (ret) {
		pr_err("layer list copy from user failed\n");
		goto end;
	}
	update_pos.input_layers = layer_list;

	ret = mdss_fb_async_position_update(info, &update_pos);
	if (ret)
		pr_err("async position update failed ret:%d\n", ret);

	rc = copy_to_user(input_layer_list, layer_list, buffer_size);
	if (rc)
		pr_err("layer error code copy to user failed\n");

	update_pos.input_layers = input_layer_list;
	rc = copy_to_user(argp, &update_pos,
			sizeof(struct mdp_position_update));
	if (rc)
		pr_err("copy to user for layers failed");

end:
	kfree(layer_list);
	return ret;
}

static int mdss_fb_set_lut(struct fb_info *info, void __user *p)
{
	struct msm_fb_data_type *mfd = (struct msm_fb_data_type *)info->par;
	struct fb_cmap cmap;
	int ret;

	if (!mfd->mdp.lut_update)
		return -ENODEV;

	ret = copy_from_user(&cmap, p, sizeof(cmap));
	if (ret)
		return ret;

	mfd->mdp.lut_update(mfd, &cmap);
	return 0;
}

/**
 * mdss_fb_sync_get_fence() - get fence from timeline
 * @timeline:	Timeline to create the fence on
 * @fence_name:	Name of the fence that will be created for debugging
 * @val:	Timeline value at which the fence will be signaled
 *
 * Function returns a fence on the timeline given with the name provided.
 * The fence created will be signaled when the timeline is advanced.
 */
struct sync_fence *mdss_fb_sync_get_fence(struct sw_sync_timeline *timeline,
		const char *fence_name, int val)
{
	struct sync_pt *sync_pt;
	struct sync_fence *fence;

	pr_debug("%s: buf sync fence timeline=%d\n", fence_name, val);

	sync_pt = sw_sync_pt_create(timeline, val);
	if (sync_pt == NULL) {
		pr_err("%s: cannot create sync point\n", fence_name);
		return NULL;
	}

	/* create fence */
	fence = sync_fence_create(fence_name, sync_pt);
	if (fence == NULL) {
		sync_pt_free(sync_pt);
		pr_err("%s: cannot create fence\n", fence_name);
		return NULL;
	}

	return fence;
}

static int mdss_fb_handle_buf_sync_ioctl(struct msm_sync_pt_data *sync_pt_data,
				 struct mdp_buf_sync *buf_sync)
{
	int i, ret = 0;
	int acq_fen_fd[MDP_MAX_FENCE_FD];
	struct sync_fence *fence, *rel_fence, *retire_fence;
	int rel_fen_fd;
	int retire_fen_fd;
	int val;

	if ((buf_sync->acq_fen_fd_cnt > MDP_MAX_FENCE_FD) ||
				(sync_pt_data->timeline == NULL))
		return -EINVAL;

	if (buf_sync->acq_fen_fd_cnt)
		ret = copy_from_user(acq_fen_fd, buf_sync->acq_fen_fd,
				buf_sync->acq_fen_fd_cnt * sizeof(int));
	if (ret) {
		pr_err("%s: copy_from_user failed\n", sync_pt_data->fence_name);
		return ret;
	}

	i = mdss_fb_wait_for_fence(sync_pt_data);
	if (i > 0)
		pr_warn("%s: waited on %d active fences\n",
				sync_pt_data->fence_name, i);

	mutex_lock(&sync_pt_data->sync_mutex);
	for (i = 0; i < buf_sync->acq_fen_fd_cnt; i++) {
		fence = sync_fence_fdget(acq_fen_fd[i]);
		if (fence == NULL) {
			pr_err("%s: null fence! i=%d fd=%d\n",
					sync_pt_data->fence_name, i,
					acq_fen_fd[i]);
			ret = -EINVAL;
			break;
		}
		sync_pt_data->acq_fen[i] = fence;
	}
	sync_pt_data->acq_fen_cnt = i;
	if (ret)
		goto buf_sync_err_1;

	val = sync_pt_data->timeline_value + sync_pt_data->threshold +
			atomic_read(&sync_pt_data->commit_cnt);

	MDSS_XLOG(sync_pt_data->timeline_value, val,
		atomic_read(&sync_pt_data->commit_cnt));
	pr_debug("%s: fence CTL%d Commit_cnt%d\n", sync_pt_data->fence_name,
		sync_pt_data->timeline_value,  atomic_read(&sync_pt_data->commit_cnt));
	/* Set release fence */
	rel_fence = mdss_fb_sync_get_fence(sync_pt_data->timeline,
			sync_pt_data->fence_name, val);
	if (IS_ERR_OR_NULL(rel_fence)) {
		pr_err("%s: unable to retrieve release fence\n",
				sync_pt_data->fence_name);
		ret = rel_fence ? PTR_ERR(rel_fence) : -ENOMEM;
		goto buf_sync_err_1;
	}

	/* create fd */
	rel_fen_fd = get_unused_fd_flags(0);
	if (rel_fen_fd < 0) {
		pr_err("%s: get_unused_fd_flags failed error:0x%x\n",
				sync_pt_data->fence_name, rel_fen_fd);
		ret = rel_fen_fd;
		goto buf_sync_err_2;
	}

	ret = copy_to_user(buf_sync->rel_fen_fd, &rel_fen_fd, sizeof(int));
	if (ret) {
		pr_err("%s: copy_to_user failed\n", sync_pt_data->fence_name);
		goto buf_sync_err_3;
	}

	if (!(buf_sync->flags & MDP_BUF_SYNC_FLAG_RETIRE_FENCE))
		goto skip_retire_fence;

	if (sync_pt_data->get_retire_fence)
		retire_fence = sync_pt_data->get_retire_fence(sync_pt_data);
	else
		retire_fence = NULL;

	if (IS_ERR_OR_NULL(retire_fence)) {
		val += sync_pt_data->retire_threshold;
		retire_fence = mdss_fb_sync_get_fence(
			sync_pt_data->timeline, "mdp-retire", val);
	}

	if (IS_ERR_OR_NULL(retire_fence)) {
		pr_err("%s: unable to retrieve retire fence\n",
				sync_pt_data->fence_name);
		ret = retire_fence ? PTR_ERR(rel_fence) : -ENOMEM;
		goto buf_sync_err_3;
	}
	retire_fen_fd = get_unused_fd_flags(0);

	if (retire_fen_fd < 0) {
		pr_err("%s: get_unused_fd_flags failed for retire fence error:0x%x\n",
				sync_pt_data->fence_name, retire_fen_fd);
		ret = retire_fen_fd;
		sync_fence_put(retire_fence);
		goto buf_sync_err_3;
	}

	ret = copy_to_user(buf_sync->retire_fen_fd, &retire_fen_fd,
			sizeof(int));
	if (ret) {
		pr_err("%s: copy_to_user failed for retire fence\n",
				sync_pt_data->fence_name);
		put_unused_fd(retire_fen_fd);
		sync_fence_put(retire_fence);
		goto buf_sync_err_3;
	}

<<<<<<< HEAD
=======
	sync_fence_install(rel_fence, rel_fen_fd);
>>>>>>> b8b31b47
	sync_fence_install(retire_fence, retire_fen_fd);

skip_retire_fence:
	sync_fence_install(rel_fence, rel_fen_fd);

	mutex_unlock(&sync_pt_data->sync_mutex);

	if (buf_sync->flags & MDP_BUF_SYNC_FLAG_WAIT)
		mdss_fb_wait_for_fence(sync_pt_data);

	return ret;
buf_sync_err_3:
	put_unused_fd(rel_fen_fd);
buf_sync_err_2:
	sync_fence_put(rel_fence);
buf_sync_err_1:
	for (i = 0; i < sync_pt_data->acq_fen_cnt; i++)
		sync_fence_put(sync_pt_data->acq_fen[i]);
	sync_pt_data->acq_fen_cnt = 0;
	mutex_unlock(&sync_pt_data->sync_mutex);
	return ret;
}
static int mdss_fb_display_commit(struct fb_info *info,
						unsigned long *argp)
{
	int ret;
	struct mdp_display_commit disp_commit;
	ret = copy_from_user(&disp_commit, argp,
			sizeof(disp_commit));
	if (ret) {
		pr_err("%s:copy_from_user failed\n", __func__);
		return ret;
	}
	ret = mdss_fb_pan_display_ex(info, &disp_commit);
	return ret;
}

static int mdss_fb_atomic_commit_ioctl(struct fb_info *info,
	unsigned long *argp, struct file *file)
{
	int ret, i = 0, j = 0, rc;
	struct mdp_layer_commit  commit;
	u32 buffer_size, layer_count;
	struct mdp_input_layer *layer, *layer_list = NULL;
	struct mdp_input_layer __user *input_layer_list;
	struct mdp_scale_data *scale;
	struct mdp_output_layer *output_layer = NULL;
	struct mdp_output_layer __user *output_layer_user;

	ret = copy_from_user(&commit, argp, sizeof(struct mdp_layer_commit));
	if (ret) {
		pr_err("%s:copy_from_user failed\n", __func__);
		return ret;
	}

	output_layer_user = commit.commit_v1.output_layer;
	if (output_layer_user) {
		buffer_size = sizeof(struct mdp_output_layer);
		output_layer = kzalloc(buffer_size, GFP_KERNEL);
		if (!output_layer) {
			pr_err("unable to allocate memory for output layer\n");
			return -ENOMEM;
		}

		ret = copy_from_user(output_layer,
			output_layer_user, buffer_size);
		if (ret) {
			pr_err("layer list copy from user failed\n");
			goto err;
		}
		commit.commit_v1.output_layer = output_layer;
	}

	layer_count = commit.commit_v1.input_layer_cnt;
	input_layer_list = commit.commit_v1.input_layers;

	if (layer_count > MAX_LAYER_COUNT) {
		ret = -EINVAL;
		goto err;
	} else if (layer_count) {
		buffer_size = sizeof(struct mdp_input_layer) * layer_count;
		layer_list = kzalloc(buffer_size, GFP_KERNEL);
		if (!layer_list) {
			pr_err("unable to allocate memory for layers\n");
			ret = -ENOMEM;
			goto err;
		}

		ret = copy_from_user(layer_list, input_layer_list, buffer_size);
		if (ret) {
			pr_err("layer list copy from user failed\n");
			goto err;
		}

		commit.commit_v1.input_layers = layer_list;

		for (i = 0; i < layer_count; i++) {
			layer = &layer_list[i];
			scale = NULL;

			if (!(layer->flags & MDP_LAYER_PP)) {
				layer->pp_info = NULL;
			} else {
				ret = mdss_mdp_copy_layer_pp_info(layer);
				if (ret) {
					pr_err("failure to copy pp_info data for layer %d, ret = %d\n",
						i, ret);
					goto err;
				}
			}

			if (!(layer->flags & MDP_LAYER_ENABLE_PIXEL_EXT)) {
				layer->scale = NULL;
				continue;
			}

			scale = kzalloc(sizeof(struct mdp_scale_data),
				GFP_KERNEL);
			if (!scale) {
				pr_err("unable to allocate memory for overlays\n");
				mdss_mdp_free_layer_pp_info(layer);
				ret = -ENOMEM;
				goto err;
			}

			ret = copy_from_user(scale, layer->scale,
					sizeof(struct mdp_scale_data));
			if (ret) {
				pr_err("layer list copy from user failed, scale = %pK\n",
						layer->scale);
				kfree(scale);
				scale = NULL;
				mdss_mdp_free_layer_pp_info(layer);
				ret = -EFAULT;
				goto err;
			}
			layer->scale = scale;
		}
	}

	ATRACE_BEGIN("ATOMIC_COMMIT");
	ret = mdss_fb_atomic_commit(info, &commit, file);
	if (ret)
		pr_err("atomic commit failed ret:%d\n", ret);
	ATRACE_END("ATOMIC_COMMIT");

	if (layer_count) {
		for (j = 0; j < layer_count; j++) {
			rc = copy_to_user(&input_layer_list[j].error_code,
					&layer_list[j].error_code, sizeof(int));
			if (rc)
				pr_err("layer error code copy to user failed\n");
		}

		commit.commit_v1.input_layers = input_layer_list;
		commit.commit_v1.output_layer = output_layer_user;
		rc = copy_to_user(argp, &commit,
			sizeof(struct mdp_layer_commit));
		if (rc)
			pr_err("copy to user for release & retire fence failed\n");
	}

err:
	for (i--; i >= 0; i--) {
		kfree(layer_list[i].scale);
		layer_list[i].scale = NULL;
		mdss_mdp_free_layer_pp_info(&layer_list[i]);
	}
	kfree(layer_list);
	kfree(output_layer);

	return ret;
}

int mdss_fb_switch_check(struct msm_fb_data_type *mfd, u32 mode)
{
	struct mdss_panel_info *pinfo = NULL;
	int panel_type;

	if (!mfd || !mfd->panel_info)
		return -EINVAL;

	pinfo = mfd->panel_info;

	if ((!mfd->op_enable) || (mdss_fb_is_power_off(mfd)))
		return -EPERM;

	if (pinfo->mipi.dms_mode != DYNAMIC_MODE_SWITCH_IMMEDIATE) {
		pr_warn("Panel does not support immediate dynamic switch!\n");
		return -EPERM;
	}

	if (mfd->dcm_state != DCM_UNINIT) {
		pr_warn("Switch not supported during DCM!\n");
		return -EPERM;
	}

	mutex_lock(&mfd->switch_lock);
	if (mode == pinfo->type) {
		pr_debug("Already in requested mode!\n");
		mutex_unlock(&mfd->switch_lock);
		return -EPERM;
	}
	mutex_unlock(&mfd->switch_lock);

	panel_type = mfd->panel.type;
	if (panel_type != MIPI_VIDEO_PANEL && panel_type != MIPI_CMD_PANEL) {
		pr_debug("Panel not in mipi video or cmd mode, cannot change\n");
		return -EPERM;
	}

	return 0;
}

static int mdss_fb_immediate_mode_switch(struct msm_fb_data_type *mfd, u32 mode)
{
	int ret;
	u32 tranlated_mode;

	if (mode)
		tranlated_mode = MIPI_CMD_PANEL;
	else
		tranlated_mode = MIPI_VIDEO_PANEL;

	pr_debug("%s: Request to switch to %d,", __func__, tranlated_mode);

	ret = mdss_fb_switch_check(mfd, tranlated_mode);
	if (ret)
		return ret;

	mutex_lock(&mfd->switch_lock);
	if (mfd->switch_state != MDSS_MDP_NO_UPDATE_REQUESTED) {
		pr_err("%s: Mode switch already in progress\n", __func__);
		ret = -EAGAIN;
		goto exit;
	}
	mfd->switch_state = MDSS_MDP_WAIT_FOR_PREP;
	mfd->switch_new_mode = tranlated_mode;

exit:
	mutex_unlock(&mfd->switch_lock);
	return ret;
}

/*
 * mdss_fb_mode_switch() - Function to change DSI mode
 * @mfd:	Framebuffer data structure for display
 * @mode:	Enabled/Disable LowPowerMode
 *		1: Switch to Command Mode
 *		0: Switch to video Mode
 *
 * This function is used to change from DSI mode based on the
 * argument @mode on the next frame to be displayed.
 */
static int mdss_fb_mode_switch(struct msm_fb_data_type *mfd, u32 mode)
{
	struct mdss_panel_info *pinfo = NULL;
	int ret = 0;

	if (!mfd || !mfd->panel_info)
		return -EINVAL;

	pinfo = mfd->panel_info;
	if (pinfo->mipi.dms_mode == DYNAMIC_MODE_SWITCH_SUSPEND_RESUME) {
		ret = mdss_fb_blanking_mode_switch(mfd, mode);
	} else if (pinfo->mipi.dms_mode == DYNAMIC_MODE_SWITCH_IMMEDIATE) {
		ret = mdss_fb_immediate_mode_switch(mfd, mode);
	} else {
		pr_warn("Panel does not support dynamic mode switch!\n");
		ret = -EPERM;
	}

	return ret;
}

static int __ioctl_wait_idle(struct msm_fb_data_type *mfd, u32 cmd)
{
	int ret = 0;

#ifndef TARGET_HW_MDSS_MDP3
	if (mfd->wait_for_kickoff &&
		((cmd == MSMFB_OVERLAY_PREPARE) ||
		(cmd == MSMFB_BUFFER_SYNC) ||
		(cmd == MSMFB_OVERLAY_PLAY) ||
		(cmd == MSMFB_CURSOR) ||
		(cmd == MSMFB_METADATA_GET) ||
		(cmd == MSMFB_METADATA_SET) ||
		(cmd == MSMFB_OVERLAY_GET) ||
		(cmd == MSMFB_OVERLAY_UNSET) ||
		(cmd == MSMFB_OVERLAY_SET))) {
		ret = mdss_fb_wait_for_kickoff(mfd);
	}
#else
	if ((cmd != MSMFB_VSYNC_CTRL) &&
		(cmd != MSMFB_OVERLAY_VSYNC_CTRL) &&
		(cmd != MSMFB_ASYNC_BLIT) &&
		(cmd != MSMFB_BLIT) &&
		(cmd != MSMFB_NOTIFY_UPDATE) &&
		(cmd != MSMFB_OVERLAY_PREPARE)) {
		ret = mdss_fb_wait_for_kickoff(mfd);
	}
#endif
	if (ret && (ret != -ESHUTDOWN))
		pr_err("wait_idle failed. cmd=0x%x rc=%d\n", cmd, ret);

	return ret;
}

/*
 * mdss_fb_do_ioctl() - MDSS Framebuffer ioctl function
 * @info:	pointer to framebuffer info
 * @cmd:	ioctl command
 * @arg:	argument to ioctl
 *
 * This function provides an architecture agnostic implementation
 * of the mdss framebuffer ioctl. This function can be called
 * by compat ioctl or regular ioctl to handle the supported commands.
 */
int mdss_fb_do_ioctl(struct fb_info *info, unsigned int cmd,
			 unsigned long arg, struct file *file)
{
	struct msm_fb_data_type *mfd;
	void __user *argp = (void __user *)arg;
	int ret = -ENOSYS;
	struct mdp_buf_sync buf_sync;
	struct msm_sync_pt_data *sync_pt_data = NULL;
	unsigned int dsi_mode = 0;
	struct mdss_panel_data *pdata = NULL;

	if (!info || !info->par)
		return -EINVAL;

	mfd = (struct msm_fb_data_type *)info->par;
	if (!mfd)
		return -EINVAL;

	if (mfd->shutdown_pending)
		return -ESHUTDOWN;

	pdata = dev_get_platdata(&mfd->pdev->dev);
	if (!pdata || pdata->panel_info.dynamic_switch_pending)
		return -EPERM;

	atomic_inc(&mfd->ioctl_ref_cnt);

	mdss_fb_power_setting_idle(mfd);

	ret = __ioctl_wait_idle(mfd, cmd);
	if (ret)
		goto exit;

	__ioctl_transition_dyn_mode_state(mfd, cmd, 0);

	switch (cmd) {
	case MSMFB_CURSOR:
		ret = mdss_fb_cursor(info, argp);
		break;

	case MSMFB_SET_LUT:
		ret = mdss_fb_set_lut(info, argp);
		break;

	case MSMFB_BUFFER_SYNC:
		ret = copy_from_user(&buf_sync, argp, sizeof(buf_sync));
		if (ret)
			goto exit;

		if (mfd->mdp.get_sync_fnc)
			sync_pt_data = mfd->mdp.get_sync_fnc(mfd, &buf_sync);
		if (!sync_pt_data) {
			if ((!mfd->op_enable) || (mdss_fb_is_power_off(mfd))) {
				ret = -EPERM;
				goto exit;
			}
			sync_pt_data = &mfd->mdp_sync_pt_data;
		}

		ret = mdss_fb_handle_buf_sync_ioctl(sync_pt_data, &buf_sync);

		if (!ret)
			ret = copy_to_user(argp, &buf_sync, sizeof(buf_sync));
		break;

	case MSMFB_NOTIFY_UPDATE:
		ret = mdss_fb_notify_update(mfd, argp);
		break;

	case MSMFB_DISPLAY_COMMIT:
		ret = mdss_fb_display_commit(info, argp);
		break;

	case MSMFB_LPM_ENABLE:
		ret = copy_from_user(&dsi_mode, argp, sizeof(dsi_mode));
		if (ret) {
			pr_err("%s: MSMFB_LPM_ENABLE ioctl failed\n", __func__);
			goto exit;
		}

		ret = mdss_fb_mode_switch(mfd, dsi_mode);
		break;
	case MSMFB_ATOMIC_COMMIT:
		ret = mdss_fb_atomic_commit_ioctl(info, argp, file);
		break;

	case MSMFB_ASYNC_POSITION_UPDATE:
		ret = mdss_fb_async_position_update_ioctl(info, argp);
		break;

	default:
		if (mfd->mdp.ioctl_handler)
			ret = mfd->mdp.ioctl_handler(mfd, cmd, argp);
		break;
	}

	if (ret == -ENOSYS)
		pr_err("unsupported ioctl (%x)\n", cmd);

exit:
	if (!atomic_dec_return(&mfd->ioctl_ref_cnt))
		wake_up_all(&mfd->ioctl_q);

	return ret;
}

static int mdss_fb_ioctl(struct fb_info *info, unsigned int cmd,
			 unsigned long arg, struct file *file)
{
	if (!info || !info->par)
		return -EINVAL;

	return mdss_fb_do_ioctl(info, cmd, arg, file);
}

struct fb_info *msm_fb_get_writeback_fb(void)
{
	int c = 0;
	for (c = 0; c < fbi_list_index; ++c) {
		struct msm_fb_data_type *mfd;
		mfd = (struct msm_fb_data_type *)fbi_list[c]->par;
		if (mfd->panel.type == WRITEBACK_PANEL)
			return fbi_list[c];
	}

	return NULL;
}
EXPORT_SYMBOL(msm_fb_get_writeback_fb);

static int mdss_fb_register_extra_panel(struct platform_device *pdev,
	struct mdss_panel_data *pdata)
{
	struct mdss_panel_data *fb_pdata;

	fb_pdata = dev_get_platdata(&pdev->dev);
	if (!fb_pdata) {
		pr_err("framebuffer device %s contains invalid panel data\n",
				dev_name(&pdev->dev));
		return -EINVAL;
	}

	if (fb_pdata->next) {
		pr_err("split panel already setup for framebuffer device %s\n",
				dev_name(&pdev->dev));
		return -EEXIST;
	}

	fb_pdata->next = pdata;

	return 0;
}

int mdss_register_panel(struct platform_device *pdev,
	struct mdss_panel_data *pdata)
{
	struct platform_device *fb_pdev, *mdss_pdev;
	struct device_node *node = NULL;
	int rc = 0;
	bool master_panel = true;

	if (!pdev || !pdev->dev.of_node) {
		pr_err("Invalid device node\n");
		return -ENODEV;
	}

	if (!mdp_instance) {
		pr_err("mdss mdp resource not initialized yet\n");
		return -EPROBE_DEFER;
	}

	if (pdata->get_fb_node)
		node = pdata->get_fb_node(pdev);

	if (!node) {
		node = of_parse_phandle(pdev->dev.of_node,
			"qcom,mdss-fb-map", 0);
		if (!node) {
			pr_err("Unable to find fb node for device: %s\n",
					pdev->name);
			return -ENODEV;
		}
	}
	mdss_pdev = of_find_device_by_node(node->parent);
	if (!mdss_pdev) {
		pr_err("Unable to find mdss for node: %s\n", node->full_name);
		rc = -ENODEV;
		goto mdss_notfound;
	}

	pdata->active = true;
	fb_pdev = of_find_device_by_node(node);
	if (fb_pdev) {
		rc = mdss_fb_register_extra_panel(fb_pdev, pdata);
		if (rc == 0)
			master_panel = false;
	} else {
		pr_info("adding framebuffer device %s\n", dev_name(&pdev->dev));
		fb_pdev = of_platform_device_create(node, NULL,
				&mdss_pdev->dev);
		if (fb_pdev)
			fb_pdev->dev.platform_data = pdata;
	}

	if (master_panel && mdp_instance->panel_register_done)
		mdp_instance->panel_register_done(pdata);

mdss_notfound:
	of_node_put(node);
	return rc;
}
EXPORT_SYMBOL(mdss_register_panel);

int mdss_fb_register_mdp_instance(struct msm_mdp_interface *mdp)
{
	if (mdp_instance) {
		pr_err("multiple MDP instance registration\n");
		return -EINVAL;
	}

	mdp_instance = mdp;
	return 0;
}
EXPORT_SYMBOL(mdss_fb_register_mdp_instance);

int mdss_fb_get_phys_info(dma_addr_t *start, unsigned long *len, int fb_num)
{
	struct fb_info *info;
	struct msm_fb_data_type *mfd;

	if (fb_num >= MAX_FBI_LIST)
		return -EINVAL;

	info = fbi_list[fb_num];
	if (!info)
		return -ENOENT;

	mfd = (struct msm_fb_data_type *)info->par;
	if (!mfd)
		return -ENODEV;

	if (mfd->iova)
		*start = mfd->iova;
	else
		*start = info->fix.smem_start;
	*len = info->fix.smem_len;

	return 0;
}
EXPORT_SYMBOL(mdss_fb_get_phys_info);

int __init mdss_fb_init(void)
{
	int rc = -ENODEV;

	if (fb_get_options("msmfb", NULL))
		return rc;

	if (platform_driver_register(&mdss_fb_driver))
		return rc;

	return 0;
}

module_init(mdss_fb_init);

int mdss_fb_suspres_panel(struct device *dev, void *data)
{
	struct msm_fb_data_type *mfd;
	int rc = 0;
	u32 event;

	if (!data) {
		pr_err("Device state not defined\n");
		return -EINVAL;
	}
	mfd = dev_get_drvdata(dev);
	if (!mfd)
		return 0;

	event = *((bool *) data) ? MDSS_EVENT_RESUME : MDSS_EVENT_SUSPEND;

	/* Do not send runtime suspend/resume for HDMI primary */
	if (!mdss_fb_is_hdmi_primary(mfd)) {
		rc = mdss_fb_send_panel_event(mfd, event, NULL);
		if (rc)
			pr_warn("unable to %s fb%d (%d)\n",
				event == MDSS_EVENT_RESUME ?
				"resume" : "suspend",
				mfd->index, rc);
	}
	return rc;
}

/*
 * mdss_fb_report_panel_dead() - Sends the PANEL_ALIVE=0 status to HAL layer.
 * @mfd   : frame buffer structure associated with fb device.
 *
 * This function is called if the panel fails to respond as expected to
 * the register read/BTA or if the TE signal is not coming as expected
 * from the panel. The function sends the PANEL_ALIVE=0 status to HAL
 * layer.
 */
void mdss_fb_report_panel_dead(struct msm_fb_data_type *mfd)
{
	char *envp[2] = {"PANEL_ALIVE=0", NULL};
	struct mdss_panel_data *pdata =
		dev_get_platdata(&mfd->pdev->dev);
	if (!pdata) {
		pr_err("Panel data not available\n");
		return;
	}

	pdata->panel_info.panel_dead = true;
	kobject_uevent_env(&mfd->fbi->dev->kobj,
		KOBJ_CHANGE, envp);
	pr_err("Panel has gone bad, sending uevent - %s\n", envp[0]);
}<|MERGE_RESOLUTION|>--- conflicted
+++ resolved
@@ -4158,10 +4158,7 @@
 		goto buf_sync_err_3;
 	}
 
-<<<<<<< HEAD
-=======
 	sync_fence_install(rel_fence, rel_fen_fd);
->>>>>>> b8b31b47
 	sync_fence_install(retire_fence, retire_fen_fd);
 
 skip_retire_fence:
