/* Copyright (c) 2012-2014, The Linux Foundation. All rights reserved.
 *
 * This program is free software; you can redistribute it and/or modify
 * it under the terms of the GNU General Public License version 2 and
 * only version 2 as published by the Free Software Foundation.
 *
 * This program is distributed in the hope that it will be useful,
 * but WITHOUT ANY WARRANTY; without even the implied warranty of
 * MERCHANTABILITY or FITNESS FOR A PARTICULAR PURPOSE.  See the
 * GNU General Public License for more details.
 *
 */

#define pr_fmt(fmt)	"%s: " fmt, __func__

#include <linux/errno.h>
#include <linux/mutex.h>
#include <linux/platform_device.h>
#include <linux/dma-mapping.h>
#include <linux/delay.h>
#include <linux/sort.h>
#include <linux/clk.h>

#include "mdss_fb.h"
#include "mdss_mdp.h"
#include "mdss_debug.h"
#include "mdss_mdp_trace.h"
#include "mdss_debug.h"

static void mdss_mdp_xlog_mixer_reg(struct mdss_mdp_ctl *ctl);
static inline u64 fudge_factor(u64 val, u32 numer, u32 denom)
{
	u64 result = (val * (u64)numer);
	do_div(result, denom);
	return result;
}

static inline u64 apply_fudge_factor(u64 val,
	struct mdss_fudge_factor *factor)
{
	return fudge_factor(val, factor->numer, factor->denom);
}

static DEFINE_MUTEX(mdss_mdp_ctl_lock);

static int mdss_mdp_mixer_free(struct mdss_mdp_mixer *mixer);
static inline int __mdss_mdp_ctl_get_mixer_off(struct mdss_mdp_mixer *mixer);

static inline u32 mdss_mdp_get_pclk_rate(struct mdss_mdp_ctl *ctl)
{
	struct mdss_panel_info *pinfo = &ctl->panel_data->panel_info;

	return (ctl->intf_type == MDSS_INTF_DSI) ?
		pinfo->mipi.dsi_pclk_rate :
		pinfo->clk_rate;
}

static inline u32 mdss_mdp_clk_fudge_factor(struct mdss_mdp_mixer *mixer,
						u32 rate)
{
	struct mdss_panel_info *pinfo = &mixer->ctl->panel_data->panel_info;

	rate = apply_fudge_factor(rate, &mdss_res->clk_factor);

	/*
	 * If the panel is video mode and its back porch period is
	 * small, the workaround of increasing mdp clk is needed to
	 * avoid underrun.
	 */
	if (mixer->ctl->is_video_mode && pinfo &&
		(pinfo->lcdc.v_back_porch < MDP_MIN_VBP))
		rate = apply_fudge_factor(rate, &mdss_res->clk_factor);

	return rate;
}

struct mdss_mdp_prefill_params {
	u32 smp_bytes;
	u32 xres;
	u32 src_w;
	u32 dst_w;
	u32 src_h;
	u32 dst_h;
	u32 dst_y;
	u32 bpp;
	bool is_yuv;
	bool is_caf;
	bool is_fbc;
	bool is_bwc;
	bool is_tile;
	bool is_hflip;
	bool is_cmd;
};

static inline bool mdss_mdp_perf_is_caf(struct mdss_mdp_pipe *pipe)
{
	struct mdss_data_type *mdata = mdss_mdp_get_mdata();

	/*
	 * CAF mode filter is enabled when format is yuv and
	 * upscaling. Post processing had the decision to use CAF
	 * under these conditions.
	 */
	return ((mdata->mdp_rev >= MDSS_MDP_HW_REV_102) &&
		pipe->src_fmt->is_yuv && ((pipe->src.h >> pipe->vert_deci) <=
			pipe->dst.h));
}

static inline u32 mdss_mdp_calc_y_scaler_bytes(struct mdss_mdp_prefill_params
	*params, struct mdss_prefill_data *prefill)
{
	u32 y_scaler_bytes = 0, y_scaler_lines = 0;

	if (params->is_yuv) {
		if (params->src_h != params->dst_h) {
			y_scaler_lines = (params->is_caf) ?
				prefill->y_scaler_lines_caf :
				prefill->y_scaler_lines_bilinear;
			/*
			 * y is src_width, u is src_width/2 and v is
			 * src_width/2, so the total is scaler_lines *
			 * src_w * 2
			 */
			y_scaler_bytes = y_scaler_lines * params->src_w * 2;
		}
	} else {
		if (params->src_h != params->dst_h) {
			y_scaler_lines = prefill->y_scaler_lines_bilinear;
			y_scaler_bytes = y_scaler_lines * params->src_w *
				params->bpp;
		}
	}

	return y_scaler_bytes;
}

static inline u32 mdss_mdp_calc_latency_buf_bytes(struct mdss_mdp_prefill_params
	*params, struct mdss_prefill_data *prefill)
{
	struct mdss_data_type *mdata = mdss_mdp_get_mdata();
	u32 latency_lines, latency_buf_bytes;

	if (params->is_yuv) {
		if (params->is_bwc) {
			latency_lines = 4;
			latency_buf_bytes = params->src_w * params->bpp *
				latency_lines;
		} else {
			latency_lines = 2;
			latency_buf_bytes = ALIGN(params->src_w * params->bpp *
				latency_lines, mdata->smp_mb_size) * 2;
		}
	} else {
		if (params->is_tile) {
			latency_lines = 8;
			latency_buf_bytes = params->src_w * params->bpp *
				latency_lines;
		} else if (params->is_bwc) {
			latency_lines = 4;
			latency_buf_bytes = params->src_w * params->bpp *
				latency_lines;
		} else {
			latency_lines = 2;
			latency_buf_bytes = ALIGN(params->src_w * params->bpp *
				latency_lines, mdata->smp_mb_size);
		}
	}

	return latency_buf_bytes;
}

static inline u32 mdss_mdp_calc_scaling_w_h(u32 val, u32 src_h, u32 dst_h,
	u32 src_w, u32 dst_w)
{
	if (dst_h)
		val = mult_frac(val, src_h, dst_h);
	if (dst_w)
		val = mult_frac(val, src_w, dst_w);

	return val;
}

static u32 mdss_mdp_perf_calc_pipe_prefill_video(struct mdss_mdp_prefill_params
	*params)
{
	struct mdss_data_type *mdata = mdss_mdp_get_mdata();
	struct mdss_prefill_data *prefill = &mdata->prefill_data;
	u32 prefill_bytes;
	u32 latency_buf_bytes;
	u32 y_buf_bytes = 0;
	u32 y_scaler_bytes;
	u32 pp_bytes = 0, pp_lines = 0;
	u32 post_scaler_bytes;
	u32 fbc_bytes = 0;

	prefill_bytes = prefill->ot_bytes;

	latency_buf_bytes = mdss_mdp_calc_latency_buf_bytes(params, prefill);
	prefill_bytes += latency_buf_bytes;
	pr_debug("latency_buf_bytes bw_calc=%d actual=%d\n", latency_buf_bytes,
		params->smp_bytes);

	if (params->is_yuv)
		y_buf_bytes = prefill->y_buf_bytes;

	y_scaler_bytes = mdss_mdp_calc_y_scaler_bytes(params, prefill);

	prefill_bytes += y_buf_bytes + y_scaler_bytes;

	post_scaler_bytes = prefill->post_scaler_pixels * params->bpp;
	post_scaler_bytes = mdss_mdp_calc_scaling_w_h(post_scaler_bytes,
		params->src_h, params->dst_h, params->src_w, params->dst_w);
	prefill_bytes += post_scaler_bytes;

	if (params->xres)
		pp_lines = DIV_ROUND_UP(prefill->pp_pixels, params->xres);
	if (params->xres && params->dst_h && (params->dst_y <= pp_lines))
		pp_bytes = ((params->src_w * params->bpp * prefill->pp_pixels /
				params->xres) * params->src_h) / params->dst_h;
	prefill_bytes += pp_bytes;

	if (params->is_fbc) {
		fbc_bytes = prefill->fbc_lines * params->bpp;
		fbc_bytes = mdss_mdp_calc_scaling_w_h(fbc_bytes, params->src_h,
			params->dst_h, params->src_w, params->dst_w);
	}
	prefill_bytes += fbc_bytes;

	pr_debug("ot=%d y_buf=%d pp_lines=%d pp=%d post_sc=%d fbc_bytes=%d\n",
		prefill->ot_bytes, y_buf_bytes, pp_lines, pp_bytes,
		post_scaler_bytes, fbc_bytes);

	return prefill_bytes;
}

static u32 mdss_mdp_perf_calc_pipe_prefill_cmd(struct mdss_mdp_prefill_params
	*params)
{
	struct mdss_data_type *mdata = mdss_mdp_get_mdata();
	struct mdss_prefill_data *prefill = &mdata->prefill_data;
	u32 prefill_bytes;
	u32 ot_bytes = 0;
	u32 latency_lines, latency_buf_bytes;
	u32 y_buf_bytes = 0;
	u32 y_scaler_bytes;
	u32 fbc_cmd_lines = 0, fbc_cmd_bytes = 0;
	u32 post_scaler_bytes = 0;

	/* y_scaler_bytes are same for the first or non first line */
	y_scaler_bytes = mdss_mdp_calc_y_scaler_bytes(params, prefill);
	prefill_bytes = y_scaler_bytes;

	/* 1st line if fbc is not enabled and 2nd line if fbc is enabled */
	if (((params->dst_y == 0) && !params->is_fbc) ||
		((params->dst_y <= 1) && params->is_fbc)) {
		if (params->is_bwc || params->is_tile)
			latency_lines = 4;
		else if (!params->is_caf && params->is_hflip)
			latency_lines = 1;
		else
			latency_lines = 0;
		latency_buf_bytes = params->src_w * params->bpp * latency_lines;
		prefill_bytes += latency_buf_bytes;

		fbc_cmd_lines++;
		if (params->is_fbc)
			fbc_cmd_lines++;
		fbc_cmd_bytes = params->bpp * params->dst_w * fbc_cmd_lines;
		fbc_cmd_bytes = mdss_mdp_calc_scaling_w_h(fbc_cmd_bytes,
			params->src_h, params->dst_h, params->src_w,
			params->dst_w);
		prefill_bytes += fbc_cmd_bytes;
	} else {
		ot_bytes = prefill->ot_bytes;
		prefill_bytes += ot_bytes;

		latency_buf_bytes = mdss_mdp_calc_latency_buf_bytes(params,
			prefill);
		prefill_bytes += latency_buf_bytes;

		if (params->is_yuv)
			y_buf_bytes = prefill->y_buf_bytes;
		prefill_bytes += y_buf_bytes;

		post_scaler_bytes = prefill->post_scaler_pixels * params->bpp;
		post_scaler_bytes = mdss_mdp_calc_scaling_w_h(post_scaler_bytes,
			params->src_h, params->dst_h, params->src_w,
			params->dst_w);
		prefill_bytes += post_scaler_bytes;
	}

	pr_debug("ot=%d bwc=%d smp=%d y_buf=%d fbc=%d\n", ot_bytes,
		params->is_bwc, latency_buf_bytes, y_buf_bytes, fbc_cmd_bytes);

	return prefill_bytes;
}

u32 mdss_mdp_perf_calc_pipe_prefill_single(struct mdss_mdp_prefill_params
	*params)
{
	struct mdss_data_type *mdata = mdss_mdp_get_mdata();
	struct mdss_prefill_data *prefill = &mdata->prefill_data;
	u32 prefill_bytes;
	u32 latency_lines, latency_buf_bytes;
	u32 y_scaler_bytes;
	u32 fbc_cmd_lines = 0, fbc_cmd_bytes = 0;

	if (params->is_bwc || params->is_tile)
		/* can start processing after receiving 4 lines */
		latency_lines = 4;
	else if (!params->is_caf && params->is_hflip)
		/* need oneline before reading backwards */
		latency_lines = 1;
	else
		latency_lines = 0;
	latency_buf_bytes = params->src_w * params->bpp * latency_lines;
	prefill_bytes = latency_buf_bytes;

	y_scaler_bytes = mdss_mdp_calc_y_scaler_bytes(params, prefill);
	prefill_bytes += y_scaler_bytes;

	if (params->is_cmd)
		fbc_cmd_lines++;
	if (params->is_fbc)
		fbc_cmd_lines++;

	if (fbc_cmd_lines) {
		fbc_cmd_bytes = params->bpp * params->dst_w * fbc_cmd_lines;
		fbc_cmd_bytes = mdss_mdp_calc_scaling_w_h(fbc_cmd_bytes,
			params->src_h, params->dst_h, params->src_w,
			params->dst_w);
		prefill_bytes += fbc_cmd_bytes;
	}

	return prefill_bytes;
}

/**
 * mdss_mdp_perf_calc_pipe() - calculate performance numbers required by pipe
 * @pipe:	Source pipe struct containing updated pipe params
 * @perf:	Structure containing values that should be updated for
 *		performance tuning
 * @apply_fudge:	Boolean to determine if mdp clock fudge is applicable
 * @is_single_layer: Indicate if the calculation is for a single pipe staged
 *		in the layer mixer
 *
 * Function calculates the minimum required performance calculations in order
 * to avoid MDP underflow. The calculations are based on the way MDP
 * fetches (bandwidth requirement) and processes data through MDP pipeline
 * (MDP clock requirement) based on frame size and scaling requirements.
 */
int mdss_mdp_perf_calc_pipe(struct mdss_mdp_pipe *pipe,
	struct mdss_mdp_perf_params *perf, struct mdss_rect *roi,
	bool apply_fudge, bool is_single_layer)
{
	struct mdss_mdp_mixer *mixer;
	int fps = DEFAULT_FRAME_RATE;
	u32 quota, rate, v_total, src_h, xres = 0, h_total = 0;
	struct mdss_rect src, dst;
	bool is_fbc = false;
	struct mdss_mdp_prefill_params prefill_params;
	struct mdss_data_type *mdata = mdss_mdp_get_mdata();

	if (!pipe || !perf || !pipe->mixer_left)
		return -EINVAL;

	mixer = pipe->mixer_left;

	dst = pipe->dst;
	src = pipe->src;

	if (mixer->rotator_mode) {
		fps = DEFAULT_ROTATOR_FRAME_RATE;
		v_total = pipe->flags & MDP_ROT_90 ? pipe->dst.w : pipe->dst.h;
	} else if (mixer->type == MDSS_MDP_MIXER_TYPE_INTF) {
		struct mdss_panel_info *pinfo;

		pinfo = &mixer->ctl->panel_data->panel_info;
		if (pinfo->type == MIPI_VIDEO_PANEL) {
			fps = pinfo->panel_max_fps;
			v_total = pinfo->panel_max_vtotal;
		} else {
			fps = mdss_panel_get_framerate(pinfo);
			v_total = mdss_panel_get_vtotal(pinfo);
		}
		xres = pinfo->xres;
		is_fbc = pinfo->fbc.enabled;
		h_total = mdss_panel_get_htotal(pinfo, false);
	} else {
		v_total = mixer->height;
		xres = mixer->width;
		h_total = mixer->width;
	}

	if (roi && !mixer->ctl->is_video_mode && !pipe->src_split_req)
		mdss_mdp_crop_rect(&src, &dst, roi);

	pr_debug("v_total=%d, xres=%d fps=%d\n", v_total, xres, fps);

	/*
	 * when doing vertical decimation lines will be skipped, hence there is
	 * no need to account for these lines in MDP clock or request bus
	 * bandwidth to fetch them.
	 */
	src_h = src.h >> pipe->vert_deci;

	quota = fps * src.w * src_h;

	pr_debug("src(w,h)(%d,%d) dst(w,h)(%d,%d) dst_y=%d bpp=%d yuv=%d\n",
		 pipe->src.w, src_h, pipe->dst.w, pipe->dst.h, pipe->dst.y,
		 pipe->src_fmt->bpp, pipe->src_fmt->is_yuv);

	if (pipe->src_fmt->chroma_sample == MDSS_MDP_CHROMA_420)
		/*
		 * with decimation, chroma is not downsampled, this means we
		 * need to allocate bw for extra lines that will be fetched
		 */
		if (pipe->vert_deci)
			quota *= 2;
		else
			quota = (quota * 3) / 2;
	else
		quota *= pipe->src_fmt->bpp;

	rate = dst.w;
	if (src_h > dst.h)
		rate = (rate * src_h) / dst.h;

	rate *= v_total * fps;
	if (mixer->rotator_mode) {
		rate /= 4; /* block mode fetch at 4 pix/clk */
		quota *= 2; /* bus read + write */
	} else {
		quota = mult_frac(quota, v_total, dst.h);
		if (!mixer->ctl->is_video_mode)
			quota = mult_frac(quota, h_total, xres);
	}
	perf->bw_overlap = quota;

	if (apply_fudge)
		perf->mdp_clk_rate = mdss_mdp_clk_fudge_factor(mixer, rate);
	else
		perf->mdp_clk_rate = rate;

	if (mixer->ctl->intf_num == MDSS_MDP_NO_INTF) {
		perf->prefill_bytes = 0;
		return 0;
	}

	prefill_params.smp_bytes = mdss_mdp_smp_get_size(pipe);
	prefill_params.xres = xres;
	prefill_params.src_w = src.w;
	prefill_params.src_h = src_h;
	prefill_params.dst_w = dst.w;
	prefill_params.dst_h = dst.h;
	prefill_params.dst_y = dst.y;
	prefill_params.bpp = pipe->src_fmt->bpp;
	prefill_params.is_yuv = pipe->src_fmt->is_yuv;
	prefill_params.is_caf = mdss_mdp_perf_is_caf(pipe);
	prefill_params.is_fbc = is_fbc;
	prefill_params.is_bwc = pipe->bwc_mode;
	prefill_params.is_tile = pipe->src_fmt->tile;
	prefill_params.is_hflip = pipe->flags & MDP_FLIP_LR;
	prefill_params.is_cmd = !mixer->ctl->is_video_mode;

	if (mdata->disable_prefill != 0)
		perf->prefill_bytes = 0;
	else if (is_single_layer)
		perf->prefill_bytes =
			mdss_mdp_perf_calc_pipe_prefill_single(&prefill_params);
	else if (!prefill_params.is_cmd)
		perf->prefill_bytes =
			mdss_mdp_perf_calc_pipe_prefill_video(&prefill_params);
	else
		perf->prefill_bytes =
			mdss_mdp_perf_calc_pipe_prefill_cmd(&prefill_params);

	pr_debug("mixer=%d pnum=%d clk_rate=%u bw_overlap=%llu prefill=%d %s\n",
		 mixer->num, pipe->num, perf->mdp_clk_rate, perf->bw_overlap,
		 perf->prefill_bytes, mdata->disable_prefill ?
		 "prefill is disabled" : "");

	return 0;
}

static inline int mdss_mdp_perf_is_overlap(u32 y00, u32 y01, u32 y10, u32 y11)
{
	return (y10 < y00 && y11 >= y01) || (y10 >= y00 && y10 < y01);
}

static inline int cmpu32(const void *a, const void *b)
{
	return (*(u32 *)a < *(u32 *)b) ? -1 : 0;
}

static void mdss_mdp_perf_calc_mixer(struct mdss_mdp_mixer *mixer,
		struct mdss_mdp_perf_params *perf,
		struct mdss_mdp_pipe **pipe_list, int num_pipes)
{
	struct mdss_mdp_pipe *pipe;
	struct mdss_panel_info *pinfo = NULL;
	int fps = DEFAULT_FRAME_RATE;
	u32 v_total = 0;
	int i;
	u32 max_clk_rate = 0;
	u64 bw_overlap_max = 0;
	u64 bw_overlap[MAX_PIPES_PER_LM] = { 0 };
	u32 v_region[MAX_PIPES_PER_LM * 2] = { 0 };
	u32 prefill_bytes = 0;
	struct mdss_data_type *mdata = mdss_mdp_get_mdata();
	bool apply_fudge = true;

	BUG_ON(num_pipes > MAX_PIPES_PER_LM);

	memset(perf, 0, sizeof(*perf));

	if (!mixer->rotator_mode) {
		if (mixer->type == MDSS_MDP_MIXER_TYPE_INTF) {
			pinfo = &mixer->ctl->panel_data->panel_info;
			if (pinfo->type == MIPI_VIDEO_PANEL) {
				fps = pinfo->panel_max_fps;
				v_total = pinfo->panel_max_vtotal;
			} else {
				fps = mdss_panel_get_framerate(pinfo);
				v_total = mdss_panel_get_vtotal(pinfo);
			}

			if (pinfo->type == WRITEBACK_PANEL)
				pinfo = NULL;
		} else {
			v_total = mixer->height;
		}

		perf->mdp_clk_rate = mixer->width * v_total * fps;
		perf->mdp_clk_rate =
			mdss_mdp_clk_fudge_factor(mixer, perf->mdp_clk_rate);

		if (!pinfo)	/* perf for bus writeback */
			perf->bw_overlap =
				fps * mixer->width * mixer->height * 3;
	}

	/*
	 * In case of border color, we still need enough mdp clock
	 * to avoid under-run. Clock requirement for border color is
	 * based on mixer width.
	 */
	if (num_pipes == 0)
		goto exit;

	memset(bw_overlap, 0, sizeof(u64) * MAX_PIPES_PER_LM);
	memset(v_region, 0, sizeof(u32) * MAX_PIPES_PER_LM * 2);

	/*
	* Apply this logic only for 8x26 to reduce clock rate
	* for single video playback use case
	*/
	if (IS_MDSS_MAJOR_MINOR_SAME(mdata->mdp_rev, MDSS_MDP_HW_REV_101)
		 && mixer->type == MDSS_MDP_MIXER_TYPE_INTF) {
		u32 npipes = 0;
		for (i = 0; i < num_pipes; i++) {
			pipe = pipe_list[i];
			if (pipe) {
				if (npipes) {
					apply_fudge = true;
					break;
				}
				npipes++;
				apply_fudge = !(pipe->src_fmt->is_yuv)
					|| !(pipe->flags
					& MDP_SOURCE_ROTATED_90);
			}
		}
	}

	for (i = 0; i < num_pipes; i++) {
		struct mdss_mdp_perf_params tmp;
		pipe = pipe_list[i];
		if (pipe == NULL)
			continue;

		/*
		 * if is pipe used across two LMs in source split configuration
		 * then it is staged on both LMs. In such cases skip BW calc
		 * for such pipe on right LM to prevent adding BW twice.
		 */
		if (pipe->src_split_req && mixer->is_right_mixer)
			continue;

		if (mdss_mdp_perf_calc_pipe(pipe, &tmp, &mixer->roi,
			apply_fudge, (num_pipes == 1)))
			continue;

		prefill_bytes += tmp.prefill_bytes;
		bw_overlap[i] = tmp.bw_overlap;
		v_region[2*i] = pipe->dst.y;
		v_region[2*i + 1] = pipe->dst.y + pipe->dst.h;
		if (tmp.mdp_clk_rate > max_clk_rate)
			max_clk_rate = tmp.mdp_clk_rate;
	}

	/*
	 * Sort the v_region array so the total display area can be
	 * divided into individual regions. Check how many pipes fetch
	 * data for each region and sum them up, then the worst case
	 * of all regions is ib request.
	 */
	sort(v_region, num_pipes * 2, sizeof(u32), cmpu32, NULL);
	for (i = 1; i < num_pipes * 2; i++) {
		int j;
		u64 bw_max_region = 0;
		u32 y0, y1;
		pr_debug("v_region[%d]%d\n", i, v_region[i]);
		if (v_region[i] == v_region[i-1])
			continue;
		y0 = v_region[i-1];
		y1 = v_region[i];
		for (j = 0; j < num_pipes; j++) {
			if (!bw_overlap[j])
				continue;
			pipe = pipe_list[j];
			if (mdss_mdp_perf_is_overlap(y0, y1, pipe->dst.y,
				(pipe->dst.y + pipe->dst.h)))
				bw_max_region += bw_overlap[j];
			pr_debug("v[%d](%d,%d)pipe[%d](%d,%d)bw(%llu %llu)\n",
				i, y0, y1, j, pipe->dst.y,
				pipe->dst.y + pipe->dst.h, bw_overlap[j],
				bw_max_region);
		}
		bw_overlap_max = max(bw_overlap_max, bw_max_region);
	}

	perf->bw_overlap += bw_overlap_max;
	perf->prefill_bytes += prefill_bytes;

	if (max_clk_rate > perf->mdp_clk_rate)
		perf->mdp_clk_rate = max_clk_rate;

exit:
	pr_debug("final mixer=%d video=%d clk_rate=%u bw=%llu prefill=%d\n",
		mixer->num, mixer->ctl->is_video_mode, perf->mdp_clk_rate,
		perf->bw_overlap, perf->prefill_bytes);
}

static u32 mdss_mdp_get_vbp_factor(struct mdss_mdp_ctl *ctl)
{
	u32 fps, v_total, vbp, vbp_fac;
	struct mdss_panel_info *pinfo;

	if (!ctl || !ctl->panel_data)
		return 0;

	pinfo = &ctl->panel_data->panel_info;
	fps = mdss_panel_get_framerate(pinfo);
	v_total = mdss_panel_get_vtotal(pinfo);
	vbp = pinfo->lcdc.v_back_porch + pinfo->lcdc.v_pulse_width;
	if (ctl->prg_fet)
		vbp += mdss_mdp_max_fetch_lines(pinfo);

	vbp_fac = (vbp) ? fps * v_total / vbp : 0;
	pr_debug("vbp_fac=%d vbp=%d v_total=%d\n", vbp_fac, vbp, v_total);

	return vbp_fac;
}

static u32 mdss_mdp_get_vbp_factor_max(struct mdss_mdp_ctl *ctl)
{
	u32 vbp_max = 0;
	int i;
	struct mdss_data_type *mdata;

	if (!ctl || !ctl->mdata)
		return 0;

	mdata = ctl->mdata;
	for (i = 0; i < mdata->nctl; i++) {
		struct mdss_mdp_ctl *ctl = mdata->ctl_off + i;
		u32 vbp_fac;

		if (ctl->power_on) {
			vbp_fac = mdss_mdp_get_vbp_factor(ctl);
			vbp_max = max(vbp_max, vbp_fac);
		}
	}

	return vbp_max;
}

static void __mdss_mdp_perf_calc_ctl_helper(struct mdss_mdp_ctl *ctl,
		struct mdss_mdp_perf_params *perf,
		struct mdss_mdp_pipe **left_plist, int left_cnt,
		struct mdss_mdp_pipe **right_plist, int right_cnt)
{
	struct mdss_mdp_perf_params tmp;

	memset(perf, 0, sizeof(*perf));

	if (ctl->mixer_left) {
		mdss_mdp_perf_calc_mixer(ctl->mixer_left, &tmp,
				left_plist, left_cnt);
		perf->bw_overlap += tmp.bw_overlap;
		perf->prefill_bytes += tmp.prefill_bytes;
		perf->mdp_clk_rate = tmp.mdp_clk_rate;
	}

	if (ctl->mixer_right) {
		mdss_mdp_perf_calc_mixer(ctl->mixer_right, &tmp,
				right_plist, right_cnt);
		perf->bw_overlap += tmp.bw_overlap;
		perf->prefill_bytes += tmp.prefill_bytes;
		if (tmp.mdp_clk_rate > perf->mdp_clk_rate)
			perf->mdp_clk_rate = tmp.mdp_clk_rate;

		if (ctl->intf_type) {
			u32 clk_rate = mdss_mdp_get_pclk_rate(ctl);
			/* minimum clock rate due to inefficiency in 3dmux */
			clk_rate = mult_frac(clk_rate >> 1, 9, 8);
			if (clk_rate > perf->mdp_clk_rate)
				perf->mdp_clk_rate = clk_rate;
		}
	}

	/* request minimum bandwidth to have bus clock on when display is on */
	if (perf->bw_overlap == 0)
		perf->bw_overlap = SZ_16M;

	if (ctl->intf_type != MDSS_MDP_NO_INTF) {
		u32 vbp_fac = mdss_mdp_get_vbp_factor_max(ctl);

		perf->bw_prefill = perf->prefill_bytes;
		/*
		 * Prefill bandwidth equals the amount of data (number
		 * of prefill_bytes) divided by the the amount time
		 * available (blanking period). It is equivalent that
		 * prefill bytes times a factor in unit Hz, which is
		 * the reciprocal of time.
		 */
		perf->bw_prefill *= vbp_fac;
	}

	perf->bw_ctl = max(perf->bw_prefill, perf->bw_overlap);
	pr_debug("ctl=%d, prefill bw=%llu, overlap bw=%llu\n",
			ctl->num, perf->bw_prefill, perf->bw_overlap);
}

int mdss_mdp_perf_bw_check(struct mdss_mdp_ctl *ctl,
		struct mdss_mdp_pipe **left_plist, int left_cnt,
		struct mdss_mdp_pipe **right_plist, int right_cnt)
{
	struct mdss_data_type *mdata = ctl->mdata;
	struct mdss_mdp_perf_params perf;
	u32 bw, threshold;

	/* we only need bandwidth check on real-time clients (interfaces) */
	if (ctl->intf_type == MDSS_MDP_NO_INTF)
		return 0;

	__mdss_mdp_perf_calc_ctl_helper(ctl, &perf,
			left_plist, left_cnt, right_plist, right_cnt);

	/* convert bandwidth to kb */
	bw = DIV_ROUND_UP_ULL(perf.bw_ctl, 1000);
	pr_debug("calculated bandwidth=%uk\n", bw);

	threshold = ctl->is_video_mode ? mdata->max_bw_low : mdata->max_bw_high;
	if (bw > threshold) {
		pr_debug("exceeds bandwidth: %ukb > %ukb\n", bw, threshold);
		return -E2BIG;
	}

	return 0;
}

int mdss_mdp_perf_bw_check_pipe(struct mdss_mdp_perf_params *perf,
		struct mdss_mdp_pipe *pipe)
{
	struct mdss_data_type *mdata = pipe->mixer_left->ctl->mdata;
	struct mdss_mdp_ctl *ctl = pipe->mixer_left->ctl;
	u32 vbp_fac, threshold;
	u64 prefill_bw, pipe_bw;

	/* we only need bandwidth check on real-time clients (interfaces) */
	if (ctl->intf_type == MDSS_MDP_NO_INTF)
		return 0;

	vbp_fac = mdss_mdp_get_vbp_factor_max(ctl);
	prefill_bw = perf->prefill_bytes * vbp_fac;
	pipe_bw = max(prefill_bw, perf->bw_overlap);
	pr_debug("prefill=%llu, vbp_fac=%u, overlap=%llu\n",
			prefill_bw, vbp_fac, perf->bw_overlap);

	/* convert bandwidth to kb */
	pipe_bw = DIV_ROUND_UP_ULL(pipe_bw, 1000);

	threshold = mdata->max_bw_per_pipe;
	pr_debug("bw=%llu threshold=%u\n", pipe_bw, threshold);

	if (threshold && pipe_bw > threshold) {
		pr_debug("pipe exceeds bandwidth: %llukb > %ukb\n", pipe_bw,
				threshold);
		return -E2BIG;
	}

	return 0;
}

static void mdss_mdp_perf_calc_ctl(struct mdss_mdp_ctl *ctl,
		struct mdss_mdp_perf_params *perf)
{
	struct mdss_mdp_pipe *left_plist[MAX_PIPES_PER_LM];
	struct mdss_mdp_pipe *right_plist[MAX_PIPES_PER_LM];
	int i, left_cnt = 0, right_cnt = 0;

	for (i = 0; i < MAX_PIPES_PER_LM; i++) {
		if (ctl->mixer_left && ctl->mixer_left->stage_pipe[i]) {
			left_plist[left_cnt] =
					ctl->mixer_left->stage_pipe[i];
			left_cnt++;
		}

		if (ctl->mixer_right && ctl->mixer_right->stage_pipe[i]) {
			right_plist[right_cnt] =
					ctl->mixer_right->stage_pipe[i];
			right_cnt++;
		}
	}

	__mdss_mdp_perf_calc_ctl_helper(ctl, perf,
		left_plist, left_cnt, right_plist, right_cnt);

	if (ctl->is_video_mode) {
		if (perf->bw_overlap > perf->bw_prefill)
			perf->bw_ctl = apply_fudge_factor(perf->bw_ctl,
				&mdss_res->ib_factor_overlap);
		else
			perf->bw_ctl = apply_fudge_factor(perf->bw_ctl,
				&mdss_res->ib_factor);
	}
	pr_debug("ctl=%d clk_rate=%u\n", ctl->num, perf->mdp_clk_rate);
	pr_debug("bw_overlap=%llu bw_prefill=%llu prefill_bytes=%d\n",
		 perf->bw_overlap, perf->bw_prefill, perf->prefill_bytes);
}

static void set_status(u32 *value, bool status, u32 bit_num)
{
	if (status)
		*value |= BIT(bit_num);
	else
		*value &= ~BIT(bit_num);
}

/**
 * @ mdss_mdp_ctl_perf_set_transaction_status() -
 *                             Set the status of the on-going operations
 *                             for the command mode panels.
 * @ctl - pointer to a ctl
 *
 * This function is called to set the status bit in the perf_transaction_status
 * according to the operation that it is on-going for the command mode
 * panels, where:
 *
 * PERF_SW_COMMIT_STATE:
 *           1 - If SW operation has been commited and bw
 *               has been requested (HW transaction have not started yet).
 *           0 - If there is no SW operation pending
 * PERF_HW_MDP_STATE:
 *           1 - If HW transaction is on-going
 *           0 - If there is no HW transaction on going (ping-pong interrupt
 *               has finished)
 * Only if both states are zero there are no pending operations and
 * BW could be released.
 * State can be queried calling "mdss_mdp_ctl_perf_get_transaction_status"
 */
void mdss_mdp_ctl_perf_set_transaction_status(struct mdss_mdp_ctl *ctl,
	enum mdss_mdp_perf_state_type component, bool new_status)
{
	u32  previous_transaction;
	bool previous_status;
	unsigned long flags;

	if (!ctl || !ctl->panel_data ||
		(ctl->panel_data->panel_info.type != MIPI_CMD_PANEL))
		return;

	spin_lock_irqsave(&ctl->spin_lock, flags);

	previous_transaction = ctl->perf_transaction_status;
	previous_status = previous_transaction & BIT(component) ?
		PERF_STATUS_BUSY : PERF_STATUS_DONE;

	/*
	 * If we set "done" state when previous state was not "busy",
	 * we want to print a warning since maybe there is a state
	 * that we are not considering
	 */
	WARN((PERF_STATUS_DONE == new_status) &&
		(PERF_STATUS_BUSY != previous_status),
		"unexpected previous state for component: %d\n", component);

	set_status(&ctl->perf_transaction_status, new_status,
		(u32)component);

	pr_debug("component:%d previous_transaction:%d transaction_status:%d\n",
		component, previous_transaction, ctl->perf_transaction_status);
	pr_debug("new_status:%d prev_status:%d\n",
		new_status, previous_status);

	spin_unlock_irqrestore(&ctl->spin_lock, flags);
}

/**
 * @ mdss_mdp_ctl_perf_get_transaction_status() -
 *                             Get the status of the on-going operations
 *                             for the command mode panels.
 * @ctl - pointer to a ctl
 *
 * Return:
 * The status of the transactions for the command mode panels,
 * note that the bandwidth can be released only if all transaction
 * status bits are zero.
 */
u32 mdss_mdp_ctl_perf_get_transaction_status(struct mdss_mdp_ctl *ctl)
{
	unsigned long flags;
	u32 transaction_status;

	if (!ctl)
		return PERF_STATUS_BUSY;

	/*
	 * If Rotator mode and bandwidth has been released; return STATUS_DONE
	 * so the bandwidth is re-calculated.
	 */
	if (ctl->mixer_left && ctl->mixer_left->rotator_mode &&
		!ctl->perf_release_ctl_bw)
			return PERF_STATUS_DONE;

	/*
	 * If Video Mode or not valid data to determine the status, return busy
	 * status, so the bandwidth cannot be freed by the caller
	 */
	if (!ctl || !ctl->panel_data ||
		(ctl->panel_data->panel_info.type != MIPI_CMD_PANEL)) {
		return PERF_STATUS_BUSY;
	}

	spin_lock_irqsave(&ctl->spin_lock, flags);
	transaction_status = ctl->perf_transaction_status;
	spin_unlock_irqrestore(&ctl->spin_lock, flags);

	return transaction_status;
}

/**
 * @ mdss_mdp_ctl_perf_update_traffic_shaper_bw  -
 *				Apply BW fudge factor to rotator
 *				if mdp clock increased during
 *				rotation session.
 * @ctl - pointer to the controller
 * @mdp_clk - new mdp clock
 *
 * If mdp clock increased and traffic shaper is enabled, we need to
 * account for the additional bandwidth that will be requested by
 * the rotator when running at a higher clock, so we apply a fudge
 * factor proportional to the mdp clock increment.
 */
static void mdss_mdp_ctl_perf_update_traffic_shaper_bw(struct mdss_mdp_ctl *ctl,
		u32 mdp_clk)
{
	if ((mdp_clk > 0) && (mdp_clk > ctl->traffic_shaper_mdp_clk)) {
		ctl->cur_perf.bw_ctl = fudge_factor(ctl->cur_perf.bw_ctl,
			mdp_clk, ctl->traffic_shaper_mdp_clk);
		pr_debug("traffic shaper bw:%llu, clk: %d,  mdp_clk:%d\n",
			ctl->cur_perf.bw_ctl, ctl->traffic_shaper_mdp_clk,
				mdp_clk);
	}
}

static inline void mdss_mdp_ctl_perf_update_bus(struct mdss_data_type *mdata,
		u32 mdp_clk)
{
	u64 bw_sum_of_intfs = 0;
	u64 bus_ab_quota, bus_ib_quota;
	int i;

	ATRACE_BEGIN(__func__);
	for (i = 0; i < mdata->nctl; i++) {
		struct mdss_mdp_ctl *ctl;
		ctl = mdata->ctl_off + i;
		if (ctl->power_on) {
			/*
			 * If traffic shaper is enabled we must check
			 * if additional bandwidth is required.
			 */
			if (ctl->traffic_shaper_enabled)
				mdss_mdp_ctl_perf_update_traffic_shaper_bw
					(ctl, mdp_clk);
			bw_sum_of_intfs += ctl->cur_perf.bw_ctl;
			pr_debug("ctl_num=%d bw=%llu\n", ctl->num,
				ctl->cur_perf.bw_ctl);
		}
	}
	bus_ib_quota = max(bw_sum_of_intfs, mdata->perf_tune.min_bus_vote);
	bus_ab_quota = apply_fudge_factor(bus_ib_quota,
		&mdss_res->ab_factor);
	trace_mdp_perf_update_bus(bus_ab_quota, bus_ib_quota);
	ATRACE_INT("bus_quota", bus_ib_quota);
	mdss_bus_scale_set_quota(MDSS_HW_MDP, bus_ab_quota, bus_ib_quota);
	pr_debug("ab=%llu ib=%llu\n", bus_ab_quota, bus_ib_quota);
	ATRACE_END(__func__);
}

/**
 * @mdss_mdp_ctl_perf_release_bw() - request zero bandwidth
 * @ctl - pointer to a ctl
 *
 * Function checks a state variable for the ctl, if all pending commit
 * requests are done, meaning no more bandwidth is needed, release
 * bandwidth request.
 */
void mdss_mdp_ctl_perf_release_bw(struct mdss_mdp_ctl *ctl)
{
	int transaction_status;
	struct mdss_data_type *mdata;
	int i;

	/* only do this for command panel */
	if (!ctl || !ctl->mdata || !ctl->panel_data ||
		(ctl->panel_data->panel_info.type != MIPI_CMD_PANEL))
		return;

	mutex_lock(&mdss_mdp_ctl_lock);
	mdata = ctl->mdata;
	/*
	 * If video interface present, cmd panel bandwidth cannot be
	 * released.
	 */
	for (i = 0; i < mdata->nctl; i++) {
		struct mdss_mdp_ctl *ctl_local = mdata->ctl_off + i;

		if (ctl_local->power_on && ctl_local->is_video_mode)
			goto exit;
	}

	transaction_status = mdss_mdp_ctl_perf_get_transaction_status(ctl);
	pr_debug("transaction_status=0x%x\n", transaction_status);

	/*Release the bandwidth only if there are no transactions pending*/
	if (!transaction_status && mdata->enable_bw_release) {
		/*
		 * for splitdisplay if release_bw is called using secondary
		 * then find the main ctl and release BW for main ctl because
		 * BW is always calculated/stored using main ctl.
		 */
		struct mdss_mdp_ctl *ctl_local =
			mdss_mdp_get_main_ctl(ctl) ? : ctl;

		trace_mdp_cmd_release_bw(ctl_local->num);
		ctl_local->cur_perf.bw_ctl = 0;
		ctl_local->new_perf.bw_ctl = 0;
		pr_debug("Release BW ctl=%d\n", ctl_local->num);
		mdss_mdp_ctl_perf_update_bus(mdata, 0);
	}
exit:
	mutex_unlock(&mdss_mdp_ctl_lock);
}

static int mdss_mdp_select_clk_lvl(struct mdss_data_type *mdata,
			u32 clk_rate)
{
	int i;
	for (i = 0; i < mdata->nclk_lvl; i++) {
		if (clk_rate > mdata->clock_levels[i]) {
			continue;
		} else {
			clk_rate = mdata->clock_levels[i];
			break;
		}
	}

	return clk_rate;
}

static void mdss_mdp_perf_release_ctl_bw(struct mdss_mdp_ctl *ctl,
	struct mdss_mdp_perf_params *perf)
{
	/* Set to zero controller bandwidth. */
	memset(perf, 0, sizeof(*perf));
	ctl->perf_release_ctl_bw = false;
}

u32 mdss_mdp_get_mdp_clk_rate(struct mdss_data_type *mdata)
{
	u32 clk_rate = 0;
	uint i;
	struct clk *clk = mdss_mdp_get_clk(MDSS_CLK_MDP_SRC);

	for (i = 0; i < mdata->nctl; i++) {
		struct mdss_mdp_ctl *ctl;
		ctl = mdata->ctl_off + i;
		if (ctl->power_on) {
			clk_rate = max(ctl->cur_perf.mdp_clk_rate,
							clk_rate);
			clk_rate = clk_round_rate(clk, clk_rate);
		}
	}
	clk_rate  = mdss_mdp_select_clk_lvl(mdata, clk_rate);

	pr_debug("clk:%u nctl:%d\n", clk_rate, mdata->nctl);
	return clk_rate;
}

static bool is_traffic_shaper_enabled(struct mdss_data_type *mdata)
{
	uint i;
	for (i = 0; i < mdata->nctl; i++) {
		struct mdss_mdp_ctl *ctl;
		ctl = mdata->ctl_off + i;
		if (ctl->power_on)
			if (ctl->traffic_shaper_enabled)
				return true;
	}
	return false;
}

static void mdss_mdp_ctl_perf_update(struct mdss_mdp_ctl *ctl,
		int params_changed)
{
	struct mdss_mdp_perf_params *new, *old;
	int update_bus = 0, update_clk = 0;
	struct mdss_data_type *mdata;
	bool is_bw_released;
	u32 clk_rate = 0;

	if (!ctl || !ctl->mdata)
		return;
	ATRACE_BEGIN(__func__);
	mutex_lock(&mdss_mdp_ctl_lock);

	mdata = ctl->mdata;
	old = &ctl->cur_perf;
	new = &ctl->new_perf;

	/*
	 * We could have released the bandwidth if there were no transactions
	 * pending, so we want to re-calculate the bandwidth in this situation.
	 */
	is_bw_released = !mdss_mdp_ctl_perf_get_transaction_status(ctl);

	if (ctl->power_on) {
		if (ctl->perf_release_ctl_bw &&
			mdata->enable_rotator_bw_release)
			mdss_mdp_perf_release_ctl_bw(ctl, new);
		else if (is_bw_released || params_changed)
			mdss_mdp_perf_calc_ctl(ctl, new);
		/*
		 * If params have just changed delay the update until
		 * later once the hw configuration has been flushed to
		 * MDP.
		 */
		if ((params_changed && (new->bw_ctl > old->bw_ctl)) ||
		    (!params_changed && (new->bw_ctl < old->bw_ctl))) {
			pr_debug("c=%d p=%d new_bw=%llu,old_bw=%llu\n",
				ctl->num, params_changed, new->bw_ctl,
				old->bw_ctl);
			old->bw_ctl = new->bw_ctl;
			update_bus = 1;
		}

		/*
		 * If traffic shaper is enabled, we do not decrease the clock,
		 * otherwise we would increase traffic shaper latency. Clock
		 * would be decreased after traffic shaper is done.
		 */
		if ((params_changed && (new->mdp_clk_rate > old->mdp_clk_rate))
			 || (!params_changed &&
			 (new->mdp_clk_rate < old->mdp_clk_rate) &&
			(false == is_traffic_shaper_enabled(mdata)))) {
			old->mdp_clk_rate = new->mdp_clk_rate;
			update_clk = 1;
		}
	} else {
		memset(old, 0, sizeof(*old));
		memset(new, 0, sizeof(*new));
		update_bus = 1;
		update_clk = 1;
	}

	/*
	 * Calculate mdp clock before bandwidth calculation. If traffic shaper
	 * is enabled and clock increased, the bandwidth calculation can
	 * use the new clock for the rotator bw calculation.
	 */
	if (update_clk)
		clk_rate = mdss_mdp_get_mdp_clk_rate(mdata);

	if (update_bus)
		mdss_mdp_ctl_perf_update_bus(mdata, clk_rate);

	/*
	 * Update the clock after bandwidth vote to ensure
	 * bandwidth is available before clock rate is increased.
	 */
	if (update_clk) {
		ATRACE_INT("mdp_clk", clk_rate);
		mdss_mdp_set_clk_rate(clk_rate);
		pr_debug("update clk rate = %d HZ\n", clk_rate);
	}

	mutex_unlock(&mdss_mdp_ctl_lock);
	ATRACE_END(__func__);
}

static struct mdss_mdp_ctl *mdss_mdp_ctl_alloc(struct mdss_data_type *mdata,
					       u32 off)
{
	struct mdss_mdp_ctl *ctl = NULL;
	u32 cnum;
	u32 nctl = mdata->nctl;

	mutex_lock(&mdss_mdp_ctl_lock);
	if (mdata->wfd_mode == MDSS_MDP_WFD_SHARED)
		nctl++;

	for (cnum = off; cnum < nctl; cnum++) {
		ctl = mdata->ctl_off + cnum;
		if (ctl->ref_cnt == 0) {
			ctl->ref_cnt++;
			ctl->mdata = mdata;
			mutex_init(&ctl->lock);
			spin_lock_init(&ctl->spin_lock);
			BLOCKING_INIT_NOTIFIER_HEAD(&ctl->notifier_head);
			INIT_LIST_HEAD(&ctl->saved_vsync_handlers);
			pr_debug("alloc ctl_num=%d\n", ctl->num);
			break;
		}
		ctl = NULL;
	}
	mutex_unlock(&mdss_mdp_ctl_lock);

	return ctl;
}

static int mdss_mdp_ctl_free(struct mdss_mdp_ctl *ctl)
{
	if (!ctl)
		return -ENODEV;

	pr_debug("free ctl_num=%d ref_cnt=%d\n", ctl->num, ctl->ref_cnt);

	if (!ctl->ref_cnt) {
		pr_err("called with ref_cnt=0\n");
		return -EINVAL;
	}

	if (ctl->mixer_left) {
		mdss_mdp_mixer_free(ctl->mixer_left);
		ctl->mixer_left = NULL;
	}
	if (ctl->mixer_right) {
		mdss_mdp_mixer_free(ctl->mixer_right);
		ctl->mixer_right = NULL;
	}
	mutex_lock(&mdss_mdp_ctl_lock);
	ctl->ref_cnt--;
	ctl->intf_num = MDSS_MDP_NO_INTF;
	ctl->intf_type = MDSS_MDP_NO_INTF;
	ctl->is_secure = false;
	ctl->power_on = false;
	ctl->start_fnc = NULL;
	ctl->stop_fnc = NULL;
	ctl->prepare_fnc = NULL;
	ctl->display_fnc = NULL;
	ctl->wait_fnc = NULL;
	ctl->read_line_cnt_fnc = NULL;
	ctl->add_vsync_handler = NULL;
	ctl->remove_vsync_handler = NULL;
	ctl->config_fps_fnc = NULL;
	ctl->panel_data = NULL;
	mutex_unlock(&mdss_mdp_ctl_lock);

	return 0;
}

/**
 * mdss_mdp_mixer_alloc() - allocate mdp mixer.
 * @ctl: mdp controller.
 * @type: specifying type of mixer requested. interface or writeback.
 * @mux: specifies if mixer allocation is for split_fb cases.
 * @rotator: specifies if the mixer requested for rotator operations.
 *
 * This function is called to request allocation of mdp mixer
 * during mdp controller path setup.
 *
 * Return: mdp mixer structure that is allocated.
 *	   NULL if mixer allocation fails.
 */
static struct mdss_mdp_mixer *mdss_mdp_mixer_alloc(
		struct mdss_mdp_ctl *ctl, u32 type, int mux, int rotator)
{
	struct mdss_mdp_mixer *mixer = NULL, *alt_mixer = NULL;
	u32 nmixers_intf;
	u32 nmixers_wb;
	u32 i;
	u32 nmixers;
	struct mdss_mdp_mixer *mixer_pool = NULL;

	if (!ctl || !ctl->mdata)
		return NULL;

	mutex_lock(&mdss_mdp_ctl_lock);
	nmixers_intf = ctl->mdata->nmixers_intf;
	nmixers_wb = ctl->mdata->nmixers_wb;

	switch (type) {
	case MDSS_MDP_MIXER_TYPE_INTF:
		mixer_pool = ctl->mdata->mixer_intf;
		nmixers = nmixers_intf;

		/*
		 * try to reserve first layer mixer for write back if
		 * assertive display needs to be supported through wfd
		 */
		if (ctl->mdata->has_wb_ad && ctl->intf_num &&
			((ctl->panel_data->panel_info.type != MIPI_CMD_PANEL) ||
			!mux)) {
			alt_mixer = mixer_pool;
			mixer_pool++;
			nmixers--;
		} else if (ctl->panel_data->panel_info.type ==
							WRITEBACK_PANEL) {
			mixer_pool += mdss_mdp_get_wb_ctl_support(ctl->mdata,
									false);
		}
		break;

	case MDSS_MDP_MIXER_TYPE_WRITEBACK:
		mixer_pool = ctl->mdata->mixer_wb;
		nmixers = nmixers_wb;
		if ((ctl->mdata->wfd_mode == MDSS_MDP_WFD_DEDICATED) && rotator)
			mixer_pool = mixer_pool + nmixers;
		break;

	default:
		nmixers = 0;
		pr_err("invalid pipe type %d\n", type);
		break;
	}

	/* early mdp revision only supports mux of dual pipe on mixers 0 and 1,
	 * need to ensure that these pipes are readily available by using
	 * mixer 2 if available and mux is not required */
	if (!mux && (ctl->mdata->mdp_rev == MDSS_MDP_HW_REV_100) &&
			(type == MDSS_MDP_MIXER_TYPE_INTF) &&
			(nmixers >= MDSS_MDP_INTF_LAYERMIXER2) &&
			(mixer_pool[MDSS_MDP_INTF_LAYERMIXER2].ref_cnt == 0))
		mixer_pool += MDSS_MDP_INTF_LAYERMIXER2;

	/*Allocate virtual wb mixer if no dedicated wfd wb blk is present*/
	if ((ctl->mdata->wfd_mode == MDSS_MDP_WFD_SHARED) &&
			(type == MDSS_MDP_MIXER_TYPE_WRITEBACK))
		nmixers += 1;

	for (i = 0; i < nmixers; i++) {
		mixer = mixer_pool + i;
		if (mixer->ref_cnt == 0) {
			mixer->ref_cnt++;
			mixer->params_changed++;
			mixer->ctl = ctl;
			pr_debug("alloc mixer num %d for ctl=%d\n",
				 mixer->num, ctl->num);
			break;
		}
		mixer = NULL;
	}

	if (!mixer && alt_mixer && (alt_mixer->ref_cnt == 0))
		mixer = alt_mixer;
	mutex_unlock(&mdss_mdp_ctl_lock);

	return mixer;
}

static int mdss_mdp_mixer_free(struct mdss_mdp_mixer *mixer)
{
	if (!mixer)
		return -ENODEV;

	pr_debug("free mixer_num=%d ref_cnt=%d\n", mixer->num, mixer->ref_cnt);

	if (!mixer->ref_cnt) {
		pr_err("called with ref_cnt=0\n");
		return -EINVAL;
	}

	mutex_lock(&mdss_mdp_ctl_lock);
	mixer->ref_cnt--;
	mixer->is_right_mixer = false;
	mutex_unlock(&mdss_mdp_ctl_lock);

	return 0;
}

struct mdss_mdp_mixer *mdss_mdp_wb_mixer_alloc(int rotator)
{
	struct mdss_mdp_ctl *ctl = NULL;
	struct mdss_mdp_mixer *mixer = NULL;
	struct mdss_data_type *mdata = mdss_mdp_get_mdata();
	u32 offset = mdss_mdp_get_wb_ctl_support(mdata, true);

	ctl = mdss_mdp_ctl_alloc(mdss_res, offset);
	if (!ctl) {
		pr_debug("unable to allocate wb ctl\n");
		return NULL;
	}

	mixer = mdss_mdp_mixer_alloc(ctl, MDSS_MDP_MIXER_TYPE_WRITEBACK,
							false, rotator);
	if (!mixer) {
		pr_debug("unable to allocate wb mixer\n");
		goto error;
	}

	mixer->rotator_mode = rotator;

	switch (mixer->num) {
	case MDSS_MDP_WB_LAYERMIXER0:
		ctl->opmode = (rotator ? MDSS_MDP_CTL_OP_ROT0_MODE :
			       MDSS_MDP_CTL_OP_WB0_MODE);
		break;
	case MDSS_MDP_WB_LAYERMIXER1:
		ctl->opmode = (rotator ? MDSS_MDP_CTL_OP_ROT1_MODE :
			       MDSS_MDP_CTL_OP_WB1_MODE);
		break;
	default:
		pr_err("invalid layer mixer=%d\n", mixer->num);
		goto error;
	}

	ctl->mixer_left = mixer;

	ctl->start_fnc = mdss_mdp_writeback_start;
	ctl->power_on = true;
	ctl->wb_type = (rotator ? MDSS_MDP_WB_CTL_TYPE_BLOCK :
			MDSS_MDP_WB_CTL_TYPE_LINE);
	mixer->ctl = ctl;

	if (ctl->start_fnc)
		ctl->start_fnc(ctl);

	return mixer;
error:
	if (mixer)
		mdss_mdp_mixer_free(mixer);
	if (ctl)
		mdss_mdp_ctl_free(ctl);

	return NULL;
}

int mdss_mdp_wb_mixer_destroy(struct mdss_mdp_mixer *mixer)
{
	struct mdss_mdp_ctl *ctl;

	if (!mixer || !mixer->ctl) {
		pr_err("invalid ctl handle\n");
		return -ENODEV;
	}

	ctl = mixer->ctl;
	mixer->rotator_mode = 0;

	pr_debug("destroy ctl=%d mixer=%d\n", ctl->num, mixer->num);

	if (ctl->stop_fnc)
		ctl->stop_fnc(ctl);

	mdss_mdp_ctl_free(ctl);

	mdss_mdp_ctl_perf_update(ctl, 0);

	return 0;
}

int mdss_mdp_ctl_splash_finish(struct mdss_mdp_ctl *ctl, bool handoff)
{
	switch (ctl->panel_data->panel_info.type) {
	case MIPI_VIDEO_PANEL:
	case EDP_PANEL:
		return mdss_mdp_video_reconfigure_splash_done(ctl, handoff);
	case MIPI_CMD_PANEL:
		return mdss_mdp_cmd_reconfigure_splash_done(ctl, handoff);
	default:
		return 0;
	}
}

static inline int mdss_mdp_set_split_ctl(struct mdss_mdp_ctl *ctl,
		struct mdss_mdp_ctl *split_ctl)
{
	struct mdss_data_type *mdata = mdss_mdp_get_mdata();

	if (!ctl || !split_ctl || !mdata)
		return -ENODEV;

	/* setup split ctl mixer as right mixer of original ctl so that
	 * original ctl can work the same way as dual pipe solution */
	ctl->mixer_right = split_ctl->mixer_left;

	if ((mdata->mdp_rev >= MDSS_MDP_HW_REV_103) && ctl->is_video_mode)
		ctl->split_flush_en = true;

	return 0;
}

static int mdss_mdp_ctl_fbc_enable(int enable,
		struct mdss_mdp_mixer *mixer, struct mdss_panel_info *pdata)
{
	struct fbc_panel_info *fbc;
	u32 mode = 0, budget_ctl = 0, lossy_mode = 0;

	if (!pdata) {
		pr_err("Invalid pdata\n");
		return -EINVAL;
	}

	fbc = &pdata->fbc;

	if (!fbc || !fbc->enabled) {
		pr_err("Invalid FBC structure\n");
		return -EINVAL;
	}

	if (mixer->num == MDSS_MDP_INTF_LAYERMIXER0 ||
			mixer->num == MDSS_MDP_INTF_LAYERMIXER1) {
		pr_debug("Mixer supports FBC.\n");
	} else {
		pr_debug("Mixer doesn't support FBC.\n");
		return -EINVAL;
	}

	if (enable) {
		mode = ((pdata->xres) << 16) | ((fbc->comp_mode) << 8) |
			((fbc->qerr_enable) << 7) | ((fbc->cd_bias) << 4) |
			((fbc->pat_enable) << 3) | ((fbc->vlc_enable) << 2) |
			((fbc->bflc_enable) << 1) | enable;

		budget_ctl = ((fbc->line_x_budget) << 12) |
			((fbc->block_x_budget) << 8) | fbc->block_budget;

		lossy_mode = ((fbc->lossless_mode_thd) << 16) |
			((fbc->lossy_mode_thd) << 8) |
			((fbc->lossy_rgb_thd) << 4) | fbc->lossy_mode_idx;
	}

	mdss_mdp_pingpong_write(mixer->pingpong_base,
		MDSS_MDP_REG_PP_FBC_MODE, mode);
	mdss_mdp_pingpong_write(mixer->pingpong_base,
		MDSS_MDP_REG_PP_FBC_BUDGET_CTL, budget_ctl);
	mdss_mdp_pingpong_write(mixer->pingpong_base,
		MDSS_MDP_REG_PP_FBC_LOSSY_MODE, lossy_mode);

	return 0;
}

static inline u32 get_panel_width(struct mdss_mdp_ctl *ctl)
{
	u32 width;

	width = ctl->panel_data->panel_info.xres;
	width += (ctl->panel_data->next && is_split_dst(ctl->mfd)) ?
			ctl->panel_data->next->panel_info.xres : 0;

	return width;
}

int mdss_mdp_ctl_setup(struct mdss_mdp_ctl *ctl)
{
	struct mdss_mdp_ctl *split_ctl;
	u32 width, height;
	int split_fb;
	u32 max_mixer_width;

	if (!ctl || !ctl->panel_data) {
		pr_err("invalid ctl handle\n");
		return -ENODEV;
	}

	split_ctl = mdss_mdp_get_split_ctl(ctl);

	width = get_panel_width(ctl);
	height = ctl->panel_data->panel_info.yres;
	max_mixer_width = ctl->mdata->max_mixer_width;

	split_fb = (ctl->mfd->split_fb_left &&
		    ctl->mfd->split_fb_right &&
		    (ctl->mfd->split_fb_left <= max_mixer_width) &&
		    (ctl->mfd->split_fb_right <= max_mixer_width)) ? 1 : 0;
	pr_debug("max=%d xres=%d left=%d right=%d\n", max_mixer_width,
		 width, ctl->mfd->split_fb_left, ctl->mfd->split_fb_right);

	if ((split_ctl && (width > max_mixer_width)) ||
			(width > (2 * max_mixer_width))) {
		pr_err("Unsupported panel resolution: %dx%d\n", width, height);
		return -ENOTSUPP;
	}

	ctl->width = width;
	ctl->height = height;
	ctl->roi = (struct mdss_rect) {0, 0, width, height};

	if (!ctl->mixer_left) {
		ctl->mixer_left =
			mdss_mdp_mixer_alloc(ctl, MDSS_MDP_MIXER_TYPE_INTF,
			 ((width > max_mixer_width) || split_fb), 0);
		if (!ctl->mixer_left) {
			pr_err("unable to allocate layer mixer\n");
			return -ENOMEM;
		} else if (ctl->mixer_left->num >= 1 &&
			(ctl->panel_data->panel_info.type == MIPI_CMD_PANEL)) {
			pr_err("use only DSPP0 and DSPP1 with cmd split\n");
			return -EPERM;
		}
	}

	if (split_fb)
		width = ctl->mfd->split_fb_left;
	else if (width > max_mixer_width)
		width /= 2;

	ctl->mixer_left->width = width;
	ctl->mixer_left->height = height;
	ctl->mixer_left->roi = (struct mdss_rect) {0, 0, width, height};

	if (is_panel_split(ctl->mfd)) {
		pr_debug("split display detected\n");
		return 0;
	}

	if (split_fb)
		width = ctl->mfd->split_fb_right;

	if (width < ctl->width) {
		if (ctl->mixer_right == NULL) {
			ctl->mixer_right = mdss_mdp_mixer_alloc(ctl,
					MDSS_MDP_MIXER_TYPE_INTF, true, 0);
			if (!ctl->mixer_right) {
				pr_err("unable to allocate right mixer\n");
				if (ctl->mixer_left)
					mdss_mdp_mixer_free(ctl->mixer_left);
				return -ENOMEM;
			}
		}
		ctl->mixer_right->is_right_mixer = true;
		ctl->mixer_right->width = width;
		ctl->mixer_right->height = height;
		ctl->mixer_right->roi = (struct mdss_rect)
						{0, 0, width, height};
	} else if (ctl->mixer_right) {
		mdss_mdp_mixer_free(ctl->mixer_right);
		ctl->mixer_right = NULL;
	}

	if (ctl->mixer_right) {
		ctl->opmode |= MDSS_MDP_CTL_OP_PACK_3D_ENABLE |
			       MDSS_MDP_CTL_OP_PACK_3D_H_ROW_INT;
	} else {
		ctl->opmode &= ~(MDSS_MDP_CTL_OP_PACK_3D_ENABLE |
				  MDSS_MDP_CTL_OP_PACK_3D_H_ROW_INT);
	}

	return 0;
}

static int mdss_mdp_ctl_setup_wfd(struct mdss_mdp_ctl *ctl)
{
	struct mdss_data_type *mdata = ctl->mdata;
	struct mdss_mdp_mixer *mixer;
	int mixer_type;

	/* if WB2 is supported, try to allocate it first */
	if (mdata->wfd_mode == MDSS_MDP_WFD_INTERFACE)
		mixer_type = MDSS_MDP_MIXER_TYPE_INTF;
	else
		mixer_type = MDSS_MDP_MIXER_TYPE_WRITEBACK;

	mixer = mdss_mdp_mixer_alloc(ctl, mixer_type, false, 0);
	if (!mixer && mixer_type == MDSS_MDP_MIXER_TYPE_INTF)
		mixer = mdss_mdp_mixer_alloc(ctl, MDSS_MDP_MIXER_TYPE_WRITEBACK,
				false, 0);

	if (!mixer) {
		pr_err("Unable to allocate writeback mixer\n");
		return -ENOMEM;
	}

	if (mixer->type == MDSS_MDP_MIXER_TYPE_INTF ||
			(mdata->wfd_mode == MDSS_MDP_WFD_DEDICATED)) {
		ctl->opmode = MDSS_MDP_CTL_OP_WFD_MODE;
	} else {
		switch (mixer->num) {
		case MDSS_MDP_WB_LAYERMIXER0:
			ctl->opmode = MDSS_MDP_CTL_OP_WB0_MODE;
			break;
		case MDSS_MDP_WB_LAYERMIXER1:
			ctl->opmode = MDSS_MDP_CTL_OP_WB1_MODE;
			break;
		default:
			pr_err("Incorrect writeback config num=%d\n",
					mixer->num);
			mdss_mdp_mixer_free(mixer);
			return -EINVAL;
		}
		ctl->wb_type = MDSS_MDP_WB_CTL_TYPE_LINE;
	}
	ctl->mixer_left = mixer;

	return 0;
}

struct mdss_mdp_ctl *mdss_mdp_ctl_init(struct mdss_panel_data *pdata,
				       struct msm_fb_data_type *mfd)
{
	int ret = 0, offset;
	struct mdss_mdp_ctl *ctl;
	struct mdss_data_type *mdata = mfd_to_mdata(mfd);
	struct mdss_overlay_private *mdp5_data = mfd_to_mdp5_data(mfd);

	if (pdata->panel_info.type == WRITEBACK_PANEL)
		offset = mdss_mdp_get_wb_ctl_support(mdata, false);
	else
		offset = MDSS_MDP_CTL0;

	ctl = mdss_mdp_ctl_alloc(mdata, offset);
	if (!ctl) {
		pr_err("unable to allocate ctl\n");
		return ERR_PTR(-ENOMEM);
	}

	ctl->mfd = mfd;
	ctl->panel_data = pdata;
	ctl->is_video_mode = false;
	ctl->perf_release_ctl_bw = false;

	switch (pdata->panel_info.type) {
	case EDP_PANEL:
		ctl->is_video_mode = true;
		ctl->intf_num = MDSS_MDP_INTF0;
		ctl->intf_type = MDSS_INTF_EDP;
		ctl->opmode = MDSS_MDP_CTL_OP_VIDEO_MODE;
		ctl->start_fnc = mdss_mdp_video_start;
		break;
	case MIPI_VIDEO_PANEL:
		ctl->is_video_mode = true;
		if (pdata->panel_info.pdest == DISPLAY_1)
			ctl->intf_num = mdp5_data->mixer_swap ? MDSS_MDP_INTF2 :
				MDSS_MDP_INTF1;
		else
			ctl->intf_num = mdp5_data->mixer_swap ? MDSS_MDP_INTF1 :
				MDSS_MDP_INTF2;
		ctl->intf_type = MDSS_INTF_DSI;
		ctl->opmode = MDSS_MDP_CTL_OP_VIDEO_MODE;
		ctl->start_fnc = mdss_mdp_video_start;
		break;
	case MIPI_CMD_PANEL:
		if (pdata->panel_info.pdest == DISPLAY_1)
			ctl->intf_num = mdp5_data->mixer_swap ? MDSS_MDP_INTF2 :
				MDSS_MDP_INTF1;
		else
			ctl->intf_num = mdp5_data->mixer_swap ? MDSS_MDP_INTF1 :
				MDSS_MDP_INTF2;
		ctl->intf_type = MDSS_INTF_DSI;
		ctl->opmode = MDSS_MDP_CTL_OP_CMD_MODE;
		ctl->start_fnc = mdss_mdp_cmd_start;
		break;
	case DTV_PANEL:
		ctl->is_video_mode = true;
		ctl->intf_num = MDSS_MDP_INTF3;
		ctl->intf_type = MDSS_INTF_HDMI;
		ctl->opmode = MDSS_MDP_CTL_OP_VIDEO_MODE;
		ctl->start_fnc = mdss_mdp_video_start;
		ret = mdss_mdp_limited_lut_igc_config(ctl);
		if (ret)
			pr_err("Unable to config IGC LUT data\n");
		break;
	case WRITEBACK_PANEL:
		ctl->intf_num = MDSS_MDP_NO_INTF;
		ctl->start_fnc = mdss_mdp_writeback_start;
		ret = mdss_mdp_ctl_setup_wfd(ctl);
		if (ret)
			goto ctl_init_fail;
		break;
	default:
		pr_err("unsupported panel type (%d)\n", pdata->panel_info.type);
		ret = -EINVAL;
		goto ctl_init_fail;
	}

	ctl->opmode |= (ctl->intf_num << 4);

	if (ctl->intf_num == MDSS_MDP_NO_INTF) {
		ctl->dst_format = pdata->panel_info.out_format;
	} else {
		struct mdp_dither_cfg_data dither = {
			.block = mfd->index + MDP_LOGICAL_BLOCK_DISP_0,
			.flags = MDP_PP_OPS_DISABLE,
		};

		switch (pdata->panel_info.bpp) {
		case 18:
			ctl->dst_format = MDSS_MDP_PANEL_FORMAT_RGB666;
			dither.flags = MDP_PP_OPS_ENABLE | MDP_PP_OPS_WRITE;
			dither.g_y_depth = 2;
			dither.r_cr_depth = 2;
			dither.b_cb_depth = 2;
			break;
		case 24:
		default:
			ctl->dst_format = MDSS_MDP_PANEL_FORMAT_RGB888;
			break;
		}
		mdss_mdp_dither_config(&dither, NULL);
	}

	return ctl;
ctl_init_fail:
	mdss_mdp_ctl_free(ctl);

	return ERR_PTR(ret);
}

int mdss_mdp_ctl_split_display_setup(struct mdss_mdp_ctl *ctl,
		struct mdss_panel_data *pdata)
{
	struct mdss_mdp_ctl *sctl;
	struct mdss_mdp_mixer *mixer;

	if (!ctl || !pdata)
		return -ENODEV;

	if (pdata->panel_info.xres > ctl->mdata->max_mixer_width) {
		pr_err("Unsupported second panel resolution: %dx%d\n",
				pdata->panel_info.xres, pdata->panel_info.yres);
		return -ENOTSUPP;
	}

	if (ctl->mixer_right) {
		pr_err("right mixer already setup for ctl=%d\n", ctl->num);
		return -EPERM;
	}

	sctl = mdss_mdp_ctl_init(pdata, ctl->mfd);
	if (!sctl) {
		pr_err("unable to setup split display\n");
		return -ENODEV;
	}

	sctl->width = pdata->panel_info.xres;
	sctl->height = pdata->panel_info.yres;
	sctl->roi = (struct mdss_rect){0, 0, sctl->width, sctl->height};

	ctl->mixer_left = mdss_mdp_mixer_alloc(ctl, MDSS_MDP_MIXER_TYPE_INTF,
			false, 0);
	if (!ctl->mixer_left) {
		pr_err("unable to allocate layer mixer\n");
		mdss_mdp_ctl_destroy(sctl);
		return -ENOMEM;
	}

	mixer = mdss_mdp_mixer_alloc(sctl, MDSS_MDP_MIXER_TYPE_INTF, false, 0);
	if (!mixer) {
		pr_err("unable to allocate layer mixer\n");
		mdss_mdp_ctl_destroy(sctl);
		return -ENOMEM;
	}

	mixer->is_right_mixer = true;
	mixer->width = sctl->width;
	mixer->height = sctl->height;
	mixer->roi = (struct mdss_rect)
				{0, 0, mixer->width, mixer->height};
	sctl->mixer_left = mixer;

	return mdss_mdp_set_split_ctl(ctl, sctl);
}

static void mdss_mdp_ctl_split_display_enable(int enable,
	struct mdss_mdp_ctl *main_ctl, struct mdss_mdp_ctl *slave_ctl)
{
	u32 upper = 0, lower = 0;

	pr_debug("split main ctl=%d intf=%d\n",
			main_ctl->num, main_ctl->intf_num);

	if (slave_ctl)
		pr_debug("split slave ctl=%d intf=%d\n",
			slave_ctl->num, slave_ctl->intf_num);

	if (enable) {
		if (main_ctl->opmode & MDSS_MDP_CTL_OP_CMD_MODE) {
			upper |= BIT(1);
			lower |= BIT(1);
		}
		/* interface controlling sw trigger (cmd & video mode)*/
		if (main_ctl->intf_num == MDSS_MDP_INTF2) {
			lower |= BIT(4);
			upper |= BIT(4);
		} else {
			lower |= BIT(8);
			upper |= BIT(8);
		}
	}
	writel_relaxed(upper, main_ctl->mdata->mdp_base +
		MDSS_MDP_REG_SPLIT_DISPLAY_UPPER_PIPE_CTRL);
	writel_relaxed(lower, main_ctl->mdata->mdp_base +
		MDSS_MDP_REG_SPLIT_DISPLAY_LOWER_PIPE_CTRL);
	writel_relaxed(enable, main_ctl->mdata->mdp_base +
		MDSS_MDP_REG_SPLIT_DISPLAY_EN);

	if (main_ctl->split_flush_en)
		writel_relaxed(enable ? 0x1 : 0x0,
			main_ctl->mdata->mdp_base +
			MMSS_MDP_MDP_SSPP_SPARE_0);
}

static void mdss_mdp_ctl_dst_split_display_enable(int enable,
	struct mdss_mdp_ctl *ctl)
{
	u32 config = 0, cntl = 0;

	mdss_mdp_ctl_split_display_enable(enable, ctl, NULL);

	if (enable) {
		config = BIT(16); /* Set horizontal split*/
		cntl = BIT(5); /* enable dst split*/
	}
	writel_relaxed(config, ctl->mdata->mdp_base +
		MDSS_MDP_REG_PPB0_CONFIG);
	writel_relaxed(cntl, ctl->mdata->mdp_base +
		MDSS_MDP_REG_PPB0_CNTL);
}

int mdss_mdp_ctl_destroy(struct mdss_mdp_ctl *ctl)
{
	struct mdss_mdp_ctl *sctl;
	int rc;

	rc = mdss_mdp_ctl_intf_event(ctl, MDSS_EVENT_CLOSE, NULL);
	WARN(rc, "unable to close panel for intf=%d\n", ctl->intf_num);

	sctl = mdss_mdp_get_split_ctl(ctl);
	if (sctl) {
		pr_debug("destroying split display ctl=%d\n", sctl->num);
		mdss_mdp_ctl_free(sctl);
	}

	mdss_mdp_ctl_free(ctl);

	return 0;
}

int mdss_mdp_ctl_intf_event(struct mdss_mdp_ctl *ctl, int event, void *arg)
{
	struct mdss_panel_data *pdata;
	int rc = 0;

	if (!ctl || !ctl->panel_data)
		return -ENODEV;

	pdata = ctl->panel_data;

	pr_debug("sending ctl=%d event=%d\n", ctl->num, event);

	do {
		if (pdata->event_handler)
			rc = pdata->event_handler(pdata, event, arg);
		pdata = pdata->next;
	} while (rc == 0 && pdata);

	return rc;
}

<<<<<<< HEAD
int mdss_mdp_ctl_off_pan_on(struct mdss_mdp_ctl *ctl)
{
	return ctl->off_pan_on(ctl);
=======
static void mdss_mdp_ctl_restore_sub(struct mdss_mdp_ctl *ctl)
{
	u32 temp;

	temp = readl_relaxed(ctl->mdata->mdp_base +
		MDSS_MDP_REG_DISP_INTF_SEL);
	temp |= (ctl->intf_type << ((ctl->intf_num - MDSS_MDP_INTF0) * 8));
	writel_relaxed(temp, ctl->mdata->mdp_base +
		MDSS_MDP_REG_DISP_INTF_SEL);
	mdss_mdp_pp_resume(ctl, ctl->mixer_left->num);
>>>>>>> 6b6cff37
}

/*
 * mdss_mdp_ctl_restore() - restore mdp ctl path
 * @ctl: mdp controller.
 *
 * This function is called whenever MDP comes out of a power collapse as
 * a result of a screen update when DSI ULPS mode is enabled. It restores
 * the MDP controller's software state to the hardware registers.
 */
void mdss_mdp_ctl_restore(struct mdss_mdp_ctl *ctl)
{
	struct mdss_mdp_ctl *sctl;

<<<<<<< HEAD
	mdss_mdp_clk_ctrl(MDP_BLOCK_POWER_ON, false);
	temp = readl_relaxed(ctl->mdata->mdp_base +
		MDSS_MDP_REG_DISP_INTF_SEL);
	temp |= (ctl->intf_type << ((ctl->intf_num - MDSS_MDP_INTF0) * 8));
	writel_relaxed(temp, ctl->mdata->mdp_base +
		MDSS_MDP_REG_DISP_INTF_SEL);
	mdss_mdp_clk_ctrl(MDP_BLOCK_POWER_OFF, false);
=======
	sctl = mdss_mdp_get_split_ctl(ctl);
	mdss_mdp_clk_ctrl(MDP_BLOCK_POWER_ON);
	mdss_mdp_ctl_restore_sub(ctl);
	if (sctl) {
		mdss_mdp_ctl_restore_sub(sctl);
		mdss_mdp_ctl_split_display_enable(1, ctl, sctl);
	}
	mdss_mdp_clk_ctrl(MDP_BLOCK_POWER_OFF);
>>>>>>> 6b6cff37
}

static int mdss_mdp_ctl_start_sub(struct mdss_mdp_ctl *ctl, bool handoff)
{
	struct mdss_mdp_mixer *mixer;
	u32 outsize, temp;
	int ret = 0;
	int i, nmixers;

	pr_debug("ctl_num=%d\n", ctl->num);

	/*
	 * Need start_fnc in 2 cases:
	 * (1) handoff
	 * (2) continuous splash finished.
	 */
	if (handoff || !ctl->panel_data->panel_info.cont_splash_enabled) {
		if (ctl->start_fnc)
			ret = ctl->start_fnc(ctl);
		else
			pr_warn("no start function for ctl=%d type=%d\n",
					ctl->num,
					ctl->panel_data->panel_info.type);

		if (ret) {
			pr_err("unable to start intf\n");
			return ret;
		}
	}

	if (!ctl->panel_data->panel_info.cont_splash_enabled) {
		nmixers = MDSS_MDP_INTF_MAX_LAYERMIXER +
			MDSS_MDP_WB_MAX_LAYERMIXER;
		for (i = 0; i < nmixers; i++)
			mdss_mdp_ctl_write(ctl, MDSS_MDP_REG_CTL_LAYER(i), 0);
	}

	mixer = ctl->mixer_left;
	mdss_mdp_pp_resume(ctl, mixer->num);
	mixer->params_changed++;

	temp = readl_relaxed(ctl->mdata->mdp_base +
		MDSS_MDP_REG_DISP_INTF_SEL);
	temp |= (ctl->intf_type << ((ctl->intf_num - MDSS_MDP_INTF0) * 8));
	if (is_split_dst(ctl->mfd))
		temp |= (ctl->intf_type << (ctl->intf_num * 8));

	writel_relaxed(temp, ctl->mdata->mdp_base +
		MDSS_MDP_REG_DISP_INTF_SEL);

	outsize = (mixer->height << 16) | mixer->width;
	mdp_mixer_write(mixer, MDSS_MDP_REG_LM_OUT_SIZE, outsize);

	if (ctl->panel_data->panel_info.fbc.enabled) {
		ret = mdss_mdp_ctl_fbc_enable(1, ctl->mixer_left,
				&ctl->panel_data->panel_info);
	}

	return ret;
}

int mdss_mdp_ctl_start(struct mdss_mdp_ctl *ctl, bool handoff)
{
	struct mdss_mdp_ctl *sctl;
	struct mdss_data_type *mdata = mdss_mdp_get_mdata();
	int ret = 0;

	if (ctl->power_on) {
		pr_debug("%d: panel already on!\n", __LINE__);
		return 0;
	}

	ret = mdss_mdp_ctl_setup(ctl);
	if (ret)
		return ret;

	sctl = mdss_mdp_get_split_ctl(ctl);

	if (sctl) {
		/* split display */
		ctl->panel_data->panel_info.is_split_display = true;
		sctl->panel_data->panel_info.is_split_display = true;
	}

	mutex_lock(&ctl->lock);

	/*
	 * keep power_on false during handoff to avoid unexpected
	 * operations to overlay.
	 */
	if (!handoff)
		ctl->power_on = true;

	memset(&ctl->cur_perf, 0, sizeof(ctl->cur_perf));

	mdss_mdp_clk_ctrl(MDP_BLOCK_POWER_ON);

	ret = mdss_mdp_ctl_intf_event(ctl, MDSS_EVENT_RESET, NULL);
	if (ret) {
		pr_err("panel power on failed ctl=%d\n", ctl->num);
		goto error;
	}

	ret = mdss_mdp_ctl_start_sub(ctl, handoff);
	if (ret == 0) {
		if (sctl && is_split_lm(ctl->mfd)) {
			/*split display available */
			ret = mdss_mdp_ctl_start_sub(sctl, handoff);
			if (!ret)
				mdss_mdp_ctl_split_display_enable(1, ctl, sctl);
		} else if (ctl->mixer_right) {
			struct mdss_mdp_mixer *mixer = ctl->mixer_right;
			u32 out;

			mdss_mdp_pp_resume(ctl, mixer->num);
			mixer->params_changed++;
			out = (mixer->height << 16) | mixer->width;
			mdp_mixer_write(mixer, MDSS_MDP_REG_LM_OUT_SIZE, out);
			mdss_mdp_ctl_write(ctl, MDSS_MDP_REG_CTL_PACK_3D, 0);
		} else if (is_split_dst(ctl->mfd)) {
			mdss_mdp_ctl_dst_split_display_enable(1, ctl);
		}
	}

	mdss_mdp_hist_intr_setup(&mdata->hist_intr, MDSS_IRQ_RESUME);

	mdss_mdp_clk_ctrl(MDP_BLOCK_POWER_OFF);
error:
	mutex_unlock(&ctl->lock);

	return ret;
}

int mdss_mdp_ctl_stop(struct mdss_mdp_ctl *ctl)
{
	struct mdss_mdp_ctl *sctl;
	int ret = 0;
	struct mdss_data_type *mdata = mdss_mdp_get_mdata();
	u32 off;

	if (!ctl->power_on) {
		pr_debug("%s %d already off!\n", __func__, __LINE__);
		return 0;
	}

	sctl = mdss_mdp_get_split_ctl(ctl);

	pr_debug("ctl_num=%d\n", ctl->num);

	mutex_lock(&ctl->lock);

	mdss_mdp_clk_ctrl(MDP_BLOCK_POWER_ON);

	mdss_mdp_hist_intr_setup(&mdata->hist_intr, MDSS_IRQ_SUSPEND);

	if (ctl->stop_fnc) {
		ret = ctl->stop_fnc(ctl);
		if (ctl->panel_data->panel_info.fbc.enabled)
			mdss_mdp_ctl_fbc_enable(0, ctl->mixer_left,
				&ctl->panel_data->panel_info);
	} else {
		pr_warn("no stop func for ctl=%d\n", ctl->num);
	}

	if (sctl && sctl->stop_fnc) {
		ret = sctl->stop_fnc(sctl);
		if (ctl->panel_data->panel_info.fbc.enabled)
			mdss_mdp_ctl_fbc_enable(0, sctl->mixer_left,
				&sctl->panel_data->panel_info);
		mdss_mdp_ctl_split_display_enable(0, ctl, sctl);
	}

	if (ret) {
		pr_warn("error powering off intf ctl=%d\n", ctl->num);
	} else {
		mdss_mdp_ctl_write(ctl, MDSS_MDP_REG_CTL_TOP, 0);
		if (sctl)
			mdss_mdp_ctl_write(sctl, MDSS_MDP_REG_CTL_TOP, 0);

		if (ctl->mixer_left) {
			off = __mdss_mdp_ctl_get_mixer_off(ctl->mixer_left);
			mdss_mdp_ctl_write(ctl, off, 0);
		}

		if (ctl->mixer_right) {
			off = __mdss_mdp_ctl_get_mixer_off(ctl->mixer_right);
			mdss_mdp_ctl_write(ctl, off, 0);
		}

		ctl->power_on = false;
		ctl->play_cnt = 0;
		mdss_mdp_ctl_perf_update(ctl, 0);
	}

	mdss_mdp_clk_ctrl(MDP_BLOCK_POWER_OFF);

	mutex_unlock(&ctl->lock);

	return ret;
}

/*
 * mdss_mdp_ctl_reset() - reset mdp ctl path.
 * @ctl: mdp controller.
 * this function called when underflow happen,
 * it will reset mdp ctl path and poll for its completion
 *
 * Note: called within atomic context.
 */
int mdss_mdp_ctl_reset(struct mdss_mdp_ctl *ctl)
{
	u32 status = 1;
	int cnt = 20;

	mdss_mdp_ctl_write(ctl, MDSS_MDP_REG_CTL_SW_RESET, 1);

	/*
	 * it takes around 30us to have mdp finish resetting its ctl path
	 * poll every 50us so that reset should be completed at 1st poll
	 */

	do {
		udelay(50);
		status = mdss_mdp_ctl_read(ctl, MDSS_MDP_REG_CTL_SW_RESET);
		status &= 0x01;
		pr_debug("status=%x\n", status);
		cnt--;
		if (cnt == 0) {
			pr_err("timeout\n");
			return -EAGAIN;
		}
	} while (status);

	return 0;
}

void mdss_mdp_set_mixer_roi(struct mdss_mdp_ctl *ctl, struct mdss_rect *roi)
{
	struct mdss_rect mixer_roi;

	ctl->valid_roi = (roi->w && roi->h);
	ctl->roi_changed = 0;
	if (!mdss_rect_cmp(roi, &ctl->roi)) {
		ctl->roi = *roi;
		ctl->roi_changed++;

		mixer_roi = ctl->mixer_left->roi;
		if ((mixer_roi.w != roi->w) ||
			(mixer_roi.h != roi->h)) {
			ctl->mixer_left->roi = *roi;
			ctl->mixer_left->params_changed++;
		}
	}

	pr_debug("ROI requested: [%d]: [%d, %d, %d, %d]\n",
		ctl->num, ctl->roi.x, ctl->roi.y, ctl->roi.w, ctl->roi.h);
}

static inline u32 mdss_mdp_mpq_pipe_num_map(u32 pipe_num)
{
	u32 mpq_num;
	if (pipe_num == MDSS_MDP_SSPP_VIG3)
		mpq_num = MDSS_MDP_SSPP_VIG2 + 1;
	else if (pipe_num == MDSS_MDP_SSPP_RGB0)
		mpq_num = MDSS_MDP_SSPP_VIG2 + 2;
	else if (pipe_num == MDSS_MDP_SSPP_RGB1)
		mpq_num = MDSS_MDP_SSPP_VIG2 + 3;
	else
		mpq_num = pipe_num;
	return mpq_num;
}

void mdss_mdp_set_roi(struct mdss_mdp_ctl *ctl,
		struct mdp_display_commit *data)
{
	struct mdss_rect l_roi, r_roi;

	l_roi.x = data->l_roi.x;
	l_roi.y = data->l_roi.y;
	l_roi.w = data->l_roi.w;
	l_roi.h = data->l_roi.h;

	r_roi.x = data->r_roi.x;
	r_roi.y = data->r_roi.y;
	r_roi.w = data->r_roi.w;
	r_roi.h = data->r_roi.h;

	/* Reset ROI when we have (1) invalid ROI (2) feature disabled */
	if ((!l_roi.w && l_roi.h) || (l_roi.w && !l_roi.h) ||
		(!r_roi.w && r_roi.h) || (r_roi.w && !r_roi.h) ||
		(!l_roi.w && !l_roi.h && !r_roi.w && !r_roi.h) ||
		!ctl->panel_data->panel_info.partial_update_enabled) {
		l_roi = (struct mdss_rect)
		{0, 0, ctl->mixer_left->width, ctl->mixer_left->height};

		if (ctl->mixer_right) {
			r_roi = (struct mdss_rect)
				{0, 0, ctl->mixer_right->width,
				ctl->mixer_right->height};
		}
	}

	mdss_mdp_set_mixer_roi(ctl, &l_roi);

	if (ctl->mixer_right)
		mdss_mdp_set_mixer_roi(ctl->mixer_right->ctl, &r_roi);
}

static void mdss_mdp_mixer_setup(struct mdss_mdp_ctl *master_ctl,
	int mixer_mux)
{
	int i;
	int stage, screen_state, outsize;
	u32 off, blend_op, blend_stage, mpq_num;
	u32 mixercfg = 0, mixer_op_mode = 0, bg_alpha_enable = 0,
	    mixercfg_extn = 0;
	u32 fg_alpha = 0, bg_alpha = 0;
	struct mdss_mdp_pipe *pipe;
	struct mdss_mdp_ctl *ctl = NULL;
	struct mdss_data_type *mdata = mdss_mdp_get_mdata();
	struct mdss_mdp_mixer *mixer = mdss_mdp_mixer_get(master_ctl,
		mixer_mux);

	if (!mixer)
		return;

	ctl = mixer->ctl;
	if (!ctl)
		return;

	mixer->params_changed = 0;
	/* check if mixer setup for rotator is needed */
	if (mixer->rotator_mode) {
		off = __mdss_mdp_ctl_get_mixer_off(mixer);
		mdss_mdp_ctl_write(mixer->ctl, off, 0);
		return;
	}

	trace_mdp_mixer_update(mixer->num);
	pr_debug("setup mixer=%d\n", mixer->num);
	screen_state = ctl->force_screen_state;

	outsize = (mixer->roi.h << 16) | mixer->roi.w;
	mdp_mixer_write(mixer, MDSS_MDP_REG_LM_OUT_SIZE, outsize);

	if (screen_state == MDSS_SCREEN_FORCE_BLANK) {
		mixercfg = MDSS_MDP_LM_BORDER_COLOR;
		goto update_mixer;
	}

	pipe = mixer->stage_pipe[MDSS_MDP_STAGE_BASE * MAX_PIPES_PER_STAGE];
	if (pipe == NULL) {
		mixercfg = MDSS_MDP_LM_BORDER_COLOR;
	} else {
		if (ctl->mdata->mdp_rev == MDSS_MDP_HW_REV_200) {
			mpq_num = mdss_mdp_mpq_pipe_num_map(pipe->num);
			mixercfg = 1 << (3 * mpq_num);
		} else if (pipe->num == MDSS_MDP_SSPP_VIG3 ||
			pipe->num == MDSS_MDP_SSPP_RGB3) {
			/* Add 2 to account for Cursor & Border bits */
			mixercfg = 1 << ((3 * pipe->num)+2);
		} else if (pipe->type == MDSS_MDP_PIPE_TYPE_CURSOR) {
			mixercfg_extn = BIT(20 + (6 *
					(pipe->num - MDSS_MDP_SSPP_CURSOR0)));
		} else {
			mixercfg = 1 << (3 * pipe->num);
		}
		if (pipe->src_fmt->alpha_enable)
			bg_alpha_enable = 1;
	}

	i = MDSS_MDP_STAGE_0 * MAX_PIPES_PER_STAGE;
	for (; i < MAX_PIPES_PER_LM; i++) {
		pipe = mixer->stage_pipe[i];
		if (pipe == NULL)
			continue;

		stage = i / MAX_PIPES_PER_STAGE;
		if (stage != pipe->mixer_stage) {
			mixer->stage_pipe[i] = NULL;
			continue;
		}

		blend_stage = stage - MDSS_MDP_STAGE_0;
		off = MDSS_MDP_REG_LM_BLEND_OFFSET(blend_stage);

		/*
		 * Account for additional blending stages
		 * from MDP v1.5 onwards
		 */
		if (blend_stage > 3)
			off += MDSS_MDP_REG_LM_BLEND_STAGE4;
		blend_op = (MDSS_MDP_BLEND_FG_ALPHA_FG_CONST |
			    MDSS_MDP_BLEND_BG_ALPHA_BG_CONST);
		fg_alpha = pipe->alpha;
		bg_alpha = 0xFF - pipe->alpha;
		/* keep fg alpha */
		mixer_op_mode |= 1 << (blend_stage + 1);

		switch (pipe->blend_op) {
		case BLEND_OP_OPAQUE:

			blend_op = (MDSS_MDP_BLEND_FG_ALPHA_FG_CONST |
				    MDSS_MDP_BLEND_BG_ALPHA_BG_CONST);

			pr_debug("pnum=%d stg=%d op=OPAQUE\n", pipe->num,
					stage);
			break;

		case BLEND_OP_PREMULTIPLIED:
			if (pipe->src_fmt->alpha_enable) {
				blend_op = (MDSS_MDP_BLEND_FG_ALPHA_FG_CONST |
					    MDSS_MDP_BLEND_BG_ALPHA_FG_PIXEL);
				if (fg_alpha != 0xff) {
					bg_alpha = fg_alpha;
					blend_op |=
						MDSS_MDP_BLEND_BG_MOD_ALPHA |
						MDSS_MDP_BLEND_BG_INV_MOD_ALPHA;
				} else {
					blend_op |= MDSS_MDP_BLEND_BG_INV_ALPHA;
				}
			}
			pr_debug("pnum=%d stg=%d op=PREMULTIPLIED\n", pipe->num,
					stage);
			break;

		case BLEND_OP_COVERAGE:
			if (pipe->src_fmt->alpha_enable) {
				blend_op = (MDSS_MDP_BLEND_FG_ALPHA_FG_PIXEL |
					    MDSS_MDP_BLEND_BG_ALPHA_FG_PIXEL);
				if (fg_alpha != 0xff) {
					bg_alpha = fg_alpha;
					blend_op |=
					       MDSS_MDP_BLEND_FG_MOD_ALPHA |
					       MDSS_MDP_BLEND_FG_INV_MOD_ALPHA |
					       MDSS_MDP_BLEND_BG_MOD_ALPHA |
					       MDSS_MDP_BLEND_BG_INV_MOD_ALPHA;
				} else {
					blend_op |= MDSS_MDP_BLEND_BG_INV_ALPHA;
				}
			}
			pr_debug("pnum=%d stg=%d op=COVERAGE\n", pipe->num,
					stage);
			break;

		default:
			blend_op = (MDSS_MDP_BLEND_FG_ALPHA_FG_CONST |
				    MDSS_MDP_BLEND_BG_ALPHA_BG_CONST);
			pr_debug("pnum=%d stg=%d op=NONE\n", pipe->num,
					stage);
			break;
		}

		if (!pipe->src_fmt->alpha_enable && bg_alpha_enable)
			mixer_op_mode = 0;

		if (ctl->mdata->mdp_rev == MDSS_MDP_HW_REV_200) {
			mpq_num = mdss_mdp_mpq_pipe_num_map(pipe->num);
			mixercfg |= stage << (3 * mpq_num);
		} else if (pipe->num == MDSS_MDP_SSPP_VIG3 ||
			pipe->num == MDSS_MDP_SSPP_RGB3) {
			/* Add 2 to account for Cursor & Border bits */
			mixercfg |= stage << ((3 * pipe->num)+2);
		} else if (pipe->type == MDSS_MDP_PIPE_TYPE_CURSOR) {
			mixercfg_extn |= stage << (20 + (6 *
					(pipe->num - MDSS_MDP_SSPP_CURSOR0)));
		} else if (stage < MDSS_MDP_STAGE_6) {
			mixercfg |= stage << (3 * pipe->num);
		} else {
			/*
			 * The ctl layer extension bits are ordered
			 * VIG0-3, RGB0-3, DMA0-1
			 */
			if (pipe->num < MDSS_MDP_SSPP_RGB0)
				mixercfg_extn |= BIT(pipe->num << 1);
			else if (pipe->num >= MDSS_MDP_SSPP_RGB0  &&
					pipe->num < MDSS_MDP_SSPP_DMA0)
				mixercfg_extn |= BIT((pipe->num + 1) << 1);
			else if (pipe->num >= MDSS_MDP_SSPP_DMA0 &&
					pipe->num < MDSS_MDP_SSPP_VIG3)
				mixercfg_extn |= BIT((pipe->num + 2) << 1);
			else if (pipe->num == MDSS_MDP_SSPP_VIG3)
				mixercfg_extn |= BIT(6);
			else
				mixercfg_extn |= BIT(14);
		}

		trace_mdp_sspp_change(pipe);

		pr_debug("stg=%d op=%x fg_alpha=%x bg_alpha=%x\n", stage,
					blend_op, fg_alpha, bg_alpha);
		mdp_mixer_write(mixer, off + MDSS_MDP_REG_LM_OP_MODE, blend_op);
		mdp_mixer_write(mixer, off + MDSS_MDP_REG_LM_BLEND_FG_ALPHA,
				   fg_alpha);
		mdp_mixer_write(mixer, off + MDSS_MDP_REG_LM_BLEND_BG_ALPHA,
				   bg_alpha);
	}

	if (mixer->cursor_enabled)
		mixercfg |= MDSS_MDP_LM_CURSOR_OUT;

update_mixer:
	pr_debug("mixer=%d mixer_cfg=%x\n", mixer->num, mixercfg);

	if (mixer->num == MDSS_MDP_INTF_LAYERMIXER3)
		ctl->flush_bits |= BIT(20);
	else if (mixer->type == MDSS_MDP_MIXER_TYPE_WRITEBACK)
		ctl->flush_bits |= BIT(9) << mixer->num;
	else
		ctl->flush_bits |= BIT(6) << mixer->num;

	/* Read GC enable/disable status on LM */
	mixer_op_mode |=
		(mdp_mixer_read(mixer, MDSS_MDP_REG_LM_OP_MODE) & BIT(0));

	if (mdata->has_src_split && mixer_mux == MDSS_MDP_MIXER_MUX_RIGHT)
		mixer_op_mode |= BIT(31);

	mdp_mixer_write(mixer, MDSS_MDP_REG_LM_OP_MODE, mixer_op_mode);
	off = __mdss_mdp_ctl_get_mixer_off(mixer);
	mdss_mdp_ctl_write(ctl, off, mixercfg);
	/* Program ctl layer extension bits */
	mdss_mdp_ctl_write(ctl, off + MDSS_MDP_REG_CTL_LAYER_EXTN_OFFSET,
		mixercfg_extn);
}

int mdss_mdp_mixer_addr_setup(struct mdss_data_type *mdata,
	 u32 *mixer_offsets, u32 *dspp_offsets, u32 *pingpong_offsets,
	 u32 type, u32 len)
{
	struct mdss_mdp_mixer *head;
	u32 i;
	int rc = 0;
	u32 size = len;

	if ((type == MDSS_MDP_MIXER_TYPE_WRITEBACK) &&
			(mdata->wfd_mode == MDSS_MDP_WFD_SHARED))
		size++;

	head = devm_kzalloc(&mdata->pdev->dev, sizeof(struct mdss_mdp_mixer) *
			size, GFP_KERNEL);

	if (!head) {
		pr_err("unable to setup mixer type=%d :kzalloc fail\n",
			type);
		return -ENOMEM;
	}

	for (i = 0; i < len; i++) {
		head[i].type = type;
		head[i].base = mdata->mdss_io.base + mixer_offsets[i];
		head[i].ref_cnt = 0;
		head[i].num = i;
		if (type == MDSS_MDP_MIXER_TYPE_INTF) {
			if (mdata->ndspp > i)
				head[i].dspp_base = mdata->mdss_io.base +
						dspp_offsets[i];
			head[i].pingpong_base = mdata->mdss_io.base +
					pingpong_offsets[i];
		}
	}

	/*
	 * Duplicate the last writeback mixer for concurrent line and block mode
	 * operations
	*/
	if ((type == MDSS_MDP_MIXER_TYPE_WRITEBACK) &&
			(mdata->wfd_mode == MDSS_MDP_WFD_SHARED))
		head[len] = head[len - 1];

	switch (type) {

	case MDSS_MDP_MIXER_TYPE_INTF:
		mdata->mixer_intf = head;
		break;

	case MDSS_MDP_MIXER_TYPE_WRITEBACK:
		mdata->mixer_wb = head;
		break;

	default:
		pr_err("Invalid mixer type=%d\n", type);
		rc = -EINVAL;
		break;
	}

	return rc;
}

int mdss_mdp_ctl_addr_setup(struct mdss_data_type *mdata,
	u32 *ctl_offsets, u32 *wb_offsets, u32 len)
{
	struct mdss_mdp_ctl *head;
	struct mutex *shared_lock = NULL;
	u32 i;
	u32 size = len;
	u32 offset = mdss_mdp_get_wb_ctl_support(mdata, false);

	if (mdata->wfd_mode == MDSS_MDP_WFD_SHARED) {
		size++;
		shared_lock = devm_kzalloc(&mdata->pdev->dev,
					   sizeof(struct mutex),
					   GFP_KERNEL);
		if (!shared_lock) {
			pr_err("unable to allocate mem for mutex\n");
			return -ENOMEM;
		}
		mutex_init(shared_lock);
	}

	head = devm_kzalloc(&mdata->pdev->dev, sizeof(struct mdss_mdp_ctl) *
			size, GFP_KERNEL);

	if (!head) {
		pr_err("unable to setup ctl and wb: kzalloc fail\n");
		return -ENOMEM;
	}

	for (i = 0; i < len; i++) {
		head[i].num = i;
		head[i].base = (mdata->mdss_io.base) + ctl_offsets[i];
		if (i >= offset && wb_offsets[i - offset])
			head[i].wb_base = (mdata->mdss_io.base) + wb_offsets[i];
		head[i].ref_cnt = 0;
	}

	if (mdata->wfd_mode == MDSS_MDP_WFD_SHARED) {
		head[len - 1].shared_lock = shared_lock;
		/*
		 * Allocate a virtual ctl to be able to perform simultaneous
		 * line mode and block mode operations on the same
		 * writeback block
		*/
		head[len] = head[len - 1];
		head[len].num = head[len - 1].num;
	}
	mdata->ctl_off = head;

	return 0;
}

struct mdss_mdp_mixer *mdss_mdp_mixer_get(struct mdss_mdp_ctl *ctl, int mux)
{
	struct mdss_mdp_mixer *mixer = NULL;

	if (!ctl) {
		pr_err("ctl not initialized\n");
		return NULL;
	}

	switch (mux) {
	case MDSS_MDP_MIXER_MUX_DEFAULT:
	case MDSS_MDP_MIXER_MUX_LEFT:
		mixer = ctl->mixer_left;
		break;
	case MDSS_MDP_MIXER_MUX_RIGHT:
		mixer = ctl->mixer_right;
		break;
	}

	return mixer;
}

struct mdss_mdp_pipe *mdss_mdp_get_staged_pipe(struct mdss_mdp_ctl *ctl,
	int mux, int stage, bool is_right_blend)
{
	struct mdss_mdp_pipe *pipe = NULL;
	struct mdss_mdp_mixer *mixer;
	int index = (stage * MAX_PIPES_PER_STAGE) + (int)is_right_blend;

	if (!ctl)
		return NULL;

	BUG_ON(index > MAX_PIPES_PER_LM);

	mixer = mdss_mdp_mixer_get(ctl, mux);
	if (mixer && (index < MAX_PIPES_PER_LM))
		pipe = mixer->stage_pipe[index];

	pr_debug("%pS index=%d pipe%d\n", __builtin_return_address(0),
		index, pipe ? pipe->num : -1);
	return pipe;
}

int mdss_mdp_mixer_pipe_update(struct mdss_mdp_pipe *pipe,
			 struct mdss_mdp_mixer *mixer, int params_changed)
{
	struct mdss_mdp_ctl *ctl;
	int i, j;
	u32 mpq_num;

	if (!pipe)
		return -EINVAL;
	if (!mixer)
		return -EINVAL;
	ctl = mixer->ctl;
	if (!ctl)
		return -EINVAL;

	if (pipe->mixer_stage >= MDSS_MDP_MAX_STAGE) {
		pr_err("invalid mixer stage\n");
		return -EINVAL;
	}

	pr_debug("pnum=%x mixer=%d stage=%d\n", pipe->num, mixer->num,
			pipe->mixer_stage);

	if (mutex_lock_interruptible(&ctl->lock))
		return -EINTR;

	if (params_changed) {
		mixer->params_changed++;
		for (i = MDSS_MDP_STAGE_UNUSED; i < MDSS_MDP_MAX_STAGE; i++) {
			j = i * MAX_PIPES_PER_STAGE;

			/*
			 * 1. If pipe is on the right side of the blending
			 *    stage, on either left LM or right LM but it is not
			 *    crossing LM boundry then left_blend index is used.
			 * 2. If pipe is on the right side of the blending
			 *    stage, on left LM and it is crossing LM boundry
			 *    then for left LM it is placed into right_blend
			 *    index but for right LM it still placed into
			 *    left_blend index.
			 */
			if (pipe->is_right_blend && (!pipe->src_split_req ||
			    (pipe->src_split_req && !mixer->is_right_mixer)))
				j++;

			if (i == pipe->mixer_stage)
				mixer->stage_pipe[j] = pipe;
			else if (mixer->stage_pipe[j] == pipe)
				mixer->stage_pipe[j] = NULL;
		}
	}

	if (ctl->mdata->mdp_rev == MDSS_MDP_HW_REV_200) {
		mpq_num = mdss_mdp_mpq_pipe_num_map(pipe->num);
		ctl->flush_bits |= BIT(mpq_num);
	} else if (pipe->type == MDSS_MDP_PIPE_TYPE_DMA)
		ctl->flush_bits |= BIT(pipe->num) << 5;
	else if (pipe->num == MDSS_MDP_SSPP_VIG3 ||
			pipe->num == MDSS_MDP_SSPP_RGB3)
		ctl->flush_bits |= BIT(pipe->num) << 10;
	else if (pipe->type == MDSS_MDP_PIPE_TYPE_CURSOR)
		ctl->flush_bits |= BIT(22 + pipe->num - MDSS_MDP_SSPP_CURSOR0);
	else /* RGB/VIG 0-2 pipes */
		ctl->flush_bits |= BIT(pipe->num);

	mutex_unlock(&ctl->lock);

	return 0;
}

/**
 * mdss_mdp_mixer_unstage_all() - Unstage all pipes from mixer
 * @mixer:	Mixer from which to unstage all pipes
 *
 * Unstage any pipes that are currently attached to mixer.
 *
 * NOTE: this will not update the pipe structure, and thus a full
 * deinitialization or reconfiguration of all pipes is expected after this call.
 */
void mdss_mdp_mixer_unstage_all(struct mdss_mdp_mixer *mixer)
{
	struct mdss_mdp_pipe *tmp;
	int i;

	if (!mixer)
		return;

	for (i = 0; i < MAX_PIPES_PER_LM; i++) {
		tmp = mixer->stage_pipe[i];
		if (tmp) {
			mixer->stage_pipe[i] = NULL;
			mixer->params_changed++;
			tmp->params_changed++;
		}
	}
}

int mdss_mdp_mixer_pipe_unstage(struct mdss_mdp_pipe *pipe,
	struct mdss_mdp_mixer *mixer)
{
	int index;
	u8 right_blend_index;

	if (!pipe)
		return -EINVAL;
	if (!mixer)
		return -EINVAL;

	right_blend_index = pipe->is_right_blend &&
		!(pipe->src_split_req && mixer->is_right_mixer);
	index = (pipe->mixer_stage * MAX_PIPES_PER_STAGE) + right_blend_index;

	if (pipe == mixer->stage_pipe[index]) {
		pr_debug("unstage p%d from %s side of stage=%d lm=%d ndx=%d\n",
			pipe->num, pipe->is_right_blend ? "right" : "left",
			pipe->mixer_stage, mixer->num, index);

		mixer->params_changed++;
		mixer->stage_pipe[index] = NULL;
	}

	return 0;
}

int mdss_mdp_ctl_update_fps(struct mdss_mdp_ctl *ctl, int fps)
{
	int ret = 0;
	struct mdss_mdp_ctl *sctl = NULL;

	sctl = mdss_mdp_get_split_ctl(ctl);

	if (ctl->config_fps_fnc)
		ret = ctl->config_fps_fnc(ctl, sctl, fps);

	return ret;
}

int mdss_mdp_display_wakeup_time(struct mdss_mdp_ctl *ctl,
				 ktime_t *wakeup_time)
{
	struct mdss_panel_info *pinfo;
	u32 clk_rate, clk_period;
	u32 current_line, total_line;
	u32 time_of_line, time_to_vsync;
	ktime_t current_time = ktime_get();

	if (!ctl->read_line_cnt_fnc)
		return -ENOSYS;

	pinfo = &ctl->panel_data->panel_info;
	if (!pinfo)
		return -ENODEV;

	clk_rate = mdss_mdp_get_pclk_rate(ctl);

	clk_rate /= 1000;	/* in kHz */
	if (!clk_rate)
		return -EINVAL;

	/*
	 * calculate clk_period as pico second to maintain good
	 * accuracy with high pclk rate and this number is in 17 bit
	 * range.
	 */
	clk_period = 1000000000 / clk_rate;
	if (!clk_period)
		return -EINVAL;

	time_of_line = (pinfo->lcdc.h_back_porch +
		 pinfo->lcdc.h_front_porch +
		 pinfo->lcdc.h_pulse_width +
		 pinfo->xres) * clk_period;

	time_of_line /= 1000;	/* in nano second */
	if (!time_of_line)
		return -EINVAL;

	current_line = ctl->read_line_cnt_fnc(ctl);

	total_line = pinfo->lcdc.v_back_porch +
		pinfo->lcdc.v_front_porch +
		pinfo->lcdc.v_pulse_width +
		pinfo->yres;

	if (current_line > total_line)
		return -EINVAL;

	time_to_vsync = time_of_line * (total_line - current_line);
	if (!time_to_vsync)
		return -EINVAL;

	*wakeup_time = ktime_add_ns(current_time, time_to_vsync);

	pr_debug("clk_rate=%dkHz clk_period=%d cur_line=%d tot_line=%d\n",
		clk_rate, clk_period, current_line, total_line);
	pr_debug("time_to_vsync=%d current_time=%d wakeup_time=%d\n",
		time_to_vsync, (int)ktime_to_ms(current_time),
		(int)ktime_to_ms(*wakeup_time));

	return 0;
}

int mdss_mdp_display_wait4comp(struct mdss_mdp_ctl *ctl)
{
	int ret;
	u32 reg_data, flush_data;
	struct mdss_data_type *mdata = mdss_mdp_get_mdata();

	if (!ctl) {
		pr_err("invalid ctl\n");
		return -ENODEV;
	}

	ret = mutex_lock_interruptible(&ctl->lock);
	if (ret)
		return ret;

	if (!ctl->power_on) {
		mutex_unlock(&ctl->lock);
		return 0;
	}

	ATRACE_BEGIN("wait_fnc");
	if (ctl->wait_fnc)
		ret = ctl->wait_fnc(ctl, NULL);
	ATRACE_END("wait_fnc");

	trace_mdp_commit(ctl);

	mdss_mdp_ctl_perf_update(ctl, 0);

	if (IS_MDSS_MAJOR_MINOR_SAME(mdata->mdp_rev, MDSS_MDP_HW_REV_103)) {
		mdss_mdp_clk_ctrl(MDP_BLOCK_POWER_ON);
		reg_data = mdss_mdp_ctl_read(ctl, MDSS_MDP_REG_CTL_FLUSH);
		flush_data = readl_relaxed(mdata->mdp_base + AHB_CLK_OFFSET);
		if ((flush_data & BIT(28)) &&
		    !(ctl->flush_reg_data & reg_data)) {

			flush_data &= ~(BIT(28));
			writel_relaxed(flush_data,
					 mdata->mdp_base + AHB_CLK_OFFSET);
			ctl->flush_reg_data = 0;
		}
		mdss_mdp_clk_ctrl(MDP_BLOCK_POWER_OFF);
	}

	mutex_unlock(&ctl->lock);
	return ret;
}

int mdss_mdp_display_wait4pingpong(struct mdss_mdp_ctl *ctl)
{
	int ret;

	ret = mutex_lock_interruptible(&ctl->lock);
	if (ret)
		return ret;

	if (!ctl->power_on) {
		mutex_unlock(&ctl->lock);
		return 0;
	}

	if (ctl->wait_pingpong)
		ret = ctl->wait_pingpong(ctl, NULL);

	mutex_unlock(&ctl->lock);

	return ret;
}

int mdss_mdp_display_commit(struct mdss_mdp_ctl *ctl, void *arg,
	struct mdss_mdp_commit_cb *commit_cb)
{
	struct mdss_mdp_ctl *sctl = NULL;
	int ret = 0;
	bool is_bw_released;
	int split_enable;

	if (!ctl) {
		pr_err("display function not set\n");
		return -ENODEV;
	}

	mutex_lock(&ctl->lock);
	pr_debug("commit ctl=%d play_cnt=%d\n", ctl->num, ctl->play_cnt);

	if (!ctl->power_on) {
		mutex_unlock(&ctl->lock);
		return 0;
	}

	sctl = mdss_mdp_get_split_ctl(ctl);
	mdss_mdp_clk_ctrl(MDP_BLOCK_POWER_ON);

	/*
	 * We could have released the bandwidth if there were no transactions
	 * pending, so we want to re-calculate the bandwidth in this situation
	 */
	is_bw_released = !mdss_mdp_ctl_perf_get_transaction_status(ctl);
	if (is_bw_released) {
		if (sctl)
			is_bw_released =
				!mdss_mdp_ctl_perf_get_transaction_status(sctl);
	}

	mdss_mdp_ctl_perf_set_transaction_status(ctl,
			PERF_SW_COMMIT_STATE, PERF_STATUS_BUSY);

	if (sctl && sctl->roi.w && sctl->roi.h) {
		/* left + right*/
		mdss_mdp_ctl_perf_set_transaction_status(sctl,
			PERF_SW_COMMIT_STATE, PERF_STATUS_BUSY);
	}

	if (is_bw_released || ctl->force_screen_state ||
		(ctl->mixer_left && ctl->mixer_left->params_changed) ||
		(ctl->mixer_right && ctl->mixer_right->params_changed)) {
		ATRACE_BEGIN("prepare_fnc");
		if (ctl->prepare_fnc)
			ret = ctl->prepare_fnc(ctl, arg);
		ATRACE_END("prepare_fnc");
		if (ret) {
			pr_err("error preparing display\n");
			goto done;
		}

		ATRACE_BEGIN("mixer_programming");
		mdss_mdp_ctl_perf_update(ctl, 1);

		mdss_mdp_mixer_setup(ctl, MDSS_MDP_MIXER_MUX_LEFT);
		mdss_mdp_mixer_setup(ctl, MDSS_MDP_MIXER_MUX_RIGHT);

		mdss_mdp_ctl_write(ctl, MDSS_MDP_REG_CTL_TOP, ctl->opmode);
		ctl->flush_bits |= BIT(17);	/* CTL */
		if (!ctl->play_cnt)
			ctl->flush_bits |= BIT(31) >>
				(ctl->intf_num - MDSS_MDP_INTF0);

		if (sctl) {
			mdss_mdp_ctl_write(sctl, MDSS_MDP_REG_CTL_TOP,
					sctl->opmode);
			sctl->flush_bits |= BIT(17);
			if (!ctl->play_cnt)
				sctl->flush_bits |= BIT(31) >>
					(sctl->intf_num - MDSS_MDP_INTF0);
		}
		ATRACE_END("mixer_programming");
	}

	ATRACE_BEGIN("frame_ready");
	if (ctl->shared_lock) {
		mutex_unlock(ctl->shared_lock);
		mdss_mdp_ctl_notify(ctl, MDP_NOTIFY_FRAME_READY);
		mutex_lock(ctl->shared_lock);
	} else {
		mdss_mdp_ctl_notify(ctl, MDP_NOTIFY_FRAME_READY);
	}
	ATRACE_END("frame_ready");

	ctl->roi_bkup.w = ctl->roi.w;
	ctl->roi_bkup.h = ctl->roi.h;

	/*
	 * With partial frame update, enable split display bit only
	 * when validity of ROI's on both the DSI's are identical
	 */
	if (sctl) {
		split_enable = (ctl->valid_roi == sctl->valid_roi);
		mdss_mdp_ctl_split_display_enable(split_enable, ctl, sctl);
	}

	ATRACE_BEGIN("postproc_programming");
	if (ctl->mfd && ctl->mfd->dcm_state != DTM_ENTER)
		/* postprocessing setup, including dspp */
		mdss_mdp_pp_setup_locked(ctl);

	if (sctl && ctl->split_flush_en) {
		ctl->flush_bits |= sctl->flush_bits;
		sctl->flush_bits = 0;
	}
	ATRACE_END("postproc_programming");

	ATRACE_BEGIN("flush_kickoff");
	mdss_mdp_ctl_write(ctl, MDSS_MDP_REG_CTL_FLUSH, ctl->flush_bits);
	if (sctl && sctl->flush_bits) {
		mdss_mdp_ctl_write(sctl, MDSS_MDP_REG_CTL_FLUSH,
			sctl->flush_bits);
		sctl->flush_bits = 0;
	}
	wmb();
	ctl->flush_reg_data = ctl->flush_bits;
	ctl->flush_bits = 0;

	mdss_mdp_xlog_mixer_reg(ctl);

	if (ctl->panel_data &&
			ctl->panel_data->panel_info.partial_update_enabled) {
		/*
		 * update roi of panel_info which will be
		 * used by dsi to set col_page addr of panel
		 */
		ctl->panel_data->panel_info.roi = ctl->roi;
		if (sctl && sctl->panel_data)
			sctl->panel_data->panel_info.roi = sctl->roi;
	}

	if (ctl->wait_pingpong) {
		if (commit_cb)
			commit_cb->commit_cb_fnc(
				MDP_COMMIT_STAGE_WAIT_FOR_PINGPONG,
				commit_cb->data);

		ATRACE_BEGIN("wait_pingpong");
		ctl->wait_pingpong(ctl, NULL);
		ATRACE_END("wait_pingpong");

		if (sctl && sctl->wait_pingpong) {
			ATRACE_BEGIN("wait_pingpong sctl");
			sctl->wait_pingpong(sctl, NULL);
			ATRACE_END("wait_pingpong sctl");
		}

		if (commit_cb)
			commit_cb->commit_cb_fnc(MDP_COMMIT_STAGE_PINGPONG_DONE,
				commit_cb->data);
	}

	if (sctl && !ctl->valid_roi && sctl->valid_roi) {
		/*
		 * Seperate kickoff on DSI1 is needed only when we have
		 * ONLY right half updating on a dual DSI panel
		 */
		if (sctl->display_fnc)
			ret = sctl->display_fnc(sctl, arg); /* DSI1 kickoff */
	} else {
		if (ctl->display_fnc)
			ret = ctl->display_fnc(ctl, arg); /* DSI0 kickoff */
	}

	if (sctl)
		sctl->valid_roi = 0;

	ctl->valid_roi = 0;

	if (ret)
		pr_warn("error displaying frame\n");

	ctl->play_cnt++;
	ATRACE_END("flush_kickoff");

done:
	mdss_mdp_clk_ctrl(MDP_BLOCK_POWER_OFF);

	mutex_unlock(&ctl->lock);

	return ret;
}

void mdss_mdp_ctl_notifier_register(struct mdss_mdp_ctl *ctl,
	struct notifier_block *notifier)
{
	struct mdss_mdp_ctl *sctl;

	blocking_notifier_chain_register(&ctl->notifier_head, notifier);

	sctl = mdss_mdp_get_split_ctl(ctl);
	if (sctl)
		blocking_notifier_chain_register(&sctl->notifier_head,
						notifier);
}

void mdss_mdp_ctl_notifier_unregister(struct mdss_mdp_ctl *ctl,
	struct notifier_block *notifier)
{
	struct mdss_mdp_ctl *sctl;
	blocking_notifier_chain_unregister(&ctl->notifier_head, notifier);

	sctl = mdss_mdp_get_split_ctl(ctl);
	if (sctl)
		blocking_notifier_chain_unregister(&sctl->notifier_head,
						notifier);
}

int mdss_mdp_ctl_notify(struct mdss_mdp_ctl *ctl, int event)
{
	return blocking_notifier_call_chain(&ctl->notifier_head, event, ctl);
}

int mdss_mdp_get_ctl_mixers(u32 fb_num, u32 *mixer_id)
{
	int i;
	struct mdss_mdp_ctl *ctl;
	struct mdss_data_type *mdata;
	u32 mixer_cnt = 0;
	mutex_lock(&mdss_mdp_ctl_lock);
	mdata = mdss_mdp_get_mdata();
	for (i = 0; i < mdata->nctl; i++) {
		ctl = mdata->ctl_off + i;
		if ((ctl->power_on) && (ctl->mfd) &&
			(ctl->mfd->index == fb_num)) {
			if (ctl->mixer_left) {
				mixer_id[mixer_cnt] = ctl->mixer_left->num;
				mixer_cnt++;
			}
			if (mixer_cnt && ctl->mixer_right) {
				mixer_id[mixer_cnt] = ctl->mixer_right->num;
				mixer_cnt++;
			}
			if (mixer_cnt)
				break;
		}
	}
	mutex_unlock(&mdss_mdp_ctl_lock);
	return mixer_cnt;
}

/**
 * @mdss_mdp_ctl_mixer_switch() - return ctl mixer of @return_type
 * @ctl: Pointer to ctl structure to be switched.
 * @return_type: wb_type of the ctl to be switched to.
 *
 * Virtual mixer switch should be performed only when there is no
 * dedicated wfd block and writeback block is shared.
 */
struct mdss_mdp_ctl *mdss_mdp_ctl_mixer_switch(struct mdss_mdp_ctl *ctl,
					       u32 return_type)
{
	int i;
	struct mdss_data_type *mdata = ctl->mdata;

	if (ctl->wb_type == return_type) {
		mdata->mixer_switched = false;
		return ctl;
	}
	for (i = 0; i <= mdata->nctl; i++) {
		if (mdata->ctl_off[i].wb_type == return_type) {
			pr_debug("switching mixer from ctl=%d to ctl=%d\n",
				 ctl->num, mdata->ctl_off[i].num);
			mdata->mixer_switched = true;
			return mdata->ctl_off + i;
		}
	}
	pr_err("unable to switch mixer to type=%d\n", return_type);
	return NULL;
}

static inline int __mdss_mdp_ctl_get_mixer_off(struct mdss_mdp_mixer *mixer)
{
	if (mixer->type == MDSS_MDP_MIXER_TYPE_INTF) {
		if (mixer->num == MDSS_MDP_INTF_LAYERMIXER3)
			return MDSS_MDP_CTL_X_LAYER_5;
		else
			return MDSS_MDP_REG_CTL_LAYER(mixer->num);
	} else {
		return MDSS_MDP_REG_CTL_LAYER(mixer->num +
				MDSS_MDP_INTF_LAYERMIXER3);
	}
}

u32 mdss_mdp_get_mixercfg(struct mdss_mdp_mixer *mixer)
{
	if (!mixer || !mixer->ctl)
		return 0;

	return mdss_mdp_ctl_read(mixer->ctl,
		__mdss_mdp_ctl_get_mixer_off(mixer));
}

static int __mdss_mdp_mixer_handoff_helper(struct mdss_mdp_mixer *mixer,
	struct mdss_mdp_pipe *pipe)
{
	int rc = 0;

	if (!mixer) {
		rc = -EINVAL;
		goto error;
	}

	if (mixer->stage_pipe[MDSS_MDP_STAGE_UNUSED] != NULL) {
		pr_err("More than one pipe staged on mixer num %d\n",
			mixer->num);
		rc = -EINVAL;
		goto error;
	}

	pr_debug("Staging pipe num %d on mixer num %d\n",
		pipe->num, mixer->num);
	mixer->stage_pipe[MDSS_MDP_STAGE_UNUSED] = pipe;
	pipe->mixer_left = mixer;
	pipe->mixer_stage = MDSS_MDP_STAGE_UNUSED;

error:
	return rc;
}

/**
 * mdss_mdp_mixer_handoff() - Stages a given pipe on the appropriate mixer
 * @ctl:  pointer to the control structure associated with the overlay device.
 * @num:  the mixer number on which the pipe needs to be staged.
 * @pipe: pointer to the pipe to be staged.
 *
 * Function stages a given pipe on either the left mixer or the right mixer
 * for the control structre based on the mixer number. If the input mixer
 * number does not match either of the mixers then an error is returned.
 * This function is called during overlay handoff when certain pipes are
 * already staged by the bootloader.
 */
int mdss_mdp_mixer_handoff(struct mdss_mdp_ctl *ctl, u32 num,
	struct mdss_mdp_pipe *pipe)
{
	int rc = 0;
	struct mdss_mdp_mixer *mx_left = ctl->mixer_left;
	struct mdss_mdp_mixer *mx_right = ctl->mixer_right;

	/*
	 * For performance calculations, stage the handed off pipe
	 * as MDSS_MDP_STAGE_UNUSED
	 */
	if (mx_left && (mx_left->num == num)) {
		rc = __mdss_mdp_mixer_handoff_helper(mx_left, pipe);
	} else if (mx_right && (mx_right->num == num)) {
		rc = __mdss_mdp_mixer_handoff_helper(mx_right, pipe);
	} else {
		pr_err("pipe num %d staged on unallocated mixer num %d\n",
			pipe->num, num);
		rc = -EINVAL;
	}

	return rc;
}

static void mdss_mdp_xlog_mixer_reg(struct mdss_mdp_ctl *ctl)
{
	int i, off;
	u32 data[MDSS_MDP_INTF_MAX_LAYERMIXER];

	for (i = 0; i < MDSS_MDP_INTF_MAX_LAYERMIXER; i++) {
		off =  MDSS_MDP_REG_CTL_LAYER(i);
		data[i] = mdss_mdp_ctl_read(ctl, off);
	}
	MDSS_XLOG(data[MDSS_MDP_INTF_LAYERMIXER0],
		data[MDSS_MDP_INTF_LAYERMIXER1],
		data[MDSS_MDP_INTF_LAYERMIXER2],
		data[MDSS_MDP_INTF_LAYERMIXER3], off);
}<|MERGE_RESOLUTION|>--- conflicted
+++ resolved
@@ -1230,7 +1230,6 @@
 			mutex_init(&ctl->lock);
 			spin_lock_init(&ctl->spin_lock);
 			BLOCKING_INIT_NOTIFIER_HEAD(&ctl->notifier_head);
-			INIT_LIST_HEAD(&ctl->saved_vsync_handlers);
 			pr_debug("alloc ctl_num=%d\n", ctl->num);
 			break;
 		}
@@ -1980,11 +1979,6 @@
 	return rc;
 }
 
-<<<<<<< HEAD
-int mdss_mdp_ctl_off_pan_on(struct mdss_mdp_ctl *ctl)
-{
-	return ctl->off_pan_on(ctl);
-=======
 static void mdss_mdp_ctl_restore_sub(struct mdss_mdp_ctl *ctl)
 {
 	u32 temp;
@@ -1995,7 +1989,6 @@
 	writel_relaxed(temp, ctl->mdata->mdp_base +
 		MDSS_MDP_REG_DISP_INTF_SEL);
 	mdss_mdp_pp_resume(ctl, ctl->mixer_left->num);
->>>>>>> 6b6cff37
 }
 
 /*
@@ -2010,15 +2003,6 @@
 {
 	struct mdss_mdp_ctl *sctl;
 
-<<<<<<< HEAD
-	mdss_mdp_clk_ctrl(MDP_BLOCK_POWER_ON, false);
-	temp = readl_relaxed(ctl->mdata->mdp_base +
-		MDSS_MDP_REG_DISP_INTF_SEL);
-	temp |= (ctl->intf_type << ((ctl->intf_num - MDSS_MDP_INTF0) * 8));
-	writel_relaxed(temp, ctl->mdata->mdp_base +
-		MDSS_MDP_REG_DISP_INTF_SEL);
-	mdss_mdp_clk_ctrl(MDP_BLOCK_POWER_OFF, false);
-=======
 	sctl = mdss_mdp_get_split_ctl(ctl);
 	mdss_mdp_clk_ctrl(MDP_BLOCK_POWER_ON);
 	mdss_mdp_ctl_restore_sub(ctl);
@@ -2027,7 +2011,6 @@
 		mdss_mdp_ctl_split_display_enable(1, ctl, sctl);
 	}
 	mdss_mdp_clk_ctrl(MDP_BLOCK_POWER_OFF);
->>>>>>> 6b6cff37
 }
 
 static int mdss_mdp_ctl_start_sub(struct mdss_mdp_ctl *ctl, bool handoff)
