/* Copyright (c) 2013-2015, The Linux Foundation. All rights reserved.
 *
 * This program is free software; you can redistribute it and/or modify
 * it under the terms of the GNU General Public License version 2 and
 * only version 2 as published by the Free Software Foundation.
 *
 * This program is distributed in the hope that it will be useful,
 * but WITHOUT ANY WARRANTY; without even the implied warranty of
 * MERCHANTABILITY or FITNESS FOR A PARTICULAR PURPOSE.  See the
 * GNU General Public License for more details.
 *
 */

#include <linux/kernel.h>
#include <linux/pm_runtime.h>

#include "mdss_mdp.h"
#include "mdss_panel.h"
#include "mdss_debug.h"
#include "mdss_mdp_trace.h"

#define VSYNC_EXPIRE_TICK 6

#define MAX_SESSIONS 2

#define SPLIT_MIXER_OFFSET 0x800
/* wait for at most 2 vsync for lowest refresh rate (24hz) */
#define KOFF_TIMEOUT msecs_to_jiffies(84)

#define STOP_TIMEOUT(hz) msecs_to_jiffies((1000 / hz) * (VSYNC_EXPIRE_TICK + 2))
#define POWER_COLLAPSE_TIME msecs_to_jiffies(100)

struct mdss_mdp_cmd_ctx {
	struct mdss_mdp_ctl *ctl;
	u32 pp_num;
	u8 ref_cnt;
	struct completion pp_comp;
	struct completion stop_comp;
	struct list_head vsync_handlers;
	int panel_power_state;
	atomic_t koff_cnt;
	u32 intf_stopped;
	int clk_enabled;
	int vsync_enabled;
	int rdptr_enabled;
	struct mutex clk_mtx;
	spinlock_t clk_lock;
	spinlock_t koff_lock;
	struct work_struct clk_work;
	struct work_struct pp_done_work;
	atomic_t pp_done_cnt;
	struct mdss_panel_recovery recovery;
	struct mdss_mdp_cmd_ctx *sync_ctx; /* for partial update */
};

struct mdss_mdp_cmd_ctx mdss_mdp_cmd_ctx_list[MAX_SESSIONS];

static int mdss_mdp_cmd_do_notifier(struct mdss_mdp_cmd_ctx *ctx);
static int mdss_mdp_cmd_restore_vsync_handler(struct mdss_mdp_ctl *ctl);

static bool __mdss_mdp_cmd_is_panel_power_off(struct mdss_mdp_cmd_ctx *ctx)
{
	return mdss_panel_is_power_off(ctx->panel_power_state);
}

static bool __mdss_mdp_cmd_is_panel_power_on_interactive(
		struct mdss_mdp_cmd_ctx *ctx)
{
	return mdss_panel_is_power_on_interactive(ctx->panel_power_state);
}

static inline u32 mdss_mdp_cmd_line_count(struct mdss_mdp_ctl *ctl)
{
	struct mdss_mdp_mixer *mixer;
	u32 cnt = 0xffff;	/* init it to an invalid value */
	u32 init;
	u32 height;

	mdss_mdp_clk_ctrl(MDP_BLOCK_POWER_ON);

	mixer = mdss_mdp_mixer_get(ctl, MDSS_MDP_MIXER_MUX_LEFT);
	if (!mixer) {
		mixer = mdss_mdp_mixer_get(ctl, MDSS_MDP_MIXER_MUX_RIGHT);
		if (!mixer) {
			mdss_mdp_clk_ctrl(MDP_BLOCK_POWER_OFF);
			goto exit;
		}
	}

	init = mdss_mdp_pingpong_read(mixer->pingpong_base,
		MDSS_MDP_REG_PP_VSYNC_INIT_VAL) & 0xffff;
	height = mdss_mdp_pingpong_read(mixer->pingpong_base,
		MDSS_MDP_REG_PP_SYNC_CONFIG_HEIGHT) & 0xffff;

	if (height < init) {
		mdss_mdp_clk_ctrl(MDP_BLOCK_POWER_OFF);
		goto exit;
	}

	cnt = mdss_mdp_pingpong_read(mixer->pingpong_base,
		MDSS_MDP_REG_PP_INT_COUNT_VAL) & 0xffff;

	if (cnt < init)		/* wrap around happened at height */
		cnt += (height - init);
	else
		cnt -= init;

	mdss_mdp_clk_ctrl(MDP_BLOCK_POWER_OFF);

	pr_debug("cnt=%d init=%d height=%d\n", cnt, init, height);
exit:
	return cnt;
}


static int mdss_mdp_cmd_tearcheck_cfg(struct mdss_mdp_ctl *ctl,
	struct mdss_mdp_mixer *mixer, bool enable)
{
	struct mdss_mdp_pp_tear_check *te = NULL;
	struct mdss_panel_info *pinfo;
	u32 vsync_clk_speed_hz, total_lines, vclks_line, cfg = 0;
	char __iomem *pingpong_base;
	struct mdss_mdp_cmd_ctx *ctx = ctl->priv_data;

	if (IS_ERR_OR_NULL(ctl->panel_data)) {
		pr_err("no panel data\n");
		return -ENODEV;
	}

	if (enable) {
		pinfo = &ctl->panel_data->panel_info;
		te = &ctl->panel_data->panel_info.te;

		mdss_mdp_vsync_clk_enable(1);

		vsync_clk_speed_hz =
			mdss_mdp_get_clk_rate(MDSS_CLK_MDP_VSYNC);

		total_lines = mdss_panel_get_vtotal(pinfo);

		total_lines *= pinfo->mipi.frame_rate;

		vclks_line = (total_lines) ? vsync_clk_speed_hz/total_lines : 0;

		cfg = BIT(19);
		if (pinfo->mipi.hw_vsync_mode)
			cfg |= BIT(20);

		if (te->refx100)
			vclks_line = vclks_line * pinfo->mipi.frame_rate *
				100 / te->refx100;
		else {
			pr_warn("refx100 cannot be zero! Use 6000 as default\n");
			vclks_line = vclks_line * pinfo->mipi.frame_rate *
				100 / 6000;
		}

		cfg |= vclks_line;

		pr_debug("%s: yres=%d vclks=%x height=%d init=%d rd=%d start=%d\n",
			__func__, pinfo->yres, vclks_line, te->sync_cfg_height,
			 te->vsync_init_val, te->rd_ptr_irq, te->start_pos);
		pr_debug("thrd_start =%d thrd_cont=%d\n",
			te->sync_threshold_start, te->sync_threshold_continue);
	}

	pingpong_base = mixer->pingpong_base;
	/* for dst split pp_num is cmd session (0 and 1) */
	if (is_split_dst(ctl->mfd))
		pingpong_base += ctx->pp_num * SPLIT_MIXER_OFFSET;

	mdss_mdp_pingpong_write(pingpong_base,
		MDSS_MDP_REG_PP_SYNC_CONFIG_VSYNC, cfg);
	mdss_mdp_pingpong_write(pingpong_base,
		MDSS_MDP_REG_PP_SYNC_CONFIG_HEIGHT,
		te ? te->sync_cfg_height : 0);
	mdss_mdp_pingpong_write(pingpong_base,
		MDSS_MDP_REG_PP_VSYNC_INIT_VAL,
		te ? te->vsync_init_val : 0);
	mdss_mdp_pingpong_write(pingpong_base,
		MDSS_MDP_REG_PP_RD_PTR_IRQ,
		te ? te->rd_ptr_irq : 0);
	mdss_mdp_pingpong_write(pingpong_base,
		MDSS_MDP_REG_PP_START_POS,
		te ? te->start_pos : 0);
	mdss_mdp_pingpong_write(pingpong_base,
		MDSS_MDP_REG_PP_SYNC_THRESH,
		te ? ((te->sync_threshold_continue << 16) |
		 te->sync_threshold_start) : 0);
	mdss_mdp_pingpong_write(pingpong_base,
		MDSS_MDP_REG_PP_TEAR_CHECK_EN,
		te ? te->tear_check_en : 0);

	return 0;
}

static int mdss_mdp_cmd_tearcheck_setup(struct mdss_mdp_ctl *ctl, bool enable)
{
	int rc = 0;
	struct mdss_mdp_mixer *mixer;

	mixer = mdss_mdp_mixer_get(ctl, MDSS_MDP_MIXER_MUX_LEFT);
	if (mixer) {
		rc = mdss_mdp_cmd_tearcheck_cfg(ctl, mixer, enable);
		if (rc)
			goto err;
	}

	if (!(ctl->opmode & MDSS_MDP_CTL_OP_PACK_3D_ENABLE)) {
		mixer = mdss_mdp_mixer_get(ctl, MDSS_MDP_MIXER_MUX_RIGHT);
		if (mixer)
			rc = mdss_mdp_cmd_tearcheck_cfg(ctl, mixer, enable);
	}
 err:
	return rc;
}

static inline void mdss_mdp_cmd_clk_on(struct mdss_mdp_cmd_ctx *ctx)
{
	unsigned long flags;
	struct mdss_data_type *mdata = mdss_mdp_get_mdata();
	int irq_en, rc;

	if (__mdss_mdp_cmd_is_panel_power_off(ctx))
		return;

	mutex_lock(&ctx->clk_mtx);
	MDSS_XLOG(ctx->pp_num, atomic_read(&ctx->koff_cnt), ctx->clk_enabled,
						ctx->rdptr_enabled);
	if (!ctx->clk_enabled) {
		mdss_bus_bandwidth_ctrl(true);
		ctx->clk_enabled = 1;

		rc = mdss_iommu_ctrl(1);
		if (IS_ERR_VALUE(rc))
			pr_err("IOMMU attach failed\n");

		mdss_mdp_clk_ctrl(MDP_BLOCK_POWER_ON);
		mdss_mdp_ctl_intf_event
			(ctx->ctl, MDSS_EVENT_PANEL_CLK_CTRL, (void *)1);
		mdss_mdp_hist_intr_setup(&mdata->hist_intr, MDSS_IRQ_RESUME);
	}
	spin_lock_irqsave(&ctx->clk_lock, flags);
	irq_en =  !ctx->rdptr_enabled;
	ctx->rdptr_enabled = VSYNC_EXPIRE_TICK;
	spin_unlock_irqrestore(&ctx->clk_lock, flags);

	if (irq_en)
		mdss_mdp_irq_enable(MDSS_MDP_IRQ_PING_PONG_RD_PTR, ctx->pp_num);

	mutex_unlock(&ctx->clk_mtx);
}

static inline void mdss_mdp_cmd_clk_off(struct mdss_mdp_cmd_ctx *ctx)
{
	unsigned long flags;
	struct mdss_data_type *mdata = mdss_mdp_get_mdata();
	int set_clk_off = 0;

	mutex_lock(&ctx->clk_mtx);
	MDSS_XLOG(ctx->pp_num, atomic_read(&ctx->koff_cnt), ctx->clk_enabled,
						ctx->rdptr_enabled);
	spin_lock_irqsave(&ctx->clk_lock, flags);
	if (!ctx->rdptr_enabled)
		set_clk_off = 1;
	spin_unlock_irqrestore(&ctx->clk_lock, flags);

	if (ctx->clk_enabled && set_clk_off) {
		ctx->clk_enabled = 0;
		mdss_mdp_hist_intr_setup(&mdata->hist_intr, MDSS_IRQ_SUSPEND);
		mdss_mdp_ctl_intf_event
			(ctx->ctl, MDSS_EVENT_PANEL_CLK_CTRL, (void *)0);
		mdss_iommu_ctrl(0);
		mdss_bus_bandwidth_ctrl(false);
		mdss_mdp_clk_ctrl(MDP_BLOCK_POWER_OFF);
	}
	mutex_unlock(&ctx->clk_mtx);
}

static void mdss_mdp_cmd_readptr_done(void *arg)
{
	struct mdss_mdp_ctl *ctl = arg;
	struct mdss_mdp_cmd_ctx *ctx = ctl->priv_data;
	struct mdss_mdp_vsync_handler *tmp;
	ktime_t vsync_time;

	if (!ctx) {
		pr_err("invalid ctx\n");
		return;
	}

	vsync_time = ktime_get();
	ctl->vsync_cnt++;
	MDSS_XLOG(ctl->num, atomic_read(&ctx->koff_cnt), ctx->clk_enabled,
				ctx->rdptr_enabled);

	spin_lock(&ctx->clk_lock);
	list_for_each_entry(tmp, &ctx->vsync_handlers, list) {
		if (tmp->enabled && !tmp->cmd_post_flush)
			tmp->vsync_handler(ctl, vsync_time);
	}

	if (!ctx->vsync_enabled) {
		if (ctx->rdptr_enabled)
			ctx->rdptr_enabled--;

		/* keep clk on during kickoff */
		if (ctx->rdptr_enabled == 0 && atomic_read(&ctx->koff_cnt))
			ctx->rdptr_enabled++;
	}

	if (ctx->rdptr_enabled == 0) {
		mdss_mdp_irq_disable_nosync
			(MDSS_MDP_IRQ_PING_PONG_RD_PTR, ctx->pp_num);
		complete(&ctx->stop_comp);
		schedule_work(&ctx->clk_work);
	}

	spin_unlock(&ctx->clk_lock);
}

static void mdss_mdp_cmd_underflow_recovery(void *data)
{
	struct mdss_mdp_cmd_ctx *ctx = data;
	unsigned long flags;

	if (!data) {
		pr_err("%s: invalid ctx\n", __func__);
		return;
	}

	if (!ctx->ctl)
		return;
	spin_lock_irqsave(&ctx->koff_lock, flags);
	if (atomic_read(&ctx->koff_cnt)) {
		mdss_mdp_ctl_reset(ctx->ctl);
		pr_debug("%s: intf_num=%d\n", __func__,
					ctx->ctl->intf_num);
		atomic_dec(&ctx->koff_cnt);
		mdss_mdp_irq_disable_nosync(MDSS_MDP_IRQ_PING_PONG_COMP,
						ctx->pp_num);
		complete_all(&ctx->pp_comp);
	}
	spin_unlock_irqrestore(&ctx->koff_lock, flags);
}

static void mdss_mdp_cmd_pingpong_done(void *arg)
{
	struct mdss_mdp_ctl *ctl = arg;
	struct mdss_mdp_cmd_ctx *ctx = ctl->priv_data;
	struct mdss_mdp_vsync_handler *tmp;
	ktime_t vsync_time;

	if (!ctx) {
		pr_err("%s: invalid ctx\n", __func__);
		return;
	}

	mdss_mdp_ctl_perf_set_transaction_status(ctl,
		PERF_HW_MDP_STATE, PERF_STATUS_DONE);

	spin_lock(&ctx->clk_lock);
	list_for_each_entry(tmp, &ctx->vsync_handlers, list) {
		if (tmp->enabled && tmp->cmd_post_flush)
			tmp->vsync_handler(ctl, vsync_time);
	}
	spin_unlock(&ctx->clk_lock);

	spin_lock(&ctx->koff_lock);
	mdss_mdp_irq_disable_nosync(MDSS_MDP_IRQ_PING_PONG_COMP, ctx->pp_num);
	complete_all(&ctx->pp_comp);
	MDSS_XLOG(ctl->num, atomic_read(&ctx->koff_cnt), ctx->clk_enabled,
					ctx->rdptr_enabled);

	if (atomic_read(&ctx->koff_cnt)) {
		if (atomic_dec_return(&ctx->koff_cnt)) {
			pr_err("%s: too many kickoffs=%d!\n", __func__,
			       atomic_read(&ctx->koff_cnt));
			atomic_set(&ctx->koff_cnt, 0);
		}
		if (mdss_mdp_cmd_do_notifier(ctx)) {
			atomic_inc(&ctx->pp_done_cnt);
			schedule_work(&ctx->pp_done_work);
		}
	} else
		pr_err("%s: should not have pingpong interrupt!\n", __func__);

	trace_mdp_cmd_pingpong_done(ctl, ctx->pp_num,
					atomic_read(&ctx->koff_cnt));
	pr_debug("%s: ctl_num=%d intf_num=%d ctx=%d kcnt=%d\n", __func__,
			ctl->num, ctl->intf_num, ctx->pp_num,
				atomic_read(&ctx->koff_cnt));

	spin_unlock(&ctx->koff_lock);
}

static void pingpong_done_work(struct work_struct *work)
{
	struct mdss_mdp_cmd_ctx *ctx =
		container_of(work, typeof(*ctx), pp_done_work);

	if (ctx->ctl) {
		while (atomic_add_unless(&ctx->pp_done_cnt, -1, 0))
			mdss_mdp_ctl_notify(ctx->ctl, MDP_NOTIFY_FRAME_DONE);

		mdss_mdp_ctl_perf_release_bw(ctx->ctl);
	}
}

static void clk_ctrl_work(struct work_struct *work)
{
	struct mdss_mdp_cmd_ctx *ctx =
		container_of(work, typeof(*ctx), clk_work);

	if (!ctx) {
		pr_err("%s: invalid ctx\n", __func__);
		return;
	}

	mdss_mdp_cmd_clk_off(ctx);
}

static int mdss_mdp_cmd_add_vsync_handler(struct mdss_mdp_ctl *ctl,
		struct mdss_mdp_vsync_handler *handle)
{
	struct mdss_mdp_ctl *sctl = NULL;
	struct mdss_mdp_cmd_ctx *ctx, *sctx = NULL;
	unsigned long flags;
	bool enable_rdptr = false;

	ctx = (struct mdss_mdp_cmd_ctx *) ctl->priv_data;
	if (!ctx) {
		pr_err("%s: invalid ctx\n", __func__);
		return -ENODEV;
	}

	MDSS_XLOG(ctl->num, atomic_read(&ctx->koff_cnt), ctx->clk_enabled,
					ctx->rdptr_enabled);
	sctl = mdss_mdp_get_split_ctl(ctl);
	if (sctl)
		sctx = (struct mdss_mdp_cmd_ctx *) sctl->priv_data;

	spin_lock_irqsave(&ctx->clk_lock, flags);
	if (!handle->enabled) {
		handle->enabled = true;
		list_add(&handle->list, &ctx->vsync_handlers);

		enable_rdptr = !handle->cmd_post_flush;
		if (enable_rdptr) {
			ctx->vsync_enabled++;
			if (sctx)
				sctx->vsync_enabled++;
		}
	}
	spin_unlock_irqrestore(&ctx->clk_lock, flags);

	if (enable_rdptr) {
		mdss_mdp_cmd_clk_on(ctx);
		if (sctx)
			mdss_mdp_cmd_clk_on(sctx);
	}

	return 0;
}

static int mdss_mdp_cmd_remove_vsync_handler(struct mdss_mdp_ctl *ctl,
		struct mdss_mdp_vsync_handler *handle)
{
	struct mdss_mdp_ctl *sctl;
	struct mdss_mdp_cmd_ctx *ctx, *sctx = NULL;
	unsigned long flags;

	ctx = (struct mdss_mdp_cmd_ctx *) ctl->priv_data;
	if (!ctx) {
		pr_err("%s: invalid ctx\n", __func__);
		return -ENODEV;
	}

	MDSS_XLOG(ctl->num, atomic_read(&ctx->koff_cnt), ctx->clk_enabled,
				ctx->rdptr_enabled, 0x88888);
	sctl = mdss_mdp_get_split_ctl(ctl);
	if (sctl)
		sctx = (struct mdss_mdp_cmd_ctx *) sctl->priv_data;

	spin_lock_irqsave(&ctx->clk_lock, flags);
	if (handle->enabled) {
		handle->enabled = false;
		list_del_init(&handle->list);

		if (!handle->cmd_post_flush) {
			if (ctx->vsync_enabled) {
				ctx->vsync_enabled--;
				if (sctx)
					sctx->vsync_enabled--;
			}
			else
				WARN(1, "unbalanced vsync disable");
		}
	}
	spin_unlock_irqrestore(&ctx->clk_lock, flags);
	return 0;
}

int mdss_mdp_cmd_reconfigure_splash_done(struct mdss_mdp_ctl *ctl, bool handoff)
{
	struct mdss_panel_data *pdata;
	struct mdss_mdp_ctl *sctl = mdss_mdp_get_split_ctl(ctl);
	int ret = 0;

	pdata = ctl->panel_data;

	mdss_mdp_ctl_intf_event(ctl, MDSS_EVENT_PANEL_CLK_CTRL, (void *)0);

	pdata->panel_info.cont_splash_enabled = 0;
	if (sctl)
		sctl->panel_data->panel_info.cont_splash_enabled = 0;

	return ret;
}

static int mdss_mdp_cmd_wait4pingpong(struct mdss_mdp_ctl *ctl, void *arg)
{
	struct mdss_mdp_cmd_ctx *ctx;
	struct mdss_panel_data *pdata;
	unsigned long flags;
	int need_wait = 0;
	int rc = 0;
	static int timeout_cnt = 0;

	ctx = (struct mdss_mdp_cmd_ctx *) ctl->priv_data;
	if (!ctx) {
		pr_err("invalid ctx\n");
		return -ENODEV;
	}

	pdata = ctl->panel_data;

	spin_lock_irqsave(&ctx->koff_lock, flags);
	if (atomic_read(&ctx->koff_cnt) > 0)
		need_wait = 1;
	spin_unlock_irqrestore(&ctx->koff_lock, flags);

	ctl->roi_bkup.w = ctl->width;
	ctl->roi_bkup.h = ctl->height;

	MDSS_XLOG(ctl->num, atomic_read(&ctx->koff_cnt), ctx->clk_enabled,
			ctx->rdptr_enabled, ctl->roi_bkup.w,
			ctl->roi_bkup.h);

	pr_debug("%s: need_wait=%d  intf_num=%d ctx=%p\n",
			__func__, need_wait, ctl->intf_num, ctx);

	if (need_wait) {
		rc = wait_for_completion_timeout(
				&ctx->pp_comp, KOFF_TIMEOUT);

		trace_mdp_cmd_wait_pingpong(ctl->num,
					atomic_read(&ctx->koff_cnt));

		if (rc <= 0) {
			WARN(1, "cmd kickoff timed out (%d) ctl=%d\n",
						rc, ctl->num);
			MDSS_XLOG_TOUT_HANDLER("mdp", "dsi0", "dsi1",
						"edp", "hdmi", "panic");
			timeout_cnt ++;
			printk("mdss:cmd:timeout_cnt increase to %d...\n",timeout_cnt);
			if (timeout_cnt > 15){
				//panic("To live without light, i prefer to die!!\n");
			}
			rc = -EPERM;
			mdss_mdp_ctl_notify(ctl, MDP_NOTIFY_FRAME_TIMEOUT);
		} else {
			if (timeout_cnt > 0){
				timeout_cnt = 0;
				printk("mdss:cmd:timeout_cnt reset to 0\n");
			}
			rc = 0;
		}
	}

	MDSS_XLOG(ctl->num, atomic_read(&ctx->koff_cnt), ctx->clk_enabled,
					ctx->rdptr_enabled, rc);
	return rc;
}

static int mdss_mdp_cmd_do_notifier(struct mdss_mdp_cmd_ctx *ctx)
{
	struct mdss_mdp_cmd_ctx *sctx;

	sctx = ctx->sync_ctx;
	if (!sctx || atomic_read(&sctx->koff_cnt) == 0)
		return 1;

	return 0;
}

static void mdss_mdp_cmd_set_sync_ctx(
		struct mdss_mdp_ctl *ctl, struct mdss_mdp_ctl *sctl)
{
	struct mdss_mdp_cmd_ctx *ctx, *sctx;

	ctx = (struct mdss_mdp_cmd_ctx *)ctl->priv_data;

	if (!sctl) {
		ctx->sync_ctx = NULL;
		return;
	}

	sctx = (struct mdss_mdp_cmd_ctx *)sctl->priv_data;

	if (!sctl->roi.w && !sctl->roi.h) {
		/* left only */
		ctx->sync_ctx = NULL;
		sctx->sync_ctx = NULL;
	} else  {
		/* left + right */
		ctx->sync_ctx = sctx;
		sctx->sync_ctx = ctx;
	}
}

static int mdss_mdp_cmd_set_partial_roi(struct mdss_mdp_ctl *ctl)
{
	int rc = 0;

	if (!ctl->panel_data->panel_info.partial_update_enabled)
		return rc;

	/* set panel col and page addr */
	rc = mdss_mdp_ctl_intf_event(ctl,
			MDSS_EVENT_ENABLE_PARTIAL_ROI, NULL);
	return rc;
}

static int mdss_mdp_cmd_set_stream_size(struct mdss_mdp_ctl *ctl)
{
	int rc = 0;

	if (!ctl->panel_data->panel_info.partial_update_enabled)
		return rc;

	/* set dsi controller stream size */
	rc = mdss_mdp_ctl_intf_event(ctl,
			MDSS_EVENT_DSI_STREAM_SIZE, NULL);
	return rc;
}

static int mdss_mdp_cmd_panel_on(struct mdss_mdp_ctl *ctl,
	struct mdss_mdp_ctl *sctl)
{
	struct mdss_mdp_cmd_ctx *ctx, *sctx = NULL;
	int rc = 0;

	ctx = (struct mdss_mdp_cmd_ctx *) ctl->priv_data;
	if (!ctx) {
		pr_err("invalid ctx\n");
		return -ENODEV;
	}

	if (sctl)
		sctx = (struct mdss_mdp_cmd_ctx *) sctl->priv_data;

	if (!__mdss_mdp_cmd_is_panel_power_on_interactive(ctx)) {
		rc = mdss_mdp_ctl_intf_event(ctl, MDSS_EVENT_UNBLANK, NULL);
		WARN(rc, "intf %d unblank error (%d)\n", ctl->intf_num, rc);

		rc = mdss_mdp_ctl_intf_event(ctl, MDSS_EVENT_PANEL_ON, NULL);
		WARN(rc, "intf %d panel on error (%d)\n", ctl->intf_num, rc);

		ctx->panel_power_state = MDSS_PANEL_POWER_ON;
		if (sctx)
			sctx->panel_power_state = MDSS_PANEL_POWER_ON;

		mdss_mdp_ctl_intf_event(ctl,
				MDSS_EVENT_REGISTER_RECOVERY_HANDLER,
				(void *)&ctx->recovery);

		ctx->intf_stopped = 0;
	} else {
		pr_err("%s: Panel already on\n", __func__);
	}

	return rc;
}

/*
 * There are 3 partial update possibilities
 * left only ==> enable left pingpong_done
 * left + right ==> enable both pingpong_done
 * right only ==> enable right pingpong_done
 *
 * notification is triggered at pingpong_done which will
 * signal timeline to release source buffer
 *
 * for left+right case, pingpong_done is enabled for both and
 * only the last pingpong_done should trigger the notification
 */
int mdss_mdp_cmd_kickoff(struct mdss_mdp_ctl *ctl, void *arg)
{
	struct mdss_mdp_ctl *sctl = NULL;
	struct mdss_mdp_cmd_ctx *ctx, *sctx = NULL;
	unsigned long flags;

	ctx = (struct mdss_mdp_cmd_ctx *) ctl->priv_data;
	if (!ctx) {
		pr_err("invalid ctx\n");
		return -ENODEV;
	}

	if (ctx->intf_stopped) {
		pr_err("ctx=%d stopped already\n", ctx->pp_num);
		return -EPERM;
	}

	/* sctl will be null for right only in the case of Partial update */
	sctl = mdss_mdp_get_split_ctl(ctl);

	if (sctl && (sctl->roi.w == 0 || sctl->roi.h == 0)) {
		/* left update only */
		sctl = NULL;
	}

	mdss_mdp_ctl_perf_set_transaction_status(ctl,
		PERF_HW_MDP_STATE, PERF_STATUS_BUSY);

	if (sctl) {
		sctx = (struct mdss_mdp_cmd_ctx *) sctl->priv_data;
		mdss_mdp_ctl_perf_set_transaction_status(sctl,
			PERF_HW_MDP_STATE, PERF_STATUS_BUSY);
	}

	/*
	 * Turn on the panel, if not already. This is because the panel is
	 * turned on only when we send the first frame and not during cmd
	 * start. This is to ensure that no artifacts are seen on the panel.
	 */
	if (__mdss_mdp_cmd_is_panel_power_off(ctx))
		mdss_mdp_cmd_panel_on(ctl, sctl);

	MDSS_XLOG(ctl->num, ctl->roi.x, ctl->roi.y, ctl->roi.w,
						ctl->roi.h);

	spin_lock_irqsave(&ctx->koff_lock, flags);
	atomic_inc(&ctx->koff_cnt);
	INIT_COMPLETION(ctx->pp_comp);
	if (sctx) {
		atomic_inc(&sctx->koff_cnt);
		INIT_COMPLETION(sctx->pp_comp);
	}
	spin_unlock_irqrestore(&ctx->koff_lock, flags);

	trace_mdp_cmd_kickoff(ctl->num, atomic_read(&ctx->koff_cnt));

	mdss_mdp_cmd_clk_on(ctx);

	mdss_mdp_cmd_set_partial_roi(ctl);

	/*
	 * tx dcs command if had any
	 */
	mdss_mdp_ctl_intf_event(ctl, MDSS_EVENT_DSI_CMDLIST_KOFF, NULL);

	mdss_mdp_cmd_set_stream_size(ctl);

	mdss_mdp_cmd_set_sync_ctx(ctl, sctl);

	mdss_mdp_irq_enable(MDSS_MDP_IRQ_PING_PONG_COMP, ctx->pp_num);
	if (sctx)
		mdss_mdp_irq_enable(MDSS_MDP_IRQ_PING_PONG_COMP, sctx->pp_num);

	mdss_mdp_ctl_write(ctl, MDSS_MDP_REG_CTL_START, 1);	/* Kickoff */

	mdss_mdp_ctl_perf_set_transaction_status(ctl,
		PERF_SW_COMMIT_STATE, PERF_STATUS_DONE);

	if (sctl) {
		mdss_mdp_ctl_perf_set_transaction_status(sctl,
			PERF_SW_COMMIT_STATE, PERF_STATUS_DONE);
	}

	mb();
	MDSS_XLOG(ctl->num,  atomic_read(&ctx->koff_cnt), ctx->clk_enabled,
						ctx->rdptr_enabled);
	return 0;
}

int mdss_mdp_cmd_restore(struct mdss_mdp_ctl *ctl)
{
	pr_debug("%s: called for ctl%d\n", __func__, ctl->num);
	mdss_mdp_clk_ctrl(MDP_BLOCK_POWER_ON);
	if (mdss_mdp_cmd_tearcheck_setup(ctl, true))
		pr_warn("%s: tearcheck setup failed\n", __func__);
	mdss_mdp_clk_ctrl(MDP_BLOCK_POWER_OFF);

	return 0;
}

int mdss_mdp_cmd_intfs_stop(struct mdss_mdp_ctl *ctl, int session,
	int panel_power_state)
{
	struct mdss_mdp_ctl *sctl = NULL;
	struct mdss_mdp_cmd_ctx *sctx = NULL;
	struct mdss_mdp_cmd_ctx *ctx;
	unsigned long flags;
	int need_wait = 0;
	int ret = 0;
	int hz;

	if (session >= MAX_SESSIONS)
		return 0;

	if (is_split_dst(ctl->mfd)) {
		ret = mdss_mdp_cmd_intfs_stop(ctl, (session + 1),
			panel_power_state);
		if (IS_ERR_VALUE(ret))
			return ret;
	}

	sctl = mdss_mdp_get_split_ctl(ctl);
	if (sctl)
		sctx = (struct mdss_mdp_cmd_ctx *) sctl->priv_data;

	ctx = &mdss_mdp_cmd_ctx_list[session];
	if (!ctx->ref_cnt) {
		pr_err("invalid ctx session: %d\n", session);
		return -ENODEV;
	}
	ctx->ref_cnt--;

	/* intf stopped,  no more kickoff */
	ctx->intf_stopped = 1;
	spin_lock_irqsave(&ctx->clk_lock, flags);
	if (ctx->rdptr_enabled) {
		INIT_COMPLETION(ctx->stop_comp);
		need_wait = 1;
		/*
		 * clk off at next vsync after pp_done  OR
		 * next vsync if there has no kickoff pending
		 */
		ctx->rdptr_enabled = 1;
		if (sctx)
			sctx->rdptr_enabled = 1;
	}
	spin_unlock_irqrestore(&ctx->clk_lock, flags);

	if (need_wait) {
		hz = mdss_panel_get_framerate(&ctl->panel_data->panel_info);
		if (wait_for_completion_timeout(&ctx->stop_comp,
			STOP_TIMEOUT(hz)) <= 0) {
			WARN(1, "stop cmd time out\n");
			mdss_mdp_irq_disable(MDSS_MDP_IRQ_PING_PONG_RD_PTR,
				ctx->pp_num);
			ctx->rdptr_enabled = 0;
			atomic_set(&ctx->koff_cnt, 0);
		}
	}

	if (cancel_work_sync(&ctx->clk_work))
		pr_debug("no pending clk work\n");

	mdss_mdp_ctl_intf_event(ctl,
			MDSS_EVENT_REGISTER_RECOVERY_HANDLER,
			NULL);

	mdss_mdp_cmd_clk_off(ctx);
	flush_work(&ctx->pp_done_work);
	mdss_mdp_cmd_tearcheck_setup(ctl, false);

	if (mdss_panel_is_power_on(panel_power_state)) {
		pr_debug("%s: intf stopped with panel on\n", __func__);
		goto end;
	}

	mdss_mdp_set_intr_callback(MDSS_MDP_IRQ_PING_PONG_RD_PTR,
		ctx->pp_num, NULL, NULL);
	mdss_mdp_set_intr_callback(MDSS_MDP_IRQ_PING_PONG_COMP,
		ctx->pp_num, NULL, NULL);

	memset(ctx, 0, sizeof(*ctx));

end:
	pr_debug("%s:-\n", __func__);

	return 0;
}

int mdss_mdp_cmd_stop(struct mdss_mdp_ctl *ctl, int panel_power_state)
{
	struct mdss_mdp_cmd_ctx *ctx;
	struct mdss_mdp_vsync_handler *tmp, *handle;
	int ret = 0;
	int session = 0;
	bool panel_off = false;
<<<<<<< HEAD
	bool turn_off_clocks = false;
=======
>>>>>>> 8fd0e34b
	bool send_panel_events = false;

	ctx = (struct mdss_mdp_cmd_ctx *) ctl->priv_data;
	if (!ctx) {
		pr_err("invalid ctx\n");
		return -ENODEV;
	}

<<<<<<< HEAD
	if (__mdss_mdp_cmd_is_panel_power_off(ctx)) {
		pr_debug("%s: panel already off\n", __func__);
		return 0;
	}

	if (ctx->panel_power_state == panel_power_state) {
		pr_debug("%s: no transition needed %d --> %d\n", __func__,
			ctx->panel_power_state, panel_power_state);
		return 0;
	}

	pr_debug("%s: transition from %d --> %d\n", __func__,
		ctx->panel_power_state, panel_power_state);

	if (__mdss_mdp_cmd_is_panel_power_on_interactive(ctx)) {
		if (mdss_panel_is_power_on_lp(panel_power_state)) {
			/*
			 * If we are transitioning from interactive to low
			 * power, then we need to send events to the interface
			 * so that the panel can be configured in low power
			 * mode.
			 */
			send_panel_events = true;
			if (mdss_panel_is_power_on_ulp(panel_power_state))
				turn_off_clocks = true;
		} else if (mdss_panel_is_power_off(panel_power_state)) {
			send_panel_events = true;
			turn_off_clocks = true;
			panel_off = true;
		}
	} else {
		if (mdss_panel_is_power_on_ulp(panel_power_state)) {
			/*
			 * If we are transitioning from low power to ultra low
			 * power mode, no more display updates are expected.
			 * Turn off the interface clocks.
			 */
			pr_debug("%s: turn off clocks\n", __func__);
			turn_off_clocks = true;
		} else {
			/*
			 * Transition from ultra low power to low power does
			 * not require any special handling. Just rest the
			 * intf_stopped flag so that the clocks would
			 * get turned on when the first update comes.
			 */
			pr_debug("%s: reset intf_stopped flag.\n", __func__);
			ctx->intf_stopped = 0;
			goto end;
		}
	}
 
	if (!turn_off_clocks)
		goto panel_events;

	pr_debug("%s: turn off interface clocks\n", __func__);
=======
>>>>>>> 8fd0e34b
	list_for_each_entry_safe(handle, tmp, &ctx->vsync_handlers, list) {
		list_add(&handle->saved_list, &ctl->saved_vsync_handlers);
		mdss_mdp_cmd_remove_vsync_handler(ctl, handle);
	}
	MDSS_XLOG(ctl->num, atomic_read(&ctx->koff_cnt), ctx->clk_enabled,
				ctx->rdptr_enabled, XLOG_FUNC_ENTRY);

	/* Command mode is supported only starting at INTF1 */
	session = ctl->intf_num - MDSS_MDP_INTF1;
	ret = mdss_mdp_cmd_intfs_stop(ctl, session, panel_power_state);
	if (IS_ERR_VALUE(ret)) {
		pr_err("unable to stop cmd interface: %d\n", ret);
		goto end;
	}

<<<<<<< HEAD
panel_events:
=======
>>>>>>> 8fd0e34b
	if ((ctl->num == 0) && send_panel_events) {
		pr_debug("%s: send panel events\n", __func__);
		ret = mdss_mdp_ctl_intf_event(ctl, MDSS_EVENT_BLANK,
				(void *) (long int) panel_power_state);
		WARN(ret, "intf %d unblank error (%d)\n", ctl->intf_num, ret);

		ret = mdss_mdp_ctl_intf_event(ctl, MDSS_EVENT_PANEL_OFF,
				(void *) (long int) panel_power_state);
		WARN(ret, "intf %d unblank error (%d)\n", ctl->intf_num, ret);
	}

<<<<<<< HEAD
=======

>>>>>>> 8fd0e34b
	if (!panel_off) {
		pr_debug("%s: cmd_stop with panel always on\n", __func__);
		goto end;
	}

	pr_debug("%s: turn off panel\n", __func__);
	ctl->priv_data = NULL;
	ctl->stop_fnc = NULL;
	ctl->display_fnc = NULL;
	ctl->wait_pingpong = NULL;
	ctl->add_vsync_handler = NULL;
	ctl->remove_vsync_handler = NULL;

end:
	if (!IS_ERR_VALUE(ret))
		ctx->panel_power_state = panel_power_state;
	MDSS_XLOG(ctl->num, atomic_read(&ctx->koff_cnt), ctx->clk_enabled,
				ctx->rdptr_enabled, XLOG_FUNC_EXIT);
	pr_debug("%s:-\n", __func__);

	return ret;
}

static int mdss_mdp_cmd_intfs_setup(struct mdss_mdp_ctl *ctl,
			int session)
{
	struct mdss_mdp_cmd_ctx *ctx;
	struct mdss_mdp_ctl *sctl = NULL;
	struct mdss_mdp_mixer *mixer;
	int ret;

	if (session >= MAX_SESSIONS)
		return 0;

	if (is_split_dst(ctl->mfd)) {
		ret = mdss_mdp_cmd_intfs_setup(ctl, (session + 1));
		if (IS_ERR_VALUE(ret))
			return ret;
	}

	sctl = mdss_mdp_get_split_ctl(ctl);
	ctx = &mdss_mdp_cmd_ctx_list[session];
	if (ctx->ref_cnt) {
		if (mdss_panel_is_power_on(ctx->panel_power_state)) {
			pr_debug("%s: cmd_start with panel always on\n",
				__func__);
			/*
			 * It is possible that the resume was called from the
			 * panel always on state without MDSS every
			 * power-collapsed (such as a case with any other
			 * interfaces connected). In such cases, we need to
			 * explictly call the restore function to enable
			 * tearcheck logic.
			 */
			mdss_mdp_cmd_restore(ctl);

			/* Turn on panel so that it can exit low power mode */
			return mdss_mdp_cmd_panel_on(ctl, sctl);
		} else {
			pr_err("Intf %d already in use\n", session);
			return -EBUSY;
		}
	}
	ctx->ref_cnt++;

	mixer = mdss_mdp_mixer_get(ctl, MDSS_MDP_MIXER_MUX_LEFT);
	if (!mixer) {
		pr_err("mixer not setup correctly\n");
		return -ENODEV;
	}

	ctl->priv_data = ctx;
	if (!ctx) {
		pr_err("invalid ctx\n");
		return -ENODEV;
	}

	ctx->ctl = ctl;
	ctx->pp_num = (is_split_dst(ctl->mfd) ? session : mixer->num);
	init_completion(&ctx->pp_comp);
	init_completion(&ctx->stop_comp);
	spin_lock_init(&ctx->clk_lock);
	spin_lock_init(&ctx->koff_lock);
	mutex_init(&ctx->clk_mtx);
	INIT_WORK(&ctx->clk_work, clk_ctrl_work);
	INIT_WORK(&ctx->pp_done_work, pingpong_done_work);
	atomic_set(&ctx->pp_done_cnt, 0);
	INIT_LIST_HEAD(&ctx->vsync_handlers);

	ctx->recovery.fxn = mdss_mdp_cmd_underflow_recovery;
	ctx->recovery.data = ctx;
	
	ctx->intf_stopped = 0;

	ctx->intf_stopped = 0;

	pr_debug("%s: ctx=%p num=%d mixer=%d\n", __func__,
				ctx, ctx->pp_num, mixer->num);
	MDSS_XLOG(ctl->num, atomic_read(&ctx->koff_cnt), ctx->clk_enabled,
					ctx->rdptr_enabled);

	mdss_mdp_cmd_restore_vsync_handler(ctl);

	mdss_mdp_set_intr_callback(MDSS_MDP_IRQ_PING_PONG_RD_PTR,
		ctx->pp_num, mdss_mdp_cmd_readptr_done, ctl);

	mdss_mdp_set_intr_callback(MDSS_MDP_IRQ_PING_PONG_COMP, ctx->pp_num,
				   mdss_mdp_cmd_pingpong_done, ctl);

	ret = mdss_mdp_cmd_tearcheck_setup(ctl, true);
	if (ret) {
		pr_err("tearcheck setup failed\n");
		return ret;
	}

	return 0;
}

static int mdss_mdp_cmd_restore_vsync_handler(struct mdss_mdp_ctl *ctl)
{
	struct mdss_mdp_vsync_handler *tmp, *handle;
	list_for_each_entry_safe(handle, tmp, &ctl->saved_vsync_handlers, saved_list) {
		mdss_mdp_cmd_add_vsync_handler(ctl, handle);
		list_del_init(&handle->saved_list);
	}
	return 0;
}

int mdss_mdp_cmd_start(struct mdss_mdp_ctl *ctl)
{
	int ret, session = 0;

	pr_debug("%s:+\n", __func__);

	/* Command mode is supported only starting at INTF1 */
	session = ctl->intf_num - MDSS_MDP_INTF1;
	ret = mdss_mdp_cmd_intfs_setup(ctl, session);
	if (IS_ERR_VALUE(ret)) {
		pr_err("unable to set cmd interface: %d\n", ret);
		return ret;
	}

	ctl->stop_fnc = mdss_mdp_cmd_stop;
	ctl->display_fnc = mdss_mdp_cmd_kickoff;
	ctl->wait_pingpong = mdss_mdp_cmd_wait4pingpong;
	ctl->add_vsync_handler = mdss_mdp_cmd_add_vsync_handler;
	ctl->remove_vsync_handler = mdss_mdp_cmd_remove_vsync_handler;
	ctl->read_line_cnt_fnc = mdss_mdp_cmd_line_count;
	ctl->restore_fnc = mdss_mdp_cmd_restore;
	//ctl->restore_vsync_handler = mdss_mdp_cmd_restore_vsync_handler;
	pr_debug("%s:-\n", __func__);

	return 0;
}
<|MERGE_RESOLUTION|>--- conflicted
+++ resolved
@@ -891,10 +891,6 @@
 	int ret = 0;
 	int session = 0;
 	bool panel_off = false;
-<<<<<<< HEAD
-	bool turn_off_clocks = false;
-=======
->>>>>>> 8fd0e34b
 	bool send_panel_events = false;
 
 	ctx = (struct mdss_mdp_cmd_ctx *) ctl->priv_data;
@@ -903,65 +899,6 @@
 		return -ENODEV;
 	}
 
-<<<<<<< HEAD
-	if (__mdss_mdp_cmd_is_panel_power_off(ctx)) {
-		pr_debug("%s: panel already off\n", __func__);
-		return 0;
-	}
-
-	if (ctx->panel_power_state == panel_power_state) {
-		pr_debug("%s: no transition needed %d --> %d\n", __func__,
-			ctx->panel_power_state, panel_power_state);
-		return 0;
-	}
-
-	pr_debug("%s: transition from %d --> %d\n", __func__,
-		ctx->panel_power_state, panel_power_state);
-
-	if (__mdss_mdp_cmd_is_panel_power_on_interactive(ctx)) {
-		if (mdss_panel_is_power_on_lp(panel_power_state)) {
-			/*
-			 * If we are transitioning from interactive to low
-			 * power, then we need to send events to the interface
-			 * so that the panel can be configured in low power
-			 * mode.
-			 */
-			send_panel_events = true;
-			if (mdss_panel_is_power_on_ulp(panel_power_state))
-				turn_off_clocks = true;
-		} else if (mdss_panel_is_power_off(panel_power_state)) {
-			send_panel_events = true;
-			turn_off_clocks = true;
-			panel_off = true;
-		}
-	} else {
-		if (mdss_panel_is_power_on_ulp(panel_power_state)) {
-			/*
-			 * If we are transitioning from low power to ultra low
-			 * power mode, no more display updates are expected.
-			 * Turn off the interface clocks.
-			 */
-			pr_debug("%s: turn off clocks\n", __func__);
-			turn_off_clocks = true;
-		} else {
-			/*
-			 * Transition from ultra low power to low power does
-			 * not require any special handling. Just rest the
-			 * intf_stopped flag so that the clocks would
-			 * get turned on when the first update comes.
-			 */
-			pr_debug("%s: reset intf_stopped flag.\n", __func__);
-			ctx->intf_stopped = 0;
-			goto end;
-		}
-	}
- 
-	if (!turn_off_clocks)
-		goto panel_events;
-
-	pr_debug("%s: turn off interface clocks\n", __func__);
-=======
->>>>>>> 8fd0e34b
 	list_for_each_entry_safe(handle, tmp, &ctx->vsync_handlers, list) {
 		list_add(&handle->saved_list, &ctl->saved_vsync_handlers);
 		mdss_mdp_cmd_remove_vsync_handler(ctl, handle);
@@ -977,10 +914,6 @@
 		goto end;
 	}
 
-<<<<<<< HEAD
-panel_events:
-=======
->>>>>>> 8fd0e34b
 	if ((ctl->num == 0) && send_panel_events) {
 		pr_debug("%s: send panel events\n", __func__);
 		ret = mdss_mdp_ctl_intf_event(ctl, MDSS_EVENT_BLANK,
@@ -992,10 +925,7 @@
 		WARN(ret, "intf %d unblank error (%d)\n", ctl->intf_num, ret);
 	}
 
-<<<<<<< HEAD
-=======
-
->>>>>>> 8fd0e34b
+
 	if (!panel_off) {
 		pr_debug("%s: cmd_stop with panel always on\n", __func__);
 		goto end;
@@ -1087,8 +1017,6 @@
 
 	ctx->recovery.fxn = mdss_mdp_cmd_underflow_recovery;
 	ctx->recovery.data = ctx;
-	
-	ctx->intf_stopped = 0;
 
 	ctx->intf_stopped = 0;
 
