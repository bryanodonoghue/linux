--- conflicted
+++ resolved
@@ -1182,8 +1182,6 @@
 
 	pr_debug("starting fb%d overlay\n", mfd->index);
 
-<<<<<<< HEAD
-=======
 	mdss_mdp_clk_ctrl(MDP_BLOCK_POWER_ON);
 
 	/*
@@ -1199,7 +1197,6 @@
 		}
 	}
 
->>>>>>> 62a3c2da
 	/*
 	 * We need to do hw init before any hw programming.
 	 * Also, hw init involves programming the VBIF registers which
@@ -1891,9 +1888,6 @@
 		return;
 	}
 
-<<<<<<< HEAD
-	mdss_mdp_clk_ctrl(MDP_BLOCK_POWER_ON, false);
-=======
 	mdss_mdp_clk_ctrl(MDP_BLOCK_POWER_ON);
 
 	ret = mdss_iommu_ctrl(1);
@@ -1902,7 +1896,6 @@
 		goto pan_display_error;
 	}
 
->>>>>>> 62a3c2da
 	bpp = fbi->var.bits_per_pixel / 8;
 	offset = fbi->var.xoffset * bpp +
 		 fbi->var.yoffset * fbi->fix.line_length;
@@ -1971,20 +1964,6 @@
 	    (fbi->var.activate & FB_ACTIVATE_FORCE))
 		mfd->mdp.kickoff_fnc(mfd, NULL);
 
-<<<<<<< HEAD
-	mdss_mdp_clk_ctrl(MDP_BLOCK_POWER_OFF, false);
-	return;
-
-attach_err:
-	mutex_unlock(&mdp5_data->ov_lock);
-	mdss_mdp_overlay_unset(mfd, pipe->ndx);
-	if (pipe_ndx)
-		pipe_ndx[0] = INVALID_PIPE_INDEX;
-	mdss_mdp_clk_ctrl(MDP_BLOCK_POWER_OFF, false);
-	return;
-pan_display_error:
-	mdss_mdp_clk_ctrl(MDP_BLOCK_POWER_OFF, false);
-=======
 	mdss_iommu_ctrl(0);
 	mdss_mdp_clk_ctrl(MDP_BLOCK_POWER_OFF);
 	return;
@@ -1992,7 +1971,6 @@
 pan_display_error:
 	mdss_iommu_ctrl(0);
 	mdss_mdp_clk_ctrl(MDP_BLOCK_POWER_OFF);
->>>>>>> 62a3c2da
 	mutex_unlock(&mdp5_data->ov_lock);
 }
 
@@ -3296,34 +3274,19 @@
 		goto panel_on;
 	}
 
-	rc = pm_runtime_get_sync(&mfd->pdev->dev);
-	if (IS_ERR_VALUE(rc)) {
-		pr_err("unable to resume with pm_runtime_get_sync rc=%d\n", rc);
-		goto end;
-	}
-
 	if (!mfd->panel_info->cont_splash_enabled &&
 		(mfd->panel_info->type != DTV_PANEL)) {
 		rc = mdss_mdp_overlay_start(mfd);
 		if (rc)
-<<<<<<< HEAD
-			goto error_pm;
-		if (mfd->panel_info->type != WRITEBACK_PANEL)
-=======
 			goto end;
 		if (mfd->panel_info->type != WRITEBACK_PANEL) {
 			atomic_inc(&mfd->mdp_sync_pt_data.commit_cnt);
->>>>>>> 62a3c2da
 			rc = mdss_mdp_overlay_kickoff(mfd, NULL);
 		}
 	} else {
 		rc = mdss_mdp_ctl_setup(mdp5_data->ctl);
 		if (rc)
-<<<<<<< HEAD
-			goto error_pm;
-=======
 			goto end;
->>>>>>> 62a3c2da
 	}
 
 panel_on:
@@ -3331,46 +3294,9 @@
 		pr_err("Failed to turn on fb%d\n", mfd->index);
 		mdss_mdp_overlay_off(mfd);
 		goto end;
-<<<<<<< HEAD
-	}
-
-error_pm:
-	if (rc)
-		pm_runtime_put_sync(&mfd->pdev->dev);
+	}
+
 end:
-	return rc;
-}
-
-static int mdss_mdp_overlay_off_pan_on(struct msm_fb_data_type *mfd)
-{
-	int rc = 0;
-	struct mdss_overlay_private *mdp5_data;
-
-	if (!mfd)
-		return -ENODEV;
-
-	if (mfd->key != MFD_KEY)
-		return -EINVAL;
-
-	mdp5_data = mfd_to_mdp5_data(mfd);
-
-	if (!mdp5_data || !mdp5_data->ctl) {
-		pr_err("ctl not initialized\n");
-		return -ENODEV;
-	}
-
-	if (!mdp5_data->ctl->power_on)
-		return 0;
-
-	rc = mdss_mdp_ctl_off_pan_on(mdp5_data->ctl);
-	if (!rc)
-		pm_runtime_set_suspended(&mfd->pdev->dev);
-
-=======
-	}
-
-end:
->>>>>>> 62a3c2da
 	return rc;
 }
 
@@ -3397,13 +3323,6 @@
 	if (!mdss_mdp_ctl_is_power_on(mdp5_data->ctl))
 		return 0;
 
-<<<<<<< HEAD
-	if (mdp5_data->mdata->ulps) {
-		mdss_mdp_footswitch_ctrl_ulps(1, &mfd->pdev->dev);
-		mdss_mdp_ctl_restore(mdp5_data->ctl);
-	}
-
-=======
 	/*
 	 * Keep a reference to the runtime pm until the overlay is turned
 	 * off, and then release this last reference at the end. This will
@@ -3419,7 +3338,6 @@
 
 	mutex_lock(&mdp5_data->ov_lock);
 
->>>>>>> 62a3c2da
 	mdss_mdp_overlay_free_fb_pipe(mfd);
 
 	mixer = mdss_mdp_mixer_get(mdp5_data->ctl, MDSS_MDP_MIXER_MUX_LEFT);
@@ -3782,7 +3700,6 @@
 
 	mdp5_interface->on_fnc = mdss_mdp_overlay_on;
 	mdp5_interface->off_fnc = mdss_mdp_overlay_off;
-	mdp5_interface->off_pan_on_fnc = mdss_mdp_overlay_off_pan_on;
 	mdp5_interface->release_fnc = __mdss_mdp_overlay_release_all;
 	mdp5_interface->do_histogram = NULL;
 	mdp5_interface->cursor_update = mdss_mdp_hw_cursor_update;
