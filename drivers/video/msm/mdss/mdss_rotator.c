/* Copyright (c) 2014-2017, The Linux Foundation. All rights reserved.
 *
 * This program is free software; you can redistribute it and/or modify
 * it under the terms of the GNU General Public License version 2 and
 * only version 2 as published by the Free Software Foundation.
 *
 * This program is distributed in the hope that it will be useful,
 * but WITHOUT ANY WARRANTY; without even the implied warranty of
 * MERCHANTABILITY or FITNESS FOR A PARTICULAR PURPOSE.  See the
 * GNU General Public License for more details.
 *
 */

#define pr_fmt(fmt)	"%s: " fmt, __func__

#include <linux/platform_device.h>
#include <linux/module.h>
#include <linux/fs.h>
#include <linux/file.h>
#include <linux/sync.h>
#include <linux/uaccess.h>
#include <linux/of.h>
#include <linux/clk.h>
#include <linux/msm-bus.h>
#include <linux/msm-bus-board.h>
#include <linux/regulator/consumer.h>

#include "mdss_rotator_internal.h"
#include "mdss_mdp.h"
#include "mdss_debug.h"

/* waiting for hw time out, 3 vsync for 30fps*/
#define ROT_HW_ACQUIRE_TIMEOUT_IN_MS 100

/* acquire fence time out, following other driver fence time out practice */
#define ROT_FENCE_WAIT_TIMEOUT MSEC_PER_SEC
/*
 * Max rotator hw blocks possible. Used for upper array limits instead of
 * alloc and freeing small array
 */
#define ROT_MAX_HW_BLOCKS 2

#define ROT_CHECK_BOUNDS(offset, size, max_size) \
	(((size) > (max_size)) || ((offset) > ((max_size) - (size))))

#define CLASS_NAME "rotator"
#define DRIVER_NAME "mdss_rotator"

#define MDP_REG_BUS_VECTOR_ENTRY(ab_val, ib_val)	\
	{						\
		.src = MSM_BUS_MASTER_AMPSS_M0,		\
		.dst = MSM_BUS_SLAVE_DISPLAY_CFG,	\
		.ab = (ab_val),				\
		.ib = (ib_val),				\
	}

#define BUS_VOTE_19_MHZ 153600000

static struct msm_bus_vectors rot_reg_bus_vectors[] = {
	MDP_REG_BUS_VECTOR_ENTRY(0, 0),
	MDP_REG_BUS_VECTOR_ENTRY(0, BUS_VOTE_19_MHZ),
};
static struct msm_bus_paths rot_reg_bus_usecases[ARRAY_SIZE(
		rot_reg_bus_vectors)];
static struct msm_bus_scale_pdata rot_reg_bus_scale_table = {
	.usecase = rot_reg_bus_usecases,
	.num_usecases = ARRAY_SIZE(rot_reg_bus_usecases),
	.name = "mdss_rot_reg",
	.active_only = 1,
};

static struct mdss_rot_mgr *rot_mgr;
static void mdss_rotator_wq_handler(struct work_struct *work);

static int mdss_rotator_bus_scale_set_quota(struct mdss_rot_bus_data_type *bus,
		u64 quota)
{
	int new_uc_idx;
	int ret;

	if (bus->bus_hdl < 1) {
		pr_err("invalid bus handle %d\n", bus->bus_hdl);
		return -EINVAL;
	}

	if (bus->curr_quota_val == quota) {
		pr_debug("bw request already requested\n");
		return 0;
	}

	if (!quota) {
		new_uc_idx = 0;
	} else {
		struct msm_bus_vectors *vect = NULL;
		struct msm_bus_scale_pdata *bw_table =
			bus->bus_scale_pdata;
		u64 port_quota = quota;
		u32 total_axi_port_cnt;
		int i;

		new_uc_idx = (bus->curr_bw_uc_idx %
			(bw_table->num_usecases - 1)) + 1;

		total_axi_port_cnt = bw_table->usecase[new_uc_idx].num_paths;
		if (total_axi_port_cnt == 0) {
			pr_err("Number of bw paths is 0\n");
			return -ENODEV;
		}
		do_div(port_quota, total_axi_port_cnt);

		for (i = 0; i < total_axi_port_cnt; i++) {
			vect = &bw_table->usecase[new_uc_idx].vectors[i];
			vect->ab = port_quota;
			vect->ib = 0;
		}
	}
	bus->curr_bw_uc_idx = new_uc_idx;
	bus->curr_quota_val = quota;

	pr_debug("uc_idx=%d quota=%llu\n", new_uc_idx, quota);
	MDSS_XLOG(new_uc_idx, ((quota >> 32) & 0xFFFFFFFF),
		(quota & 0xFFFFFFFF));
	ATRACE_BEGIN("msm_bus_scale_req_rot");
	ret = msm_bus_scale_client_update_request(bus->bus_hdl,
		new_uc_idx);
	ATRACE_END("msm_bus_scale_req_rot");
	return ret;
}

static int mdss_rotator_enable_reg_bus(struct mdss_rot_mgr *mgr, u64 quota)
{
	int ret = 0, changed = 0;
	u32 usecase_ndx = 0;

	if (!mgr || !mgr->reg_bus.bus_hdl)
		return 0;

	if (quota)
		usecase_ndx = 1;

	if (usecase_ndx != mgr->reg_bus.curr_bw_uc_idx) {
		mgr->reg_bus.curr_bw_uc_idx = usecase_ndx;
		changed++;
	}

	pr_debug("%s, changed=%d register bus %s\n", __func__, changed,
		quota ? "Enable":"Disable");

	if (changed) {
		ATRACE_BEGIN("msm_bus_scale_req_rot_reg");
		ret = msm_bus_scale_client_update_request(mgr->reg_bus.bus_hdl,
			usecase_ndx);
		ATRACE_END("msm_bus_scale_req_rot_reg");
	}

	return ret;
}

/*
 * Clock rate of all open sessions working a particular hw block
 * are added together to get the required rate for that hw block.
 * The max of each hw block becomes the final clock rate voted for
 */
static unsigned long mdss_rotator_clk_rate_calc(
	struct mdss_rot_mgr *mgr,
	struct mdss_rot_file_private *private)
{
	struct mdss_rot_perf *perf;
	unsigned long clk_rate[ROT_MAX_HW_BLOCKS] = {0};
	unsigned long total_clk_rate = 0;
	int i, wb_idx;

	mutex_lock(&private->perf_lock);
	list_for_each_entry(perf, &private->perf_list, list) {
		bool rate_accounted_for = false;
		mutex_lock(&perf->work_dis_lock);
		/*
		 * If there is one session that has two work items across
		 * different hw blocks rate is accounted for in both blocks.
		 */
		for (i = 0; i < mgr->queue_count; i++) {
			if (perf->work_distribution[i]) {
				clk_rate[i] += perf->clk_rate;
				rate_accounted_for = true;
			}
		}

		/*
		 * Sessions that are open but not distributed on any hw block
		 * Still need to be accounted for. Rate is added to last known
		 * wb idx.
		 */
		wb_idx = perf->last_wb_idx;
		if ((!rate_accounted_for) && (wb_idx >= 0) &&
				(wb_idx < mgr->queue_count))
			clk_rate[wb_idx] += perf->clk_rate;
		mutex_unlock(&perf->work_dis_lock);
	}
	mutex_unlock(&private->perf_lock);

	for (i = 0; i < mgr->queue_count; i++)
		total_clk_rate = max(clk_rate[i], total_clk_rate);

	pr_debug("Total clk rate calc=%lu\n", total_clk_rate);
	return total_clk_rate;
}

static struct clk *mdss_rotator_get_clk(struct mdss_rot_mgr *mgr, u32 clk_idx)
{
	if (clk_idx >= MDSS_CLK_ROTATOR_END_IDX) {
		pr_err("Invalid clk index:%u", clk_idx);
		return NULL;
	}

	return mgr->rot_clk[clk_idx];
}

static void mdss_rotator_set_clk_rate(struct mdss_rot_mgr *mgr,
		unsigned long rate, u32 clk_idx)
{
	unsigned long clk_rate;
	struct clk *clk = mdss_rotator_get_clk(mgr, clk_idx);
	int ret;

	if (clk) {
		mutex_lock(&mgr->clk_lock);
		clk_rate = clk_round_rate(clk, rate);
		if (IS_ERR_VALUE(clk_rate)) {
			pr_err("unable to round rate err=%ld\n", clk_rate);
		} else if (clk_rate != clk_get_rate(clk)) {
			ret = clk_set_rate(clk, clk_rate);
			if (IS_ERR_VALUE(ret)) {
				pr_err("clk_set_rate failed, err:%d\n", ret);
			} else {
				pr_debug("rotator clk rate=%lu\n", clk_rate);
				MDSS_XLOG(clk_rate);
			}
		}
		mutex_unlock(&mgr->clk_lock);
	} else {
		pr_err("rotator clk not setup properly\n");
	}
}

static void mdss_rotator_footswitch_ctrl(struct mdss_rot_mgr *mgr, bool on)
{
	int ret;

	if (mgr->regulator_enable == on) {
		pr_err("Regulators already in selected mode on=%d\n", on);
		return;
	}

	pr_debug("%s: rotator regulators", on ? "Enable" : "Disable");
	ret = msm_dss_enable_vreg(mgr->module_power.vreg_config,
		mgr->module_power.num_vreg, on);
	if (ret) {
		pr_warn("Rotator regulator failed to %s\n",
			on ? "enable" : "disable");
		return;
	}

	mgr->regulator_enable = on;
}

static int mdss_rotator_clk_ctrl(struct mdss_rot_mgr *mgr, int enable)
{
	struct clk *clk;
	int ret = 0;
	int i, changed = 0;

	mutex_lock(&mgr->clk_lock);
	if (enable) {
		if (mgr->rot_enable_clk_cnt == 0)
			changed++;
		mgr->rot_enable_clk_cnt++;
	} else {
		if (mgr->rot_enable_clk_cnt) {
			mgr->rot_enable_clk_cnt--;
			if (mgr->rot_enable_clk_cnt == 0)
				changed++;
		} else {
			pr_err("Can not be turned off\n");
		}
	}

	if (changed) {
		pr_debug("Rotator clk %s\n", enable ? "enable" : "disable");
		for (i = 0; i < MDSS_CLK_ROTATOR_END_IDX; i++) {
			clk = mgr->rot_clk[i];
			if (enable) {
				ret = clk_prepare_enable(clk);
				if (ret) {
					pr_err("enable failed clk_idx %d\n", i);
					goto error;
				}
			} else {
				clk_disable_unprepare(clk);
			}
		}
		mutex_lock(&mgr->bus_lock);
		if (enable) {
			/* Active+Sleep */
			msm_bus_scale_client_update_context(
				mgr->data_bus.bus_hdl, false,
				mgr->data_bus.curr_bw_uc_idx);
			trace_rotator_bw_ao_as_context(0);
		} else {
			/* Active Only */
			msm_bus_scale_client_update_context(
				mgr->data_bus.bus_hdl, true,
				mgr->data_bus.curr_bw_uc_idx);
			trace_rotator_bw_ao_as_context(1);
		}
		mutex_unlock(&mgr->bus_lock);
	}
	mutex_unlock(&mgr->clk_lock);

	return ret;
error:
	for (i--; i >= 0; i--)
		clk_disable_unprepare(mgr->rot_clk[i]);
	mutex_unlock(&mgr->clk_lock);
	return ret;
}

int mdss_rotator_resource_ctrl(struct mdss_rot_mgr *mgr, int enable)
{
	int changed = 0;
	int ret = 0;

	mutex_lock(&mgr->clk_lock);
	if (enable) {
		if (mgr->res_ref_cnt == 0)
			changed++;
		mgr->res_ref_cnt++;
	} else {
		if (mgr->res_ref_cnt) {
			mgr->res_ref_cnt--;
			if (mgr->res_ref_cnt == 0)
				changed++;
		} else {
			pr_err("Rot resource already off\n");
		}
	}

	pr_debug("%s: res_cnt=%d changed=%d enable=%d\n",
		__func__, mgr->res_ref_cnt, changed, enable);
	MDSS_XLOG(mgr->res_ref_cnt, changed, enable);

	if (changed) {
		if (enable)
			mdss_rotator_footswitch_ctrl(mgr, true);
		else
			mdss_rotator_footswitch_ctrl(mgr, false);
	}
	mutex_unlock(&mgr->clk_lock);
	return ret;
}

/* caller is expected to hold perf->work_dis_lock lock */
static bool mdss_rotator_is_work_pending(struct mdss_rot_mgr *mgr,
	struct mdss_rot_perf *perf)
{
	int i;

	for (i = 0; i < mgr->queue_count; i++) {
		if (perf->work_distribution[i]) {
			pr_debug("Work is still scheduled to complete\n");
			return true;
		}
	}
	return false;
}

static void mdss_rotator_install_fence_fd(struct mdss_rot_entry_container *req)
{
	int i = 0;

	for (i = 0; i < req->count; i++)
		sync_fence_install(req->entries[i].output_fence,
				req->entries[i].output_fence_fd);
}

static int mdss_rotator_create_fence(struct mdss_rot_entry *entry)
{
	int ret = 0, fd;
	u32 val;
	struct sync_pt *sync_pt;
	struct sync_fence *fence;
	struct mdss_rot_timeline *rot_timeline;

	if (!entry->queue)
		return -EINVAL;

	rot_timeline = &entry->queue->timeline;

	mutex_lock(&rot_timeline->lock);
	val = rot_timeline->next_value + 1;

	sync_pt = sw_sync_pt_create(rot_timeline->timeline, val);
	if (sync_pt == NULL) {
		pr_err("cannot create sync point\n");
		goto sync_pt_create_err;
	}

	/* create fence */
	fence = sync_fence_create(rot_timeline->fence_name, sync_pt);
	if (fence == NULL) {
		pr_err("%s: cannot create fence\n", rot_timeline->fence_name);
		sync_pt_free(sync_pt);
		ret = -ENOMEM;
		goto sync_pt_create_err;
	}

	fd = get_unused_fd_flags(0);
	if (fd < 0) {
		pr_err("get_unused_fd_flags failed error:0x%x\n", fd);
		ret = fd;
		goto get_fd_err;
	}

	rot_timeline->next_value++;
	mutex_unlock(&rot_timeline->lock);

	entry->output_fence_fd = fd;
	entry->output_fence = fence;
	pr_debug("output sync point created at val=%u\n", val);

	return 0;

get_fd_err:
	sync_fence_put(fence);
sync_pt_create_err:
	mutex_unlock(&rot_timeline->lock);
	return ret;
}

static void mdss_rotator_clear_fence(struct mdss_rot_entry *entry)
{
	struct mdss_rot_timeline *rot_timeline;

	if (entry->input_fence) {
		sync_fence_put(entry->input_fence);
		entry->input_fence = NULL;
	}

	rot_timeline = &entry->queue->timeline;

	/* fence failed to copy to user space */
	if (entry->output_fence) {
		sync_fence_put(entry->output_fence);
		entry->output_fence = NULL;
		put_unused_fd(entry->output_fence_fd);

		mutex_lock(&rot_timeline->lock);
		rot_timeline->next_value--;
		mutex_unlock(&rot_timeline->lock);
	}
}

static int mdss_rotator_signal_output(struct mdss_rot_entry *entry)
{
	struct mdss_rot_timeline *rot_timeline;

	if (!entry->queue)
		return -EINVAL;

	rot_timeline = &entry->queue->timeline;

	if (entry->output_signaled) {
		pr_debug("output already signaled\n");
		return 0;
	}

	mutex_lock(&rot_timeline->lock);
	sw_sync_timeline_inc(rot_timeline->timeline, 1);
	mutex_unlock(&rot_timeline->lock);

	entry->output_signaled = true;

	return 0;
}

static int mdss_rotator_wait_for_input(struct mdss_rot_entry *entry)
{
	int ret;

	if (!entry->input_fence) {
		pr_debug("invalid input fence, no wait\n");
		return 0;
	}

	ret = sync_fence_wait(entry->input_fence, ROT_FENCE_WAIT_TIMEOUT);
	sync_fence_put(entry->input_fence);
	entry->input_fence = NULL;
	return ret;
}

static int mdss_rotator_import_buffer(struct mdp_layer_buffer *buffer,
	struct mdss_mdp_data *data, u32 flags, struct device *dev, bool input)
{
	int i, ret = 0;
	struct msmfb_data planes[MAX_PLANES];
	int dir = DMA_TO_DEVICE;

	if (!input)
		dir = DMA_FROM_DEVICE;

	memset(planes, 0, sizeof(planes));

	if (buffer->plane_count > MAX_PLANES) {
		pr_err("buffer plane_count exceeds MAX_PLANES limit:%d\n",
				buffer->plane_count);
		return -EINVAL;
	}

	for (i = 0; i < buffer->plane_count; i++) {
		planes[i].memory_id = buffer->planes[i].fd;
		planes[i].offset = buffer->planes[i].offset;
	}

	ret =  mdss_mdp_data_get_and_validate_size(data, planes,
			buffer->plane_count, flags, dev, true, dir, buffer);
	data->state = MDP_BUF_STATE_READY;
	data->last_alloc = local_clock();

	return ret;
}

static int mdss_rotator_map_and_check_data(struct mdss_rot_entry *entry)
{
	int ret;
	struct mdp_layer_buffer *input;
	struct mdp_layer_buffer *output;
	struct mdss_mdp_format_params *fmt;
	struct mdss_mdp_plane_sizes ps;
	bool rotation;

	input = &entry->item.input;
	output = &entry->item.output;

	rotation = (entry->item.flags &  MDP_ROTATION_90) ? true : false;

	ATRACE_BEGIN(__func__);
	ret = mdss_iommu_ctrl(1);
	if (IS_ERR_VALUE(ret)) {
		ATRACE_END(__func__);
		return ret;
	}

	/* if error during map, the caller will release the data */
	entry->src_buf.state = MDP_BUF_STATE_ACTIVE;
	ret = mdss_mdp_data_map(&entry->src_buf, true, DMA_TO_DEVICE);
	if (ret) {
		pr_err("source buffer mapping failed ret:%d\n", ret);
		goto end;
	}

	entry->dst_buf.state = MDP_BUF_STATE_ACTIVE;
	ret = mdss_mdp_data_map(&entry->dst_buf, true, DMA_FROM_DEVICE);
	if (ret) {
		pr_err("destination buffer mapping failed ret:%d\n", ret);
		goto end;
	}

	fmt = mdss_mdp_get_format_params(input->format);
	if (!fmt) {
		pr_err("invalid input format:%d\n", input->format);
		ret = -EINVAL;
		goto end;
	}

	ret = mdss_mdp_get_plane_sizes(
			fmt, input->width, input->height, &ps, 0, rotation);
	if (ret) {
		pr_err("fail to get input plane size ret=%d\n", ret);
		goto end;
	}

	ret = mdss_mdp_data_check(&entry->src_buf, &ps, fmt);
	if (ret) {
		pr_err("fail to check input data ret=%d\n", ret);
		goto end;
	}

	fmt = mdss_mdp_get_format_params(output->format);
	if (!fmt) {
		pr_err("invalid output format:%d\n", output->format);
		ret = -EINVAL;
		goto end;
	}

	ret = mdss_mdp_get_plane_sizes(
			fmt, output->width, output->height, &ps, 0, rotation);
	if (ret) {
		pr_err("fail to get output plane size ret=%d\n", ret);
		goto end;
	}

	ret = mdss_mdp_data_check(&entry->dst_buf, &ps, fmt);
	if (ret) {
		pr_err("fail to check output data ret=%d\n", ret);
		goto end;
	}

end:
	mdss_iommu_ctrl(0);
	ATRACE_END(__func__);

	return ret;
}

static struct mdss_rot_perf *__mdss_rotator_find_session(
	struct mdss_rot_file_private *private,
	u32 session_id)
{
	struct mdss_rot_perf *perf, *perf_next;
	bool found = false;
	list_for_each_entry_safe(perf, perf_next, &private->perf_list, list) {
		if (perf->config.session_id == session_id) {
			found = true;
			break;
		}
	}
	if (!found)
		perf = NULL;
	return perf;
}

static struct mdss_rot_perf *mdss_rotator_find_session(
	struct mdss_rot_file_private *private,
	u32 session_id)
{
	struct mdss_rot_perf *perf;

	mutex_lock(&private->perf_lock);
	perf = __mdss_rotator_find_session(private, session_id);
	mutex_unlock(&private->perf_lock);
	return perf;
}

static void mdss_rotator_release_data(struct mdss_rot_entry *entry)
{
	struct mdss_mdp_data *src_buf = &entry->src_buf;
	struct mdss_mdp_data *dst_buf = &entry->dst_buf;

	mdss_mdp_data_free(src_buf, true, DMA_TO_DEVICE);
	src_buf->last_freed = local_clock();
	src_buf->state = MDP_BUF_STATE_UNUSED;

	mdss_mdp_data_free(dst_buf, true, DMA_FROM_DEVICE);
	dst_buf->last_freed = local_clock();
	dst_buf->state = MDP_BUF_STATE_UNUSED;
}

static int mdss_rotator_import_data(struct mdss_rot_mgr *mgr,
	struct mdss_rot_entry *entry)
{
	int ret;
	struct mdp_layer_buffer *input;
	struct mdp_layer_buffer *output;
	u32 flag = 0;

	input = &entry->item.input;
	output = &entry->item.output;

	if (entry->item.flags & MDP_ROTATION_SECURE)
		flag = MDP_SECURE_OVERLAY_SESSION;

	ret = mdss_rotator_import_buffer(input, &entry->src_buf, flag,
				&mgr->pdev->dev, true);
	if (ret) {
		pr_err("fail to import input buffer\n");
		return ret;
	}

	/*
	 * driver assumes ouput buffer is ready to be written
	 * immediately
	 */
	ret = mdss_rotator_import_buffer(output, &entry->dst_buf, flag,
				&mgr->pdev->dev, false);
	if (ret) {
		pr_err("fail to import output buffer\n");
		return ret;
	}

	return ret;
}

static struct mdss_rot_hw_resource *mdss_rotator_hw_alloc(
	struct mdss_rot_mgr *mgr, u32 pipe_id, u32 wb_id)
{
	struct mdss_rot_hw_resource *hw;
	struct mdss_data_type *mdata = mdss_mdp_get_mdata();
	u32 pipe_ndx, offset = mdss_mdp_get_wb_ctl_support(mdata, true);
	int ret;

	hw = devm_kzalloc(&mgr->pdev->dev, sizeof(struct mdss_rot_hw_resource),
		GFP_KERNEL);
	if (!hw)
		return ERR_PTR(-ENOMEM);

	hw->ctl = mdss_mdp_ctl_alloc(mdata, offset);
	if (IS_ERR_OR_NULL(hw->ctl)) {
		pr_err("unable to allocate ctl\n");
		ret = -ENODEV;
		goto error;
	}

	if (wb_id == MDSS_ROTATION_HW_ANY)
		hw->wb = mdss_mdp_wb_alloc(MDSS_MDP_WB_ROTATOR, hw->ctl->num);
	else
		hw->wb = mdss_mdp_wb_assign(wb_id, hw->ctl->num);

	if (IS_ERR_OR_NULL(hw->wb)) {
		pr_err("unable to allocate wb\n");
		ret = -ENODEV;
		goto error;
	}
	hw->ctl->wb = hw->wb;
	hw->mixer = mdss_mdp_mixer_assign(hw->wb->num, true, true);

	if (IS_ERR_OR_NULL(hw->mixer)) {
		pr_err("unable to allocate wb mixer\n");
		ret = -ENODEV;
		goto error;
	}
	hw->ctl->mixer_left = hw->mixer;
	hw->mixer->ctl = hw->ctl;

	hw->mixer->rotator_mode = true;

	switch (hw->mixer->num) {
	case MDSS_MDP_WB_LAYERMIXER0:
		hw->ctl->opmode = MDSS_MDP_CTL_OP_ROT0_MODE;
		break;
	case MDSS_MDP_WB_LAYERMIXER1:
		hw->ctl->opmode =  MDSS_MDP_CTL_OP_ROT1_MODE;
		break;
	default:
		pr_err("invalid layer mixer=%d\n", hw->mixer->num);
		ret = -EINVAL;
		goto error;
	}

	hw->ctl->ops.start_fnc = mdss_mdp_writeback_start;
	hw->ctl->power_state = MDSS_PANEL_POWER_ON;
	hw->ctl->wb_type = MDSS_MDP_WB_CTL_TYPE_BLOCK;


	if (hw->ctl->ops.start_fnc)
		ret = hw->ctl->ops.start_fnc(hw->ctl);

	if (ret)
		goto error;

	if (pipe_id >= mdata->ndma_pipes)
		goto error;

	pipe_ndx = mdata->dma_pipes[pipe_id].ndx;
	hw->pipe = mdss_mdp_pipe_assign(mdata, hw->mixer,
			pipe_ndx, MDSS_MDP_PIPE_RECT0);
	if (IS_ERR_OR_NULL(hw->pipe)) {
		pr_err("dma pipe allocation failed\n");
		ret = -ENODEV;
		goto error;
	}

	hw->pipe->mixer_left = hw->mixer;
	hw->pipe_id = hw->wb->num;
	hw->wb_id = hw->wb->num;

	return hw;
error:
	if (!IS_ERR_OR_NULL(hw->pipe))
		mdss_mdp_pipe_destroy(hw->pipe);
	if (!IS_ERR_OR_NULL(hw->ctl)) {
		if (hw->ctl->ops.stop_fnc)
			hw->ctl->ops.stop_fnc(hw->ctl, MDSS_PANEL_POWER_OFF);
		mdss_mdp_ctl_free(hw->ctl);
	}
	devm_kfree(&mgr->pdev->dev, hw);

	return ERR_PTR(ret);
}

static void mdss_rotator_free_hw(struct mdss_rot_mgr *mgr,
	struct mdss_rot_hw_resource *hw)
{
	struct mdss_mdp_mixer *mixer;
	struct mdss_mdp_ctl *ctl;

	mixer = hw->pipe->mixer_left;

	mdss_mdp_pipe_destroy(hw->pipe);

	ctl = mdss_mdp_ctl_mixer_switch(mixer->ctl,
		MDSS_MDP_WB_CTL_TYPE_BLOCK);
	if (ctl) {
		if (ctl->ops.stop_fnc)
			ctl->ops.stop_fnc(ctl, MDSS_PANEL_POWER_OFF);
		mdss_mdp_ctl_free(ctl);
	}

	devm_kfree(&mgr->pdev->dev, hw);
}

struct mdss_rot_hw_resource *mdss_rotator_get_hw_resource(
	struct mdss_rot_queue *queue, struct mdss_rot_entry *entry)
{
	struct mdss_rot_hw_resource *hw = queue->hw;

	if (!hw) {
		pr_err("no hw in the queue\n");
		return NULL;
	}

	mutex_lock(&queue->hw_lock);

	if (hw->workload) {
		hw = ERR_PTR(-EBUSY);
		goto get_hw_resource_err;
	}
	hw->workload = entry;

get_hw_resource_err:
	mutex_unlock(&queue->hw_lock);
	return hw;
}

static void mdss_rotator_put_hw_resource(struct mdss_rot_queue *queue,
	struct mdss_rot_hw_resource *hw)
{
	mutex_lock(&queue->hw_lock);
	hw->workload = NULL;
	mutex_unlock(&queue->hw_lock);
}

/*
 * caller will need to call mdss_rotator_deinit_queue when
 * the function returns error
 */
static int mdss_rotator_init_queue(struct mdss_rot_mgr *mgr)
{
	int i, size, ret = 0;
	char name[32];

	size = sizeof(struct mdss_rot_queue) * mgr->queue_count;
	mgr->queues = devm_kzalloc(&mgr->pdev->dev, size, GFP_KERNEL);
	if (!mgr->queues)
		return -ENOMEM;

	for (i = 0; i < mgr->queue_count; i++) {
		snprintf(name, sizeof(name), "rot_workq_%d", i);
		pr_debug("work queue name=%s\n", name);
		mgr->queues[i].rot_work_queue = alloc_ordered_workqueue("%s",
				WQ_UNBOUND | WQ_MEM_RECLAIM | WQ_HIGHPRI, name);
		if (!mgr->queues[i].rot_work_queue) {
			ret = -EPERM;
			break;
		}

		snprintf(name, sizeof(name), "rot_timeline_%d", i);
		pr_debug("timeline name=%s\n", name);
		mgr->queues[i].timeline.timeline =
			sw_sync_timeline_create(name);
		if (!mgr->queues[i].timeline.timeline) {
			ret = -EPERM;
			break;
		}

		size = sizeof(mgr->queues[i].timeline.fence_name);
		snprintf(mgr->queues[i].timeline.fence_name, size,
				"rot_fence_%d", i);
		mutex_init(&mgr->queues[i].timeline.lock);

		mutex_init(&mgr->queues[i].hw_lock);
	}

	return ret;
}

static void mdss_rotator_deinit_queue(struct mdss_rot_mgr *mgr)
{
	int i;

	if (!mgr->queues)
		return;

	for (i = 0; i < mgr->queue_count; i++) {
		if (mgr->queues[i].rot_work_queue)
			destroy_workqueue(mgr->queues[i].rot_work_queue);

		if (mgr->queues[i].timeline.timeline) {
			struct sync_timeline *obj;
			obj = (struct sync_timeline *)
				mgr->queues[i].timeline.timeline;
			sync_timeline_destroy(obj);
		}
	}
	devm_kfree(&mgr->pdev->dev, mgr->queues);
	mgr->queue_count = 0;
}

/*
 * mdss_rotator_assign_queue() - Function assign rotation work onto hw
 * @mgr:	Rotator manager.
 * @entry:	Contains details on rotator work item being requested
 * @private:	Private struct used for access rot session performance struct
 *
 * This Function allocates hw required to complete rotation work item
 * requested.
 *
 * Caller is responsible for calling cleanup function if error is returned
 */
static int mdss_rotator_assign_queue(struct mdss_rot_mgr *mgr,
	struct mdss_rot_entry *entry,
	struct mdss_rot_file_private *private)
{
	struct mdss_rot_perf *perf;
	struct mdss_rot_queue *queue;
	struct mdss_rot_hw_resource *hw;
	struct mdp_rotation_item *item = &entry->item;
	u32 wb_idx = item->wb_idx;
	u32 pipe_idx = item->pipe_idx;
	int ret = 0;

	/*
	 * todo: instead of always assign writeback block 0, we can
	 * apply some load balancing logic in the future
	 */
	if (wb_idx == MDSS_ROTATION_HW_ANY) {
		wb_idx = 0;
		pipe_idx = 0;
	}

	if (wb_idx >= mgr->queue_count) {
		pr_err("Invalid wb idx = %d\n", wb_idx);
		return -EINVAL;
	}

	queue = mgr->queues + wb_idx;

	mutex_lock(&queue->hw_lock);

	if (!queue->hw) {
		hw = mdss_rotator_hw_alloc(mgr, pipe_idx, wb_idx);
		if (IS_ERR_OR_NULL(hw)) {
			pr_err("fail to allocate hw\n");
			ret = PTR_ERR(hw);
		} else {
			queue->hw = hw;
		}
	}

	if (queue->hw) {
		entry->queue = queue;
		queue->hw->pending_count++;
	}

	mutex_unlock(&queue->hw_lock);

	perf = mdss_rotator_find_session(private, item->session_id);
	if (!perf) {
		pr_err("Could not find session based on rotation work item\n");
		return -EINVAL;
	}

	entry->perf = perf;
	perf->last_wb_idx = wb_idx;

	return ret;
}

static void mdss_rotator_unassign_queue(struct mdss_rot_mgr *mgr,
	struct mdss_rot_entry *entry)
{
	struct mdss_rot_queue *queue = entry->queue;

	if (!queue)
		return;

	entry->queue = NULL;

	mutex_lock(&queue->hw_lock);

	if (!queue->hw) {
		pr_err("entry assigned a queue with no hw\n");
		mutex_unlock(&queue->hw_lock);
		return;
	}

	queue->hw->pending_count--;
	if (queue->hw->pending_count == 0) {
		mdss_rotator_free_hw(mgr, queue->hw);
		queue->hw = NULL;
	}

	mutex_unlock(&queue->hw_lock);
}

static void mdss_rotator_queue_request(struct mdss_rot_mgr *mgr,
	struct mdss_rot_file_private *private,
	struct mdss_rot_entry_container *req)
{
	struct mdss_rot_entry *entry;
	struct mdss_rot_queue *queue;
	unsigned long clk_rate;
	u32 wb_idx;
	int i;

	for (i = 0; i < req->count; i++) {
		entry = req->entries + i;
		queue = entry->queue;
		wb_idx = queue->hw->wb_id;
		mutex_lock(&entry->perf->work_dis_lock);
		entry->perf->work_distribution[wb_idx]++;
		mutex_unlock(&entry->perf->work_dis_lock);
		entry->work_assigned = true;
	}

	clk_rate = mdss_rotator_clk_rate_calc(mgr, private);
	mdss_rotator_set_clk_rate(mgr, clk_rate, MDSS_CLK_ROTATOR_CORE);

	for (i = 0; i < req->count; i++) {
		entry = req->entries + i;
		queue = entry->queue;
		entry->output_fence = NULL;
		queue_work(queue->rot_work_queue, &entry->commit_work);
	}
}

static int mdss_rotator_calc_perf(struct mdss_rot_perf *perf)
{
	struct mdp_rotation_config *config = &perf->config;
	u32 read_bw, write_bw;
	struct mdss_mdp_format_params *in_fmt, *out_fmt;

	in_fmt = mdss_mdp_get_format_params(config->input.format);
	if (!in_fmt) {
		pr_err("invalid input format\n");
		return -EINVAL;
	}
	out_fmt = mdss_mdp_get_format_params(config->output.format);
	if (!out_fmt) {
		pr_err("invalid output format\n");
		return -EINVAL;
	}
	if (!config->input.width ||
		(0xffffffff/config->input.width < config->input.height))
		return -EINVAL;

	perf->clk_rate = config->input.width * config->input.height;

	if (!perf->clk_rate ||
		(0xffffffff/perf->clk_rate < config->frame_rate))
		return -EINVAL;

	perf->clk_rate *= config->frame_rate;
	/* rotator processes 4 pixels per clock */
	perf->clk_rate /= 4;

	read_bw = config->input.width * config->input.height *
		config->frame_rate;
	if (in_fmt->chroma_sample == MDSS_MDP_CHROMA_420)
		read_bw = (read_bw * 3) / 2;
	else
		read_bw *= in_fmt->bpp;

	write_bw = config->output.width * config->output.height *
		config->frame_rate;
	if (out_fmt->chroma_sample == MDSS_MDP_CHROMA_420)
		write_bw = (write_bw * 3) / 2;
	else
		write_bw *= out_fmt->bpp;

	read_bw = apply_comp_ratio_factor(read_bw, in_fmt,
			&config->input.comp_ratio);
	write_bw = apply_comp_ratio_factor(write_bw, out_fmt,
			&config->output.comp_ratio);

	perf->bw = read_bw + write_bw;
	return 0;
}

static int mdss_rotator_update_perf(struct mdss_rot_mgr *mgr)
{
	struct mdss_rot_file_private *priv;
	struct mdss_rot_perf *perf;
	int not_in_suspend_mode;
	u64 total_bw = 0;

	ATRACE_BEGIN(__func__);

	not_in_suspend_mode = !atomic_read(&mgr->device_suspended);

	if (not_in_suspend_mode) {
		mutex_lock(&mgr->file_lock);
		list_for_each_entry(priv, &mgr->file_list, list) {
			mutex_lock(&priv->perf_lock);
			list_for_each_entry(perf, &priv->perf_list, list) {
				total_bw += perf->bw;
			}
			mutex_unlock(&priv->perf_lock);
		}
		mutex_unlock(&mgr->file_lock);
	}

	mutex_lock(&mgr->bus_lock);
	total_bw += mgr->pending_close_bw_vote;
	mdss_rotator_enable_reg_bus(mgr, total_bw);
	mdss_rotator_bus_scale_set_quota(&mgr->data_bus, total_bw);
	mutex_unlock(&mgr->bus_lock);

	ATRACE_END(__func__);
	return 0;
}

static void mdss_rotator_release_from_work_distribution(
		struct mdss_rot_mgr *mgr,
		struct mdss_rot_entry *entry)
{
	if (entry->work_assigned) {
		bool free_perf = false;
		u32 wb_idx = entry->queue->hw->wb_id;

		mutex_lock(&mgr->lock);
		mutex_lock(&entry->perf->work_dis_lock);
		if (entry->perf->work_distribution[wb_idx])
			entry->perf->work_distribution[wb_idx]--;

		if (!entry->perf->work_distribution[wb_idx]
				&& list_empty(&entry->perf->list)) {
			/* close session has offloaded perf free to us */
			free_perf = true;
		}
		mutex_unlock(&entry->perf->work_dis_lock);
		entry->work_assigned = false;
		if (free_perf) {
			mutex_lock(&mgr->bus_lock);
			mgr->pending_close_bw_vote -= entry->perf->bw;
			mutex_unlock(&mgr->bus_lock);
			mdss_rotator_resource_ctrl(mgr, false);
			devm_kfree(&mgr->pdev->dev,
				entry->perf->work_distribution);
			devm_kfree(&mgr->pdev->dev, entry->perf);
			mdss_rotator_update_perf(mgr);
			mdss_rotator_clk_ctrl(mgr, false);
			entry->perf = NULL;
		}
		mutex_unlock(&mgr->lock);
	}
}

static void mdss_rotator_release_entry(struct mdss_rot_mgr *mgr,
	struct mdss_rot_entry *entry)
{
	mdss_rotator_release_from_work_distribution(mgr, entry);
	mdss_rotator_clear_fence(entry);
	mdss_rotator_release_data(entry);
	mdss_rotator_unassign_queue(mgr, entry);
}

static int mdss_rotator_config_dnsc_factor(struct mdss_rot_mgr *mgr,
	struct mdss_rot_entry *entry)
{
	int ret = 0;
	u16 src_w, src_h, dst_w, dst_h, bit;
	struct mdp_rotation_item *item = &entry->item;
	struct mdss_mdp_format_params *fmt;

	src_w = item->src_rect.w;
	src_h = item->src_rect.h;

	if (item->flags & MDP_ROTATION_90) {
		dst_w = item->dst_rect.h;
		dst_h = item->dst_rect.w;
	} else {
		dst_w = item->dst_rect.w;
		dst_h = item->dst_rect.h;
	}

	if (!mgr->has_downscale &&
		(src_w != dst_w || src_h != dst_h)) {
		pr_err("rotator downscale not supported\n");
		ret = -EINVAL;
		goto dnsc_err;
	}

	entry->dnsc_factor_w = 0;
	entry->dnsc_factor_h = 0;

	if ((src_w != dst_w) || (src_h != dst_h)) {
		if ((src_w % dst_w) || (src_h % dst_h)) {
			ret = -EINVAL;
			goto dnsc_err;
		}
		entry->dnsc_factor_w = src_w / dst_w;
		bit = fls(entry->dnsc_factor_w);
		/*
		 * New Chipsets supports downscale upto 1/64
		 * change the Bit check from 5 to 7 to support 1/64 down scale
		 */
		if ((entry->dnsc_factor_w & ~BIT(bit - 1)) || (bit > 7)) {
			ret = -EINVAL;
			goto dnsc_err;
		}
		entry->dnsc_factor_h = src_h / dst_h;
		bit = fls(entry->dnsc_factor_h);
		if ((entry->dnsc_factor_h & ~BIT(bit - 1)) || (bit > 7)) {
			ret = -EINVAL;
			goto dnsc_err;
		}
	}

	fmt =  mdss_mdp_get_format_params(item->output.format);
	if (mdss_mdp_is_ubwc_format(fmt) &&
		(entry->dnsc_factor_h || entry->dnsc_factor_w)) {
		pr_err("ubwc not supported with downscale %d\n",
			item->output.format);
		ret = -EINVAL;
	}

dnsc_err:

	/* Downscaler does not support asymmetrical dnsc */
	if (entry->dnsc_factor_w != entry->dnsc_factor_h)
		ret = -EINVAL;

	if (ret) {
		pr_err("Invalid rotator downscale ratio %dx%d->%dx%d\n",
			src_w, src_h, dst_w, dst_h);
		entry->dnsc_factor_w = 0;
		entry->dnsc_factor_h = 0;
	}
	return ret;
}

static bool mdss_rotator_verify_format(struct mdss_rot_mgr *mgr,
	struct mdss_mdp_format_params *in_fmt,
	struct mdss_mdp_format_params *out_fmt, bool rotation)
{
	u8 in_v_subsample, in_h_subsample;
	u8 out_v_subsample, out_h_subsample;

	if (!mgr->has_ubwc && (mdss_mdp_is_ubwc_format(in_fmt) ||
			mdss_mdp_is_ubwc_format(out_fmt))) {
		pr_err("Rotator doesn't allow ubwc\n");
		return -EINVAL;
	}

	if (!(out_fmt->flag & VALID_ROT_WB_FORMAT)) {
		pr_err("Invalid output format\n");
		return false;
	}

	if (in_fmt->is_yuv != out_fmt->is_yuv) {
		pr_err("Rotator does not support CSC\n");
		return false;
	}

	/* Forcing same pixel depth */
	if (memcmp(in_fmt->bits, out_fmt->bits, sizeof(in_fmt->bits))) {
		/* Exception is that RGB can drop alpha or add X */
		if (in_fmt->is_yuv || out_fmt->alpha_enable ||
			(in_fmt->bits[C2_R_Cr] != out_fmt->bits[C2_R_Cr]) ||
			(in_fmt->bits[C0_G_Y] != out_fmt->bits[C0_G_Y]) ||
			(in_fmt->bits[C1_B_Cb] != out_fmt->bits[C1_B_Cb])) {
			pr_err("Bit format does not match\n");
			return false;
		}
	}

	/* Need to make sure that sub-sampling persists through rotation */
	if (rotation) {
		mdss_mdp_get_v_h_subsample_rate(in_fmt->chroma_sample,
			&in_v_subsample, &in_h_subsample);
		mdss_mdp_get_v_h_subsample_rate(out_fmt->chroma_sample,
			&out_v_subsample, &out_h_subsample);

		if ((in_v_subsample != out_h_subsample) ||
				(in_h_subsample != out_v_subsample)) {
			pr_err("Rotation has invalid subsampling\n");
			return false;
		}
	} else {
		if (in_fmt->chroma_sample != out_fmt->chroma_sample) {
			pr_err("Format subsampling mismatch\n");
			return false;
		}
	}

	pr_debug("in_fmt=%0d, out_fmt=%d, has_ubwc=%d\n",
		in_fmt->format, out_fmt->format, mgr->has_ubwc);
	return true;
}

static int mdss_rotator_verify_config(struct mdss_rot_mgr *mgr,
	struct mdp_rotation_config *config)
{
	struct mdss_mdp_format_params *in_fmt, *out_fmt;
	u8 in_v_subsample, in_h_subsample;
	u8 out_v_subsample, out_h_subsample;
	u32 input, output;
	bool rotation;

	input = config->input.format;
	output = config->output.format;
	rotation = (config->flags & MDP_ROTATION_90) ? true : false;

	in_fmt = mdss_mdp_get_format_params(input);
	if (!in_fmt) {
		pr_err("Unrecognized input format:%u\n", input);
		return -EINVAL;
	}

	out_fmt = mdss_mdp_get_format_params(output);
	if (!out_fmt) {
		pr_err("Unrecognized output format:%u\n", output);
		return -EINVAL;
	}

	mdss_mdp_get_v_h_subsample_rate(in_fmt->chroma_sample,
		&in_v_subsample, &in_h_subsample);
	mdss_mdp_get_v_h_subsample_rate(out_fmt->chroma_sample,
		&out_v_subsample, &out_h_subsample);

	/* Dimension of image needs to be divisible by subsample rate  */
	if ((config->input.height % in_v_subsample) ||
			(config->input.width % in_h_subsample)) {
		pr_err("In ROI, subsample mismatch, w=%d, h=%d, vss%d, hss%d\n",
			config->input.width, config->input.height,
			in_v_subsample, in_h_subsample);
		return -EINVAL;
	}

	if ((config->output.height % out_v_subsample) ||
			(config->output.width % out_h_subsample)) {
		pr_err("Out ROI, subsample mismatch, w=%d, h=%d, vss%d, hss%d\n",
			config->output.width, config->output.height,
			out_v_subsample, out_h_subsample);
		return -EINVAL;
	}

	if (!mdss_rotator_verify_format(mgr, in_fmt,
			out_fmt, rotation)) {
		pr_err("Rot format pairing invalid, in_fmt:%d, out_fmt:%d\n",
			input, output);
		return -EINVAL;
	}

	return 0;
}

static int mdss_rotator_validate_item_matches_session(
	struct mdp_rotation_config *config, struct mdp_rotation_item *item)
{
	int ret;

	ret = __compare_session_item_rect(&config->input,
		&item->src_rect, item->input.format, true);
	if (ret)
		return ret;

	ret = __compare_session_item_rect(&config->output,
		&item->dst_rect, item->output.format, false);
	if (ret)
		return ret;

	ret = __compare_session_rotations(config->flags, item->flags);
	if (ret)
		return ret;

	return 0;
}

static int mdss_rotator_validate_img_roi(struct mdp_rotation_item *item)
{
	struct mdss_mdp_format_params *fmt;
	uint32_t width, height;
	int ret = 0;

	width = item->input.width;
	height = item->input.height;
	if (item->flags & MDP_ROTATION_DEINTERLACE) {
		width *= 2;
		height /= 2;
	}

	/* Check roi bounds */
	if (ROT_CHECK_BOUNDS(item->src_rect.x, item->src_rect.w, width) ||
			ROT_CHECK_BOUNDS(item->src_rect.y, item->src_rect.h,
			height)) {
		pr_err("invalid src flag=%08x img wh=%dx%d rect=%d,%d,%d,%d\n",
			item->flags, width, height, item->src_rect.x,
			item->src_rect.y, item->src_rect.w, item->src_rect.h);
		return -EINVAL;
	}
	if (ROT_CHECK_BOUNDS(item->dst_rect.x, item->dst_rect.w,
			item->output.width) ||
			ROT_CHECK_BOUNDS(item->dst_rect.y, item->dst_rect.h,
			item->output.height)) {
		pr_err("invalid dst img wh=%dx%d rect=%d,%d,%d,%d\n",
			item->output.width, item->output.height,
			item->dst_rect.x, item->dst_rect.y, item->dst_rect.w,
			item->dst_rect.h);
		return -EINVAL;
	}

	fmt = mdss_mdp_get_format_params(item->output.format);
	if (!fmt) {
		pr_err("invalid output format:%d\n", item->output.format);
		return -EINVAL;
	}

	if (mdss_mdp_is_ubwc_format(fmt))
		ret = mdss_mdp_validate_offset_for_ubwc_format(fmt,
			item->dst_rect.x, item->dst_rect.y);

	return ret;
}

static int mdss_rotator_validate_fmt_and_item_flags(
	struct mdp_rotation_config *config, struct mdp_rotation_item *item)
{
	struct mdss_mdp_format_params *fmt;

	fmt = mdss_mdp_get_format_params(item->input.format);
	if ((item->flags & MDP_ROTATION_DEINTERLACE) &&
			mdss_mdp_is_ubwc_format(fmt)) {
		pr_err("cannot perform mdp deinterlace on tiled formats\n");
		return -EINVAL;
	}
	return 0;
}

static int mdss_rotator_validate_entry(struct mdss_rot_mgr *mgr,
	struct mdss_rot_file_private *private,
	struct mdss_rot_entry *entry)
{
	int ret;
	struct mdp_rotation_item *item;
	struct mdss_rot_perf *perf;

	item = &entry->item;

	if (item->wb_idx != item->pipe_idx) {
		pr_err("invalid writeback and pipe idx\n");
		return -EINVAL;
	}

	if (item->wb_idx != MDSS_ROTATION_HW_ANY &&
		item->wb_idx > mgr->queue_count) {
		pr_err("invalid writeback idx\n");
		return -EINVAL;
	}

	perf = mdss_rotator_find_session(private, item->session_id);
	if (!perf) {
		pr_err("Could not find session:%u\n", item->session_id);
		return -EINVAL;
	}

	ret = mdss_rotator_validate_item_matches_session(&perf->config, item);
	if (ret) {
		pr_err("Work item does not match session:%u\n",
			item->session_id);
		return ret;
	}

	ret = mdss_rotator_validate_img_roi(item);
	if (ret) {
		pr_err("Image roi is invalid\n");
		return ret;
	}

	ret = mdss_rotator_validate_fmt_and_item_flags(&perf->config, item);
	if (ret)
		return ret;

	ret = mdss_rotator_config_dnsc_factor(mgr, entry);
	if (ret) {
		pr_err("fail to configure downscale factor\n");
		return ret;
	}
	return ret;
}

/*
 * Upon failure from the function, caller needs to make sure
 * to call mdss_rotator_remove_request to clean up resources.
 */
static int mdss_rotator_add_request(struct mdss_rot_mgr *mgr,
	struct mdss_rot_file_private *private,
	struct mdss_rot_entry_container *req)
{
	struct mdss_rot_entry *entry;
	struct mdp_rotation_item *item;
	u32 flag = 0;
	int i, ret;

	for (i = 0; i < req->count; i++) {
		entry = req->entries + i;
		item = &entry->item;

		if (item->flags & MDP_ROTATION_SECURE)
			flag = MDP_SECURE_OVERLAY_SESSION;

		ret = mdss_rotator_validate_entry(mgr, private, entry);
		if (ret) {
			pr_err("fail to validate the entry\n");
			return ret;
		}

		ret = mdss_rotator_import_data(mgr, entry);
		if (ret) {
			pr_err("fail to import the data\n");
			return ret;
		}

		if (item->input.fence >= 0) {
			entry->input_fence =
				sync_fence_fdget(item->input.fence);
			if (!entry->input_fence) {
				pr_err("invalid input fence fd\n");
				return -EINVAL;
			}
		}

		ret = mdss_rotator_assign_queue(mgr, entry, private);
		if (ret) {
			pr_err("fail to assign queue to entry\n");
			return ret;
		}

		entry->request = req;

		INIT_WORK(&entry->commit_work, mdss_rotator_wq_handler);

		ret = mdss_rotator_create_fence(entry);
		if (ret) {
			pr_err("fail to create fence\n");
			return ret;
		}
		item->output.fence = entry->output_fence_fd;

		pr_debug("Entry added. wbidx=%u, src{%u,%u,%u,%u}f=%u\n"
			"dst{%u,%u,%u,%u}f=%u session_id=%u\n", item->wb_idx,
			item->src_rect.x, item->src_rect.y,
			item->src_rect.w, item->src_rect.h, item->input.format,
			item->dst_rect.x, item->dst_rect.y,
			item->dst_rect.w, item->dst_rect.h, item->output.format,
			item->session_id);
	}

	mutex_lock(&private->req_lock);
	list_add(&req->list, &private->req_list);
	mutex_unlock(&private->req_lock);

	return 0;
}

static void mdss_rotator_remove_request(struct mdss_rot_mgr *mgr,
	struct mdss_rot_file_private *private,
	struct mdss_rot_entry_container *req)
{
	int i;

	mutex_lock(&private->req_lock);
	for (i = 0; i < req->count; i++)
		mdss_rotator_release_entry(mgr, req->entries + i);
	list_del_init(&req->list);
	mutex_unlock(&private->req_lock);
}

/* This function should be called with req_lock */
static void mdss_rotator_cancel_request(struct mdss_rot_mgr *mgr,
	struct mdss_rot_entry_container *req)
{
	struct mdss_rot_entry *entry;
	int i;

	/*
	 * To avoid signal the rotation entry output fence in the wrong
	 * order, all the entries in the same request needs to be cancelled
	 * first, before signaling the output fence.
	 */
	for (i = req->count - 1; i >= 0; i--) {
		entry = req->entries + i;
		cancel_work_sync(&entry->commit_work);
	}

	for (i = req->count - 1; i >= 0; i--) {
		entry = req->entries + i;
		mdss_rotator_signal_output(entry);
		mdss_rotator_release_entry(mgr, entry);
	}

	list_del_init(&req->list);
	devm_kfree(&mgr->pdev->dev, req);
}

static void mdss_rotator_cancel_all_requests(struct mdss_rot_mgr *mgr,
	struct mdss_rot_file_private *private)
{
	struct mdss_rot_entry_container *req, *req_next;
	pr_debug("Canceling all rotator requests\n");

	mutex_lock(&private->req_lock);
	list_for_each_entry_safe(req, req_next, &private->req_list, list)
		mdss_rotator_cancel_request(mgr, req);
	mutex_unlock(&private->req_lock);
}

static void mdss_rotator_free_competed_request(struct mdss_rot_mgr *mgr,
	struct mdss_rot_file_private *private)
{
	struct mdss_rot_entry_container *req, *req_next;

	mutex_lock(&private->req_lock);
	list_for_each_entry_safe(req, req_next, &private->req_list, list) {
		if (atomic_read(&req->pending_count) == 0) {
			list_del_init(&req->list);
			devm_kfree(&mgr->pdev->dev, req);
		}
	}
	mutex_unlock(&private->req_lock);
}

static void mdss_rotator_release_rotator_perf_session(
	struct mdss_rot_mgr *mgr,
	struct mdss_rot_file_private *private)
{
	struct mdss_rot_perf *perf, *perf_next;

	pr_debug("Releasing all rotator request\n");
	mdss_rotator_cancel_all_requests(mgr, private);

	mutex_lock(&private->perf_lock);
	list_for_each_entry_safe(perf, perf_next, &private->perf_list, list) {
		list_del_init(&perf->list);
		devm_kfree(&mgr->pdev->dev, perf->work_distribution);
		devm_kfree(&mgr->pdev->dev, perf);
	}
	mutex_unlock(&private->perf_lock);
}

static void mdss_rotator_release_all(struct mdss_rot_mgr *mgr)
{
	struct mdss_rot_file_private *priv, *priv_next;

	mutex_lock(&mgr->file_lock);
	list_for_each_entry_safe(priv, priv_next, &mgr->file_list, list) {
		mdss_rotator_release_rotator_perf_session(mgr, priv);
		mdss_rotator_resource_ctrl(mgr, false);
		list_del_init(&priv->list);
		priv->file->private_data = NULL;
		devm_kfree(&mgr->pdev->dev, priv);
	}
	mutex_unlock(&rot_mgr->file_lock);

	mdss_rotator_update_perf(mgr);
}

static int mdss_rotator_prepare_hw(struct mdss_rot_hw_resource *hw,
	struct mdss_rot_entry *entry)
{
	struct mdss_mdp_pipe *pipe;
	struct mdss_mdp_ctl *orig_ctl, *rot_ctl;
	int ret;

	pipe = hw->pipe;
	orig_ctl = pipe->mixer_left->ctl;
	if (orig_ctl->shared_lock)
		mutex_lock(orig_ctl->shared_lock);

	rot_ctl = mdss_mdp_ctl_mixer_switch(orig_ctl,
						MDSS_MDP_WB_CTL_TYPE_BLOCK);
	if (!rot_ctl) {
		ret = -EINVAL;
		goto error;
	} else {
		hw->ctl = rot_ctl;
		pipe->mixer_left = rot_ctl->mixer_left;
	}

	return 0;

error:
	if (orig_ctl->shared_lock)
		mutex_unlock(orig_ctl->shared_lock);
	return ret;
}

static void mdss_rotator_translate_rect(struct mdss_rect *dst,
	struct mdp_rect *src)
{
	dst->x = src->x;
	dst->y = src->y;
	dst->w = src->w;
	dst->h = src->h;
}

static u32 mdss_rotator_translate_flags(u32 input)
{
	u32 output = 0;

	if (input & MDP_ROTATION_NOP)
		output |= MDP_ROT_NOP;
	if (input & MDP_ROTATION_FLIP_LR)
		output |= MDP_FLIP_LR;
	if (input & MDP_ROTATION_FLIP_UD)
		output |= MDP_FLIP_UD;
	if (input & MDP_ROTATION_90)
		output |= MDP_ROT_90;
	if (input & MDP_ROTATION_DEINTERLACE)
		output |= MDP_DEINTERLACE;
	if (input & MDP_ROTATION_SECURE)
		output |= MDP_SECURE_OVERLAY_SESSION;
	if (input & MDP_ROTATION_BWC_EN)
		output |= MDP_BWC_EN;

	return output;
}

static int mdss_rotator_config_hw(struct mdss_rot_hw_resource *hw,
	struct mdss_rot_entry *entry)
{
	struct mdss_mdp_pipe *pipe;
	struct mdp_rotation_item *item;
	struct mdss_rot_perf *perf;
	int ret;

	ATRACE_BEGIN(__func__);
	pipe = hw->pipe;
	item = &entry->item;
	perf = entry->perf;

	pipe->flags = mdss_rotator_translate_flags(item->flags);
	pipe->src_fmt = mdss_mdp_get_format_params(item->input.format);
	pipe->img_width = item->input.width;
	pipe->img_height = item->input.height;
	mdss_rotator_translate_rect(&pipe->src, &item->src_rect);
	mdss_rotator_translate_rect(&pipe->dst, &item->src_rect);
	pipe->scaler.enable = 0;
	pipe->frame_rate = perf->config.frame_rate;

	pipe->params_changed++;

	mdss_mdp_smp_release(pipe);

	ret = mdss_mdp_smp_reserve(pipe);
	if (ret) {
		pr_err("unable to mdss_mdp_smp_reserve rot data\n");
		goto done;
	}

	ret = mdss_mdp_overlay_setup_scaling(pipe);
	if (ret) {
		pr_err("scaling setup failed %d\n", ret);
		goto done;
	}

	ret = mdss_mdp_pipe_queue_data(pipe, &entry->src_buf);
	pr_debug("Config pipe. src{%u,%u,%u,%u}f=%u\n"
		"dst{%u,%u,%u,%u}f=%u session_id=%u\n",
		item->src_rect.x, item->src_rect.y,
		item->src_rect.w, item->src_rect.h, item->input.format,
		item->dst_rect.x, item->dst_rect.y,
		item->dst_rect.w, item->dst_rect.h, item->output.format,
		item->session_id);
	MDSS_XLOG(item->input.format, pipe->img_width, pipe->img_height,
		pipe->flags);
done:
	ATRACE_END(__func__);
	return ret;
}

static int mdss_rotator_kickoff_entry(struct mdss_rot_hw_resource *hw,
	struct mdss_rot_entry *entry)
{
	int ret;
	struct mdss_mdp_writeback_arg wb_args = {
		.data = &entry->dst_buf,
		.priv_data = entry,
	};

	ret = mdss_mdp_writeback_display_commit(hw->ctl, &wb_args);
	return ret;
}

static int mdss_rotator_wait_for_entry(struct mdss_rot_hw_resource *hw,
	struct mdss_rot_entry *entry)
{
	int ret;
	struct mdss_mdp_ctl *ctl = hw->ctl;

	ret = mdss_mdp_display_wait4comp(ctl);
	if (ctl->shared_lock)
		mutex_unlock(ctl->shared_lock);
	return ret;
}

static int mdss_rotator_commit_entry(struct mdss_rot_hw_resource *hw,
	struct mdss_rot_entry *entry)
{
	int ret;

	ret = mdss_rotator_prepare_hw(hw, entry);
	if (ret) {
		pr_err("fail to prepare hw resource %d\n", ret);
		return ret;
	}

	ret = mdss_rotator_config_hw(hw, entry);
	if (ret) {
		pr_err("fail to configure hw resource %d\n", ret);
		return ret;
	}

	ret = mdss_rotator_kickoff_entry(hw, entry);
	if (ret) {
		pr_err("fail to do kickoff %d\n", ret);
		return ret;
	}

	ret = mdss_rotator_wait_for_entry(hw, entry);
	if (ret) {
		pr_err("fail to wait for completion %d\n", ret);
		return ret;
	}

	return ret;
}

static int mdss_rotator_handle_entry(struct mdss_rot_hw_resource *hw,
	struct mdss_rot_entry *entry)
{
	int ret;

	ret = mdss_rotator_wait_for_input(entry);
	if (ret) {
		pr_err("wait for input buffer failed %d\n", ret);
		return ret;
	}

	ret = mdss_rotator_map_and_check_data(entry);
	if (ret) {
		pr_err("fail to prepare input/output data %d\n", ret);
		return ret;
	}

	ret = mdss_rotator_commit_entry(hw, entry);
	if (ret)
		pr_err("rotator commit failed %d\n", ret);

	return ret;
}

static void mdss_rotator_wq_handler(struct work_struct *work)
{
	struct mdss_rot_entry *entry;
	struct mdss_rot_entry_container *request;
	struct mdss_rot_hw_resource *hw;
	int ret;

	entry = container_of(work, struct mdss_rot_entry, commit_work);
	request = entry->request;

	if (!request) {
		pr_err("fatal error, no request with entry\n");
		return;
	}

	hw = mdss_rotator_get_hw_resource(entry->queue, entry);
	if (!hw) {
		pr_err("no hw for the queue\n");
		goto get_hw_res_err;
	}

	ret = mdss_rotator_handle_entry(hw, entry);
	if (ret) {
		struct mdp_rotation_item *item = &entry->item;

		pr_err("Rot req fail. src{%u,%u,%u,%u}f=%u\n"
		"dst{%u,%u,%u,%u}f=%u session_id=%u, wbidx%d, pipe_id=%d\n",
		item->src_rect.x, item->src_rect.y,
		item->src_rect.w, item->src_rect.h, item->input.format,
		item->dst_rect.x, item->dst_rect.y,
		item->dst_rect.w, item->dst_rect.h, item->output.format,
		item->session_id, item->wb_idx, item->pipe_idx);
	}

	mdss_rotator_put_hw_resource(entry->queue, hw);

get_hw_res_err:
	mdss_rotator_signal_output(entry);
	mdss_rotator_release_entry(rot_mgr, entry);
	atomic_dec(&request->pending_count);
}

static int mdss_rotator_validate_request(struct mdss_rot_mgr *mgr,
	struct mdss_rot_file_private *private,
	struct mdss_rot_entry_container *req)
{
	int i, ret = 0;
	struct mdss_rot_entry *entry;

	for (i = 0; i < req->count; i++) {
		entry = req->entries + i;
		ret = mdss_rotator_validate_entry(mgr, private,
			entry);
		if (ret) {
			pr_err("fail to validate the entry\n");
			return ret;
		}
	}

	return ret;
}

static u32 mdss_rotator_generator_session_id(struct mdss_rot_mgr *mgr)
{
	u32 id;
	mutex_lock(&mgr->lock);
	id = mgr->session_id_generator++;
	mutex_unlock(&mgr->lock);
	return id;
}

static int mdss_rotator_open_session(struct mdss_rot_mgr *mgr,
	struct mdss_rot_file_private *private, unsigned long arg)
{
	struct mdp_rotation_config config;
	struct mdss_rot_perf *perf;
	int ret;

	ret = copy_from_user(&config, (void __user *)arg, sizeof(config));
	if (ret) {
		pr_err("fail to copy session data\n");
		return ret;
	}

	ret = mdss_rotator_verify_config(mgr, &config);
	if (ret) {
		pr_err("Rotator verify format failed\n");
		return ret;
	}

	perf = devm_kzalloc(&mgr->pdev->dev, sizeof(*perf), GFP_KERNEL);
	if (!perf) {
		pr_err("fail to allocate session\n");
		return -ENOMEM;
	}

	ATRACE_BEGIN(__func__); /* Open session votes for bw */
	perf->work_distribution = devm_kzalloc(&mgr->pdev->dev,
		sizeof(u32) * mgr->queue_count, GFP_KERNEL);
	if (!perf->work_distribution) {
		pr_err("fail to allocate work_distribution\n");
		ret = -ENOMEM;
		goto alloc_err;
	}

	config.session_id = mdss_rotator_generator_session_id(mgr);
	perf->config = config;
	perf->last_wb_idx = -1;
	mutex_init(&perf->work_dis_lock);

	INIT_LIST_HEAD(&perf->list);

	ret = mdss_rotator_calc_perf(perf);
	if (ret) {
		pr_err("error setting the session%d\n", ret);
		goto copy_user_err;
	}

	ret = copy_to_user((void *)arg, &config, sizeof(config));
	if (ret) {
		pr_err("fail to copy to user\n");
		goto copy_user_err;
	}

	mutex_lock(&private->perf_lock);
	list_add(&perf->list, &private->perf_list);
	mutex_unlock(&private->perf_lock);

	ret = mdss_rotator_resource_ctrl(mgr, true);
	if (ret) {
		pr_err("Failed to aqcuire rotator resources\n");
		goto resource_err;
	}

	mdss_rotator_clk_ctrl(rot_mgr, true);
	ret = mdss_rotator_update_perf(mgr);
	if (ret) {
		pr_err("fail to open session, not enough clk/bw\n");
		goto perf_err;
	}
	pr_debug("open session id=%u in{%u,%u}f:%u out{%u,%u}f:%u\n",
		config.session_id, config.input.width, config.input.height,
		config.input.format, config.output.width, config.output.height,
		config.output.format);

	goto done;
perf_err:
	mdss_rotator_clk_ctrl(rot_mgr, false);
	mdss_rotator_resource_ctrl(mgr, false);
resource_err:
	mutex_lock(&private->perf_lock);
	list_del_init(&perf->list);
	mutex_unlock(&private->perf_lock);
copy_user_err:
	devm_kfree(&mgr->pdev->dev, perf->work_distribution);
alloc_err:
	devm_kfree(&mgr->pdev->dev, perf);
done:
	ATRACE_END(__func__);
	return ret;
}

static int mdss_rotator_close_session(struct mdss_rot_mgr *mgr,
	struct mdss_rot_file_private *private, unsigned long arg)
{
	struct mdss_rot_perf *perf;
	bool offload_release_work = false;
	u32 id;

	id = (u32)arg;
	mutex_lock(&mgr->lock);
	mutex_lock(&private->perf_lock);
	perf = __mdss_rotator_find_session(private, id);
	if (!perf) {
		mutex_unlock(&private->perf_lock);
		mutex_unlock(&mgr->lock);
		pr_err("Trying to close session that does not exist\n");
		return -EINVAL;
	}

	ATRACE_BEGIN(__func__);
	mutex_lock(&perf->work_dis_lock);
	if (mdss_rotator_is_work_pending(mgr, perf)) {
		pr_debug("Work is still pending, offload free to wq\n");
		mutex_lock(&mgr->bus_lock);
		mgr->pending_close_bw_vote += perf->bw;
		mutex_unlock(&mgr->bus_lock);
		offload_release_work = true;
	}
	list_del_init(&perf->list);
	mutex_unlock(&perf->work_dis_lock);
	mutex_unlock(&private->perf_lock);

	if (offload_release_work)
		goto done;

	mdss_rotator_resource_ctrl(mgr, false);
	devm_kfree(&mgr->pdev->dev, perf->work_distribution);
	devm_kfree(&mgr->pdev->dev, perf);
	mdss_rotator_update_perf(mgr);
	mdss_rotator_clk_ctrl(rot_mgr, false);
done:
	pr_debug("Closed session id:%u", id);
	ATRACE_END(__func__);
	mutex_unlock(&mgr->lock);
	return 0;
}

static int mdss_rotator_config_session(struct mdss_rot_mgr *mgr,
	struct mdss_rot_file_private *private, unsigned long arg)
{
	int ret = 0;
	struct mdss_rot_perf *perf;
	struct mdp_rotation_config config;

	ret = copy_from_user(&config, (void __user *)arg,
				sizeof(config));
	if (ret) {
		pr_err("fail to copy session data\n");
		return ret;
	}

	ret = mdss_rotator_verify_config(mgr, &config);
	if (ret) {
		pr_err("Rotator verify format failed\n");
		return ret;
	}

	mutex_lock(&mgr->lock);
	perf = mdss_rotator_find_session(private, config.session_id);
	if (!perf) {
		pr_err("No session with id=%u could be found\n",
			config.session_id);
		mutex_unlock(&mgr->lock);
		return -EINVAL;
	}

	ATRACE_BEGIN(__func__);
	mutex_lock(&private->perf_lock);
	perf->config = config;
	ret = mdss_rotator_calc_perf(perf);
	mutex_unlock(&private->perf_lock);

	if (ret) {
		pr_err("error in configuring the session %d\n", ret);
		goto done;
	}

	ret = mdss_rotator_update_perf(mgr);

	pr_debug("reconfig session id=%u in{%u,%u}f:%u out{%u,%u}f:%u\n",
		config.session_id, config.input.width, config.input.height,
		config.input.format, config.output.width, config.output.height,
		config.output.format);
done:
	ATRACE_END(__func__);
	mutex_unlock(&mgr->lock);
	return ret;
}

struct mdss_rot_entry_container *mdss_rotator_req_init(
	struct mdss_rot_mgr *mgr, struct mdp_rotation_item *items,
	u32 count, u32 flags)
{
	struct mdss_rot_entry_container *req;
	int size, i;

	/*
	 * Check input and output plane_count from each given item
	 * are within the MAX_PLANES limit
	 */
	for (i = 0 ; i < count; i++) {
		if ((items[i].input.plane_count > MAX_PLANES) ||
				(items[i].output.plane_count > MAX_PLANES)) {
			pr_err("Input/Output plane_count exceeds MAX_PLANES limit, input:%d, output:%d\n",
					items[i].input.plane_count,
					items[i].output.plane_count);
			return ERR_PTR(-EINVAL);
		}
	}

	size = sizeof(struct mdss_rot_entry_container);
	size += sizeof(struct mdss_rot_entry) * count;
	req = devm_kzalloc(&mgr->pdev->dev, size, GFP_KERNEL);

	if (!req) {
		pr_err("fail to allocate rotation request\n");
		return ERR_PTR(-ENOMEM);
	}

	INIT_LIST_HEAD(&req->list);
	req->count = count;
	req->entries = (struct mdss_rot_entry *)
		((void *)req + sizeof(struct mdss_rot_entry_container));
	req->flags = flags;
	atomic_set(&req->pending_count, count);

	for (i = 0; i < count; i++)
		req->entries[i].item = items[i];

	return req;
}

static int mdss_rotator_handle_request_common(struct mdss_rot_mgr *mgr,
	struct mdss_rot_file_private *private,
	struct mdss_rot_entry_container *req,
	struct mdp_rotation_item *items)
{
	int i, ret;

	mdss_rotator_free_competed_request(mgr, private);

	ret = mdss_rotator_add_request(mgr, private, req);
	if (ret) {
		pr_err("fail to add rotation request\n");
		mdss_rotator_remove_request(mgr, private, req);
		return ret;
	}

	for (i = 0; i < req->count; i++)
		items[i].output.fence =
			req->entries[i].item.output.fence;

	return ret;
}

static int mdss_rotator_handle_request(struct mdss_rot_mgr *mgr,
	struct mdss_rot_file_private *private, unsigned long arg)
{
	struct mdp_rotation_request user_req;
	struct mdp_rotation_item *items = NULL;
	struct mdss_rot_entry_container *req = NULL;
	int size, ret;
	uint32_t req_count;
<<<<<<< HEAD
=======
	struct mdss_data_type *mdata = mdss_mdp_get_mdata();

	if (mdata->handoff_pending) {
		pr_err("Rotator request failed. Handoff pending\n");
		return -EPERM;
	}
>>>>>>> e045a95c

	if (mdss_get_sd_client_cnt()) {
		pr_err("rot request not permitted during secure display session\n");
		return -EPERM;
	}

	ret = copy_from_user(&user_req, (void __user *)arg,
					sizeof(user_req));
	if (ret) {
		pr_err("fail to copy rotation request\n");
		return ret;
	}

	req_count = user_req.count;
	if ((!req_count) || (req_count > MAX_LAYER_COUNT)) {
		pr_err("invalid rotator req count :%d\n", req_count);
		return -EINVAL;
	}

	/*
	 * here, we make a copy of the items so that we can copy
	 * all the output fences to the client in one call.   Otherwise,
	 * we will have to call multiple copy_to_user
	 */
	size = sizeof(struct mdp_rotation_item) * req_count;
	items = devm_kzalloc(&mgr->pdev->dev, size, GFP_KERNEL);
	if (!items) {
		pr_err("fail to allocate rotation items\n");
		return -ENOMEM;
	}
	ret = copy_from_user(items, user_req.list, size);
	if (ret) {
		pr_err("fail to copy rotation items\n");
		goto handle_request_err;
	}

	req = mdss_rotator_req_init(mgr, items, user_req.count, user_req.flags);
	if (IS_ERR_OR_NULL(req)) {
		pr_err("fail to allocate rotation request\n");
		ret = PTR_ERR(req);
		goto handle_request_err;
	}

	mutex_lock(&mgr->lock);

	if (req->flags & MDSS_ROTATION_REQUEST_VALIDATE) {
		ret = mdss_rotator_validate_request(mgr, private, req);
		goto handle_request_err1;
	}

	ret = mdss_rotator_handle_request_common(mgr, private, req, items);
	if (ret) {
		pr_err("fail to handle request\n");
		goto handle_request_err1;
	}

	ret = copy_to_user(user_req.list, items, size);
	if (ret) {
		pr_err("fail to copy output fence to user\n");
		mdss_rotator_remove_request(mgr, private, req);
		goto handle_request_err1;
	}

	mdss_rotator_install_fence_fd(req);
	mdss_rotator_queue_request(mgr, private, req);

	mutex_unlock(&mgr->lock);

	devm_kfree(&mgr->pdev->dev, items);
	return ret;

handle_request_err1:
	mutex_unlock(&mgr->lock);
handle_request_err:
	devm_kfree(&mgr->pdev->dev, items);
	devm_kfree(&mgr->pdev->dev, req);
	return ret;
}

static int mdss_rotator_open(struct inode *inode, struct file *file)
{
	struct mdss_rot_file_private *private;

	if (!rot_mgr)
		return -ENODEV;

	if (atomic_read(&rot_mgr->device_suspended))
		return -EPERM;

	private = devm_kzalloc(&rot_mgr->pdev->dev, sizeof(*private),
		GFP_KERNEL);
	if (!private) {
		pr_err("fail to allocate rotation file private data\n");
		return -ENOMEM;
	}
	mutex_init(&private->req_lock);
	mutex_init(&private->perf_lock);
	INIT_LIST_HEAD(&private->req_list);
	INIT_LIST_HEAD(&private->perf_list);
	INIT_LIST_HEAD(&private->list);

	mutex_lock(&rot_mgr->file_lock);
	list_add(&private->list, &rot_mgr->file_list);
	file->private_data = private;
	private->file = file;
	mutex_unlock(&rot_mgr->file_lock);

	return 0;
}

static bool mdss_rotator_file_priv_allowed(struct mdss_rot_mgr *mgr,
		struct mdss_rot_file_private *priv)
{
	struct mdss_rot_file_private *_priv, *_priv_next;
	bool ret = false;

	mutex_lock(&mgr->file_lock);
	list_for_each_entry_safe(_priv, _priv_next, &mgr->file_list, list) {
		if (_priv == priv) {
			ret = true;
			break;
		}
	}
	mutex_unlock(&mgr->file_lock);
	return ret;
}

static int mdss_rotator_close(struct inode *inode, struct file *file)
{
	struct mdss_rot_file_private *private;

	if (!rot_mgr)
		return -ENODEV;

	if (!file->private_data)
		return -EINVAL;

	private = (struct mdss_rot_file_private *)file->private_data;

	if (!(mdss_rotator_file_priv_allowed(rot_mgr, private))) {
		pr_err("Calling close with unrecognized rot_file_private\n");
		return -EINVAL;
	}

	mdss_rotator_release_rotator_perf_session(rot_mgr, private);

	mutex_lock(&rot_mgr->file_lock);
	list_del_init(&private->list);
	devm_kfree(&rot_mgr->pdev->dev, private);
	file->private_data = NULL;
	mutex_unlock(&rot_mgr->file_lock);

	mdss_rotator_update_perf(rot_mgr);
	return 0;
}

#ifdef CONFIG_COMPAT
static int mdss_rotator_handle_request32(struct mdss_rot_mgr *mgr,
	struct mdss_rot_file_private *private, unsigned long arg)
{
	struct mdp_rotation_request32 user_req32;
	struct mdp_rotation_item *items = NULL;
	struct mdss_rot_entry_container *req = NULL;
	int size, ret;
	uint32_t req_count;

	if (mdss_get_sd_client_cnt()) {
		pr_err("rot request not permitted during secure display session\n");
		return -EPERM;
	}

	ret = copy_from_user(&user_req32, (void __user *)arg,
					sizeof(user_req32));
	if (ret) {
		pr_err("fail to copy rotation request\n");
		return ret;
	}

	req_count = user_req32.count;
	if ((!req_count) || (req_count > MAX_LAYER_COUNT)) {
		pr_err("invalid rotator req count :%d\n", req_count);
		return -EINVAL;
	}

	size = sizeof(struct mdp_rotation_item) * req_count;
	items = devm_kzalloc(&mgr->pdev->dev, size, GFP_KERNEL);
	if (!items) {
		pr_err("fail to allocate rotation items\n");
		return -ENOMEM;
	}
	ret = copy_from_user(items, compat_ptr(user_req32.list), size);
	if (ret) {
		pr_err("fail to copy rotation items\n");
		goto handle_request32_err;
	}

	req = mdss_rotator_req_init(mgr, items, user_req32.count,
		user_req32.flags);
	if (IS_ERR_OR_NULL(req)) {
		pr_err("fail to allocate rotation request\n");
		ret = PTR_ERR(req);
		goto handle_request32_err;
	}

	mutex_lock(&mgr->lock);

	if (req->flags & MDSS_ROTATION_REQUEST_VALIDATE) {
		ret = mdss_rotator_validate_request(mgr, private, req);
		goto handle_request32_err1;
	}

	ret = mdss_rotator_handle_request_common(mgr, private, req, items);
	if (ret) {
		pr_err("fail to handle request\n");
		goto handle_request32_err1;
	}

	ret = copy_to_user(compat_ptr(user_req32.list), items, size);
	if (ret) {
		pr_err("fail to copy output fence to user\n");
		mdss_rotator_remove_request(mgr, private, req);
		goto handle_request32_err1;
	}

	mdss_rotator_install_fence_fd(req);
	mdss_rotator_queue_request(mgr, private, req);

	mutex_unlock(&mgr->lock);

	devm_kfree(&mgr->pdev->dev, items);
	return ret;

handle_request32_err1:
	mutex_unlock(&mgr->lock);
handle_request32_err:
	devm_kfree(&mgr->pdev->dev, items);
	devm_kfree(&mgr->pdev->dev, req);
	return ret;
}

static unsigned int __do_compat_ioctl_rot(unsigned int cmd32)
{
	unsigned int cmd;

	switch (cmd32) {
	case MDSS_ROTATION_REQUEST32:
		cmd = MDSS_ROTATION_REQUEST;
		break;
	case MDSS_ROTATION_OPEN32:
		cmd = MDSS_ROTATION_OPEN;
		break;
	case MDSS_ROTATION_CLOSE32:
		cmd = MDSS_ROTATION_CLOSE;
		break;
	case MDSS_ROTATION_CONFIG32:
		cmd = MDSS_ROTATION_CONFIG;
		break;
	default:
		cmd = cmd32;
		break;
	}

	return cmd;
}

static long mdss_rotator_compat_ioctl(struct file *file, unsigned int cmd,
	unsigned long arg)
{
	struct mdss_rot_file_private *private;
	int ret = -EINVAL;

	if (!rot_mgr)
		return -ENODEV;

	if (atomic_read(&rot_mgr->device_suspended))
		return -EPERM;

	if (!file->private_data)
		return -EINVAL;

	private = (struct mdss_rot_file_private *)file->private_data;

	if (!(mdss_rotator_file_priv_allowed(rot_mgr, private))) {
		pr_err("Calling ioctl with unrecognized rot_file_private\n");
		return -EINVAL;
	}

	cmd = __do_compat_ioctl_rot(cmd);

	switch (cmd) {
	case MDSS_ROTATION_REQUEST:
		ATRACE_BEGIN("rotator_request32");
		ret = mdss_rotator_handle_request32(rot_mgr, private, arg);
		ATRACE_END("rotator_request32");
		break;
	case MDSS_ROTATION_OPEN:
		ret = mdss_rotator_open_session(rot_mgr, private, arg);
		break;
	case MDSS_ROTATION_CLOSE:
		ret = mdss_rotator_close_session(rot_mgr, private, arg);
		break;
	case MDSS_ROTATION_CONFIG:
		ret = mdss_rotator_config_session(rot_mgr, private, arg);
		break;
	default:
		pr_err("unexpected IOCTL %d\n", cmd);
	}

	if (ret)
		pr_err("rotator ioctl=%d failed, err=%d\n", cmd, ret);
	return ret;

}
#endif

static long mdss_rotator_ioctl(struct file *file, unsigned int cmd,
						 unsigned long arg)
{
	struct mdss_rot_file_private *private;
	int ret = -EINVAL;

	if (!rot_mgr)
		return -ENODEV;

	if (atomic_read(&rot_mgr->device_suspended))
		return -EPERM;

	if (!file->private_data)
		return -EINVAL;

	private = (struct mdss_rot_file_private *)file->private_data;

	if (!(mdss_rotator_file_priv_allowed(rot_mgr, private))) {
		pr_err("Calling ioctl with unrecognized rot_file_private\n");
		return -EINVAL;
	}

	switch (cmd) {
	case MDSS_ROTATION_REQUEST:
		ATRACE_BEGIN("rotator_request");
		ret = mdss_rotator_handle_request(rot_mgr, private, arg);
		ATRACE_END("rotator_request");
		break;
	case MDSS_ROTATION_OPEN:
		ret = mdss_rotator_open_session(rot_mgr, private, arg);
		break;
	case MDSS_ROTATION_CLOSE:
		ret = mdss_rotator_close_session(rot_mgr, private, arg);
		break;
	case MDSS_ROTATION_CONFIG:
		ret = mdss_rotator_config_session(rot_mgr, private, arg);
		break;
	default:
		pr_err("unexpected IOCTL %d\n", cmd);
	}

	if (ret)
		pr_err("rotator ioctl=%d failed, err=%d\n", cmd, ret);
	return ret;
}

static ssize_t mdss_rotator_show_capabilities(struct device *dev,
		struct device_attribute *attr, char *buf)
{
	size_t len = PAGE_SIZE;
	int cnt = 0;

	if (!rot_mgr)
		return cnt;

#define SPRINT(fmt, ...) \
		(cnt += scnprintf(buf + cnt, len - cnt, fmt, ##__VA_ARGS__))

	SPRINT("wb_count=%d\n", rot_mgr->queue_count);
	SPRINT("downscale=%d\n", rot_mgr->has_downscale);

	return cnt;
}

static DEVICE_ATTR(caps, S_IRUGO, mdss_rotator_show_capabilities, NULL);

static struct attribute *mdss_rotator_fs_attrs[] = {
	&dev_attr_caps.attr,
	NULL
};

static struct attribute_group mdss_rotator_fs_attr_group = {
	.attrs = mdss_rotator_fs_attrs
};

static const struct file_operations mdss_rotator_fops = {
	.owner = THIS_MODULE,
	.open = mdss_rotator_open,
	.release = mdss_rotator_close,
	.unlocked_ioctl = mdss_rotator_ioctl,
#ifdef CONFIG_COMPAT
	.compat_ioctl = mdss_rotator_compat_ioctl,
#endif
};

static int mdss_rotator_parse_dt_bus(struct mdss_rot_mgr *mgr,
	struct platform_device *dev)
{
	struct device_node *node;
	int ret = 0, i;
	bool register_bus_needed;
	int usecases;

	mgr->data_bus.bus_scale_pdata = msm_bus_cl_get_pdata(dev);
	if (IS_ERR_OR_NULL(mgr->data_bus.bus_scale_pdata)) {
		ret = PTR_ERR(mgr->data_bus.bus_scale_pdata);
		if (!ret) {
			ret = -EINVAL;
			pr_err("msm_bus_cl_get_pdata failed. ret=%d\n", ret);
			mgr->data_bus.bus_scale_pdata = NULL;
		}
	}

	register_bus_needed = of_property_read_bool(dev->dev.of_node,
		"qcom,mdss-has-reg-bus");
	if (register_bus_needed) {
		node = of_get_child_by_name(
			    dev->dev.of_node, "qcom,mdss-rot-reg-bus");
		if (!node) {
			mgr->reg_bus.bus_scale_pdata = &rot_reg_bus_scale_table;
			usecases = mgr->reg_bus.bus_scale_pdata->num_usecases;
			for (i = 0; i < usecases; i++) {
				rot_reg_bus_usecases[i].num_paths = 1;
				rot_reg_bus_usecases[i].vectors =
					&rot_reg_bus_vectors[i];
			}
		} else {
			mgr->reg_bus.bus_scale_pdata =
				msm_bus_pdata_from_node(dev, node);
			if (IS_ERR_OR_NULL(mgr->reg_bus.bus_scale_pdata)) {
				ret = PTR_ERR(mgr->reg_bus.bus_scale_pdata);
				if (!ret)
					ret = -EINVAL;
				pr_err("reg_rot_bus failed rc=%d\n", ret);
				mgr->reg_bus.bus_scale_pdata = NULL;
			}
		}
	}
	return ret;
}

static int mdss_rotator_parse_dt(struct mdss_rot_mgr *mgr,
	struct platform_device *dev)
{
	int ret = 0;
	u32 data;

	ret = of_property_read_u32(dev->dev.of_node,
		"qcom,mdss-wb-count", &data);
	if (ret) {
		pr_err("Error in device tree\n");
		return ret;
	}
	if (data > ROT_MAX_HW_BLOCKS) {
		pr_err("Err, num of wb block (%d) larger than sw max %d\n",
			data, ROT_MAX_HW_BLOCKS);
		return -EINVAL;
	}

	rot_mgr->queue_count = data;
	rot_mgr->has_downscale = of_property_read_bool(dev->dev.of_node,
					   "qcom,mdss-has-downscale");
	rot_mgr->has_ubwc = of_property_read_bool(dev->dev.of_node,
					   "qcom,mdss-has-ubwc");

	ret = mdss_rotator_parse_dt_bus(mgr, dev);
	if (ret)
		pr_err("Failed to parse bus data\n");

	return ret;
}

static void mdss_rotator_put_dt_vreg_data(struct device *dev,
	struct dss_module_power *mp)
{
	if (!mp) {
		DEV_ERR("%s: invalid input\n", __func__);
		return;
	}

	msm_dss_config_vreg(dev, mp->vreg_config, mp->num_vreg, 0);
	if (mp->vreg_config) {
		devm_kfree(dev, mp->vreg_config);
		mp->vreg_config = NULL;
	}
	mp->num_vreg = 0;
}

static int mdss_rotator_get_dt_vreg_data(struct device *dev,
	struct dss_module_power *mp)
{
	const char *st = NULL;
	struct device_node *of_node = NULL;
	int dt_vreg_total = 0;
	int i;
	int rc;

	if (!dev || !mp) {
		DEV_ERR("%s: invalid input\n", __func__);
		return -EINVAL;
	}

	of_node = dev->of_node;

	dt_vreg_total = of_property_count_strings(of_node, "qcom,supply-names");
	if (dt_vreg_total < 0) {
		DEV_ERR("%s: vreg not found. rc=%d\n", __func__,
			dt_vreg_total);
		return 0;
	}
	mp->num_vreg = dt_vreg_total;
	mp->vreg_config = devm_kzalloc(dev, sizeof(struct dss_vreg) *
		dt_vreg_total, GFP_KERNEL);
	if (!mp->vreg_config) {
		DEV_ERR("%s: can't alloc vreg mem\n", __func__);
		return -ENOMEM;
	}

	/* vreg-name */
	for (i = 0; i < dt_vreg_total; i++) {
		rc = of_property_read_string_index(of_node,
			"qcom,supply-names", i, &st);
		if (rc) {
			DEV_ERR("%s: error reading name. i=%d, rc=%d\n",
				__func__, i, rc);
			goto error;
		}
		snprintf(mp->vreg_config[i].vreg_name, 32, "%s", st);
	}
	msm_dss_config_vreg(dev, mp->vreg_config, mp->num_vreg, 1);

	for (i = 0; i < dt_vreg_total; i++) {
		DEV_DBG("%s: %s min=%d, max=%d, enable=%d disable=%d\n",
			__func__,
			mp->vreg_config[i].vreg_name,
			mp->vreg_config[i].min_voltage,
			mp->vreg_config[i].max_voltage,
			mp->vreg_config[i].load[DSS_REG_MODE_ENABLE],
			mp->vreg_config[i].load[DSS_REG_MODE_DISABLE]);
	}
	return rc;

error:
	if (mp->vreg_config) {
		devm_kfree(dev, mp->vreg_config);
		mp->vreg_config = NULL;
	}
	mp->num_vreg = 0;
	return rc;
}

static void mdss_rotator_bus_scale_unregister(struct mdss_rot_mgr *mgr)
{
	pr_debug("unregister bus_hdl=%x, reg_bus_hdl=%x\n",
		mgr->data_bus.bus_hdl, mgr->reg_bus.bus_hdl);

	if (mgr->data_bus.bus_hdl)
		msm_bus_scale_unregister_client(mgr->data_bus.bus_hdl);

	if (mgr->reg_bus.bus_hdl)
		msm_bus_scale_unregister_client(mgr->reg_bus.bus_hdl);
}

static int mdss_rotator_bus_scale_register(struct mdss_rot_mgr *mgr)
{
	if (!mgr->data_bus.bus_scale_pdata) {
		pr_err("Scale table is NULL\n");
		return -EINVAL;
	}

	mgr->data_bus.bus_hdl =
		msm_bus_scale_register_client(
		mgr->data_bus.bus_scale_pdata);
	if (!mgr->data_bus.bus_hdl) {
		pr_err("bus_client register failed\n");
		return -EINVAL;
	}
	pr_debug("registered bus_hdl=%x\n", mgr->data_bus.bus_hdl);

	if (mgr->reg_bus.bus_scale_pdata) {
		mgr->reg_bus.bus_hdl =
			msm_bus_scale_register_client(
			mgr->reg_bus.bus_scale_pdata);
		if (!mgr->reg_bus.bus_hdl) {
			pr_err("register bus_client register failed\n");
			mdss_rotator_bus_scale_unregister(mgr);
			return -EINVAL;
		}
		pr_debug("registered register bus_hdl=%x\n",
			mgr->reg_bus.bus_hdl);
	}

	return 0;
}

static int mdss_rotator_clk_register(struct platform_device *pdev,
	struct mdss_rot_mgr *mgr, char *clk_name, u32 clk_idx)
{
	struct clk *tmp;
	pr_debug("registered clk_reg\n");

	if (clk_idx >= MDSS_CLK_ROTATOR_END_IDX) {
		pr_err("invalid clk index %d\n", clk_idx);
		return -EINVAL;
	}

	if (mgr->rot_clk[clk_idx]) {
		pr_err("Stomping on clk prev registered:%d\n", clk_idx);
		return -EINVAL;
	}

	tmp = devm_clk_get(&pdev->dev, clk_name);
	if (IS_ERR(tmp)) {
		pr_err("unable to get clk: %s\n", clk_name);
		return PTR_ERR(tmp);
	}
	mgr->rot_clk[clk_idx] = tmp;
	return 0;
}

static int mdss_rotator_res_init(struct platform_device *pdev,
	struct mdss_rot_mgr *mgr)
{
	int ret;

	ret = mdss_rotator_get_dt_vreg_data(&pdev->dev, &mgr->module_power);
	if (ret)
		return ret;

	ret = mdss_rotator_clk_register(pdev, mgr,
		"iface_clk", MDSS_CLK_ROTATOR_AHB);
	if (ret)
		goto error;

	ret = mdss_rotator_clk_register(pdev, mgr,
		"rot_core_clk", MDSS_CLK_ROTATOR_CORE);
	if (ret)
		goto error;

	ret = mdss_rotator_bus_scale_register(mgr);
	if (ret)
		goto error;

	return 0;
error:
	mdss_rotator_put_dt_vreg_data(&pdev->dev, &mgr->module_power);
	return ret;
}

static int mdss_rotator_probe(struct platform_device *pdev)
{
	int ret;

	rot_mgr = devm_kzalloc(&pdev->dev, sizeof(struct mdss_rot_mgr),
		GFP_KERNEL);
	if (!rot_mgr) {
		pr_err("fail to allocate memory\n");
		return -ENOMEM;
	}

	rot_mgr->pdev = pdev;
	ret = mdss_rotator_parse_dt(rot_mgr, pdev);
	if (ret) {
		pr_err("fail to parse the dt\n");
		goto error_parse_dt;
	}

	mutex_init(&rot_mgr->lock);
	mutex_init(&rot_mgr->clk_lock);
	mutex_init(&rot_mgr->bus_lock);
	atomic_set(&rot_mgr->device_suspended, 0);
	ret = mdss_rotator_init_queue(rot_mgr);
	if (ret) {
		pr_err("fail to init queue\n");
		goto error_get_dev_num;
	}

	mutex_init(&rot_mgr->file_lock);
	INIT_LIST_HEAD(&rot_mgr->file_list);

	platform_set_drvdata(pdev, rot_mgr);

	ret = alloc_chrdev_region(&rot_mgr->dev_num, 0, 1, DRIVER_NAME);
	if (ret  < 0) {
		pr_err("alloc_chrdev_region failed ret = %d\n", ret);
		goto error_get_dev_num;
	}

	rot_mgr->class = class_create(THIS_MODULE, CLASS_NAME);
	if (IS_ERR(rot_mgr->class)) {
		ret = PTR_ERR(rot_mgr->class);
		pr_err("couldn't create class rc = %d\n", ret);
		goto error_class_create;
	}

	rot_mgr->device = device_create(rot_mgr->class, NULL,
		rot_mgr->dev_num, NULL, DRIVER_NAME);
	if (IS_ERR(rot_mgr->device)) {
		ret = PTR_ERR(rot_mgr->device);
		pr_err("device_create failed %d\n", ret);
		goto error_class_device_create;
	}

	cdev_init(&rot_mgr->cdev, &mdss_rotator_fops);
	ret = cdev_add(&rot_mgr->cdev,
			MKDEV(MAJOR(rot_mgr->dev_num), 0), 1);
	if (ret < 0) {
		pr_err("cdev_add failed %d\n", ret);
		goto error_cdev_add;
	}

	ret = sysfs_create_group(&rot_mgr->device->kobj,
			&mdss_rotator_fs_attr_group);
	if (ret)
		pr_err("unable to register rotator sysfs nodes\n");

	ret = mdss_rotator_res_init(pdev, rot_mgr);
	if (ret < 0) {
		pr_err("res_init failed %d\n", ret);
		goto error_res_init;
	}
	return 0;

error_res_init:
	cdev_del(&rot_mgr->cdev);
error_cdev_add:
	device_destroy(rot_mgr->class, rot_mgr->dev_num);
error_class_device_create:
	class_destroy(rot_mgr->class);
error_class_create:
	unregister_chrdev_region(rot_mgr->dev_num, 1);
error_get_dev_num:
	mdss_rotator_deinit_queue(rot_mgr);
error_parse_dt:
	devm_kfree(&pdev->dev, rot_mgr);
	rot_mgr = NULL;
	return ret;
}

static int mdss_rotator_remove(struct platform_device *dev)
{
	struct mdss_rot_mgr *mgr;

	mgr = (struct mdss_rot_mgr *)platform_get_drvdata(dev);
	if (!mgr)
		return -ENODEV;

	sysfs_remove_group(&rot_mgr->device->kobj, &mdss_rotator_fs_attr_group);

	mdss_rotator_release_all(mgr);

	mdss_rotator_put_dt_vreg_data(&dev->dev, &mgr->module_power);
	mdss_rotator_bus_scale_unregister(mgr);
	cdev_del(&rot_mgr->cdev);
	device_destroy(rot_mgr->class, rot_mgr->dev_num);
	class_destroy(rot_mgr->class);
	unregister_chrdev_region(rot_mgr->dev_num, 1);

	mdss_rotator_deinit_queue(rot_mgr);
	devm_kfree(&dev->dev, rot_mgr);
	rot_mgr = NULL;
	return 0;
}

static void mdss_rotator_suspend_cancel_rot_work(struct mdss_rot_mgr *mgr)
{
	struct mdss_rot_file_private *priv, *priv_next;

	mutex_lock(&mgr->file_lock);
	list_for_each_entry_safe(priv, priv_next, &mgr->file_list, list) {
		mdss_rotator_cancel_all_requests(mgr, priv);
	}
	mutex_unlock(&rot_mgr->file_lock);
}

#if defined(CONFIG_PM)
static int mdss_rotator_suspend(struct platform_device *dev, pm_message_t state)
{
	struct mdss_rot_mgr *mgr;

	mgr = (struct mdss_rot_mgr *)platform_get_drvdata(dev);
	if (!mgr)
		return -ENODEV;

	atomic_inc(&mgr->device_suspended);
	mdss_rotator_suspend_cancel_rot_work(mgr);
	mdss_rotator_update_perf(mgr);
	return 0;
}

static int mdss_rotator_resume(struct platform_device *dev)
{
	struct mdss_rot_mgr *mgr;

	mgr = (struct mdss_rot_mgr *)platform_get_drvdata(dev);
	if (!mgr)
		return -ENODEV;

	atomic_dec(&mgr->device_suspended);
	mdss_rotator_update_perf(mgr);
	return 0;
}
#endif

static const struct of_device_id mdss_rotator_dt_match[] = {
	{ .compatible = "qcom,mdss_rotator",},
	{}
};

MODULE_DEVICE_TABLE(of, mdss_rotator_dt_match);

static struct platform_driver mdss_rotator_driver = {
	.probe = mdss_rotator_probe,
	.remove = mdss_rotator_remove,
#if defined(CONFIG_PM)
	.suspend = mdss_rotator_suspend,
	.resume = mdss_rotator_resume,
#endif
	.driver = {
		.name = "mdss_rotator",
		.of_match_table = mdss_rotator_dt_match,
		.pm = NULL,
	}
};

static int __init mdss_rotator_init(void)
{
	return platform_driver_register(&mdss_rotator_driver);
}

static void __exit mdss_rotator_exit(void)
{
	return platform_driver_unregister(&mdss_rotator_driver);
}

module_init(mdss_rotator_init);
module_exit(mdss_rotator_exit);

MODULE_DESCRIPTION("MSM Rotator driver");
MODULE_LICENSE("GPL v2");<|MERGE_RESOLUTION|>--- conflicted
+++ resolved
@@ -2193,15 +2193,12 @@
 	struct mdss_rot_entry_container *req = NULL;
 	int size, ret;
 	uint32_t req_count;
-<<<<<<< HEAD
-=======
 	struct mdss_data_type *mdata = mdss_mdp_get_mdata();
 
 	if (mdata->handoff_pending) {
 		pr_err("Rotator request failed. Handoff pending\n");
 		return -EPERM;
 	}
->>>>>>> e045a95c
 
 	if (mdss_get_sd_client_cnt()) {
 		pr_err("rot request not permitted during secure display session\n");
