--- conflicted
+++ resolved
@@ -5083,11 +5083,7 @@
 			mp->vreg_config[j].vreg_name,
 			mp->vreg_config[j].min_voltage,
 			mp->vreg_config[j].max_voltage,
-<<<<<<< HEAD
-			mp->vreg_config[j].load[DSS_REG_MODE_ENSABLE],
-=======
 			mp->vreg_config[j].load[DSS_REG_MODE_ENABLE],
->>>>>>> a0bfd9aa
 			mp->vreg_config[j].load[DSS_REG_MODE_DISABLE]);
 
 		ndx_mask >>= 1;
