--- conflicted
+++ resolved
@@ -2194,15 +2194,10 @@
 		return -EPERM;
 	}
 
-<<<<<<< HEAD
-	if (mdata->nad_cfgs)
-		mfd->mdp.ad_calc_bl = pp_ad_calc_bl;
-=======
 	if (mdata->nad_cfgs) {
 		mfd->mdp.ad_calc_bl = pp_ad_calc_bl;
 		mfd->mdp.ad_shutdown_cleanup = pp_ad_shutdown_cleanup;
 	}
->>>>>>> fddf785d
 	mfd->mdp.stop_histogram = pp_hist_stop_wrapper;
 	return 0;
 }
