/* Copyright (c) 2012-2013, The Linux Foundation. All rights reserved.
 *
 * This program is free software; you can redistribute it and/or modify
 * it under the terms of the GNU General Public License version 2 and
 * only version 2 as published by the Free Software Foundation.
 *
 * This program is distributed in the hope that it will be useful,
 * but WITHOUT ANY WARRANTY; without even the implied warranty of
 * MERCHANTABILITY or FITNESS FOR A PARTICULAR PURPOSE.  See the
 * GNU General Public License for more details.
 */

#include <linux/module.h>
#include <linux/interrupt.h>
#include <linux/of.h>
#include <linux/of_gpio.h>
#include <linux/gpio.h>
#include <linux/qpnp/pin.h>
#include <linux/delay.h>
#include <linux/slab.h>
#include <linux/leds.h>
#include <linux/pwm.h>
#include <linux/err.h>
#ifdef CONFIG_DEBUG_FS
#include <linux/debugfs.h>
#include <linux/ctype.h>
#endif

#include "mdss_dsi.h"

#define DT_CMD_HDR 6

<<<<<<< HEAD
static struct dsi_buf dsi_panel_tx_buf;
static struct dsi_buf dsi_panel_rx_buf;
static bool mdss_panel_flip_ud = false;
static int mdss_panel_id = PANEL_QCOM;

=======
>>>>>>> 2a6bb225
DEFINE_LED_TRIGGER(bl_led_trigger);

#if defined(CONFIG_BACKLIGHT_LM3630)
extern void lm3630_lcd_backlight_set_level(int level);
#endif

static struct mdss_dsi_phy_ctrl phy_params;

void mdss_dsi_panel_pwm_cfg(struct mdss_dsi_ctrl_pdata *ctrl)
{
	int ret;

	if (!gpio_is_valid(ctrl->pwm_pmic_gpio)) {
		pr_err("%s: pwm_pmic_gpio=%d Invalid\n", __func__,
				ctrl->pwm_pmic_gpio);
		ctrl->pwm_pmic_gpio = -1;
		return;
	}

	ret = gpio_request(ctrl->pwm_pmic_gpio, "disp_pwm");
	if (ret) {
		pr_err("%s: pwm_pmic_gpio=%d request failed\n", __func__,
				ctrl->pwm_pmic_gpio);
		ctrl->pwm_pmic_gpio = -1;
		return;
	}

	ctrl->pwm_bl = pwm_request(ctrl->pwm_lpg_chan, "lcd-bklt");
	if (ctrl->pwm_bl == NULL || IS_ERR(ctrl->pwm_bl)) {
		pr_err("%s: lpg_chan=%d pwm request failed", __func__,
				ctrl->pwm_lpg_chan);
		gpio_free(ctrl->pwm_pmic_gpio);
		ctrl->pwm_pmic_gpio = -1;
	}
}

static void mdss_dsi_panel_bklt_pwm(struct mdss_dsi_ctrl_pdata *ctrl, int level)
{
	int ret;
	u32 duty;

	if (ctrl->pwm_bl == NULL) {
		pr_err("%s: no PWM\n", __func__);
		return;
	}

	duty = level * ctrl->pwm_period;
	duty /= ctrl->bklt_max;

	pr_debug("%s: bklt_ctrl=%d pwm_period=%d pwm_gpio=%d pwm_lpg_chan=%d\n",
			__func__, ctrl->bklt_ctrl, ctrl->pwm_period,
				ctrl->pwm_pmic_gpio, ctrl->pwm_lpg_chan);

	pr_debug("%s: ndx=%d level=%d duty=%d\n", __func__,
					ctrl->ndx, level, duty);

	ret = pwm_config(ctrl->pwm_bl, duty, ctrl->pwm_period);
	if (ret) {
		pr_err("%s: pwm_config() failed err=%d.\n", __func__, ret);
		return;
	}

	ret = pwm_enable(ctrl->pwm_bl);
	if (ret)
		pr_err("%s: pwm_enable() failed err=%d\n", __func__, ret);
}

static char dcs_cmd[2] = {0x54, 0x00}; /* DTYPE_DCS_READ */
static struct dsi_cmd_desc dcs_read_cmd = {
	{DTYPE_DCS_READ, 1, 0, 1, 5, sizeof(dcs_cmd)},
	dcs_cmd
};

u32 mdss_dsi_dcs_read(struct mdss_dsi_ctrl_pdata *ctrl,
			char cmd0, char cmd1)
{
	struct dcs_cmd_req cmdreq;

	dcs_cmd[0] = cmd0;
	dcs_cmd[1] = cmd1;
	memset(&cmdreq, 0, sizeof(cmdreq));
	cmdreq.cmds = &dcs_read_cmd;
	cmdreq.cmds_cnt = 1;
	cmdreq.flags = CMD_REQ_RX | CMD_REQ_COMMIT;
	cmdreq.rlen = 1;
	cmdreq.cb = NULL; /* call back */
	mdss_dsi_cmdlist_put(ctrl, &cmdreq);
	/*
	 * blocked here, until call back called
	 */

	return 0;
}

static void mdss_dsi_panel_cmds_send(struct mdss_dsi_ctrl_pdata *ctrl,
			struct dsi_panel_cmds *pcmds)
{
	struct dcs_cmd_req cmdreq;

	memset(&cmdreq, 0, sizeof(cmdreq));
	cmdreq.cmds = pcmds->cmds;
	cmdreq.cmds_cnt = pcmds->cmd_cnt;
	cmdreq.flags = CMD_REQ_COMMIT;
	cmdreq.rlen = 0;
	cmdreq.cb = NULL;

	mdss_dsi_cmdlist_put(ctrl, &cmdreq);
}

static char led_pwm1[2] = {0x51, 0x0};	/* DTYPE_DCS_WRITE1 */
static struct dsi_cmd_desc backlight_cmd = {
	{DTYPE_DCS_WRITE1, 1, 0, 0, 1, sizeof(led_pwm1)},
	led_pwm1
};

static void mdss_dsi_panel_bklt_dcs(struct mdss_dsi_ctrl_pdata *ctrl, int level)
{
	struct dcs_cmd_req cmdreq;

	pr_debug("%s: level=%d\n", __func__, level);

	led_pwm1[1] = (unsigned char)level;

	memset(&cmdreq, 0, sizeof(cmdreq));
	cmdreq.cmds = &backlight_cmd;
	cmdreq.cmds_cnt = 1;
	cmdreq.flags = CMD_REQ_COMMIT | CMD_CLK_CTRL;
	cmdreq.rlen = 0;
	cmdreq.cb = NULL;

	mdss_dsi_cmdlist_put(ctrl, &cmdreq);
}

void mdss_dsi_panel_reset(struct mdss_panel_data *pdata, int enable)
{
	struct mdss_dsi_ctrl_pdata *ctrl_pdata = NULL;

	if (pdata == NULL) {
		pr_err("%s: Invalid input data\n", __func__);
		return;
	}

	ctrl_pdata = container_of(pdata, struct mdss_dsi_ctrl_pdata,
				panel_data);

	if (!gpio_is_valid(ctrl_pdata->disp_en_gpio)) {
		pr_debug("%s:%d, reset line not configured\n",
			   __func__, __LINE__);
	}

	if (!gpio_is_valid(ctrl_pdata->rst_gpio)) {
		pr_debug("%s:%d, reset line not configured\n",
			   __func__, __LINE__);
		return;
	}

	pr_debug("%s: enable = %d\n", __func__, enable);

	if (enable) {
		msleep(100);
		if (gpio_is_valid(ctrl_pdata->disp_en_gpio))
			gpio_set_value((ctrl_pdata->disp_en_gpio), 1);
		wmb();
		msleep(40);

		gpio_set_value((ctrl_pdata->rst_gpio), 1);
		msleep(20);
		gpio_set_value((ctrl_pdata->rst_gpio), 0);
		udelay(200);
		gpio_set_value((ctrl_pdata->rst_gpio), 1);
		msleep(20);
		wmb();
	} else {
		gpio_set_value((ctrl_pdata->rst_gpio), 0);
		if (gpio_is_valid(ctrl_pdata->disp_en_gpio))
			gpio_set_value((ctrl_pdata->disp_en_gpio), 0);
	}
}

static void mdss_dsi_panel_bl_ctrl(struct mdss_panel_data *pdata,
							u32 bl_level)
{
	struct mdss_dsi_ctrl_pdata *ctrl_pdata = NULL;

	if (pdata == NULL) {
		pr_err("%s: Invalid input data\n", __func__);
		return;
	}

	ctrl_pdata = container_of(pdata, struct mdss_dsi_ctrl_pdata,
				panel_data);

	switch (ctrl_pdata->bklt_ctrl) {
	case BL_WLED:
#if defined(CONFIG_BACKLIGHT_LM3630)
		lm3630_lcd_backlight_set_level(bl_level);
#else
		led_trigger_event(bl_led_trigger, bl_level);
#endif
		break;
	case BL_PWM:
		mdss_dsi_panel_bklt_pwm(ctrl_pdata, bl_level);
		break;
	case BL_DCS_CMD:
		mdss_dsi_panel_bklt_dcs(ctrl_pdata, bl_level);
		break;
	default:
		pr_err("%s: Unknown bl_ctrl configuration\n",
			__func__);
		break;
	}
}

static int mdss_dsi_panel_on(struct mdss_panel_data *pdata)
{
	struct mipi_panel_info *mipi;
	struct mdss_dsi_ctrl_pdata *ctrl = NULL;

	if (pdata == NULL) {
		pr_err("%s: Invalid input data\n", __func__);
		return -EINVAL;
	}

	ctrl = container_of(pdata, struct mdss_dsi_ctrl_pdata,
				panel_data);
	mipi  = &pdata->panel_info.mipi;

	pr_debug("%s: ctrl=%p ndx=%d\n", __func__, ctrl, ctrl->ndx);

	if (ctrl->on_cmds.cmd_cnt)
		mdss_dsi_panel_cmds_send(ctrl, &ctrl->on_cmds);

<<<<<<< HEAD
	pr_info("%s\n", __func__);
=======
	pr_debug("%s:-\n", __func__);
>>>>>>> 2a6bb225
	return 0;
}

static int mdss_dsi_panel_off(struct mdss_panel_data *pdata)
{
	struct mipi_panel_info *mipi;
	struct mdss_dsi_ctrl_pdata *ctrl = NULL;

	if (pdata == NULL) {
		pr_err("%s: Invalid input data\n", __func__);
		return -EINVAL;
	}

	ctrl = container_of(pdata, struct mdss_dsi_ctrl_pdata,
				panel_data);

	pr_debug("%s: ctrl=%p ndx=%d\n", __func__, ctrl, ctrl->ndx);

	mipi  = &pdata->panel_info.mipi;

	if (ctrl->off_cmds.cmd_cnt)
		mdss_dsi_panel_cmds_send(ctrl, &ctrl->off_cmds);

	pr_debug("%s:-\n", __func__);
	return 0;
}


static int mdss_dsi_parse_dcs_cmds(struct device_node *np,
		struct dsi_panel_cmds *pcmds, char *cmd_key, char *link_key)
{
	const char *data;
	int blen = 0, len;
	char *buf, *bp;
	struct dsi_ctrl_hdr *dchdr;
	int i, cnt;

	data = of_get_property(np, cmd_key, &blen);
	if (!data) {
		pr_err("%s: failed, key=%s\n", __func__, cmd_key);
		return -ENOMEM;
	}

	buf = kzalloc(sizeof(char) * blen, GFP_KERNEL);
	if (!buf)
		return -ENOMEM;

<<<<<<< HEAD
	if (!gpio_get_value(ctrl->disp_en_gpio))
		return 0;

	if (ctrl->off_cmds->size)
		mdss_dsi_cmds_tx(pdata, &dsi_panel_tx_buf,
				 ctrl->off_cmds->buf,
				 ctrl->off_cmds->size);
=======
	memcpy(buf, data, blen);

	/* scan dcs commands */
	bp = buf;
	len = blen;
	cnt = 0;
	while (len > sizeof(*dchdr)) {
		dchdr = (struct dsi_ctrl_hdr *)bp;
		dchdr->dlen = ntohs(dchdr->dlen);
		if (dchdr->dlen > len) {
			pr_err("%s: dtsi cmd=%x error, len=%d",
				__func__, dchdr->dtype, dchdr->dlen);
			return -ENOMEM;
		}
		bp += sizeof(*dchdr);
		len -= sizeof(*dchdr);
		bp += dchdr->dlen;
		len -= dchdr->dlen;
		cnt++;
	}

	if (len != 0) {
		pr_err("%s: dcs_cmd=%x len=%d error!",
				__func__, buf[0], blen);
		kfree(buf);
		return -ENOMEM;
	}

	pcmds->cmds = kzalloc(cnt * sizeof(struct dsi_cmd_desc),
						GFP_KERNEL);
	if (!pcmds->cmds)
		return -ENOMEM;

	pcmds->cmd_cnt = cnt;
	pcmds->buf = buf;
	pcmds->blen = blen;

	bp = buf;
	len = blen;
	for (i = 0; i < cnt; i++) {
		dchdr = (struct dsi_ctrl_hdr *)bp;
		len -= sizeof(*dchdr);
		bp += sizeof(*dchdr);
		pcmds->cmds[i].dchdr = *dchdr;
		pcmds->cmds[i].payload = bp;
		bp += dchdr->dlen;
		len -= dchdr->dlen;
	}

	pcmds->link_state = DSI_LP_MODE; /* default */

	data = of_get_property(np, link_key, NULL);
	if (!strncmp(data, "DSI_HS_MODE", 11))
		pcmds->link_state = DSI_HS_MODE;

	pr_debug("%s: dcs_cmd=%x len=%d, cmd_cnt=%d link_state=%d\n", __func__,
		pcmds->buf[0], pcmds->blen, pcmds->cmd_cnt, pcmds->link_state);
>>>>>>> 2a6bb225

	pr_info("%s\n", __func__);
	return 0;
}

<<<<<<< HEAD
int mdss_dsi_panel_id(void)
{
	return mdss_panel_id;
}

bool mdss_dsi_panel_flip_ud(void)
{
	return mdss_panel_flip_ud;
}
=======
>>>>>>> 2a6bb225

static int mdss_panel_parse_dt(struct platform_device *pdev,
			       struct mdss_panel_common_pdata *panel_data)
{
	struct device_node *np = pdev->dev.of_node;
	u32 res[6], tmp;
	u32 fbc_res[7];
	int rc, i, len;
	const char *data;
	static const char *bl_ctrl_type, *pdest;
	bool fbc_enabled = false;

	rc = of_property_read_u32_array(np, "qcom,mdss-pan-res", res, 2);
	if (rc) {
		pr_err("%s:%d, panel resolution not specified\n",
						__func__, __LINE__);
		return -EINVAL;
	}
	panel_data->panel_info.xres = (!rc ? res[0] : 640);
	panel_data->panel_info.yres = (!rc ? res[1] : 480);

	rc = of_property_read_u32(np, "qcom,mdss-pan-id", &tmp);
	if (!rc)
		mdss_panel_id = tmp;
	pr_info("%s: Panel ID = %d\n", __func__, mdss_panel_id);

	mdss_panel_flip_ud = of_property_read_bool(np, "qcom,mdss-pan-flip-ud");
	if (mdss_panel_flip_ud)
		pr_info("%s: Panel FLIP UD\n", __func__);

	rc = of_property_read_u32_array(np, "qcom,mdss-pan-active-res", res, 2);
	if (rc == 0) {
		panel_data->panel_info.lcdc.xres_pad =
			panel_data->panel_info.xres - res[0];
		panel_data->panel_info.lcdc.yres_pad =
			panel_data->panel_info.yres - res[1];
	}

	rc = of_property_read_u32(np, "qcom,mdss-pan-bpp", &tmp);
	if (rc) {
		pr_err("%s:%d, panel bpp not specified\n",
						__func__, __LINE__);
		return -EINVAL;
	}
	panel_data->panel_info.bpp = (!rc ? tmp : 24);

	pdest = of_get_property(pdev->dev.of_node,
				"qcom,mdss-pan-dest", NULL);
	if (strlen(pdest) != 9) {
		pr_err("%s: Unknown pdest specified\n", __func__);
		return -EINVAL;
	}
	if (!strncmp(pdest, "display_1", 9))
		panel_data->panel_info.pdest = DISPLAY_1;
	else if (!strncmp(pdest, "display_2", 9))
		panel_data->panel_info.pdest = DISPLAY_2;
	else {
		pr_debug("%s: pdest not specified. Set Default\n",
							__func__);
		panel_data->panel_info.pdest = DISPLAY_1;
	}

	rc = of_property_read_u32_array(np,
		"qcom,mdss-pan-porch-values", res, 6);
	panel_data->panel_info.lcdc.h_back_porch = (!rc ? res[0] : 6);
	panel_data->panel_info.lcdc.h_pulse_width = (!rc ? res[1] : 2);
	panel_data->panel_info.lcdc.h_front_porch = (!rc ? res[2] : 6);
	panel_data->panel_info.lcdc.v_back_porch = (!rc ? res[3] : 6);
	panel_data->panel_info.lcdc.v_pulse_width = (!rc ? res[4] : 2);
	panel_data->panel_info.lcdc.v_front_porch = (!rc ? res[5] : 6);

	rc = of_property_read_u32(np,
		"qcom,mdss-pan-underflow-clr", &tmp);
	panel_data->panel_info.lcdc.underflow_clr = (!rc ? tmp : 0xff);

	bl_ctrl_type = of_get_property(pdev->dev.of_node,
				  "qcom,mdss-pan-bl-ctrl", NULL);
	if ((bl_ctrl_type) && (!strncmp(bl_ctrl_type, "bl_ctrl_wled", 12))) {
		led_trigger_register_simple("bkl-trigger", &bl_led_trigger);
		pr_debug("%s: SUCCESS-> WLED TRIGGER register\n", __func__);

		panel_data->panel_info.bklt_ctrl = BL_WLED;
	} else if (!strncmp(bl_ctrl_type, "bl_ctrl_pwm", 11)) {
		panel_data->panel_info.bklt_ctrl = BL_PWM;

		rc = of_property_read_u32(np, "qcom,pwm-period", &tmp);
		if (rc) {
			pr_err("%s:%d, Error, panel pwm_period\n",
						__func__, __LINE__);
			return -EINVAL;
		}
		panel_data->panel_info.pwm_period = tmp;

		rc = of_property_read_u32(np, "qcom,pwm-lpg-channel", &tmp);
		if (rc) {
			pr_err("%s:%d, Error, dsi lpg channel\n",
						__func__, __LINE__);
			return -EINVAL;
		}
		panel_data->panel_info.pwm_lpg_chan = tmp;

		tmp = of_get_named_gpio(np, "qcom,pwm-pmic-gpio", 0);
		panel_data->panel_info.pwm_pmic_gpio =  tmp;
	} else if (!strncmp(bl_ctrl_type, "bl_ctrl_dcs", 11)) {
		panel_data->panel_info.bklt_ctrl = BL_DCS_CMD;
	} else {
		pr_debug("%s: Unknown backlight control\n", __func__);
		panel_data->panel_info.bklt_ctrl = UNKNOWN_CTRL;
	}

	rc = of_property_read_u32_array(np,
		"qcom,mdss-pan-bl-levels", res, 2);
	panel_data->panel_info.bl_min = (!rc ? res[0] : 0);
	panel_data->panel_info.bl_max = (!rc ? res[1] : 255);

	rc = of_property_read_u32(np, "qcom,mdss-pan-dsi-mode", &tmp);
	panel_data->panel_info.mipi.mode = (!rc ? tmp : DSI_VIDEO_MODE);

	rc = of_property_read_u32(np, "qcom,mdss-vsync-enable", &tmp);
	panel_data->panel_info.mipi.vsync_enable = (!rc ? tmp : 0);

	rc = of_property_read_u32(np, "qcom,mdss-hw-vsync-mode", &tmp);
	panel_data->panel_info.mipi.hw_vsync_mode = (!rc ? tmp : 0);


	rc = of_property_read_u32(np,
		"qcom,mdss-pan-dsi-h-pulse-mode", &tmp);
	panel_data->panel_info.mipi.pulse_mode_hsa_he = (!rc ? tmp : false);

	rc = of_property_read_u32_array(np,
		"qcom,mdss-pan-dsi-h-power-stop", res, 3);
	panel_data->panel_info.mipi.hbp_power_stop = (!rc ? res[0] : false);
	panel_data->panel_info.mipi.hsa_power_stop = (!rc ? res[1] : false);
	panel_data->panel_info.mipi.hfp_power_stop = (!rc ? res[2] : false);

	rc = of_property_read_u32_array(np,
		"qcom,mdss-pan-dsi-bllp-power-stop", res, 2);
	panel_data->panel_info.mipi.bllp_power_stop =
					(!rc ? res[0] : false);
	panel_data->panel_info.mipi.eof_bllp_power_stop =
					(!rc ? res[1] : false);

	rc = of_property_read_u32(np,
		"qcom,mdss-pan-dsi-traffic-mode", &tmp);
	panel_data->panel_info.mipi.traffic_mode =
			(!rc ? tmp : DSI_NON_BURST_SYNCH_PULSE);

	rc = of_property_read_u32(np,
		"qcom,mdss-pan-insert-dcs-cmd", &tmp);
	panel_data->panel_info.mipi.insert_dcs_cmd =
			(!rc ? tmp : 1);

	rc = of_property_read_u32(np,
		"qcom,mdss-pan-wr-mem-continue", &tmp);
	panel_data->panel_info.mipi.wr_mem_continue =
			(!rc ? tmp : 0x3c);

	rc = of_property_read_u32(np,
		"qcom,mdss-pan-wr-mem-start", &tmp);
	panel_data->panel_info.mipi.wr_mem_start =
			(!rc ? tmp : 0x2c);

	rc = of_property_read_u32(np,
		"qcom,mdss-pan-te-sel", &tmp);
	panel_data->panel_info.mipi.te_sel =
			(!rc ? tmp : 1);

	rc = of_property_read_u32(np,
		"qcom,mdss-pan-dsi-dst-format", &tmp);
	panel_data->panel_info.mipi.dst_format =
			(!rc ? tmp : DSI_VIDEO_DST_FORMAT_RGB888);

	rc = of_property_read_u32(np, "qcom,mdss-pan-dsi-vc", &tmp);
	panel_data->panel_info.mipi.vc = (!rc ? tmp : 0);

	rc = of_property_read_u32(np, "qcom,mdss-pan-dsi-rgb-swap", &tmp);
	panel_data->panel_info.mipi.rgb_swap = (!rc ? tmp : DSI_RGB_SWAP_RGB);

	rc = of_property_read_u32_array(np,
		"qcom,mdss-pan-dsi-data-lanes", res, 4);
	panel_data->panel_info.mipi.data_lane0 = (!rc ? res[0] : true);
	panel_data->panel_info.mipi.data_lane1 = (!rc ? res[1] : false);
	panel_data->panel_info.mipi.data_lane2 = (!rc ? res[2] : false);
	panel_data->panel_info.mipi.data_lane3 = (!rc ? res[3] : false);

	rc = of_property_read_u32(np, "qcom,mdss-pan-dsi-dlane-swap", &tmp);
	panel_data->panel_info.mipi.dlane_swap = (!rc ? tmp : 0);

	rc = of_property_read_u32_array(np, "qcom,mdss-pan-dsi-t-clk", res, 2);
	panel_data->panel_info.mipi.t_clk_pre = (!rc ? res[0] : 0x24);
	panel_data->panel_info.mipi.t_clk_post = (!rc ? res[1] : 0x03);

	rc = of_property_read_u32(np, "qcom,mdss-pan-dsi-stream", &tmp);
	panel_data->panel_info.mipi.stream = (!rc ? tmp : 0);

	rc = of_property_read_u32(np, "qcom,mdss-pan-dsi-mdp-tr", &tmp);
	panel_data->panel_info.mipi.mdp_trigger =
			(!rc ? tmp : DSI_CMD_TRIGGER_SW);
	if (panel_data->panel_info.mipi.mdp_trigger > 6) {
		pr_err("%s:%d, Invalid mdp trigger. Forcing to sw trigger",
						 __func__, __LINE__);
		panel_data->panel_info.mipi.mdp_trigger =
					DSI_CMD_TRIGGER_SW;
	}

	rc = of_property_read_u32(np, "qcom,mdss-pan-dsi-dma-tr", &tmp);
	panel_data->panel_info.mipi.dma_trigger =
			(!rc ? tmp : DSI_CMD_TRIGGER_SW);
	if (panel_data->panel_info.mipi.dma_trigger > 6) {
		pr_err("%s:%d, Invalid dma trigger. Forcing to sw trigger",
						 __func__, __LINE__);
		panel_data->panel_info.mipi.dma_trigger =
					DSI_CMD_TRIGGER_SW;
	}

	rc = of_property_read_u32(np, "qcom,mdss-pan-dsi-frame-rate", &tmp);
	panel_data->panel_info.mipi.frame_rate = (!rc ? tmp : 60);

	rc = of_property_read_u32(np, "qcom,mdss-pan-clk-rate", &tmp);
	panel_data->panel_info.clk_rate = (!rc ? tmp : 0);

	data = of_get_property(np, "qcom,panel-phy-regulatorSettings", &len);
	if ((!data) || (len != 7)) {
		pr_err("%s:%d, Unable to read Phy regulator settings",
		       __func__, __LINE__);
		goto error;
	}
	for (i = 0; i < len; i++)
		phy_params.regulator[i] = data[i];

	data = of_get_property(np, "qcom,panel-phy-timingSettings", &len);
	if ((!data) || (len != 12)) {
		pr_err("%s:%d, Unable to read Phy timing settings",
		       __func__, __LINE__);
		goto error;
	}
	for (i = 0; i < len; i++)
		phy_params.timing[i] = data[i];

	data = of_get_property(np, "qcom,panel-phy-strengthCtrl", &len);
	if ((!data) || (len != 2)) {
		pr_err("%s:%d, Unable to read Phy Strength ctrl settings",
		       __func__, __LINE__);
		goto error;
	}
	phy_params.strength[0] = data[0];
	phy_params.strength[1] = data[1];

	data = of_get_property(np, "qcom,panel-phy-bistCtrl", &len);
	if ((!data) || (len != 6)) {
		pr_err("%s:%d, Unable to read Phy Bist Ctrl settings",
		       __func__, __LINE__);
		goto error;
	}
	for (i = 0; i < len; i++)
		phy_params.bistCtrl[i] = data[i];

	data = of_get_property(np, "qcom,panel-phy-laneConfig", &len);
	if ((!data) || (len != 45)) {
		pr_err("%s:%d, Unable to read Phy lane configure settings",
		       __func__, __LINE__);
		goto error;
	}
	for (i = 0; i < len; i++)
		phy_params.laneCfg[i] = data[i];

	panel_data->panel_info.mipi.dsi_phy_db = &phy_params;

	fbc_enabled = of_property_read_bool(np,
			"qcom,fbc-enabled");
	if (fbc_enabled) {
		pr_debug("%s:%d FBC panel enabled.\n", __func__, __LINE__);
		panel_data->panel_info.fbc.enabled = 1;

		rc = of_property_read_u32_array(np,
				"qcom,fbc-mode", fbc_res, 7);
		panel_data->panel_info.fbc.target_bpp =
			(!rc ?	fbc_res[0] : panel_data->panel_info.bpp);
		panel_data->panel_info.fbc.comp_mode = (!rc ? fbc_res[1] : 0);
		panel_data->panel_info.fbc.qerr_enable =
			(!rc ? fbc_res[2] : 0);
		panel_data->panel_info.fbc.cd_bias = (!rc ? fbc_res[3] : 0);
		panel_data->panel_info.fbc.pat_enable = (!rc ? fbc_res[4] : 0);
		panel_data->panel_info.fbc.vlc_enable = (!rc ? fbc_res[5] : 0);
		panel_data->panel_info.fbc.bflc_enable =
			(!rc ? fbc_res[6] : 0);

		rc = of_property_read_u32_array(np,
				"qcom,fbc-budget-ctl", fbc_res, 3);
		panel_data->panel_info.fbc.line_x_budget =
			(!rc ? fbc_res[0] : 0);
		panel_data->panel_info.fbc.block_x_budget =
			(!rc ? fbc_res[1] : 0);
		panel_data->panel_info.fbc.block_budget =
			(!rc ? fbc_res[2] : 0);

		rc = of_property_read_u32_array(np,
				"qcom,fbc-lossy-mode", fbc_res, 4);
		panel_data->panel_info.fbc.lossless_mode_thd =
			(!rc ? fbc_res[0] : 0);
		panel_data->panel_info.fbc.lossy_mode_thd =
			(!rc ? fbc_res[1] : 0);
		panel_data->panel_info.fbc.lossy_rgb_thd =
			(!rc ? fbc_res[2] : 0);
		panel_data->panel_info.fbc.lossy_mode_idx =
			(!rc ? fbc_res[3] : 0);

	} else {
		pr_debug("%s:%d Panel does not support FBC.\n",
				__func__, __LINE__);
		panel_data->panel_info.fbc.enabled = 0;
		panel_data->panel_info.fbc.target_bpp =
			panel_data->panel_info.bpp;
	}

	mdss_dsi_parse_dcs_cmds(np, &panel_data->on_cmds,
		"qcom,panel-on-cmds", "qcom,on-cmds-dsi-state");

	mdss_dsi_parse_dcs_cmds(np, &panel_data->off_cmds,
		"qcom,panel-off-cmds", "qcom,off-cmds-dsi-state");

	return 0;

error:
	return -EINVAL;
}

#ifdef CONFIG_DEBUG_FS
#define MAX_ON_CMD_SIZE (PAGE_SIZE * 8)

ssize_t on_cmd_read(struct file *filp, char __user *user_buf, size_t count,
	loff_t *ppos)
{
	int ret;
	int i, j;
	char *buf;
	int buf_size;
	struct mdss_panel_common_pdata *panel_data = filp->private_data;

	if (!panel_data)
		return -ENODEV;

	buf = kzalloc(MAX_ON_CMD_SIZE, GFP_KERNEL);

	strncpy(buf, "qcom,panel-on-cmds = [", 22);
	buf_size = 22;

	for (i = 0; i < (panel_data->dsi_panel_on_cmds)->size; ++i) {
		if (buf_size + 17 +
			(panel_data->dsi_panel_on_cmds->buf[i].dlen * 3) >
			MAX_ON_CMD_SIZE - 4) {
			pr_warn("Too many on_commands!(< 32KB)\n");
			ret = -EINVAL;
			goto read_error;
		}

		strncpy(&buf[buf_size], "\r\n", 2);
		buf_size += 2;

		ret = snprintf(&buf[buf_size], 18, "%02x %02x %02x %02x %02x %02x",
			panel_data->dsi_panel_on_cmds->buf[i].dtype,
			panel_data->dsi_panel_on_cmds->buf[i].last,
			panel_data->dsi_panel_on_cmds->buf[i].vc,
			panel_data->dsi_panel_on_cmds->buf[i].ack,
			panel_data->dsi_panel_on_cmds->buf[i].wait,
			panel_data->dsi_panel_on_cmds->buf[i].dlen);

		if (ret < 0)
			goto read_error;

		buf_size += ret;

		if (0 < panel_data->dsi_panel_on_cmds->buf[i].dlen &&
			panel_data->dsi_panel_on_cmds->buf[i].dlen < 3) {
			ret = snprintf(&buf[buf_size], 4, " %02x",
				panel_data->dsi_panel_on_cmds->buf[i].payload[0]);
			if (ret < 0)
				goto read_error;

			buf_size += ret;

			if (panel_data->dsi_panel_on_cmds->buf[i].dlen == 2) {
				ret = snprintf(&buf[buf_size], 4, " %02x",
					panel_data->dsi_panel_on_cmds->buf[i].payload[1]);
				if (ret < 0)
					goto read_error;

				buf_size += ret;
			}
		} else if (panel_data->dsi_panel_on_cmds->buf[i].dlen > 2) {
			for (j = 0; j < panel_data->dsi_panel_on_cmds->buf[i].dlen; ++j) {
				if ((j % 6) == 0) {
					ret = snprintf(&buf[buf_size], 5, "\r\n%02x",
						panel_data->dsi_panel_on_cmds->buf[i].payload[j]);
					if (ret < 0)
						goto read_error;

					buf_size += ret;
				} else {
					ret = snprintf(&buf[buf_size], 4, " %02x",
						panel_data->dsi_panel_on_cmds->buf[i].payload[j]);
					if (ret < 0)
						goto read_error;

					buf_size += ret;
				}
			}
		} else {
			pr_err("Invalid data length!\n");
			ret = -EINVAL;
			goto read_error;
		}
	}

	strncpy(&buf[buf_size], "]", 2);
	buf_size += 2;

	ret = simple_read_from_buffer(user_buf, count, ppos, buf, buf_size);
read_error:
	kfree(buf);

	return ret;
}

static int parse_on_cmds(char **on_cmds, const char *buf, size_t count)
{
	int i, j;
	int on_cmds_len;
	char *endptr;

	i = 0;
	do {
		if (!strncmp(&buf[i], "qcom,panel-on-cmds", 18)) {
			i += 18;
			while (i < count && buf[i] != '=')
				++i;
			while (i < count && buf[i] != '[')
				++i;
			++i;
			break;
		}
	} while (++i < count);

	if (i >= count) {
		pr_err("Invalid on_cmds start format!\n");
		return -EINVAL;
	}

	on_cmds_len = 0;

	for (j = i; j < count; ++j) {
		if (isxdigit(buf[j]) && isxdigit(buf[j + 1])) {
			++on_cmds_len;
			++j;
		} else if (buf[j] == ']')
			break;
	}

	if (j == count)
		return 0;

	if (buf[j] != ']') {
		pr_err("Invalid on_cmds end format!\n");
		return -EINVAL;
	}

	*on_cmds = kzalloc(on_cmds_len, GFP_KERNEL);

	if (!(*on_cmds))
		return -ENOMEM;

	j = 0;
	for (i = 0; i < count; ++i) {
		if (isxdigit(buf[i]) && isxdigit(buf[i + 1])) {
			endptr = (char *)&buf[i + 1];
			(*on_cmds)[j] = (char)simple_strtoul(&buf[i], &endptr, 16);
			++i;
			++j;
		}
	}

	return on_cmds_len;
}

static char *user_buf_total = NULL;
static int user_buf_total_pos = 0;

ssize_t on_cmd_write(struct file *filp, const char __user *user_buf,
	size_t count, loff_t *ppos)
{
	static char *on_cmds = NULL;
	char *prev_on_cmds = NULL;
	int ret;
	int len;
	int data_offset;
	int cmd_plen;
	int num_of_on_cmds;
	int i;

	struct mdss_panel_common_pdata *panel_data = filp->private_data;

	if (!panel_data)
		return -ENODEV;

	prev_on_cmds = on_cmds;

	if (user_buf_total) {
		if (user_buf_total_pos + count < MAX_ON_CMD_SIZE) {
			memcpy(&user_buf_total[user_buf_total_pos], user_buf, count);
			user_buf_total_pos += count;
			len = parse_on_cmds(&on_cmds, user_buf_total,
				user_buf_total_pos);
		} else {
			pr_warn("Too large file size(< 32KB)!\n");
			ret = -EINVAL;
			goto write_error;
		}
	} else {
		len = parse_on_cmds(&on_cmds, user_buf, count);
	}

	if (len == 0) {
		if (!user_buf_total) {
			user_buf_total = kzalloc(MAX_ON_CMD_SIZE, GFP_KERNEL);
			if (!user_buf_total) {
				ret = -ENOMEM;
				goto write_error;
			}
			memcpy(user_buf_total, user_buf, count);
			user_buf_total_pos += count;
		}
		return count;
	} else if (len < 0) {
		pr_err("Invalid on_cmd format or length!\n");
		ret = -EINVAL;
		goto write_error;
	}

	data_offset = 0;
	cmd_plen = 0;
	num_of_on_cmds = 0;
	while ((len - data_offset) >= DT_CMD_HDR) {
		data_offset += (DT_CMD_HDR - 1);
		cmd_plen = on_cmds[data_offset++];
		data_offset += cmd_plen;
		num_of_on_cmds++;
	}
	if (!num_of_on_cmds) {
		pr_err("%s:%d, No ON cmds specified", __func__, __LINE__);
		if (on_cmds) {
			kfree(on_cmds);
			on_cmds = prev_on_cmds;
		}
		ret = -EINVAL;
		goto write_error;
	}

	kfree((panel_data->dsi_panel_on_cmds)->buf);

	(panel_data->dsi_panel_on_cmds)->buf =
		kzalloc((num_of_on_cmds * sizeof(struct dsi_cmd_desc)),
						GFP_KERNEL);
	if (!(panel_data->dsi_panel_on_cmds)->buf) {
		if (on_cmds) {
			kfree(on_cmds);
			on_cmds = prev_on_cmds;
		}
		ret = -ENOMEM;
		goto write_error;
	}

	data_offset = 0;
	for (i = 0; i < num_of_on_cmds; i++) {
		panel_data->dsi_panel_on_cmds->buf[i].dtype =
						on_cmds[data_offset++];
		panel_data->dsi_panel_on_cmds->buf[i].last =
						on_cmds[data_offset++];
		panel_data->dsi_panel_on_cmds->buf[i].vc =
						on_cmds[data_offset++];
		panel_data->dsi_panel_on_cmds->buf[i].ack =
						on_cmds[data_offset++];
		panel_data->dsi_panel_on_cmds->buf[i].wait =
						on_cmds[data_offset++];
		panel_data->dsi_panel_on_cmds->buf[i].dlen =
						on_cmds[data_offset++];
		panel_data->dsi_panel_on_cmds->buf[i].payload =
						&on_cmds[data_offset];
		data_offset += panel_data->dsi_panel_on_cmds->buf[i].dlen;
	}

	(panel_data->dsi_panel_on_cmds)->size = num_of_on_cmds;

	if (prev_on_cmds)
		kfree(prev_on_cmds);

	ret = count;
write_error:
	if (user_buf_total) {
		kfree(user_buf_total);
		user_buf_total = NULL;
		user_buf_total_pos = 0;
	}

	return ret;
}

static const struct file_operations on_cmd_fops = {
	.open = simple_open,
	.read = on_cmd_read,
	.write = on_cmd_write,
};

static int debug_fs_init(struct mdss_panel_common_pdata *panel_data)
{
	struct dentry *dsi_base;

	dsi_base = debugfs_create_dir("mdss_dsi", NULL);
	if (!dsi_base)
		return -ENOMEM;

	debugfs_create_file("on_cmd", S_IRUSR | S_IRGRP | S_IWUSR, dsi_base,
		panel_data, &on_cmd_fops);

	return 0;
}
#endif

static int __devinit mdss_dsi_panel_probe(struct platform_device *pdev)
{
	int rc = 0;
	static struct mdss_panel_common_pdata vendor_pdata;
	static const char *panel_name;

	pr_debug("%s:%d, debug info id=%d", __func__, __LINE__, pdev->id);
	if (!pdev->dev.of_node)
		return -ENODEV;

	panel_name = of_get_property(pdev->dev.of_node, "label", NULL);
	if (!panel_name)
		pr_info("%s:%d, panel name not specified\n",
						__func__, __LINE__);
	else
		pr_info("%s: Panel Name = %s\n", __func__, panel_name);

	rc = mdss_panel_parse_dt(pdev, &vendor_pdata);
	if (rc)
		return rc;

	vendor_pdata.on = mdss_dsi_panel_on;
	vendor_pdata.off = mdss_dsi_panel_off;
	vendor_pdata.bl_fnc = mdss_dsi_panel_bl_ctrl;

	rc = dsi_panel_device_register(pdev, &vendor_pdata);
	if (rc)
		return rc;

#ifdef CONFIG_DEBUG_FS
	debug_fs_init(&vendor_pdata);
#endif

	return 0;
}

static const struct of_device_id mdss_dsi_panel_match[] = {
	{.compatible = "qcom,mdss-dsi-panel"},
	{}
};

static struct platform_driver this_driver = {
	.probe  = mdss_dsi_panel_probe,
	.driver = {
		.name   = "dsi_panel",
		.of_match_table = mdss_dsi_panel_match,
	},
};

static int __init mdss_dsi_panel_init(void)
{
	return platform_driver_register(&this_driver);
}
module_init(mdss_dsi_panel_init);<|MERGE_RESOLUTION|>--- conflicted
+++ resolved
@@ -30,14 +30,9 @@
 
 #define DT_CMD_HDR 6
 
-<<<<<<< HEAD
-static struct dsi_buf dsi_panel_tx_buf;
-static struct dsi_buf dsi_panel_rx_buf;
 static bool mdss_panel_flip_ud = false;
 static int mdss_panel_id = PANEL_QCOM;
 
-=======
->>>>>>> 2a6bb225
 DEFINE_LED_TRIGGER(bl_led_trigger);
 
 #if defined(CONFIG_BACKLIGHT_LM3630)
@@ -270,11 +265,7 @@
 	if (ctrl->on_cmds.cmd_cnt)
 		mdss_dsi_panel_cmds_send(ctrl, &ctrl->on_cmds);
 
-<<<<<<< HEAD
 	pr_info("%s\n", __func__);
-=======
-	pr_debug("%s:-\n", __func__);
->>>>>>> 2a6bb225
 	return 0;
 }
 
@@ -295,13 +286,15 @@
 
 	mipi  = &pdata->panel_info.mipi;
 
+	if (!gpio_get_value(ctrl->disp_en_gpio))
+		return 0;
+
 	if (ctrl->off_cmds.cmd_cnt)
 		mdss_dsi_panel_cmds_send(ctrl, &ctrl->off_cmds);
 
-	pr_debug("%s:-\n", __func__);
+	pr_info("%s:\n", __func__);
 	return 0;
 }
-
 
 static int mdss_dsi_parse_dcs_cmds(struct device_node *np,
 		struct dsi_panel_cmds *pcmds, char *cmd_key, char *link_key)
@@ -322,15 +315,6 @@
 	if (!buf)
 		return -ENOMEM;
 
-<<<<<<< HEAD
-	if (!gpio_get_value(ctrl->disp_en_gpio))
-		return 0;
-
-	if (ctrl->off_cmds->size)
-		mdss_dsi_cmds_tx(pdata, &dsi_panel_tx_buf,
-				 ctrl->off_cmds->buf,
-				 ctrl->off_cmds->size);
-=======
 	memcpy(buf, data, blen);
 
 	/* scan dcs commands */
@@ -388,13 +372,10 @@
 
 	pr_debug("%s: dcs_cmd=%x len=%d, cmd_cnt=%d link_state=%d\n", __func__,
 		pcmds->buf[0], pcmds->blen, pcmds->cmd_cnt, pcmds->link_state);
->>>>>>> 2a6bb225
-
-	pr_info("%s\n", __func__);
+
 	return 0;
 }
 
-<<<<<<< HEAD
 int mdss_dsi_panel_id(void)
 {
 	return mdss_panel_id;
@@ -404,8 +385,6 @@
 {
 	return mdss_panel_flip_ud;
 }
-=======
->>>>>>> 2a6bb225
 
 static int mdss_panel_parse_dt(struct platform_device *pdev,
 			       struct mdss_panel_common_pdata *panel_data)
