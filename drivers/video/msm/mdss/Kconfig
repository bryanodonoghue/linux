config FB_MSM_MDSS_WRITEBACK
	bool "MDSS Writeback Panel"
	---help---
	The MDSS Writeback Panel provides support for routing the output of
	MDSS frame buffer driver and MDP processing to memory.

config FB_MSM_MDSS_HDMI_PANEL
	depends on FB_MSM_MDSS
	bool "MDSS HDMI Tx Panel"
	default n
	---help---
	The MDSS HDMI Panel provides support for transmitting TMDS signals of
	MDSS frame buffer data to connected hdmi compliant TVs, monitors etc.

config FB_MSM_MDSS_HDMI_MHL_SII8334
	depends on FB_MSM_MDSS_HDMI_PANEL
	bool 'MHL SII8334 support '
	default n
	---help---
	  Support the HDMI to MHL conversion.
	  MHL (Mobile High-Definition Link) technology
	  uses USB connector to output HDMI content

config FB_MSM_MDSS_DSI_CTRL_STATUS
	tristate "DSI controller status check feature"
	---help---
	  Check DSI controller status periodically (default period is 5
	  seconds) by sending Bus-Turn-Around (BTA) command. If DSI controller
	  fails to acknowledge the BTA command, it sends PANEL_ALIVE=0 status
	  to HAL layer to reset the controller.

config FB_MSM_MDSS_EDP_PANEL
	depends on FB_MSM_MDSS
	bool "MDSS eDP Panel"
	---help---
	The MDSS eDP Panel provides support for eDP host controller driver
	which runs in Video mode only and is responsible for transmitting
	frame buffer from host SOC to eDP display panel.

config FB_MSM_MDSS_MDP3
	depends on FB_MSM_MDSS
	bool "MDP3 display controller"
	---help---
	The MDP3 provides support for an older version display controller
	included in latest display sub-system, known as MDSS.

<<<<<<< HEAD
config ASUS_MDSS_DEBUG_UTILITY
	bool 'ASUS MDSS Debug Utilities for MSM MDSS DSI'
	default y
	---help---
		Many Utilities added for debug.
=======
config FB_MSM_MDSS_PANEL_ALWAYS_ON
	depends on FB_MSM_MDSS
	bool "Keep display panel always on"
	default n
	---help---
	Keep the display panel always on even when device goes to suspend.
>>>>>>> 475703d5
<|MERGE_RESOLUTION|>--- conflicted
+++ resolved
@@ -44,17 +44,9 @@
 	The MDP3 provides support for an older version display controller
 	included in latest display sub-system, known as MDSS.
 
-<<<<<<< HEAD
-config ASUS_MDSS_DEBUG_UTILITY
-	bool 'ASUS MDSS Debug Utilities for MSM MDSS DSI'
-	default y
-	---help---
-		Many Utilities added for debug.
-=======
 config FB_MSM_MDSS_PANEL_ALWAYS_ON
 	depends on FB_MSM_MDSS
 	bool "Keep display panel always on"
 	default n
 	---help---
-	Keep the display panel always on even when device goes to suspend.
->>>>>>> 475703d5
+	Keep the display panel always on even when device goes to suspend.