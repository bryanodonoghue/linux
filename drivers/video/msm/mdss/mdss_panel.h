/* Copyright (c) 2008-2015, The Linux Foundation. All rights reserved.
 *
 * This program is free software; you can redistribute it and/or modify
 * it under the terms of the GNU General Public License version 2 and
 * only version 2 as published by the Free Software Foundation.
 *
 * This program is distributed in the hope that it will be useful,
 * but WITHOUT ANY WARRANTY; without even the implied warranty of
 * MERCHANTABILITY or FITNESS FOR A PARTICULAR PURPOSE.  See the
 * GNU General Public License for more details.
 *
 */

#ifndef MDSS_PANEL_H
#define MDSS_PANEL_H

#include <linux/platform_device.h>
#include <linux/stringify.h>
#include <linux/types.h>
#include <linux/debugfs.h>

/* panel id type */
struct panel_id {
	u16 id;
	u16 type;
};

#define DEFAULT_FRAME_RATE	60
#define DEFAULT_ROTATOR_FRAME_RATE 120
#define ROTATOR_LOW_FRAME_RATE 30
#define MDSS_DSI_RST_SEQ_LEN	10
/* worst case prefill lines for all chipsets including all vertical blank */
#define MDSS_MDP_MAX_PREFILL_FETCH 25

/* panel type list */
#define NO_PANEL		0xffff	/* No Panel */
#define MDDI_PANEL		1	/* MDDI */
#define EBI2_PANEL		2	/* EBI2 */
#define LCDC_PANEL		3	/* internal LCDC type */
#define EXT_MDDI_PANEL		4	/* Ext.MDDI */
#define TV_PANEL		5	/* TV */
#define HDMI_PANEL		6	/* HDMI TV */
#define DTV_PANEL		7	/* DTV */
#define MIPI_VIDEO_PANEL	8	/* MIPI */
#define MIPI_CMD_PANEL		9	/* MIPI */
#define WRITEBACK_PANEL		10	/* Wifi display */
#define LVDS_PANEL		11	/* LVDS */
#define EDP_PANEL		12	/* LVDS */

static inline const char *mdss_panel2str(u32 panel)
{
	static const char const *names[] = {
#define PANEL_NAME(n) [n ## _PANEL] = __stringify(n)
		PANEL_NAME(MIPI_VIDEO),
		PANEL_NAME(MIPI_CMD),
		PANEL_NAME(EDP),
		PANEL_NAME(HDMI),
		PANEL_NAME(DTV),
		PANEL_NAME(WRITEBACK),
#undef PANEL_NAME
	};

	if (panel >= ARRAY_SIZE(names) || !names[panel])
		return "UNKNOWN";

	return names[panel];
}

/* panel class */
enum {
	DISPLAY_LCD = 0,	/* lcd = ebi2/mddi */
	DISPLAY_LCDC,		/* lcdc */
	DISPLAY_TV,		/* TV Out */
	DISPLAY_EXT_MDDI,	/* External MDDI */
	DISPLAY_WRITEBACK,
};

/* panel device locaiton */
enum {
	DISPLAY_1 = 0,		/* attached as first device */
	DISPLAY_2,		/* attached on second device */
	DISPLAY_3,              /* attached on third writeback device */
	MAX_PHYS_TARGET_NUM,
};

enum {
	MDSS_PANEL_INTF_INVALID = -1,
	MDSS_PANEL_INTF_DSI,
	MDSS_PANEL_INTF_EDP,
	MDSS_PANEL_INTF_HDMI,
};

enum {
	MDSS_PANEL_POWER_OFF = 0,
	MDSS_PANEL_POWER_ON,
	MDSS_PANEL_POWER_LP1,
	MDSS_PANEL_POWER_LP2,
};

enum {
	MDSS_PANEL_BLANK_BLANK = 0,
	MDSS_PANEL_BLANK_UNBLANK,
	MDSS_PANEL_BLANK_LOW_POWER,
};

enum {
	MODE_GPIO_NOT_VALID = 0,
	MODE_GPIO_HIGH,
	MODE_GPIO_LOW,
};

struct mdss_rect {
	u16 x;
	u16 y;
	u16 w;
	u16 h;
};

#define MDSS_MAX_PANEL_LEN      256
#define MDSS_INTF_MAX_NAME_LEN 5
struct mdss_panel_intf {
	char name[MDSS_INTF_MAX_NAME_LEN];
	int  type;
};

struct mdss_panel_cfg {
	char arg_cfg[MDSS_MAX_PANEL_LEN + 1];
	int  pan_intf;
	bool lk_cfg;
	bool init_done;
};

#define MDP_INTF_DSI_CMD_FIFO_UNDERFLOW		0x0001
#define MDP_INTF_DSI_VIDEO_FIFO_OVERFLOW	0x0002

struct mdss_intf_recovery {
	void (*fxn)(void *ctx, int event);
	void *data;
};

/**
 * enum mdss_intf_events - Different events generated by MDP core
 *
 * @MDSS_EVENT_RESET:		MDP control path is being (re)initialized.
 * @MDSS_EVENT_LINK_READY	Interface data path inited to ready state.
 * @MDSS_EVENT_UNBLANK:		Sent before first frame update from MDP is
 *				sent to panel.
 * @MDSS_EVENT_PANEL_ON:	After first frame update from MDP.
 * @MDSS_EVENT_BLANK:		MDP has no contents to display only blank screen
 *				is shown in panel. Sent before panel off.
 * @MDSS_EVENT_PANEL_OFF:	MDP has suspended frame updates, panel should be
 *				completely shutdown after this call.
 * @MDSS_EVENT_CLOSE:		MDP has tore down entire session.
 * @MDSS_EVENT_SUSPEND:		Propagation of power suspend event.
 * @MDSS_EVENT_RESUME:		Propagation of power resume event.
 * @MDSS_EVENT_CHECK_PARAMS:	Event generated when a panel reconfiguration is
 *				requested including when resolution changes.
 *				The event handler receives pointer to
 *				struct mdss_panel_info and should return one of:
 *				 - negative if the configuration is invalid
 *				 - 0 if there is no panel reconfig needed
 *				 - 1 if reconfig is needed to take effect
 * @MDSS_EVENT_CONT_SPLASH_BEGIN: Special event used to handle transition of
 *				display state from boot loader to panel driver.
 *				The event handler will disable the panel.
 * @MDSS_EVENT_CONT_SPLASH_FINISH: Special event used to handle transition of
 *				display state from boot loader to panel driver.
 *				The event handler will enable the panel and
 *				vote for the display clocks.
 * @MDSS_EVENT_PANEL_UPDATE_FPS: Event to update the frame rate of the panel.
 * @MDSS_EVENT_FB_REGISTERED:	Called after fb dev driver has been registered,
 *				panel driver gets ptr to struct fb_info which
 *				holds fb dev information.
 * @MDSS_EVENT_PANEL_CLK_CTRL:	panel clock control
 *				- 0 clock disable
 *				- 1 clock enable
 * @MDSS_EVENT_DSI_CMDLIST_KOFF: acquire dsi_mdp_busy lock before kickoff.
 * @MDSS_EVENT_ENABLE_PARTIAL_ROI: Event to update ROI of the panel.
 * @MDSS_EVENT_DSI_STREAM_SIZE: Event to update DSI controller's stream size
 * @MDSS_EVENT_DSI_UPDATE_PANEL_DATA: Event to update the dsi driver structures
 *				based on the dsi mode passed as argument.
 *				- 0: update to video mode
 *				- 1: update to command mode
 * @MDSS_EVENT_REGISTER_RECOVERY_HANDLER: Event to recover the interface in
 *					case there was any errors detected.
 * @ MDSS_EVENT_DSI_PANEL_STATUS:Event to check the panel status
 *				<= 0: panel check fail
 *				>  0: panel check success
 * @MDSS_EVENT_DSI_DYNAMIC_SWITCH: Send DCS command to panel to initiate
 *				switching panel to new mode
 *				- MIPI_VIDEO_PANEL: switch to video mode
 *				- MIPI_CMD_PANEL: switch to command mode
 * @MDSS_EVENT_DSI_RECONFIG_CMD: Setup DSI controller in new mode
 *				- MIPI_VIDEO_PANEL: switch to video mode
 *				- MIPI_CMD_PANEL: switch to command mode
 */
enum mdss_intf_events {
	MDSS_EVENT_RESET = 1,
	MDSS_EVENT_LINK_READY,
	MDSS_EVENT_UNBLANK,
	MDSS_EVENT_PANEL_ON,
	MDSS_EVENT_BLANK,
	MDSS_EVENT_PANEL_OFF,
	MDSS_EVENT_CLOSE,
	MDSS_EVENT_SUSPEND,
	MDSS_EVENT_RESUME,
	MDSS_EVENT_CHECK_PARAMS,
	MDSS_EVENT_CONT_SPLASH_BEGIN,
	MDSS_EVENT_CONT_SPLASH_FINISH,
	MDSS_EVENT_PANEL_UPDATE_FPS,
	MDSS_EVENT_FB_REGISTERED,
	MDSS_EVENT_PANEL_CLK_CTRL,
	MDSS_EVENT_DSI_CMDLIST_KOFF,
	MDSS_EVENT_ENABLE_PARTIAL_ROI,
	MDSS_EVENT_DSI_STREAM_SIZE,
	MDSS_EVENT_DSI_UPDATE_PANEL_DATA,
	MDSS_EVENT_REGISTER_RECOVERY_HANDLER,
	MDSS_EVENT_DSI_PANEL_STATUS,
	MDSS_EVENT_DSI_DYNAMIC_SWITCH,
	MDSS_EVENT_DSI_RECONFIG_CMD,
};

struct lcd_panel_info {
	u32 h_back_porch;
	u32 h_front_porch;
	u32 h_pulse_width;
	u32 v_back_porch;
	u32 v_front_porch;
	u32 v_pulse_width;
	u32 border_clr;
	u32 underflow_clr;
	u32 hsync_skew;
	u32 border_top;
	u32 border_bottom;
	u32 border_left;
	u32 border_right;
	/* Pad width */
	u32 xres_pad;
	/* Pad height */
	u32 yres_pad;
};


/* DSI PHY configuration */
struct mdss_dsi_phy_ctrl {
	uint32_t regulator[7];
	uint32_t timing[12];
	uint32_t ctrl[4];
	uint32_t strength[2];
	char bistctrl[6];
	uint32_t pll[21];
	char lanecfg[45];
	bool reg_ldo_mode;
};

enum dynamic_mode_switch {
	DYNAMIC_MODE_SWITCH_DISABLED = 0,
	DYNAMIC_MODE_SWITCH_SUSPEND_RESUME,
	DYNAMIC_MODE_SWITCH_IMMEDIATE,
};

struct mipi_panel_info {
	char boot_mode;	/* identify if mode switched from starting mode */
	char mode;		/* video/cmd */
	char interleave_mode;
	char crc_check;
	char ecc_check;
	char dst_format;	/* shared by video and command */
	char data_lane0;
	char data_lane1;
	char data_lane2;
	char data_lane3;
	char dlane_swap;	/* data lane swap */
	char rgb_swap;
	char b_sel;
	char g_sel;
	char r_sel;
	char rx_eot_ignore;
	char tx_eot_append;
	char t_clk_post; /* 0xc0, DSI_CLKOUT_TIMING_CTRL */
	char t_clk_pre;  /* 0xc0, DSI_CLKOUT_TIMING_CTRL */
	char vc;	/* virtual channel */
	struct mdss_dsi_phy_ctrl dsi_phy_db;
	/* video mode */
	char pulse_mode_hsa_he;
	char hfp_power_stop;
	char hbp_power_stop;
	char hsa_power_stop;
	char eof_bllp_power_stop;
	char last_line_interleave_en;
	char bllp_power_stop;
	char traffic_mode;
	char frame_rate;
	/* command mode */
	char interleave_max;
	char insert_dcs_cmd;
	char wr_mem_continue;
	char wr_mem_start;
	char te_sel;
	char stream;	/* 0 or 1 */
	char mdp_trigger;
	char dma_trigger;
	/* Dynamic Switch Support */
	enum dynamic_mode_switch dms_mode;

	u32 pixel_packing;
	u32 dsi_pclk_rate;
	/* The packet-size should not bet changed */
	char no_max_pkt_size;
	/* Clock required during LP commands */
	bool force_clk_lane_hs;

	char vsync_enable;
	char hw_vsync_mode;

	char lp11_init;
	u32  init_delay;
};

struct edp_panel_info {
	char frame_rate;	/* fps */
};

enum dynamic_fps_update {
	DFPS_SUSPEND_RESUME_MODE,
	DFPS_IMMEDIATE_CLK_UPDATE_MODE,
	DFPS_IMMEDIATE_PORCH_UPDATE_MODE_VFP,
	DFPS_IMMEDIATE_PORCH_UPDATE_MODE_HFP,
	DFPS_MODE_MAX
};

enum lvds_mode {
	LVDS_SINGLE_CHANNEL_MODE,
	LVDS_DUAL_CHANNEL_MODE,
};

struct lvds_panel_info {
	enum lvds_mode channel_mode;
	/* Channel swap in dual mode */
	char channel_swap;
};

struct fbc_panel_info {
	u32 enabled;
	u32 target_bpp;
	u32 comp_mode;
	u32 qerr_enable;
	u32 cd_bias;
	u32 pat_enable;
	u32 vlc_enable;
	u32 bflc_enable;

	u32 line_x_budget;
	u32 block_x_budget;
	u32 block_budget;

	u32 lossless_mode_thd;
	u32 lossy_mode_thd;
	u32 lossy_rgb_thd;
	u32 lossy_mode_idx;

	u32 slice_height;
	bool pred_mode;
	bool enc_mode;
	u32 max_pred_err;
};

struct mdss_mdp_pp_tear_check {
	u32 tear_check_en;
	u32 sync_cfg_height;
	u32 vsync_init_val;
	u32 sync_threshold_start;
	u32 sync_threshold_continue;
	u32 start_pos;
	u32 rd_ptr_irq;
	u32 refx100;
};

struct mdss_panel_info {
	u32 xres;
	u32 yres;
	u32 physical_width;
	u32 physical_height;
	u32 bpp;
	u32 type;
	u32 wait_cycle;
	u32 pdest;
	u32 brightness_max;
	u32 bl_max;
	u32 bl_min;
	u32 fb_num;
	u32 clk_rate;
	u32 clk_min;
	u32 clk_max;
	u32 frame_count;
	u32 is_3d_panel;
	u32 out_format;
	u32 rst_seq[MDSS_DSI_RST_SEQ_LEN];
	u32 rst_seq_len;
	u32 vic; /* video identification code */
	struct mdss_rect roi;
	int pwm_pmic_gpio;
	int pwm_lpg_chan;
	int pwm_period;
	bool dynamic_fps;
	bool ulps_feature_enabled;
	bool ulps_suspend_enabled;
	bool panel_ack_disabled;
	bool esd_check_enabled;
	char dfps_update;
	int new_fps;
	int panel_max_fps;
	int panel_max_vtotal;
	u32 mode_gpio_state;
	u32 xstart_pix_align;
	u32 width_pix_align;
	u32 ystart_pix_align;
	u32 height_pix_align;
	u32 min_width;
	u32 min_height;
	u32 min_fps;
	u32 max_fps;

	u32 cont_splash_enabled;
	bool esd_rdy;
	bool partial_update_supported; /* value from dts if pu is supported */
	bool partial_update_enabled; /* is pu currently allowed */
	u32 dcs_cmd_by_left;
	u32 partial_update_roi_merge;
	struct ion_handle *splash_ihdl;
	int panel_power_state;
	int blank_state;

	uint32_t panel_dead;
	u32 panel_force_dead;
	u32 panel_orientation;
	bool dynamic_switch_pending;
	bool is_lpm_mode;
	bool is_split_display;

	bool is_prim_panel;

	char panel_name[MDSS_MAX_PANEL_LEN];
	struct mdss_mdp_pp_tear_check te;

	struct lcd_panel_info lcdc;
	struct fbc_panel_info fbc;
	struct mipi_panel_info mipi;
	struct lvds_panel_info lvds;
	struct edp_panel_info edp;

	/* debugfs structure for the panel */
	struct mdss_panel_debugfs_info *debugfs_info;
};

struct mdss_panel_data {
	struct mdss_panel_info panel_info;
	void (*set_backlight) (struct mdss_panel_data *pdata, u32 bl_level);
	unsigned char *mmss_cc_base;

	/**
	 * event_handler() - callback handler for MDP core events
	 * @pdata:	Pointer refering to the panel struct associated to this
	 *		event. Can be used to retrieve panel info.
	 * @e:		Event being generated, see enum mdss_intf_events
	 * @arg:	Optional argument to pass some info from some events.
	 *
	 * Used to register handler to be used to propagate different events
	 * happening in MDP core driver. Panel driver can listen for any of
	 * these events to perform appropriate actions for panel initialization
	 * and teardown.
	 */
	int (*event_handler) (struct mdss_panel_data *pdata, int e, void *arg);

	struct mdss_panel_data *next;
};

struct mdss_panel_debugfs_info {
	struct dentry *root;
	u32 xres;
	u32 yres;
	struct lcd_panel_info lcdc;
	struct fbc_panel_info fbc;
	u32 override_flag;
	char frame_rate;
	struct mdss_panel_debugfs_info *next;
};

/**
 * mdss_get_panel_framerate() - get panel frame rate based on panel information
 * @panel_info:	Pointer to panel info containing all panel information
 */
static inline u32 mdss_panel_get_framerate(struct mdss_panel_info *panel_info)
{
	u32 frame_rate, pixel_total;

	if (panel_info == NULL)
		return DEFAULT_FRAME_RATE;

	switch (panel_info->type) {
	case MIPI_VIDEO_PANEL:
	case MIPI_CMD_PANEL:
		frame_rate = panel_info->mipi.frame_rate;
		break;
	case EDP_PANEL:
		frame_rate = panel_info->edp.frame_rate;
		break;
	case WRITEBACK_PANEL:
		frame_rate = DEFAULT_FRAME_RATE;
		break;
	default:
		pixel_total = (panel_info->lcdc.h_back_porch +
			  panel_info->lcdc.h_front_porch +
			  panel_info->lcdc.h_pulse_width +
			  panel_info->xres) *
			 (panel_info->lcdc.v_back_porch +
			  panel_info->lcdc.v_front_porch +
			  panel_info->lcdc.v_pulse_width +
			  panel_info->yres);
		if (pixel_total)
			frame_rate = panel_info->clk_rate / pixel_total;
		else
			frame_rate = DEFAULT_FRAME_RATE;

		break;
	}
	return frame_rate;
}

/*
<<<<<<< HEAD
 * mdss_rect_cmp() - compares two rects
 * @rect1 - rect value to compare
 * @rect2 - rect value to compare
 *
 * Returns 1 if the rects are same, 0 otherwise.
 */
static inline int mdss_rect_cmp(struct mdss_rect *rect1,
		struct mdss_rect *rect2) {
	return (rect1->x == rect2->x && rect1->y == rect2->y &&
		rect1->w == rect2->w && rect1->h == rect2->h);
}

/*
 * mdss_rect_overlap_check() - compare two rects and check if they overlap
 * @rect1 - rect value to compare
 * @rect2 - rect value to compare
 *
 * Returns true if rects overlap, false otherwise.
 */
static inline bool mdss_rect_overlap_check(struct mdss_rect *rect1,
	struct mdss_rect *rect2)
{
	u32 rect1_left = rect1->x, rect1_right = rect1->x + rect1->w;
	u32 rect1_top = rect1->y, rect1_bottom = rect1->y + rect1->h;
	u32 rect2_left = rect2->x, rect2_right = rect2->x + rect2->w;
	u32 rect2_top = rect2->y, rect2_bottom = rect2->y + rect2->h;

	if ((rect1_right <= rect2_left) ||
	    (rect1_left >= rect2_right) ||
	    (rect1_bottom <= rect2_top) ||
	    (rect1_top >= rect2_bottom))
		return true;

	return false;
}

/*
 * mdss_rect_split() - split roi into two with regards to split-point.
 * @in_roi - input roi, non-split
 * @l_roi  - left roi after split
 * @r_roi  - right roi after split
 *
 * Split input ROI into left and right ROIs with respect to split-point. This
 * is useful during partial update with ping-pong split enabled, where user-land
 * program is aware of only one frame-buffer but physically there are two
 * distinct panels which requires their own ROIs.
 */
static inline void mdss_rect_split(struct mdss_rect *in_roi,
	struct mdss_rect *l_roi, struct mdss_rect *r_roi, u32 splitpoint)
{
	memset(l_roi, 0x0, sizeof(*l_roi));
	memset(r_roi, 0x0, sizeof(*r_roi));

	/* left update needed */
	if (in_roi->x < splitpoint) {
		*l_roi = *in_roi;

		if (l_roi->x + l_roi->w >= splitpoint)
			l_roi->w = splitpoint - in_roi->x;
	}

	/* right update needed */
	if ((in_roi->x + in_roi->w) > splitpoint) {
		*r_roi = *in_roi;

		if (in_roi->x < splitpoint) {
			r_roi->x = 0;
			r_roi->w = in_roi->x + in_roi->w - splitpoint;
		} else {
			r_roi->x = in_roi->x - splitpoint;
		}
	}

	pr_debug("left: %d,%d,%d,%d right: %d,%d,%d,%d\n",
		l_roi->x, l_roi->y, l_roi->w, l_roi->h,
		r_roi->x, r_roi->y, r_roi->w, r_roi->h);
}

/*
=======
>>>>>>> b127566e
 * mdss_panel_get_vtotal() - return panel vertical height
 * @pinfo:	Pointer to panel info containing all panel information
 *
 * Returns the total height of the panel including any blanking regions
 * which are not visible to user but used to calculate panel pixel clock.
 */
static inline int mdss_panel_get_vtotal(struct mdss_panel_info *pinfo)
{
	return pinfo->yres + pinfo->lcdc.v_back_porch +
			pinfo->lcdc.v_front_porch +
			pinfo->lcdc.v_pulse_width+
			pinfo->lcdc.border_top +
			pinfo->lcdc.border_bottom;
}

/*
 * mdss_panel_get_htotal() - return panel horizontal width
 * @pinfo:	Pointer to panel info containing all panel information
 * @consider_fbc: true to factor fbc settings, false to ignore.
 *
 * Returns the total width of the panel including any blanking regions
 * which are not visible to user but used for calculations. For certain
 * usescases where the fbc parameters need to be ignored like bandwidth
 * calculation, the appropriate flag can be passed.
 */
static inline int mdss_panel_get_htotal(struct mdss_panel_info *pinfo, bool
		consider_fbc)
{
	int adj_xres = pinfo->xres + pinfo->lcdc.border_left +
				pinfo->lcdc.border_right;

	if (consider_fbc && pinfo->fbc.enabled)
		adj_xres = mult_frac(adj_xres,
				pinfo->fbc.target_bpp, pinfo->bpp);

	return adj_xres + pinfo->lcdc.h_back_porch +
		pinfo->lcdc.h_front_porch +
		pinfo->lcdc.h_pulse_width;
}

int mdss_register_panel(struct platform_device *pdev,
	struct mdss_panel_data *pdata);

/*
 * mdss_panel_is_power_off: - checks if a panel is off
 * @panel_power_state: enum identifying the power state to be checked
 */
static inline bool mdss_panel_is_power_off(int panel_power_state)
{
	return (panel_power_state == MDSS_PANEL_POWER_OFF);
}

/**
 * mdss_panel_is_power_on_interactive: - checks if a panel is on and interactive
 * @panel_power_state: enum identifying the power state to be checked
 *
 * This function returns true only is the panel is fully interactive and
 * opertaing in normal mode.
 */
static inline bool mdss_panel_is_power_on_interactive(int panel_power_state)
{
	return (panel_power_state == MDSS_PANEL_POWER_ON);
}

/**
 * mdss_panel_is_panel_power_on: - checks if a panel is on
 * @panel_power_state: enum identifying the power state to be checked
 *
 * A panel is considered to be on as long as it can accept any commands
 * or data. Sometimes it is posible to program the panel to be in a low
 * power non-interactive state. This function returns false only if panel
 * has explicitly been turned off.
 */
static inline bool mdss_panel_is_power_on(int panel_power_state)
{
	return !mdss_panel_is_power_off(panel_power_state);
}

/**
 * mdss_panel_is_panel_power_on_lp: - checks if a panel is in a low power mode
 * @pdata: pointer to the panel struct associated to the panel
 * @panel_power_state: enum identifying the power state to be checked
 *
 * This function returns true if the panel is in an intermediate low power
 * state where it is still on but not fully interactive. It may or may not
 * accept any commands and display updates.
 */
static inline bool mdss_panel_is_power_on_lp(int panel_power_state)
{
	return !mdss_panel_is_power_off(panel_power_state) &&
		!mdss_panel_is_power_on_interactive(panel_power_state);
}

/**
 * mdss_panel_is_panel_power_on_ulp: - checks if panel is in ultra low power mode
 * @pdata: pointer to the panel struct associated to the panel
 * @panel_power_state: enum identifying the power state to be checked
 *
 * This function returns true if the panel is in a ultra low power
 * state where it is still on but cannot recieve any display updates.
 */
static inline bool mdss_panel_is_power_on_ulp(int panel_power_state)
{
	return panel_power_state == MDSS_PANEL_POWER_LP2;
}

/**
 * mdss_panel_intf_type: - checks if a given intf type is primary
 * @intf_val: panel interface type of the individual controller
 *
 * Individual controller queries with MDP to check if it is
 * configured as the primary interface.
 *
 * returns a pointer to the configured structure mdss_panel_cfg
 * to the controller that's configured as the primary panel interface.
 * returns NULL on error or if @intf_val is not the configured
 * controller.
 */
struct mdss_panel_cfg *mdss_panel_intf_type(int intf_val);

/**
 * mdss_panel_get_boot_cfg() - checks if bootloader config present
 *
 * Function returns true if bootloader has configured the parameters
 * for primary controller and panel config data.
 *
 * returns true if bootloader configured, else false
 */
int mdss_panel_get_boot_cfg(void);

/**
 * mdss_is_ready() - checks if mdss is probed and ready
 *
 * Checks if mdss resources have been initialized
 *
 * returns true if mdss is ready, else returns false.
 */
bool mdss_is_ready(void);
int mdss_rect_cmp(struct mdss_rect *rect1, struct mdss_rect *rect2);
#ifdef CONFIG_FB_MSM_MDSS
int mdss_panel_debugfs_init(struct mdss_panel_info *panel_info);
void mdss_panel_debugfs_cleanup(struct mdss_panel_info *panel_info);
void mdss_panel_debugfsinfo_to_panelinfo(struct mdss_panel_info *panel_info);
#else
static inline int mdss_panel_debugfs_init(
			struct mdss_panel_info *panel_info) { return 0; };
static inline void mdss_panel_debugfs_cleanup(
			struct mdss_panel_info *panel_info) { };
static inline void mdss_panel_debugfsinfo_to_panelinfo(
			struct mdss_panel_info *panel_info) { };
#endif
#endif /* MDSS_PANEL_H */<|MERGE_RESOLUTION|>--- conflicted
+++ resolved
@@ -528,88 +528,6 @@
 }
 
 /*
-<<<<<<< HEAD
- * mdss_rect_cmp() - compares two rects
- * @rect1 - rect value to compare
- * @rect2 - rect value to compare
- *
- * Returns 1 if the rects are same, 0 otherwise.
- */
-static inline int mdss_rect_cmp(struct mdss_rect *rect1,
-		struct mdss_rect *rect2) {
-	return (rect1->x == rect2->x && rect1->y == rect2->y &&
-		rect1->w == rect2->w && rect1->h == rect2->h);
-}
-
-/*
- * mdss_rect_overlap_check() - compare two rects and check if they overlap
- * @rect1 - rect value to compare
- * @rect2 - rect value to compare
- *
- * Returns true if rects overlap, false otherwise.
- */
-static inline bool mdss_rect_overlap_check(struct mdss_rect *rect1,
-	struct mdss_rect *rect2)
-{
-	u32 rect1_left = rect1->x, rect1_right = rect1->x + rect1->w;
-	u32 rect1_top = rect1->y, rect1_bottom = rect1->y + rect1->h;
-	u32 rect2_left = rect2->x, rect2_right = rect2->x + rect2->w;
-	u32 rect2_top = rect2->y, rect2_bottom = rect2->y + rect2->h;
-
-	if ((rect1_right <= rect2_left) ||
-	    (rect1_left >= rect2_right) ||
-	    (rect1_bottom <= rect2_top) ||
-	    (rect1_top >= rect2_bottom))
-		return true;
-
-	return false;
-}
-
-/*
- * mdss_rect_split() - split roi into two with regards to split-point.
- * @in_roi - input roi, non-split
- * @l_roi  - left roi after split
- * @r_roi  - right roi after split
- *
- * Split input ROI into left and right ROIs with respect to split-point. This
- * is useful during partial update with ping-pong split enabled, where user-land
- * program is aware of only one frame-buffer but physically there are two
- * distinct panels which requires their own ROIs.
- */
-static inline void mdss_rect_split(struct mdss_rect *in_roi,
-	struct mdss_rect *l_roi, struct mdss_rect *r_roi, u32 splitpoint)
-{
-	memset(l_roi, 0x0, sizeof(*l_roi));
-	memset(r_roi, 0x0, sizeof(*r_roi));
-
-	/* left update needed */
-	if (in_roi->x < splitpoint) {
-		*l_roi = *in_roi;
-
-		if (l_roi->x + l_roi->w >= splitpoint)
-			l_roi->w = splitpoint - in_roi->x;
-	}
-
-	/* right update needed */
-	if ((in_roi->x + in_roi->w) > splitpoint) {
-		*r_roi = *in_roi;
-
-		if (in_roi->x < splitpoint) {
-			r_roi->x = 0;
-			r_roi->w = in_roi->x + in_roi->w - splitpoint;
-		} else {
-			r_roi->x = in_roi->x - splitpoint;
-		}
-	}
-
-	pr_debug("left: %d,%d,%d,%d right: %d,%d,%d,%d\n",
-		l_roi->x, l_roi->y, l_roi->w, l_roi->h,
-		r_roi->x, r_roi->y, r_roi->w, r_roi->h);
-}
-
-/*
-=======
->>>>>>> b127566e
  * mdss_panel_get_vtotal() - return panel vertical height
  * @pinfo:	Pointer to panel info containing all panel information
  *
