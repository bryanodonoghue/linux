--- conflicted
+++ resolved
@@ -1353,11 +1353,7 @@
 	int i;
 
 	hash_for_each_safe(proc->dma_bufs, i, n, tmp, head) {
-<<<<<<< HEAD
-		dma_buf_put(tmp->dmabuf);
-=======
 		fput(tmp->dmabuf->file);
->>>>>>> d474e47d
 		hash_del(&tmp->head);
 		kfree(tmp);
 	}
