/* Qualcomm CE device driver.
 *
<<<<<<< HEAD
 * Copyright (c) 2010-2016, The Linux Foundation. All rights reserved.
=======
 * Copyright (c) 2010-2017, The Linux Foundation. All rights reserved.
>>>>>>> e045a95c
 *
 * This program is free software; you can redistribute it and/or modify
 * it under the terms of the GNU General Public License version 2 and
 * only version 2 as published by the Free Software Foundation.
 *
 * This program is distributed in the hope that it will be useful,
 * but WITHOUT ANY WARRANTY; without even the implied warranty of
 * MERCHANTABILITY or FITNESS FOR A PARTICULAR PURPOSE.  See the
 * GNU General Public License for more details.
 */
#include <linux/mman.h>
#include <linux/types.h>
#include <linux/platform_device.h>
#include <linux/dma-mapping.h>
#include <linux/kernel.h>
#include <linux/dmapool.h>
#include <linux/interrupt.h>
#include <linux/spinlock.h>
#include <linux/init.h>
#include <linux/module.h>
#include <linux/fs.h>
#include <linux/miscdevice.h>
#include <linux/uaccess.h>
#include <linux/debugfs.h>
#include <linux/scatterlist.h>
#include <linux/crypto.h>
#include <linux/platform_data/qcom_crypto_device.h>
#include <linux/msm-bus.h>
#include <linux/qcedev.h>

#include <crypto/hash.h>
#include "qcedevi.h"
#include "qce.h"

#include <linux/compat.h>
#include "compat_qcedev.h"

#define CACHE_LINE_SIZE 32
#define CE_SHA_BLOCK_SIZE SHA256_BLOCK_SIZE

static uint8_t  _std_init_vector_sha1_uint8[] =   {
	0x67, 0x45, 0x23, 0x01, 0xEF, 0xCD, 0xAB, 0x89,
	0x98, 0xBA, 0xDC, 0xFE, 0x10, 0x32, 0x54, 0x76,
	0xC3, 0xD2, 0xE1, 0xF0
};
/* standard initialization vector for SHA-256, source: FIPS 180-2 */
static uint8_t _std_init_vector_sha256_uint8[] = {
	0x6A, 0x09, 0xE6, 0x67, 0xBB, 0x67, 0xAE, 0x85,
	0x3C, 0x6E, 0xF3, 0x72, 0xA5, 0x4F, 0xF5, 0x3A,
	0x51, 0x0E, 0x52, 0x7F, 0x9B, 0x05, 0x68, 0x8C,
	0x1F, 0x83, 0xD9, 0xAB, 0x5B, 0xE0, 0xCD, 0x19
};

static DEFINE_MUTEX(send_cmd_lock);
static DEFINE_MUTEX(qcedev_sent_bw_req);
static DEFINE_MUTEX(hash_access_lock);

static void qcedev_ce_high_bw_req(struct qcedev_control *podev,
							bool high_bw_req)
{
	int ret = 0;

	mutex_lock(&qcedev_sent_bw_req);
	if (high_bw_req) {
		if (podev->high_bw_req_count == 0) {
			ret = qce_enable_clk(podev->qce);
			if (ret) {
				pr_err("%s Unable enable clk\n", __func__);
				mutex_unlock(&qcedev_sent_bw_req);
				return;
			}
			ret = msm_bus_scale_client_update_request(
					podev->bus_scale_handle, 1);
			if (ret) {
				pr_err("%s Unable to set to high bandwidth\n",
							__func__);
				ret = qce_disable_clk(podev->qce);
				mutex_unlock(&qcedev_sent_bw_req);
				return;
			}
		}
		podev->high_bw_req_count++;
	} else {
		if (podev->high_bw_req_count == 1) {
			ret = msm_bus_scale_client_update_request(
					podev->bus_scale_handle, 0);
			if (ret) {
				pr_err("%s Unable to set to low bandwidth\n",
							__func__);
				mutex_unlock(&qcedev_sent_bw_req);
				return;
			}
			ret = qce_disable_clk(podev->qce);
			if (ret) {
				pr_err("%s Unable disable clk\n", __func__);
				ret = msm_bus_scale_client_update_request(
					podev->bus_scale_handle, 1);
				if (ret)
					pr_err("%s Unable to set to high bandwidth\n",
							__func__);
				mutex_unlock(&qcedev_sent_bw_req);
				return;
			}
		}
		podev->high_bw_req_count--;
	}
	mutex_unlock(&qcedev_sent_bw_req);
}

#define QCEDEV_MAGIC 0x56434544 /* "qced" */

static int qcedev_open(struct inode *inode, struct file *file);
static int qcedev_release(struct inode *inode, struct file *file);
static int start_cipher_req(struct qcedev_control *podev);
static int start_sha_req(struct qcedev_control *podev);

static const struct file_operations qcedev_fops = {
	.owner = THIS_MODULE,
	.unlocked_ioctl = qcedev_ioctl,
#ifdef CONFIG_COMPAT
	.compat_ioctl = compat_qcedev_ioctl,
#endif
	.open = qcedev_open,
	.release = qcedev_release,
};

static struct qcedev_control qce_dev[] = {
	{
		.miscdevice = {
			.minor = MISC_DYNAMIC_MINOR,
			.name = "qce",
			.fops = &qcedev_fops,
		},
		.magic = QCEDEV_MAGIC,
	},
};

#define MAX_QCE_DEVICE ARRAY_SIZE(qce_dev)
#define DEBUG_MAX_FNAME  16
#define DEBUG_MAX_RW_BUF 1024

struct qcedev_stat {
	u32 qcedev_dec_success;
	u32 qcedev_dec_fail;
	u32 qcedev_enc_success;
	u32 qcedev_enc_fail;
	u32 qcedev_sha_success;
	u32 qcedev_sha_fail;
};

static struct qcedev_stat _qcedev_stat;
static struct dentry *_debug_dent;
static char _debug_read_buf[DEBUG_MAX_RW_BUF];
static int _debug_qcedev;

static struct qcedev_control *qcedev_minor_to_control(unsigned n)
{
	int i;

	for (i = 0; i < MAX_QCE_DEVICE; i++) {
		if (qce_dev[i].miscdevice.minor == n)
			return &qce_dev[i];
	}
	return NULL;
}

static int qcedev_open(struct inode *inode, struct file *file)
{
	struct qcedev_handle *handle;
	struct qcedev_control *podev;

	podev = qcedev_minor_to_control(MINOR(inode->i_rdev));
	if (podev == NULL) {
		pr_err("%s: no such device %d\n", __func__,
					MINOR(inode->i_rdev));
		return -ENOENT;
	}

	handle = kzalloc(sizeof(struct qcedev_handle), GFP_KERNEL);
	if (handle == NULL) {
		pr_err("Failed to allocate memory %ld\n",
					PTR_ERR(handle));
		return -ENOMEM;
	}

	handle->cntl = podev;
	file->private_data = handle;
	if (podev->platform_support.bus_scale_table != NULL)
		qcedev_ce_high_bw_req(podev, true);
	return 0;
}

static int qcedev_release(struct inode *inode, struct file *file)
{
	struct qcedev_control *podev;
	struct qcedev_handle *handle;

	handle =  file->private_data;
	podev =  handle->cntl;
	if (podev != NULL && podev->magic != QCEDEV_MAGIC) {
		pr_err("%s: invalid handle %pK\n",
					__func__, podev);
	}
	kzfree(handle);
	file->private_data = NULL;
	if (podev != NULL && podev->platform_support.bus_scale_table != NULL)
		qcedev_ce_high_bw_req(podev, false);
	return 0;
}

static void req_done(unsigned long data)
{
	struct qcedev_control *podev = (struct qcedev_control *)data;
	struct qcedev_async_req *areq;
	unsigned long flags = 0;
	struct qcedev_async_req *new_req = NULL;
	int ret = 0;

	spin_lock_irqsave(&podev->lock, flags);
	areq = podev->active_command;
	podev->active_command = NULL;

again:
	if (!list_empty(&podev->ready_commands)) {
		new_req = container_of(podev->ready_commands.next,
						struct qcedev_async_req, list);
		list_del(&new_req->list);
		podev->active_command = new_req;
		new_req->err = 0;
		if (new_req->op_type == QCEDEV_CRYPTO_OPER_CIPHER)
			ret = start_cipher_req(podev);
		else
			ret = start_sha_req(podev);
	}

	spin_unlock_irqrestore(&podev->lock, flags);

	if (areq)
		complete(&areq->complete);

	if (new_req && ret) {
		complete(&new_req->complete);
		spin_lock_irqsave(&podev->lock, flags);
		podev->active_command = NULL;
		areq = NULL;
		ret = 0;
		new_req = NULL;
		goto again;
	}

	return;
}

void qcedev_sha_req_cb(void *cookie, unsigned char *digest,
	unsigned char *authdata, int ret)
{
	struct qcedev_sha_req *areq;
	struct qcedev_control *pdev;
	struct qcedev_handle *handle;

	uint32_t *auth32 = (uint32_t *)authdata;

	areq = (struct qcedev_sha_req *) cookie;
	handle = (struct qcedev_handle *) areq->cookie;
	pdev = handle->cntl;

	if (digest)
		memcpy(&handle->sha_ctxt.digest[0], digest, 32);

	if (authdata) {
		handle->sha_ctxt.auth_data[0] = auth32[0];
		handle->sha_ctxt.auth_data[1] = auth32[1];
	}

	tasklet_schedule(&pdev->done_tasklet);
};


void qcedev_cipher_req_cb(void *cookie, unsigned char *icv,
	unsigned char *iv, int ret)
{
	struct qcedev_cipher_req *areq;
	struct qcedev_handle *handle;
	struct qcedev_control *podev;
	struct qcedev_async_req *qcedev_areq;

	areq = (struct qcedev_cipher_req *) cookie;
	handle = (struct qcedev_handle *) areq->cookie;
	podev = handle->cntl;
	qcedev_areq = podev->active_command;

	if (iv)
		memcpy(&qcedev_areq->cipher_op_req.iv[0], iv,
					qcedev_areq->cipher_op_req.ivlen);
	tasklet_schedule(&podev->done_tasklet);
};

static int start_cipher_req(struct qcedev_control *podev)
{
	struct qcedev_async_req *qcedev_areq;
	struct qce_req creq;
	int ret = 0;

	/* start the command on the podev->active_command */
	qcedev_areq = podev->active_command;
	qcedev_areq->cipher_req.cookie = qcedev_areq->handle;
	if (qcedev_areq->cipher_op_req.use_pmem == QCEDEV_USE_PMEM) {
		pr_err("%s: Use of PMEM is not supported\n", __func__);
		goto unsupported;
	}
	creq.pmem = NULL;
	switch (qcedev_areq->cipher_op_req.alg) {
	case QCEDEV_ALG_DES:
		creq.alg = CIPHER_ALG_DES;
		break;
	case QCEDEV_ALG_3DES:
		creq.alg = CIPHER_ALG_3DES;
		break;
	case QCEDEV_ALG_AES:
		creq.alg = CIPHER_ALG_AES;
		break;
	default:
		return -EINVAL;
	};

	switch (qcedev_areq->cipher_op_req.mode) {
	case QCEDEV_AES_MODE_CBC:
	case QCEDEV_DES_MODE_CBC:
		creq.mode = QCE_MODE_CBC;
		break;
	case QCEDEV_AES_MODE_ECB:
	case QCEDEV_DES_MODE_ECB:
		creq.mode = QCE_MODE_ECB;
		break;
	case QCEDEV_AES_MODE_CTR:
		creq.mode = QCE_MODE_CTR;
		break;
	case QCEDEV_AES_MODE_XTS:
		creq.mode = QCE_MODE_XTS;
		break;
	default:
		return -EINVAL;
	};

	if ((creq.alg == CIPHER_ALG_AES) &&
		(creq.mode == QCE_MODE_CTR)) {
		creq.dir = QCE_ENCRYPT;
	} else {
		if (QCEDEV_OPER_ENC == qcedev_areq->cipher_op_req.op)
			creq.dir = QCE_ENCRYPT;
		else
			creq.dir = QCE_DECRYPT;
	}

	creq.iv = &qcedev_areq->cipher_op_req.iv[0];
	creq.ivsize = qcedev_areq->cipher_op_req.ivlen;

	creq.enckey =  &qcedev_areq->cipher_op_req.enckey[0];
	creq.encklen = qcedev_areq->cipher_op_req.encklen;

	creq.cryptlen = qcedev_areq->cipher_op_req.data_len;

	if (qcedev_areq->cipher_op_req.encklen == 0) {
		if ((qcedev_areq->cipher_op_req.op == QCEDEV_OPER_ENC_NO_KEY)
			|| (qcedev_areq->cipher_op_req.op ==
				QCEDEV_OPER_DEC_NO_KEY))
			creq.op = QCE_REQ_ABLK_CIPHER_NO_KEY;
		else {
			int i;

			for (i = 0; i < QCEDEV_MAX_KEY_SIZE; i++) {
				if (qcedev_areq->cipher_op_req.enckey[i] != 0)
					break;
			}

			if ((podev->platform_support.hw_key_support == 1) &&
						(i == QCEDEV_MAX_KEY_SIZE))
				creq.op = QCE_REQ_ABLK_CIPHER;
			else {
				ret = -EINVAL;
				goto unsupported;
			}
		}
	} else {
		creq.op = QCE_REQ_ABLK_CIPHER;
	}

	creq.qce_cb = qcedev_cipher_req_cb;
	creq.areq = (void *)&qcedev_areq->cipher_req;
	creq.flags = 0;
	ret = qce_ablk_cipher_req(podev->qce, &creq);
unsupported:
	if (ret)
		qcedev_areq->err = -ENXIO;
	else
		qcedev_areq->err = 0;
	return ret;
};

static int start_sha_req(struct qcedev_control *podev)
{
	struct qcedev_async_req *qcedev_areq;
	struct qce_sha_req sreq;
	int ret = 0;
	struct qcedev_handle *handle;

	/* start the command on the podev->active_command */
	qcedev_areq = podev->active_command;
	handle = qcedev_areq->handle;

	switch (qcedev_areq->sha_op_req.alg) {
	case QCEDEV_ALG_SHA1:
		sreq.alg = QCE_HASH_SHA1;
		break;
	case QCEDEV_ALG_SHA256:
		sreq.alg = QCE_HASH_SHA256;
		break;
	case QCEDEV_ALG_SHA1_HMAC:
		if (podev->ce_support.sha_hmac) {
			sreq.alg = QCE_HASH_SHA1_HMAC;
			sreq.authkey = &handle->sha_ctxt.authkey[0];
			sreq.authklen = QCEDEV_MAX_SHA_BLOCK_SIZE;

		} else {
			sreq.alg = QCE_HASH_SHA1;
			sreq.authkey = NULL;
		}
		break;
	case QCEDEV_ALG_SHA256_HMAC:
		if (podev->ce_support.sha_hmac) {
			sreq.alg = QCE_HASH_SHA256_HMAC;
			sreq.authkey = &handle->sha_ctxt.authkey[0];
			sreq.authklen = QCEDEV_MAX_SHA_BLOCK_SIZE;
		} else {
			sreq.alg = QCE_HASH_SHA256;
			sreq.authkey = NULL;
		}
		break;
	case QCEDEV_ALG_AES_CMAC:
		sreq.alg = QCE_HASH_AES_CMAC;
		sreq.authkey = &handle->sha_ctxt.authkey[0];
		sreq.authklen = qcedev_areq->sha_op_req.authklen;
		break;
	default:
		pr_err("Algorithm %d not supported, exiting\n",
			qcedev_areq->sha_op_req.alg);
		return -EINVAL;
		break;
	};

	qcedev_areq->sha_req.cookie = handle;

	sreq.qce_cb = qcedev_sha_req_cb;
	if (qcedev_areq->sha_op_req.alg != QCEDEV_ALG_AES_CMAC) {
		sreq.auth_data[0] = handle->sha_ctxt.auth_data[0];
		sreq.auth_data[1] = handle->sha_ctxt.auth_data[1];
		sreq.auth_data[2] = handle->sha_ctxt.auth_data[2];
		sreq.auth_data[3] = handle->sha_ctxt.auth_data[3];
		sreq.digest = &handle->sha_ctxt.digest[0];
		sreq.first_blk = handle->sha_ctxt.first_blk;
		sreq.last_blk = handle->sha_ctxt.last_blk;
	}
	sreq.size = qcedev_areq->sha_req.sreq.nbytes;
	sreq.src = qcedev_areq->sha_req.sreq.src;
	sreq.areq = (void *)&qcedev_areq->sha_req;
	sreq.flags = 0;

	ret = qce_process_sha_req(podev->qce, &sreq);

	if (ret)
		qcedev_areq->err = -ENXIO;
	else
		qcedev_areq->err = 0;
	return ret;
};

static int submit_req(struct qcedev_async_req *qcedev_areq,
					struct qcedev_handle *handle)
{
	struct qcedev_control *podev;
	unsigned long flags = 0;
	int ret = 0;
	struct qcedev_stat *pstat;

	qcedev_areq->err = 0;
	podev = handle->cntl;

	spin_lock_irqsave(&podev->lock, flags);

	if (podev->active_command == NULL) {
		podev->active_command = qcedev_areq;
		if (qcedev_areq->op_type == QCEDEV_CRYPTO_OPER_CIPHER)
			ret = start_cipher_req(podev);
		else
			ret = start_sha_req(podev);
	} else {
		list_add_tail(&qcedev_areq->list, &podev->ready_commands);
	}

	if (ret != 0)
		podev->active_command = NULL;

	spin_unlock_irqrestore(&podev->lock, flags);

	if (ret == 0)
		wait_for_completion(&qcedev_areq->complete);

	if (ret)
		qcedev_areq->err = -EIO;

	pstat = &_qcedev_stat;
	if (qcedev_areq->op_type == QCEDEV_CRYPTO_OPER_CIPHER) {
		switch (qcedev_areq->cipher_op_req.op) {
		case QCEDEV_OPER_DEC:
			if (qcedev_areq->err)
				pstat->qcedev_dec_fail++;
			else
				pstat->qcedev_dec_success++;
			break;
		case QCEDEV_OPER_ENC:
			if (qcedev_areq->err)
				pstat->qcedev_enc_fail++;
			else
				pstat->qcedev_enc_success++;
			break;
		default:
			break;
		};
	} else {
		if (qcedev_areq->err)
			pstat->qcedev_sha_fail++;
		else
			pstat->qcedev_sha_success++;
	}

	return qcedev_areq->err;
}

static int qcedev_sha_init(struct qcedev_async_req *areq,
				struct qcedev_handle *handle)
{
	struct qcedev_sha_ctxt *sha_ctxt = &handle->sha_ctxt;

	memset(sha_ctxt, 0, sizeof(struct qcedev_sha_ctxt));
	sha_ctxt->first_blk = 1;

	if ((areq->sha_op_req.alg == QCEDEV_ALG_SHA1) ||
			(areq->sha_op_req.alg == QCEDEV_ALG_SHA1_HMAC)) {
		memcpy(&sha_ctxt->digest[0],
			&_std_init_vector_sha1_uint8[0], SHA1_DIGEST_SIZE);
		sha_ctxt->diglen = SHA1_DIGEST_SIZE;
	} else {
		if ((areq->sha_op_req.alg == QCEDEV_ALG_SHA256) ||
			(areq->sha_op_req.alg == QCEDEV_ALG_SHA256_HMAC)) {
			memcpy(&sha_ctxt->digest[0],
					&_std_init_vector_sha256_uint8[0],
					SHA256_DIGEST_SIZE);
			sha_ctxt->diglen = SHA256_DIGEST_SIZE;
		}
	}
	sha_ctxt->init_done = true;
	return 0;
}


static int qcedev_sha_update_max_xfer(struct qcedev_async_req *qcedev_areq,
				struct qcedev_handle *handle,
				struct scatterlist *sg_src)
{
	int err = 0;
	int i = 0;
	uint32_t total;

	uint8_t *user_src = NULL;
	uint8_t *k_src = NULL;
	uint8_t *k_buf_src = NULL;
	uint8_t *k_align_src = NULL;

	uint32_t sha_pad_len = 0;
	uint32_t trailing_buf_len = 0;
	uint32_t t_buf = handle->sha_ctxt.trailing_buf_len;
	uint32_t sha_block_size;

	total = qcedev_areq->sha_op_req.data_len + t_buf;

	if (qcedev_areq->sha_op_req.alg == QCEDEV_ALG_SHA1)
		sha_block_size = SHA1_BLOCK_SIZE;
	else
		sha_block_size = SHA256_BLOCK_SIZE;

	if (total <= sha_block_size) {
		uint32_t len =  qcedev_areq->sha_op_req.data_len;

		i = 0;

		k_src = &handle->sha_ctxt.trailing_buf[t_buf];

		/* Copy data from user src(s) */
		while (len > 0) {
			user_src =
			(void __user *)qcedev_areq->sha_op_req.data[i].vaddr;
			if (user_src && copy_from_user(k_src,
				(void __user *)user_src,
				qcedev_areq->sha_op_req.data[i].len))
				return -EFAULT;

			len -= qcedev_areq->sha_op_req.data[i].len;
			k_src += qcedev_areq->sha_op_req.data[i].len;
			i++;
		}
		handle->sha_ctxt.trailing_buf_len = total;

		return 0;
	}


	k_buf_src = kmalloc(total + CACHE_LINE_SIZE * 2,
				GFP_KERNEL);
	if (k_buf_src == NULL) {
		pr_err("%s: Can't Allocate memory: k_buf_src 0x%lx\n",
					__func__, (uintptr_t)k_buf_src);
		return -ENOMEM;
	}

	k_align_src = (uint8_t *)ALIGN(((uintptr_t)k_buf_src),
							CACHE_LINE_SIZE);
	k_src = k_align_src;

	/* check for trailing buffer from previous updates and append it */
	if (t_buf > 0) {
		memcpy(k_src, &handle->sha_ctxt.trailing_buf[0],
								t_buf);
		k_src += t_buf;
	}

	/* Copy data from user src(s) */
	user_src = (void __user *)qcedev_areq->sha_op_req.data[0].vaddr;
	if (user_src && copy_from_user(k_src,
				(void __user *)user_src,
				qcedev_areq->sha_op_req.data[0].len)) {
		kzfree(k_buf_src);
		return -EFAULT;
	}
	k_src += qcedev_areq->sha_op_req.data[0].len;
	for (i = 1; i < qcedev_areq->sha_op_req.entries; i++) {
		user_src = (void __user *)qcedev_areq->sha_op_req.data[i].vaddr;
		if (user_src && copy_from_user(k_src,
					(void __user *)user_src,
					qcedev_areq->sha_op_req.data[i].len)) {
			kzfree(k_buf_src);
			return -EFAULT;
		}
		k_src += qcedev_areq->sha_op_req.data[i].len;
	}

	/*  get new trailing buffer */
	sha_pad_len = ALIGN(total, CE_SHA_BLOCK_SIZE) - total;
	trailing_buf_len =  CE_SHA_BLOCK_SIZE - sha_pad_len;

	qcedev_areq->sha_req.sreq.src = sg_src;
	sg_set_buf(qcedev_areq->sha_req.sreq.src, k_align_src,
						total-trailing_buf_len);
	sg_mark_end(qcedev_areq->sha_req.sreq.src);

	qcedev_areq->sha_req.sreq.nbytes = total - trailing_buf_len;

	/*  update sha_ctxt trailing buf content to new trailing buf */
	if (trailing_buf_len > 0) {
		memset(&handle->sha_ctxt.trailing_buf[0], 0, 64);
		memcpy(&handle->sha_ctxt.trailing_buf[0],
			(k_src - trailing_buf_len),
			trailing_buf_len);
	}
	handle->sha_ctxt.trailing_buf_len = trailing_buf_len;

	err = submit_req(qcedev_areq, handle);

	handle->sha_ctxt.last_blk = 0;
	handle->sha_ctxt.first_blk = 0;

	kzfree(k_buf_src);
	return err;
}

static int qcedev_sha_update(struct qcedev_async_req *qcedev_areq,
				struct qcedev_handle *handle,
				struct scatterlist *sg_src)
{
	int err = 0;
	int i = 0;
	int j = 0;
	int k = 0;
	int num_entries = 0;
	uint32_t total = 0;

	if (handle->sha_ctxt.init_done == false) {
		pr_err("%s Init was not called\n", __func__);
		return -EINVAL;
	}

	if (qcedev_areq->sha_op_req.data_len > QCE_MAX_OPER_DATA) {

		struct	qcedev_sha_op_req *saved_req;
		struct	qcedev_sha_op_req req;
		struct	qcedev_sha_op_req *sreq = &qcedev_areq->sha_op_req;

		/* save the original req structure */
		saved_req =
			kmalloc(sizeof(struct qcedev_sha_op_req), GFP_KERNEL);
		if (saved_req == NULL) {
			pr_err("%s:Can't Allocate mem:saved_req 0x%lx\n",
						__func__, (uintptr_t)saved_req);
			return -ENOMEM;
		}
		memcpy(&req, sreq, sizeof(struct qcedev_sha_op_req));
		memcpy(saved_req, sreq, sizeof(struct qcedev_sha_op_req));

		i = 0;
		/* Address 32 KB  at a time */
		while ((i < req.entries) && (err == 0)) {
			if (sreq->data[i].len > QCE_MAX_OPER_DATA) {
				sreq->data[0].len = QCE_MAX_OPER_DATA;
				if (i > 0) {
					sreq->data[0].vaddr =
							sreq->data[i].vaddr;
				}

				sreq->data_len = QCE_MAX_OPER_DATA;
				sreq->entries = 1;

				err = qcedev_sha_update_max_xfer(qcedev_areq,
								handle, sg_src);

				sreq->data[i].len = req.data[i].len -
							QCE_MAX_OPER_DATA;
				sreq->data[i].vaddr = req.data[i].vaddr +
							QCE_MAX_OPER_DATA;
				req.data[i].vaddr = sreq->data[i].vaddr;
				req.data[i].len = sreq->data[i].len;
			} else {
				total = 0;
				for (j = i; j < req.entries; j++) {
					num_entries++;
					if ((total + sreq->data[j].len) >=
							QCE_MAX_OPER_DATA) {
						sreq->data[j].len =
						(QCE_MAX_OPER_DATA - total);
						total = QCE_MAX_OPER_DATA;
						break;
					}
					total += sreq->data[j].len;
				}

				sreq->data_len = total;
				if (i > 0)
					for (k = 0; k < num_entries; k++) {
						sreq->data[k].len =
							sreq->data[i+k].len;
						sreq->data[k].vaddr =
							sreq->data[i+k].vaddr;
					}
				sreq->entries = num_entries;

				i = j;
				err = qcedev_sha_update_max_xfer(qcedev_areq,
								handle, sg_src);
				num_entries = 0;

				sreq->data[i].vaddr = req.data[i].vaddr +
							sreq->data[i].len;
				sreq->data[i].len = req.data[i].len -
							sreq->data[i].len;
				req.data[i].vaddr = sreq->data[i].vaddr;
				req.data[i].len = sreq->data[i].len;

				if (sreq->data[i].len == 0)
					i++;
			}
		} /* end of while ((i < req.entries) && (err == 0)) */

		/* Restore the original req structure */
		for (i = 0; i < saved_req->entries; i++) {
			sreq->data[i].len = saved_req->data[i].len;
			sreq->data[i].vaddr = saved_req->data[i].vaddr;
		}
		sreq->entries = saved_req->entries;
		sreq->data_len = saved_req->data_len;
		kzfree(saved_req);
	} else
		err = qcedev_sha_update_max_xfer(qcedev_areq, handle, sg_src);

	return err;
}

static int qcedev_sha_final(struct qcedev_async_req *qcedev_areq,
				struct qcedev_handle *handle)
{
	int err = 0;
	struct scatterlist sg_src;
	uint32_t total;
	uint8_t *k_buf_src = NULL;
	uint8_t *k_align_src = NULL;

	if (handle->sha_ctxt.init_done == false) {
		pr_err("%s Init was not called\n", __func__);
		return -EINVAL;
	}

	handle->sha_ctxt.last_blk = 1;

	total = handle->sha_ctxt.trailing_buf_len;

	if (total) {
		k_buf_src = kmalloc(total + CACHE_LINE_SIZE * 2,
					GFP_KERNEL);
		if (k_buf_src == NULL) {
			pr_err("%s: Can't Allocate memory: k_buf_src 0x%lx\n",
						__func__, (uintptr_t)k_buf_src);
			return -ENOMEM;
		}

		k_align_src = (uint8_t *)ALIGN(((uintptr_t)k_buf_src),
							CACHE_LINE_SIZE);
		memcpy(k_align_src, &handle->sha_ctxt.trailing_buf[0], total);
	}
	qcedev_areq->sha_req.sreq.src = (struct scatterlist *) &sg_src;
	sg_set_buf(qcedev_areq->sha_req.sreq.src, k_align_src, total);
	sg_mark_end(qcedev_areq->sha_req.sreq.src);

	qcedev_areq->sha_req.sreq.nbytes = total;

	err = submit_req(qcedev_areq, handle);

	handle->sha_ctxt.first_blk = 0;
	handle->sha_ctxt.last_blk = 0;
	handle->sha_ctxt.auth_data[0] = 0;
	handle->sha_ctxt.auth_data[1] = 0;
	handle->sha_ctxt.trailing_buf_len = 0;
	handle->sha_ctxt.init_done = false;
	memset(&handle->sha_ctxt.trailing_buf[0], 0, 64);

	kzfree(k_buf_src);
	return err;
}

static int qcedev_hash_cmac(struct qcedev_async_req *qcedev_areq,
					struct qcedev_handle *handle,
					struct scatterlist *sg_src)
{
	int err = 0;
	int i = 0;
	uint32_t total;

	uint8_t *user_src = NULL;
	uint8_t *k_src = NULL;
	uint8_t *k_buf_src = NULL;

	total = qcedev_areq->sha_op_req.data_len;

	if (copy_from_user(&handle->sha_ctxt.authkey[0],
				(void __user *)qcedev_areq->sha_op_req.authkey,
				qcedev_areq->sha_op_req.authklen))
		return -EFAULT;


	k_buf_src = kmalloc(total, GFP_KERNEL);
	if (k_buf_src == NULL) {
		pr_err("%s: Can't Allocate memory: k_buf_src 0x%lx\n",
				__func__, (uintptr_t)k_buf_src);
		return -ENOMEM;
	}

	k_src = k_buf_src;

	/* Copy data from user src(s) */
	user_src = (void __user *)qcedev_areq->sha_op_req.data[0].vaddr;
	for (i = 0; i < qcedev_areq->sha_op_req.entries; i++) {
		user_src =
			(void __user *)qcedev_areq->sha_op_req.data[i].vaddr;
		if (user_src && copy_from_user(k_src, (void __user *)user_src,
				qcedev_areq->sha_op_req.data[i].len)) {
			kzfree(k_buf_src);
			return -EFAULT;
		}
		k_src += qcedev_areq->sha_op_req.data[i].len;
	}

	qcedev_areq->sha_req.sreq.src = sg_src;
	sg_set_buf(qcedev_areq->sha_req.sreq.src, k_buf_src, total);
	sg_mark_end(qcedev_areq->sha_req.sreq.src);

	qcedev_areq->sha_req.sreq.nbytes = total;
	handle->sha_ctxt.diglen = qcedev_areq->sha_op_req.diglen;
	err = submit_req(qcedev_areq, handle);

	kzfree(k_buf_src);
	return err;
}

static int qcedev_set_hmac_auth_key(struct qcedev_async_req *areq,
					struct qcedev_handle *handle,
					struct scatterlist *sg_src)
{
	int err = 0;

	if (areq->sha_op_req.authklen <= QCEDEV_MAX_KEY_SIZE) {
		qcedev_sha_init(areq, handle);
		if (copy_from_user(&handle->sha_ctxt.authkey[0],
				(void __user *)areq->sha_op_req.authkey,
				areq->sha_op_req.authklen))
			return -EFAULT;
	} else {
		struct qcedev_async_req authkey_areq;
		uint8_t	authkey[QCEDEV_MAX_SHA_BLOCK_SIZE];

		init_completion(&authkey_areq.complete);

		authkey_areq.sha_op_req.entries = 1;
		authkey_areq.sha_op_req.data[0].vaddr =
						areq->sha_op_req.authkey;
		authkey_areq.sha_op_req.data[0].len = areq->sha_op_req.authklen;
		authkey_areq.sha_op_req.data_len = areq->sha_op_req.authklen;
		authkey_areq.sha_op_req.diglen = 0;
		authkey_areq.handle = handle;

		memset(&authkey_areq.sha_op_req.digest[0], 0,
						QCEDEV_MAX_SHA_DIGEST);
		if (areq->sha_op_req.alg == QCEDEV_ALG_SHA1_HMAC)
				authkey_areq.sha_op_req.alg = QCEDEV_ALG_SHA1;
		if (areq->sha_op_req.alg == QCEDEV_ALG_SHA256_HMAC)
				authkey_areq.sha_op_req.alg = QCEDEV_ALG_SHA256;

		authkey_areq.op_type = QCEDEV_CRYPTO_OPER_SHA;

		qcedev_sha_init(&authkey_areq, handle);
		err = qcedev_sha_update(&authkey_areq, handle, sg_src);
		if (!err)
			err = qcedev_sha_final(&authkey_areq, handle);
		else
			return err;
		memcpy(&authkey[0], &handle->sha_ctxt.digest[0],
				handle->sha_ctxt.diglen);
		qcedev_sha_init(areq, handle);

		memcpy(&handle->sha_ctxt.authkey[0], &authkey[0],
				handle->sha_ctxt.diglen);
	}
	return err;
}

static int qcedev_hmac_get_ohash(struct qcedev_async_req *qcedev_areq,
				struct qcedev_handle *handle)
{
	int err = 0;
	struct scatterlist sg_src;
	uint8_t *k_src = NULL;
	uint32_t sha_block_size = 0;
	uint32_t sha_digest_size = 0;

	if (qcedev_areq->sha_op_req.alg == QCEDEV_ALG_SHA1_HMAC) {
		sha_digest_size = SHA1_DIGEST_SIZE;
		sha_block_size = SHA1_BLOCK_SIZE;
	} else {
		if (qcedev_areq->sha_op_req.alg == QCEDEV_ALG_SHA256_HMAC) {
			sha_digest_size = SHA256_DIGEST_SIZE;
			sha_block_size = SHA256_BLOCK_SIZE;
		}
	}
	k_src = kmalloc(sha_block_size, GFP_KERNEL);
	if (k_src == NULL) {
		pr_err("%s: Can't Allocate memory: k_src 0x%lx\n",
						__func__, (uintptr_t)k_src);
		return -ENOMEM;
	}

	/* check for trailing buffer from previous updates and append it */
	memcpy(k_src, &handle->sha_ctxt.trailing_buf[0],
			handle->sha_ctxt.trailing_buf_len);

	qcedev_areq->sha_req.sreq.src = (struct scatterlist *) &sg_src;
	sg_set_buf(qcedev_areq->sha_req.sreq.src, k_src, sha_block_size);
	sg_mark_end(qcedev_areq->sha_req.sreq.src);

	qcedev_areq->sha_req.sreq.nbytes = sha_block_size;
	memset(&handle->sha_ctxt.trailing_buf[0], 0, sha_block_size);
	memcpy(&handle->sha_ctxt.trailing_buf[0], &handle->sha_ctxt.digest[0],
					sha_digest_size);
	handle->sha_ctxt.trailing_buf_len = sha_digest_size;

	handle->sha_ctxt.first_blk = 1;
	handle->sha_ctxt.last_blk = 0;
	handle->sha_ctxt.auth_data[0] = 0;
	handle->sha_ctxt.auth_data[1] = 0;

	if (qcedev_areq->sha_op_req.alg == QCEDEV_ALG_SHA1_HMAC) {
		memcpy(&handle->sha_ctxt.digest[0],
			&_std_init_vector_sha1_uint8[0], SHA1_DIGEST_SIZE);
		handle->sha_ctxt.diglen = SHA1_DIGEST_SIZE;
	}

	if (qcedev_areq->sha_op_req.alg == QCEDEV_ALG_SHA256_HMAC) {
		memcpy(&handle->sha_ctxt.digest[0],
			&_std_init_vector_sha256_uint8[0], SHA256_DIGEST_SIZE);
		handle->sha_ctxt.diglen = SHA256_DIGEST_SIZE;
	}
	err = submit_req(qcedev_areq, handle);

	handle->sha_ctxt.last_blk = 0;
	handle->sha_ctxt.first_blk = 0;

	kzfree(k_src);
	return err;
}

static int qcedev_hmac_update_iokey(struct qcedev_async_req *areq,
				struct qcedev_handle *handle, bool ikey)
{
	int i;
	uint32_t constant;
	uint32_t sha_block_size;

	if (ikey)
		constant = 0x36;
	else
		constant = 0x5c;

	if (areq->sha_op_req.alg == QCEDEV_ALG_SHA1_HMAC)
		sha_block_size = SHA1_BLOCK_SIZE;
	else
		sha_block_size = SHA256_BLOCK_SIZE;

	memset(&handle->sha_ctxt.trailing_buf[0], 0, sha_block_size);
	for (i = 0; i < sha_block_size; i++)
		handle->sha_ctxt.trailing_buf[i] =
				(handle->sha_ctxt.authkey[i] ^ constant);

	handle->sha_ctxt.trailing_buf_len = sha_block_size;
	return 0;
}

static int qcedev_hmac_init(struct qcedev_async_req *areq,
				struct qcedev_handle *handle,
				struct scatterlist *sg_src)
{
	int err;
	struct qcedev_control *podev = handle->cntl;

	err = qcedev_set_hmac_auth_key(areq, handle, sg_src);
	if (err)
		return err;
	if (!podev->ce_support.sha_hmac)
		qcedev_hmac_update_iokey(areq, handle, true);
	return 0;
}

static int qcedev_hmac_final(struct qcedev_async_req *areq,
				struct qcedev_handle *handle)
{
	int err;
	struct qcedev_control *podev = handle->cntl;

	err = qcedev_sha_final(areq, handle);
	if (podev->ce_support.sha_hmac)
		return err;

	qcedev_hmac_update_iokey(areq, handle, false);
	err = qcedev_hmac_get_ohash(areq, handle);
	if (err)
		return err;
	err = qcedev_sha_final(areq, handle);

	return err;
}

static int qcedev_hash_init(struct qcedev_async_req *areq,
				struct qcedev_handle *handle,
				struct scatterlist *sg_src)
{
	if ((areq->sha_op_req.alg == QCEDEV_ALG_SHA1) ||
			(areq->sha_op_req.alg == QCEDEV_ALG_SHA256))
		return qcedev_sha_init(areq, handle);
	else
		return qcedev_hmac_init(areq, handle, sg_src);
}

static int qcedev_hash_update(struct qcedev_async_req *qcedev_areq,
				struct qcedev_handle *handle,
				struct scatterlist *sg_src)
{
	return qcedev_sha_update(qcedev_areq, handle, sg_src);
}

static int qcedev_hash_final(struct qcedev_async_req *areq,
				struct qcedev_handle *handle)
{
	if ((areq->sha_op_req.alg == QCEDEV_ALG_SHA1) ||
			(areq->sha_op_req.alg == QCEDEV_ALG_SHA256))
		return qcedev_sha_final(areq, handle);
	else
		return qcedev_hmac_final(areq, handle);
}

static int qcedev_vbuf_ablk_cipher_max_xfer(struct qcedev_async_req *areq,
				int *di, struct qcedev_handle *handle,
				uint8_t *k_align_src)
{
	int err = 0;
	int i = 0;
	int dst_i = *di;
	struct scatterlist sg_src;
	uint32_t byteoffset = 0;
	uint8_t *user_src = NULL;
	uint8_t *k_align_dst = k_align_src;
	struct	qcedev_cipher_op_req *creq = &areq->cipher_op_req;


	if (areq->cipher_op_req.mode == QCEDEV_AES_MODE_CTR)
		byteoffset = areq->cipher_op_req.byteoffset;

	user_src = (void __user *)areq->cipher_op_req.vbuf.src[0].vaddr;
	if (user_src && copy_from_user((k_align_src + byteoffset),
				(void __user *)user_src,
				areq->cipher_op_req.vbuf.src[0].len))
		return -EFAULT;

	k_align_src += byteoffset + areq->cipher_op_req.vbuf.src[0].len;

	for (i = 1; i < areq->cipher_op_req.entries; i++) {
		user_src =
			(void __user *)areq->cipher_op_req.vbuf.src[i].vaddr;
		if (user_src && copy_from_user(k_align_src,
					(void __user *)user_src,
					areq->cipher_op_req.vbuf.src[i].len)) {
			return -EFAULT;
		}
		k_align_src += areq->cipher_op_req.vbuf.src[i].len;
	}

	/* restore src beginning */
	k_align_src = k_align_dst;
	areq->cipher_op_req.data_len += byteoffset;

	areq->cipher_req.creq.src = (struct scatterlist *) &sg_src;
	areq->cipher_req.creq.dst = (struct scatterlist *) &sg_src;

	/* In place encryption/decryption */
	sg_set_buf(areq->cipher_req.creq.src,
					k_align_dst,
					areq->cipher_op_req.data_len);
	sg_mark_end(areq->cipher_req.creq.src);

	areq->cipher_req.creq.nbytes = areq->cipher_op_req.data_len;
	areq->cipher_req.creq.info = areq->cipher_op_req.iv;
	areq->cipher_op_req.entries = 1;

	err = submit_req(areq, handle);

	/* copy data to destination buffer*/
	creq->data_len -= byteoffset;

	while (creq->data_len > 0) {
		if (creq->vbuf.dst[dst_i].len <= creq->data_len) {
			if (err == 0 && copy_to_user(
				(void __user *)creq->vbuf.dst[dst_i].vaddr,
					(k_align_dst + byteoffset),
					creq->vbuf.dst[dst_i].len))
					return -EFAULT;

			k_align_dst += creq->vbuf.dst[dst_i].len +
						byteoffset;
			creq->data_len -= creq->vbuf.dst[dst_i].len;
			dst_i++;
		} else {
				if (err == 0 && copy_to_user(
				(void __user *)creq->vbuf.dst[dst_i].vaddr,
				(k_align_dst + byteoffset),
				creq->data_len))
					return -EFAULT;

			k_align_dst += creq->data_len;
			creq->vbuf.dst[dst_i].len -= creq->data_len;
			creq->vbuf.dst[dst_i].vaddr += creq->data_len;
			creq->data_len = 0;
		}
	}
	*di = dst_i;

	return err;
};

static int qcedev_vbuf_ablk_cipher(struct qcedev_async_req *areq,
						struct qcedev_handle *handle)
{
	int err = 0;
	int di = 0;
	int i = 0;
	int j = 0;
	int k = 0;
	uint32_t byteoffset = 0;
	int num_entries = 0;
	uint32_t total = 0;
	uint32_t len;
	uint8_t *k_buf_src = NULL;
	uint8_t *k_align_src = NULL;
	uint32_t max_data_xfer;
	struct qcedev_cipher_op_req *saved_req;
	struct	qcedev_cipher_op_req *creq = &areq->cipher_op_req;

<<<<<<< HEAD
	/* Verify Destination Address's */
	if (creq->in_place_op != 1) {
		for (i = 0, total = 0; i < QCEDEV_MAX_BUFFERS; i++) {
			if ((areq->cipher_op_req.vbuf.dst[i].vaddr != 0) &&
						(total < creq->data_len)) {
				total += creq->vbuf.dst[i].len;
			}
		}
	} else  {
		for (i = 0, total = 0; i < creq->entries; i++) {
			if (total < creq->data_len) {
				total += creq->vbuf.src[i].len;
			}
		}
	}
=======
>>>>>>> e045a95c
	total = 0;

	if (areq->cipher_op_req.mode == QCEDEV_AES_MODE_CTR)
		byteoffset = areq->cipher_op_req.byteoffset;
	k_buf_src = kmalloc(QCE_MAX_OPER_DATA + CACHE_LINE_SIZE * 2,
				GFP_KERNEL);
	if (k_buf_src == NULL) {
		pr_err("%s: Can't Allocate memory: k_buf_src 0x%lx\n",
					__func__, (uintptr_t)k_buf_src);
		return -ENOMEM;
	}
	k_align_src = (uint8_t *)ALIGN(((uintptr_t)k_buf_src),
							CACHE_LINE_SIZE);
	max_data_xfer = QCE_MAX_OPER_DATA - byteoffset;

	saved_req = kmalloc(sizeof(struct qcedev_cipher_op_req), GFP_KERNEL);
	if (saved_req == NULL) {
		pr_err("%s: Can't Allocate memory:saved_req 0x%lx\n",
			__func__, (uintptr_t)saved_req);
		kzfree(k_buf_src);
		return -ENOMEM;

	}
	memcpy(saved_req, creq, sizeof(struct qcedev_cipher_op_req));

	if (areq->cipher_op_req.data_len > max_data_xfer) {
		struct qcedev_cipher_op_req req;

		/* save the original req structure */
		memcpy(&req, creq, sizeof(struct qcedev_cipher_op_req));

		i = 0;
		/* Address 32 KB  at a time */
		while ((i < req.entries) && (err == 0)) {
			if (creq->vbuf.src[i].len > max_data_xfer) {
				creq->vbuf.src[0].len =	max_data_xfer;
				if (i > 0) {
					creq->vbuf.src[0].vaddr =
						creq->vbuf.src[i].vaddr;
				}

				creq->data_len = max_data_xfer;
				creq->entries = 1;

				err = qcedev_vbuf_ablk_cipher_max_xfer(areq,
						&di, handle, k_align_src);
				if (err < 0) {
					kzfree(k_buf_src);
					kzfree(saved_req);
					return err;
				}

				creq->vbuf.src[i].len =	req.vbuf.src[i].len -
							max_data_xfer;
				creq->vbuf.src[i].vaddr =
						req.vbuf.src[i].vaddr +
						max_data_xfer;
				req.vbuf.src[i].vaddr =
						creq->vbuf.src[i].vaddr;
				req.vbuf.src[i].len = creq->vbuf.src[i].len;

			} else {
				total = areq->cipher_op_req.byteoffset;
				for (j = i; j < req.entries; j++) {
					num_entries++;
					if ((total + creq->vbuf.src[j].len)
							>= max_data_xfer) {
						creq->vbuf.src[j].len =
						max_data_xfer - total;
						total = max_data_xfer;
						break;
					}
					total += creq->vbuf.src[j].len;
				}

				creq->data_len = total;
				if (i > 0)
					for (k = 0; k < num_entries; k++) {
						creq->vbuf.src[k].len =
						creq->vbuf.src[i+k].len;
						creq->vbuf.src[k].vaddr =
						creq->vbuf.src[i+k].vaddr;
					}
				creq->entries =  num_entries;

				i = j;
				err = qcedev_vbuf_ablk_cipher_max_xfer(areq,
						&di, handle, k_align_src);
				if (err < 0) {
					kzfree(k_buf_src);
					kzfree(saved_req);
					return err;
				}

				num_entries = 0;
				areq->cipher_op_req.byteoffset = 0;

				creq->vbuf.src[i].vaddr = req.vbuf.src[i].vaddr
					+ creq->vbuf.src[i].len;
				creq->vbuf.src[i].len =	req.vbuf.src[i].len -
							creq->vbuf.src[i].len;

				req.vbuf.src[i].vaddr =
						creq->vbuf.src[i].vaddr;
				req.vbuf.src[i].len = creq->vbuf.src[i].len;

				if (creq->vbuf.src[i].len == 0)
					i++;
			}

			areq->cipher_op_req.byteoffset = 0;
			max_data_xfer = QCE_MAX_OPER_DATA;
			byteoffset = 0;

		} /* end of while ((i < req.entries) && (err == 0)) */
	} else
		err = qcedev_vbuf_ablk_cipher_max_xfer(areq, &di, handle,
								k_align_src);

	/* Restore the original req structure */
	for (i = 0; i < saved_req->entries; i++) {
		creq->vbuf.src[i].len = saved_req->vbuf.src[i].len;
		creq->vbuf.src[i].vaddr = saved_req->vbuf.src[i].vaddr;
	}
	for (len = 0, i = 0; len < saved_req->data_len; i++) {
		creq->vbuf.dst[i].len = saved_req->vbuf.dst[i].len;
		creq->vbuf.dst[i].vaddr = saved_req->vbuf.dst[i].vaddr;
		len += saved_req->vbuf.dst[i].len;
	}
	creq->entries = saved_req->entries;
	creq->data_len = saved_req->data_len;
	creq->byteoffset = saved_req->byteoffset;

	kzfree(saved_req);
	kzfree(k_buf_src);
	return err;

}

static int qcedev_check_cipher_key(struct qcedev_cipher_op_req *req,
						struct qcedev_control *podev)
{
	/* if intending to use HW key make sure key fields are set
	 * correctly and HW key is indeed supported in target
	 */
	if (req->encklen == 0) {
		int i;
		for (i = 0; i < QCEDEV_MAX_KEY_SIZE; i++) {
			if (req->enckey[i]) {
				pr_err("%s: Invalid key: non-zero key input\n",
								__func__);
				goto error;
			}
		}
		if ((req->op != QCEDEV_OPER_ENC_NO_KEY) &&
			(req->op != QCEDEV_OPER_DEC_NO_KEY))
			if (!podev->platform_support.hw_key_support) {
				pr_err("%s: Invalid op %d\n", __func__,
						(uint32_t)req->op);
				goto error;
			}
	} else {
		if (req->encklen == QCEDEV_AES_KEY_192) {
			if (!podev->ce_support.aes_key_192) {
				pr_err("%s: AES-192 not supported\n", __func__);
				goto error;
			}
		} else {
			/* if not using HW key make sure key
			 * length is valid
			 */
			if (req->mode == QCEDEV_AES_MODE_XTS) {
				if ((req->encklen != QCEDEV_AES_KEY_128*2) &&
				(req->encklen != QCEDEV_AES_KEY_256*2)) {
					pr_err("%s: unsupported key size: %d\n",
							__func__, req->encklen);
					goto error;
				}
			} else {
				if ((req->encklen != QCEDEV_AES_KEY_128) &&
					(req->encklen != QCEDEV_AES_KEY_256)) {
					pr_err("%s: unsupported key size %d\n",
							__func__, req->encklen);
					goto error;
				}
			}
		}
	}
	return 0;
error:
	return -EINVAL;
}

static int qcedev_check_cipher_params(struct qcedev_cipher_op_req *req,
						struct qcedev_control *podev)
{
	uint32_t total = 0;
	uint32_t i;

	if (req->use_pmem) {
		pr_err("%s: Use of PMEM is not supported\n", __func__);
		goto error;
	}
	if ((req->entries == 0) || (req->data_len == 0) ||
			(req->entries > QCEDEV_MAX_BUFFERS)) {
		pr_err("%s: Invalid cipher length/entries\n", __func__);
		goto error;
	}
	if ((req->alg >= QCEDEV_ALG_LAST) ||
		(req->mode >= QCEDEV_AES_DES_MODE_LAST)) {
		pr_err("%s: Invalid algorithm %d\n", __func__,
						(uint32_t)req->alg);
		goto error;
	}
	if ((req->mode == QCEDEV_AES_MODE_XTS) &&
				(!podev->ce_support.aes_xts)) {
		pr_err("%s: XTS algorithm is not supported\n", __func__);
		goto error;
	}
	if (req->alg == QCEDEV_ALG_AES) {
		if (qcedev_check_cipher_key(req, podev))
			goto error;

	}
	/* if using a byteoffset, make sure it is CTR mode using vbuf */
	if (req->byteoffset) {
		if (req->mode != QCEDEV_AES_MODE_CTR) {
			pr_err("%s: Operation on byte offset not supported\n",
								 __func__);
			goto error;
		}
		if (req->byteoffset >= AES_CE_BLOCK_SIZE) {
			pr_err("%s: Invalid byte offset\n", __func__);
			goto error;
		}
		total = req->byteoffset;
		for (i = 0; i < req->entries; i++) {
			if (total > U32_MAX - req->vbuf.src[i].len) {
				pr_err("%s:Integer overflow on total src len\n",
					__func__);
				goto error;
			}
			total += req->vbuf.src[i].len;
		}
	}

	if (req->data_len < req->byteoffset) {
		pr_err("%s: req data length %u is less than byteoffset %u\n",
				__func__, req->data_len, req->byteoffset);
		goto error;
	}

	/* Ensure IV size */
	if (req->ivlen > QCEDEV_MAX_IV_SIZE) {
		pr_err("%s: ivlen is not correct: %u\n", __func__, req->ivlen);
		goto error;
	}

	/* Ensure Key size */
	if (req->encklen > QCEDEV_MAX_KEY_SIZE) {
		pr_err("%s: Klen is not correct: %u\n", __func__, req->encklen);
		goto error;
	}

	/* Ensure zer ivlen for ECB  mode  */
	if (req->ivlen > 0) {
		if ((req->mode == QCEDEV_AES_MODE_ECB) ||
				(req->mode == QCEDEV_DES_MODE_ECB)) {
			pr_err("%s: Expecting a zero length IV\n", __func__);
			goto error;
		}
	} else {
		if ((req->mode != QCEDEV_AES_MODE_ECB) &&
				(req->mode != QCEDEV_DES_MODE_ECB)) {
			pr_err("%s: Expecting a non-zero ength IV\n", __func__);
			goto error;
		}
	}
	/* Check for sum of all dst length is equal to data_len  */
	for (i = 0, total = 0; i < req->entries; i++) {
		if (!req->vbuf.dst[i].vaddr && req->vbuf.dst[i].len) {
			pr_err("%s: NULL req dst vbuf[%d] with length %d\n",
				__func__, i, req->vbuf.dst[i].len);
			goto error;
		}
		if (req->vbuf.dst[i].len >= U32_MAX - total) {
			pr_err("%s: Integer overflow on total req dst vbuf length\n",
				__func__);
			goto error;
		}
		total += req->vbuf.dst[i].len;
	}
	if (total != req->data_len) {
		pr_err("%s: Total (i=%d) dst(%d) buf size != data_len (%d)\n",
			__func__, i, total, req->data_len);
		goto error;
	}
	/* Check for sum of all src length is equal to data_len  */
	for (i = 0, total = 0; i < req->entries; i++) {
		if (!req->vbuf.src[i].vaddr && req->vbuf.src[i].len) {
			pr_err("%s: NULL req src vbuf[%d] with length %d\n",
				__func__, i, req->vbuf.src[i].len);
			goto error;
		}
		if (req->vbuf.src[i].len > U32_MAX - total) {
			pr_err("%s: Integer overflow on total req src vbuf length\n",
				__func__);
			goto error;
		}
		total += req->vbuf.src[i].len;
	}
	if (total != req->data_len) {
		pr_err("%s: Total src(%d) buf size != data_len (%d)\n",
			__func__, total, req->data_len);
		goto error;
	}
	return 0;
error:
	return -EINVAL;

}

static int qcedev_check_sha_params(struct qcedev_sha_op_req *req,
						struct qcedev_control *podev)
{
	uint32_t total = 0;
	uint32_t i;

	if ((req->alg == QCEDEV_ALG_AES_CMAC) &&
				(!podev->ce_support.cmac)) {
		pr_err("%s: CMAC not supported\n", __func__);
		goto sha_error;
	}
	if ((!req->entries) || (req->entries > QCEDEV_MAX_BUFFERS)) {
		pr_err("%s: Invalid num entries (%d)\n",
						__func__, req->entries);
		goto sha_error;
	}

	if (req->alg >= QCEDEV_ALG_SHA_ALG_LAST) {
		pr_err("%s: Invalid algorithm (%d)\n", __func__, req->alg);
		goto sha_error;
	}
	if ((req->alg == QCEDEV_ALG_SHA1_HMAC) ||
			(req->alg == QCEDEV_ALG_SHA1_HMAC)) {
		if (req->authkey == NULL) {
			pr_err("%s: Invalid authkey pointer\n", __func__);
			goto sha_error;
		}
		if (req->authklen <= 0) {
			pr_err("%s: Invalid authkey length (%d)\n",
						__func__, req->authklen);
			goto sha_error;
		}
	}

	if (req->alg == QCEDEV_ALG_AES_CMAC) {
		if ((req->authklen != QCEDEV_AES_KEY_128) &&
					(req->authklen != QCEDEV_AES_KEY_256)) {
			pr_err("%s: unsupported key length\n", __func__);
			goto sha_error;
		}
	}

	/* Check for sum of all src length is equal to data_len  */
	for (i = 0, total = 0; i < req->entries; i++) {
		if (req->data[i].len > U32_MAX - total) {
			pr_err("%s: Integer overflow on total req buf length\n",
				__func__);
			goto sha_error;
		}
		total += req->data[i].len;
	}

	if (total != req->data_len) {
		pr_err("%s: Total src(%d) buf size != data_len (%d)\n",
			__func__, total, req->data_len);
		goto sha_error;
	}
	return 0;
sha_error:
	return -EINVAL;
}

long qcedev_ioctl(struct file *file, unsigned cmd, unsigned long arg)
{
	int err = 0;
	struct qcedev_handle *handle;
	struct qcedev_control *podev;
	struct qcedev_async_req qcedev_areq;
	struct qcedev_stat *pstat;

	handle =  file->private_data;
	podev =  handle->cntl;
	qcedev_areq.handle = handle;
	if (podev == NULL || podev->magic != QCEDEV_MAGIC) {
		pr_err("%s: invalid handle %pK\n",
			__func__, podev);
		return -ENOENT;
	}

	/* Verify user arguments. */
	if (_IOC_TYPE(cmd) != QCEDEV_IOC_MAGIC)
		return -ENOTTY;

	init_completion(&qcedev_areq.complete);
	pstat = &_qcedev_stat;

	switch (cmd) {
	case QCEDEV_IOCTL_ENC_REQ:
	case QCEDEV_IOCTL_DEC_REQ:
		if (copy_from_user(&qcedev_areq.cipher_op_req,
				(void __user *)arg,
				sizeof(struct qcedev_cipher_op_req)))
			return -EFAULT;
		qcedev_areq.op_type = QCEDEV_CRYPTO_OPER_CIPHER;

		if (qcedev_check_cipher_params(&qcedev_areq.cipher_op_req,
				podev))
			return -EINVAL;

		err = qcedev_vbuf_ablk_cipher(&qcedev_areq, handle);
		if (err)
			return err;
		if (copy_to_user((void __user *)arg,
					&qcedev_areq.cipher_op_req,
					sizeof(struct qcedev_cipher_op_req)))
			return -EFAULT;
		break;

	case QCEDEV_IOCTL_SHA_INIT_REQ:
		{
		struct scatterlist sg_src;

		if (copy_from_user(&qcedev_areq.sha_op_req,
					(void __user *)arg,
					sizeof(struct qcedev_sha_op_req)))
			return -EFAULT;
		mutex_lock(&hash_access_lock);
		if (qcedev_check_sha_params(&qcedev_areq.sha_op_req, podev)) {
			mutex_unlock(&hash_access_lock);
			return -EINVAL;
		}
		qcedev_areq.op_type = QCEDEV_CRYPTO_OPER_SHA;
		err = qcedev_hash_init(&qcedev_areq, handle, &sg_src);
		if (err) {
			mutex_unlock(&hash_access_lock);
			return err;
		}
		mutex_unlock(&hash_access_lock);
		if (copy_to_user((void __user *)arg, &qcedev_areq.sha_op_req,
					sizeof(struct qcedev_sha_op_req)))
			return -EFAULT;
		}
		handle->sha_ctxt.init_done = true;
		break;
	case QCEDEV_IOCTL_GET_CMAC_REQ:
		if (!podev->ce_support.cmac)
			return -ENOTTY;
	case QCEDEV_IOCTL_SHA_UPDATE_REQ:
		{
		struct scatterlist sg_src;

		if (copy_from_user(&qcedev_areq.sha_op_req,
					(void __user *)arg,
					sizeof(struct qcedev_sha_op_req)))
			return -EFAULT;
		mutex_lock(&hash_access_lock);
		if (qcedev_check_sha_params(&qcedev_areq.sha_op_req, podev)) {
			mutex_unlock(&hash_access_lock);
			return -EINVAL;
		}
		qcedev_areq.op_type = QCEDEV_CRYPTO_OPER_SHA;

		if (qcedev_areq.sha_op_req.alg == QCEDEV_ALG_AES_CMAC) {
			err = qcedev_hash_cmac(&qcedev_areq, handle, &sg_src);
			if (err) {
				mutex_unlock(&hash_access_lock);
				return err;
			}
		} else {
			if (handle->sha_ctxt.init_done == false) {
				pr_err("%s Init was not called\n", __func__);
				mutex_unlock(&hash_access_lock);
				return -EINVAL;
			}
			err = qcedev_hash_update(&qcedev_areq, handle, &sg_src);
			if (err) {
				mutex_unlock(&hash_access_lock);
				return err;
			}
		}

		if (handle->sha_ctxt.diglen > QCEDEV_MAX_SHA_DIGEST) {
			pr_err("Invalid sha_ctxt.diglen %d\n",
					handle->sha_ctxt.diglen);
			mutex_unlock(&hash_access_lock);
			return -EINVAL;
		}
		memcpy(&qcedev_areq.sha_op_req.digest[0],
<<<<<<< HEAD
			&handle->sha_ctxt.digest[0],
			min_t(uint32_t,
			handle->sha_ctxt.diglen, QCEDEV_MAX_SHA_DIGEST));
=======
				&handle->sha_ctxt.digest[0],
				handle->sha_ctxt.diglen);
>>>>>>> e045a95c
		mutex_unlock(&hash_access_lock);
		if (copy_to_user((void __user *)arg, &qcedev_areq.sha_op_req,
					sizeof(struct qcedev_sha_op_req)))
			return -EFAULT;
		}
		break;

	case QCEDEV_IOCTL_SHA_FINAL_REQ:

		if (handle->sha_ctxt.init_done == false) {
			pr_err("%s Init was not called\n", __func__);
			return -EINVAL;
		}
		if (copy_from_user(&qcedev_areq.sha_op_req,
					(void __user *)arg,
					sizeof(struct qcedev_sha_op_req)))
			return -EFAULT;
		mutex_lock(&hash_access_lock);
		if (qcedev_check_sha_params(&qcedev_areq.sha_op_req, podev)) {
			mutex_unlock(&hash_access_lock);
			return -EINVAL;
		}
		qcedev_areq.op_type = QCEDEV_CRYPTO_OPER_SHA;
		err = qcedev_hash_final(&qcedev_areq, handle);
		if (err) {
			mutex_unlock(&hash_access_lock);
			return err;
		}
		if (handle->sha_ctxt.diglen > QCEDEV_MAX_SHA_DIGEST) {
			pr_err("Invalid sha_ctxt.diglen %d\n",
					handle->sha_ctxt.diglen);
			mutex_unlock(&hash_access_lock);
			return -EINVAL;
		}
		qcedev_areq.sha_op_req.diglen = handle->sha_ctxt.diglen;
		memcpy(&qcedev_areq.sha_op_req.digest[0],
				&handle->sha_ctxt.digest[0],
				handle->sha_ctxt.diglen);
		mutex_unlock(&hash_access_lock);
		if (copy_to_user((void __user *)arg, &qcedev_areq.sha_op_req,
					sizeof(struct qcedev_sha_op_req)))
			return -EFAULT;
		handle->sha_ctxt.init_done = false;
		break;

	case QCEDEV_IOCTL_GET_SHA_REQ:
		{
		struct scatterlist sg_src;

		if (copy_from_user(&qcedev_areq.sha_op_req,
					(void __user *)arg,
					sizeof(struct qcedev_sha_op_req)))
			return -EFAULT;
		mutex_lock(&hash_access_lock);
		if (qcedev_check_sha_params(&qcedev_areq.sha_op_req, podev)) {
			mutex_unlock(&hash_access_lock);
			return -EINVAL;
		}
		qcedev_areq.op_type = QCEDEV_CRYPTO_OPER_SHA;
		qcedev_hash_init(&qcedev_areq, handle, &sg_src);
		err = qcedev_hash_update(&qcedev_areq, handle, &sg_src);
		if (err) {
			mutex_unlock(&hash_access_lock);
			return err;
		}
		err = qcedev_hash_final(&qcedev_areq, handle);
		if (err) {
			mutex_unlock(&hash_access_lock);
			return err;
		}
		if (handle->sha_ctxt.diglen > QCEDEV_MAX_SHA_DIGEST) {
			pr_err("Invalid sha_ctxt.diglen %d\n",
					handle->sha_ctxt.diglen);
			mutex_unlock(&hash_access_lock);
			return -EINVAL;
		}
		qcedev_areq.sha_op_req.diglen =	handle->sha_ctxt.diglen;
		memcpy(&qcedev_areq.sha_op_req.digest[0],
				&handle->sha_ctxt.digest[0],
				handle->sha_ctxt.diglen);
		mutex_unlock(&hash_access_lock);
		if (copy_to_user((void __user *)arg, &qcedev_areq.sha_op_req,
					sizeof(struct qcedev_sha_op_req)))
			return -EFAULT;
		}
		break;

	default:
		return -ENOTTY;
	}

	return err;
}
EXPORT_SYMBOL(qcedev_ioctl);

static int qcedev_probe(struct platform_device *pdev)
{
	void *handle = NULL;
	int rc = 0;
	struct qcedev_control *podev;
	struct msm_ce_hw_support *platform_support;

	podev = &qce_dev[0];

	podev->high_bw_req_count = 0;
	INIT_LIST_HEAD(&podev->ready_commands);
	podev->active_command = NULL;

	spin_lock_init(&podev->lock);

	tasklet_init(&podev->done_tasklet, req_done, (unsigned long)podev);

	/* open qce */
	handle = qce_open(pdev, &rc);
	if (handle == NULL) {
		platform_set_drvdata(pdev, NULL);
		return rc;
	}

	podev->qce = handle;
	podev->pdev = pdev;
	platform_set_drvdata(pdev, podev);

	rc = misc_register(&podev->miscdevice);
	qce_hw_support(podev->qce, &podev->ce_support);
	if (podev->ce_support.bam) {
		podev->platform_support.ce_shared = 0;
		podev->platform_support.shared_ce_resource = 0;
		podev->platform_support.hw_key_support =
						podev->ce_support.hw_key;
		podev->platform_support.bus_scale_table = NULL;
		podev->platform_support.sha_hmac = 1;

		podev->platform_support.bus_scale_table =
			(struct msm_bus_scale_pdata *)
					msm_bus_cl_get_pdata(pdev);
		if (!podev->platform_support.bus_scale_table)
			pr_err("bus_scale_table is NULL\n");
	} else {
		platform_support =
			(struct msm_ce_hw_support *)pdev->dev.platform_data;
		podev->platform_support.ce_shared = platform_support->ce_shared;
		podev->platform_support.shared_ce_resource =
				platform_support->shared_ce_resource;
		podev->platform_support.hw_key_support =
				platform_support->hw_key_support;
		podev->platform_support.bus_scale_table =
				platform_support->bus_scale_table;
		podev->platform_support.sha_hmac = platform_support->sha_hmac;
	}
	if (podev->platform_support.bus_scale_table != NULL) {
		podev->bus_scale_handle =
			msm_bus_scale_register_client(
				(struct msm_bus_scale_pdata *)
				podev->platform_support.bus_scale_table);
		if (!podev->bus_scale_handle) {
			pr_err("%s not able to get bus scale\n",
				__func__);
			rc =  -ENOMEM;
			goto err;
		}
	}

	if (rc >= 0)
		return 0;
	else
		if (podev->platform_support.bus_scale_table != NULL)
			msm_bus_scale_unregister_client(
						podev->bus_scale_handle);
err:

	if (handle)
		qce_close(handle);
	platform_set_drvdata(pdev, NULL);
	podev->qce = NULL;
	podev->pdev = NULL;
	return rc;
};

static int qcedev_remove(struct platform_device *pdev)
{
	struct qcedev_control *podev;

	podev = platform_get_drvdata(pdev);
	if (!podev)
		return 0;
	if (podev->qce)
		qce_close(podev->qce);

	if (podev->platform_support.bus_scale_table != NULL)
		msm_bus_scale_unregister_client(podev->bus_scale_handle);

	if (podev->miscdevice.minor != MISC_DYNAMIC_MINOR)
		misc_deregister(&podev->miscdevice);
	tasklet_kill(&podev->done_tasklet);
	return 0;
};

static int qcedev_suspend(struct platform_device *pdev, pm_message_t state)
{
	struct qcedev_control *podev;
	int ret;
	podev = platform_get_drvdata(pdev);

	if (!podev || !podev->platform_support.bus_scale_table)
		return 0;

	mutex_lock(&qcedev_sent_bw_req);
	if (podev->high_bw_req_count) {
		ret = msm_bus_scale_client_update_request(
				podev->bus_scale_handle, 0);
		if (ret) {
			pr_err("%s Unable to set to low bandwidth\n",
						__func__);
			goto suspend_exit;
		}
		ret = qce_disable_clk(podev->qce);
		if (ret) {
			pr_err("%s Unable disable clk\n", __func__);
			ret = msm_bus_scale_client_update_request(
				podev->bus_scale_handle, 1);
			if (ret)
				pr_err("%s Unable to set to high bandwidth\n",
					__func__);
			goto suspend_exit;
		}
	}

suspend_exit:
	mutex_unlock(&qcedev_sent_bw_req);
	return 0;
}

static int qcedev_resume(struct platform_device *pdev)
{
	struct qcedev_control *podev;
	int ret;
	podev = platform_get_drvdata(pdev);

	if (!podev || !podev->platform_support.bus_scale_table)
		return 0;

	mutex_lock(&qcedev_sent_bw_req);
	if (podev->high_bw_req_count) {
		ret = qce_enable_clk(podev->qce);
		if (ret) {
			pr_err("%s Unable enable clk\n", __func__);
			goto resume_exit;
		}
		ret = msm_bus_scale_client_update_request(
				podev->bus_scale_handle, 1);
		if (ret) {
			pr_err("%s Unable to set to high bandwidth\n",
						__func__);
			ret = qce_disable_clk(podev->qce);
			if (ret)
				pr_err("%s Unable enable clk\n",
					__func__);
			goto resume_exit;
		}
	}

resume_exit:
	mutex_unlock(&qcedev_sent_bw_req);
	return 0;
}

static struct of_device_id qcedev_match[] = {
	{	.compatible = "qcom,qcedev",
	},
	{}
};

static struct platform_driver qcedev_plat_driver = {
	.probe = qcedev_probe,
	.remove = qcedev_remove,
	.suspend = qcedev_suspend,
	.resume = qcedev_resume,
	.driver = {
		.name = "qce",
		.owner = THIS_MODULE,
		.of_match_table = qcedev_match,
	},
};

static int _disp_stats(int id)
{
	struct qcedev_stat *pstat;
	int len = 0;

	pstat = &_qcedev_stat;
	len = scnprintf(_debug_read_buf, DEBUG_MAX_RW_BUF - 1,
			"\nQualcomm QCE dev driver %d Statistics:\n",
				id + 1);

	len += scnprintf(_debug_read_buf + len, DEBUG_MAX_RW_BUF - len - 1,
			"   Encryption operation success       : %d\n",
					pstat->qcedev_enc_success);
	len += scnprintf(_debug_read_buf + len, DEBUG_MAX_RW_BUF - len - 1,
			"   Encryption operation fail   : %d\n",
					pstat->qcedev_enc_fail);
	len += scnprintf(_debug_read_buf + len, DEBUG_MAX_RW_BUF - len - 1,
			"   Decryption operation success     : %d\n",
					pstat->qcedev_dec_success);

	len += scnprintf(_debug_read_buf + len, DEBUG_MAX_RW_BUF - len - 1,
			"   Encryption operation fail          : %d\n",
					pstat->qcedev_dec_fail);

	return len;
}

static int _debug_stats_open(struct inode *inode, struct file *file)
{
	file->private_data = inode->i_private;
	return 0;
}

static ssize_t _debug_stats_read(struct file *file, char __user *buf,
			size_t count, loff_t *ppos)
{
	ssize_t rc = -EINVAL;
	int qcedev = *((int *) file->private_data);
	int len;

	len = _disp_stats(qcedev);

	if (len <= count)
		rc = simple_read_from_buffer((void __user *) buf, len,
			ppos, (void *) _debug_read_buf, len);
	return rc;
}

static ssize_t _debug_stats_write(struct file *file, const char __user *buf,
			size_t count, loff_t *ppos)
{
	memset((char *)&_qcedev_stat, 0, sizeof(struct qcedev_stat));
	return count;
};

static const struct file_operations _debug_stats_ops = {
	.open =         _debug_stats_open,
	.read =         _debug_stats_read,
	.write =        _debug_stats_write,
};

static int _qcedev_debug_init(void)
{
	int rc;
	char name[DEBUG_MAX_FNAME];
	struct dentry *dent;

	_debug_dent = debugfs_create_dir("qcedev", NULL);
	if (IS_ERR(_debug_dent)) {
		pr_err("qcedev debugfs_create_dir fail, error %ld\n",
				PTR_ERR(_debug_dent));
		return PTR_ERR(_debug_dent);
	}

	snprintf(name, DEBUG_MAX_FNAME-1, "stats-%d", 1);
	_debug_qcedev = 0;
	dent = debugfs_create_file(name, 0644, _debug_dent,
			&_debug_qcedev, &_debug_stats_ops);
	if (dent == NULL) {
		pr_err("qcedev debugfs_create_file fail, error %ld\n",
				PTR_ERR(dent));
		rc = PTR_ERR(dent);
		goto err;
	}
	return 0;
err:
	debugfs_remove_recursive(_debug_dent);
	return rc;
}

static int qcedev_init(void)
{
	int rc;

	rc = _qcedev_debug_init();
	if (rc)
		return rc;
	return platform_driver_register(&qcedev_plat_driver);
}

static void qcedev_exit(void)
{
	debugfs_remove_recursive(_debug_dent);
	platform_driver_unregister(&qcedev_plat_driver);
}

MODULE_LICENSE("GPL v2");
MODULE_DESCRIPTION("Qualcomm DEV Crypto driver");

module_init(qcedev_init);
module_exit(qcedev_exit);<|MERGE_RESOLUTION|>--- conflicted
+++ resolved
@@ -1,10 +1,6 @@
 /* Qualcomm CE device driver.
  *
-<<<<<<< HEAD
- * Copyright (c) 2010-2016, The Linux Foundation. All rights reserved.
-=======
  * Copyright (c) 2010-2017, The Linux Foundation. All rights reserved.
->>>>>>> e045a95c
  *
  * This program is free software; you can redistribute it and/or modify
  * it under the terms of the GNU General Public License version 2 and
@@ -1213,24 +1209,6 @@
 	struct qcedev_cipher_op_req *saved_req;
 	struct	qcedev_cipher_op_req *creq = &areq->cipher_op_req;
 
-<<<<<<< HEAD
-	/* Verify Destination Address's */
-	if (creq->in_place_op != 1) {
-		for (i = 0, total = 0; i < QCEDEV_MAX_BUFFERS; i++) {
-			if ((areq->cipher_op_req.vbuf.dst[i].vaddr != 0) &&
-						(total < creq->data_len)) {
-				total += creq->vbuf.dst[i].len;
-			}
-		}
-	} else  {
-		for (i = 0, total = 0; i < creq->entries; i++) {
-			if (total < creq->data_len) {
-				total += creq->vbuf.src[i].len;
-			}
-		}
-	}
-=======
->>>>>>> e045a95c
 	total = 0;
 
 	if (areq->cipher_op_req.mode == QCEDEV_AES_MODE_CTR)
@@ -1731,14 +1709,8 @@
 			return -EINVAL;
 		}
 		memcpy(&qcedev_areq.sha_op_req.digest[0],
-<<<<<<< HEAD
-			&handle->sha_ctxt.digest[0],
-			min_t(uint32_t,
-			handle->sha_ctxt.diglen, QCEDEV_MAX_SHA_DIGEST));
-=======
 				&handle->sha_ctxt.digest[0],
 				handle->sha_ctxt.diglen);
->>>>>>> e045a95c
 		mutex_unlock(&hash_access_lock);
 		if (copy_to_user((void __user *)arg, &qcedev_areq.sha_op_req,
 					sizeof(struct qcedev_sha_op_req)))
