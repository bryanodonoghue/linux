--- conflicted
+++ resolved
@@ -655,19 +655,11 @@
 	if (!cdat_buf)
 		return;
 
-<<<<<<< HEAD
-	rc = cxl_cdat_read_table(dev, cdat_doe, cdat_table, &cdat_length);
-	if (rc)
-		goto err;
-
-	cdat_table = cdat_table + sizeof(__le32);
-=======
 	rc = cxl_cdat_read_table(dev, cdat_doe, cdat_buf, &cdat_length);
 	if (rc)
 		goto err;
 
 	cdat_table = cdat_buf + sizeof(__le32);
->>>>>>> 8e2f79f4
 	if (cdat_checksum(cdat_table, cdat_length))
 		goto err;
 
@@ -677,11 +669,7 @@
 
 err:
 	/* Don't leave table data allocated on error */
-<<<<<<< HEAD
-	devm_kfree(dev, cdat_table);
-=======
 	devm_kfree(dev, cdat_buf);
->>>>>>> 8e2f79f4
 	dev_err(dev, "Failed to read/validate CDAT.\n");
 }
 EXPORT_SYMBOL_NS_GPL(read_cdat_data, CXL);
