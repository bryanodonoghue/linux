--- conflicted
+++ resolved
@@ -667,15 +667,9 @@
 	  will be called rtc-s5m.
 
 config RTC_DRV_SD3078
-<<<<<<< HEAD
-    tristate "ZXW Crystal SD3078"
-    help
-      If you say yes here you get support for the ZXW Crystal
-=======
     tristate "ZXW Shenzhen whwave SD3078"
     help
       If you say yes here you get support for the ZXW Shenzhen whwave
->>>>>>> 69dbdfff
       SD3078 RTC chips.
 
       This driver can also be built as a module. If so, the module
