#
# Generic video config states
#

config VIDEO_V4L2
	tristate
	depends on VIDEO_DEV && VIDEO_V4L2_COMMON
	default VIDEO_DEV && VIDEO_V4L2_COMMON

config VIDEOBUF_GEN
	tristate

config VIDEOBUF_DMA_SG
	depends on HAS_DMA
	select VIDEOBUF_GEN
	tristate

config VIDEOBUF_VMALLOC
	select VIDEOBUF_GEN
	tristate

config VIDEOBUF_DMA_CONTIG
	depends on HAS_DMA
	select VIDEOBUF_GEN
	tristate

config VIDEOBUF_DVB
	tristate
	select VIDEOBUF_GEN

config VIDEO_BTCX
	depends on PCI
	tristate

config VIDEO_TVEEPROM
	tristate
	depends on I2C

config VIDEO_TUNER
	tristate
	depends on MEDIA_TUNER

config V4L2_MEM2MEM_DEV
	tristate
	depends on VIDEOBUF2_CORE

config VIDEOBUF2_CORE
	tristate

config VIDEOBUF2_MEMOPS
	tristate

config VIDEOBUF2_DMA_CONTIG
	select VIDEOBUF2_CORE
	select VIDEOBUF2_MEMOPS
	tristate

config VIDEOBUF2_VMALLOC
	select VIDEOBUF2_CORE
	select VIDEOBUF2_MEMOPS
	tristate


config VIDEOBUF2_DMA_SG
	#depends on HAS_DMA
	select VIDEOBUF2_CORE
	select VIDEOBUF2_MEMOPS
	tristate
#
# Multimedia Video device configuration
#

menuconfig VIDEO_CAPTURE_DRIVERS
	bool "Video capture adapters"
	depends on VIDEO_V4L2
	default y
	---help---
	  Say Y here to enable selecting the video adapters for
	  webcams, analog TV, and hybrid analog/digital TV.
	  Some of those devices also supports FM radio.

if VIDEO_CAPTURE_DRIVERS && VIDEO_V4L2

config VIDEO_ADV_DEBUG
	bool "Enable advanced debug functionality"
	default n
	---help---
	  Say Y here to enable advanced debugging functionality on some
	  V4L devices.
	  In doubt, say N.

config VIDEO_FIXED_MINOR_RANGES
	bool "Enable old-style fixed minor ranges for video devices"
	default n
	---help---
	  Say Y here to enable the old-style fixed-range minor assignments.
	  Only useful if you rely on the old behavior and use mknod instead of udev.

	  When in doubt, say N.

config VIDEO_HELPER_CHIPS_AUTO
	bool "Autoselect pertinent encoders/decoders and other helper chips"
	default y if !EXPERT
	---help---
	  Most video cards may require additional modules to encode or
	  decode audio/video standards. This option will autoselect
	  all pertinent modules to each selected video module.

	  Unselect this only if you know exactly what you are doing, since
	  it may break support on some boards.

	  In doubt, say Y.

config VIDEO_IR_I2C
	tristate "I2C module for IR" if !VIDEO_HELPER_CHIPS_AUTO
	depends on I2C && RC_CORE
	default y
	---help---
	  Most boards have an IR chip directly connected via GPIO. However,
	  some video boards have the IR connected via I2C bus.

	  If your board doesn't have an I2C IR chip, you may disable this
	  option.

	  In doubt, say Y.

#
# Encoder / Decoder module configuration
#

menu "Encoders, decoders, sensors and other helper chips"
	visible if !VIDEO_HELPER_CHIPS_AUTO

comment "Audio decoders, processors and mixers"

config VIDEO_TVAUDIO
	tristate "Simple audio decoder chips"
	depends on VIDEO_V4L2 && I2C
	---help---
	  Support for several audio decoder chips found on some bt8xx boards:
	  Philips: tda9840, tda9873h, tda9874h/a, tda9850, tda985x, tea6300,
		   tea6320, tea6420, tda8425, ta8874z.
	  Microchip: pic16c54 based design on ProVideo PV951 board.

	  To compile this driver as a module, choose M here: the
	  module will be called tvaudio.

config VIDEO_TDA7432
	tristate "Philips TDA7432 audio processor"
	depends on VIDEO_V4L2 && I2C
	---help---
	  Support for tda7432 audio decoder chip found on some bt8xx boards.

	  To compile this driver as a module, choose M here: the
	  module will be called tda7432.

config VIDEO_TDA9840
	tristate "Philips TDA9840 audio processor"
	depends on I2C
	---help---
	  Support for tda9840 audio decoder chip found on some Zoran boards.

	  To compile this driver as a module, choose M here: the
	  module will be called tda9840.

config VIDEO_TEA6415C
	tristate "Philips TEA6415C audio processor"
	depends on I2C
	---help---
	  Support for tea6415c audio decoder chip found on some bt8xx boards.

	  To compile this driver as a module, choose M here: the
	  module will be called tea6415c.

config VIDEO_TEA6420
	tristate "Philips TEA6420 audio processor"
	depends on I2C
	---help---
	  Support for tea6420 audio decoder chip found on some bt8xx boards.

	  To compile this driver as a module, choose M here: the
	  module will be called tea6420.

config VIDEO_MSP3400
	tristate "Micronas MSP34xx audio decoders"
	depends on VIDEO_V4L2 && I2C
	---help---
	  Support for the Micronas MSP34xx series of audio decoders.

	  To compile this driver as a module, choose M here: the
	  module will be called msp3400.

config VIDEO_CS5345
	tristate "Cirrus Logic CS5345 audio ADC"
	depends on VIDEO_V4L2 && I2C
	---help---
	  Support for the Cirrus Logic CS5345 24-bit, 192 kHz
	  stereo A/D converter.

	  To compile this driver as a module, choose M here: the
	  module will be called cs5345.

config VIDEO_CS53L32A
	tristate "Cirrus Logic CS53L32A audio ADC"
	depends on VIDEO_V4L2 && I2C
	---help---
	  Support for the Cirrus Logic CS53L32A low voltage
	  stereo A/D converter.

	  To compile this driver as a module, choose M here: the
	  module will be called cs53l32a.

config VIDEO_TLV320AIC23B
	tristate "Texas Instruments TLV320AIC23B audio codec"
	depends on VIDEO_V4L2 && I2C && EXPERIMENTAL
	---help---
	  Support for the Texas Instruments TLV320AIC23B audio codec.

	  To compile this driver as a module, choose M here: the
	  module will be called tlv320aic23b.

config VIDEO_WM8775
	tristate "Wolfson Microelectronics WM8775 audio ADC with input mixer"
	depends on VIDEO_V4L2 && I2C
	---help---
	  Support for the Wolfson Microelectronics WM8775 high
	  performance stereo A/D Converter with a 4 channel input mixer.

	  To compile this driver as a module, choose M here: the
	  module will be called wm8775.

config VIDEO_WM8739
	tristate "Wolfson Microelectronics WM8739 stereo audio ADC"
	depends on VIDEO_V4L2 && I2C
	---help---
	  Support for the Wolfson Microelectronics WM8739
	  stereo A/D Converter.

	  To compile this driver as a module, choose M here: the
	  module will be called wm8739.

config VIDEO_VP27SMPX
	tristate "Panasonic VP27s internal MPX"
	depends on VIDEO_V4L2 && I2C
	---help---
	  Support for the internal MPX of the Panasonic VP27s tuner.

	  To compile this driver as a module, choose M here: the
	  module will be called vp27smpx.

comment "RDS decoders"

config VIDEO_SAA6588
	tristate "SAA6588 Radio Chip RDS decoder support"
	depends on VIDEO_V4L2 && I2C

	help
	  Support for this Radio Data System (RDS) decoder. This allows
	  seeing radio station identification transmitted using this
	  standard.

	  To compile this driver as a module, choose M here: the
	  module will be called saa6588.

comment "Video decoders"

config VIDEO_ADV7180
	tristate "Analog Devices ADV7180 decoder"
	depends on VIDEO_V4L2 && I2C
	---help---
	  Support for the Analog Devices ADV7180 video decoder.

	  To compile this driver as a module, choose M here: the
	  module will be called adv7180.

config VIDEO_ADV7183
	tristate "Analog Devices ADV7183 decoder"
	depends on VIDEO_V4L2 && I2C
	---help---
	  V4l2 subdevice driver for the Analog Devices
	  ADV7183 video decoder.

	  To compile this driver as a module, choose M here: the
	  module will be called adv7183.

config VIDEO_BT819
	tristate "BT819A VideoStream decoder"
	depends on VIDEO_V4L2 && I2C
	---help---
	  Support for BT819A video decoder.

	  To compile this driver as a module, choose M here: the
	  module will be called bt819.

config VIDEO_BT856
	tristate "BT856 VideoStream decoder"
	depends on VIDEO_V4L2 && I2C
	---help---
	  Support for BT856 video decoder.

	  To compile this driver as a module, choose M here: the
	  module will be called bt856.

config VIDEO_BT866
	tristate "BT866 VideoStream decoder"
	depends on VIDEO_V4L2 && I2C
	---help---
	  Support for BT866 video decoder.

	  To compile this driver as a module, choose M here: the
	  module will be called bt866.

config VIDEO_KS0127
	tristate "KS0127 video decoder"
	depends on VIDEO_V4L2 && I2C
	---help---
	  Support for KS0127 video decoder.

	  This chip is used on AverMedia AVS6EYES Zoran-based MJPEG
	  cards.

	  To compile this driver as a module, choose M here: the
	  module will be called ks0127.

config VIDEO_SAA7110
	tristate "Philips SAA7110 video decoder"
	depends on VIDEO_V4L2 && I2C
	---help---
	  Support for the Philips SAA7110 video decoders.

	  To compile this driver as a module, choose M here: the
	  module will be called saa7110.

config VIDEO_SAA711X
	tristate "Philips SAA7111/3/4/5 video decoders"
	depends on VIDEO_V4L2 && I2C
	---help---
	  Support for the Philips SAA7111/3/4/5 video decoders.

	  To compile this driver as a module, choose M here: the
	  module will be called saa7115.

config VIDEO_SAA7191
	tristate "Philips SAA7191 video decoder"
	depends on VIDEO_V4L2 && I2C
	---help---
	  Support for the Philips SAA7191 video decoder.

	  To compile this driver as a module, choose M here: the
	  module will be called saa7191.

config VIDEO_TVP514X
	tristate "Texas Instruments TVP514x video decoder"
	depends on VIDEO_V4L2 && I2C
	---help---
	  This is a Video4Linux2 sensor-level driver for the TI TVP5146/47
	  decoder. It is currently working with the TI OMAP3 camera
	  controller.

	  To compile this driver as a module, choose M here: the
	  module will be called tvp514x.

config VIDEO_TVP5150
	tristate "Texas Instruments TVP5150 video decoder"
	depends on VIDEO_V4L2 && I2C
	---help---
	  Support for the Texas Instruments TVP5150 video decoder.

	  To compile this driver as a module, choose M here: the
	  module will be called tvp5150.

config VIDEO_TVP7002
	tristate "Texas Instruments TVP7002 video decoder"
	depends on VIDEO_V4L2 && I2C
	---help---
	  Support for the Texas Instruments TVP7002 video decoder.

	  To compile this driver as a module, choose M here: the
	  module will be called tvp7002.

config VIDEO_VPX3220
	tristate "vpx3220a, vpx3216b & vpx3214c video decoders"
	depends on VIDEO_V4L2 && I2C
	---help---
	  Support for VPX322x video decoders.

	  To compile this driver as a module, choose M here: the
	  module will be called vpx3220.

comment "Video and audio decoders"

config VIDEO_SAA717X
	tristate "Philips SAA7171/3/4 audio/video decoders"
	depends on VIDEO_V4L2 && I2C
	---help---
	  Support for the Philips SAA7171/3/4 audio/video decoders.

	  To compile this driver as a module, choose M here: the
	  module will be called saa717x.

source "drivers/media/video/cx25840/Kconfig"

comment "MPEG video encoders"

config VIDEO_CX2341X
	tristate "Conexant CX2341x MPEG encoders"
	depends on VIDEO_V4L2 && VIDEO_V4L2_COMMON
	---help---
	  Support for the Conexant CX23416 MPEG encoders
	  and CX23415 MPEG encoder/decoders.

	  This module currently supports the encoding functions only.

	  To compile this driver as a module, choose M here: the
	  module will be called cx2341x.

comment "Video encoders"

config VIDEO_SAA7127
	tristate "Philips SAA7127/9 digital video encoders"
	depends on VIDEO_V4L2 && I2C
	---help---
	  Support for the Philips SAA7127/9 digital video encoders.

	  To compile this driver as a module, choose M here: the
	  module will be called saa7127.

config VIDEO_SAA7185
	tristate "Philips SAA7185 video encoder"
	depends on VIDEO_V4L2 && I2C
	---help---
	  Support for the Philips SAA7185 video encoder.

	  To compile this driver as a module, choose M here: the
	  module will be called saa7185.

config VIDEO_ADV7170
	tristate "Analog Devices ADV7170 video encoder"
	depends on VIDEO_V4L2 && I2C
	---help---
	  Support for the Analog Devices ADV7170 video encoder driver

	  To compile this driver as a module, choose M here: the
	  module will be called adv7170.

config VIDEO_ADV7175
	tristate "Analog Devices ADV7175 video encoder"
	depends on VIDEO_V4L2 && I2C
	---help---
	  Support for the Analog Devices ADV7175 video encoder driver

	  To compile this driver as a module, choose M here: the
	  module will be called adv7175.

config VIDEO_ADV7343
	tristate "ADV7343 video encoder"
	depends on I2C
	help
	  Support for Analog Devices I2C bus based ADV7343 encoder.

	  To compile this driver as a module, choose M here: the
	  module will be called adv7343.

config VIDEO_AK881X
	tristate "AK8813/AK8814 video encoders"
	depends on I2C
	help
	  Video output driver for AKM AK8813 and AK8814 TV encoders

comment "Camera sensor devices"

config VIDEO_APTINA_PLL
	tristate

config VIDEO_OV7670
	tristate "OmniVision OV7670 sensor support"
	depends on I2C && VIDEO_V4L2
	---help---
	  This is a Video4Linux2 sensor-level driver for the OmniVision
	  OV7670 VGA camera.  It currently only works with the M88ALP01
	  controller.

config VIDEO_VS6624
	tristate "ST VS6624 sensor support"
	depends on VIDEO_V4L2 && I2C
	---help---
	  This is a Video4Linux2 sensor-level driver for the ST VS6624
	  camera.

	  To compile this driver as a module, choose M here: the
	  module will be called vs6624.

config VIDEO_MT9M032
	tristate "MT9M032 camera sensor support"
	depends on I2C && VIDEO_V4L2 && VIDEO_V4L2_SUBDEV_API
	select VIDEO_APTINA_PLL
	---help---
	  This driver supports MT9M032 camera sensors from Aptina, monochrome
	  models only.

config VIDEO_MT9P031
	tristate "Aptina MT9P031 support"
	depends on I2C && VIDEO_V4L2 && VIDEO_V4L2_SUBDEV_API
	select VIDEO_APTINA_PLL
	---help---
	  This is a Video4Linux2 sensor-level driver for the Aptina
	  (Micron) mt9p031 5 Mpixel camera.

config VIDEO_MT9T001
	tristate "Aptina MT9T001 support"
	depends on I2C && VIDEO_V4L2 && VIDEO_V4L2_SUBDEV_API
	---help---
	  This is a Video4Linux2 sensor-level driver for the Aptina
	  (Micron) mt0t001 3 Mpixel camera.

config VIDEO_MT9V011
	tristate "Micron mt9v011 sensor support"
	depends on I2C && VIDEO_V4L2
	---help---
	  This is a Video4Linux2 sensor-level driver for the Micron
	  mt0v011 1.3 Mpixel camera.  It currently only works with the
	  em28xx driver.

config VIDEO_MT9V032
	tristate "Micron MT9V032 sensor support"
	depends on I2C && VIDEO_V4L2 && VIDEO_V4L2_SUBDEV_API
	---help---
	  This is a Video4Linux2 sensor-level driver for the Micron
	  MT9V032 752x480 CMOS sensor.

config VIDEO_TCM825X
	tristate "TCM825x camera sensor support"
	depends on I2C && VIDEO_V4L2
	---help---
	  This is a driver for the Toshiba TCM825x VGA camera sensor.
	  It is used for example in Nokia N800.

config VIDEO_SR030PC30
	tristate "Siliconfile SR030PC30 sensor support"
	depends on I2C && VIDEO_V4L2
	---help---
	  This driver supports SR030PC30 VGA camera from Siliconfile

config VIDEO_NOON010PC30
	tristate "Siliconfile NOON010PC30 sensor support"
	depends on I2C && VIDEO_V4L2 && EXPERIMENTAL && VIDEO_V4L2_SUBDEV_API
	---help---
	  This driver supports NOON010PC30 CIF camera from Siliconfile

source "drivers/media/video/m5mols/Kconfig"

config VIDEO_S5K6AA
	tristate "Samsung S5K6AAFX sensor support"
	depends on I2C && VIDEO_V4L2 && VIDEO_V4L2_SUBDEV_API
	---help---
	  This is a V4L2 sensor-level driver for Samsung S5K6AA(FX) 1.3M
	  camera sensor with an embedded SoC image signal processor.

comment "Flash devices"

config VIDEO_ADP1653
	tristate "ADP1653 flash support"
	depends on I2C && VIDEO_V4L2 && MEDIA_CONTROLLER
	---help---
	  This is a driver for the ADP1653 flash controller. It is used for
	  example in Nokia N900.

config VIDEO_AS3645A
	tristate "AS3645A flash driver support"
	depends on I2C && VIDEO_V4L2 && MEDIA_CONTROLLER
	---help---
	  This is a driver for the AS3645A and LM3555 flash controllers. It has
	  build in control for flash, torch and indicator LEDs.

comment "Video improvement chips"

config VIDEO_UPD64031A
	tristate "NEC Electronics uPD64031A Ghost Reduction"
	depends on VIDEO_V4L2 && I2C
	---help---
	  Support for the NEC Electronics uPD64031A Ghost Reduction
	  video chip. It is most often found in NTSC TV cards made for
	  Japan and is used to reduce the 'ghosting' effect that can
	  be present in analog TV broadcasts.

	  To compile this driver as a module, choose M here: the
	  module will be called upd64031a.

config VIDEO_UPD64083
	tristate "NEC Electronics uPD64083 3-Dimensional Y/C separation"
	depends on VIDEO_V4L2 && I2C
	---help---
	  Support for the NEC Electronics uPD64083 3-Dimensional Y/C
	  separation video chip. It is used to improve the quality of
	  the colors of a composite signal.

	  To compile this driver as a module, choose M here: the
	  module will be called upd64083.

comment "Miscelaneous helper chips"

config VIDEO_THS7303
	tristate "THS7303 Video Amplifier"
	depends on I2C
	help
	  Support for TI THS7303 video amplifier

	  To compile this driver as a module, choose M here: the
	  module will be called ths7303.

config VIDEO_M52790
	tristate "Mitsubishi M52790 A/V switch"
	depends on VIDEO_V4L2 && I2C
	---help---
	 Support for the Mitsubishi M52790 A/V switch.

	 To compile this driver as a module, choose M here: the
	 module will be called m52790.

endmenu # encoder / decoder chips

config VIDEO_VIVI
	tristate "Virtual Video Driver"
	depends on VIDEO_DEV && VIDEO_V4L2 && !SPARC32 && !SPARC64
	depends on FRAMEBUFFER_CONSOLE || STI_CONSOLE
	select FONT_8x16
	select VIDEOBUF2_VMALLOC
	default n
	---help---
	  Enables a virtual video driver. This device shows a color bar
	  and a timestamp, as a real device would generate by using V4L2
	  api.
	  Say Y here if you want to test video apps or debug V4L devices.
	  In doubt, say N.

<<<<<<< HEAD
#
# USB Multimedia device configuration
#
=======
config MSM_VCAP
	tristate "Qualcomm MSM VCAP"
	depends on VIDEO_DEV && VIDEO_V4L2
	default y
	---help---
		Enables VCAP driver. This device allows for video capture and
		video processing using the v4l2 api

source "drivers/media/video/davinci/Kconfig"
>>>>>>> 3f6240f3

menuconfig V4L_USB_DRIVERS
	bool "V4L USB devices"
	depends on USB
	default y

if V4L_USB_DRIVERS

source "drivers/media/video/uvc/Kconfig"

source "drivers/media/video/gspca/Kconfig"

source "drivers/media/video/pvrusb2/Kconfig"

source "drivers/media/video/hdpvr/Kconfig"

source "drivers/media/video/em28xx/Kconfig"

source "drivers/media/video/tlg2300/Kconfig"

source "drivers/media/video/cx231xx/Kconfig"

source "drivers/media/video/tm6000/Kconfig"

source "drivers/media/video/usbvision/Kconfig"

source "drivers/media/video/et61x251/Kconfig"

source "drivers/media/video/sn9c102/Kconfig"

source "drivers/media/video/pwc/Kconfig"

source "drivers/media/video/cpia2/Kconfig"

config USB_ZR364XX
	tristate "USB ZR364XX Camera support"
	depends on VIDEO_V4L2
	select VIDEOBUF_GEN
	select VIDEOBUF_VMALLOC
	---help---
	  Say Y here if you want to connect this type of camera to your
	  computer's USB port.
	  See <file:Documentation/video4linux/zr364xx.txt> for more info
	  and list of supported cameras.

	  To compile this driver as a module, choose M here: the
	  module will be called zr364xx.

config USB_STKWEBCAM
	tristate "USB Syntek DC1125 Camera support"
	depends on VIDEO_V4L2 && EXPERIMENTAL
	---help---
	  Say Y here if you want to use this type of camera.
	  Supported devices are typically found in some Asus laptops,
	  with USB id 174f:a311 and 05e1:0501. Other Syntek cameras
	  may be supported by the stk11xx driver, from which this is
	  derived, see <http://sourceforge.net/projects/syntekdriver/>

	  To compile this driver as a module, choose M here: the
	  module will be called stkwebcam.

config USB_S2255
	tristate "USB Sensoray 2255 video capture device"
	depends on VIDEO_V4L2
	select VIDEOBUF_VMALLOC
	default n
	help
	  Say Y here if you want support for the Sensoray 2255 USB device.
	  This driver can be compiled as a module, called s2255drv.

endif # V4L_USB_DRIVERS

#
# PCI drivers configuration
#

menuconfig V4L_PCI_DRIVERS
	bool "V4L PCI(e) devices"
	depends on PCI
	default y
	---help---
	  Say Y here to enable support for these PCI(e) drivers.

if V4L_PCI_DRIVERS

source "drivers/media/video/au0828/Kconfig"

source "drivers/media/video/bt8xx/Kconfig"

source "drivers/media/video/cx18/Kconfig"

source "drivers/media/video/cx23885/Kconfig"

source "drivers/media/video/cx25821/Kconfig"

source "drivers/media/video/cx88/Kconfig"

config VIDEO_HEXIUM_GEMINI
	tristate "Hexium Gemini frame grabber"
	depends on PCI && VIDEO_V4L2 && I2C
	select VIDEO_SAA7146_VV
	---help---
	  This is a video4linux driver for the Hexium Gemini frame
	  grabber card by Hexium. Please note that the Gemini Dual
	  card is *not* fully supported.

	  To compile this driver as a module, choose M here: the
	  module will be called hexium_gemini.

config VIDEO_HEXIUM_ORION
	tristate "Hexium HV-PCI6 and Orion frame grabber"
	depends on PCI && VIDEO_V4L2 && I2C
	select VIDEO_SAA7146_VV
	---help---
	  This is a video4linux driver for the Hexium HV-PCI6 and
	  Orion frame grabber cards by Hexium.

	  To compile this driver as a module, choose M here: the
	  module will be called hexium_orion.

source "drivers/media/video/ivtv/Kconfig"

config VIDEO_MEYE
	tristate "Sony Vaio Picturebook Motion Eye Video For Linux"
	depends on PCI && SONY_LAPTOP && VIDEO_V4L2
	---help---
	  This is the video4linux driver for the Motion Eye camera found
	  in the Vaio Picturebook laptops. Please read the material in
	  <file:Documentation/video4linux/meye.txt> for more information.

	  If you say Y or M here, you need to say Y or M to "Sony Laptop
	  Extras" in the misc device section.

	  To compile this driver as a module, choose M here: the
	  module will be called meye.

config VIDEO_MXB
	tristate "Siemens-Nixdorf 'Multimedia eXtension Board'"
	depends on PCI && VIDEO_V4L2 && I2C
	select VIDEO_SAA7146_VV
	select VIDEO_TUNER
	select VIDEO_SAA711X if VIDEO_HELPER_CHIPS_AUTO
	select VIDEO_TDA9840 if VIDEO_HELPER_CHIPS_AUTO
	select VIDEO_TEA6415C if VIDEO_HELPER_CHIPS_AUTO
	select VIDEO_TEA6420 if VIDEO_HELPER_CHIPS_AUTO
	---help---
	  This is a video4linux driver for the 'Multimedia eXtension Board'
	  TV card by Siemens-Nixdorf.

	  To compile this driver as a module, choose M here: the
	  module will be called mxb.

source "drivers/media/video/saa7134/Kconfig"

source "drivers/media/video/saa7164/Kconfig"

source "drivers/media/video/zoran/Kconfig"

endif # V4L_PCI_DRIVERS

#
# ISA & parallel port drivers configuration
#

menuconfig V4L_ISA_PARPORT_DRIVERS
	bool "V4L ISA and parallel port devices"
	depends on ISA || PARPORT
	default n
	---help---
	  Say Y here to enable support for these ISA and parallel port drivers.

if V4L_ISA_PARPORT_DRIVERS

config VIDEO_BWQCAM
	tristate "Quickcam BW Video For Linux"
	depends on PARPORT && VIDEO_V4L2
	help
	  Say Y have if you the black and white version of the QuickCam
	  camera. See the next option for the color version.

	  To compile this driver as a module, choose M here: the
	  module will be called bw-qcam.

config VIDEO_CQCAM
	tristate "QuickCam Colour Video For Linux"
	depends on PARPORT && VIDEO_V4L2
	help
	  This is the video4linux driver for the colour version of the
	  Connectix QuickCam.  If you have one of these cameras, say Y here,
	  otherwise say N.  This driver does not work with the original
	  monochrome QuickCam, QuickCam VC or QuickClip.  It is also available
	  as a module (c-qcam).
	  Read <file:Documentation/video4linux/CQcam.txt> for more information.

config VIDEO_PMS
	tristate "Mediavision Pro Movie Studio Video For Linux"
	depends on ISA && VIDEO_V4L2
	help
	  Say Y if you have the ISA Mediavision Pro Movie Studio
	  capture card.

	  To compile this driver as a module, choose M here: the
	  module will be called pms.

config VIDEO_W9966
	tristate "W9966CF Webcam (FlyCam Supra and others) Video For Linux"
	depends on PARPORT_1284 && PARPORT && VIDEO_V4L2
	help
	  Video4linux driver for Winbond's w9966 based Webcams.
	  Currently tested with the LifeView FlyCam Supra.
	  If you have one of these cameras, say Y here
	  otherwise say N.
	  This driver is also available as a module (w9966).

	  Check out <file:Documentation/video4linux/w9966.txt> for more
	  information.

endif # V4L_ISA_PARPORT_DRIVERS

menuconfig V4L_PLATFORM_DRIVERS
	bool "V4L platform devices"
	default n
	---help---
	  Say Y here to enable support for platform-specific V4L drivers.

if V4L_PLATFORM_DRIVERS

source "drivers/media/video/marvell-ccic/Kconfig"

config VIDEO_VIA_CAMERA
	tristate "VIAFB camera controller support"
	depends on FB_VIA
	select VIDEOBUF_DMA_SG
	select VIDEO_OV7670
	help
	   Driver support for the integrated camera controller in VIA
	   Chrome9 chipsets.  Currently only tested on OLPC xo-1.5 systems
	   with ov7670 sensors.

#
# Platform multimedia device configuration
#

source "drivers/media/video/davinci/Kconfig"

source "drivers/media/video/omap/Kconfig"

source "drivers/media/video/blackfin/Kconfig"

config VIDEO_SH_VOU
	tristate "SuperH VOU video output driver"
	depends on VIDEO_DEV && ARCH_SHMOBILE
	select VIDEOBUF_DMA_CONTIG
	help
	  Support for the Video Output Unit (VOU) on SuperH SoCs.

config VIDEO_VIU
	tristate "Freescale VIU Video Driver"
	depends on VIDEO_V4L2 && PPC_MPC512x
	select VIDEOBUF_DMA_CONTIG
	default y
	---help---
	  Support for Freescale VIU video driver. This device captures
	  video data, or overlays video on DIU frame buffer.

	  Say Y here if you want to enable VIU device on MPC5121e Rev2+.
	  In doubt, say N.

config VIDEO_TIMBERDALE
	tristate "Support for timberdale Video In/LogiWIN"
	depends on VIDEO_V4L2 && I2C && DMADEVICES
	select DMA_ENGINE
	select TIMB_DMA
	select VIDEO_ADV7180
	select VIDEOBUF_DMA_CONTIG
	---help---
	  Add support for the Video In peripherial of the timberdale FPGA.

config VIDEO_VINO
	tristate "SGI Vino Video For Linux"
	depends on I2C && SGI_IP22 && VIDEO_V4L2
	select VIDEO_SAA7191 if VIDEO_HELPER_CHIPS_AUTO
	help
	  Say Y here to build in support for the Vino video input system found
	  on SGI Indy machines.

config VIDEO_M32R_AR
	tristate "AR devices"
	depends on M32R && VIDEO_V4L2
	---help---
	  This is a video4linux driver for the Renesas AR (Artificial Retina)
	  camera module.

config VIDEO_M32R_AR_M64278
	tristate "AR device with color module M64278(VGA)"
	depends on PLAT_M32700UT
	select VIDEO_M32R_AR
	---help---
	  This is a video4linux driver for the Renesas AR (Artificial
	  Retina) with M64278E-800 camera module.
	  This module supports VGA(640x480 pixels) resolutions.

	  To compile this driver as a module, choose M here: the
	  module will be called arv.

config VIDEO_OMAP3
	tristate "OMAP 3 Camera support (EXPERIMENTAL)"
	depends on OMAP_IOVMM && VIDEO_V4L2 && I2C && VIDEO_V4L2_SUBDEV_API && ARCH_OMAP3 && EXPERIMENTAL
	---help---
	  Driver for an OMAP 3 camera controller.

config VIDEO_OMAP3_DEBUG
	bool "OMAP 3 Camera debug messages"
	depends on VIDEO_OMAP3
	---help---
	  Enable debug messages on OMAP 3 camera controller driver.

config SOC_CAMERA
	tristate "SoC camera support"
	depends on VIDEO_V4L2 && HAS_DMA && I2C
	select VIDEOBUF_GEN
	select VIDEOBUF2_CORE
	help
	  SoC Camera is a common API to several cameras, not connecting
	  over a bus like PCI or USB. For example some i2c camera connected
	  directly to the data bus of an SoC.

config SOC_CAMERA_IMX074
	tristate "imx074 support"
	depends on SOC_CAMERA && I2C
	help
	  This driver supports IMX074 cameras from Sony

config SOC_CAMERA_MT9M001
	tristate "mt9m001 support"
	depends on SOC_CAMERA && I2C
	select GPIO_PCA953X if MT9M001_PCA9536_SWITCH
	help
	  This driver supports MT9M001 cameras from Micron, monochrome
	  and colour models.

config SOC_CAMERA_MT9M111
	tristate "mt9m111, mt9m112 and mt9m131 support"
	depends on SOC_CAMERA && I2C
	help
	  This driver supports MT9M111, MT9M112 and MT9M131 cameras from
	  Micron/Aptina

config SOC_CAMERA_MT9T031
	tristate "mt9t031 support"
	depends on SOC_CAMERA && I2C
	help
	  This driver supports MT9T031 cameras from Micron.

config SOC_CAMERA_MT9T112
	tristate "mt9t112 support"
	depends on SOC_CAMERA && I2C
	help
	  This driver supports MT9T112 cameras from Aptina.

config SOC_CAMERA_MT9V022
	tristate "mt9v022 support"
	depends on SOC_CAMERA && I2C
	select GPIO_PCA953X if MT9V022_PCA9536_SWITCH
	help
	  This driver supports MT9V022 cameras from Micron

config SOC_CAMERA_RJ54N1
	tristate "rj54n1cb0c support"
	depends on SOC_CAMERA && I2C
	help
	  This is a rj54n1cb0c video driver

config SOC_CAMERA_TW9910
	tristate "tw9910 support"
	depends on SOC_CAMERA && I2C
	help
	  This is a tw9910 video driver

config SOC_CAMERA_PLATFORM
	tristate "platform camera support"
	depends on SOC_CAMERA
	help
	  This is a generic SoC camera platform driver, useful for testing

config SOC_CAMERA_OV2640
	tristate "ov2640 camera support"
	depends on SOC_CAMERA && I2C
	help
	  This is a ov2640 camera driver

config SOC_CAMERA_OV5642
	tristate "ov5642 camera support"
	depends on SOC_CAMERA && I2C
	help
	  This is a V4L2 camera driver for the OmniVision OV5642 sensor

config SOC_CAMERA_OV6650
	tristate "ov6650 sensor support"
	depends on SOC_CAMERA && I2C
	---help---
	  This is a V4L2 SoC camera driver for the OmniVision OV6650 sensor

config SOC_CAMERA_OV772X
	tristate "ov772x camera support"
	depends on SOC_CAMERA && I2C
	help
	  This is a ov772x camera driver

config SOC_CAMERA_OV9640
	tristate "ov9640 camera support"
	depends on SOC_CAMERA && I2C
	help
	  This is a ov9640 camera driver

config SOC_CAMERA_OV9740
	tristate "ov9740 camera support"
	depends on SOC_CAMERA && I2C
	help
	  This is a ov9740 camera driver

config MX1_VIDEO
	bool

config VIDEO_MX1
	tristate "i.MX1/i.MXL CMOS Sensor Interface driver"
	depends on VIDEO_DEV && ARCH_MX1 && SOC_CAMERA
	select FIQ
	select VIDEOBUF_DMA_CONTIG
	select MX1_VIDEO
	---help---
	  This is a v4l2 driver for the i.MX1/i.MXL CMOS Sensor Interface

config MX3_VIDEO
	bool

config VIDEO_MX3
	tristate "i.MX3x Camera Sensor Interface driver"
	depends on VIDEO_DEV && MX3_IPU && SOC_CAMERA
	select VIDEOBUF2_DMA_CONTIG
	select MX3_VIDEO
	---help---
	  This is a v4l2 driver for the i.MX3x Camera Sensor Interface

config VIDEO_PXA27x
	tristate "PXA27x Quick Capture Interface driver"
	depends on VIDEO_DEV && PXA27x && SOC_CAMERA
	select VIDEOBUF_DMA_SG
	---help---
	  This is a v4l2 driver for the PXA27x Quick Capture Interface

config VIDEO_SH_MOBILE_CSI2
	tristate "SuperH Mobile MIPI CSI-2 Interface driver"
	depends on VIDEO_DEV && SOC_CAMERA && HAVE_CLK
	---help---
	  This is a v4l2 driver for the SuperH MIPI CSI-2 Interface

config VIDEO_SH_MOBILE_CEU
	tristate "SuperH Mobile CEU Interface driver"
	depends on VIDEO_DEV && SOC_CAMERA && HAS_DMA && HAVE_CLK
	select VIDEOBUF2_DMA_CONTIG
	---help---
	  This is a v4l2 driver for the SuperH Mobile CEU Interface

config VIDEO_OMAP1
	tristate "OMAP1 Camera Interface driver"
	depends on VIDEO_DEV && ARCH_OMAP1 && SOC_CAMERA
	select VIDEOBUF_DMA_CONTIG
	select VIDEOBUF_DMA_SG
	---help---
	  This is a v4l2 driver for the TI OMAP1 camera interface

config VIDEO_OMAP2
	tristate "OMAP2 Camera Capture Interface driver"
	depends on VIDEO_DEV && ARCH_OMAP2
	select VIDEOBUF_DMA_SG
	---help---
	  This is a v4l2 driver for the TI OMAP2 camera capture interface

config VIDEO_MX2_HOSTSUPPORT
	bool

config VIDEO_MX2
	tristate "i.MX27/i.MX25 Camera Sensor Interface driver"
	depends on VIDEO_DEV && SOC_CAMERA && (MACH_MX27 || ARCH_MX25)
	select VIDEOBUF2_DMA_CONTIG
	select VIDEO_MX2_HOSTSUPPORT
	---help---
	  This is a v4l2 driver for the i.MX27 and the i.MX25 Camera Sensor
	  Interface

config  VIDEO_SAMSUNG_S5P_FIMC
	tristate "Samsung S5P and EXYNOS4 camera interface driver (EXPERIMENTAL)"
	depends on VIDEO_V4L2 && I2C && PLAT_S5P && PM_RUNTIME && \
		VIDEO_V4L2_SUBDEV_API && EXPERIMENTAL
	select VIDEOBUF2_DMA_CONTIG
	select V4L2_MEM2MEM_DEV
	---help---
	  This is a v4l2 driver for Samsung S5P and EXYNOS4 camera
	  host interface and video postprocessor.

	  To compile this driver as a module, choose M here: the
	  module will be called s5p-fimc.

config VIDEO_ATMEL_ISI
	tristate "ATMEL Image Sensor Interface (ISI) support"
	depends on VIDEO_DEV && SOC_CAMERA && ARCH_AT91
	select VIDEOBUF2_DMA_CONTIG
	---help---
	  This module makes the ATMEL Image Sensor Interface available
	  as a v4l2 device.

config VIDEO_S5P_MIPI_CSIS
	tristate "Samsung S5P and EXYNOS4 MIPI CSI receiver driver"
	depends on VIDEO_V4L2 && PM_RUNTIME && PLAT_S5P
	depends on VIDEO_V4L2_SUBDEV_API && REGULATOR
	---help---
	  This is a v4l2 driver for Samsung S5P/EXYNOS4 MIPI-CSI receiver.

	  To compile this driver as a module, choose M here: the
	  module will be called s5p-csis.

source "drivers/media/video/s5p-tv/Kconfig"

<<<<<<< HEAD
endif # V4L_PLATFORM_DRIVERS
=======
config USB_ZR364XX
	tristate "USB ZR364XX Camera support"
	depends on VIDEO_V4L2
	select VIDEOBUF_GEN
	select VIDEOBUF_VMALLOC
	---help---
	  Say Y here if you want to connect this type of camera to your
	  computer's USB port.
	  See <file:Documentation/video4linux/zr364xx.txt> for more info
	  and list of supported cameras.

	  To compile this driver as a module, choose M here: the
	  module will be called zr364xx.

config USB_STKWEBCAM
	tristate "USB Syntek DC1125 Camera support"
	depends on VIDEO_V4L2 && EXPERIMENTAL
	---help---
	  Say Y here if you want to use this type of camera.
	  Supported devices are typically found in some Asus laptops,
	  with USB id 174f:a311 and 05e1:0501. Other Syntek cameras
	  may be supported by the stk11xx driver, from which this is
	  derived, see <http://sourceforge.net/projects/syntekdriver/>

	  To compile this driver as a module, choose M here: the
	  module will be called stkwebcam.

config USB_S2255
	tristate "USB Sensoray 2255 video capture device"
	depends on VIDEO_V4L2
	select VIDEOBUF_VMALLOC
	default n
	help
	  Say Y here if you want support for the Sensoray 2255 USB device.
	  This driver can be compiled as a module, called s2255drv.

endif # V4L_USB_DRIVERS

#
# MSM camera configuration
#

comment "Qualcomm MSM Camera And Video"

menuconfig MSM_CAMERA
	bool "Qualcomm MSM camera and video capture support"
	depends on ARCH_MSM && VIDEO_V4L2 && I2C
	default y
	help
	  Say Y here to enable selecting the video adapters for
	  Qualcomm msm camera and video encoding

config MSM_CAMERA_DEBUG
	bool "Qualcomm MSM camera debugging with printk"
	depends on MSM_CAMERA
	default n
	help
	  Enable printk() debug for msm camera


source "drivers/media/video/msm/Kconfig"

>>>>>>> 3f6240f3
endif # VIDEO_CAPTURE_DRIVERS

menuconfig V4L_MEM2MEM_DRIVERS
	bool "Memory-to-memory multimedia devices"
	depends on VIDEO_V4L2
	default n
	---help---
	  Say Y here to enable selecting drivers for V4L devices that
	  use system memory for both source and destination buffers, as opposed
	  to capture and output drivers, which use memory buffers for just
	  one of those.

if V4L_MEM2MEM_DRIVERS

config VIDEO_MEM2MEM_TESTDEV
	tristate "Virtual test device for mem2mem framework"
	depends on VIDEO_DEV && VIDEO_V4L2
	select VIDEOBUF2_VMALLOC
	select V4L2_MEM2MEM_DEV
	default n
	---help---
	  This is a virtual test device for the memory-to-memory driver
	  framework.

config VIDEO_SAMSUNG_S5P_G2D
	tristate "Samsung S5P and EXYNOS4 G2D 2d graphics accelerator driver"
	depends on VIDEO_DEV && VIDEO_V4L2 && PLAT_S5P
	select VIDEOBUF2_DMA_CONTIG
	select V4L2_MEM2MEM_DEV
	default n
	---help---
	  This is a v4l2 driver for Samsung S5P and EXYNOS4 G2D
	  2d graphics accelerator.

config VIDEO_SAMSUNG_S5P_JPEG
	tristate "Samsung S5P/Exynos4 JPEG codec driver (EXPERIMENTAL)"
	depends on VIDEO_DEV && VIDEO_V4L2 && PLAT_S5P && EXPERIMENTAL
	select VIDEOBUF2_DMA_CONTIG
	select V4L2_MEM2MEM_DEV
	---help---
	  This is a v4l2 driver for Samsung S5P and EXYNOS4 JPEG codec

config VIDEO_SAMSUNG_S5P_MFC
	tristate "Samsung S5P MFC 5.1 Video Codec"
	depends on VIDEO_DEV && VIDEO_V4L2 && PLAT_S5P
	select VIDEOBUF2_DMA_CONTIG
	default n
	help
	    MFC 5.1 driver for V4L2.

config VIDEO_MX2_EMMAPRP
	tristate "MX2 eMMa-PrP support"
	depends on VIDEO_DEV && VIDEO_V4L2 && SOC_IMX27
	select VIDEOBUF2_DMA_CONTIG
	select V4L2_MEM2MEM_DEV
	help
	    MX2X chips have a PrP that can be used to process buffers from
	    memory to memory. Operations include resizing and format
	    conversion.

endif # V4L_MEM2MEM_DRIVERS

source "drivers/media/video/msm_vidc/Kconfig"<|MERGE_RESOLUTION|>--- conflicted
+++ resolved
@@ -66,6 +66,12 @@
 	select VIDEOBUF2_CORE
 	select VIDEOBUF2_MEMOPS
 	tristate
+
+config VIDEOBUF2_MSM_MEM
+	tristate "MSM videobuf2 extensions"
+	select VIDEOBUF2_DMA_SG
+	select VIDEOBUF2_DMA_CONTIG
+	select VIDEOBUF2_VMALLOC
 #
 # Multimedia Video device configuration
 #
@@ -633,11 +639,6 @@
 	  Say Y here if you want to test video apps or debug V4L devices.
 	  In doubt, say N.
 
-<<<<<<< HEAD
-#
-# USB Multimedia device configuration
-#
-=======
 config MSM_VCAP
 	tristate "Qualcomm MSM VCAP"
 	depends on VIDEO_DEV && VIDEO_V4L2
@@ -646,8 +647,9 @@
 		Enables VCAP driver. This device allows for video capture and
 		video processing using the v4l2 api
 
-source "drivers/media/video/davinci/Kconfig"
->>>>>>> 3f6240f3
+#
+# USB Multimedia device configuration
+#
 
 menuconfig V4L_USB_DRIVERS
 	bool "V4L USB devices"
@@ -1172,47 +1174,6 @@
 
 source "drivers/media/video/s5p-tv/Kconfig"
 
-<<<<<<< HEAD
-endif # V4L_PLATFORM_DRIVERS
-=======
-config USB_ZR364XX
-	tristate "USB ZR364XX Camera support"
-	depends on VIDEO_V4L2
-	select VIDEOBUF_GEN
-	select VIDEOBUF_VMALLOC
-	---help---
-	  Say Y here if you want to connect this type of camera to your
-	  computer's USB port.
-	  See <file:Documentation/video4linux/zr364xx.txt> for more info
-	  and list of supported cameras.
-
-	  To compile this driver as a module, choose M here: the
-	  module will be called zr364xx.
-
-config USB_STKWEBCAM
-	tristate "USB Syntek DC1125 Camera support"
-	depends on VIDEO_V4L2 && EXPERIMENTAL
-	---help---
-	  Say Y here if you want to use this type of camera.
-	  Supported devices are typically found in some Asus laptops,
-	  with USB id 174f:a311 and 05e1:0501. Other Syntek cameras
-	  may be supported by the stk11xx driver, from which this is
-	  derived, see <http://sourceforge.net/projects/syntekdriver/>
-
-	  To compile this driver as a module, choose M here: the
-	  module will be called stkwebcam.
-
-config USB_S2255
-	tristate "USB Sensoray 2255 video capture device"
-	depends on VIDEO_V4L2
-	select VIDEOBUF_VMALLOC
-	default n
-	help
-	  Say Y here if you want support for the Sensoray 2255 USB device.
-	  This driver can be compiled as a module, called s2255drv.
-
-endif # V4L_USB_DRIVERS
-
 #
 # MSM camera configuration
 #
@@ -1237,7 +1198,7 @@
 
 source "drivers/media/video/msm/Kconfig"
 
->>>>>>> 3f6240f3
+endif # V4L_PLATFORM_DRIVERS
 endif # VIDEO_CAPTURE_DRIVERS
 
 menuconfig V4L_MEM2MEM_DRIVERS
