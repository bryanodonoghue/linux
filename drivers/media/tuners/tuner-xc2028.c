/* tuner-xc2028
 *
 * Copyright (c) 2007-2008 Mauro Carvalho Chehab (mchehab@infradead.org)
 *
 * Copyright (c) 2007 Michel Ludwig (michel.ludwig@gmail.com)
 *       - frontend interface
 *
 * This code is placed under the terms of the GNU General Public License v2
 */

#include <linux/i2c.h>
#include <asm/div64.h>
#include <linux/firmware.h>
#include <linux/videodev2.h>
#include <linux/delay.h>
#include <media/tuner.h>
#include <linux/mutex.h>
#include <linux/slab.h>
#include <asm/unaligned.h>
#include "tuner-i2c.h"
#include "tuner-xc2028.h"
#include "tuner-xc2028-types.h"

#include <linux/dvb/frontend.h>
#include "dvb_frontend.h"

/* Max transfer size done by I2C transfer functions */
#define MAX_XFER_SIZE  80

/* Registers (Write-only) */
#define XREG_INIT         0x00
#define XREG_RF_FREQ      0x02
#define XREG_POWER_DOWN   0x08

/* Registers (Read-only) */
#define XREG_FREQ_ERROR   0x01
#define XREG_LOCK         0x02
#define XREG_VERSION      0x04
#define XREG_PRODUCT_ID   0x08
#define XREG_HSYNC_FREQ   0x10
#define XREG_FRAME_LINES  0x20
#define XREG_SNR          0x40

#define XREG_ADC_ENV      0x0100

static int debug;
module_param(debug, int, 0644);
MODULE_PARM_DESC(debug, "enable verbose debug messages");

static int no_poweroff;
module_param(no_poweroff, int, 0644);
MODULE_PARM_DESC(no_poweroff, "0 (default) powers device off when not used.\n"
	"1 keep device energized and with tuner ready all the times.\n"
	"  Faster, but consumes more power and keeps the device hotter\n");

static char audio_std[8];
module_param_string(audio_std, audio_std, sizeof(audio_std), 0);
MODULE_PARM_DESC(audio_std,
	"Audio standard. XC3028 audio decoder explicitly "
	"needs to know what audio\n"
	"standard is needed for some video standards with audio A2 or NICAM.\n"
	"The valid values are:\n"
	"A2\n"
	"A2/A\n"
	"A2/B\n"
	"NICAM\n"
	"NICAM/A\n"
	"NICAM/B\n");

static char firmware_name[30];
module_param_string(firmware_name, firmware_name, sizeof(firmware_name), 0);
MODULE_PARM_DESC(firmware_name, "Firmware file name. Allows overriding the "
				"default firmware name\n");

static LIST_HEAD(hybrid_tuner_instance_list);
static DEFINE_MUTEX(xc2028_list_mutex);

/* struct for storing firmware table */
struct firmware_description {
	unsigned int  type;
	v4l2_std_id   id;
	__u16         int_freq;
	unsigned char *ptr;
	unsigned int  size;
};

struct firmware_properties {
	unsigned int	type;
	v4l2_std_id	id;
	v4l2_std_id	std_req;
	__u16		int_freq;
	unsigned int	scode_table;
	int 		scode_nr;
};

enum xc2028_state {
	XC2028_NO_FIRMWARE = 0,
	XC2028_WAITING_FIRMWARE,
	XC2028_ACTIVE,
	XC2028_SLEEP,
	XC2028_NODEV,
};

struct xc2028_data {
	struct list_head        hybrid_tuner_instance_list;
	struct tuner_i2c_props  i2c_props;
	__u32			frequency;

	enum xc2028_state	state;
	const char		*fname;

	struct firmware_description *firm;
	int			firm_size;
	__u16			firm_version;

	__u16			hwmodel;
	__u16			hwvers;

	struct xc2028_ctrl	ctrl;

	struct firmware_properties cur_fw;

	struct mutex lock;
};

#define i2c_send(priv, buf, size) ({					\
	int _rc;							\
	_rc = tuner_i2c_xfer_send(&priv->i2c_props, buf, size);		\
	if (size != _rc)						\
		tuner_info("i2c output error: rc = %d (should be %d)\n",\
			   _rc, (int)size);				\
	if (priv->ctrl.msleep)						\
		msleep(priv->ctrl.msleep);				\
	_rc;								\
})

#define i2c_send_recv(priv, obuf, osize, ibuf, isize) ({		\
	int _rc;							\
	_rc = tuner_i2c_xfer_send_recv(&priv->i2c_props, obuf, osize,	\
				       ibuf, isize);			\
	if (isize != _rc)						\
		tuner_err("i2c input error: rc = %d (should be %d)\n",	\
			   _rc, (int)isize); 				\
	if (priv->ctrl.msleep)						\
		msleep(priv->ctrl.msleep);				\
	_rc;								\
})

#define send_seq(priv, data...)	({					\
	static u8 _val[] = data;					\
	int _rc;							\
	if (sizeof(_val) !=						\
			(_rc = tuner_i2c_xfer_send(&priv->i2c_props,	\
						_val, sizeof(_val)))) {	\
		tuner_err("Error on line %d: %d\n", __LINE__, _rc);	\
	} else if (priv->ctrl.msleep)					\
		msleep(priv->ctrl.msleep);				\
	_rc;								\
})

static int xc2028_get_reg(struct xc2028_data *priv, u16 reg, u16 *val)
{
	unsigned char buf[2];
	unsigned char ibuf[2];

	tuner_dbg("%s %04x called\n", __func__, reg);

	buf[0] = reg >> 8;
	buf[1] = (unsigned char) reg;

	if (i2c_send_recv(priv, buf, 2, ibuf, 2) != 2)
		return -EIO;

	*val = (ibuf[1]) | (ibuf[0] << 8);
	return 0;
}

#define dump_firm_type(t) 	dump_firm_type_and_int_freq(t, 0)
static void dump_firm_type_and_int_freq(unsigned int type, u16 int_freq)
{
	if (type & BASE)
		printk("BASE ");
	if (type & INIT1)
		printk("INIT1 ");
	if (type & F8MHZ)
		printk("F8MHZ ");
	if (type & MTS)
		printk("MTS ");
	if (type & D2620)
		printk("D2620 ");
	if (type & D2633)
		printk("D2633 ");
	if (type & DTV6)
		printk("DTV6 ");
	if (type & QAM)
		printk("QAM ");
	if (type & DTV7)
		printk("DTV7 ");
	if (type & DTV78)
		printk("DTV78 ");
	if (type & DTV8)
		printk("DTV8 ");
	if (type & FM)
		printk("FM ");
	if (type & INPUT1)
		printk("INPUT1 ");
	if (type & LCD)
		printk("LCD ");
	if (type & NOGD)
		printk("NOGD ");
	if (type & MONO)
		printk("MONO ");
	if (type & ATSC)
		printk("ATSC ");
	if (type & IF)
		printk("IF ");
	if (type & LG60)
		printk("LG60 ");
	if (type & ATI638)
		printk("ATI638 ");
	if (type & OREN538)
		printk("OREN538 ");
	if (type & OREN36)
		printk("OREN36 ");
	if (type & TOYOTA388)
		printk("TOYOTA388 ");
	if (type & TOYOTA794)
		printk("TOYOTA794 ");
	if (type & DIBCOM52)
		printk("DIBCOM52 ");
	if (type & ZARLINK456)
		printk("ZARLINK456 ");
	if (type & CHINA)
		printk("CHINA ");
	if (type & F6MHZ)
		printk("F6MHZ ");
	if (type & INPUT2)
		printk("INPUT2 ");
	if (type & SCODE)
		printk("SCODE ");
	if (type & HAS_IF)
		printk("HAS_IF_%d ", int_freq);
}

static  v4l2_std_id parse_audio_std_option(void)
{
	if (strcasecmp(audio_std, "A2") == 0)
		return V4L2_STD_A2;
	if (strcasecmp(audio_std, "A2/A") == 0)
		return V4L2_STD_A2_A;
	if (strcasecmp(audio_std, "A2/B") == 0)
		return V4L2_STD_A2_B;
	if (strcasecmp(audio_std, "NICAM") == 0)
		return V4L2_STD_NICAM;
	if (strcasecmp(audio_std, "NICAM/A") == 0)
		return V4L2_STD_NICAM_A;
	if (strcasecmp(audio_std, "NICAM/B") == 0)
		return V4L2_STD_NICAM_B;

	return 0;
}

static int check_device_status(struct xc2028_data *priv)
{
	switch (priv->state) {
	case XC2028_NO_FIRMWARE:
	case XC2028_WAITING_FIRMWARE:
		return -EAGAIN;
	case XC2028_ACTIVE:
		return 1;
	case XC2028_SLEEP:
		return 0;
	case XC2028_NODEV:
		return -ENODEV;
	}
	return 0;
}

static void free_firmware(struct xc2028_data *priv)
{
	int i;
	tuner_dbg("%s called\n", __func__);

	/* free allocated f/w string */
	if (priv->fname != firmware_name)
		kfree(priv->fname);
	priv->fname = NULL;

	priv->state = XC2028_NO_FIRMWARE;
	memset(&priv->cur_fw, 0, sizeof(priv->cur_fw));

	if (!priv->firm)
		return;

	for (i = 0; i < priv->firm_size; i++)
		kfree(priv->firm[i].ptr);

	kfree(priv->firm);

	priv->firm = NULL;
	priv->firm_size = 0;
}

static int load_all_firmwares(struct dvb_frontend *fe,
			      const struct firmware *fw)
{
	struct xc2028_data    *priv = fe->tuner_priv;
	const unsigned char   *p, *endp;
	int                   rc = 0;
	int		      n, n_array;
	char		      name[33];

	tuner_dbg("%s called\n", __func__);

	p = fw->data;
	endp = p + fw->size;

	if (fw->size < sizeof(name) - 1 + 2 + 2) {
		tuner_err("Error: firmware file %s has invalid size!\n",
			  priv->fname);
		goto corrupt;
	}

	memcpy(name, p, sizeof(name) - 1);
	name[sizeof(name) - 1] = 0;
	p += sizeof(name) - 1;

	priv->firm_version = get_unaligned_le16(p);
	p += 2;

	n_array = get_unaligned_le16(p);
	p += 2;

	tuner_info("Loading %d firmware images from %s, type: %s, ver %d.%d\n",
		   n_array, priv->fname, name,
		   priv->firm_version >> 8, priv->firm_version & 0xff);

	priv->firm = kcalloc(n_array, sizeof(*priv->firm), GFP_KERNEL);
	if (priv->firm == NULL) {
		tuner_err("Not enough memory to load firmware file.\n");
		rc = -ENOMEM;
		goto err;
	}
	priv->firm_size = n_array;

	n = -1;
	while (p < endp) {
		__u32 type, size;
		v4l2_std_id id;
		__u16 int_freq = 0;

		n++;
		if (n >= n_array) {
			tuner_err("More firmware images in file than "
				  "were expected!\n");
			goto corrupt;
		}

		/* Checks if there's enough bytes to read */
		if (endp - p < sizeof(type) + sizeof(id) + sizeof(size))
			goto header;

		type = get_unaligned_le32(p);
		p += sizeof(type);

		id = get_unaligned_le64(p);
		p += sizeof(id);

		if (type & HAS_IF) {
			int_freq = get_unaligned_le16(p);
			p += sizeof(int_freq);
			if (endp - p < sizeof(size))
				goto header;
		}

		size = get_unaligned_le32(p);
		p += sizeof(size);

		if (!size || size > endp - p) {
			tuner_err("Firmware type ");
			dump_firm_type(type);
			printk("(%x), id %llx is corrupted "
			       "(size=%d, expected %d)\n",
			       type, (unsigned long long)id,
			       (unsigned)(endp - p), size);
			goto corrupt;
		}

		priv->firm[n].ptr = kzalloc(size, GFP_KERNEL);
		if (priv->firm[n].ptr == NULL) {
			tuner_err("Not enough memory to load firmware file.\n");
			rc = -ENOMEM;
			goto err;
		}
		tuner_dbg("Reading firmware type ");
		if (debug) {
			dump_firm_type_and_int_freq(type, int_freq);
			printk("(%x), id %llx, size=%d.\n",
			       type, (unsigned long long)id, size);
		}

		memcpy(priv->firm[n].ptr, p, size);
		priv->firm[n].type = type;
		priv->firm[n].id   = id;
		priv->firm[n].size = size;
		priv->firm[n].int_freq = int_freq;

		p += size;
	}

	if (n + 1 != priv->firm_size) {
		tuner_err("Firmware file is incomplete!\n");
		goto corrupt;
	}

	goto done;

header:
	tuner_err("Firmware header is incomplete!\n");
corrupt:
	rc = -EINVAL;
	tuner_err("Error: firmware file is corrupted!\n");

err:
	tuner_info("Releasing partially loaded firmware file.\n");
	free_firmware(priv);

done:
	if (rc == 0)
		tuner_dbg("Firmware files loaded.\n");
	else
		priv->state = XC2028_NODEV;

	return rc;
}

static int seek_firmware(struct dvb_frontend *fe, unsigned int type,
			 v4l2_std_id *id)
{
	struct xc2028_data *priv = fe->tuner_priv;
	int                 i, best_i = -1, best_nr_matches = 0;
	unsigned int        type_mask = 0;

	tuner_dbg("%s called, want type=", __func__);
	if (debug) {
		dump_firm_type(type);
		printk("(%x), id %016llx.\n", type, (unsigned long long)*id);
	}

	if (!priv->firm) {
		tuner_err("Error! firmware not loaded\n");
		return -EINVAL;
	}

	if (((type & ~SCODE) == 0) && (*id == 0))
		*id = V4L2_STD_PAL;

	if (type & BASE)
		type_mask = BASE_TYPES;
	else if (type & SCODE) {
		type &= SCODE_TYPES;
		type_mask = SCODE_TYPES & ~HAS_IF;
	} else if (type & DTV_TYPES)
		type_mask = DTV_TYPES;
	else if (type & STD_SPECIFIC_TYPES)
		type_mask = STD_SPECIFIC_TYPES;

	type &= type_mask;

	if (!(type & SCODE))
		type_mask = ~0;

	/* Seek for exact match */
	for (i = 0; i < priv->firm_size; i++) {
		if ((type == (priv->firm[i].type & type_mask)) &&
		    (*id == priv->firm[i].id))
			goto found;
	}

	/* Seek for generic video standard match */
	for (i = 0; i < priv->firm_size; i++) {
		v4l2_std_id match_mask;
		int nr_matches;

		if (type != (priv->firm[i].type & type_mask))
			continue;

		match_mask = *id & priv->firm[i].id;
		if (!match_mask)
			continue;

		if ((*id & match_mask) == *id)
			goto found; /* Supports all the requested standards */

		nr_matches = hweight64(match_mask);
		if (nr_matches > best_nr_matches) {
			best_nr_matches = nr_matches;
			best_i = i;
		}
	}

	if (best_nr_matches > 0) {
		tuner_dbg("Selecting best matching firmware (%d bits) for "
			  "type=", best_nr_matches);
		dump_firm_type(type);
		printk("(%x), id %016llx:\n", type, (unsigned long long)*id);
		i = best_i;
		goto found;
	}

	/*FIXME: Would make sense to seek for type "hint" match ? */

	i = -ENOENT;
	goto ret;

found:
	*id = priv->firm[i].id;

ret:
	tuner_dbg("%s firmware for type=", (i < 0) ? "Can't find" : "Found");
	if (debug) {
		dump_firm_type(type);
		printk("(%x), id %016llx.\n", type, (unsigned long long)*id);
	}
	return i;
}

static inline int do_tuner_callback(struct dvb_frontend *fe, int cmd, int arg)
{
	struct xc2028_data *priv = fe->tuner_priv;

	/* analog side (tuner-core) uses i2c_adap->algo_data.
	 * digital side is not guaranteed to have algo_data defined.
	 *
	 * digital side will always have fe->dvb defined.
	 * analog side (tuner-core) doesn't (yet) define fe->dvb.
	 */

	return (!fe->callback) ? -EINVAL :
		fe->callback(((fe->dvb) && (fe->dvb->priv)) ?
				fe->dvb->priv : priv->i2c_props.adap->algo_data,
			     DVB_FRONTEND_COMPONENT_TUNER, cmd, arg);
}

static int load_firmware(struct dvb_frontend *fe, unsigned int type,
			 v4l2_std_id *id)
{
	struct xc2028_data *priv = fe->tuner_priv;
	int                pos, rc;
	unsigned char      *p, *endp, buf[MAX_XFER_SIZE];

	if (priv->ctrl.max_len > sizeof(buf))
		priv->ctrl.max_len = sizeof(buf);

	tuner_dbg("%s called\n", __func__);

	pos = seek_firmware(fe, type, id);
	if (pos < 0)
		return pos;

	tuner_info("Loading firmware for type=");
	dump_firm_type(priv->firm[pos].type);
	printk("(%x), id %016llx.\n", priv->firm[pos].type,
	       (unsigned long long)*id);

	p = priv->firm[pos].ptr;
	endp = p + priv->firm[pos].size;

	while (p < endp) {
		__u16 size;

		/* Checks if there's enough bytes to read */
		if (p + sizeof(size) > endp) {
			tuner_err("Firmware chunk size is wrong\n");
			return -EINVAL;
		}

		size = le16_to_cpu(*(__le16 *) p);
		p += sizeof(size);

		if (size == 0xffff)
			return 0;

		if (!size) {
			/* Special callback command received */
			rc = do_tuner_callback(fe, XC2028_TUNER_RESET, 0);
			if (rc < 0) {
				tuner_err("Error at RESET code %d\n",
					   (*p) & 0x7f);
				return -EINVAL;
			}
			continue;
		}
		if (size >= 0xff00) {
			switch (size) {
			case 0xff00:
				rc = do_tuner_callback(fe, XC2028_RESET_CLK, 0);
				if (rc < 0) {
					tuner_err("Error at RESET code %d\n",
						  (*p) & 0x7f);
					return -EINVAL;
				}
				break;
			default:
				tuner_info("Invalid RESET code %d\n",
					   size & 0x7f);
				return -EINVAL;

			}
			continue;
		}

		/* Checks for a sleep command */
		if (size & 0x8000) {
			msleep(size & 0x7fff);
			continue;
		}

		if ((size + p > endp)) {
			tuner_err("missing bytes: need %d, have %d\n",
				   size, (int)(endp - p));
			return -EINVAL;
		}

		buf[0] = *p;
		p++;
		size--;

		/* Sends message chunks */
		while (size > 0) {
			int len = (size < priv->ctrl.max_len - 1) ?
				   size : priv->ctrl.max_len - 1;

			memcpy(buf + 1, p, len);

			rc = i2c_send(priv, buf, len + 1);
			if (rc < 0) {
				tuner_err("%d returned from send\n", rc);
				return -EINVAL;
			}

			p += len;
			size -= len;
		}

		/* silently fail if the frontend doesn't support I2C flush */
		rc = do_tuner_callback(fe, XC2028_I2C_FLUSH, 0);
		if ((rc < 0) && (rc != -EINVAL)) {
			tuner_err("error executing flush: %d\n", rc);
			return rc;
		}
	}
	return 0;
}

static int load_scode(struct dvb_frontend *fe, unsigned int type,
			 v4l2_std_id *id, __u16 int_freq, int scode)
{
	struct xc2028_data *priv = fe->tuner_priv;
	int                pos, rc;
	unsigned char	   *p;

	tuner_dbg("%s called\n", __func__);

	if (!int_freq) {
		pos = seek_firmware(fe, type, id);
		if (pos < 0)
			return pos;
	} else {
		for (pos = 0; pos < priv->firm_size; pos++) {
			if ((priv->firm[pos].int_freq == int_freq) &&
			    (priv->firm[pos].type & HAS_IF))
				break;
		}
		if (pos == priv->firm_size)
			return -ENOENT;
	}

	p = priv->firm[pos].ptr;

	if (priv->firm[pos].type & HAS_IF) {
		if (priv->firm[pos].size != 12 * 16 || scode >= 16)
			return -EINVAL;
		p += 12 * scode;
	} else {
		/* 16 SCODE entries per file; each SCODE entry is 12 bytes and
		 * has a 2-byte size header in the firmware format. */
		if (priv->firm[pos].size != 14 * 16 || scode >= 16 ||
		    le16_to_cpu(*(__le16 *)(p + 14 * scode)) != 12)
			return -EINVAL;
		p += 14 * scode + 2;
	}

	tuner_info("Loading SCODE for type=");
	dump_firm_type_and_int_freq(priv->firm[pos].type,
				    priv->firm[pos].int_freq);
	printk("(%x), id %016llx.\n", priv->firm[pos].type,
	       (unsigned long long)*id);

	if (priv->firm_version < 0x0202)
		rc = send_seq(priv, {0x20, 0x00, 0x00, 0x00});
	else
		rc = send_seq(priv, {0xa0, 0x00, 0x00, 0x00});
	if (rc < 0)
		return -EIO;

	rc = i2c_send(priv, p, 12);
	if (rc < 0)
		return -EIO;

	rc = send_seq(priv, {0x00, 0x8c});
	if (rc < 0)
		return -EIO;

	return 0;
}

static int xc2028_sleep(struct dvb_frontend *fe);

static int check_firmware(struct dvb_frontend *fe, unsigned int type,
			  v4l2_std_id std, __u16 int_freq)
{
	struct xc2028_data         *priv = fe->tuner_priv;
	struct firmware_properties new_fw;
	int			   rc, retry_count = 0;
	u16			   version, hwmodel;
	v4l2_std_id		   std0;

	tuner_dbg("%s called\n", __func__);

	rc = check_device_status(priv);
	if (rc < 0)
		return rc;

	if (priv->ctrl.mts && !(type & FM))
		type |= MTS;

retry:
	new_fw.type = type;
	new_fw.id = std;
	new_fw.std_req = std;
	new_fw.scode_table = SCODE | priv->ctrl.scode_table;
	new_fw.scode_nr = 0;
	new_fw.int_freq = int_freq;

	tuner_dbg("checking firmware, user requested type=");
	if (debug) {
		dump_firm_type(new_fw.type);
		printk("(%x), id %016llx, ", new_fw.type,
		       (unsigned long long)new_fw.std_req);
		if (!int_freq) {
			printk("scode_tbl ");
			dump_firm_type(priv->ctrl.scode_table);
			printk("(%x), ", priv->ctrl.scode_table);
		} else
			printk("int_freq %d, ", new_fw.int_freq);
		printk("scode_nr %d\n", new_fw.scode_nr);
	}

	/*
	 * No need to reload base firmware if it matches and if the tuner
	 * is not at sleep mode
	 */
	if ((priv->state == XC2028_ACTIVE) &&
	    (((BASE | new_fw.type) & BASE_TYPES) ==
	    (priv->cur_fw.type & BASE_TYPES))) {
		tuner_dbg("BASE firmware not changed.\n");
		goto skip_base;
	}

	/* Updating BASE - forget about all currently loaded firmware */
	memset(&priv->cur_fw, 0, sizeof(priv->cur_fw));

	/* Reset is needed before loading firmware */
	rc = do_tuner_callback(fe, XC2028_TUNER_RESET, 0);
	if (rc < 0)
		goto fail;

	/* BASE firmwares are all std0 */
	std0 = 0;
	rc = load_firmware(fe, BASE | new_fw.type, &std0);
	if (rc < 0) {
		tuner_err("Error %d while loading base firmware\n",
			  rc);
		goto fail;
	}

	/* Load INIT1, if needed */
	tuner_dbg("Load init1 firmware, if exists\n");

	rc = load_firmware(fe, BASE | INIT1 | new_fw.type, &std0);
	if (rc == -ENOENT)
		rc = load_firmware(fe, (BASE | INIT1 | new_fw.type) & ~F8MHZ,
				   &std0);
	if (rc < 0 && rc != -ENOENT) {
		tuner_err("Error %d while loading init1 firmware\n",
			  rc);
		goto fail;
	}

skip_base:
	/*
	 * No need to reload standard specific firmware if base firmware
	 * was not reloaded and requested video standards have not changed.
	 */
	if (priv->cur_fw.type == (BASE | new_fw.type) &&
	    priv->cur_fw.std_req == std) {
		tuner_dbg("Std-specific firmware already loaded.\n");
		goto skip_std_specific;
	}

	/* Reloading std-specific firmware forces a SCODE update */
	priv->cur_fw.scode_table = 0;

	rc = load_firmware(fe, new_fw.type, &new_fw.id);
	if (rc == -ENOENT)
		rc = load_firmware(fe, new_fw.type & ~F8MHZ, &new_fw.id);

	if (rc < 0)
		goto fail;

skip_std_specific:
	if (priv->cur_fw.scode_table == new_fw.scode_table &&
	    priv->cur_fw.scode_nr == new_fw.scode_nr) {
		tuner_dbg("SCODE firmware already loaded.\n");
		goto check_device;
	}

	if (new_fw.type & FM)
		goto check_device;

	/* Load SCODE firmware, if exists */
	tuner_dbg("Trying to load scode %d\n", new_fw.scode_nr);

	rc = load_scode(fe, new_fw.type | new_fw.scode_table, &new_fw.id,
			new_fw.int_freq, new_fw.scode_nr);

check_device:
	if (xc2028_get_reg(priv, 0x0004, &version) < 0 ||
	    xc2028_get_reg(priv, 0x0008, &hwmodel) < 0) {
		tuner_err("Unable to read tuner registers.\n");
		goto fail;
	}

	tuner_dbg("Device is Xceive %d version %d.%d, "
		  "firmware version %d.%d\n",
		  hwmodel, (version & 0xf000) >> 12, (version & 0xf00) >> 8,
		  (version & 0xf0) >> 4, version & 0xf);


	if (priv->ctrl.read_not_reliable)
		goto read_not_reliable;

	/* Check firmware version against what we downloaded. */
	if (priv->firm_version != ((version & 0xf0) << 4 | (version & 0x0f))) {
		if (!priv->ctrl.read_not_reliable) {
			tuner_err("Incorrect readback of firmware version.\n");
			goto fail;
		} else {
			tuner_err("Returned an incorrect version. However, "
				  "read is not reliable enough. Ignoring it.\n");
			hwmodel = 3028;
		}
	}

	/* Check that the tuner hardware model remains consistent over time. */
	if (priv->hwmodel == 0 && (hwmodel == 2028 || hwmodel == 3028)) {
		priv->hwmodel = hwmodel;
		priv->hwvers  = version & 0xff00;
	} else if (priv->hwmodel == 0 || priv->hwmodel != hwmodel ||
		   priv->hwvers != (version & 0xff00)) {
		tuner_err("Read invalid device hardware information - tuner "
			  "hung?\n");
		goto fail;
	}

read_not_reliable:
	priv->cur_fw = new_fw;

	/*
	 * By setting BASE in cur_fw.type only after successfully loading all
	 * firmwares, we can:
	 * 1. Identify that BASE firmware with type=0 has been loaded;
	 * 2. Tell whether BASE firmware was just changed the next time through.
	 */
	priv->cur_fw.type |= BASE;
	priv->state = XC2028_ACTIVE;

	return 0;

fail:
	free_firmware(priv);

	if (retry_count < 8) {
		msleep(50);
		retry_count++;
		tuner_dbg("Retrying firmware load\n");
		goto retry;
	}

	/* Firmware didn't load. Put the device to sleep */
	xc2028_sleep(fe);

	if (rc == -ENOENT)
		rc = -EINVAL;
	return rc;
}

static int xc2028_signal(struct dvb_frontend *fe, u16 *strength)
{
	struct xc2028_data *priv = fe->tuner_priv;
	u16                 frq_lock, signal = 0;
	int                 rc, i;

	tuner_dbg("%s called\n", __func__);

	rc = check_device_status(priv);
	if (rc < 0)
		return rc;

	/* If the device is sleeping, no channel is tuned */
	if (!rc) {
		*strength = 0;
		return 0;
	}

	mutex_lock(&priv->lock);

	/* Sync Lock Indicator */
	for (i = 0; i < 3; i++) {
		rc = xc2028_get_reg(priv, XREG_LOCK, &frq_lock);
		if (rc < 0)
			goto ret;

		if (frq_lock)
			break;
		msleep(6);
	}

	/* Frequency didn't lock */
	if (frq_lock == 2)
		goto ret;

	/* Get SNR of the video signal */
	rc = xc2028_get_reg(priv, XREG_SNR, &signal);
	if (rc < 0)
		goto ret;

	/* Signal level is 3 bits only */

	signal = ((1 << 12) - 1) | ((signal & 0x07) << 12);

ret:
	mutex_unlock(&priv->lock);

	*strength = signal;

	tuner_dbg("signal strength is %d\n", signal);

	return rc;
}

static int xc2028_get_afc(struct dvb_frontend *fe, s32 *afc)
{
	struct xc2028_data *priv = fe->tuner_priv;
	int i, rc;
	u16 frq_lock = 0;
	s16 afc_reg = 0;

	rc = check_device_status(priv);
	if (rc < 0)
		return rc;

	/* If the device is sleeping, no channel is tuned */
	if (!rc) {
		*afc = 0;
		return 0;
	}

	mutex_lock(&priv->lock);

	/* Sync Lock Indicator */
	for (i = 0; i < 3; i++) {
		rc = xc2028_get_reg(priv, XREG_LOCK, &frq_lock);
		if (rc < 0)
			goto ret;

		if (frq_lock)
			break;
		msleep(6);
	}

	/* Frequency didn't lock */
	if (frq_lock == 2)
		goto ret;

	/* Get AFC */
	rc = xc2028_get_reg(priv, XREG_FREQ_ERROR, &afc_reg);
	if (rc < 0)
		goto ret;

	*afc = afc_reg * 15625; /* Hz */

	tuner_dbg("AFC is %d Hz\n", *afc);

ret:
	mutex_unlock(&priv->lock);

	return rc;
}

#define DIV 15625

static int generic_set_freq(struct dvb_frontend *fe, u32 freq /* in HZ */,
			    enum v4l2_tuner_type new_type,
			    unsigned int type,
			    v4l2_std_id std,
			    u16 int_freq)
{
	struct xc2028_data *priv = fe->tuner_priv;
	int		   rc = -EINVAL;
	unsigned char	   buf[4];
	u32		   div, offset = 0;

	tuner_dbg("%s called\n", __func__);

	mutex_lock(&priv->lock);

	tuner_dbg("should set frequency %d kHz\n", freq / 1000);

	if (check_firmware(fe, type, std, int_freq) < 0)
		goto ret;

	/* On some cases xc2028 can disable video output, if
	 * very weak signals are received. By sending a soft
	 * reset, this is re-enabled. So, it is better to always
	 * send a soft reset before changing channels, to be sure
	 * that xc2028 will be in a safe state.
	 * Maybe this might also be needed for DTV.
	 */
	switch (new_type) {
	case V4L2_TUNER_ANALOG_TV:
		rc = send_seq(priv, {0x00, 0x00});

		/* Analog mode requires offset = 0 */
		break;
	case V4L2_TUNER_RADIO:
		/* Radio mode requires offset = 0 */
		break;
	case V4L2_TUNER_DIGITAL_TV:
		/*
		 * Digital modes require an offset to adjust to the
		 * proper frequency. The offset depends on what
		 * firmware version is used.
		 */

		/*
		 * Adjust to the center frequency. This is calculated by the
		 * formula: offset = 1.25MHz - BW/2
		 * For DTV 7/8, the firmware uses BW = 8000, so it needs a
		 * further adjustment to get the frequency center on VHF
		 */

		/*
		 * The firmware DTV78 used to work fine in UHF band (8 MHz
		 * bandwidth) but not at all in VHF band (7 MHz bandwidth).
		 * The real problem was connected to the formula used to
		 * calculate the center frequency offset in VHF band.
		 * In fact, removing the 500KHz adjustment fixed the problem.
		 * This is coherent to what was implemented for the DTV7
		 * firmware.
		 * In the end, now the center frequency is the same for all 3
		 * firmwares (DTV7, DTV8, DTV78) and doesn't depend on channel
		 * bandwidth.
		 */

		if (priv->cur_fw.type & DTV6)
			offset = 1750000;
		else	/* DTV7 or DTV8 or DTV78 */
			offset = 2750000;

		/*
		 * xc3028 additional "magic"
		 * Depending on the firmware version, it needs some adjustments
		 * to properly centralize the frequency. This seems to be
		 * needed to compensate the SCODE table adjustments made by
		 * newer firmwares
		 */

		/*
		 * The proper adjustment would be to do it at s-code table.
		 * However, this didn't work, as reported by
		 * Robert Lowery <rglowery@exemail.com.au>
		 */

#if 0
		/*
		 * Still need tests for XC3028L (firmware 3.2 or upper)
		 * So, for now, let's just comment the per-firmware
		 * version of this change. Reports with xc3028l working
		 * with and without the lines bellow are welcome
		 */

		if (priv->firm_version < 0x0302) {
			if (priv->cur_fw.type & DTV7)
				offset += 500000;
		} else {
			if (priv->cur_fw.type & DTV7)
				offset -= 300000;
			else if (type != ATSC) /* DVB @6MHz, DTV 8 and DTV 7/8 */
				offset += 200000;
		}
#endif
		break;
	default:
		tuner_err("Unsupported tuner type %d.\n", new_type);
		break;
	}

	div = (freq - offset + DIV / 2) / DIV;

	/* CMD= Set frequency */
	if (priv->firm_version < 0x0202)
		rc = send_seq(priv, {0x00, XREG_RF_FREQ, 0x00, 0x00});
	else
		rc = send_seq(priv, {0x80, XREG_RF_FREQ, 0x00, 0x00});
	if (rc < 0)
		goto ret;

	/* Return code shouldn't be checked.
	   The reset CLK is needed only with tm6000.
	   Driver should work fine even if this fails.
	 */
	if (priv->ctrl.msleep)
		msleep(priv->ctrl.msleep);
	do_tuner_callback(fe, XC2028_RESET_CLK, 1);

	msleep(10);

	buf[0] = 0xff & (div >> 24);
	buf[1] = 0xff & (div >> 16);
	buf[2] = 0xff & (div >> 8);
	buf[3] = 0xff & (div);

	rc = i2c_send(priv, buf, sizeof(buf));
	if (rc < 0)
		goto ret;
	msleep(100);

	priv->frequency = freq;

	tuner_dbg("divisor= %*ph (freq=%d.%03d)\n", 4, buf,
	       freq / 1000000, (freq % 1000000) / 1000);

	rc = 0;

ret:
	mutex_unlock(&priv->lock);

	return rc;
}

static int xc2028_set_analog_freq(struct dvb_frontend *fe,
			      struct analog_parameters *p)
{
	struct xc2028_data *priv = fe->tuner_priv;
	unsigned int       type=0;

	tuner_dbg("%s called\n", __func__);

	if (p->mode == V4L2_TUNER_RADIO) {
		type |= FM;
		if (priv->ctrl.input1)
			type |= INPUT1;
		return generic_set_freq(fe, (625l * p->frequency) / 10,
				V4L2_TUNER_RADIO, type, 0, 0);
	}

	/* if std is not defined, choose one */
	if (!p->std)
		p->std = V4L2_STD_MN;

	/* PAL/M, PAL/N, PAL/Nc and NTSC variants should use 6MHz firmware */
	if (!(p->std & V4L2_STD_MN))
		type |= F8MHZ;

	/* Add audio hack to std mask */
	p->std |= parse_audio_std_option();

	return generic_set_freq(fe, 62500l * p->frequency,
				V4L2_TUNER_ANALOG_TV, type, p->std, 0);
}

static int xc2028_set_params(struct dvb_frontend *fe)
{
	struct dtv_frontend_properties *c = &fe->dtv_property_cache;
	u32 delsys = c->delivery_system;
	u32 bw = c->bandwidth_hz;
	struct xc2028_data *priv = fe->tuner_priv;
	int rc;
	unsigned int       type = 0;
	u16                demod = 0;

	tuner_dbg("%s called\n", __func__);

	rc = check_device_status(priv);
	if (rc < 0)
		return rc;

	switch (delsys) {
	case SYS_DVBT:
	case SYS_DVBT2:
		/*
		 * The only countries with 6MHz seem to be Taiwan/Uruguay.
		 * Both seem to require QAM firmware for OFDM decoding
		 * Tested in Taiwan by Terry Wu <terrywu2009@gmail.com>
		 */
		if (bw <= 6000000)
			type |= QAM;

		switch (priv->ctrl.type) {
		case XC2028_D2633:
			type |= D2633;
			break;
		case XC2028_D2620:
			type |= D2620;
			break;
		case XC2028_AUTO:
		default:
			/* Zarlink seems to need D2633 */
			if (priv->ctrl.demod == XC3028_FE_ZARLINK456)
				type |= D2633;
			else
				type |= D2620;
		}
		break;
	case SYS_ATSC:
		/* The only ATSC firmware (at least on v2.7) is D2633 */
		type |= ATSC | D2633;
		break;
	/* DVB-S and pure QAM (FE_QAM) are not supported */
	default:
		return -EINVAL;
	}

	if (bw <= 6000000) {
		type |= DTV6;
		priv->ctrl.vhfbw7 = 0;
		priv->ctrl.uhfbw8 = 0;
	} else if (bw <= 7000000) {
		if (c->frequency < 470000000)
			priv->ctrl.vhfbw7 = 1;
		else
			priv->ctrl.uhfbw8 = 0;
		type |= (priv->ctrl.vhfbw7 && priv->ctrl.uhfbw8) ? DTV78 : DTV7;
		type |= F8MHZ;
	} else {
		if (c->frequency < 470000000)
			priv->ctrl.vhfbw7 = 0;
		else
			priv->ctrl.uhfbw8 = 1;
		type |= (priv->ctrl.vhfbw7 && priv->ctrl.uhfbw8) ? DTV78 : DTV8;
		type |= F8MHZ;
	}

	/* All S-code tables need a 200kHz shift */
	if (priv->ctrl.demod) {
		demod = priv->ctrl.demod;

		/*
		 * Newer firmwares require a 200 kHz offset only for ATSC
		 */
		if (type == ATSC || priv->firm_version < 0x0302)
			demod += 200;
		/*
		 * The DTV7 S-code table needs a 700 kHz shift.
		 *
		 * DTV7 is only used in Australia.  Germany or Italy may also
		 * use this firmware after initialization, but a tune to a UHF
		 * channel should then cause DTV78 to be used.
		 *
		 * Unfortunately, on real-field tests, the s-code offset
		 * didn't work as expected, as reported by
		 * Robert Lowery <rglowery@exemail.com.au>
		 */
	}

	return generic_set_freq(fe, c->frequency,
				V4L2_TUNER_DIGITAL_TV, type, 0, demod);
}

static int xc2028_sleep(struct dvb_frontend *fe)
{
	struct xc2028_data *priv = fe->tuner_priv;
	int rc;

	rc = check_device_status(priv);
	if (rc < 0)
		return rc;

	/* Device is already in sleep mode */
	if (!rc)
		return 0;

	/* Avoid firmware reload on slow devices or if PM disabled */
	if (no_poweroff || priv->ctrl.disable_power_mgmt)
		return 0;

	tuner_dbg("Putting xc2028/3028 into poweroff mode.\n");
	if (debug > 1) {
		tuner_dbg("Printing sleep stack trace:\n");
		dump_stack();
	}

	mutex_lock(&priv->lock);

	if (priv->firm_version < 0x0202)
		rc = send_seq(priv, {0x00, XREG_POWER_DOWN, 0x00, 0x00});
	else
		rc = send_seq(priv, {0x80, XREG_POWER_DOWN, 0x00, 0x00});

	if (rc >= 0)
		priv->state = XC2028_SLEEP;

	mutex_unlock(&priv->lock);

	return rc;
}

static int xc2028_dvb_release(struct dvb_frontend *fe)
{
	struct xc2028_data *priv = fe->tuner_priv;

	tuner_dbg("%s called\n", __func__);

	mutex_lock(&xc2028_list_mutex);

	/* only perform final cleanup if this is the last instance */
	if (hybrid_tuner_report_instance_count(priv) == 1)
		free_firmware(priv);

	if (priv)
		hybrid_tuner_release_state(priv);

	mutex_unlock(&xc2028_list_mutex);

	fe->tuner_priv = NULL;

	return 0;
}

static int xc2028_get_frequency(struct dvb_frontend *fe, u32 *frequency)
{
	struct xc2028_data *priv = fe->tuner_priv;
	int rc;

	tuner_dbg("%s called\n", __func__);

	rc = check_device_status(priv);
	if (rc < 0)
		return rc;

	*frequency = priv->frequency;

	return 0;
}

static void load_firmware_cb(const struct firmware *fw,
			     void *context)
{
	struct dvb_frontend *fe = context;
	struct xc2028_data *priv = fe->tuner_priv;
	int rc;

	tuner_dbg("request_firmware_nowait(): %s\n", fw ? "OK" : "error");
	if (!fw) {
		tuner_err("Could not load firmware %s.\n", priv->fname);
		priv->state = XC2028_NODEV;
		return;
	}

	rc = load_all_firmwares(fe, fw);

	release_firmware(fw);

	if (rc < 0)
		return;
	priv->state = XC2028_ACTIVE;
}

static int xc2028_set_config(struct dvb_frontend *fe, void *priv_cfg)
{
	struct xc2028_data *priv = fe->tuner_priv;
	struct xc2028_ctrl *p    = priv_cfg;
	int                 rc   = 0;

	tuner_dbg("%s called\n", __func__);

	mutex_lock(&priv->lock);

	/*
	 * Copy the config data.
	 */
	kfree(priv->ctrl.fname);
	priv->ctrl.fname = NULL;
	memcpy(&priv->ctrl, p, sizeof(priv->ctrl));
	if (p->fname) {
		priv->ctrl.fname = kstrdup(p->fname, GFP_KERNEL);
<<<<<<< HEAD
		if (priv->ctrl.fname == NULL)
			return -ENOMEM;
=======
		if (priv->ctrl.fname == NULL) {
			rc = -ENOMEM;
			goto unlock;
		}
>>>>>>> e045a95c
	}

	/*
	 * If firmware name changed, frees firmware. As free_firmware will
	 * reset the status to NO_FIRMWARE, this forces a new request_firmware
	 */
	if (!firmware_name[0] && p->fname &&
	    priv->fname && strcmp(p->fname, priv->fname))
		free_firmware(priv);

	if (priv->ctrl.max_len < 9)
		priv->ctrl.max_len = 13;

	if (priv->state == XC2028_NO_FIRMWARE) {
		if (!firmware_name[0])
			priv->fname = kstrdup(p->fname, GFP_KERNEL);
		else
			priv->fname = firmware_name;

		if (!priv->fname) {
			rc = -ENOMEM;
			goto unlock;
		}

		rc = request_firmware_nowait(THIS_MODULE, 1,
					     priv->fname,
					     priv->i2c_props.adap->dev.parent,
					     GFP_KERNEL,
					     fe, load_firmware_cb);
		if (rc < 0) {
			tuner_err("Failed to request firmware %s\n",
				  priv->fname);
			priv->state = XC2028_NODEV;
		} else
			priv->state = XC2028_WAITING_FIRMWARE;
	}
unlock:
	mutex_unlock(&priv->lock);

	return rc;
}

static const struct dvb_tuner_ops xc2028_dvb_tuner_ops = {
	.info = {
		 .name = "Xceive XC3028",
		 .frequency_min = 42000000,
		 .frequency_max = 864000000,
		 .frequency_step = 50000,
		 },

	.set_config	   = xc2028_set_config,
	.set_analog_params = xc2028_set_analog_freq,
	.release           = xc2028_dvb_release,
	.get_frequency     = xc2028_get_frequency,
	.get_rf_strength   = xc2028_signal,
	.get_afc           = xc2028_get_afc,
	.set_params        = xc2028_set_params,
	.sleep             = xc2028_sleep,
};

struct dvb_frontend *xc2028_attach(struct dvb_frontend *fe,
				   struct xc2028_config *cfg)
{
	struct xc2028_data *priv;
	int instance;

	if (debug)
		printk(KERN_DEBUG "xc2028: Xcv2028/3028 init called!\n");

	if (NULL == cfg)
		return NULL;

	if (!fe) {
		printk(KERN_ERR "xc2028: No frontend!\n");
		return NULL;
	}

	mutex_lock(&xc2028_list_mutex);

	instance = hybrid_tuner_request_state(struct xc2028_data, priv,
					      hybrid_tuner_instance_list,
					      cfg->i2c_adap, cfg->i2c_addr,
					      "xc2028");
	switch (instance) {
	case 0:
		/* memory allocation failure */
		goto fail;
	case 1:
		/* new tuner instance */
		priv->ctrl.max_len = 13;

		mutex_init(&priv->lock);

		fe->tuner_priv = priv;
		break;
	case 2:
		/* existing tuner instance */
		fe->tuner_priv = priv;
		break;
	}

	memcpy(&fe->ops.tuner_ops, &xc2028_dvb_tuner_ops,
	       sizeof(xc2028_dvb_tuner_ops));

	tuner_info("type set to %s\n", "XCeive xc2028/xc3028 tuner");

	if (cfg->ctrl)
		xc2028_set_config(fe, cfg->ctrl);

	mutex_unlock(&xc2028_list_mutex);

	return fe;
fail:
	mutex_unlock(&xc2028_list_mutex);

	xc2028_dvb_release(fe);
	return NULL;
}

EXPORT_SYMBOL(xc2028_attach);

MODULE_DESCRIPTION("Xceive xc2028/xc3028 tuner driver");
MODULE_AUTHOR("Michel Ludwig <michel.ludwig@gmail.com>");
MODULE_AUTHOR("Mauro Carvalho Chehab <mchehab@infradead.org>");
MODULE_LICENSE("GPL");
MODULE_FIRMWARE(XC2028_DEFAULT_FIRMWARE);
MODULE_FIRMWARE(XC3028L_DEFAULT_FIRMWARE);<|MERGE_RESOLUTION|>--- conflicted
+++ resolved
@@ -1406,15 +1406,10 @@
 	memcpy(&priv->ctrl, p, sizeof(priv->ctrl));
 	if (p->fname) {
 		priv->ctrl.fname = kstrdup(p->fname, GFP_KERNEL);
-<<<<<<< HEAD
-		if (priv->ctrl.fname == NULL)
-			return -ENOMEM;
-=======
 		if (priv->ctrl.fname == NULL) {
 			rc = -ENOMEM;
 			goto unlock;
 		}
->>>>>>> e045a95c
 	}
 
 	/*
