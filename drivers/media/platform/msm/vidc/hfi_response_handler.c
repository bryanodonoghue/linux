<<<<<<< HEAD
/* Copyright (c) 2012-2016, The Linux Foundation. All rights reserved.
=======
/* Copyright (c) 2012-2017, The Linux Foundation. All rights reserved.
>>>>>>> e045a95c
 *
 * This program is free software; you can redistribute it and/or modify
 * it under the terms of the GNU General Public License version 2 and
 * only version 2 as published by the Free Software Foundation.
 *
 * This program is distributed in the hope that it will be useful,
 * but WITHOUT ANY WARRANTY; without even the implied warranty of
 * MERCHANTABILITY or FITNESS FOR A PARTICULAR PURPOSE.  See the
 * GNU General Public License for more details.
 *
 */

#include <linux/bitops.h>
#include <linux/slab.h>
#include <linux/list.h>
#include <linux/interrupt.h>
#include <linux/hash.h>
#include <soc/qcom/smem.h>
#include "vidc_hfi_helper.h"
#include "vidc_hfi_io.h"
#include "msm_vidc_debug.h"
#include "vidc_hfi.h"

static enum vidc_status hfi_parse_init_done_properties(
		struct msm_vidc_capability *capability,
		u32 num_sessions, u8 *data_ptr, u32 num_properties,
		u32 rem_bytes, u32 codec, u32 domain);

static enum vidc_status hfi_map_err_status(u32 hfi_err)
{
	enum vidc_status vidc_err;
	switch (hfi_err) {
	case HFI_ERR_NONE:
	case HFI_ERR_SESSION_SAME_STATE_OPERATION:
		vidc_err = VIDC_ERR_NONE;
		break;
	case HFI_ERR_SYS_FATAL:
		vidc_err = VIDC_ERR_HW_FATAL;
		break;
	case HFI_ERR_SYS_VERSION_MISMATCH:
	case HFI_ERR_SYS_INVALID_PARAMETER:
	case HFI_ERR_SYS_SESSION_ID_OUT_OF_RANGE:
	case HFI_ERR_SESSION_INVALID_PARAMETER:
	case HFI_ERR_SESSION_INVALID_SESSION_ID:
	case HFI_ERR_SESSION_INVALID_STREAM_ID:
		vidc_err = VIDC_ERR_BAD_PARAM;
		break;
	case HFI_ERR_SYS_INSUFFICIENT_RESOURCES:
	case HFI_ERR_SYS_UNSUPPORTED_DOMAIN:
	case HFI_ERR_SYS_UNSUPPORTED_CODEC:
	case HFI_ERR_SESSION_UNSUPPORTED_PROPERTY:
	case HFI_ERR_SESSION_UNSUPPORTED_SETTING:
	case HFI_ERR_SESSION_INSUFFICIENT_RESOURCES:
	case HFI_ERR_SESSION_UNSUPPORTED_STREAM:
		vidc_err = VIDC_ERR_NOT_SUPPORTED;
		break;
	case HFI_ERR_SYS_MAX_SESSIONS_REACHED:
		vidc_err = VIDC_ERR_MAX_CLIENTS;
		break;
	case HFI_ERR_SYS_SESSION_IN_USE:
		vidc_err = VIDC_ERR_CLIENT_PRESENT;
		break;
	case HFI_ERR_SESSION_FATAL:
		vidc_err = VIDC_ERR_CLIENT_FATAL;
		break;
	case HFI_ERR_SESSION_BAD_POINTER:
		vidc_err = VIDC_ERR_BAD_PARAM;
		break;
	case HFI_ERR_SESSION_INCORRECT_STATE_OPERATION:
		vidc_err = VIDC_ERR_BAD_STATE;
		break;
	case HFI_ERR_SESSION_STREAM_CORRUPT:
	case HFI_ERR_SESSION_STREAM_CORRUPT_OUTPUT_STALLED:
		vidc_err = VIDC_ERR_BITSTREAM_ERR;
		break;
	case HFI_ERR_SESSION_SYNC_FRAME_NOT_DETECTED:
		vidc_err = VIDC_ERR_IFRAME_EXPECTED;
		break;
	case HFI_ERR_SESSION_START_CODE_NOT_FOUND:
		vidc_err = VIDC_ERR_START_CODE_NOT_FOUND;
		break;
	case HFI_ERR_SESSION_EMPTY_BUFFER_DONE_OUTPUT_PENDING:
	default:
		vidc_err = VIDC_ERR_FAIL;
		break;
	}
	return vidc_err;
}

static enum msm_vidc_pixel_depth get_hal_pixel_depth(u32 hfi_bit_depth)
{
	switch (hfi_bit_depth) {
	case HFI_BITDEPTH_8: return MSM_VIDC_BIT_DEPTH_8;
	case HFI_BITDEPTH_9:
	case HFI_BITDEPTH_10: return MSM_VIDC_BIT_DEPTH_10;
	}
	dprintk(VIDC_ERR, "Unsupported bit depth: %d\n", hfi_bit_depth);
	return MSM_VIDC_BIT_DEPTH_UNSUPPORTED;
}

static int hfi_process_sess_evt_seq_changed(u32 device_id,
		struct hfi_msg_event_notify_packet *pkt,
		struct msm_vidc_cb_info *info)
{
	struct msm_vidc_cb_event event_notify = {0};
	int num_properties_changed;
	struct hfi_frame_size *frame_sz;
	struct hfi_profile_level *profile_level;
	struct hfi_bit_depth *pixel_depth;
	struct hfi_pic_struct *pic_struct;
	u8 *data_ptr;
	int prop_id;
	enum msm_vidc_pixel_depth luma_bit_depth, chroma_bit_depth;
	struct hfi_colour_space *colour_info;

	 /* Initialize pic_struct to unknown as default */
	event_notify.pic_struct = MSM_VIDC_PIC_STRUCT_UNKNOWN;

	if (sizeof(struct hfi_msg_event_notify_packet) > pkt->size) {
		dprintk(VIDC_ERR,
				"hal_process_session_init_done: bad_pkt_size\n");
		return -E2BIG;
	}

	event_notify.device_id = device_id;
	event_notify.session_id = (void *)(uintptr_t)pkt->session_id;
	event_notify.status = VIDC_ERR_NONE;
	num_properties_changed = pkt->event_data2;
	switch (pkt->event_data1) {
	case HFI_EVENT_DATA_SEQUENCE_CHANGED_SUFFICIENT_BUFFER_RESOURCES:
		event_notify.hal_event_type =
			HAL_EVENT_SEQ_CHANGED_SUFFICIENT_RESOURCES;
		break;
	case HFI_EVENT_DATA_SEQUENCE_CHANGED_INSUFFICIENT_BUFFER_RESOURCES:
		event_notify.hal_event_type =
			HAL_EVENT_SEQ_CHANGED_INSUFFICIENT_RESOURCES;
		break;
	default:
		break;
	}

	if (num_properties_changed) {
		data_ptr = (u8 *) &pkt->rg_ext_event_data[0];
		do {
			prop_id = (int) *((u32 *)data_ptr);
			switch (prop_id) {
			case HFI_PROPERTY_PARAM_FRAME_SIZE:
				data_ptr = data_ptr + sizeof(u32);
				frame_sz =
					(struct hfi_frame_size *) data_ptr;
				event_notify.width = frame_sz->width;
				event_notify.height = frame_sz->height;
				dprintk(VIDC_DBG, "height: %d width: %d\n",
					frame_sz->height, frame_sz->width);
				data_ptr +=
					sizeof(struct hfi_frame_size);
				break;
			case HFI_PROPERTY_PARAM_PROFILE_LEVEL_CURRENT:
				data_ptr = data_ptr + sizeof(u32);
				profile_level =
					(struct hfi_profile_level *) data_ptr;
				dprintk(VIDC_DBG, "profile: %d level: %d\n",
					profile_level->profile,
					profile_level->level);
				data_ptr +=
					sizeof(struct hfi_profile_level);
				break;
			case HFI_PROPERTY_PARAM_VDEC_PIXEL_BITDEPTH:
				data_ptr = data_ptr + sizeof(u32);
				pixel_depth = (struct hfi_bit_depth *) data_ptr;
				/*
				 * Luma and chroma can have different bitdepths.
				 * Driver should rely on luma and chroma
				 * bitdepth for determining output bitdepth
				 * type.
				 *
				 * pixel_depth->bitdepth will include luma
				 * bitdepth info in bits 0..15 and chroma
				 * bitdept in bits 16..31.
				 */
				luma_bit_depth = get_hal_pixel_depth(
					pixel_depth->bit_depth &
					GENMASK(15, 0));
				chroma_bit_depth = get_hal_pixel_depth(
					(pixel_depth->bit_depth &
					GENMASK(31, 16)) >> 16);
				if (luma_bit_depth == MSM_VIDC_BIT_DEPTH_10 ||
					chroma_bit_depth ==
						MSM_VIDC_BIT_DEPTH_10)
					event_notify.bit_depth =
						MSM_VIDC_BIT_DEPTH_10;
				else
					event_notify.bit_depth = luma_bit_depth;
				dprintk(VIDC_DBG,
					"bitdepth(%d), luma_bit_depth(%d), chroma_bit_depth(%d)\n",
					event_notify.bit_depth, luma_bit_depth,
					chroma_bit_depth);
				data_ptr += sizeof(struct hfi_bit_depth);
				break;
			case HFI_PROPERTY_PARAM_VDEC_PIC_STRUCT:
				data_ptr = data_ptr + sizeof(u32);
				pic_struct = (struct hfi_pic_struct *) data_ptr;
				event_notify.pic_struct =
					pic_struct->progressive_only;
				dprintk(VIDC_DBG,
					"Progressive only flag: %d\n",
						pic_struct->progressive_only);
				data_ptr +=
					sizeof(struct hfi_pic_struct);
				break;
			case HFI_PROPERTY_PARAM_VDEC_COLOUR_SPACE:
				data_ptr = data_ptr + sizeof(u32);
				colour_info =
					(struct hfi_colour_space *) data_ptr;
				event_notify.colour_space =
					colour_info->colour_space;
				dprintk(VIDC_DBG,
					"Colour space value is: %d\n",
						colour_info->colour_space);
				data_ptr +=
					sizeof(struct hfi_colour_space);
				break;
			default:
				dprintk(VIDC_ERR,
					"%s cmd: %#x not supported\n",
					__func__, prop_id);
				break;
			}
			num_properties_changed--;
		} while (num_properties_changed > 0);
	}

	*info = (struct msm_vidc_cb_info) {
		.response_type =  HAL_SESSION_EVENT_CHANGE,
		.response.event = event_notify,
	};

	return 0;
}

static int hfi_process_evt_release_buffer_ref(u32 device_id,
		struct hfi_msg_event_notify_packet *pkt,
		struct msm_vidc_cb_info *info)
{
	struct msm_vidc_cb_event event_notify = {0};
	struct hfi_msg_release_buffer_ref_event_packet *data;

	dprintk(VIDC_DBG,
			"RECEIVED: EVENT_NOTIFY - release_buffer_reference\n");
	if (sizeof(struct hfi_msg_event_notify_packet)
		> pkt->size) {
		dprintk(VIDC_ERR,
				"hal_process_session_init_done: bad_pkt_size\n");
		return -E2BIG;
	}

	data = (struct hfi_msg_release_buffer_ref_event_packet *)
				pkt->rg_ext_event_data;

	event_notify.device_id = device_id;
	event_notify.session_id = (void *)(uintptr_t)pkt->session_id;
	event_notify.status = VIDC_ERR_NONE;
	event_notify.hal_event_type = HAL_EVENT_RELEASE_BUFFER_REFERENCE;
	event_notify.packet_buffer = data->packet_buffer;
	event_notify.extra_data_buffer = data->extra_data_buffer;

	*info = (struct msm_vidc_cb_info) {
		.response_type =  HAL_SESSION_EVENT_CHANGE,
		.response.event = event_notify,
	};

	return 0;
}

static int hfi_process_sys_error(u32 device_id, struct msm_vidc_cb_info *info)
{
	struct msm_vidc_cb_cmd_done cmd_done = {0};
	cmd_done.device_id = device_id;

	*info = (struct msm_vidc_cb_info) {
		.response_type =  HAL_SYS_ERROR,
		.response.cmd = cmd_done,
	};

	return 0;
}

static int hfi_process_session_error(u32 device_id,
		struct hfi_msg_event_notify_packet *pkt,
		struct msm_vidc_cb_info *info)
{
	struct msm_vidc_cb_cmd_done cmd_done = {0};
	cmd_done.device_id = device_id;
	cmd_done.session_id = (void *)(uintptr_t)pkt->session_id;
	cmd_done.status = hfi_map_err_status(pkt->event_data1);
	dprintk(VIDC_INFO, "Received: SESSION_ERROR with event id : %d\n",
		pkt->event_data1);
	switch (pkt->event_data1) {
	case HFI_ERR_SESSION_INVALID_SCALE_FACTOR:
	case HFI_ERR_SESSION_UNSUPPORT_BUFFERTYPE:
	case HFI_ERR_SESSION_UNSUPPORTED_SETTING:
	case HFI_ERR_SESSION_UPSCALE_NOT_SUPPORTED:
		cmd_done.status = VIDC_ERR_NONE;
		dprintk(VIDC_INFO, "Non Fatal: HFI_EVENT_SESSION_ERROR\n");
		*info = (struct msm_vidc_cb_info) {
			.response_type =  HAL_RESPONSE_UNUSED,
			.response.cmd = cmd_done,
		};
		return 0;
	default:
		dprintk(VIDC_ERR, "HFI_EVENT_SESSION_ERROR\n");
		*info = (struct msm_vidc_cb_info) {
			.response_type =  HAL_SESSION_ERROR,
			.response.cmd = cmd_done,
		};
		return 0;
	}
}

static int hfi_process_event_notify(u32 device_id,
		struct hfi_msg_event_notify_packet *pkt,
		struct msm_vidc_cb_info *info)
{
	dprintk(VIDC_DBG, "Received: EVENT_NOTIFY\n");

	if (pkt->size < sizeof(struct hfi_msg_event_notify_packet)) {
		dprintk(VIDC_ERR, "Invalid Params\n");
		return -E2BIG;
	}

	switch (pkt->event_id) {
	case HFI_EVENT_SYS_ERROR:
		dprintk(VIDC_ERR, "HFI_EVENT_SYS_ERROR: %d, %#x\n",
			pkt->event_data1, pkt->event_data2);
		return hfi_process_sys_error(device_id, info);
	case HFI_EVENT_SESSION_ERROR:
		dprintk(VIDC_INFO, "HFI_EVENT_SESSION_ERROR[%#x]\n",
				pkt->session_id);
		return hfi_process_session_error(device_id, pkt, info);

	case HFI_EVENT_SESSION_SEQUENCE_CHANGED:
		dprintk(VIDC_INFO, "HFI_EVENT_SESSION_SEQUENCE_CHANGED[%#x]\n",
			pkt->session_id);
		return hfi_process_sess_evt_seq_changed(device_id, pkt, info);

	case HFI_EVENT_RELEASE_BUFFER_REFERENCE:
		dprintk(VIDC_INFO, "HFI_EVENT_RELEASE_BUFFER_REFERENCE[%#x]\n",
			pkt->session_id);
		return hfi_process_evt_release_buffer_ref(device_id, pkt, info);

	case HFI_EVENT_SESSION_PROPERTY_CHANGED:
	default:
		*info = (struct msm_vidc_cb_info) {
			.response_type =  HAL_RESPONSE_UNUSED,
		};

		return 0;
	}
}

static int hfi_process_sys_init_done(u32 device_id,
		struct hfi_msg_sys_init_done_packet *pkt,
		struct msm_vidc_cb_info *info)
{
	struct msm_vidc_cb_cmd_done cmd_done = {0};
	enum vidc_status status = VIDC_ERR_NONE;

	dprintk(VIDC_DBG, "RECEIVED: SYS_INIT_DONE\n");
	if (sizeof(struct hfi_msg_sys_init_done_packet) > pkt->size) {
		dprintk(VIDC_ERR, "%s: bad_pkt_size: %d\n", __func__,
				pkt->size);
		return -E2BIG;
	}
	if (!pkt->num_properties) {
		dprintk(VIDC_ERR,
				"hal_process_sys_init_done: no_properties\n");
		status = VIDC_ERR_FAIL;
		goto err_no_prop;
	}

	status = hfi_map_err_status(pkt->error_type);
	if (status) {
		dprintk(VIDC_ERR, "%s: status %#x\n",
			__func__, status);
		goto err_no_prop;
	}

err_no_prop:
	cmd_done.device_id = device_id;
	cmd_done.session_id = NULL;
	cmd_done.status = (u32)status;
	cmd_done.size = sizeof(struct vidc_hal_sys_init_done);
	*info = (struct msm_vidc_cb_info) {
		.response_type =  HAL_SYS_INIT_DONE,
		.response.cmd = cmd_done,
	};
	return 0;
}

static int hfi_process_sys_rel_resource_done(u32 device_id,
		struct hfi_msg_sys_release_resource_done_packet *pkt,
		struct msm_vidc_cb_info *info)
{
	struct msm_vidc_cb_cmd_done cmd_done = {0};
	enum vidc_status status = VIDC_ERR_NONE;
	u32 pkt_size;
	dprintk(VIDC_DBG, "RECEIVED: SYS_RELEASE_RESOURCE_DONE\n");
	pkt_size = sizeof(struct hfi_msg_sys_release_resource_done_packet);
	if (pkt_size > pkt->size) {
		dprintk(VIDC_ERR,
			"hal_process_sys_rel_resource_done: bad size: %d\n",
			pkt->size);
		return -E2BIG;
	}

	status = hfi_map_err_status(pkt->error_type);
	cmd_done.device_id = device_id;
	cmd_done.session_id = NULL;
	cmd_done.status = (u32) status;
	cmd_done.size = 0;

	*info = (struct msm_vidc_cb_info) {
		.response_type =  HAL_SYS_RELEASE_RESOURCE_DONE,
		.response.cmd = cmd_done,
	};

	return 0;
}

enum hal_capability get_hal_cap_type(u32 capability_type)
{
	enum hal_capability hal_cap = 0;

	switch (capability_type) {
	case HFI_CAPABILITY_FRAME_WIDTH:
		hal_cap = HAL_CAPABILITY_FRAME_WIDTH;
		break;
	case HFI_CAPABILITY_FRAME_HEIGHT:
		hal_cap = HAL_CAPABILITY_FRAME_HEIGHT;
		break;
	case HFI_CAPABILITY_MBS_PER_FRAME:
		hal_cap = HAL_CAPABILITY_MBS_PER_FRAME;
		break;
	case HFI_CAPABILITY_MBS_PER_SECOND:
		hal_cap = HAL_CAPABILITY_MBS_PER_SECOND;
		break;
	case HFI_CAPABILITY_FRAMERATE:
		hal_cap = HAL_CAPABILITY_FRAMERATE;
		break;
	case HFI_CAPABILITY_SCALE_X:
		hal_cap = HAL_CAPABILITY_SCALE_X;
		break;
	case HFI_CAPABILITY_SCALE_Y:
		hal_cap = HAL_CAPABILITY_SCALE_Y;
		break;
	case HFI_CAPABILITY_BITRATE:
		hal_cap = HAL_CAPABILITY_BITRATE;
		break;
	case HFI_CAPABILITY_BFRAME:
		hal_cap = HAL_CAPABILITY_BFRAME;
		break;
	case HFI_CAPABILITY_PEAKBITRATE:
		hal_cap = HAL_CAPABILITY_PEAKBITRATE;
		break;
	case HFI_CAPABILITY_HIER_P_NUM_ENH_LAYERS:
		hal_cap = HAL_CAPABILITY_HIER_P_NUM_ENH_LAYERS;
		break;
	case HFI_CAPABILITY_ENC_LTR_COUNT:
		hal_cap = HAL_CAPABILITY_ENC_LTR_COUNT;
		break;
	case HFI_CAPABILITY_CP_OUTPUT2_THRESH:
		hal_cap = HAL_CAPABILITY_SECURE_OUTPUT2_THRESHOLD;
		break;
	case HFI_CAPABILITY_HIER_B_NUM_ENH_LAYERS:
		hal_cap = HAL_CAPABILITY_HIER_B_NUM_ENH_LAYERS;
		break;
	case HFI_CAPABILITY_LCU_SIZE:
		hal_cap = HAL_CAPABILITY_LCU_SIZE;
		break;
	case HFI_CAPABILITY_HIER_P_HYBRID_NUM_ENH_LAYERS:
		hal_cap = HAL_CAPABILITY_HIER_P_HYBRID_NUM_ENH_LAYERS;
		break;
	case HFI_CAPABILITY_MBS_PER_SECOND_POWERSAVE:
		hal_cap = HAL_CAPABILITY_MBS_PER_SECOND_POWER_SAVE;
		break;
	default:
		dprintk(VIDC_DBG, "%s: unknown capablity %#x\n",
			__func__, capability_type);
		break;
	}

	return hal_cap;
}

static inline void copy_cap_prop(
		struct hfi_capability_supported *in,
		struct msm_vidc_capability *capability)
{
	struct hal_capability_supported *out = NULL;

	if (!in || !capability) {
		dprintk(VIDC_ERR, "%s Invalid input parameters\n",
			__func__);
		return;
	}

	switch (in->capability_type) {
	case HFI_CAPABILITY_FRAME_WIDTH:
		out = &capability->width;
		break;
	case HFI_CAPABILITY_FRAME_HEIGHT:
		out = &capability->height;
		break;
	case HFI_CAPABILITY_MBS_PER_FRAME:
		out = &capability->mbs_per_frame;
		break;
	case HFI_CAPABILITY_MBS_PER_SECOND:
		out = &capability->mbs_per_sec;
		break;
	case HFI_CAPABILITY_FRAMERATE:
		out = &capability->frame_rate;
		break;
	case HFI_CAPABILITY_SCALE_X:
		out = &capability->scale_x;
		break;
	case HFI_CAPABILITY_SCALE_Y:
		out = &capability->scale_y;
		break;
	case HFI_CAPABILITY_BITRATE:
		out = &capability->bitrate;
		break;
	case HFI_CAPABILITY_BFRAME:
		out = &capability->bframe;
		break;
	case HFI_CAPABILITY_PEAKBITRATE:
		out = &capability->peakbitrate;
		break;
	case HFI_CAPABILITY_HIER_P_NUM_ENH_LAYERS:
		out = &capability->hier_p;
		break;
	case HFI_CAPABILITY_ENC_LTR_COUNT:
		out = &capability->ltr_count;
		break;
	case HFI_CAPABILITY_CP_OUTPUT2_THRESH:
		out = &capability->secure_output2_threshold;
		break;
	case HFI_CAPABILITY_HIER_B_NUM_ENH_LAYERS:
		out = &capability->hier_b;
		break;
	case HFI_CAPABILITY_LCU_SIZE:
		out = &capability->lcu_size;
		break;
	case HFI_CAPABILITY_HIER_P_HYBRID_NUM_ENH_LAYERS:
		out = &capability->hier_p_hybrid;
		break;
	case HFI_CAPABILITY_MBS_PER_SECOND_POWERSAVE:
		out = &capability->mbs_per_sec_power_save;
		break;
	default:
		dprintk(VIDC_DBG, "%s: unknown capablity %#x\n",
			__func__, in->capability_type);
		break;
	}

	if (out) {
		out->capability_type = get_hal_cap_type(in->capability_type);
		out->min = in->min;
		out->max = in->max;
		out->step_size = in->step_size;
	}

	return;
}

static int hfi_fill_codec_info(u8 *data_ptr,
		struct vidc_hal_sys_init_done *sys_init_done) {
	u32 i;
	u32 codecs = 0, codec_count = 0, size = 0;
	struct msm_vidc_capability *capability;
	u32 prop_id = *((u32 *)data_ptr);
	u8 *orig_data_ptr = data_ptr;

	if (prop_id ==  HFI_PROPERTY_PARAM_CODEC_SUPPORTED) {
		struct hfi_codec_supported *prop;

		data_ptr = data_ptr + sizeof(u32);
		prop = (struct hfi_codec_supported *) data_ptr;
		sys_init_done->dec_codec_supported =
			prop->decoder_codec_supported;
		sys_init_done->enc_codec_supported =
			prop->encoder_codec_supported;
		size = sizeof(struct hfi_codec_supported) + sizeof(u32);
	} else {
		dprintk(VIDC_WARN,
			"%s: prop_id %#x, expected codec_supported property\n",
			__func__, prop_id);
	}

	codecs = sys_init_done->dec_codec_supported;
	for (i = 0; i < 8 * sizeof(codecs); i++) {
		if ((1 << i) & codecs) {
			capability =
				&sys_init_done->capabilities[codec_count++];
			capability->codec =
				vidc_get_hal_codec((1 << i) & codecs);
			capability->domain =
				vidc_get_hal_domain(HFI_VIDEO_DOMAIN_DECODER);
		}
	}
	codecs = sys_init_done->enc_codec_supported;
	for (i = 0; i < 8 * sizeof(codecs); i++) {
		if ((1 << i) & codecs) {
			capability =
				&sys_init_done->capabilities[codec_count++];
			capability->codec =
				vidc_get_hal_codec((1 << i) & codecs);
			capability->domain =
				vidc_get_hal_domain(HFI_VIDEO_DOMAIN_ENCODER);
		}
	}
	sys_init_done->codec_count = codec_count;

	prop_id = *((u32 *)(orig_data_ptr + size));
	if (prop_id == HFI_PROPERTY_PARAM_MAX_SESSIONS_SUPPORTED) {
		struct hfi_max_sessions_supported *prop =
			(struct hfi_max_sessions_supported *)
			(orig_data_ptr + size + sizeof(u32));

		sys_init_done->max_sessions_supported = prop->max_sessions;
		size += sizeof(struct hfi_max_sessions_supported) + sizeof(u32);
		dprintk(VIDC_DBG, "max_sessions_supported %d\n",
				prop->max_sessions);
	}
	return size;
}

enum vidc_status hfi_process_session_init_done_prop_read(
		struct hfi_msg_sys_session_init_done_packet *pkt,
		struct vidc_hal_session_init_done *session_init_done)
{
	enum vidc_status status = VIDC_ERR_NONE;
	struct msm_vidc_capability *capability = NULL;
	u32 rem_bytes, num_properties;
	u8 *data_ptr;

	rem_bytes = pkt->size - sizeof(struct
			hfi_msg_sys_session_init_done_packet) + sizeof(u32);
	if (!rem_bytes) {
		dprintk(VIDC_ERR, "%s: invalid property info\n", __func__);
		return VIDC_ERR_FAIL;
	}

	status = hfi_map_err_status(pkt->error_type);
	if (status) {
		dprintk(VIDC_ERR, "%s: error status 0x%x\n", __func__, status);
		return status;
	}

	data_ptr = (u8 *)&pkt->rg_property_data[0];
	num_properties = pkt->num_properties;

	capability = &session_init_done->capability;
	status = hfi_parse_init_done_properties(
			capability, 1, data_ptr, num_properties, rem_bytes,
			vidc_get_hfi_codec(capability->codec),
			vidc_get_hfi_domain(capability->domain));
	if (status) {
		dprintk(VIDC_ERR, "%s: parse status 0x%x\n", __func__, status);
		return status;
	}

	return status;
}

static int copy_caps_to_sessions(struct hfi_capability_supported *cap,
		u32 num_caps, struct msm_vidc_capability *capabilities,
		u32 num_sessions, u32 codecs, u32 domain)
{
	u32 i = 0, j = 0;
	struct msm_vidc_capability *capability;
	u32 sess_codec;
	u32 sess_domain;

	/*
	 * iterate over num_sessions and copy all the capabilities
	 * to matching sessions.
	 */
	for (i = 0; i < num_sessions; i++) {
		sess_codec = 0;
		sess_domain = 0;
		capability = &capabilities[i];

		if (capability->codec)
			sess_codec =
				vidc_get_hfi_codec(capability->codec);
		if (capability->domain)
			sess_domain =
				vidc_get_hfi_domain(capability->domain);

		if (!(sess_codec & codecs && sess_domain & domain))
			continue;

		for (j = 0; j < num_caps; j++)
			copy_cap_prop(&cap[j], capability);
	}

	return 0;
}

static int copy_alloc_mode_to_sessions(
		struct hfi_buffer_alloc_mode_supported *prop,
		struct msm_vidc_capability *capabilities,
		u32 num_sessions, u32 codecs, u32 domain)
{
	u32 i = 0, j = 0;
	struct msm_vidc_capability *capability;
	u32 sess_codec;
	u32 sess_domain;

	/*
	 * iterate over num_sessions and copy all the entries
	 * to matching sessions.
	 */
	for (i = 0; i < num_sessions; i++) {
		sess_codec = 0;
		sess_domain = 0;
		capability = &capabilities[i];

		if (capability->codec)
			sess_codec =
				vidc_get_hfi_codec(capability->codec);
		if (capability->domain)
			sess_domain =
				vidc_get_hfi_domain(capability->domain);

		if (!(sess_codec & codecs && sess_domain & domain))
			continue;

		for (j = 0; j < prop->num_entries; j++) {
			if (prop->buffer_type == HFI_BUFFER_OUTPUT ||
				prop->buffer_type == HFI_BUFFER_OUTPUT2) {
				switch (prop->rg_data[j]) {
				case HFI_BUFFER_MODE_STATIC:
					capability->alloc_mode_out |=
						HAL_BUFFER_MODE_STATIC;
					break;
				case HFI_BUFFER_MODE_RING:
					capability->alloc_mode_out |=
						HAL_BUFFER_MODE_RING;
					break;
				case HFI_BUFFER_MODE_DYNAMIC:
					capability->alloc_mode_out |=
						HAL_BUFFER_MODE_DYNAMIC;
					break;
				}
			} else if (prop->buffer_type == HFI_BUFFER_INPUT) {
				switch (prop->rg_data[j]) {
				case HFI_BUFFER_MODE_STATIC:
					capability->alloc_mode_in |=
						HAL_BUFFER_MODE_STATIC;
					break;
				case HFI_BUFFER_MODE_RING:
					capability->alloc_mode_in |=
						HAL_BUFFER_MODE_RING;
					break;
				case HFI_BUFFER_MODE_DYNAMIC:
					capability->alloc_mode_in |=
						HAL_BUFFER_MODE_DYNAMIC;
					break;
				}
			}
		}
	}

	return 0;
}

static enum vidc_status hfi_parse_init_done_properties(
		struct msm_vidc_capability *capabilities,
		u32 num_sessions, u8 *data_ptr, u32 num_properties,
		u32 rem_bytes, u32 codecs, u32 domain)
{
	enum vidc_status status = VIDC_ERR_NONE;
	u32 prop_id, next_offset;

	while (status == VIDC_ERR_NONE && num_properties &&
			rem_bytes >= sizeof(u32)) {

		prop_id = *((u32 *)data_ptr);
		next_offset = sizeof(u32);

		switch (prop_id) {
		case HFI_PROPERTY_PARAM_CODEC_MASK_SUPPORTED:
		{
			struct hfi_codec_mask_supported *prop =
				(struct hfi_codec_mask_supported *)
				(data_ptr + next_offset);

			codecs = prop->codecs;
			domain = prop->video_domains;
			next_offset += sizeof(struct hfi_codec_mask_supported);
			num_properties--;
			break;
		}
		case HFI_PROPERTY_PARAM_CAPABILITY_SUPPORTED:
		{
			struct hfi_capability_supported_info *prop =
				(struct hfi_capability_supported_info *)
				(data_ptr + next_offset);

			if ((rem_bytes - next_offset) < prop->num_capabilities *
				sizeof(struct hfi_capability_supported)) {
				status = VIDC_ERR_BAD_PARAM;
				break;
			}
			next_offset += sizeof(u32) +
				prop->num_capabilities *
				sizeof(struct hfi_capability_supported);

			copy_caps_to_sessions(&prop->rg_data[0],
					prop->num_capabilities,
					capabilities, num_sessions,
					codecs, domain);
			num_properties--;
			break;
		}
		case HFI_PROPERTY_PARAM_UNCOMPRESSED_FORMAT_SUPPORTED:
		{
			struct hfi_uncompressed_format_supported *prop =
				(struct hfi_uncompressed_format_supported *)
				(data_ptr + next_offset);
			u32 num_format_entries;
			char *fmt_ptr;
			struct hfi_uncompressed_plane_info *plane_info;

			if ((rem_bytes - next_offset) < sizeof(*prop)) {
				status = VIDC_ERR_BAD_PARAM;
				break;
			}
			num_format_entries = prop->format_entries;
			next_offset = sizeof(*prop);
			fmt_ptr = (char *)&prop->rg_format_info[0];

			while (num_format_entries) {
				u32 bytes_to_skip;
				plane_info =
				(struct hfi_uncompressed_plane_info *) fmt_ptr;

				if ((rem_bytes - next_offset) <
						sizeof(*plane_info)) {
					status = VIDC_ERR_BAD_PARAM;
					break;
				}
				bytes_to_skip = sizeof(*plane_info) -
					sizeof(struct
					hfi_uncompressed_plane_constraints) +
					plane_info->num_planes *
					sizeof(struct
					hfi_uncompressed_plane_constraints);

				fmt_ptr += bytes_to_skip;
				next_offset += bytes_to_skip;
				num_format_entries--;
			}
			num_properties--;
			break;
		}
		case HFI_PROPERTY_PARAM_PROPERTIES_SUPPORTED:
		{
			struct hfi_properties_supported *prop =
				(struct hfi_properties_supported *)
				(data_ptr + next_offset);
			next_offset += sizeof(*prop) - sizeof(u32)
				+ prop->num_properties * sizeof(u32);
			num_properties--;
			break;
		}
		case HFI_PROPERTY_PARAM_PROFILE_LEVEL_SUPPORTED:
		{
			struct msm_vidc_capability capability;
			char *ptr = NULL;
			u32 count = 0;
			u32 prof_count = 0;
			struct hfi_profile_level *prof_level;
			struct hfi_profile_level_supported *prop =
				(struct hfi_profile_level_supported *)
				(data_ptr + next_offset);

			ptr = (char *) &prop->rg_profile_level[0];
			prof_count = prop->profile_count;
			next_offset += sizeof(u32);

			if (prof_count > MAX_PROFILE_COUNT) {
				prof_count = MAX_PROFILE_COUNT;
				dprintk(VIDC_WARN,
					"prop count exceeds max profile count\n");
				break;
			}
			while (prof_count) {
				prof_level = (struct hfi_profile_level *)ptr;
				capability.
				profile_level.profile_level[count].profile
					= prof_level->profile;
				capability.
				profile_level.profile_level[count].level
					= prof_level->level;
				prof_count--;
				count++;
				ptr += sizeof(struct hfi_profile_level);
				next_offset += sizeof(struct hfi_profile_level);
			}
			num_properties--;
			break;
		}
		case HFI_PROPERTY_PARAM_INTERLACE_FORMAT_SUPPORTED:
		{
			next_offset +=
				sizeof(struct hfi_interlace_format_supported);
			num_properties--;
			break;
		}
		case HFI_PROPERTY_PARAM_NAL_STREAM_FORMAT_SUPPORTED:
		{
			next_offset +=
				sizeof(struct hfi_nal_stream_format_supported);
			num_properties--;
			break;
		}
		case HFI_PROPERTY_PARAM_NAL_STREAM_FORMAT_SELECT:
		{
			next_offset += sizeof(u32);
			num_properties--;
			break;
		}
		case HFI_PROPERTY_PARAM_MAX_SEQUENCE_HEADER_SIZE:
		{
			next_offset += sizeof(u32);
			num_properties--;
			break;
		}
		case HFI_PROPERTY_PARAM_VENC_INTRA_REFRESH:
		{
			next_offset +=
				sizeof(struct hfi_intra_refresh);
			num_properties--;
			break;
		}
		case HFI_PROPERTY_PARAM_BUFFER_ALLOC_MODE_SUPPORTED:
		{
			struct hfi_buffer_alloc_mode_supported *prop =
				(struct hfi_buffer_alloc_mode_supported *)
				(data_ptr + next_offset);

			if (prop->num_entries >= 32) {
				dprintk(VIDC_ERR,
					"%s - num_entries: %d from f/w seems suspect\n",
					__func__, prop->num_entries);
				break;
			}
			next_offset +=
				sizeof(struct hfi_buffer_alloc_mode_supported) -
				sizeof(u32) + prop->num_entries * sizeof(u32);

			copy_alloc_mode_to_sessions(prop,
					capabilities, num_sessions,
					codecs, domain);

			num_properties--;
			break;
		}
		default:
			dprintk(VIDC_DBG,
				"%s: default case - data_ptr %pK, prop_id 0x%x\n",
				__func__, data_ptr, prop_id);
			break;
		}
		rem_bytes -= next_offset;
		data_ptr += next_offset;
	}

	return status;
}

enum vidc_status hfi_process_sys_init_done_prop_read(
	struct hfi_msg_sys_init_done_packet *pkt,
	struct vidc_hal_sys_init_done *sys_init_done)
{
	enum vidc_status status = VIDC_ERR_NONE;
	u32 rem_bytes, bytes_read, num_properties;
	u8 *data_ptr;
	u32 codecs = 0, domain = 0;

	if (!pkt || !sys_init_done) {
		dprintk(VIDC_ERR,
			"hfi_msg_sys_init_done: Invalid input\n");
		return VIDC_ERR_FAIL;
	}

	rem_bytes = pkt->size - sizeof(struct
			hfi_msg_sys_init_done_packet) + sizeof(u32);

	if (!rem_bytes) {
		dprintk(VIDC_ERR,
			"hfi_msg_sys_init_done: missing_prop_info\n");
		return VIDC_ERR_FAIL;
	}

	status = hfi_map_err_status(pkt->error_type);
	if (status) {
		dprintk(VIDC_ERR, "%s: status %#x\n", __func__, status);
		return status;
	}

	data_ptr = (u8 *) &pkt->rg_property_data[0];
	num_properties = pkt->num_properties;
	dprintk(VIDC_DBG,
		"%s: data_start %pK, num_properties %#x\n",
		__func__, data_ptr, num_properties);
	if (!num_properties) {
		sys_init_done->capabilities = NULL;
		dprintk(VIDC_DBG,
			"Venus didn't set any properties in SYS_INIT_DONE");
		return status;
	}
	bytes_read = hfi_fill_codec_info(data_ptr, sys_init_done);
	data_ptr += bytes_read;
	rem_bytes -= bytes_read;
	num_properties--;

	status = hfi_parse_init_done_properties(
			sys_init_done->capabilities,
			VIDC_MAX_SESSIONS, data_ptr, num_properties,
			rem_bytes, codecs, domain);
	if (status) {
		dprintk(VIDC_ERR, "%s: parse status %#x\n",
			__func__, status);
		return status;
	}

	return status;
}

static void hfi_process_sess_get_prop_dec_entropy(
	struct hfi_msg_session_property_info_packet *prop,
	enum hal_h264_entropy *entropy)
{
	u32 req_bytes, hfi_entropy;

	req_bytes = prop->size - sizeof(
			struct hfi_msg_session_property_info_packet);

	if (!req_bytes || req_bytes % sizeof(hfi_entropy)) {
		dprintk(VIDC_ERR, "%s: bad packet: %d\n", __func__, req_bytes);
		return;
	}

	hfi_entropy = prop->rg_property_data[1];
	*entropy =
		hfi_entropy == HFI_H264_ENTROPY_CAVLC ? HAL_H264_ENTROPY_CAVLC :
		hfi_entropy == HFI_H264_ENTROPY_CABAC ? HAL_H264_ENTROPY_CABAC :
							HAL_UNUSED_ENTROPY;
}

static void hfi_process_sess_get_prop_profile_level(
	struct hfi_msg_session_property_info_packet *prop,
	struct hfi_profile_level *profile_level)
{
	struct hfi_profile_level *hfi_profile_level;
	u32 req_bytes;
	dprintk(VIDC_DBG, "Entered %s\n", __func__);
	if (!prop) {
		dprintk(VIDC_ERR,
			"hal_process_sess_get_profile_level: bad_prop: %pK\n",
			prop);
		return;
	}
	req_bytes = prop->size - sizeof(
			struct hfi_msg_session_property_info_packet);

	if (!req_bytes || req_bytes % sizeof(struct hfi_profile_level)) {
		dprintk(VIDC_ERR,
			"hal_process_sess_get_profile_level: bad_pkt: %d\n",
			req_bytes);
		return;
	}
	hfi_profile_level = (struct hfi_profile_level *)
				&prop->rg_property_data[1];
	profile_level->profile = hfi_profile_level->profile;
	profile_level->level = hfi_profile_level->level;
	dprintk(VIDC_DBG, "%s profile: %d level: %d\n",
		__func__, profile_level->profile,
		profile_level->level);
}

static void hfi_process_sess_get_prop_buf_req(
	struct hfi_msg_session_property_info_packet *prop,
	struct buffer_requirements *buffreq)
{
	struct hfi_buffer_requirements *hfi_buf_req;
	u32 req_bytes;

	if (!prop) {
		dprintk(VIDC_ERR,
			"hal_process_sess_get_prop_buf_req: bad_prop: %pK\n",
			prop);
		return;
	}

	req_bytes = prop->size - sizeof(
			struct hfi_msg_session_property_info_packet);
	if (!req_bytes || req_bytes % sizeof(struct hfi_buffer_requirements) ||
		!prop->rg_property_data[1]) {
		dprintk(VIDC_ERR,
			"hal_process_sess_get_prop_buf_req: bad_pkt: %d\n",
			req_bytes);
		return;
	}

	hfi_buf_req = (struct hfi_buffer_requirements *)
		&prop->rg_property_data[1];

	if (!hfi_buf_req) {
		dprintk(VIDC_ERR, "%s - invalid buffer req pointer\n",
			__func__);
		return;
	}

	while (req_bytes) {
		if (hfi_buf_req->buffer_size &&
			hfi_buf_req->buffer_count_min > hfi_buf_req->
			buffer_count_actual)
				dprintk(VIDC_WARN,
					"Bad buffer requirements for %#x: min %d, actual %d\n",
					hfi_buf_req->buffer_type,
					hfi_buf_req->buffer_count_min,
					hfi_buf_req->buffer_count_actual);

		dprintk(VIDC_DBG, "got buffer requirements for: %d\n",
					hfi_buf_req->buffer_type);
		switch (hfi_buf_req->buffer_type) {
		case HFI_BUFFER_INPUT:
			memcpy(&buffreq->buffer[0], hfi_buf_req,
				sizeof(struct hfi_buffer_requirements));
			buffreq->buffer[0].buffer_type = HAL_BUFFER_INPUT;
			break;
		case HFI_BUFFER_OUTPUT:
			memcpy(&buffreq->buffer[1], hfi_buf_req,
			sizeof(struct hfi_buffer_requirements));
			buffreq->buffer[1].buffer_type = HAL_BUFFER_OUTPUT;
			break;
		case HFI_BUFFER_OUTPUT2:
			memcpy(&buffreq->buffer[2], hfi_buf_req,
				sizeof(struct hfi_buffer_requirements));
			buffreq->buffer[2].buffer_type = HAL_BUFFER_OUTPUT2;
			break;
		case HFI_BUFFER_EXTRADATA_INPUT:
			memcpy(&buffreq->buffer[3], hfi_buf_req,
				sizeof(struct hfi_buffer_requirements));
			buffreq->buffer[3].buffer_type =
				HAL_BUFFER_EXTRADATA_INPUT;
			break;
		case HFI_BUFFER_EXTRADATA_OUTPUT:
			memcpy(&buffreq->buffer[4], hfi_buf_req,
				sizeof(struct hfi_buffer_requirements));
			buffreq->buffer[4].buffer_type =
				HAL_BUFFER_EXTRADATA_OUTPUT;
			break;
		case HFI_BUFFER_EXTRADATA_OUTPUT2:
			memcpy(&buffreq->buffer[5], hfi_buf_req,
				sizeof(struct hfi_buffer_requirements));
			buffreq->buffer[5].buffer_type =
				HAL_BUFFER_EXTRADATA_OUTPUT2;
			break;
		case HFI_BUFFER_INTERNAL_SCRATCH:
			memcpy(&buffreq->buffer[6], hfi_buf_req,
			sizeof(struct hfi_buffer_requirements));
			buffreq->buffer[6].buffer_type =
				HAL_BUFFER_INTERNAL_SCRATCH;
			break;
		case HFI_BUFFER_INTERNAL_SCRATCH_1:
			memcpy(&buffreq->buffer[7], hfi_buf_req,
				sizeof(struct hfi_buffer_requirements));
			buffreq->buffer[7].buffer_type =
				HAL_BUFFER_INTERNAL_SCRATCH_1;
			break;
		case HFI_BUFFER_INTERNAL_SCRATCH_2:
			memcpy(&buffreq->buffer[8], hfi_buf_req,
				sizeof(struct hfi_buffer_requirements));
			buffreq->buffer[8].buffer_type =
				HAL_BUFFER_INTERNAL_SCRATCH_2;
			break;
		case HFI_BUFFER_INTERNAL_PERSIST:
			memcpy(&buffreq->buffer[9], hfi_buf_req,
			sizeof(struct hfi_buffer_requirements));
			buffreq->buffer[9].buffer_type =
				HAL_BUFFER_INTERNAL_PERSIST;
			break;
		case HFI_BUFFER_INTERNAL_PERSIST_1:
			memcpy(&buffreq->buffer[10], hfi_buf_req,
				sizeof(struct hfi_buffer_requirements));
			buffreq->buffer[10].buffer_type =
				HAL_BUFFER_INTERNAL_PERSIST_1;
			break;
		default:
			dprintk(VIDC_ERR,
			"hal_process_sess_get_prop_buf_req: bad_buffer_type: %d\n",
			hfi_buf_req->buffer_type);
			break;
		}
		req_bytes -= sizeof(struct hfi_buffer_requirements);
		hfi_buf_req++;
	}
}

static int hfi_process_session_prop_info(u32 device_id,
		struct hfi_msg_session_property_info_packet *pkt,
		struct msm_vidc_cb_info *info)
{
	struct msm_vidc_cb_cmd_done cmd_done = {0};
	struct hfi_profile_level profile_level = {0};
	enum hal_h264_entropy entropy;
	struct buffer_requirements buff_req = { { {0} } };

	dprintk(VIDC_DBG, "Received SESSION_PROPERTY_INFO[%#x]\n",
			pkt->session_id);

	if (pkt->size < sizeof(struct hfi_msg_session_property_info_packet)) {
		dprintk(VIDC_ERR,
				"hal_process_session_prop_info: bad_pkt_size\n");
		return -E2BIG;
	} else if (!pkt->num_properties) {
		dprintk(VIDC_ERR,
			"hal_process_session_prop_info: no_properties\n");
		return -EINVAL;
	}

	switch (pkt->rg_property_data[0]) {
	case HFI_PROPERTY_CONFIG_BUFFER_REQUIREMENTS:
		hfi_process_sess_get_prop_buf_req(pkt, &buff_req);
		cmd_done.device_id = device_id;
		cmd_done.session_id = (void *)(uintptr_t)pkt->session_id;
		cmd_done.status = VIDC_ERR_NONE;
		cmd_done.data.property.buf_req = buff_req;
		cmd_done.size = sizeof(buff_req);

		*info = (struct msm_vidc_cb_info) {
			.response_type =  HAL_SESSION_PROPERTY_INFO,
			.response.cmd = cmd_done,
		};

		return 0;
	case HFI_PROPERTY_PARAM_PROFILE_LEVEL_CURRENT:
		hfi_process_sess_get_prop_profile_level(pkt, &profile_level);
		cmd_done.device_id = device_id;
		cmd_done.session_id = (void *)(uintptr_t)pkt->session_id;
		cmd_done.status = VIDC_ERR_NONE;
		cmd_done.data.property.profile_level =
			(struct hal_profile_level) {
				.profile = profile_level.profile,
				.level = profile_level.level,
			};
		cmd_done.size = sizeof(struct hal_profile_level);

		*info = (struct msm_vidc_cb_info) {
			.response_type =  HAL_SESSION_PROPERTY_INFO,
			.response.cmd = cmd_done,
		};
		return 0;
	case HFI_PROPERTY_CONFIG_VDEC_ENTROPY:
		hfi_process_sess_get_prop_dec_entropy(pkt, &entropy);
		cmd_done.device_id = device_id;
		cmd_done.session_id = (void *)(uintptr_t)pkt->session_id;
		cmd_done.status = VIDC_ERR_NONE;
		cmd_done.data.property.h264_entropy = entropy;
		cmd_done.size = sizeof(enum hal_h264_entropy);

		*info = (struct msm_vidc_cb_info) {
			.response_type =  HAL_SESSION_PROPERTY_INFO,
			.response.cmd = cmd_done,
		};
		return 0;
	default:
		dprintk(VIDC_DBG,
				"hal_process_session_prop_info: unknown_prop_id: %x\n",
				pkt->rg_property_data[0]);
		return -ENOTSUPP;
	}
}

static int hfi_process_session_init_done(u32 device_id,
		struct hfi_msg_sys_session_init_done_packet *pkt,
		struct msm_vidc_cb_info *info)
{
	struct msm_vidc_cb_cmd_done cmd_done = {0};
	struct vidc_hal_session_init_done session_init_done = { {0} };

	dprintk(VIDC_DBG, "RECEIVED: SESSION_INIT_DONE[%x]\n", pkt->session_id);

	if (sizeof(struct hfi_msg_sys_session_init_done_packet) > pkt->size) {
		dprintk(VIDC_ERR,
				"hal_process_session_init_done: bad_pkt_size\n");
		return -E2BIG;
	}

	cmd_done.device_id = device_id;
	cmd_done.session_id = (void *)(uintptr_t)pkt->session_id;
	cmd_done.status = hfi_map_err_status(pkt->error_type);
	if (!cmd_done.status) {
		cmd_done.status = hfi_process_session_init_done_prop_read(
			pkt, &session_init_done);
	}

	cmd_done.data.session_init_done = session_init_done;
	cmd_done.size = sizeof(struct vidc_hal_session_init_done);

	*info = (struct msm_vidc_cb_info) {
		.response_type =  HAL_SESSION_INIT_DONE,
		.response.cmd = cmd_done,
	};

	return 0;
}

static int hfi_process_session_load_res_done(u32 device_id,
		struct hfi_msg_session_load_resources_done_packet *pkt,
		struct msm_vidc_cb_info *info)
{
	struct msm_vidc_cb_cmd_done cmd_done = {0};
	dprintk(VIDC_DBG, "RECEIVED: SESSION_LOAD_RESOURCES_DONE[%#x]\n",
		pkt->session_id);

	if (sizeof(struct hfi_msg_session_load_resources_done_packet) !=
		pkt->size) {
		dprintk(VIDC_ERR,
				"hal_process_session_load_res_done: bad packet size: %d\n",
				pkt->size);
		return -E2BIG;
	}

	cmd_done.device_id = device_id;
	cmd_done.session_id = (void *)(uintptr_t)pkt->session_id;
	cmd_done.status = hfi_map_err_status(pkt->error_type);
	cmd_done.size = 0;

	*info = (struct msm_vidc_cb_info) {
		.response_type =  HAL_SESSION_LOAD_RESOURCE_DONE,
		.response.cmd = cmd_done,
	};

	return 0;
}

static int hfi_process_session_flush_done(u32 device_id,
		struct hfi_msg_session_flush_done_packet *pkt,
		struct msm_vidc_cb_info *info)
{
	struct msm_vidc_cb_cmd_done cmd_done = {0};

	dprintk(VIDC_DBG, "RECEIVED: SESSION_FLUSH_DONE[%#x]\n",
			pkt->session_id);

	if (sizeof(struct hfi_msg_session_flush_done_packet) != pkt->size) {
		dprintk(VIDC_ERR,
				"hal_process_session_flush_done: bad packet size: %d\n",
				pkt->size);
		return -E2BIG;
	}

	cmd_done.device_id = device_id;
	cmd_done.session_id = (void *)(uintptr_t)pkt->session_id;
	cmd_done.status = hfi_map_err_status(pkt->error_type);
	cmd_done.size = sizeof(u32);

	switch (pkt->flush_type) {
	case HFI_FLUSH_OUTPUT:
		cmd_done.data.flush_type = HAL_FLUSH_OUTPUT;
		break;
	case HFI_FLUSH_INPUT:
		cmd_done.data.flush_type = HAL_FLUSH_INPUT;
		break;
	case HFI_FLUSH_ALL:
		cmd_done.data.flush_type = HAL_FLUSH_ALL;
		break;
	default:
		dprintk(VIDC_ERR,
				"%s: invalid flush type!", __func__);
		return -EINVAL;
	}

	*info = (struct msm_vidc_cb_info) {
		.response_type =  HAL_SESSION_FLUSH_DONE,
		.response.cmd = cmd_done,
	};

	return 0;
}

static int hfi_process_session_etb_done(u32 device_id,
		struct hfi_msg_session_empty_buffer_done_packet *pkt,
		struct msm_vidc_cb_info *info)
{
	struct msm_vidc_cb_data_done data_done = {0};
	struct hfi_picture_type *hfi_picture_type = NULL;

	dprintk(VIDC_DBG, "RECEIVED: SESSION_ETB_DONE[%#x]\n", pkt->session_id);

	if (!pkt || pkt->size <
		sizeof(struct hfi_msg_session_empty_buffer_done_packet)) {
		dprintk(VIDC_ERR,
				"hal_process_session_etb_done: bad_pkt_size\n");
		return -E2BIG;
	}

	data_done.device_id = device_id;
	data_done.session_id = (void *)(uintptr_t)pkt->session_id;
	data_done.status = hfi_map_err_status(pkt->error_type);
	data_done.size = sizeof(struct msm_vidc_cb_data_done);
	data_done.clnt_data = pkt->input_tag;
	data_done.input_done.offset = pkt->offset;
	data_done.input_done.filled_len = pkt->filled_len;
	data_done.input_done.packet_buffer =
		(ion_phys_addr_t)pkt->packet_buffer;
	data_done.input_done.extra_data_buffer =
		(ion_phys_addr_t)pkt->extra_data_buffer;
	data_done.input_done.status =
		hfi_map_err_status(pkt->error_type);
	hfi_picture_type = (struct hfi_picture_type *)&pkt->rgData[0];
	if (hfi_picture_type->is_sync_frame) {
		if (hfi_picture_type->picture_type)
			data_done.input_done.flags =
				hfi_picture_type->picture_type;
		else
			dprintk(VIDC_DBG,
				"Non-Sync frame sent for H264/HEVC\n");
	}

	trace_msm_v4l2_vidc_buffer_event_end("ETB",
		(u32)pkt->packet_buffer, -1, -1,
		pkt->filled_len, pkt->offset);

	*info = (struct msm_vidc_cb_info) {
		.response_type =  HAL_SESSION_ETB_DONE,
		.response.data = data_done,
	};

	return 0;
}

static int hfi_process_session_ftb_done(
		u32 device_id, struct vidc_hal_msg_pkt_hdr *msg_hdr,
		struct msm_vidc_cb_info *info)
{
	struct msm_vidc_cb_data_done data_done = {0};
	bool is_decoder = false, is_encoder = false;

	if (!msg_hdr) {
		dprintk(VIDC_ERR, "Invalid Params\n");
		return -EINVAL;
	}

	is_encoder = msg_hdr->size == sizeof(struct
			hfi_msg_session_fill_buffer_done_compressed_packet) + 4;
	is_decoder = msg_hdr->size == sizeof(struct
			hfi_msg_session_fbd_uncompressed_plane0_packet) + 4;

	if (!(is_encoder ^ is_decoder)) {
		dprintk(VIDC_ERR, "Ambiguous packet (%#x) received (size %d)\n",
				msg_hdr->packet, msg_hdr->size);
		return -EBADHANDLE;
	}

	if (is_encoder) {
		struct hfi_msg_session_fill_buffer_done_compressed_packet *pkt =
		(struct hfi_msg_session_fill_buffer_done_compressed_packet *)
		msg_hdr;
		dprintk(VIDC_DBG, "RECEIVED: SESSION_FTB_DONE[%#x]\n",
				pkt->session_id);
		if (sizeof(struct
			hfi_msg_session_fill_buffer_done_compressed_packet)
			> pkt->size) {
			dprintk(VIDC_ERR,
				"hal_process_session_ftb_done: bad_pkt_size\n");
			return -E2BIG;
		} else if (pkt->error_type != HFI_ERR_NONE) {
			dprintk(VIDC_ERR,
				"got buffer back with error %x\n",
				pkt->error_type);
			/* Proceed with the FBD */
		}

		data_done.device_id = device_id;
		data_done.session_id = (void *)(uintptr_t)pkt->session_id;
		data_done.status = hfi_map_err_status(pkt->error_type);
		data_done.size = sizeof(struct msm_vidc_cb_data_done);
		data_done.clnt_data = 0;

		data_done.output_done.timestamp_hi = pkt->time_stamp_hi;
		data_done.output_done.timestamp_lo = pkt->time_stamp_lo;
		data_done.output_done.flags1 = pkt->flags;
		data_done.output_done.mark_target = pkt->mark_target;
		data_done.output_done.mark_data = pkt->mark_data;
		data_done.output_done.stats = pkt->stats;
		data_done.output_done.offset1 = pkt->offset;
		data_done.output_done.alloc_len1 = pkt->alloc_len;
		data_done.output_done.filled_len1 = pkt->filled_len;
		data_done.output_done.picture_type = pkt->picture_type;
		data_done.output_done.packet_buffer1 =
			(ion_phys_addr_t)pkt->packet_buffer;
		data_done.output_done.extra_data_buffer =
			(ion_phys_addr_t)pkt->extra_data_buffer;
		data_done.output_done.buffer_type = HAL_BUFFER_OUTPUT;
	} else /* if (is_decoder) */ {
		struct hfi_msg_session_fbd_uncompressed_plane0_packet *pkt =
		(struct	hfi_msg_session_fbd_uncompressed_plane0_packet *)
		msg_hdr;

		dprintk(VIDC_DBG, "RECEIVED: SESSION_FTB_DONE[%#x]\n",
				pkt->session_id);
		if (sizeof(
			struct hfi_msg_session_fbd_uncompressed_plane0_packet) >
			pkt->size) {
			dprintk(VIDC_ERR,
					"hal_process_session_ftb_done: bad_pkt_size\n");
			return -E2BIG;
		}

		data_done.device_id = device_id;
		data_done.session_id = (void *)(uintptr_t)pkt->session_id;
		data_done.status = hfi_map_err_status(pkt->error_type);
		data_done.size = sizeof(struct msm_vidc_cb_data_done);
		data_done.clnt_data = 0;

		data_done.output_done.stream_id = pkt->stream_id;
		data_done.output_done.view_id = pkt->view_id;
		data_done.output_done.timestamp_hi = pkt->time_stamp_hi;
		data_done.output_done.timestamp_lo = pkt->time_stamp_lo;
		data_done.output_done.flags1 = pkt->flags;
		data_done.output_done.mark_target = pkt->mark_target;
		data_done.output_done.mark_data = pkt->mark_data;
		data_done.output_done.stats = pkt->stats;
		data_done.output_done.alloc_len1 = pkt->alloc_len;
		data_done.output_done.filled_len1 = pkt->filled_len;
		data_done.output_done.offset1 = pkt->offset;
		data_done.output_done.frame_width = pkt->frame_width;
		data_done.output_done.frame_height = pkt->frame_height;
		data_done.output_done.start_x_coord = pkt->start_x_coord;
		data_done.output_done.start_y_coord = pkt->start_y_coord;
		data_done.output_done.input_tag1 = pkt->input_tag;
		data_done.output_done.picture_type = pkt->picture_type;
		data_done.output_done.packet_buffer1 = pkt->packet_buffer;
		data_done.output_done.extra_data_buffer =
			pkt->extra_data_buffer;

		if (!pkt->stream_id)
			data_done.output_done.buffer_type = HAL_BUFFER_OUTPUT;
		else if (pkt->stream_id == 1)
			data_done.output_done.buffer_type = HAL_BUFFER_OUTPUT2;
	}

	trace_msm_v4l2_vidc_buffer_event_end("FTB",
		(u32)data_done.output_done.packet_buffer1,
		(((u64)data_done.output_done.timestamp_hi) << 32)
		+ ((u64)data_done.output_done.timestamp_lo),
		data_done.output_done.alloc_len1,
		data_done.output_done.filled_len1,
		data_done.output_done.offset1);

	*info = (struct msm_vidc_cb_info) {
		.response_type =  HAL_SESSION_FTB_DONE,
		.response.data = data_done,
	};

	return 0;
}

static int hfi_process_session_start_done(u32 device_id,
		struct hfi_msg_session_start_done_packet *pkt,
		struct msm_vidc_cb_info *info)
{
	struct msm_vidc_cb_cmd_done cmd_done = {0};

	dprintk(VIDC_DBG, "RECEIVED: SESSION_START_DONE[%#x]\n",
			pkt->session_id);

	if (!pkt || pkt->size !=
		sizeof(struct hfi_msg_session_start_done_packet)) {
		dprintk(VIDC_ERR, "%s: bad packet/packet size\n",
			__func__);
		return -E2BIG;
	}

	cmd_done.device_id = device_id;
	cmd_done.session_id = (void *)(uintptr_t)pkt->session_id;
	cmd_done.status = hfi_map_err_status(pkt->error_type);
	cmd_done.size = 0;

	*info = (struct msm_vidc_cb_info) {
		.response_type =  HAL_SESSION_START_DONE,
		.response.cmd = cmd_done,
	};
	return 0;
}

static int hfi_process_session_stop_done(u32 device_id,
		struct hfi_msg_session_stop_done_packet *pkt,
		struct msm_vidc_cb_info *info)
{
	struct msm_vidc_cb_cmd_done cmd_done = {0};

	dprintk(VIDC_DBG, "RECEIVED: SESSION_STOP_DONE[%#x]\n",
			pkt->session_id);

	if (!pkt || pkt->size !=
		sizeof(struct hfi_msg_session_stop_done_packet)) {
		dprintk(VIDC_ERR, "%s: bad packet/packet size\n",
			__func__);
		return -E2BIG;
	}

	cmd_done.device_id = device_id;
	cmd_done.session_id = (void *)(uintptr_t)pkt->session_id;
	cmd_done.status = hfi_map_err_status(pkt->error_type);
	cmd_done.size = 0;

	*info = (struct msm_vidc_cb_info) {
		.response_type =  HAL_SESSION_STOP_DONE,
		.response.cmd = cmd_done,
	};

	return 0;
}

static int hfi_process_session_rel_res_done(u32 device_id,
		struct hfi_msg_session_release_resources_done_packet *pkt,
		struct msm_vidc_cb_info *info)
{
	struct msm_vidc_cb_cmd_done cmd_done = {0};

	dprintk(VIDC_DBG, "RECEIVED: SESSION_RELEASE_RESOURCES_DONE[%#x]\n",
		pkt->session_id);

	if (!pkt || pkt->size !=
		sizeof(struct hfi_msg_session_release_resources_done_packet)) {
		dprintk(VIDC_ERR, "%s: bad packet/packet size\n",
			__func__);
		return -E2BIG;
	}

	cmd_done.device_id = device_id;
	cmd_done.session_id = (void *)(uintptr_t)pkt->session_id;
	cmd_done.status = hfi_map_err_status(pkt->error_type);
	cmd_done.size = 0;

	*info = (struct msm_vidc_cb_info) {
		.response_type =  HAL_SESSION_RELEASE_RESOURCE_DONE,
		.response.cmd = cmd_done,
	};

	return 0;
}

static int hfi_process_session_rel_buf_done(u32 device_id,
		struct hfi_msg_session_release_buffers_done_packet *pkt,
		struct msm_vidc_cb_info *info)
{
	struct msm_vidc_cb_cmd_done cmd_done = {0};

	if (!pkt || pkt->size <
		sizeof(struct hfi_msg_session_release_buffers_done_packet)) {
		dprintk(VIDC_ERR, "bad packet/packet size %d\n",
			pkt ? pkt->size : 0);
		return -E2BIG;
	}
	dprintk(VIDC_DBG, "RECEIVED:SESSION_RELEASE_BUFFER_DONE[%#x]\n",
			pkt->session_id);

	cmd_done.device_id = device_id;
	cmd_done.size = sizeof(struct msm_vidc_cb_cmd_done);
	cmd_done.session_id = (void *)(uintptr_t)pkt->session_id;
	cmd_done.status = hfi_map_err_status(pkt->error_type);
	if (pkt->rg_buffer_info) {
		cmd_done.data.buffer_info =
			*(struct hal_buffer_info *)pkt->rg_buffer_info;
		cmd_done.size = sizeof(struct hal_buffer_info);
	} else {
		dprintk(VIDC_ERR, "invalid payload in rel_buff_done\n");
	}

	*info = (struct msm_vidc_cb_info) {
		.response_type =  HAL_SESSION_RELEASE_BUFFER_DONE,
		.response.cmd = cmd_done,
	};

	return 0;
}

static int hfi_process_session_end_done(u32 device_id,
		struct hfi_msg_sys_session_end_done_packet *pkt,
		struct msm_vidc_cb_info *info)
{
	struct msm_vidc_cb_cmd_done cmd_done = {0};

	dprintk(VIDC_DBG, "RECEIVED: SESSION_END_DONE[%#x]\n", pkt->session_id);

	if (!pkt || pkt->size !=
		sizeof(struct hfi_msg_sys_session_end_done_packet)) {
		dprintk(VIDC_ERR, "%s: bad packet/packet size\n", __func__);
		return -E2BIG;
	}

	cmd_done.device_id = device_id;
	cmd_done.session_id = (void *)(uintptr_t)pkt->session_id;
	cmd_done.status = hfi_map_err_status(pkt->error_type);
	cmd_done.size = 0;

	*info = (struct msm_vidc_cb_info) {
		.response_type =  HAL_SESSION_END_DONE,
		.response.cmd = cmd_done,
	};

	return 0;
}

static int hfi_process_session_abort_done(u32 device_id,
	struct hfi_msg_sys_session_abort_done_packet *pkt,
	struct msm_vidc_cb_info *info)
{
	struct msm_vidc_cb_cmd_done cmd_done = {0};

	dprintk(VIDC_DBG, "RECEIVED: SESSION_ABORT_DONE[%#x]\n",
			pkt->session_id);

	if (!pkt || pkt->size !=
		sizeof(struct hfi_msg_sys_session_abort_done_packet)) {
		dprintk(VIDC_ERR, "%s: bad packet/packet size: %d\n",
				__func__, pkt ? pkt->size : 0);
		return -E2BIG;
	}
	cmd_done.device_id = device_id;
	cmd_done.session_id = (void *)(uintptr_t)pkt->session_id;
	cmd_done.status = hfi_map_err_status(pkt->error_type);
	cmd_done.size = 0;

	*info = (struct msm_vidc_cb_info) {
		.response_type =  HAL_SESSION_ABORT_DONE,
		.response.cmd = cmd_done,
	};

	return 0;
}

static int hfi_process_session_get_seq_hdr_done(
		u32 device_id,
		struct hfi_msg_session_get_sequence_header_done_packet *pkt,
		struct msm_vidc_cb_info *info)
{
	struct msm_vidc_cb_data_done data_done = {0};
	if (!pkt || pkt->size !=
		sizeof(struct
		hfi_msg_session_get_sequence_header_done_packet)) {
		dprintk(VIDC_ERR, "%s: bad packet/packet size\n",
			__func__);
		return -E2BIG;
	}

	dprintk(VIDC_DBG, "RECEIVED:SESSION_GET_SEQ_HDR_DONE[%#x]\n",
			pkt->session_id);

	data_done.device_id = device_id;
	data_done.size = sizeof(struct msm_vidc_cb_data_done);
	data_done.session_id = (void *)(uintptr_t)pkt->session_id;
	data_done.status = hfi_map_err_status(pkt->error_type);
	data_done.output_done.packet_buffer1 =
		(ion_phys_addr_t)pkt->sequence_header;
	data_done.output_done.filled_len1 = pkt->header_len;
	dprintk(VIDC_INFO, "seq_hdr: %#x, Length: %d\n",
			pkt->sequence_header, pkt->header_len);

	*info = (struct msm_vidc_cb_info) {
		.response_type =  HAL_SESSION_GET_SEQ_HDR_DONE,
		.response.data = data_done,
	};

	return 0;
}

static void hfi_process_sys_get_prop_image_version(
		struct hfi_msg_sys_property_info_packet *pkt)
{
	int i = 0;
	u32 smem_block_size = 0;
	u8 *smem_table_ptr;
	char version[256];
	const u32 version_string_size = 128;
	const u32 smem_image_index_venus = 14 * 128;
	u8 *str_image_version;
	int req_bytes;

	req_bytes = pkt->size - sizeof(*pkt);
	if (req_bytes < version_string_size ||
			!pkt->rg_property_data[1] ||
			pkt->num_properties > 1) {
		dprintk(VIDC_ERR,
				"hfi_process_sys_get_prop_image_version: bad_pkt: %d\n",
				req_bytes);
		return;
	}
	str_image_version = (u8 *)&pkt->rg_property_data[1];
	/*
	 * The version string returned by firmware includes null
	 * characters at the start and in between. Replace the null
	 * characters with space, to print the version info.
	 */
	for (i = 0; i < version_string_size; i++) {
		if (str_image_version[i] != '\0')
			version[i] = str_image_version[i];
		else
			version[i] = ' ';
	}
	version[i] = '\0';
	dprintk(VIDC_DBG, "F/W version: %s\n", version);

	smem_table_ptr = smem_get_entry(SMEM_IMAGE_VERSION_TABLE,
			&smem_block_size, 0, SMEM_ANY_HOST_FLAG);
	if ((smem_image_index_venus + version_string_size) <= smem_block_size &&
			smem_table_ptr)
		memcpy(smem_table_ptr + smem_image_index_venus,
				str_image_version, version_string_size);
}

static int hfi_process_sys_property_info(u32 device_id,
		struct hfi_msg_sys_property_info_packet *pkt,
		struct msm_vidc_cb_info *info)
{
	if (!pkt) {
		dprintk(VIDC_ERR, "%s: invalid param\n", __func__);
		return -EINVAL;
	} else if (pkt->size < sizeof(*pkt)) {
		dprintk(VIDC_ERR,
				"hfi_process_sys_property_info: bad_pkt_size\n");
		return -E2BIG;
	} else if (!pkt->num_properties) {
		dprintk(VIDC_ERR,
				"hfi_process_sys_property_info: no_properties\n");
		return -EINVAL;
	}

	switch (pkt->rg_property_data[0]) {
	case HFI_PROPERTY_SYS_IMAGE_VERSION:
		hfi_process_sys_get_prop_image_version(pkt);

		*info = (struct msm_vidc_cb_info) {
			.response_type =  HAL_RESPONSE_UNUSED,
		};
		return 0;
	default:
		dprintk(VIDC_DBG,
				"hfi_process_sys_property_info: unknown_prop_id: %x\n",
				pkt->rg_property_data[0]);
		return -ENOTSUPP;
	}

}

static int hfi_process_ignore(u32 device_id,
		struct vidc_hal_msg_pkt_hdr *msg_hdr,
		struct msm_vidc_cb_info *info)
{
	*info = (struct msm_vidc_cb_info) {
		.response_type =  HAL_RESPONSE_UNUSED,
	};

	return 0;
}

int hfi_process_msg_packet(u32 device_id, struct vidc_hal_msg_pkt_hdr *msg_hdr,
		struct msm_vidc_cb_info *info)
{
	typedef int (*pkt_func_def)(u32, void *, struct msm_vidc_cb_info *info);
	pkt_func_def pkt_func = NULL;

	if (!info || !msg_hdr || msg_hdr->size < VIDC_IFACEQ_MIN_PKT_SIZE) {
		dprintk(VIDC_ERR, "%s: bad packet/packet size\n",
			__func__);
		return -EINVAL;
	}

	dprintk(VIDC_DBG, "Parse response %#x\n", msg_hdr->packet);
	switch (msg_hdr->packet) {
	case HFI_MSG_EVENT_NOTIFY:
		pkt_func = (pkt_func_def)hfi_process_event_notify;
		break;
	case  HFI_MSG_SYS_INIT_DONE:
		pkt_func = (pkt_func_def)hfi_process_sys_init_done;
		break;
	case HFI_MSG_SYS_SESSION_INIT_DONE:
		pkt_func = (pkt_func_def)hfi_process_session_init_done;
		break;
	case HFI_MSG_SYS_PROPERTY_INFO:
		pkt_func = (pkt_func_def)hfi_process_sys_property_info;
		break;
	case HFI_MSG_SYS_SESSION_END_DONE:
		pkt_func = (pkt_func_def)hfi_process_session_end_done;
		break;
	case HFI_MSG_SESSION_LOAD_RESOURCES_DONE:
		pkt_func = (pkt_func_def)hfi_process_session_load_res_done;
		break;
	case HFI_MSG_SESSION_START_DONE:
		pkt_func = (pkt_func_def)hfi_process_session_start_done;
		break;
	case HFI_MSG_SESSION_STOP_DONE:
		pkt_func = (pkt_func_def)hfi_process_session_stop_done;
		break;
	case HFI_MSG_SESSION_EMPTY_BUFFER_DONE:
		pkt_func = (pkt_func_def)hfi_process_session_etb_done;
		break;
	case HFI_MSG_SESSION_FILL_BUFFER_DONE:
		pkt_func = (pkt_func_def)hfi_process_session_ftb_done;
		break;
	case HFI_MSG_SESSION_FLUSH_DONE:
		pkt_func = (pkt_func_def)hfi_process_session_flush_done;
		break;
	case HFI_MSG_SESSION_PROPERTY_INFO:
		pkt_func = (pkt_func_def)hfi_process_session_prop_info;
		break;
	case HFI_MSG_SESSION_RELEASE_RESOURCES_DONE:
		pkt_func = (pkt_func_def)hfi_process_session_rel_res_done;
		break;
	case HFI_MSG_SYS_RELEASE_RESOURCE:
		pkt_func = (pkt_func_def)hfi_process_sys_rel_resource_done;
		break;
	case HFI_MSG_SESSION_GET_SEQUENCE_HEADER_DONE:
		pkt_func = (pkt_func_def) hfi_process_session_get_seq_hdr_done;
		break;
	case HFI_MSG_SESSION_RELEASE_BUFFERS_DONE:
		pkt_func = (pkt_func_def)hfi_process_session_rel_buf_done;
		break;
	case HFI_MSG_SYS_SESSION_ABORT_DONE:
		pkt_func = (pkt_func_def)hfi_process_session_abort_done;
		break;
	case HFI_MSG_SESSION_SYNC_DONE:
		pkt_func = (pkt_func_def)hfi_process_ignore;
		break;
	default:
		dprintk(VIDC_DBG, "Unable to parse message: %#x\n",
				msg_hdr->packet);
		break;
	}

	return pkt_func ? pkt_func(device_id, msg_hdr, info) : -ENOTSUPP;
}<|MERGE_RESOLUTION|>--- conflicted
+++ resolved
@@ -1,8 +1,4 @@
-<<<<<<< HEAD
-/* Copyright (c) 2012-2016, The Linux Foundation. All rights reserved.
-=======
 /* Copyright (c) 2012-2017, The Linux Foundation. All rights reserved.
->>>>>>> e045a95c
  *
  * This program is free software; you can redistribute it and/or modify
  * it under the terms of the GNU General Public License version 2 and
