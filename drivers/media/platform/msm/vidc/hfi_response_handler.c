--- conflicted
+++ resolved
@@ -1984,10 +1984,5 @@
 		break;
 	}
 
-<<<<<<< HEAD
 	return -ENOTSUPP;
-=======
-	return pkt_func ?
-		pkt_func(device_id, (void *)msg_hdr, info) : -ENOTSUPP;
->>>>>>> eb707175
 }