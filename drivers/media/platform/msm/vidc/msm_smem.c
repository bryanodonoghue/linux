/* Copyright (c) 2012-2016, The Linux Foundation. All rights reserved.
 *
 * This program is free software; you can redistribute it and/or modify
 * it under the terms of the GNU General Public License version 2 and
 * only version 2 as published by the Free Software Foundation.
 *
 * This program is distributed in the hope that it will be useful,
 * but WITHOUT ANY WARRANTY; without even the implied warranty of
 * MERCHANTABILITY or FITNESS FOR A PARTICULAR PURPOSE.  See the
 * GNU General Public License for more details.
 *
 */

#include <asm/dma-iommu.h>
#include <linux/dma-attrs.h>
#include <linux/dma-buf.h>
#include <linux/dma-direction.h>
#include <linux/iommu.h>
#include <linux/msm_dma_iommu_mapping.h>
#include <linux/msm_ion.h>
#include <linux/slab.h>
#include <linux/types.h>
#include "media/msm_vidc.h"
#include "msm_vidc_debug.h"
#include "msm_vidc_resources.h"

struct smem_client {
	int mem_type;
	void *clnt;
	struct msm_vidc_platform_resources *res;
	enum session_type session_type;
};

static int get_device_address(struct smem_client *smem_client,
		struct ion_handle *hndl, unsigned long align,
		ion_phys_addr_t *iova, unsigned long *buffer_size,
		unsigned long flags, enum hal_buffer buffer_type,
		struct dma_mapping_info *mapping_info)
{
	int rc = 0;
	struct ion_client *clnt = NULL;
	struct dma_buf *buf = NULL;
	struct dma_buf_attachment *attach;
	struct sg_table *table = NULL;
	struct context_bank_info *cb = NULL;

	if (!iova || !buffer_size || !hndl || !smem_client || !mapping_info) {
		dprintk(VIDC_ERR, "Invalid params: %pK, %pK, %pK, %pK\n",
				smem_client, hndl, iova, buffer_size);
		return -EINVAL;
	}

	clnt = smem_client->clnt;
	if (!clnt) {
		dprintk(VIDC_ERR, "Invalid client\n");
		return -EINVAL;
	}

	if (is_iommu_present(smem_client->res)) {
		cb = msm_smem_get_context_bank(smem_client, flags & SMEM_SECURE,
				buffer_type);
		if (!cb) {
			dprintk(VIDC_ERR,
				"%s: Failed to get context bank device\n",
				 __func__);
			rc = -EIO;
			goto mem_map_failed;
		}

		/* Convert an Ion handle to a dma buf */
		buf = ion_share_dma_buf(clnt, hndl);
		if (IS_ERR_OR_NULL(buf)) {
			rc = PTR_ERR(buf) ?: -ENOMEM;
			dprintk(VIDC_ERR, "Share ION buf to DMA failed\n");
			goto mem_map_failed;
		}

		/* Prepare a dma buf for dma on the given device */
		attach = dma_buf_attach(buf, cb->dev);
		if (IS_ERR_OR_NULL(attach)) {
			rc = PTR_ERR(attach) ?: -ENOMEM;
			dprintk(VIDC_ERR, "Failed to attach dmabuf\n");
			goto mem_buf_attach_failed;
		}

		/* Get the scatterlist for the given attachment */
		table = dma_buf_map_attachment(attach, DMA_BIDIRECTIONAL);
		if (IS_ERR_OR_NULL(table)) {
			rc = PTR_ERR(table) ?: -ENOMEM;
			dprintk(VIDC_ERR, "Failed to map table\n");
			goto mem_map_table_failed;
		}

		/* debug trace's need to be updated later */
		trace_msm_smem_buffer_iommu_op_start("MAP", 0, 0,
			align, *iova, *buffer_size);

		/* Map a scatterlist into an SMMU */
		rc = msm_dma_map_sg_lazy(cb->dev, table->sgl, table->nents,
				DMA_BIDIRECTIONAL, buf);
		if (rc != table->nents) {
			dprintk(VIDC_ERR,
				"Mapping failed with rc(%d), expected rc(%d)\n",
				rc, table->nents);
			rc = -ENOMEM;
			goto mem_map_sg_failed;
		}
		if (table->sgl) {
			dprintk(VIDC_DBG,
				"%s: CB : %s, DMA buf: %pK, device: %pK, attach: %pK, table: %pK, table sgl: %pK, rc: %d, dma_address: %pa\n",
				__func__, cb->name, buf, cb->dev, attach,
				table, table->sgl, rc,
				&table->sgl->dma_address);

			*iova = table->sgl->dma_address;
			*buffer_size = table->sgl->dma_length;
		} else {
			dprintk(VIDC_ERR, "sgl is NULL\n");
			rc = -ENOMEM;
			goto mem_map_sg_failed;
		}

		mapping_info->dev = cb->dev;
		mapping_info->mapping = cb->mapping;
		mapping_info->table = table;
		mapping_info->attach = attach;
		mapping_info->buf = buf;

		trace_msm_smem_buffer_iommu_op_end("MAP", 0, 0,
			align, *iova, *buffer_size);
	} else {
		dprintk(VIDC_DBG, "Using physical memory address\n");
		rc = ion_phys(clnt, hndl, iova, (size_t *)buffer_size);
		if (rc) {
			dprintk(VIDC_ERR, "ion memory map failed - %d\n", rc);
			goto mem_map_failed;
		}
	}

	dprintk(VIDC_DBG, "mapped ion handle %pK to %pa\n", hndl, iova);
	return 0;
mem_map_sg_failed:
	dma_buf_unmap_attachment(attach, table, DMA_BIDIRECTIONAL);
mem_map_table_failed:
	dma_buf_detach(buf, attach);
mem_buf_attach_failed:
	dma_buf_put(buf);
mem_map_failed:
	return rc;
}

static void put_device_address(struct smem_client *smem_client,
	struct ion_handle *hndl, u32 flags,
	struct dma_mapping_info *mapping_info,
	enum hal_buffer buffer_type)
{
	struct ion_client *clnt = NULL;

	if (!hndl || !smem_client || !mapping_info) {
		dprintk(VIDC_WARN, "Invalid params: %pK, %pK\n",
				smem_client, hndl);
		return;
	}

	if (!mapping_info->dev || !mapping_info->table ||
		!mapping_info->buf || !mapping_info->attach) {
			dprintk(VIDC_WARN, "Invalid params:\n");
			return;
	}

	clnt = smem_client->clnt;
	if (!clnt) {
		dprintk(VIDC_WARN, "Invalid client\n");
		return;
	}
	if (is_iommu_present(smem_client->res)) {
		dprintk(VIDC_DBG,
			"Calling dma_unmap_sg - device: %pK, address: %pa, buf: %pK, table: %pK, attach: %pK\n",
			mapping_info->dev,
			&mapping_info->table->sgl->dma_address,
			mapping_info->buf, mapping_info->table,
			mapping_info->attach);

		trace_msm_smem_buffer_iommu_op_start("UNMAP", 0, 0, 0, 0, 0);
		msm_dma_unmap_sg(mapping_info->dev, mapping_info->table->sgl,
			mapping_info->table->nents, DMA_BIDIRECTIONAL,
			mapping_info->buf);
		dma_buf_unmap_attachment(mapping_info->attach,
			mapping_info->table, DMA_BIDIRECTIONAL);
		dma_buf_detach(mapping_info->buf, mapping_info->attach);
		dma_buf_put(mapping_info->buf);
		trace_msm_smem_buffer_iommu_op_end("UNMAP", 0, 0, 0, 0, 0);
	}
}

static int ion_user_to_kernel(struct smem_client *client, int fd, u32 offset,
		struct msm_smem *mem, enum hal_buffer buffer_type)
{
	struct ion_handle *hndl;
	ion_phys_addr_t iova = 0;
	unsigned long buffer_size = 0;
	int rc = 0;
	unsigned long align = SZ_4K;
	unsigned long ion_flags = 0;

	hndl = ion_import_dma_buf(client->clnt, fd);
	dprintk(VIDC_DBG, "%s ion handle: %pK\n", __func__, hndl);
	if (IS_ERR_OR_NULL(hndl)) {
		dprintk(VIDC_ERR, "Failed to get handle: %pK, %d, %d, %pK\n",
				client, fd, offset, hndl);
		rc = -ENOMEM;
		goto fail_import_fd;
	}
	mem->kvaddr = NULL;
	rc = ion_handle_get_flags(client->clnt, hndl, &ion_flags);
	if (rc) {
		dprintk(VIDC_ERR, "Failed to get ion flags: %d\n", rc);
		goto fail_device_address;
	}

	mem->buffer_type = buffer_type;
	if (ion_flags & ION_FLAG_CACHED)
		mem->flags |= SMEM_CACHED;

	if (ion_flags & ION_FLAG_SECURE)
		mem->flags |= SMEM_SECURE;

	rc = get_device_address(client, hndl, align, &iova, &buffer_size,
				mem->flags, buffer_type, &mem->mapping_info);
	if (rc) {
		dprintk(VIDC_ERR, "Failed to get device address: %d\n", rc);
		goto fail_device_address;
	}

	mem->mem_type = client->mem_type;
	mem->smem_priv = hndl;
	mem->device_addr = iova;
	mem->size = buffer_size;
	if ((u32)mem->device_addr != iova) {
		dprintk(VIDC_ERR, "iova(%pa) truncated to %#x",
			&iova, (u32)mem->device_addr);
		goto fail_device_address;
	}
	dprintk(VIDC_DBG,
		"%s: ion_handle = %pK, fd = %d, device_addr = %pa, size = %zx, kvaddr = %pK, buffer_type = %d, flags = %#lx\n",
		__func__, mem->smem_priv, fd, &mem->device_addr, mem->size,
		mem->kvaddr, mem->buffer_type, mem->flags);
	return rc;
fail_device_address:
	ion_free(client->clnt, hndl);
fail_import_fd:
	return rc;
}

static int get_secure_flag_for_buffer_type(
		struct smem_client *client, enum hal_buffer buffer_type)
{

	if (!client) {
		dprintk(VIDC_ERR, "%s - invalid params\n", __func__);
		return -EINVAL;
	}

	switch (buffer_type) {
	case HAL_BUFFER_INPUT:
		if (client->session_type == MSM_VIDC_ENCODER)
			return ION_FLAG_CP_PIXEL;
		else
			return ION_FLAG_CP_BITSTREAM;
	case HAL_BUFFER_OUTPUT:
	case HAL_BUFFER_OUTPUT2:
		if (client->session_type == MSM_VIDC_ENCODER)
			return ION_FLAG_CP_BITSTREAM;
		else
			return ION_FLAG_CP_PIXEL;
	case HAL_BUFFER_INTERNAL_SCRATCH:
		return ION_FLAG_CP_BITSTREAM;
	case HAL_BUFFER_INTERNAL_SCRATCH_1:
		return ION_FLAG_CP_NON_PIXEL;
	case HAL_BUFFER_INTERNAL_SCRATCH_2:
		return ION_FLAG_CP_PIXEL;
	case HAL_BUFFER_INTERNAL_PERSIST:
		return ION_FLAG_CP_BITSTREAM;
	case HAL_BUFFER_INTERNAL_PERSIST_1:
		return ION_FLAG_CP_NON_PIXEL;
	default:
		WARN(1, "No matching secure flag for buffer type : %x\n",
				buffer_type);
		return -EINVAL;
	}
}

static int alloc_ion_mem(struct smem_client *client, size_t size, u32 align,
	u32 flags, enum hal_buffer buffer_type, struct msm_smem *mem,
	int map_kernel)
{
	struct ion_handle *hndl;
	ion_phys_addr_t iova = 0;
	unsigned long buffer_size = 0;
	unsigned long heap_mask = 0;
	int rc = 0;
	int ion_flags = 0;

	align = ALIGN(align, SZ_4K);
	size = ALIGN(size, SZ_4K);

	if (is_iommu_present(client->res)) {
		heap_mask = ION_HEAP(ION_IOMMU_HEAP_ID);
	} else {
		dprintk(VIDC_DBG,
			"allocate shared memory from adsp heap size %zx align %d\n",
			size, align);
		heap_mask = ION_HEAP(ION_ADSP_HEAP_ID);
	}

	if (flags & SMEM_CACHED)
		ion_flags |= ION_FLAG_CACHED;

	if (flags & SMEM_SECURE) {
		int secure_flag =
			get_secure_flag_for_buffer_type(client, buffer_type);
		if (secure_flag < 0) {
			rc = secure_flag;
			goto fail_shared_mem_alloc;
		}

		ion_flags |= ION_FLAG_SECURE | secure_flag;
		heap_mask = ION_HEAP(ION_SECURE_HEAP_ID);

		if (client->res->slave_side_cp) {
			heap_mask = ION_HEAP(ION_CP_MM_HEAP_ID);
			size = ALIGN(size, SZ_1M);
			align = ALIGN(size, SZ_1M);
		}
	}

	trace_msm_smem_buffer_ion_op_start("ALLOC", (u32)buffer_type,
		heap_mask, size, align, flags, map_kernel);
	hndl = ion_alloc(client->clnt, size, align, heap_mask, ion_flags);
	if (IS_ERR_OR_NULL(hndl)) {
		dprintk(VIDC_ERR,
		"Failed to allocate shared memory = %pK, %zx, %d, %#x\n",
		client, size, align, flags);
		rc = -ENOMEM;
		goto fail_shared_mem_alloc;
	}
	trace_msm_smem_buffer_ion_op_end("ALLOC", (u32)buffer_type,
		heap_mask, size, align, flags, map_kernel);
	mem->mem_type = client->mem_type;
	mem->smem_priv = hndl;
	mem->flags = flags;
	mem->buffer_type = buffer_type;
	if (map_kernel) {
		mem->kvaddr = ion_map_kernel(client->clnt, hndl);
		if (IS_ERR_OR_NULL(mem->kvaddr)) {
			dprintk(VIDC_ERR,
				"Failed to map shared mem in kernel\n");
			rc = -EIO;
			goto fail_map;
		}
	} else {
		mem->kvaddr = NULL;
	}

	rc = get_device_address(client, hndl, align, &iova, &buffer_size,
				flags, buffer_type, &mem->mapping_info);
	if (rc) {
		dprintk(VIDC_ERR, "Failed to get device address: %d\n",
			rc);
		goto fail_device_address;
	}
	mem->device_addr = iova;
	if ((u32)mem->device_addr != iova) {
		dprintk(VIDC_ERR, "iova(%pa) truncated to %#x",
			&iova, (u32)mem->device_addr);
		goto fail_device_address;
	}
	mem->size = size;
	dprintk(VIDC_DBG,
		"%s: ion_handle = %pK, device_addr = %pa, size = %#zx, kvaddr = %pK, buffer_type = %#x, flags = %#lx\n",
		__func__, mem->smem_priv, &mem->device_addr,
		mem->size, mem->kvaddr, mem->buffer_type, mem->flags);
	return rc;
fail_device_address:
	if (mem->kvaddr)
		ion_unmap_kernel(client->clnt, hndl);
fail_map:
	ion_free(client->clnt, hndl);
fail_shared_mem_alloc:
	return rc;
}

static void free_ion_mem(struct smem_client *client, struct msm_smem *mem)
{
	dprintk(VIDC_DBG,
		"%s: ion_handle = %pK, device_addr = %pa, size = %#zx, kvaddr = %pK, buffer_type = %#x\n",
		__func__, mem->smem_priv, &mem->device_addr,
		mem->size, mem->kvaddr, mem->buffer_type);

	if (mem->device_addr)
		put_device_address(client, mem->smem_priv, mem->flags,
			&mem->mapping_info, mem->buffer_type);

	if (mem->kvaddr)
		ion_unmap_kernel(client->clnt, mem->smem_priv);
	if (mem->smem_priv) {
		trace_msm_smem_buffer_ion_op_start("FREE",
				(u32)mem->buffer_type, -1, mem->size, -1,
				mem->flags, -1);
		dprintk(VIDC_DBG,
			"%s: Freeing handle %pK, client: %pK\n",
			__func__, mem->smem_priv, client->clnt);
		ion_free(client->clnt, mem->smem_priv);
		trace_msm_smem_buffer_ion_op_end("FREE", (u32)mem->buffer_type,
			-1, mem->size, -1, mem->flags, -1);
	}
}

static void *ion_new_client(void)
{
	struct ion_client *client = NULL;
	client = msm_ion_client_create("video_client");
	if (!client)
		dprintk(VIDC_ERR, "Failed to create smem client\n");
	return client;
};

static void ion_delete_client(struct smem_client *client)
{
	ion_client_destroy(client->clnt);
}

struct msm_smem *msm_smem_user_to_kernel(void *clt, int fd, u32 offset,
		enum hal_buffer buffer_type)
{
	struct smem_client *client = clt;
	int rc = 0;
	struct msm_smem *mem;
	if (fd < 0) {
		dprintk(VIDC_ERR, "Invalid fd: %d\n", fd);
		return NULL;
	}
	mem = kzalloc(sizeof(*mem), GFP_KERNEL);
	if (!mem) {
		dprintk(VIDC_ERR, "Failed to allocte shared mem\n");
		return NULL;
	}
	switch (client->mem_type) {
	case SMEM_ION:
		rc = ion_user_to_kernel(clt, fd, offset, mem, buffer_type);
		break;
	default:
		dprintk(VIDC_ERR, "Mem type not supported\n");
		rc = -EINVAL;
		break;
	}
	if (rc) {
		dprintk(VIDC_ERR, "Failed to allocate shared memory\n");
		kfree(mem);
		mem = NULL;
	}
	return mem;
}

bool msm_smem_compare_buffers(void *clt, int fd, void *priv)
{
	struct smem_client *client = clt;
	struct ion_handle *handle = NULL;
	bool ret = false;

	if (!clt || !priv) {
<<<<<<< HEAD
		dprintk(VIDC_ERR, "Invalid params: %p, %p\n",
=======
		dprintk(VIDC_ERR, "Invalid params: %pK, %pK\n",
>>>>>>> e045a95c
			clt, priv);
		return false;
	}
	handle = ion_import_dma_buf(client->clnt, fd);
	ret = handle == priv;
	handle ? ion_free(client->clnt, handle) : 0;
	return ret;
}

static int ion_cache_operations(struct smem_client *client,
	struct msm_smem *mem, enum smem_cache_ops cache_op)
{
	unsigned long ionflag = 0;
	int rc = 0;
	int msm_cache_ops = 0;
	if (!mem || !client) {
		dprintk(VIDC_ERR, "Invalid params: %pK, %pK\n",
			mem, client);
		return -EINVAL;
	}
	rc = ion_handle_get_flags(client->clnt,	mem->smem_priv,
		&ionflag);
	if (rc) {
		dprintk(VIDC_ERR,
			"ion_handle_get_flags failed: %d\n", rc);
		goto cache_op_failed;
	}
	if (ION_IS_CACHED(ionflag)) {
		switch (cache_op) {
		case SMEM_CACHE_CLEAN:
			msm_cache_ops = ION_IOC_CLEAN_CACHES;
			break;
		case SMEM_CACHE_INVALIDATE:
			msm_cache_ops = ION_IOC_INV_CACHES;
			break;
		case SMEM_CACHE_CLEAN_INVALIDATE:
			msm_cache_ops = ION_IOC_CLEAN_INV_CACHES;
			break;
		default:
			dprintk(VIDC_ERR, "cache operation not supported\n");
			rc = -EINVAL;
			goto cache_op_failed;
		}
		rc = msm_ion_do_cache_op(client->clnt,
				(struct ion_handle *)mem->smem_priv,
				0, (unsigned long)mem->size,
				msm_cache_ops);
		if (rc) {
			dprintk(VIDC_ERR,
					"cache operation failed %d\n", rc);
			goto cache_op_failed;
		}
	}
cache_op_failed:
	return rc;
}

int msm_smem_cache_operations(void *clt, struct msm_smem *mem,
		enum smem_cache_ops cache_op)
{
	struct smem_client *client = clt;
	int rc = 0;
	if (!client) {
		dprintk(VIDC_ERR, "Invalid params: %pK\n",
			client);
		return -EINVAL;
	}
	switch (client->mem_type) {
	case SMEM_ION:
		rc = ion_cache_operations(client, mem, cache_op);
		if (rc)
			dprintk(VIDC_ERR,
			"Failed cache operations: %d\n", rc);
		break;
	default:
		dprintk(VIDC_ERR, "Mem type not supported\n");
		break;
	}
	return rc;
}

void *msm_smem_new_client(enum smem_type mtype,
		void *platform_resources, enum session_type stype)
{
	struct smem_client *client = NULL;
	void *clnt = NULL;
	struct msm_vidc_platform_resources *res = platform_resources;
	switch (mtype) {
	case SMEM_ION:
		clnt = ion_new_client();
		break;
	default:
		dprintk(VIDC_ERR, "Mem type not supported\n");
		break;
	}
	if (clnt) {
		client = kzalloc(sizeof(*client), GFP_KERNEL);
		if (client) {
			client->mem_type = mtype;
			client->clnt = clnt;
			client->res = res;
			client->session_type = stype;
		}
	} else {
		dprintk(VIDC_ERR, "Failed to create new client: mtype = %d\n",
			mtype);
	}
	return client;
}

struct msm_smem *msm_smem_alloc(void *clt, size_t size, u32 align, u32 flags,
		enum hal_buffer buffer_type, int map_kernel)
{
	struct smem_client *client;
	int rc = 0;
	struct msm_smem *mem;
	client = clt;
	if (!client) {
		dprintk(VIDC_ERR, "Invalid  client passed\n");
		return NULL;
	}
	if (!size) {
		dprintk(VIDC_ERR, "No need to allocate memory of size: %zx\n",
			size);
		return NULL;
	}
	mem = kzalloc(sizeof(*mem), GFP_KERNEL);
	if (!mem) {
		dprintk(VIDC_ERR, "Failed to allocate shared mem\n");
		return NULL;
	}
	switch (client->mem_type) {
	case SMEM_ION:
		rc = alloc_ion_mem(client, size, align, flags, buffer_type,
					mem, map_kernel);
		break;
	default:
		dprintk(VIDC_ERR, "Mem type not supported\n");
		rc = -EINVAL;
		break;
	}
	if (rc) {
		dprintk(VIDC_ERR, "Failed to allocate shared memory\n");
		kfree(mem);
		mem = NULL;
	}
	return mem;
}

void msm_smem_free(void *clt, struct msm_smem *mem)
{
	struct smem_client *client = clt;
	if (!client || !mem) {
		dprintk(VIDC_ERR, "Invalid  client/handle passed\n");
		return;
	}
	switch (client->mem_type) {
	case SMEM_ION:
		free_ion_mem(client, mem);
		break;
	default:
		dprintk(VIDC_ERR, "Mem type not supported\n");
		break;
	}
	kfree(mem);
};

void msm_smem_delete_client(void *clt)
{
	struct smem_client *client = clt;
	if (!client) {
		dprintk(VIDC_ERR, "Invalid  client passed\n");
		return;
	}
	switch (client->mem_type) {
	case SMEM_ION:
		ion_delete_client(client);
		break;
	default:
		dprintk(VIDC_ERR, "Mem type not supported\n");
		break;
	}
	kfree(client);
}

struct context_bank_info *msm_smem_get_context_bank(void *clt,
			bool is_secure, enum hal_buffer buffer_type)
{
	struct smem_client *client = clt;
	struct context_bank_info *cb = NULL, *match = NULL;

	if (!clt) {
		dprintk(VIDC_ERR, "%s - invalid params\n", __func__);
		return NULL;
	}

	/*
	 * HAL_BUFFER_INPUT is directly mapped to bitstream CB in DT
	 * as the buffer type structure was initially designed
	 * just for decoder. For Encoder, input should be mapped to
	 * pixel CB. So swap the buffer types just in this local scope.
	 */
	if (is_secure && client->session_type == MSM_VIDC_ENCODER) {
		if (buffer_type == HAL_BUFFER_INPUT)
			buffer_type = HAL_BUFFER_OUTPUT;
		else if (buffer_type == HAL_BUFFER_OUTPUT)
			buffer_type = HAL_BUFFER_INPUT;
	}

	list_for_each_entry(cb, &client->res->context_banks, list) {
		if (cb->is_secure == is_secure &&
				cb->buffer_type & buffer_type) {
			match = cb;
			dprintk(VIDC_DBG,
				"context bank found for CB : %s, device: %pK mapping: %pK\n",
				match->name, match->dev, match->mapping);
			break;
		}
	}

	return match;
}<|MERGE_RESOLUTION|>--- conflicted
+++ resolved
@@ -469,11 +469,7 @@
 	bool ret = false;
 
 	if (!clt || !priv) {
-<<<<<<< HEAD
-		dprintk(VIDC_ERR, "Invalid params: %p, %p\n",
-=======
 		dprintk(VIDC_ERR, "Invalid params: %pK, %pK\n",
->>>>>>> e045a95c
 			clt, priv);
 		return false;
 	}
