/* Copyright (c) 2017-2019, The Linux Foundation. All rights reserved.
 *
 * This program is free software; you can redistribute it and/or modify
 * it under the terms of the GNU General Public License version 2 and
 * only version 2 as published by the Free Software Foundation.
 *
 * This program is distributed in the hope that it will be useful,
 * but WITHOUT ANY WARRANTY; without even the implied warranty of
 * MERCHANTABILITY or FITNESS FOR A PARTICULAR PURPOSE. See the
 * GNU General Public License for more details.
 */

#define pr_fmt(fmt) KBUILD_MODNAME ": " fmt

/* -------------------------------------------------------------------------
 * Includes
 * -------------------------------------------------------------------------
 */
#include <linux/clk.h>
#include <linux/interrupt.h>
#include <linux/irq.h>
#include <linux/io.h>
#include <linux/of_platform.h>
#include <linux/poll.h>
#include <linux/regulator/consumer.h>
#include <linux/thermal.h>
#include <linux/soc/qcom/llcc-qcom.h>
#include <linux/soc/qcom/cdsprm_cxlimit.h>
#include <soc/qcom/devfreq_devbw.h>

#include "npu_common.h"
#include "npu_hw.h"

/* -------------------------------------------------------------------------
 * Defines
 * -------------------------------------------------------------------------
 */
#define CLASS_NAME              "npu"
#define DRIVER_NAME             "msm_npu"
#define DDR_MAPPED_START_ADDR   0x80000000
#define DDR_MAPPED_SIZE         0x60000000

#define PERF_MODE_DEFAULT 0
#define MBOX_OP_TIMEOUTMS 1000

/* -------------------------------------------------------------------------
 * File Scope Prototypes
 * -------------------------------------------------------------------------
 */
static int npu_enable_regulators(struct npu_device *npu_dev);
static void npu_disable_regulators(struct npu_device *npu_dev);
static int npu_enable_clocks(struct npu_device *npu_dev, bool post_pil);
static void npu_disable_clocks(struct npu_device *npu_dev, bool post_pil);
static int npu_enable_core_clocks(struct npu_device *npu_dev);
static void npu_disable_core_clocks(struct npu_device *npu_dev);
static uint32_t npu_calc_power_level(struct npu_device *npu_dev);
static ssize_t npu_show_capabilities(struct device *dev,
		struct device_attribute *attr, char *buf);
static ssize_t npu_show_pwr_state(struct device *dev,
					 struct device_attribute *attr,
					 char *buf);
static ssize_t npu_store_pwr_state(struct device *dev,
					  struct device_attribute *attr,
					  const char *buf, size_t count);
static ssize_t npu_show_perf_mode_override(struct device *dev,
					 struct device_attribute *attr,
					 char *buf);
static ssize_t npu_store_perf_mode_override(struct device *dev,
					  struct device_attribute *attr,
					  const char *buf, size_t count);
static ssize_t npu_show_fw_unload_delay_ms(struct device *dev,
					 struct device_attribute *attr,
					 char *buf);
static ssize_t npu_store_fw_unload_delay_ms(struct device *dev,
					  struct device_attribute *attr,
					  const char *buf, size_t count);
static ssize_t npu_show_fw_state(struct device *dev,
					 struct device_attribute *attr,
					 char *buf);
static ssize_t npu_store_fw_state(struct device *dev,
					  struct device_attribute *attr,
					  const char *buf, size_t count);
static void npu_suspend_devbw(struct npu_device *npu_dev);
static void npu_resume_devbw(struct npu_device *npu_dev);
static bool npu_is_post_clock(const char *clk_name);
static bool npu_is_exclude_rate_clock(const char *clk_name);
static int npu_get_max_state(struct thermal_cooling_device *cdev,
				 unsigned long *state);
static int npu_get_cur_state(struct thermal_cooling_device *cdev,
				unsigned long *state);
static int npu_set_cur_state(struct thermal_cooling_device *cdev,
				unsigned long state);
static int npu_open(struct inode *inode, struct file *file);
static int npu_close(struct inode *inode, struct file *file);
static int npu_get_info(struct npu_client *client, unsigned long arg);
static int npu_map_buf(struct npu_client *client, unsigned long arg);
static int npu_unmap_buf(struct npu_client *client,
	unsigned long arg);
static int npu_load_network(struct npu_client *client,
	unsigned long arg);
static int npu_load_network_v2(struct npu_client *client,
	unsigned long arg);
static int npu_unload_network(struct npu_client *client,
	unsigned long arg);
static int npu_exec_network(struct npu_client *client,
	unsigned long arg);
static int npu_exec_network_v2(struct npu_client *client,
	unsigned long arg);
static int npu_receive_event(struct npu_client *client,
	unsigned long arg);
static long npu_ioctl(struct file *file, unsigned int cmd,
					unsigned long arg);
static unsigned int npu_poll(struct file *filp, struct poll_table_struct *p);
static int npu_parse_dt_clock(struct npu_device *npu_dev);
static int npu_parse_dt_regulator(struct npu_device *npu_dev);
static int npu_of_parse_pwrlevels(struct npu_device *npu_dev,
		struct device_node *node);
static int npu_pwrctrl_init(struct npu_device *npu_dev);
static int npu_probe(struct platform_device *pdev);
static int npu_remove(struct platform_device *pdev);
static int npu_suspend(struct platform_device *dev, pm_message_t state);
static int npu_resume(struct platform_device *dev);
static int __init npu_init(void);
static void __exit npu_exit(void);
static int npu_set_power_level(struct npu_device *npu_dev, bool notify_cxlimit);
static uint32_t npu_notify_cdsprm_cxlimit_corner(struct npu_device *npu_dev,
	uint32_t pwr_lvl);

/* -------------------------------------------------------------------------
 * File Scope Variables
 * -------------------------------------------------------------------------
 */
static const char * const npu_post_clocks[] = {
	"npu_cpc_clk",
	"npu_cpc_timer_clk"
};

static const char * const npu_exclude_rate_clocks[] = {
	"qdss_clk",
	"at_clk",
	"trig_clk",
	"sleep_clk",
	"xo_clk",
	"conf_noc_ahb_clk",
	"comp_noc_axi_clk",
	"npu_core_cti_clk",
	"npu_core_apb_clk",
	"npu_core_atb_clk",
	"npu_cpc_timer_clk",
	"qtimer_core_clk",
	"bwmon_clk",
	"bto_core_clk"
};

static struct npu_reg npu_saved_bw_registers[] = {
	{ BWMON2_SAMPLING_WINDOW, 0, false },
	{ BWMON2_BYTE_COUNT_THRESHOLD_HIGH, 0, false },
	{ BWMON2_BYTE_COUNT_THRESHOLD_MEDIUM, 0, false },
	{ BWMON2_BYTE_COUNT_THRESHOLD_LOW, 0, false },
	{ BWMON2_ZONE_ACTIONS, 0, false },
	{ BWMON2_ZONE_COUNT_THRESHOLD, 0, false },
};

static const struct npu_irq npu_irq_info[NPU_MAX_IRQ] = {
	{"ipc_irq", 0, IRQF_TRIGGER_HIGH},
	{"error_irq", 0, IRQF_TRIGGER_RISING | IRQF_ONESHOT},
	{"wdg_bite_irq", 0, IRQF_TRIGGER_RISING | IRQF_ONESHOT},
};

static struct npu_device *g_npu_dev;

/* -------------------------------------------------------------------------
 * Entry Points for Probe
 * -------------------------------------------------------------------------
 */
/* Sys FS */
static DEVICE_ATTR(caps, 0444, npu_show_capabilities, NULL);
static DEVICE_ATTR(pwr, 0644, npu_show_pwr_state, npu_store_pwr_state);
static DEVICE_ATTR(perf_mode_override, 0644,
	npu_show_perf_mode_override, npu_store_perf_mode_override);
static DEVICE_ATTR(fw_unload_delay_ms, 0644,
	npu_show_fw_unload_delay_ms, npu_store_fw_unload_delay_ms);
static DEVICE_ATTR(fw_state, 0644, npu_show_fw_state, npu_store_fw_state);

static struct attribute *npu_fs_attrs[] = {
	&dev_attr_caps.attr,
	&dev_attr_pwr.attr,
	&dev_attr_perf_mode_override.attr,
	&dev_attr_fw_state.attr,
	&dev_attr_fw_unload_delay_ms.attr,
	NULL
};

static struct attribute_group npu_fs_attr_group = {
	.attrs = npu_fs_attrs
};

static const struct of_device_id npu_dt_match[] = {
	{ .compatible = "qcom,msm-npu",},
	{}
};

static struct platform_driver npu_driver = {
	.probe = npu_probe,
	.remove = npu_remove,
#if defined(CONFIG_PM)
	.suspend = npu_suspend,
	.resume = npu_resume,
#endif
	.driver = {
		.name = "msm_npu",
		.owner = THIS_MODULE,
		.of_match_table = npu_dt_match,
		.pm = NULL,
	},
};

static const struct file_operations npu_fops = {
	.owner = THIS_MODULE,
	.open = npu_open,
	.release = npu_close,
	.unlocked_ioctl = npu_ioctl,
#ifdef CONFIG_COMPAT
	 .compat_ioctl = npu_ioctl,
#endif
	.poll = npu_poll,
};

static const struct thermal_cooling_device_ops npu_cooling_ops = {
	.get_max_state = npu_get_max_state,
	.get_cur_state = npu_get_cur_state,
	.set_cur_state = npu_set_cur_state,
};

/* -------------------------------------------------------------------------
 * SysFS - Capabilities
 * -------------------------------------------------------------------------
 */
static ssize_t npu_show_capabilities(struct device *dev,
		struct device_attribute *attr, char *buf)
{
	size_t ret = 0;
	struct npu_device *npu_dev = dev_get_drvdata(dev);

	if (!npu_enable_core_power(npu_dev)) {
		if (scnprintf(buf, PAGE_SIZE, "hw_version :0x%X",
			REGR(npu_dev, NPU_HW_VERSION)) < 0)
			ret = -EINVAL;
		npu_disable_core_power(npu_dev);
	} else
		ret = -EPERM;

	return ret;
}

/* -------------------------------------------------------------------------
 * SysFS - Power State
 * -------------------------------------------------------------------------
 */
static ssize_t npu_show_pwr_state(struct device *dev,
					 struct device_attribute *attr,
					 char *buf)
{
	struct npu_device *npu_dev = dev_get_drvdata(dev);
	struct npu_pwrctrl *pwr = &npu_dev->pwrctrl;

	return scnprintf(buf, PAGE_SIZE, "%s\n",
			(pwr->pwr_vote_num > 0) ? "on" : "off");
}

static ssize_t npu_store_pwr_state(struct device *dev,
					  struct device_attribute *attr,
					  const char *buf, size_t count)
{
	struct npu_device *npu_dev = dev_get_drvdata(dev);
	bool pwr_on = false;

	if (strtobool(buf, &pwr_on) < 0)
		return -EINVAL;

	if (pwr_on) {
		if (npu_enable_core_power(npu_dev))
			return -EPERM;
	} else {
		npu_disable_core_power(npu_dev);
	}

	return count;
}

/* -------------------------------------------------------------------------
 * SysFS - Power State
 * -------------------------------------------------------------------------
 */
static ssize_t npu_show_perf_mode_override(struct device *dev,
					 struct device_attribute *attr,
					 char *buf)
{
	struct npu_device *npu_dev = dev_get_drvdata(dev);
	struct npu_pwrctrl *pwr = &npu_dev->pwrctrl;

	return scnprintf(buf, PAGE_SIZE, "%d\n", pwr->perf_mode_override);
}

static ssize_t npu_store_perf_mode_override(struct device *dev,
					  struct device_attribute *attr,
					  const char *buf, size_t count)
{
	struct npu_device *npu_dev = dev_get_drvdata(dev);
	uint32_t val;
	int rc;

	rc = kstrtou32(buf, 10, &val);
	if (rc) {
		pr_err("Invalid input for perf mode setting\n");
		return -EINVAL;
	}

	val = min(val, npu_dev->pwrctrl.num_pwrlevels);
	npu_dev->pwrctrl.perf_mode_override = val;
	pr_info("setting uc_pwrlevel_override to %d\n", val);
	npu_set_power_level(npu_dev, true);

	return count;
}

/* -------------------------------------------------------------------------
 * SysFS - Delayed FW unload
 * -------------------------------------------------------------------------
 */
static ssize_t npu_show_fw_unload_delay_ms(struct device *dev,
					 struct device_attribute *attr,
					 char *buf)
{
	struct npu_device *npu_dev = dev_get_drvdata(dev);

	return scnprintf(buf, PAGE_SIZE, "%d\n",
		npu_dev->host_ctx.fw_unload_delay_ms);
}

static ssize_t npu_store_fw_unload_delay_ms(struct device *dev,
					  struct device_attribute *attr,
					  const char *buf, size_t count)
{
	struct npu_device *npu_dev = dev_get_drvdata(dev);
	uint32_t val;
	int rc;

	rc = kstrtou32(buf, 10, &val);
	if (rc) {
		pr_err("Invalid input for fw unload delay setting\n");
		return -EINVAL;
	}

	npu_dev->host_ctx.fw_unload_delay_ms = val;
	pr_debug("setting fw_unload_delay_ms to %d\n", val);

	return count;
}

/* -------------------------------------------------------------------------
 * SysFS - firmware state
 * -------------------------------------------------------------------------
 */
static ssize_t npu_show_fw_state(struct device *dev,
					 struct device_attribute *attr,
					 char *buf)
{
	struct npu_device *npu_dev = dev_get_drvdata(dev);

	return scnprintf(buf, PAGE_SIZE, "%s\n",
			(npu_dev->host_ctx.fw_state == FW_ENABLED) ?
			"on" : "off");
}

static ssize_t npu_store_fw_state(struct device *dev,
					  struct device_attribute *attr,
					  const char *buf, size_t count)
{
	struct npu_device *npu_dev = dev_get_drvdata(dev);
	bool enable = false;
	int rc;

	if (strtobool(buf, &enable) < 0)
		return -EINVAL;

	if (enable) {
		pr_debug("%s: fw init\n", __func__);
		rc = fw_init(npu_dev);
		if (rc) {
			pr_err("fw init failed\n");
			return rc;
		}
	} else {
		pr_debug("%s: fw deinit\n", __func__);
		fw_deinit(npu_dev, false, true);
	}

	return count;
}

/* -------------------------------------------------------------------------
 * Power Related
 * -------------------------------------------------------------------------
 */
static enum npu_power_level cdsprm_corner_to_npu_power_level(
	enum cdsprm_npu_corner corner)
{
	enum npu_power_level pwr_lvl = NPU_PWRLEVEL_TURBO_L1;

	switch (corner) {
	case CDSPRM_NPU_CLK_OFF:
		pwr_lvl = NPU_PWRLEVEL_OFF;
		break;
	case CDSPRM_NPU_MIN_SVS:
		pwr_lvl = NPU_PWRLEVEL_MINSVS;
		break;
	case CDSPRM_NPU_LOW_SVS:
		pwr_lvl = NPU_PWRLEVEL_LOWSVS;
		break;
	case CDSPRM_NPU_SVS:
		pwr_lvl = NPU_PWRLEVEL_SVS;
		break;
	case CDSPRM_NPU_SVS_L1:
		pwr_lvl = NPU_PWRLEVEL_SVS_L1;
		break;
	case CDSPRM_NPU_NOM:
		pwr_lvl = NPU_PWRLEVEL_NOM;
		break;
	case CDSPRM_NPU_NOM_L1:
		pwr_lvl = NPU_PWRLEVEL_NOM_L1;
		break;
	case CDSPRM_NPU_TURBO:
		pwr_lvl = NPU_PWRLEVEL_TURBO;
		break;
	case CDSPRM_NPU_TURBO_L1:
	default:
		pwr_lvl = NPU_PWRLEVEL_TURBO_L1;
		break;
	}

	return pwr_lvl;
}

static enum cdsprm_npu_corner npu_power_level_to_cdsprm_corner(
	enum npu_power_level pwr_lvl)
{
	enum cdsprm_npu_corner corner = CDSPRM_NPU_MIN_SVS;

	switch (pwr_lvl) {
	case NPU_PWRLEVEL_OFF:
		corner = CDSPRM_NPU_CLK_OFF;
		break;
	case NPU_PWRLEVEL_MINSVS:
		corner = CDSPRM_NPU_MIN_SVS;
		break;
	case NPU_PWRLEVEL_LOWSVS:
		corner = CDSPRM_NPU_LOW_SVS;
		break;
	case NPU_PWRLEVEL_SVS:
		corner = CDSPRM_NPU_SVS;
		break;
	case NPU_PWRLEVEL_SVS_L1:
		corner = CDSPRM_NPU_SVS_L1;
		break;
	case NPU_PWRLEVEL_NOM:
		corner = CDSPRM_NPU_NOM;
		break;
	case NPU_PWRLEVEL_NOM_L1:
		corner = CDSPRM_NPU_NOM_L1;
		break;
	case NPU_PWRLEVEL_TURBO:
		corner = CDSPRM_NPU_TURBO;
		break;
	case NPU_PWRLEVEL_TURBO_L1:
	default:
		corner = CDSPRM_NPU_TURBO_L1;
		break;
	}

	return corner;
}

static int npu_set_cdsprm_corner_limit(enum cdsprm_npu_corner corner)
{
	struct npu_pwrctrl *pwr;
	enum npu_power_level pwr_lvl;

	if (!g_npu_dev)
		return 0;

	pwr = &g_npu_dev->pwrctrl;
	pwr_lvl = cdsprm_corner_to_npu_power_level(corner);
	pwr->cdsprm_pwrlevel = pwr_lvl;
	pr_debug("power level from cdsp %d\n", pwr_lvl);

	return npu_set_power_level(g_npu_dev, false);
}

const struct cdsprm_npu_limit_cbs cdsprm_npu_limit_cbs = {
	.set_corner_limit = npu_set_cdsprm_corner_limit,
};

int npu_notify_cdsprm_cxlimit_activity(struct npu_device *npu_dev, bool enable)
{
	if (!npu_dev->cxlimit_registered)
		return 0;

	pr_debug("notify cxlimit %s activity\n", enable ? "enable" : "disable");

	return cdsprm_cxlimit_npu_activity_notify(enable ? 1 : 0);
}

static uint32_t npu_notify_cdsprm_cxlimit_corner(
	struct npu_device *npu_dev, uint32_t pwr_lvl)
{
	uint32_t corner, pwr_lvl_to_set;

	if (!npu_dev->cxlimit_registered)
		return pwr_lvl;

	corner = npu_power_level_to_cdsprm_corner(pwr_lvl);
	corner = cdsprm_cxlimit_npu_corner_notify(corner);
	pwr_lvl_to_set = cdsprm_corner_to_npu_power_level(corner);
	pr_debug("Notify cdsprm %d:%d\n", pwr_lvl,
			pwr_lvl_to_set);

	return pwr_lvl_to_set;
}

int npu_cdsprm_cxlimit_init(struct npu_device *npu_dev)
{
	bool enabled;
	int ret = 0;

	enabled = of_property_read_bool(npu_dev->pdev->dev.of_node,
		"qcom,npu-cxlimit-enable");
	pr_debug("qcom,npu-xclimit-enable is %s\n", enabled ? "true" : "false");

	npu_dev->cxlimit_registered = false;
	if (enabled) {
		ret = cdsprm_cxlimit_npu_limit_register(&cdsprm_npu_limit_cbs);
		if (ret) {
			pr_err("register cxlimit npu limit failed\n");
		} else {
			pr_debug("register cxlimit npu limit succeeds\n");
			npu_dev->cxlimit_registered = true;
		}
	}

	return ret;
}

int npu_cdsprm_cxlimit_deinit(struct npu_device *npu_dev)
{
	int ret = 0;

	if (npu_dev->cxlimit_registered) {
		ret = cdsprm_cxlimit_npu_limit_deregister();
		if (ret)
			pr_err("deregister cxlimit npu limit failed\n");
		npu_dev->cxlimit_registered = false;
	}

	return ret;
}

int npu_enable_core_power(struct npu_device *npu_dev)
{
	struct npu_pwrctrl *pwr = &npu_dev->pwrctrl;
	int ret = 0;

	mutex_lock(&npu_dev->dev_lock);
	if (!pwr->pwr_vote_num) {
		ret = npu_enable_regulators(npu_dev);
		if (ret)
			return ret;

		ret = npu_enable_core_clocks(npu_dev);
		if (ret) {
			npu_disable_regulators(npu_dev);
			pwr->pwr_vote_num = 0;
			return ret;
		}
		npu_resume_devbw(npu_dev);
	}
	pwr->pwr_vote_num++;
	mutex_unlock(&npu_dev->dev_lock);

	return ret;
}

void npu_disable_core_power(struct npu_device *npu_dev)
{
	struct npu_pwrctrl *pwr = &npu_dev->pwrctrl;
	struct npu_thermalctrl *thermalctrl = &npu_dev->thermalctrl;

	mutex_lock(&npu_dev->dev_lock);
	if (!pwr->pwr_vote_num) {
		mutex_unlock(&npu_dev->dev_lock);
		return;
	}

	pwr->pwr_vote_num--;
	if (!pwr->pwr_vote_num) {
		npu_suspend_devbw(npu_dev);
		npu_disable_core_clocks(npu_dev);
		npu_disable_regulators(npu_dev);
		pwr->active_pwrlevel = thermalctrl->pwr_level;
		pwr->uc_pwrlevel = pwr->max_pwrlevel;
		pwr->cdsprm_pwrlevel = pwr->max_pwrlevel;
		pr_debug("setting back to power level=%d\n",
			pwr->active_pwrlevel);
	}
	mutex_unlock(&npu_dev->dev_lock);
}

static int npu_enable_core_clocks(struct npu_device *npu_dev)
{
	return npu_enable_clocks(npu_dev, false);
}

static void npu_disable_core_clocks(struct npu_device *npu_dev)
{
	return npu_disable_clocks(npu_dev, false);
}

int npu_enable_post_pil_clocks(struct npu_device *npu_dev)
{
	return npu_enable_clocks(npu_dev, true);
}

void npu_disable_post_pil_clocks(struct npu_device *npu_dev)
{
	npu_disable_clocks(npu_dev, true);
}

static uint32_t npu_power_level_from_index(struct npu_device *npu_dev,
	uint32_t index)
{
	struct npu_pwrctrl *pwr = &npu_dev->pwrctrl;

	if (index >= pwr->num_pwrlevels)
		index = pwr->num_pwrlevels - 1;

	return pwr->pwrlevels[index].pwr_level;
}

static uint32_t npu_power_level_to_index(struct npu_device *npu_dev,
	uint32_t pwr_lvl)
{
	struct npu_pwrctrl *pwr = &npu_dev->pwrctrl;
	int i;

	for (i = 0; i < pwr->num_pwrlevels; i++) {
		if (pwr->pwrlevels[i].pwr_level > pwr_lvl)
			break;
	}


	return i == 0 ? 0 : i - 1;
}

static uint32_t npu_calc_power_level(struct npu_device *npu_dev)
{
	uint32_t ret_level;
	uint32_t therm_pwr_level = npu_dev->thermalctrl.pwr_level;
	uint32_t active_pwr_level = npu_dev->pwrctrl.active_pwrlevel;
	uint32_t uc_pwr_level = npu_dev->pwrctrl.uc_pwrlevel;

	/*
	 * if perf_mode_override is not 0, use it to override
	 * uc_pwrlevel
	 */
	if (npu_dev->pwrctrl.perf_mode_override > 0)
		uc_pwr_level = npu_power_level_from_index(npu_dev,
			npu_dev->pwrctrl.perf_mode_override - 1);

	/*
	 * pick the lowese power level between thermal power and usecase power
	 * settings
	 */
	ret_level = min(therm_pwr_level, uc_pwr_level);
	pr_debug("%s therm=%d active=%d uc=%d set level=%d\n",
		__func__, therm_pwr_level, active_pwr_level, uc_pwr_level,
		ret_level);

	return ret_level;
}

static int npu_set_power_level(struct npu_device *npu_dev, bool notify_cxlimit)
{
	struct npu_pwrctrl *pwr = &npu_dev->pwrctrl;
	struct npu_pwrlevel *pwrlevel;
	int i, ret = 0;
	uint32_t pwr_level_to_set, pwr_level_to_cdsprm, pwr_level_idx;

	/* get power level to set */
	pwr_level_to_set = npu_calc_power_level(npu_dev);
	pwr_level_to_cdsprm = pwr_level_to_set;

	if (!pwr->pwr_vote_num) {
		pr_debug("power is not enabled during set request\n");
		pwr->active_pwrlevel = min(pwr_level_to_set,
			npu_dev->pwrctrl.cdsprm_pwrlevel);
		return 0;
	}

	/* notify cxlimit to get allowed power level */
	if ((pwr_level_to_set > pwr->active_pwrlevel) && notify_cxlimit)
		pwr_level_to_set = npu_notify_cdsprm_cxlimit_corner(
					npu_dev, pwr_level_to_cdsprm);

	pwr_level_to_set = min(pwr_level_to_set,
		npu_dev->pwrctrl.cdsprm_pwrlevel);

	/* if the same as current, dont do anything */
	if (pwr_level_to_set == pwr->active_pwrlevel) {
		pr_debug("power level %d doesn't change\n", pwr_level_to_set);
		return 0;
	}

	pr_debug("setting power level to [%d]\n", pwr_level_to_set);
	pwr_level_idx = npu_power_level_to_index(npu_dev, pwr_level_to_set);
	pwrlevel = &npu_dev->pwrctrl.pwrlevels[pwr_level_idx];

	for (i = 0; i < npu_dev->core_clk_num; i++) {
		if (npu_is_exclude_rate_clock(
			npu_dev->core_clks[i].clk_name))
			continue;

		if (npu_dev->host_ctx.fw_state == FW_DISABLED) {
			if (npu_is_post_clock(
				npu_dev->core_clks[i].clk_name))
				continue;
		}

		pr_debug("requested rate of clock [%s] to [%ld]\n",
			npu_dev->core_clks[i].clk_name, pwrlevel->clk_freq[i]);

		ret = clk_set_rate(npu_dev->core_clks[i].clk,
			pwrlevel->clk_freq[i]);
		if (ret) {
			pr_debug("clk_set_rate %s to %ld failed with %d\n",
				npu_dev->core_clks[i].clk_name,
				pwrlevel->clk_freq[i], ret);
			break;
		}
	}

	if ((pwr_level_to_cdsprm < pwr->active_pwrlevel) && notify_cxlimit) {
		npu_notify_cdsprm_cxlimit_corner(npu_dev,
			pwr_level_to_cdsprm);
		pr_debug("Notify cdsprm(post) %d\n", pwr_level_to_cdsprm);
	}

	pwr->active_pwrlevel = pwr_level_to_set;
	return ret;
}

int npu_set_uc_power_level(struct npu_device *npu_dev,
	uint32_t perf_mode)
{
	struct npu_pwrctrl *pwr = &npu_dev->pwrctrl;
	uint32_t uc_pwrlevel_to_set;

	if (perf_mode == PERF_MODE_DEFAULT)
		uc_pwrlevel_to_set = pwr->default_pwrlevel;
	else
		uc_pwrlevel_to_set = npu_power_level_from_index(npu_dev,
			perf_mode - 1);

	if (uc_pwrlevel_to_set > pwr->max_pwrlevel)
		uc_pwrlevel_to_set = pwr->max_pwrlevel;

	pwr->uc_pwrlevel = uc_pwrlevel_to_set;
	return npu_set_power_level(npu_dev, true);
}

/* -------------------------------------------------------------------------
 * Bandwidth Related
 * -------------------------------------------------------------------------
 */
static void npu_save_bw_registers(struct npu_device *npu_dev)
{
	int i;

	if (!npu_dev->bwmon_io.base)
		return;

	for (i = 0; i < ARRAY_SIZE(npu_saved_bw_registers); i++) {
		npu_saved_bw_registers[i].val = npu_bwmon_reg_read(npu_dev,
			npu_saved_bw_registers[i].off);
		npu_saved_bw_registers[i].valid = true;
	}
}

static void npu_restore_bw_registers(struct npu_device *npu_dev)
{
	int i;

	if (!npu_dev->bwmon_io.base)
		return;

	for (i = 0; i < ARRAY_SIZE(npu_saved_bw_registers); i++) {
		if (npu_saved_bw_registers[i].valid) {
			npu_bwmon_reg_write(npu_dev,
				npu_saved_bw_registers[i].off,
				npu_saved_bw_registers[i].val);
			npu_saved_bw_registers[i].valid = false;
		}
	}
}

static void npu_suspend_devbw(struct npu_device *npu_dev)
{
	struct npu_pwrctrl *pwr = &npu_dev->pwrctrl;
	int ret;

	if (pwr->bwmon_enabled && pwr->devbw) {
		pwr->bwmon_enabled = 0;
		ret = devfreq_suspend_devbw(pwr->devbw);
		if (ret)
			pr_err("devfreq_suspend_devbw failed rc:%d\n",
				ret);
		npu_save_bw_registers(npu_dev);
	}
}

static void npu_resume_devbw(struct npu_device *npu_dev)
{
	struct npu_pwrctrl *pwr = &npu_dev->pwrctrl;
	int ret;

	if (!pwr->bwmon_enabled && pwr->devbw) {
		pwr->bwmon_enabled = 1;
		npu_restore_bw_registers(npu_dev);
		ret = devfreq_resume_devbw(pwr->devbw);

		if (ret)
			pr_err("devfreq_resume_devbw failed rc:%d\n", ret);
	}
}

/* -------------------------------------------------------------------------
 * Clocks Related
 * -------------------------------------------------------------------------
 */
static bool npu_is_post_clock(const char *clk_name)
{
	int ret = false;
	int i;

	for (i = 0; i < ARRAY_SIZE(npu_post_clocks); i++) {
		if (!strcmp(clk_name, npu_post_clocks[i])) {
			ret = true;
			break;
		}
	}
	return ret;
}

static bool npu_is_exclude_rate_clock(const char *clk_name)
{
	int ret = false;
	int i;

	for (i = 0; i < ARRAY_SIZE(npu_exclude_rate_clocks); i++) {
		if (!strcmp(clk_name, npu_exclude_rate_clocks[i])) {
			ret = true;
			break;
		}
	}
	return ret;
}

static int npu_enable_clocks(struct npu_device *npu_dev, bool post_pil)
{
	int i, rc = 0;
	struct npu_clk *core_clks = npu_dev->core_clks;
	struct npu_pwrctrl *pwr = &npu_dev->pwrctrl;
	struct npu_pwrlevel *pwrlevel;
	uint32_t pwrlevel_to_set, pwrlevel_idx;

	pwrlevel_to_set = pwr->active_pwrlevel;
	if (!post_pil) {
		pwrlevel_to_set = npu_notify_cdsprm_cxlimit_corner(
			npu_dev, pwrlevel_to_set);
		pr_debug("Notify cdsprm %d\n", pwrlevel_to_set);
		pwr->active_pwrlevel = pwrlevel_to_set;
	}

	pwrlevel_idx = npu_power_level_to_index(npu_dev, pwrlevel_to_set);
	pwrlevel = &pwr->pwrlevels[pwrlevel_idx];
	for (i = 0; i < npu_dev->core_clk_num; i++) {
		if (post_pil) {
			if (!npu_is_post_clock(core_clks[i].clk_name))
				continue;
		} else {
			if (npu_is_post_clock(core_clks[i].clk_name))
				continue;
		}

		pr_debug("enabling clock %s\n", core_clks[i].clk_name);

		rc = clk_prepare_enable(core_clks[i].clk);
		if (rc) {
			pr_err("%s enable failed\n",
				core_clks[i].clk_name);
			break;
		}

		if (npu_is_exclude_rate_clock(core_clks[i].clk_name))
			continue;

		pr_debug("setting rate of clock %s to %ld\n",
			core_clks[i].clk_name, pwrlevel->clk_freq[i]);

		rc = clk_set_rate(core_clks[i].clk,
			pwrlevel->clk_freq[i]);
		/* not fatal error, keep using previous clk rate */
		if (rc) {
			pr_err("clk_set_rate %s to %ld failed\n",
				core_clks[i].clk_name,
				pwrlevel->clk_freq[i]);
			rc = 0;
		}
	}

	if (rc) {
		for (i--; i >= 0; i--) {
			if (post_pil) {
				if (!npu_is_post_clock(core_clks[i].clk_name))
					continue;
			} else {
				if (npu_is_post_clock(core_clks[i].clk_name))
					continue;
			}
			pr_debug("disabling clock %s\n", core_clks[i].clk_name);
			clk_disable_unprepare(core_clks[i].clk);
		}
	}

	return rc;
}

static void npu_disable_clocks(struct npu_device *npu_dev, bool post_pil)
{
	int i = 0;
	struct npu_clk *core_clks = npu_dev->core_clks;

	if (!post_pil) {
		npu_notify_cdsprm_cxlimit_corner(npu_dev, NPU_PWRLEVEL_OFF);
		pr_debug("Notify cdsprm clock off\n");
	}

	for (i = npu_dev->core_clk_num - 1; i >= 0 ; i--) {
		if (post_pil) {
			if (!npu_is_post_clock(core_clks[i].clk_name))
				continue;
		} else {
			if (npu_is_post_clock(core_clks[i].clk_name))
				continue;
		}

		pr_debug("disabling clock %s\n", core_clks[i].clk_name);
		clk_disable_unprepare(core_clks[i].clk);
	}
}

/* -------------------------------------------------------------------------
 * Thermal Functions
 * -------------------------------------------------------------------------
 */
static int npu_get_max_state(struct thermal_cooling_device *cdev,
				 unsigned long *state)
{
	struct npu_device *npu_dev = cdev->devdata;
	struct npu_thermalctrl *thermalctrl = &npu_dev->thermalctrl;

	pr_debug("enter %s thermal max state=%lu\n", __func__,
		thermalctrl->max_state);

	*state = thermalctrl->max_state;

	return 0;
}

static int npu_get_cur_state(struct thermal_cooling_device *cdev,
				 unsigned long *state)
{
	struct npu_device *npu_dev = cdev->devdata;
	struct npu_thermalctrl *thermal = &npu_dev->thermalctrl;

	pr_debug("enter %s thermal current state=%lu\n", __func__,
		thermal->current_state);

	*state = thermal->current_state;

	return 0;
}

static int
npu_set_cur_state(struct thermal_cooling_device *cdev, unsigned long state)
{
	struct npu_device *npu_dev = cdev->devdata;
	struct npu_thermalctrl *thermal = &npu_dev->thermalctrl;

	pr_debug("enter %s request state=%lu\n", __func__, state);
	if (state > thermal->max_state)
		return -EINVAL;

	thermal->current_state = state;
	thermal->pwr_level =  npu_power_level_from_index(npu_dev,
		thermal->max_state - state);

	return npu_set_power_level(npu_dev, true);
}

/* -------------------------------------------------------------------------
 * Regulator Related
 * -------------------------------------------------------------------------
 */
static int npu_enable_regulators(struct npu_device *npu_dev)
{
	int i = 0;
	int rc = 0;
	struct npu_host_ctx *host_ctx = &npu_dev->host_ctx;
	struct npu_regulator *regulators = npu_dev->regulators;

	if (!host_ctx->power_vote_num) {
		for (i = 0; i < npu_dev->regulator_num; i++) {
			rc = regulator_enable(regulators[i].regulator);
			if (rc < 0) {
				pr_err("%s enable failed\n",
					regulators[i].regulator_name);
				break;
			}
			pr_debug("regulator %s enabled\n",
				regulators[i].regulator_name);
		}
	}
	host_ctx->power_vote_num++;
	return rc;
}

static void npu_disable_regulators(struct npu_device *npu_dev)
{
	int i = 0;
	struct npu_host_ctx *host_ctx = &npu_dev->host_ctx;
	struct npu_regulator *regulators = npu_dev->regulators;

	if (host_ctx->power_vote_num > 0) {
		for (i = 0; i < npu_dev->regulator_num; i++) {
			regulator_disable(regulators[i].regulator);
			pr_debug("regulator %s disabled\n",
				regulators[i].regulator_name);
		}
		host_ctx->power_vote_num--;
	}
}

/* -------------------------------------------------------------------------
 * Interrupt Related
 * -------------------------------------------------------------------------
 */
int npu_enable_irq(struct npu_device *npu_dev)
{
	int i;

	/* clear pending irq state */
	REGW(npu_dev, NPU_MASTERn_IPC_IRQ_OUT(0), 0x0);
	REGW(npu_dev, NPU_MASTERn_ERROR_IRQ_CLEAR(0), NPU_ERROR_IRQ_MASK);
	REGW(npu_dev, NPU_MASTERn_ERROR_IRQ_ENABLE(0), NPU_ERROR_IRQ_MASK);
	REGW(npu_dev, NPU_MASTERn_ERROR_IRQ_OWNER(0), NPU_ERROR_IRQ_MASK);
	REGW(npu_dev, NPU_MASTERn_WDOG_IRQ_OWNER(0), NPU_WDOG_IRQ_MASK);

	for (i = 0; i < NPU_MAX_IRQ; i++) {
		if (npu_dev->irq[i].irq != 0) {
			enable_irq(npu_dev->irq[i].irq);
			pr_debug("enable irq %d\n", npu_dev->irq[i].irq);
		}
	}

	return 0;
}

void npu_disable_irq(struct npu_device *npu_dev)
{
	int i;

	for (i = 0; i < NPU_MAX_IRQ; i++) {
		if (npu_dev->irq[i].irq != 0) {
			disable_irq(npu_dev->irq[i].irq);
			pr_debug("disable irq %d\n", npu_dev->irq[i].irq);
		}
	}

	REGW(npu_dev, NPU_MASTERn_ERROR_IRQ_ENABLE(0), 0);
	/* clear pending irq state */
	REGW(npu_dev, NPU_MASTERn_IPC_IRQ_OUT(0), 0x0);
	REGW(npu_dev, NPU_MASTERn_ERROR_IRQ_CLEAR(0), NPU_ERROR_IRQ_MASK);
}

/* -------------------------------------------------------------------------
 * System Cache
 * -------------------------------------------------------------------------
 */
int npu_enable_sys_cache(struct npu_device *npu_dev)
{
	int rc = 0;
	uint32_t reg_val = 0;

	if (!npu_dev->host_ctx.sys_cache_disable) {
		npu_dev->sys_cache = llcc_slice_getd(&(npu_dev->pdev->dev),
			"npu");
		if (IS_ERR_OR_NULL(npu_dev->sys_cache)) {
			pr_warn("unable to init sys cache\n");
			npu_dev->sys_cache = NULL;
			npu_dev->host_ctx.sys_cache_disable = true;
			return 0;
		}

		/* set npu side regs - program SCID */
		reg_val = NPU_CACHE_ATTR_IDn___POR | SYS_CACHE_SCID;

		REGW(npu_dev, NPU_CACHE_ATTR_IDn(0), reg_val);
		REGW(npu_dev, NPU_CACHE_ATTR_IDn(1), reg_val);
		REGW(npu_dev, NPU_CACHE_ATTR_IDn(2), reg_val);
		REGW(npu_dev, NPU_CACHE_ATTR_IDn(3), reg_val);
		REGW(npu_dev, NPU_CACHE_ATTR_IDn(4), reg_val);

		pr_debug("prior to activate sys cache\n");
		rc = llcc_slice_activate(npu_dev->sys_cache);
		if (rc)
			pr_err("failed to activate sys cache\n");
		else
			pr_debug("sys cache activated\n");
	}

	return rc;
}

void npu_disable_sys_cache(struct npu_device *npu_dev)
{
	int rc = 0;

	if (!npu_dev->host_ctx.sys_cache_disable) {
		if (npu_dev->sys_cache) {
			rc = llcc_slice_deactivate(npu_dev->sys_cache);
			if (rc) {
				pr_err("failed to deactivate sys cache\n");
				return;
			}
			pr_debug("sys cache deactivated\n");
			llcc_slice_putd(npu_dev->sys_cache);
			npu_dev->sys_cache = NULL;
		}
	}
}

/* -------------------------------------------------------------------------
 * Open/Close
 * -------------------------------------------------------------------------
 */
static int npu_open(struct inode *inode, struct file *file)
{
	struct npu_device *npu_dev = container_of(inode->i_cdev,
		struct npu_device, cdev);
	struct npu_client *client;

	client = kmalloc(sizeof(*client), GFP_KERNEL);
	if (!client)
		return -ENOMEM;

	client->npu_dev = npu_dev;
	init_waitqueue_head(&client->wait);
	mutex_init(&client->list_lock);
	INIT_LIST_HEAD(&client->evt_list);
	INIT_LIST_HEAD(&(client->mapped_buffer_list));
	file->private_data = client;

	return 0;
}

static int npu_close(struct inode *inode, struct file *file)
{
	struct npu_client *client = file->private_data;
	struct npu_kevent *kevent;

	npu_host_cleanup_networks(client);

	while (!list_empty(&client->evt_list)) {
		kevent = list_first_entry(&client->evt_list,
			struct npu_kevent, list);
		list_del(&kevent->list);
		kfree(kevent);
	}

	mutex_destroy(&client->list_lock);
	kfree(client);
	return 0;
}

/* -------------------------------------------------------------------------
 * IOCTL Implementations
 * -------------------------------------------------------------------------
 */
static int npu_get_info(struct npu_client *client, unsigned long arg)
{
	struct npu_device *npu_dev = client->npu_dev;
	struct msm_npu_get_info_ioctl req;
	void __user *argp = (void __user *)arg;
	int ret = 0;

	ret = copy_from_user(&req, argp, sizeof(req));

	if (ret) {
		pr_err("fail to copy from user\n");
		return -EFAULT;
	}

	ret = npu_host_get_info(npu_dev, &req);

	if (ret) {
		pr_err("npu_host_get_info failed\n");
		return ret;
	}

	ret = copy_to_user(argp, &req, sizeof(req));

	if (ret) {
		pr_err("fail to copy to user\n");
		return -EFAULT;
	}
	return 0;
}

static int npu_map_buf(struct npu_client *client, unsigned long arg)
{
	struct msm_npu_map_buf_ioctl req;
	void __user *argp = (void __user *)arg;
	int ret = 0;

	ret = copy_from_user(&req, argp, sizeof(req));

	if (ret) {
		pr_err("fail to copy from user\n");
		return -EFAULT;
	}

	ret = npu_host_map_buf(client, &req);

	if (ret) {
		pr_err("npu_host_map_buf failed\n");
		return ret;
	}

	ret = copy_to_user(argp, &req, sizeof(req));

	if (ret) {
		pr_err("fail to copy to user\n");
		return -EFAULT;
	}
	return 0;
}

static int npu_unmap_buf(struct npu_client *client, unsigned long arg)
{
	struct msm_npu_unmap_buf_ioctl req;
	void __user *argp = (void __user *)arg;
	int ret = 0;

	ret = copy_from_user(&req, argp, sizeof(req));

	if (ret) {
		pr_err("fail to copy from user\n");
		return -EFAULT;
	}

	ret = npu_host_unmap_buf(client, &req);

	if (ret) {
		pr_err("npu_host_unmap_buf failed\n");
		return ret;
	}

	ret = copy_to_user(argp, &req, sizeof(req));

	if (ret) {
		pr_err("fail to copy to user\n");
		return -EFAULT;
	}
	return 0;
}

static int npu_load_network(struct npu_client *client,
	unsigned long arg)
{
	struct msm_npu_load_network_ioctl req;
	struct msm_npu_unload_network_ioctl unload_req;
	void __user *argp = (void __user *)arg;
	int ret = 0;

	ret = copy_from_user(&req, argp, sizeof(req));

	if (ret) {
		pr_err("fail to copy from user\n");
		return -EFAULT;
	}

	pr_debug("network load with perf request %d\n", req.perf_mode);

	ret = npu_host_load_network(client, &req);
	if (ret) {
		pr_err("npu_host_load_network failed %d\n", ret);
		return ret;
	}

	ret = copy_to_user(argp, &req, sizeof(req));
	if (ret) {
		pr_err("fail to copy to user\n");
		ret = -EFAULT;
		unload_req.network_hdl = req.network_hdl;
		npu_host_unload_network(client, &unload_req);
	}
	return ret;
}

static int npu_load_network_v2(struct npu_client *client,
	unsigned long arg)
{
	struct msm_npu_load_network_ioctl_v2 req;
	struct msm_npu_unload_network_ioctl unload_req;
	void __user *argp = (void __user *)arg;
	struct msm_npu_patch_info_v2 *patch_info = NULL;
	int ret;

	ret = copy_from_user(&req, argp, sizeof(req));
	if (ret) {
		pr_err("fail to copy from user\n");
		return -EFAULT;
	}

	if (req.patch_info_num > MSM_NPU_MAX_PATCH_LAYER_NUM) {
		pr_err("Invalid patch info num %d[max:%d]\n",
			req.patch_info_num, MSM_NPU_MAX_PATCH_LAYER_NUM);
		return -EINVAL;
	}

	if (req.patch_info_num) {
		patch_info = kmalloc_array(req.patch_info_num,
			sizeof(*patch_info), GFP_KERNEL);
		if (!patch_info)
			return -ENOMEM;

		ret = copy_from_user(patch_info,
			(void __user *)req.patch_info,
			req.patch_info_num * sizeof(*patch_info));
		if (ret) {
			pr_err("fail to copy patch info\n");
			kfree(patch_info);
			return -EFAULT;
		}
	}

	pr_debug("network load with perf request %d\n", req.perf_mode);

	ret = npu_host_load_network_v2(client, &req, patch_info);

	kfree(patch_info);
	if (ret) {
		pr_err("npu_host_load_network_v2 failed %d\n", ret);
		return ret;
	}

	ret = copy_to_user(argp, &req, sizeof(req));
	if (ret) {
		pr_err("fail to copy to user\n");
		ret = -EFAULT;
		unload_req.network_hdl = req.network_hdl;
		npu_host_unload_network(client, &unload_req);
	}

	return ret;
}

static int npu_unload_network(struct npu_client *client,
	unsigned long arg)
{
	struct msm_npu_unload_network_ioctl req;
	void __user *argp = (void __user *)arg;
	int ret = 0;

	ret = copy_from_user(&req, argp, sizeof(req));

	if (ret) {
		pr_err("fail to copy from user\n");
		return -EFAULT;
	}

	ret = npu_host_unload_network(client, &req);

	if (ret) {
		pr_err("npu_host_unload_network failed %d\n", ret);
		return ret;
	}

	ret = copy_to_user(argp, &req, sizeof(req));

	if (ret) {
		pr_err("fail to copy to user\n");
		return -EFAULT;
	}
	return 0;
}

static int npu_exec_network(struct npu_client *client,
	unsigned long arg)
{
	struct msm_npu_exec_network_ioctl req;
	void __user *argp = (void __user *)arg;
	int ret = 0;

	ret = copy_from_user(&req, argp, sizeof(req));

	if (ret) {
		pr_err("fail to copy from user\n");
		return -EFAULT;
	}

	if ((req.input_layer_num > MSM_NPU_MAX_INPUT_LAYER_NUM) ||
		(req.output_layer_num > MSM_NPU_MAX_OUTPUT_LAYER_NUM)) {
		pr_err("Invalid input/out layer num %d[max:%d] %d[max:%d]\n",
			req.input_layer_num, MSM_NPU_MAX_INPUT_LAYER_NUM,
			req.output_layer_num, MSM_NPU_MAX_OUTPUT_LAYER_NUM);
		return -EINVAL;
	}

	ret = npu_host_exec_network(client, &req);

	if (ret) {
		pr_err("npu_host_exec_network failed %d\n", ret);
		return ret;
	}

	ret = copy_to_user(argp, &req, sizeof(req));

	if (ret) {
		pr_err("fail to copy to user\n");
		return -EFAULT;
	}
	return 0;
}

static int npu_exec_network_v2(struct npu_client *client,
	unsigned long arg)
{
	struct msm_npu_exec_network_ioctl_v2 req;
	void __user *argp = (void __user *)arg;
	struct msm_npu_patch_buf_info *patch_buf_info = NULL;
	int ret;

	ret = copy_from_user(&req, argp, sizeof(req));
	if (ret) {
		pr_err("fail to copy from user\n");
		return -EFAULT;
	}

	if (req.patch_buf_info_num > MSM_NPU_MAX_PATCH_LAYER_NUM) {
		pr_err("Invalid patch buf info num %d[max:%d]\n",
			req.patch_buf_info_num, MSM_NPU_MAX_PATCH_LAYER_NUM);
		return -EINVAL;
	}

	if (req.stats_buf_size > NPU_MAX_STATS_BUF_SIZE) {
		pr_err("Invalid stats buffer size %d max %d\n",
			req.stats_buf_size, NPU_MAX_STATS_BUF_SIZE);
		return -EINVAL;
	}

	if (req.patch_buf_info_num) {
		patch_buf_info = kmalloc_array(req.patch_buf_info_num,
			sizeof(*patch_buf_info), GFP_KERNEL);
		if (!patch_buf_info)
			return -ENOMEM;

		ret = copy_from_user(patch_buf_info,
			(void __user *)req.patch_buf_info,
			req.patch_buf_info_num * sizeof(*patch_buf_info));
		if (ret) {
			pr_err("fail to copy patch buf info\n");
			kfree(patch_buf_info);
			return -EFAULT;
		}
	}

	ret = npu_host_exec_network_v2(client, &req, patch_buf_info);

	kfree(patch_buf_info);
	if (ret) {
		pr_err("npu_host_exec_network_v2 failed %d\n", ret);
		return ret;
	}

	ret = copy_to_user(argp, &req, sizeof(req));
	if (ret) {
		pr_err("fail to copy to user\n");
		ret = -EFAULT;
	}

	return ret;
}

static int npu_process_kevent(struct npu_kevent *kevt)
{
	int ret = 0;

	switch (kevt->evt.type) {
	case MSM_NPU_EVENT_TYPE_EXEC_V2_DONE:
		ret = copy_to_user((void __user *)kevt->reserved[1],
			(void *)&kevt->reserved[0],
			kevt->evt.u.exec_v2_done.stats_buf_size);
		if (ret) {
			pr_err("fail to copy to user\n");
			kevt->evt.u.exec_v2_done.stats_buf_size = 0;
			ret = -EFAULT;
		}
		break;
	default:
		break;
	}

	return ret;
}

static int npu_receive_event(struct npu_client *client,
	unsigned long arg)
{
	void __user *argp = (void __user *)arg;
	struct npu_kevent *kevt;
	int ret = 0;

	mutex_lock(&client->list_lock);
	if (list_empty(&client->evt_list)) {
		pr_err("event list is empty\n");
		ret = -EINVAL;
	} else {
		kevt = list_first_entry(&client->evt_list,
			struct npu_kevent, list);
		list_del(&kevt->list);
		npu_process_kevent(kevt);
		ret = copy_to_user(argp, &kevt->evt,
			sizeof(struct msm_npu_event));
		if (ret) {
			pr_err("fail to copy to user\n");
			ret = -EFAULT;
		}
		kfree(kevt);
	}
	mutex_unlock(&client->list_lock);

	return ret;
}

static long npu_ioctl(struct file *file, unsigned int cmd,
						 unsigned long arg)
{
	int ret = -ENOIOCTLCMD;
	struct npu_client *client = file->private_data;

	switch (cmd) {
	case MSM_NPU_GET_INFO:
		ret = npu_get_info(client, arg);
		break;
	case MSM_NPU_MAP_BUF:
		ret = npu_map_buf(client, arg);
		break;
	case MSM_NPU_UNMAP_BUF:
		ret = npu_unmap_buf(client, arg);
		break;
	case MSM_NPU_LOAD_NETWORK:
		ret = npu_load_network(client, arg);
		break;
	case MSM_NPU_LOAD_NETWORK_V2:
		ret = npu_load_network_v2(client, arg);
		break;
	case MSM_NPU_UNLOAD_NETWORK:
		ret = npu_unload_network(client, arg);
		break;
	case MSM_NPU_EXEC_NETWORK:
		ret = npu_exec_network(client, arg);
		break;
	case MSM_NPU_EXEC_NETWORK_V2:
		ret = npu_exec_network_v2(client, arg);
		break;
	case MSM_NPU_RECEIVE_EVENT:
		ret = npu_receive_event(client, arg);
		break;
	default:
		pr_err("unexpected IOCTL %x\n", cmd);
	}

	return ret;
}

static unsigned int npu_poll(struct file *filp, struct poll_table_struct *p)
{
	struct npu_client *client = filp->private_data;
	int rc = 0;

	poll_wait(filp, &client->wait, p);

	mutex_lock(&client->list_lock);
	if (!list_empty(&client->evt_list)) {
		pr_debug("poll cmd done\n");
		rc = POLLIN | POLLRDNORM;
	}
	mutex_unlock(&client->list_lock);

	return rc;
}

/* -------------------------------------------------------------------------
 * Device Tree Parsing
 * -------------------------------------------------------------------------
 */
static int npu_parse_dt_clock(struct npu_device *npu_dev)
{
	int rc = 0;
	uint32_t i;
	const char *clock_name;
	int num_clk;
	struct npu_clk *core_clks = npu_dev->core_clks;
	struct platform_device *pdev = npu_dev->pdev;

	num_clk = of_property_count_strings(pdev->dev.of_node,
			"clock-names");
	if (num_clk <= 0) {
		pr_err("clocks are not defined\n");
		rc = -EINVAL;
		goto clk_err;
	} else if (num_clk > NUM_MAX_CLK_NUM) {
		pr_err("number of clocks %d exceeds limit\n", num_clk);
		rc = -EINVAL;
		goto clk_err;
	}

	npu_dev->core_clk_num = num_clk;
	for (i = 0; i < num_clk; i++) {
		of_property_read_string_index(pdev->dev.of_node, "clock-names",
							i, &clock_name);
		strlcpy(core_clks[i].clk_name, clock_name,
			sizeof(core_clks[i].clk_name));
		core_clks[i].clk = devm_clk_get(&pdev->dev, clock_name);
		if (IS_ERR(core_clks[i].clk)) {
			pr_err("unable to get clk: %s\n", clock_name);
			rc = -EINVAL;
			break;
		}
	}

clk_err:
	return rc;
}

static int npu_parse_dt_regulator(struct npu_device *npu_dev)
{
	int rc = 0;
	uint32_t i;
	const char *name;
	int num;
	struct npu_regulator *regulators = npu_dev->regulators;
	struct platform_device *pdev = npu_dev->pdev;

	num = of_property_count_strings(pdev->dev.of_node,
			"qcom,proxy-reg-names");
	if (num <= 0) {
		rc = -EINVAL;
		pr_err("regulator not defined\n");
		goto regulator_err;
	}
	if (num > NPU_MAX_REGULATOR_NUM) {
		rc = -EINVAL;
		pr_err("regulator number %d is over the limit %d\n", num,
			NPU_MAX_REGULATOR_NUM);
		num = NPU_MAX_REGULATOR_NUM;
	}

	npu_dev->regulator_num = num;
	for (i = 0; i < num; i++) {
		of_property_read_string_index(pdev->dev.of_node,
			"qcom,proxy-reg-names", i, &name);
		strlcpy(regulators[i].regulator_name, name,
				sizeof(regulators[i].regulator_name));
		regulators[i].regulator = devm_regulator_get(&pdev->dev, name);
		if (IS_ERR(regulators[i].regulator)) {
			pr_err("unable to get regulator: %s\n", name);
			rc = -EINVAL;
			break;
		}
	}

regulator_err:
	return rc;
}

static int npu_of_parse_pwrlevels(struct npu_device *npu_dev,
		struct device_node *node)
{
	struct npu_pwrctrl *pwr = &npu_dev->pwrctrl;
	struct device_node *child;
	uint32_t init_level_index = 0, init_power_level;
	uint32_t fmax, fmax_pwrlvl;

	pwr->num_pwrlevels = 0;
	pwr->min_pwrlevel = NPU_PWRLEVEL_TURBO_L1;
	pwr->max_pwrlevel = NPU_PWRLEVEL_MINSVS;

	for_each_available_child_of_node(node, child) {
		uint32_t i = 0;
		uint32_t index;
		uint32_t pwr_level;
		uint32_t clk_array_values[NUM_MAX_CLK_NUM];
		uint32_t clk_rate;
		struct npu_pwrlevel *level;

		if (of_property_read_u32(child, "reg", &index)) {
			pr_err("Can't find reg property\n");
			return -EINVAL;
		}

		if (of_property_read_u32(child, "vreg", &pwr_level)) {
			pr_err("Can't find vreg property\n");
			return -EINVAL;
		}

		if (index >= NPU_MAX_PWRLEVELS) {
			pr_err("pwrlevel index %d is out of range\n",
				index);
			continue;
		}

		if (index >= pwr->num_pwrlevels)
			pwr->num_pwrlevels = index + 1;

		if (of_property_read_u32_array(child, "clk-freq",
			clk_array_values, npu_dev->core_clk_num)) {
			pr_err("pwrlevel index %d read clk-freq failed %d\n",
				index, npu_dev->core_clk_num);
			return -EINVAL;
		}

		level = &pwr->pwrlevels[index];
		level->pwr_level = pwr_level;
		if (pwr->min_pwrlevel > pwr_level)
			pwr->min_pwrlevel = pwr_level;
		if (pwr->max_pwrlevel < pwr_level)
			pwr->max_pwrlevel = pwr_level;

		for (i = 0; i < npu_dev->core_clk_num; i++) {
<<<<<<< HEAD
=======
			if (npu_is_exclude_rate_clock(
				npu_dev->core_clks[i].clk_name))
				continue;

>>>>>>> 3d675a2f
			clk_rate = clk_round_rate(npu_dev->core_clks[i].clk,
				clk_array_values[i]);
			pr_debug("clk %s rate [%ld]:[%ld]\n",
				npu_dev->core_clks[i].clk_name,
				clk_array_values[i], clk_rate);
			level->clk_freq[i] = clk_rate;
		}
	}

	/* Read FMAX info if available */
	if (npu_dev->qfprom_io.base) {
		fmax = (npu_qfprom_reg_read(npu_dev,
			QFPROM_FMAX_REG_OFFSET) & QFPROM_FMAX_BITS_MASK) >>
			QFPROM_FMAX_BITS_SHIFT;
		pr_debug("fmax %x\n", fmax);

		switch (fmax) {
		case 1:
		case 2:
			fmax_pwrlvl = NPU_PWRLEVEL_NOM;
			break;
		case 3:
			fmax_pwrlvl = NPU_PWRLEVEL_SVS_L1;
			break;
		default:
			fmax_pwrlvl = pwr->max_pwrlevel;
			break;
		}

		if (fmax_pwrlvl < pwr->max_pwrlevel)
			pwr->max_pwrlevel = fmax_pwrlvl;
	}

	of_property_read_u32(node, "initial-pwrlevel", &init_level_index);
	pr_debug("initial-pwrlevel %d\n", init_level_index);

	if (init_level_index >= pwr->num_pwrlevels)
		init_level_index = pwr->num_pwrlevels - 1;

	init_power_level = npu_power_level_from_index(npu_dev,
		init_level_index);
	if (init_power_level > pwr->max_pwrlevel) {
		init_power_level = pwr->max_pwrlevel;
		pr_debug("Adjust init power level to %d\n", init_power_level);
	}

	pr_debug("init power level %d max %d min %d\n", init_power_level,
		pwr->max_pwrlevel, pwr->min_pwrlevel);
	pwr->active_pwrlevel = pwr->default_pwrlevel = init_power_level;
	pwr->uc_pwrlevel = pwr->max_pwrlevel;
	pwr->perf_mode_override = 0;
	pwr->cdsprm_pwrlevel = pwr->max_pwrlevel;

	return 0;
}

static int npu_pwrctrl_init(struct npu_device *npu_dev)
{
	struct platform_device *pdev = npu_dev->pdev;
	struct device_node *node;
	int ret = 0;
	struct platform_device *p2dev;
	struct npu_pwrctrl *pwr = &npu_dev->pwrctrl;

	/* Power levels */
	node = of_find_node_by_name(pdev->dev.of_node, "qcom,npu-pwrlevels");

	if (!node) {
		pr_err("unable to find 'qcom,npu-pwrlevels'\n");
		return -EINVAL;
	}

	ret = npu_of_parse_pwrlevels(npu_dev, node);
	if (ret)
		return ret;

	/* Parse Bandwidth */
	node = of_parse_phandle(pdev->dev.of_node,
				"qcom,npubw-dev", 0);

	if (node) {
		/* Set to 1 initially - we assume bwmon is on */
		pwr->bwmon_enabled = 1;
		p2dev = of_find_device_by_node(node);
		if (p2dev) {
			pwr->devbw = &p2dev->dev;
		} else {
			pr_err("parser power level failed\n");
			ret = -EINVAL;
			return ret;
		}
	} else {
		pr_warn("bwdev is not defined in dts\n");
		pwr->devbw = NULL;
	}

	return ret;
}

static int npu_thermalctrl_init(struct npu_device *npu_dev)
{
	struct npu_pwrctrl *pwr = &npu_dev->pwrctrl;
	struct npu_thermalctrl *thermalctrl = &npu_dev->thermalctrl;

	thermalctrl->max_state = pwr->num_pwrlevels - 1;
	thermalctrl->current_state = 0;
	return 0;
}

static int npu_irq_init(struct npu_device *npu_dev)
{
	unsigned long irq_type;
	int ret = 0, i;

	memcpy(npu_dev->irq, npu_irq_info, sizeof(npu_irq_info));
	for (i = 0; i < NPU_MAX_IRQ; i++) {
		irq_type = npu_irq_info[i].irq_type;
		npu_dev->irq[i].irq = platform_get_irq_byname(
			npu_dev->pdev, npu_dev->irq[i].name);
		if (npu_dev->irq[i].irq < 0) {
			pr_err("get_irq for %s failed\n\n",
				npu_dev->irq[i].name);
			ret = -EINVAL;
			break;
		}

		pr_debug("irq %s: %d\n", npu_dev->irq[i].name,
			npu_dev->irq[i].irq);
		irq_set_status_flags(npu_dev->irq[i].irq,
						IRQ_NOAUTOEN);
		ret = devm_request_irq(&npu_dev->pdev->dev,
				npu_dev->irq[i].irq, npu_intr_hdler,
				irq_type, npu_dev->irq[i].name,
				npu_dev);
		if (ret) {
			pr_err("devm_request_irq(%s:%d) failed\n",
				npu_dev->irq[i].name,
				npu_dev->irq[i].irq);
			break;
		}
	}

	return ret;
}

static int npu_mbox_init(struct npu_device *npu_dev)
{
	struct platform_device *pdev = npu_dev->pdev;
	struct npu_mbox *mbox_aop = &npu_dev->mbox_aop;

	if (of_find_property(pdev->dev.of_node, "mboxes", NULL)) {
		mbox_aop->client.dev = &pdev->dev;
		mbox_aop->client.tx_block = true;
		mbox_aop->client.tx_tout = MBOX_OP_TIMEOUTMS;
		mbox_aop->client.knows_txdone = false;

		mbox_aop->chan = mbox_request_channel(&mbox_aop->client, 0);
		if (IS_ERR(mbox_aop->chan)) {
			pr_warn("aop mailbox is not available\n");
			mbox_aop->chan = NULL;
		}
	}

	return 0;
}

static void npu_mbox_deinit(struct npu_device *npu_dev)
{
	if (npu_dev->mbox_aop.chan) {
		mbox_free_channel(npu_dev->mbox_aop.chan);
		npu_dev->mbox_aop.chan = NULL;
	}
}

/* -------------------------------------------------------------------------
 * Probe/Remove
 * -------------------------------------------------------------------------
 */
static int npu_probe(struct platform_device *pdev)
{
	int rc = 0;
	struct resource *res = 0;
	struct npu_device *npu_dev = 0;
	struct thermal_cooling_device *tcdev = 0;

	npu_dev = devm_kzalloc(&pdev->dev,
		sizeof(struct npu_device), GFP_KERNEL);
	if (!npu_dev)
		return -EFAULT;

	npu_dev->pdev = pdev;

	platform_set_drvdata(pdev, npu_dev);
	res = platform_get_resource_byname(pdev,
		IORESOURCE_MEM, "core");
	if (!res) {
		pr_err("unable to get core resource\n");
		rc = -ENODEV;
		goto error_get_dev_num;
	}
	npu_dev->core_io.size = resource_size(res);
	npu_dev->core_io.base = devm_ioremap(&pdev->dev, res->start,
					npu_dev->core_io.size);
	if (unlikely(!npu_dev->core_io.base)) {
		pr_err("unable to map core\n");
		rc = -ENOMEM;
		goto error_get_dev_num;
	}
	pr_debug("core phy address=0x%x virt=%pK\n",
		res->start, npu_dev->core_io.base);

	res = platform_get_resource_byname(pdev,
		IORESOURCE_MEM, "tcm");
	if (!res) {
		pr_err("unable to get tcm resource\n");
		rc = -ENODEV;
		goto error_get_dev_num;
	}
	npu_dev->tcm_io.size = resource_size(res);
	npu_dev->tcm_io.base = devm_ioremap(&pdev->dev, res->start,
					npu_dev->tcm_io.size);
	if (unlikely(!npu_dev->tcm_io.base)) {
		pr_err("unable to map tcm\n");
		rc = -ENOMEM;
		goto error_get_dev_num;
	}
	pr_debug("core phy address=0x%x virt=%pK\n",
		res->start, npu_dev->tcm_io.base);

	res = platform_get_resource_byname(pdev,
		IORESOURCE_MEM, "bwmon");
	if (!res) {
		pr_err("unable to get bwmon resource\n");
		rc = -ENODEV;
		goto error_get_dev_num;
	}
	npu_dev->bwmon_io.size = resource_size(res);
	npu_dev->bwmon_io.base = devm_ioremap(&pdev->dev, res->start,
					npu_dev->bwmon_io.size);
	if (unlikely(!npu_dev->bwmon_io.base)) {
		pr_err("unable to map bwmon\n");
		rc = -ENOMEM;
		goto error_get_dev_num;
	}
	pr_debug("bwmon phy address=0x%x virt=%pK\n",
		res->start, npu_dev->bwmon_io.base);

	res = platform_get_resource_byname(pdev,
		IORESOURCE_MEM, "qfprom_physical");
	if (!res) {
		pr_info("unable to get qfprom_physical resource\n");
	} else {
		npu_dev->qfprom_io.size = resource_size(res);
		npu_dev->qfprom_io.base = devm_ioremap(&pdev->dev, res->start,
					npu_dev->qfprom_io.size);
		if (unlikely(!npu_dev->qfprom_io.base)) {
			pr_err("unable to map qfprom_physical\n");
			rc = -ENOMEM;
			goto error_get_dev_num;
		}
		pr_debug("qfprom_physical phy address=0x%x virt=%pK\n",
			res->start, npu_dev->qfprom_io.base);
	}

	rc = npu_parse_dt_regulator(npu_dev);
	if (rc)
		goto error_get_dev_num;

	rc = npu_parse_dt_clock(npu_dev);
	if (rc)
		goto error_get_dev_num;

	rc = npu_pwrctrl_init(npu_dev);
	if (rc)
		goto error_get_dev_num;

	rc = npu_thermalctrl_init(npu_dev);
	if (rc)
		goto error_get_dev_num;

	rc = npu_irq_init(npu_dev);
	if (rc)
		goto error_get_dev_num;

	rc = npu_mbox_init(npu_dev);
	if (rc)
		goto error_get_dev_num;

	/* character device might be optional */
	rc = alloc_chrdev_region(&npu_dev->dev_num, 0, 1, DRIVER_NAME);
	if (rc < 0) {
		pr_err("alloc_chrdev_region failed: %d\n", rc);
		goto error_get_dev_num;
	}

	npu_dev->class = class_create(THIS_MODULE, CLASS_NAME);
	if (IS_ERR(npu_dev->class)) {
		rc = PTR_ERR(npu_dev->class);
		pr_err("class_create failed: %d\n", rc);
		goto error_class_create;
	}

	npu_dev->device = device_create(npu_dev->class, NULL,
		npu_dev->dev_num, NULL, DRIVER_NAME);
	if (IS_ERR(npu_dev->device)) {
		rc = PTR_ERR(npu_dev->device);
		pr_err("device_create failed: %d\n", rc);
		goto error_class_device_create;
	}

	cdev_init(&npu_dev->cdev, &npu_fops);
	rc = cdev_add(&npu_dev->cdev,
			MKDEV(MAJOR(npu_dev->dev_num), 0), 1);
	if (rc < 0) {
		pr_err("cdev_add failed %d\n", rc);
		goto error_cdev_add;
	}
	dev_set_drvdata(npu_dev->device, npu_dev);
	pr_debug("drvdata %pK %pK\n", dev_get_drvdata(&pdev->dev),
		dev_get_drvdata(npu_dev->device));
	rc = sysfs_create_group(&npu_dev->device->kobj, &npu_fs_attr_group);
	if (rc) {
		pr_err("unable to register npu sysfs nodes\n");
		goto error_res_init;
	}

	if (IS_ENABLED(CONFIG_THERMAL)) {
		tcdev = thermal_of_cooling_device_register(pdev->dev.of_node,
							  "npu", npu_dev,
							  &npu_cooling_ops);
		if (IS_ERR(tcdev)) {
			dev_err(&pdev->dev,
				"npu: failed to register npu as cooling device\n");
			rc = PTR_ERR(tcdev);
			goto error_driver_init;
		}
		npu_dev->tcdev = tcdev;
		thermal_cdev_update(tcdev);
	}

	rc = npu_cdsprm_cxlimit_init(npu_dev);
	if (rc)
		goto error_driver_init;

	rc = npu_debugfs_init(npu_dev);
	if (rc)
		goto error_driver_init;

	npu_dev->smmu_ctx.attach_cnt = 0;
	npu_dev->smmu_ctx.mmu_mapping = arm_iommu_create_mapping(
		pdev->dev.bus, DDR_MAPPED_START_ADDR, DDR_MAPPED_SIZE);
	if (IS_ERR(npu_dev->smmu_ctx.mmu_mapping)) {
		pr_err("iommu create mapping failed\n");
		rc = -ENOMEM;
		npu_dev->smmu_ctx.mmu_mapping = NULL;
		goto error_driver_init;
	}

	rc = arm_iommu_attach_device(&(npu_dev->pdev->dev),
			npu_dev->smmu_ctx.mmu_mapping);
	if (rc) {
		pr_err("arm_iommu_attach_device failed\n");
		goto error_driver_init;
	}

	mutex_init(&npu_dev->dev_lock);

	rc = npu_host_init(npu_dev);
	if (rc) {
		pr_err("unable to init host\n");
		goto error_driver_init;
	}

	g_npu_dev = npu_dev;

	return rc;
error_driver_init:
	arm_iommu_detach_device(&(npu_dev->pdev->dev));
	if (!npu_dev->smmu_ctx.mmu_mapping)
		arm_iommu_release_mapping(npu_dev->smmu_ctx.mmu_mapping);
	npu_cdsprm_cxlimit_deinit(npu_dev);
	if (npu_dev->tcdev)
		thermal_cooling_device_unregister(npu_dev->tcdev);
	sysfs_remove_group(&npu_dev->device->kobj, &npu_fs_attr_group);
error_res_init:
	cdev_del(&npu_dev->cdev);
error_cdev_add:
	device_destroy(npu_dev->class, npu_dev->dev_num);
error_class_device_create:
	class_destroy(npu_dev->class);
error_class_create:
	unregister_chrdev_region(npu_dev->dev_num, 1);
	npu_mbox_deinit(npu_dev);
error_get_dev_num:
	return rc;
}

static int npu_remove(struct platform_device *pdev)
{
	struct npu_device *npu_dev;

	npu_dev = platform_get_drvdata(pdev);
	npu_host_deinit(npu_dev);
	arm_iommu_detach_device(&(npu_dev->pdev->dev));
	arm_iommu_release_mapping(npu_dev->smmu_ctx.mmu_mapping);
	npu_debugfs_deinit(npu_dev);
	npu_cdsprm_cxlimit_deinit(npu_dev);
	if (npu_dev->tcdev)
		thermal_cooling_device_unregister(npu_dev->tcdev);
	sysfs_remove_group(&npu_dev->device->kobj, &npu_fs_attr_group);
	cdev_del(&npu_dev->cdev);
	device_destroy(npu_dev->class, npu_dev->dev_num);
	class_destroy(npu_dev->class);
	unregister_chrdev_region(npu_dev->dev_num, 1);
	platform_set_drvdata(pdev, NULL);
	npu_mbox_deinit(npu_dev);

	g_npu_dev = NULL;

	return 0;
}

/* -------------------------------------------------------------------------
 * Suspend/Resume
 * -------------------------------------------------------------------------
 */
#if defined(CONFIG_PM)
static int npu_suspend(struct platform_device *dev, pm_message_t state)
{
	return 0;
}

static int npu_resume(struct platform_device *dev)
{
	return 0;
}
#endif

/* -------------------------------------------------------------------------
 * Module Entry Points
 * -------------------------------------------------------------------------
 */
static int __init npu_init(void)
{
	int rc;

	rc = platform_driver_register(&npu_driver);
	if (rc)
		pr_err("register failed %d\n", rc);
	return rc;
}

static void __exit npu_exit(void)
{
	platform_driver_unregister(&npu_driver);
}

module_init(npu_init);
module_exit(npu_exit);

MODULE_DEVICE_TABLE(of, npu_dt_match);
MODULE_DESCRIPTION("MSM NPU driver");
MODULE_LICENSE("GPL v2");
MODULE_INFO(intree, "Y");<|MERGE_RESOLUTION|>--- conflicted
+++ resolved
@@ -1759,13 +1759,10 @@
 			pwr->max_pwrlevel = pwr_level;
 
 		for (i = 0; i < npu_dev->core_clk_num; i++) {
-<<<<<<< HEAD
-=======
 			if (npu_is_exclude_rate_clock(
 				npu_dev->core_clks[i].clk_name))
 				continue;
 
->>>>>>> 3d675a2f
 			clk_rate = clk_round_rate(npu_dev->core_clks[i].clk,
 				clk_array_values[i]);
 			pr_debug("clk %s rate [%ld]:[%ld]\n",
