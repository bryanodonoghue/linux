/* Copyright (c) 2011-2017, The Linux Foundation. All rights reserved.
 *
 * This program is free software; you can redistribute it and/or modify
 * it under the terms of the GNU General Public License version 2 and
 * only version 2 as published by the Free Software Foundation.
 *
 * This program is distributed in the hope that it will be useful,
 * but WITHOUT ANY WARRANTY; without even the implied warranty of
 * MERCHANTABILITY or FITNESS FOR A PARTICULAR PURPOSE.  See the
 * GNU General Public License for more details.
 */

#include <soc/qcom/camera2.h>
#include "msm_camera_i2c.h"
#include "msm_cci.h"

#undef CDBG
#define CDBG(fmt, args...) pr_debug(fmt, ##args)
#define S_I2C_DBG(fmt, args...) pr_debug(fmt, ##args)
#define MAX_I2C_ADDR_TYPE_SIZE (MSM_CAMERA_I2C_3B_ADDR + 1)
#define MAX_I2C_DATA_TYPE_SIZE (MSM_CAMERA_I2C_SET_BYTE_WRITE_MASK_DATA + 1)

int32_t msm_camera_cci_i2c_read(struct msm_camera_i2c_client *client,
	uint32_t addr, uint16_t *data,
	enum msm_camera_i2c_data_type data_type)
{
	int32_t rc = -EFAULT;
	unsigned char buf[MAX_I2C_ADDR_TYPE_SIZE + MAX_I2C_DATA_TYPE_SIZE];
	struct msm_camera_cci_ctrl cci_ctrl;

	if ((client->addr_type != MSM_CAMERA_I2C_BYTE_ADDR
		&& client->addr_type != MSM_CAMERA_I2C_WORD_ADDR
		&& client->addr_type != MSM_CAMERA_I2C_3B_ADDR)
		|| (data_type != MSM_CAMERA_I2C_BYTE_DATA
		&& data_type != MSM_CAMERA_I2C_WORD_DATA))
		return rc;

	cci_ctrl.cmd = MSM_CCI_I2C_READ;
	cci_ctrl.cci_info = client->cci_client;
	cci_ctrl.cfg.cci_i2c_read_cfg.addr = addr;
	cci_ctrl.cfg.cci_i2c_read_cfg.addr_type = client->addr_type;
	cci_ctrl.cfg.cci_i2c_read_cfg.data = buf;
	cci_ctrl.cfg.cci_i2c_read_cfg.num_byte = data_type;
	rc = v4l2_subdev_call(client->cci_client->cci_subdev,
			core, ioctl, VIDIOC_MSM_CCI_CFG, &cci_ctrl);
	if (rc < 0) {
		pr_err("%s: line %d rc = %d\n", __func__, __LINE__, rc);
		return rc;
	}
	rc = cci_ctrl.status;
	if (data_type == MSM_CAMERA_I2C_BYTE_DATA)
		*data = buf[0];
	else
		*data = buf[0] << 8 | buf[1];

	S_I2C_DBG("%s addr = 0x%x data: 0x%x\n", __func__, addr, *data);
	return rc;
}

int32_t msm_camera_cci_i2c_read_seq(struct msm_camera_i2c_client *client,
	uint32_t addr, uint8_t *data, uint32_t num_byte)
{
	int32_t rc = -EFAULT;
	unsigned char *buf = NULL;
	int i;
	struct msm_camera_cci_ctrl cci_ctrl;

	if ((client->addr_type != MSM_CAMERA_I2C_BYTE_ADDR
		&& client->addr_type != MSM_CAMERA_I2C_WORD_ADDR
		&& client->addr_type != MSM_CAMERA_I2C_3B_ADDR)
		|| num_byte == 0)
		return rc;

	if (num_byte > I2C_REG_DATA_MAX) {
<<<<<<< HEAD
		pr_err("%s: Error num_byte:0x%x exceeds 8K max supported:0x%x\n",
			__func__, num_byte, I2C_REG_DATA_MAX);
=======
		S_I2C_DBG("%s: Error num_byte:0x%x exceeds 8K max supported:0x%x\n",
		__func__, num_byte, I2C_REG_DATA_MAX);
>>>>>>> e045a95c
		return rc;
	}

	buf = kzalloc(num_byte, GFP_KERNEL);
	if (!buf) {
		pr_err("%s:%d no memory\n", __func__, __LINE__);
		return -ENOMEM;
	}
	cci_ctrl.cmd = MSM_CCI_I2C_READ;
	cci_ctrl.cci_info = client->cci_client;
	cci_ctrl.cfg.cci_i2c_read_cfg.addr = addr;
	cci_ctrl.cfg.cci_i2c_read_cfg.addr_type = client->addr_type;
	cci_ctrl.cfg.cci_i2c_read_cfg.data = buf;
	cci_ctrl.cfg.cci_i2c_read_cfg.num_byte = num_byte;
	cci_ctrl.status = -EFAULT;
	rc = v4l2_subdev_call(client->cci_client->cci_subdev,
			core, ioctl, VIDIOC_MSM_CCI_CFG, &cci_ctrl);
	CDBG("%s line %d rc = %d\n", __func__, __LINE__, rc);
	rc = cci_ctrl.status;

	S_I2C_DBG("%s addr = 0x%x", __func__, addr);
	for (i = 0; i < num_byte; i++) {
		data[i] = buf[i];
		S_I2C_DBG("Byte %d: 0x%x\n", i, buf[i]);
		S_I2C_DBG("Data: 0x%x\n", data[i]);
	}
	kfree(buf);
	return rc;
}

int32_t msm_camera_cci_i2c_write(struct msm_camera_i2c_client *client,
	uint32_t addr, uint16_t data,
	enum msm_camera_i2c_data_type data_type)
{
	int32_t rc = -EFAULT;
	struct msm_camera_cci_ctrl cci_ctrl;
	struct msm_camera_i2c_reg_array reg_conf_tbl;

	if ((client->addr_type != MSM_CAMERA_I2C_BYTE_ADDR
		&& client->addr_type != MSM_CAMERA_I2C_WORD_ADDR)
		|| (data_type != MSM_CAMERA_I2C_BYTE_DATA
		&& data_type != MSM_CAMERA_I2C_WORD_DATA))
		return rc;

	CDBG("%s:%d reg addr = 0x%x data type: %d\n",
		__func__, __LINE__, addr, data_type);
	reg_conf_tbl.reg_addr = addr;
	reg_conf_tbl.reg_data = data;
	reg_conf_tbl.delay = 0;
	cci_ctrl.cmd = MSM_CCI_I2C_WRITE;
	cci_ctrl.cci_info = client->cci_client;
	cci_ctrl.cfg.cci_i2c_write_cfg.reg_setting = &reg_conf_tbl;
	cci_ctrl.cfg.cci_i2c_write_cfg.data_type = data_type;
	cci_ctrl.cfg.cci_i2c_write_cfg.addr_type = client->addr_type;
	cci_ctrl.cfg.cci_i2c_write_cfg.size = 1;
	rc = v4l2_subdev_call(client->cci_client->cci_subdev,
			core, ioctl, VIDIOC_MSM_CCI_CFG, &cci_ctrl);
	if (rc < 0) {
		pr_err("%s: line %d rc = %d\n", __func__, __LINE__, rc);
		return rc;
	}
	rc = cci_ctrl.status;
	return rc;
}

int32_t msm_camera_cci_i2c_write_seq(struct msm_camera_i2c_client *client,
	uint32_t addr, uint8_t *data, uint32_t num_byte)
{
	int32_t rc = -EFAULT;
	uint32_t i = 0;
	struct msm_camera_cci_ctrl cci_ctrl;
	struct msm_camera_i2c_reg_array *reg_conf_tbl = NULL;

	if ((client->addr_type != MSM_CAMERA_I2C_BYTE_ADDR
		&& client->addr_type != MSM_CAMERA_I2C_WORD_ADDR)
		|| num_byte == 0)
		return rc;

	if (num_byte > I2C_SEQ_REG_DATA_MAX) {
		pr_err("%s: num_byte=%d clamped to max supported %d\n",
			__func__, num_byte, I2C_SEQ_REG_DATA_MAX);
		return rc;
	}

	S_I2C_DBG("%s reg addr = 0x%x num bytes: %d\n",
		__func__, addr, num_byte);

	reg_conf_tbl = kzalloc(num_byte *
		(sizeof(struct msm_camera_i2c_reg_array)), GFP_KERNEL);
	if (!reg_conf_tbl) {
		pr_err("%s:%d no memory\n", __func__, __LINE__);
		return -ENOMEM;
	}

	reg_conf_tbl[0].reg_addr = addr;
	for (i = 0; i < num_byte; i++) {
		reg_conf_tbl[i].reg_data = data[i];
		reg_conf_tbl[i].delay = 0;
	}
	cci_ctrl.cmd = MSM_CCI_I2C_WRITE_SEQ;
	cci_ctrl.cci_info = client->cci_client;
	cci_ctrl.cfg.cci_i2c_write_cfg.reg_setting = reg_conf_tbl;
	cci_ctrl.cfg.cci_i2c_write_cfg.data_type = MSM_CAMERA_I2C_BYTE_DATA;
	cci_ctrl.cfg.cci_i2c_write_cfg.addr_type = client->addr_type;
	cci_ctrl.cfg.cci_i2c_write_cfg.size = num_byte;
	cci_ctrl.status = -EFAULT;
	rc = v4l2_subdev_call(client->cci_client->cci_subdev,
			core, ioctl, VIDIOC_MSM_CCI_CFG, &cci_ctrl);
	CDBG("%s line %d rc = %d\n", __func__, __LINE__, rc);
	rc = cci_ctrl.status;
	kfree(reg_conf_tbl);
	reg_conf_tbl = NULL;
	return rc;
}

static int32_t msm_camera_cci_i2c_write_table_cmd(
	struct msm_camera_i2c_client *client,
	struct msm_camera_i2c_reg_setting *write_setting,
	enum msm_cci_cmd_type cmd)
{
	int32_t rc = -EFAULT;
	struct msm_camera_cci_ctrl cci_ctrl;

	if (!client || !write_setting)
		return rc;

	if ((write_setting->addr_type != MSM_CAMERA_I2C_BYTE_ADDR
		&& write_setting->addr_type != MSM_CAMERA_I2C_WORD_ADDR)
		|| (write_setting->data_type != MSM_CAMERA_I2C_BYTE_DATA
		&& write_setting->data_type != MSM_CAMERA_I2C_WORD_DATA))
		return rc;

	cci_ctrl.cmd = cmd;
	cci_ctrl.cci_info = client->cci_client;
	cci_ctrl.cfg.cci_i2c_write_cfg.reg_setting =
		write_setting->reg_setting;
	cci_ctrl.cfg.cci_i2c_write_cfg.data_type = write_setting->data_type;
	cci_ctrl.cfg.cci_i2c_write_cfg.addr_type = client->addr_type;
	cci_ctrl.cfg.cci_i2c_write_cfg.size = write_setting->size;
	rc = v4l2_subdev_call(client->cci_client->cci_subdev,
			core, ioctl, VIDIOC_MSM_CCI_CFG, &cci_ctrl);
	if (rc < 0) {
		pr_err("%s: line %d rc = %d\n", __func__, __LINE__, rc);
		return rc;
	}
	rc = cci_ctrl.status;
	if (write_setting->delay > 20)
		msleep(write_setting->delay);
	else if (write_setting->delay)
		usleep_range(write_setting->delay * 1000, (write_setting->delay
			* 1000) + 1000);

	return rc;
}

int32_t msm_camera_cci_i2c_write_table_async(
	struct msm_camera_i2c_client *client,
	struct msm_camera_i2c_reg_setting *write_setting)
{
	return msm_camera_cci_i2c_write_table_cmd(client, write_setting,
		MSM_CCI_I2C_WRITE_ASYNC);
}

int32_t msm_camera_cci_i2c_write_table_sync(
	struct msm_camera_i2c_client *client,
	struct msm_camera_i2c_reg_setting *write_setting)
{
	return msm_camera_cci_i2c_write_table_cmd(client, write_setting,
		MSM_CCI_I2C_WRITE_SYNC);
}

int32_t msm_camera_cci_i2c_write_table_sync_block(
	struct msm_camera_i2c_client *client,
	struct msm_camera_i2c_reg_setting *write_setting)
{
	return msm_camera_cci_i2c_write_table_cmd(client, write_setting,
		MSM_CCI_I2C_WRITE_SYNC_BLOCK);
}

int32_t msm_camera_cci_i2c_write_table(
	struct msm_camera_i2c_client *client,
	struct msm_camera_i2c_reg_setting *write_setting)
{
	return msm_camera_cci_i2c_write_table_cmd(client, write_setting,
		MSM_CCI_I2C_WRITE);
}

int32_t msm_camera_cci_i2c_write_seq_table(
	struct msm_camera_i2c_client *client,
	struct msm_camera_i2c_seq_reg_setting *write_setting)
{
	int i;
	int32_t rc = -EFAULT;
	struct msm_camera_i2c_seq_reg_array *reg_setting;
	uint16_t client_addr_type;

	if (!client || !write_setting)
		return rc;

	if ((write_setting->addr_type != MSM_CAMERA_I2C_BYTE_ADDR
		&& write_setting->addr_type != MSM_CAMERA_I2C_WORD_ADDR)) {
		pr_err("%s Invalide addr type %d\n", __func__,
			write_setting->addr_type);
		return rc;
	}

	reg_setting = write_setting->reg_setting;
	client_addr_type = client->addr_type;
	client->addr_type = write_setting->addr_type;

	if (reg_setting->reg_data_size > I2C_SEQ_REG_DATA_MAX) {
		pr_err("%s: number of bytes %u exceeding the max supported %d\n",
		__func__, reg_setting->reg_data_size, I2C_SEQ_REG_DATA_MAX);
		return rc;
	}

	for (i = 0; i < write_setting->size; i++) {
		rc = msm_camera_cci_i2c_write_seq(client, reg_setting->reg_addr,
			reg_setting->reg_data, reg_setting->reg_data_size);
		if (rc < 0)
			return rc;
		reg_setting++;
	}
	if (write_setting->delay > 20)
		msleep(write_setting->delay);
	else if (write_setting->delay)
		usleep_range(write_setting->delay * 1000, (write_setting->delay
			* 1000) + 1000);

	client->addr_type = client_addr_type;
	return rc;
}

int32_t msm_camera_cci_i2c_write_table_w_microdelay(
	struct msm_camera_i2c_client *client,
	struct msm_camera_i2c_reg_setting *write_setting)
{
	int32_t rc = -EFAULT;
	struct msm_camera_cci_ctrl cci_ctrl;

	if (!client || !write_setting)
		return rc;

	if ((client->addr_type != MSM_CAMERA_I2C_BYTE_ADDR
		&& client->addr_type != MSM_CAMERA_I2C_WORD_ADDR)
		|| (write_setting->data_type != MSM_CAMERA_I2C_BYTE_DATA
		&& write_setting->data_type != MSM_CAMERA_I2C_WORD_DATA))
		return rc;

	cci_ctrl.cmd = MSM_CCI_I2C_WRITE;
	cci_ctrl.cci_info = client->cci_client;
	cci_ctrl.cfg.cci_i2c_write_cfg.reg_setting =
		write_setting->reg_setting;
	cci_ctrl.cfg.cci_i2c_write_cfg.data_type = write_setting->data_type;
	cci_ctrl.cfg.cci_i2c_write_cfg.addr_type = client->addr_type;
	cci_ctrl.cfg.cci_i2c_write_cfg.size = write_setting->size;
	rc = v4l2_subdev_call(client->cci_client->cci_subdev,
			core, ioctl, VIDIOC_MSM_CCI_CFG, &cci_ctrl);
	if (rc < 0) {
		pr_err("%s: line %d rc = %d\n", __func__, __LINE__, rc);
		return rc;
	}
	rc = cci_ctrl.status;
	return rc;
}

static int32_t msm_camera_cci_i2c_compare(struct msm_camera_i2c_client *client,
	uint32_t addr, uint16_t data,
	enum msm_camera_i2c_data_type data_type)
{
	int32_t rc;
	uint16_t reg_data = 0;
	int data_len = 0;
	switch (data_type) {
	case MSM_CAMERA_I2C_BYTE_DATA:
	case MSM_CAMERA_I2C_WORD_DATA:
		data_len = data_type;
		break;
	case MSM_CAMERA_I2C_SET_BYTE_MASK:
	case MSM_CAMERA_I2C_UNSET_BYTE_MASK:
		data_len = MSM_CAMERA_I2C_BYTE_DATA;
		break;
	case MSM_CAMERA_I2C_SET_WORD_MASK:
	case MSM_CAMERA_I2C_UNSET_WORD_MASK:
		data_len = MSM_CAMERA_I2C_WORD_DATA;
		break;
	default:
		pr_err("%s: Unsupport data type: %d\n", __func__, data_type);
		break;
	}

	rc = msm_camera_cci_i2c_read(client, addr, &reg_data, data_len);
	if (rc < 0)
		return rc;

	rc = I2C_COMPARE_MISMATCH;
	switch (data_type) {
	case MSM_CAMERA_I2C_BYTE_DATA:
	case MSM_CAMERA_I2C_WORD_DATA:
		if (data == reg_data)
			rc = I2C_COMPARE_MATCH;
		break;
	case MSM_CAMERA_I2C_SET_BYTE_MASK:
	case MSM_CAMERA_I2C_SET_WORD_MASK:
		if ((reg_data & data) == data)
			rc = I2C_COMPARE_MATCH;
		break;
	case MSM_CAMERA_I2C_UNSET_BYTE_MASK:
	case MSM_CAMERA_I2C_UNSET_WORD_MASK:
		if (!(reg_data & data))
			rc = I2C_COMPARE_MATCH;
		break;
	default:
		pr_err("%s: Unsupport data type: %d\n", __func__, data_type);
		break;
	}

	S_I2C_DBG("%s: Register and data match result %d\n", __func__,
		rc);
	return rc;
}

int32_t msm_camera_cci_i2c_poll(struct msm_camera_i2c_client *client,
	uint32_t addr, uint16_t data,
	enum msm_camera_i2c_data_type data_type, uint32_t delay_ms)
{
	int32_t rc = -EFAULT;
	int32_t i = 0;
	S_I2C_DBG("%s: addr: 0x%x data: 0x%x dt: %d\n",
		__func__, addr, data, data_type);

	if (delay_ms > MAX_POLL_DELAY_MS) {
		pr_err("%s:%d invalid delay = %d max_delay = %d\n",
			__func__, __LINE__, delay_ms, MAX_POLL_DELAY_MS);
		return -EINVAL;
	}
	for (i = 0; i < delay_ms; i++) {
		rc = msm_camera_cci_i2c_compare(client,
			addr, data, data_type);
		if (!rc)
			return rc;
		usleep_range(1000, 1010);
	}

	/* If rc is 1 then read is successful but poll is failure */
	if (rc == 1)
		pr_err("%s:%d poll failed rc=%d(non-fatal)\n",
			__func__, __LINE__, rc);

	if (rc < 0)
		pr_err("%s:%d poll failed rc=%d\n", __func__, __LINE__, rc);

	return rc;
}

static int32_t msm_camera_cci_i2c_set_mask(struct msm_camera_i2c_client *client,
	uint32_t addr, uint16_t mask,
	enum msm_camera_i2c_data_type data_type, uint16_t set_mask)
{
	int32_t rc = -EFAULT;
	uint16_t reg_data;

	rc = msm_camera_cci_i2c_read(client, addr, &reg_data, data_type);
	if (rc < 0) {
		S_I2C_DBG("%s read fail\n", __func__);
		return rc;
	}
	S_I2C_DBG("%s addr: 0x%x data: 0x%x setmask: 0x%x\n",
			__func__, addr, reg_data, mask);

	if (set_mask)
		reg_data |= mask;
	else
		reg_data &= ~mask;
	S_I2C_DBG("%s write: 0x%x\n", __func__, reg_data);

	rc = msm_camera_cci_i2c_write(client, addr, reg_data, data_type);
	if (rc < 0)
		S_I2C_DBG("%s write fail\n", __func__);

	return rc;
}

static int32_t msm_camera_cci_i2c_set_write_mask_data(
	struct msm_camera_i2c_client *client,
	uint32_t addr, uint16_t data, int16_t mask,
	enum msm_camera_i2c_data_type data_type)
{
	int32_t rc;
	uint16_t reg_data;
	CDBG("%s\n", __func__);
	if (mask == -1)
		return 0;
	if (mask == 0) {
		rc = msm_camera_cci_i2c_write(client, addr, data, data_type);
	} else {
		rc = msm_camera_cci_i2c_read(client, addr, &reg_data,
			data_type);
		if (rc < 0) {
			CDBG("%s read fail\n", __func__);
			return rc;
		}
		reg_data &= ~mask;
		reg_data |= (data & mask);
		rc = msm_camera_cci_i2c_write(client, addr, reg_data,
			data_type);
		if (rc < 0)
			CDBG("%s write fail\n", __func__);
	}
	return rc;
}

int32_t msm_camera_cci_i2c_write_conf_tbl(
	struct msm_camera_i2c_client *client,
	struct msm_camera_i2c_reg_conf *reg_conf_tbl, uint16_t size,
	enum msm_camera_i2c_data_type data_type)
{
	int i;
	int32_t rc = -EFAULT;
	for (i = 0; i < size; i++) {
		enum msm_camera_i2c_data_type dt;
		if (reg_conf_tbl->cmd_type == MSM_CAMERA_I2C_CMD_POLL) {
			rc = msm_camera_cci_i2c_poll(client,
				reg_conf_tbl->reg_addr,
				reg_conf_tbl->reg_data,
				reg_conf_tbl->dt, I2C_POLL_TIME_MS);
		} else {
			if (reg_conf_tbl->dt == 0)
				dt = data_type;
			else
				dt = reg_conf_tbl->dt;
			switch (dt) {
			case MSM_CAMERA_I2C_BYTE_DATA:
			case MSM_CAMERA_I2C_WORD_DATA:
				rc = msm_camera_cci_i2c_write(
					client,
					reg_conf_tbl->reg_addr,
					reg_conf_tbl->reg_data, dt);
				break;
			case MSM_CAMERA_I2C_SET_BYTE_MASK:
				rc = msm_camera_cci_i2c_set_mask(client,
					reg_conf_tbl->reg_addr,
					reg_conf_tbl->reg_data,
					MSM_CAMERA_I2C_BYTE_DATA, 1);
				break;
			case MSM_CAMERA_I2C_UNSET_BYTE_MASK:
				rc = msm_camera_cci_i2c_set_mask(client,
					reg_conf_tbl->reg_addr,
					reg_conf_tbl->reg_data,
					MSM_CAMERA_I2C_BYTE_DATA, 0);
				break;
			case MSM_CAMERA_I2C_SET_WORD_MASK:
				rc = msm_camera_cci_i2c_set_mask(client,
					reg_conf_tbl->reg_addr,
					reg_conf_tbl->reg_data,
					MSM_CAMERA_I2C_WORD_DATA, 1);
				break;
			case MSM_CAMERA_I2C_UNSET_WORD_MASK:
				rc = msm_camera_cci_i2c_set_mask(client,
					reg_conf_tbl->reg_addr,
					reg_conf_tbl->reg_data,
					MSM_CAMERA_I2C_WORD_DATA, 0);
				break;
			case MSM_CAMERA_I2C_SET_BYTE_WRITE_MASK_DATA:
				rc = msm_camera_cci_i2c_set_write_mask_data(
					client,
					reg_conf_tbl->reg_addr,
					reg_conf_tbl->reg_data,
					reg_conf_tbl->mask,
					MSM_CAMERA_I2C_BYTE_DATA);
				break;
			default:
				pr_err("%s: Unsupport data type: %d\n",
					__func__, dt);
				break;
			}
		}
		if (rc < 0)
			break;
		reg_conf_tbl++;
	}
	return rc;
}

int32_t msm_sensor_cci_i2c_util(struct msm_camera_i2c_client *client,
	uint16_t cci_cmd)
{
	int32_t rc = 0;
	struct msm_camera_cci_ctrl cci_ctrl;

	CDBG("%s line %d\n", __func__, __LINE__);
	cci_ctrl.cmd = cci_cmd;
	cci_ctrl.cci_info = client->cci_client;
	rc = v4l2_subdev_call(client->cci_client->cci_subdev,
			core, ioctl, VIDIOC_MSM_CCI_CFG, &cci_ctrl);
	if (rc < 0) {
		pr_err("%s line %d rc = %d\n", __func__, __LINE__, rc);
		return rc;
	}
	return cci_ctrl.status;
}<|MERGE_RESOLUTION|>--- conflicted
+++ resolved
@@ -72,13 +72,8 @@
 		return rc;
 
 	if (num_byte > I2C_REG_DATA_MAX) {
-<<<<<<< HEAD
-		pr_err("%s: Error num_byte:0x%x exceeds 8K max supported:0x%x\n",
-			__func__, num_byte, I2C_REG_DATA_MAX);
-=======
 		S_I2C_DBG("%s: Error num_byte:0x%x exceeds 8K max supported:0x%x\n",
 		__func__, num_byte, I2C_REG_DATA_MAX);
->>>>>>> e045a95c
 		return rc;
 	}
 
