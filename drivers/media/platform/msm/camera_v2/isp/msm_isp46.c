/* Copyright (c) 2013-2018, The Linux Foundation. All rights reserved.
 *
 * This program is free software; you can redistribute it and/or modify
 * it under the terms of the GNU General Public License version 2 and
 * only version 2 as published by the Free Software Foundation.
 *
 * This program is distributed in the hope that it will be useful,
 * but WITHOUT ANY WARRANTY; without even the implied warranty of
 * MERCHANTABILITY or FITNESS FOR A PARTICULAR PURPOSE.  See the
 * GNU General Public License for more details.
 */

#include <linux/module.h>
#include <linux/qcom_iommu.h>
#include <linux/ratelimit.h>

#include "msm_isp46.h"
#include "msm_isp_util.h"
#include "msm_isp_axi_util.h"
#include "msm_isp_stats_util.h"
#include "msm_isp.h"
#include "msm.h"
#include "msm_camera_io_util.h"
#include "msm_isp47.h"

#undef CDBG
#define CDBG(fmt, args...) pr_debug(fmt, ##args)

#define STATS_IDX_BF_SCALE  0
#define STATS_IDX_HDR_BE    1
#define STATS_IDX_BG        2
#define STATS_IDX_BF        3
#define STATS_IDX_HDR_BHIST 4
#define STATS_IDX_RS        5
#define STATS_IDX_CS        6
#define STATS_IDX_IHIST     7
#define STATS_IDX_BHIST     8

#define VFE46_8994V1_VERSION   0x60000000

#define VFE46_BURST_LEN 3
#define VFE46_FETCH_BURST_LEN 3
#define VFE46_STATS_BURST_LEN 3
#define VFE46_UB_SIZE_VFE0 2048
#define VFE46_UB_SIZE_VFE1 1536
#define VFE46_UB_STATS_SIZE 144
#define MSM_ISP46_TOTAL_IMAGE_UB_VFE0 (VFE46_UB_SIZE_VFE0 - VFE46_UB_STATS_SIZE)
#define MSM_ISP46_TOTAL_IMAGE_UB_VFE1 (VFE46_UB_SIZE_VFE1 - VFE46_UB_STATS_SIZE)
#define VFE46_WM_BASE(idx) (0xA0 + 0x24 * idx)
#define VFE46_RDI_BASE(idx) (0x39C + 0x4 * idx)
#define VFE46_XBAR_BASE(idx) (0x90 + 0x4 * (idx / 2))
#define VFE46_XBAR_SHIFT(idx) ((idx%2) ? 16 : 0)
#define VFE46_PING_PONG_BASE(wm, ping_pong) \
	(VFE46_WM_BASE(wm) + 0x4 * (1 + (~(ping_pong >> wm) & 0x1)))
#define SHIFT_BF_SCALE_BIT 1
#define VFE46_NUM_STATS_COMP 2
#define VFE46_BUS_RD_CGC_OVERRIDE_BIT 16

static uint32_t stats_base_addr[] = {
	0x1E4, /* BF_SCALE */
	0x19C, /* HDR_BE */
	0x1F0, /* BG */
	0x1CC, /* BF */
	0x1B4, /* HDR_BHIST */
	0x220, /* RS */
	0x238, /* CS */
	0x250, /* IHIST */
	0x208, /* BHIST (SKIN_BHIST) */
};

static uint8_t stats_pingpong_offset_map[] = {
	11, /* BF_SCALE */
	 8, /* HDR_BE */
	12, /* BG */
	10, /* BF */
	 9, /* HDR_BHIST */
	14, /* RS */
	15, /* CS */
	16, /* IHIST */
	13, /* BHIST (SKIN_BHIST) */
};

#define VFE46_NUM_STATS_TYPE 9
#define VFE46_STATS_BASE(idx) (stats_base_addr[idx])
#define VFE46_STATS_PING_PONG_BASE(idx, ping_pong) \
	(VFE46_STATS_BASE(idx) + 0x4 * \
	(~(ping_pong >> (stats_pingpong_offset_map[idx])) & 0x1))

#define VFE46_VBIF_ROUND_ROBIN_QOS_ARB   0x124
#define VFE46_BUS_BDG_QOS_CFG_BASE       0x378
#define VFE46_BUS_BDG_QOS_CFG_NUM            8
#define VFE46_BUS_BDG_DS_CFG_BASE        0xBD8
#define VFE46_BUS_BDG_DS_CFG_NUM            17

#define VFE46_CLK_IDX 2
<<<<<<< HEAD
static struct msm_cam_clk_info msm_vfe46_clk_info[VFE_CLK_INFO_MAX];

static uint32_t vfe46_qos_settings_8994_v1[] = {
	0xAAA9AAA9, /* QOS_CFG_0 */
	0xAAA9AAA9, /* QOS_CFG_1 */
	0xAAA9AAA9, /* QOS_CFG_2 */
	0xAAA9AAA9, /* QOS_CFG_3 */
	0xAAA9AAA9, /* QOS_CFG_4 */
	0xAAA9AAA9, /* QOS_CFG_5 */
	0xAAA9AAA9, /* QOS_CFG_6 */
	0x0001AAA9, /* QOS_CFG_7 */
};

static uint32_t vfe46_ds_settings_8994_v1[] = {
	0x44441111, /* DS_CFG_0 */
	0x44441111, /* DS_CFG_1 */
	0x44441111, /* DS_CFG_2 */
	0x44441111, /* DS_CFG_3 */
	0x44441111, /* DS_CFG_4 */
	0x44441111, /* DS_CFG_5 */
	0x44441111, /* DS_CFG_6 */
	0x44441111, /* DS_CFG_7 */
	0x44441111, /* DS_CFG_8 */
	0x44441111, /* DS_CFG_9 */
	0x44441111, /* DS_CFG_10 */
	0x44441111, /* DS_CFG_11 */
	0x44441111, /* DS_CFG_12 */
	0x44441111, /* DS_CFG_13 */
	0x44441111, /* DS_CFG_14 */
	0x44441111, /* DS_CFG_15 */
	0x00000103, /* DS_CFG_16 */
};

static void msm_vfe46_init_qos_parms(struct vfe_device *vfe_dev)
=======

uint32_t msm_vfe46_ub_reg_offset(struct vfe_device *vfe_dev, int wm_idx)
{
	return (VFE46_WM_BASE(wm_idx) + 0x10);
}

uint32_t msm_vfe46_get_ub_size(struct vfe_device *vfe_dev)
{
	if (vfe_dev->pdev->id == ISP_VFE0)
		return MSM_ISP46_TOTAL_IMAGE_UB_VFE0;
	return MSM_ISP46_TOTAL_IMAGE_UB_VFE1;
}

static void msm_vfe46_config_irq(struct vfe_device *vfe_dev,
		uint32_t irq0_mask, uint32_t irq1_mask,
		enum msm_isp_irq_operation oper)
{
	switch (oper) {
	case MSM_ISP_IRQ_ENABLE:
		vfe_dev->irq0_mask |= irq0_mask;
		vfe_dev->irq1_mask |= irq1_mask;
		break;
	case MSM_ISP_IRQ_DISABLE:
		vfe_dev->irq0_mask &= ~irq0_mask;
		vfe_dev->irq1_mask &= ~irq1_mask;
		break;
	case MSM_ISP_IRQ_SET:
		vfe_dev->irq0_mask = irq0_mask;
		vfe_dev->irq1_mask = irq1_mask;
		break;
	}
	msm_camera_io_w_mb(vfe_dev->irq0_mask,
				vfe_dev->vfe_base + 0x5C);
	msm_camera_io_w_mb(vfe_dev->irq1_mask,
				vfe_dev->vfe_base + 0x60);
}

static int32_t msm_vfe46_init_dt_parms(struct vfe_device *vfe_dev,
	struct msm_vfe_hw_init_parms *dt_parms, void __iomem *dev_mem_base)
>>>>>>> 4ace475a
{
	void __iomem *vfebase = vfe_dev->vfe_base;
	uint32_t *qos_settings = NULL;

	if (vfe_dev->vfe_hw_version >= VFE46_8994V1_VERSION)
		qos_settings = vfe46_qos_settings_8994_v1;

	if (qos_settings == NULL) {
		pr_err("%s: QOS is NOT configured for HW Version %x\n",
			__func__, vfe_dev->vfe_hw_version);
		BUG();
	} else {
		uint32_t i;
		for (i = 0; i < VFE46_BUS_BDG_QOS_CFG_NUM; i++)
			msm_camera_io_w(qos_settings[i],
				vfebase + VFE46_BUS_BDG_QOS_CFG_BASE + i * 4);
	}
}

static void msm_vfe46_init_vbif_parms(struct vfe_device *vfe_dev)
{
	void __iomem *vfe_vbif_base = vfe_dev->vfe_vbif_base;

	if (vfe_dev->vfe_hw_version >= VFE46_8994V1_VERSION) {
		msm_camera_io_w(0x3,
			vfe_vbif_base + VFE46_VBIF_ROUND_ROBIN_QOS_ARB);
	} else {
		pr_err("%s: VBIF is NOT configured for HW Version %x\n",
			__func__, vfe_dev->vfe_hw_version);
		BUG();
	}
}

static void msm_vfe46_init_danger_safe_parms(
	struct vfe_device *vfe_dev)
{
	void __iomem *vfebase = vfe_dev->vfe_base;
	uint32_t *ds_settings = NULL;

	if (vfe_dev->vfe_hw_version >= VFE46_8994V1_VERSION)
		ds_settings = vfe46_ds_settings_8994_v1;

	if (ds_settings == NULL) {
		pr_err("%s: DS is NOT configured for HW Version %x\n",
			__func__, vfe_dev->vfe_hw_version);
		BUG();
	} else {
		uint32_t i;
		for (i = 0; i < VFE46_BUS_BDG_DS_CFG_NUM; i++)
			msm_camera_io_w(ds_settings[i],
				vfebase + VFE46_BUS_BDG_DS_CFG_BASE + i * 4);
	}
}

<<<<<<< HEAD
static int msm_vfe46_init_hardware(struct vfe_device *vfe_dev)
{
	int rc = -1;

	rc = msm_isp_init_bandwidth_mgr(ISP_VFE0 + vfe_dev->pdev->id);
	if (rc < 0) {
		pr_err("%s: Bandwidth registration Failed!\n", __func__);
		goto bus_scale_register_failed;
	}

	if (vfe_dev->fs_vfe) {
		rc = regulator_enable(vfe_dev->fs_vfe);
		if (rc) {
			pr_err("%s: Regulator enable failed\n", __func__);
			goto fs_failed;
		}
	}

	rc = msm_isp_get_clk_info(vfe_dev, vfe_dev->pdev, msm_vfe46_clk_info);
	if (rc < 0) {
		pr_err("msm_isp_get_clk_info() failed\n");
		goto fs_failed;
	}
	if (vfe_dev->num_clk <= 0) {
		pr_err("%s: Invalid num of clock\n", __func__);
		goto fs_failed;
	} else {
		vfe_dev->vfe_clk =
			kzalloc(sizeof(struct clk *) * vfe_dev->num_clk,
			GFP_KERNEL);
		if (!vfe_dev->vfe_clk) {
			pr_err("%s:%d No memory\n", __func__, __LINE__);
			return -ENOMEM;
		}
	}
	rc = msm_cam_clk_enable(&vfe_dev->pdev->dev, msm_vfe46_clk_info,
		vfe_dev->vfe_clk, vfe_dev->num_clk, 1);
	if (rc < 0)
		goto clk_enable_failed;

	vfe_dev->vfe_base = ioremap(vfe_dev->vfe_mem->start,
		resource_size(vfe_dev->vfe_mem));
	if (!vfe_dev->vfe_base) {
		rc = -ENOMEM;
		pr_err("%s: vfe ioremap failed\n", __func__);
		goto vfe_remap_failed;
	}

	vfe_dev->vfe_vbif_base = ioremap(vfe_dev->vfe_vbif_mem->start,
		resource_size(vfe_dev->vfe_vbif_mem));
	if (!vfe_dev->vfe_vbif_base) {
		rc = -ENOMEM;
		pr_err("%s: vfe ioremap failed\n", __func__);
		goto vbif_remap_failed;
	}

	rc = request_irq(vfe_dev->vfe_irq->start, msm_isp_process_irq,
		IRQF_TRIGGER_RISING, "vfe", vfe_dev);
	if (rc < 0) {
		pr_err("%s: irq request failed\n", __func__);
		goto irq_req_failed;
	}
	return rc;
irq_req_failed:
	iounmap(vfe_dev->vfe_vbif_base);
	vfe_dev->vfe_vbif_base = NULL;
vbif_remap_failed:
	iounmap(vfe_dev->vfe_base);
	vfe_dev->vfe_base = NULL;
vfe_remap_failed:
	msm_cam_clk_enable(&vfe_dev->pdev->dev, msm_vfe46_clk_info,
		vfe_dev->vfe_clk, vfe_dev->num_clk, 0);
clk_enable_failed:
	if (vfe_dev->fs_vfe)
		regulator_disable(vfe_dev->fs_vfe);
	kfree(vfe_dev->vfe_clk);
fs_failed:
	msm_isp_deinit_bandwidth_mgr(ISP_VFE0 + vfe_dev->pdev->id);
bus_scale_register_failed:
	return rc;
}

static void msm_vfe46_release_hardware(struct vfe_device *vfe_dev)
{
	free_irq(vfe_dev->vfe_irq->start, vfe_dev);
	tasklet_kill(&vfe_dev->vfe_tasklet);
	iounmap(vfe_dev->vfe_vbif_base);
	vfe_dev->vfe_vbif_base = NULL;
	iounmap(vfe_dev->vfe_base);
	vfe_dev->vfe_base = NULL;
	msm_cam_clk_enable(&vfe_dev->pdev->dev, msm_vfe46_clk_info,
		vfe_dev->vfe_clk, vfe_dev->num_clk, 0);
	kfree(vfe_dev->vfe_clk);
	regulator_disable(vfe_dev->fs_vfe);
	msm_isp_deinit_bandwidth_mgr(ISP_VFE0 + vfe_dev->pdev->id);
}

=======
>>>>>>> 4ace475a
static void msm_vfe46_init_hardware_reg(struct vfe_device *vfe_dev)
{
	msm_vfe46_init_qos_parms(vfe_dev);
	msm_vfe46_init_vbif_parms(vfe_dev);
	msm_vfe46_init_danger_safe_parms(vfe_dev);
	/* MODULE_LENS_CGC_OVERRIDE */
	msm_camera_io_w(0x00000182, vfe_dev->vfe_base + 0x2C);
	/* MODULE_COLOR_CGC_OVERRIDE */
	msm_camera_io_w(0x00000018, vfe_dev->vfe_base + 0x34);
	/* BUS_CFG */
	msm_camera_io_w(0x00000001, vfe_dev->vfe_base + 0x84);
	/* IRQ_MASK/CLEAR */
	msm_vfe46_config_irq(vfe_dev, 0x810000E0, 0xFFFFFF7E,
			MSM_ISP_IRQ_ENABLE);
	msm_camera_io_w(0xFFFFFFFF, vfe_dev->vfe_base + 0x64);
	msm_camera_io_w_mb(0xFFFFFFFF, vfe_dev->vfe_base + 0x68);
<<<<<<< HEAD
	msm_camera_io_w(vfe_dev->stats_data.reg_mask,
		vfe_dev->vfe_base + 0x78);
=======
	msm_camera_io_w_mb(0x1, vfe_dev->vfe_base + 0x58);
>>>>>>> 4ace475a
}

static void msm_vfe46_clear_status_reg(struct vfe_device *vfe_dev)
{
	msm_vfe46_config_irq(vfe_dev, 0x80000000, 0, MSM_ISP_IRQ_SET);
	msm_camera_io_w(0xFFFFFFFF, vfe_dev->vfe_base + 0x64);
	msm_camera_io_w_mb(0xFFFFFFFF, vfe_dev->vfe_base + 0x68);
	msm_camera_io_w_mb(0x1, vfe_dev->vfe_base + 0x58);
}

static void msm_vfe46_process_reset_irq(struct vfe_device *vfe_dev,
	uint32_t irq_status0, uint32_t irq_status1)
{
	if (irq_status0 & (1 << 31)) {
		complete(&vfe_dev->reset_complete);
		vfe_dev->reset_pending = 0;
	}
}

static void msm_vfe46_process_halt_irq(struct vfe_device *vfe_dev,
	uint32_t irq_status0, uint32_t irq_status1)
{
	if (irq_status1 & (1 << 8)) {
		complete(&vfe_dev->halt_complete);
		msm_camera_io_w(0x0, vfe_dev->vfe_base + 0x374);
	}
}

static void msm_vfe46_process_epoch_irq(struct vfe_device *vfe_dev,
	uint32_t irq_status0, uint32_t irq_status1,
	struct msm_isp_timestamp *ts)
{
	if (!(irq_status0 & 0xc))
		return;
	if (irq_status0 & (1 << 2))
		msm_isp_notify(vfe_dev, ISP_EVENT_SOF, VFE_PIX_0, ts);
}

static void msm_vfe46_process_input_irq(struct vfe_device *vfe_dev,
	uint32_t irq_status0, uint32_t irq_status1,
	struct msm_isp_timestamp *ts)
{
	if (!(irq_status0 & 0x100000F))
		return;

	if (irq_status0 & (1 << 24)) {
		ISP_DBG("%s: Fetch Engine Read IRQ\n", __func__);
		msm_isp_fetch_engine_done_notify(vfe_dev,
			&vfe_dev->fetch_engine_info);
	}

	if (irq_status0 & (1 << 0)) {
		ISP_DBG("%s: SOF IRQ\n", __func__);
		if (vfe_dev->axi_data.src_info[VFE_PIX_0].raw_stream_count > 0
			&& vfe_dev->axi_data.src_info[VFE_PIX_0].
			pix_stream_count == 0) {
			msm_isp_notify(vfe_dev, ISP_EVENT_SOF, VFE_PIX_0, ts);
			if (vfe_dev->axi_data.stream_update)
				msm_isp_axi_stream_update(vfe_dev,
					(1 << VFE_PIX_0));
			msm_isp_update_framedrop_reg(vfe_dev, (1 << VFE_PIX_0));
		}
	}
	if (irq_status0 & (1 << 1))
		ISP_DBG("%s: EOF IRQ\n", __func__);
	if (irq_status0 & (1 << 2))
		ISP_DBG("%s: EPOCH0 IRQ\n", __func__);
	if (irq_status0 & (1 << 3))
		ISP_DBG("%s: EPOCH1 IRQ\n", __func__);
}

static void msm_vfe46_process_violation_status(
	struct vfe_device *vfe_dev)
{
	uint32_t violation_status = vfe_dev->error_info.violation_status;

	if (violation_status > 39) {
		pr_err("%s: invalid violation status %d\n",
			__func__, violation_status);
		return;
	}

	pr_err("%s: VFE pipeline violation status %d\n", __func__,
		violation_status);
}

static void msm_vfe46_process_error_status(struct vfe_device *vfe_dev)
{
	uint32_t error_status1 = vfe_dev->error_info.error_mask1;

	if (error_status1 & (1 << 0))
		pr_err("%s: camif error status: 0x%x\n",
			__func__, vfe_dev->error_info.camif_status);
	if (error_status1 & (1 << 1))
		pr_err("%s: stats bhist overwrite\n", __func__);
	if (error_status1 & (1 << 2))
		pr_err("%s: stats cs overwrite\n", __func__);
	if (error_status1 & (1 << 3))
		pr_err("%s: stats ihist overwrite\n", __func__);
	if (error_status1 & (1 << 4))
		pr_err("%s: realign buf y overflow\n", __func__);
	if (error_status1 & (1 << 5))
		pr_err("%s: realign buf cb overflow\n", __func__);
	if (error_status1 & (1 << 6))
		pr_err("%s: realign buf cr overflow\n", __func__);
	if (error_status1 & (1 << 7)) {
		pr_err("%s: violation\n", __func__);
		msm_vfe46_process_violation_status(vfe_dev);
	}
	if (error_status1 & (1 << 9))
		pr_err("%s: image master 0 bus overflow\n", __func__);
	if (error_status1 & (1 << 10))
		pr_err("%s: image master 1 bus overflow\n", __func__);
	if (error_status1 & (1 << 11))
		pr_err("%s: image master 2 bus overflow\n", __func__);
	if (error_status1 & (1 << 12))
		pr_err("%s: image master 3 bus overflow\n", __func__);
	if (error_status1 & (1 << 13))
		pr_err("%s: image master 4 bus overflow\n", __func__);
	if (error_status1 & (1 << 14))
		pr_err("%s: image master 5 bus overflow\n", __func__);
	if (error_status1 & (1 << 15))
		pr_err("%s: image master 6 bus overflow\n", __func__);
	if (error_status1 & (1 << 16))
		pr_err("%s: status hdr be bus overflow\n", __func__);
	if (error_status1 & (1 << 17))
		pr_err("%s: status bg bus overflow\n", __func__);
	if (error_status1 & (1 << 18))
		pr_err("%s: status bf bus overflow\n", __func__);
	if (error_status1 & (1 << 19))
		pr_err("%s: status hdr bhist bus overflow\n", __func__);
	if (error_status1 & (1 << 20))
		pr_err("%s: status rs bus overflow\n", __func__);
	if (error_status1 & (1 << 21))
		pr_err("%s: status cs bus overflow\n", __func__);
	if (error_status1 & (1 << 22))
		pr_err("%s: status ihist bus overflow\n", __func__);
	if (error_status1 & (1 << 23))
		pr_err("%s: status skin bhist bus overflow\n", __func__);
	if (error_status1 & (1 << 24))
		pr_err("%s: status bf scale bus overflow\n", __func__);
}

<<<<<<< HEAD
static void msm_vfe46_read_irq_status(struct vfe_device *vfe_dev,
=======
static void msm_vfe46_read_irq_status_and_clear(struct vfe_device *vfe_dev,
>>>>>>> 4ace475a
	uint32_t *irq_status0, uint32_t *irq_status1)
{
	*irq_status0 = msm_camera_io_r(vfe_dev->vfe_base + 0x6C);
	*irq_status1 = msm_camera_io_r(vfe_dev->vfe_base + 0x70);
	msm_camera_io_w(*irq_status0, vfe_dev->vfe_base + 0x64);
	msm_camera_io_w(*irq_status1, vfe_dev->vfe_base + 0x68);
	msm_camera_io_w_mb(1, vfe_dev->vfe_base + 0x58);

<<<<<<< HEAD
	if (*irq_status1 & (1 << 0))
		vfe_dev->error_info.camif_status =
		msm_camera_io_r(vfe_dev->vfe_base + 0x3D0);
=======
	*irq_status0 &= vfe_dev->irq0_mask;
	*irq_status1 &= vfe_dev->irq1_mask;

	if (*irq_status1 & (1 << 0)) {
		vfe_dev->error_info.camif_status =
		msm_camera_io_r(vfe_dev->vfe_base + 0x3D0);
		msm_vfe46_config_irq(vfe_dev, 0, (1 << 0), MSM_ISP_IRQ_DISABLE);
	}
>>>>>>> 4ace475a

	if (*irq_status1 & (1 << 7))
		vfe_dev->error_info.violation_status =
		msm_camera_io_r(vfe_dev->vfe_base + 0x7C);

}

static void msm_vfe46_read_irq_status(struct vfe_device *vfe_dev,
	uint32_t *irq_status0, uint32_t *irq_status1)
{
	*irq_status0 = msm_camera_io_r(vfe_dev->vfe_base + 0x6C);
	*irq_status1 = msm_camera_io_r(vfe_dev->vfe_base + 0x70);
}

static void msm_vfe46_process_reg_update(struct vfe_device *vfe_dev,
	uint32_t irq_status0, uint32_t irq_status1,
	struct msm_isp_timestamp *ts)
{
	uint8_t input_src = 0x0;
	if (!(irq_status0 & 0xF0))
		return;

<<<<<<< HEAD
	if (irq_status0 & BIT(4)) {
		msm_isp_notify(vfe_dev, ISP_EVENT_REG_UPDATE, VFE_PIX_0, ts);
		input_src |= (1 << VFE_PIX_0);
	}
	if (irq_status0 & BIT(5)) {
		msm_isp_notify(vfe_dev, ISP_EVENT_SOF, VFE_RAW_0, ts);
		input_src |= (1 << VFE_RAW_0);
	}
	if (irq_status0 & BIT(6)) {
		msm_isp_notify(vfe_dev, ISP_EVENT_SOF, VFE_RAW_1, ts);
		input_src |= (1 << VFE_RAW_1);
	}
	if (irq_status0 & BIT(7)) {
		msm_isp_notify(vfe_dev, ISP_EVENT_SOF, VFE_RAW_2, ts);
		input_src |= (1 << VFE_RAW_2);
=======
	for (i = VFE_PIX_0; i <= VFE_RAW_2; i++) {
		if (shift_irq & BIT(i)) {
			reg_updated |= BIT(i);
			ISP_DBG("%s Reg Update IRQ %x\n", __func__,
				(uint32_t)BIT(i));

			switch (i) {
			case VFE_PIX_0:
				msm_isp_notify(vfe_dev, ISP_EVENT_REG_UPDATE,
					VFE_PIX_0, ts);
				if (atomic_read(
					&vfe_dev->stats_data.stats_update))
					msm_isp_stats_stream_update(vfe_dev);
				if (vfe_dev->axi_data.camif_state ==
					CAMIF_STOPPING)
					vfe_dev->hw_info->vfe_ops.core_ops.
						reg_update(vfe_dev, i);
				break;
			case VFE_RAW_0:
			case VFE_RAW_1:
			case VFE_RAW_2:
				msm_isp_increment_frame_id(vfe_dev, i, ts);
				msm_isp_notify(vfe_dev, ISP_EVENT_SOF, i, ts);
				msm_isp_update_framedrop_reg(vfe_dev, i);
				/*
				 * Reg Update is pseudo SOF for RDI,
				 * so request every frame
				 */
				vfe_dev->hw_info->vfe_ops.core_ops.reg_update(
					vfe_dev, i);
				break;
			default:
				pr_err("%s: Error case\n", __func__);
				return;
			}
			if (vfe_dev->axi_data.stream_update[i])
				msm_isp_axi_stream_update(vfe_dev, i);
			msm_isp_save_framedrop_values(vfe_dev, i);
			if (atomic_read(&vfe_dev->axi_data.axi_cfg_update[i])) {
				msm_isp_axi_cfg_update(vfe_dev, i);
				if (atomic_read(
					&vfe_dev->axi_data.axi_cfg_update[i]) ==
					0)
					msm_isp_notify(vfe_dev,
						ISP_EVENT_STREAM_UPDATE_DONE,
						i, ts);
			}
		}
>>>>>>> 4ace475a
	}

	if (vfe_dev->axi_data.stream_update)
		msm_isp_axi_stream_update(vfe_dev, input_src);
	if (atomic_read(&vfe_dev->stats_data.stats_update))
		msm_isp_stats_stream_update(vfe_dev);
	if (atomic_read(&vfe_dev->axi_data.axi_cfg_update))
		msm_isp_axi_cfg_update(vfe_dev);
	if (vfe_dev->axi_data.stream_update ||
		atomic_read(&vfe_dev->stats_data.stats_update) ||
		atomic_read(&vfe_dev->axi_data.axi_cfg_update)) {
		if (input_src & (1 << VFE_PIX_0)) {
			vfe_dev->hw_info->vfe_ops.core_ops.
			reg_update(vfe_dev, (1 << VFE_PIX_0));
		}
	}
	msm_isp_update_framedrop_reg(vfe_dev, input_src);
	msm_isp_update_stats_framedrop_reg(vfe_dev);
	msm_isp_update_error_frame_count(vfe_dev);
	if ((input_src & (1 << VFE_RAW_0)) ||
		(input_src & (1 << VFE_RAW_1)) ||
		(input_src & (1 << VFE_RAW_2))) {
		vfe_dev->hw_info->vfe_ops.core_ops.
			reg_update(vfe_dev, input_src);
	}
	return;
}

static void msm_vfe46_reg_update(struct vfe_device *vfe_dev,
	uint32_t input_src)
{
<<<<<<< HEAD
	msm_camera_io_w_mb(input_src, vfe_dev->vfe_base + 0x3D8);
=======
	uint32_t update_mask = 0;
	unsigned long flags;

	/* This HW supports upto VFE_RAW_2 */
	if (frame_src > VFE_RAW_2 && frame_src != VFE_SRC_MAX) {
		pr_err("%s Error case\n", __func__);
		return;
	}

	/*
	 * If frame_src == VFE_SRC_MAX request reg_update on all
	 *  supported INTF
	 */
	if (frame_src == VFE_SRC_MAX)
		update_mask = 0xF;
	else
		update_mask = BIT((uint32_t)frame_src);
	ISP_DBG("%s update_mask %x\n", __func__, update_mask);

	spin_lock_irqsave(&vfe_dev->reg_update_lock, flags);
	vfe_dev->axi_data.src_info[VFE_PIX_0].reg_update_frame_id =
		vfe_dev->axi_data.src_info[VFE_PIX_0].frame_id;
	vfe_dev->reg_update_requested |= update_mask;
	vfe_dev->common_data->dual_vfe_res->reg_update_mask[vfe_dev->pdev->id] =
		vfe_dev->reg_update_requested;
	if ((vfe_dev->is_split && vfe_dev->pdev->id == ISP_VFE1) &&
		((frame_src == VFE_PIX_0) || (frame_src == VFE_SRC_MAX))) {
		if (!vfe_dev->common_data->dual_vfe_res->vfe_base[ISP_VFE0]) {
			pr_err("%s vfe_base for ISP_VFE0 is NULL\n", __func__);
			spin_unlock_irqrestore(&vfe_dev->reg_update_lock,
				flags);
			return;
		}
		msm_camera_io_w_mb(update_mask,
			vfe_dev->common_data->dual_vfe_res->vfe_base[ISP_VFE0]
			+ 0x3D8);
		msm_camera_io_w_mb(update_mask,
			vfe_dev->vfe_base + 0x3D8);
	} else if (!vfe_dev->is_split ||
		((frame_src == VFE_PIX_0) &&
		(vfe_dev->axi_data.camif_state == CAMIF_STOPPING)) ||
		(frame_src >= VFE_RAW_0 && frame_src <= VFE_SRC_MAX)) {
		msm_camera_io_w_mb(update_mask,
			vfe_dev->vfe_base + 0x3D8);
	}
	spin_unlock_irqrestore(&vfe_dev->reg_update_lock, flags);
>>>>>>> 4ace475a
}

static long msm_vfe46_reset_hardware(struct vfe_device *vfe_dev,
	uint32_t first_start, uint32_t blocking_call)
{
	long rc = 0;
	init_completion(&vfe_dev->reset_complete);

	if (blocking_call)
		vfe_dev->reset_pending = 1;

	if (first_start) {
		msm_camera_io_w_mb(0x1FF, vfe_dev->vfe_base + 0x18);
	} else {
		msm_camera_io_w_mb(0x1EF, vfe_dev->vfe_base + 0x18);
		msm_camera_io_w(0x7FFFFFFF, vfe_dev->vfe_base + 0x64);
		msm_camera_io_w(0xFFFFFEFF, vfe_dev->vfe_base + 0x68);
		msm_camera_io_w(0x1, vfe_dev->vfe_base + 0x58);
		vfe_dev->hw_info->vfe_ops.axi_ops.
			reload_wm(vfe_dev, 0x0001FFFF);
	}

	if (blocking_call) {
		rc = wait_for_completion_timeout(
			&vfe_dev->reset_complete, msecs_to_jiffies(50));
		if (rc <= 0) {
			pr_err("%s:%d failed: reset timeout\n", __func__,
				__LINE__);
			vfe_dev->reset_pending = 0;
		}
	}

	return rc;
}

static void msm_vfe46_axi_reload_wm(
	struct vfe_device *vfe_dev, uint32_t reload_mask)
{
	msm_camera_io_w_mb(reload_mask, vfe_dev->vfe_base + 0x80);
}

static void msm_vfe46_axi_update_cgc_override(struct vfe_device *vfe_dev,
	uint8_t wm_idx, uint8_t enable)
{
	uint32_t val;

	/* Change CGC override */
	val = msm_camera_io_r(vfe_dev->vfe_base + 0x3C);
	if (enable)
		val |= (1 << wm_idx);
	else
		val &= ~(1 << wm_idx);
	msm_camera_io_w_mb(val, vfe_dev->vfe_base + 0x3C);
}

static void msm_vfe46_axi_enable_wm(struct vfe_device *vfe_dev,
	uint8_t wm_idx, uint8_t enable)
{
	uint32_t val;

	val = msm_camera_io_r(vfe_dev->vfe_base + VFE46_WM_BASE(wm_idx));
	if (enable)
		val |= 0x1;
	else
		val &= ~0x1;
	msm_camera_io_w_mb(val,
		vfe_dev->vfe_base + VFE46_WM_BASE(wm_idx));
}

static void msm_vfe46_axi_cfg_comp_mask(struct vfe_device *vfe_dev,
	struct msm_vfe_axi_stream *stream_info)
{
	struct msm_vfe_axi_shared_data *axi_data = &vfe_dev->axi_data;
	uint32_t comp_mask, comp_mask_index =
		stream_info->comp_mask_index;

	comp_mask = msm_camera_io_r(vfe_dev->vfe_base + 0x74);
	comp_mask &= ~(0x7F << (comp_mask_index * 8));
	comp_mask |= (axi_data->composite_info[comp_mask_index].
		stream_composite_mask << (comp_mask_index * 8));
	msm_camera_io_w(comp_mask, vfe_dev->vfe_base + 0x74);

	msm_vfe46_config_irq(vfe_dev, 1 << (comp_mask_index + 25), 0,
				MSM_ISP_IRQ_ENABLE);
}

static void msm_vfe46_axi_clear_comp_mask(struct vfe_device *vfe_dev,
	struct msm_vfe_axi_stream *stream_info)
{
	uint32_t comp_mask, comp_mask_index = stream_info->comp_mask_index;

	comp_mask = msm_camera_io_r(vfe_dev->vfe_base + 0x74);
	comp_mask &= ~(0x7F << (comp_mask_index * 8));
	msm_camera_io_w(comp_mask, vfe_dev->vfe_base + 0x74);

	msm_vfe46_config_irq(vfe_dev, 1 << (comp_mask_index + 25), 0,
				MSM_ISP_IRQ_DISABLE);
}

static void msm_vfe46_axi_cfg_wm_irq_mask(struct vfe_device *vfe_dev,
	struct msm_vfe_axi_stream *stream_info)
{
	msm_vfe46_config_irq(vfe_dev, 1 << (stream_info->wm[0] + 8), 0,
				MSM_ISP_IRQ_ENABLE);
}

static void msm_vfe46_axi_clear_wm_irq_mask(struct vfe_device *vfe_dev,
	struct msm_vfe_axi_stream *stream_info)
{
	msm_vfe46_config_irq(vfe_dev, (1 << (stream_info->wm[0] + 8)), 0,
				MSM_ISP_IRQ_DISABLE);
}

static void msm_vfe46_axi_clear_irq_mask(struct vfe_device *vfe_dev)
{
	msm_camera_io_w_mb(0x0, vfe_dev->vfe_base + 0x5C);
	msm_camera_io_w_mb(0x0, vfe_dev->vfe_base + 0x60);
}

static void msm_vfe46_cfg_framedrop(struct vfe_device *vfe_dev,
	struct msm_vfe_axi_stream *stream_info)
{
	uint32_t i, temp;
	uint32_t framedrop_pattern = 0, framedrop_period = 0;

	if (stream_info->runtime_init_frame_drop == 0) {
		framedrop_pattern = stream_info->framedrop_pattern;
		framedrop_period = stream_info->framedrop_period;
	}

	if (stream_info->stream_type == BURST_STREAM &&
			stream_info->runtime_burst_frame_count == 0) {
		framedrop_pattern = 0;
		framedrop_period = 0;
	}

	for (i = 0; i < stream_info->num_planes; i++) {
		msm_camera_io_w(framedrop_pattern, vfe_dev->vfe_base +
			VFE46_WM_BASE(stream_info->wm[i]) + 0x1C);
		temp = msm_camera_io_r(vfe_dev->vfe_base +
			VFE46_WM_BASE(stream_info->wm[i]) + 0xC);
		temp &= 0xFFFFFF83;
		msm_camera_io_w(temp | framedrop_period << 2,
		vfe_dev->vfe_base + VFE46_WM_BASE(stream_info->wm[i]) + 0xC);
	}

	msm_camera_io_w_mb(0x1, vfe_dev->vfe_base + 0x3D8);
}

static void msm_vfe46_clear_framedrop(struct vfe_device *vfe_dev,
	struct msm_vfe_axi_stream *stream_info)
{
	uint32_t i;

	for (i = 0; i < stream_info->num_planes; i++)
		msm_camera_io_w(0, vfe_dev->vfe_base +
			VFE46_WM_BASE(stream_info->wm[i]) + 0x1C);
}

static int32_t msm_vfe46_convert_bpp_to_reg(int32_t bpp, uint32_t *bpp_reg)
{
	int rc = 0;
	switch (bpp) {
	case 8:
		*bpp_reg = 0;
		break;
	case 10:
		*bpp_reg = 0x1;
		break;
	case 12:
		*bpp_reg = 0x2;
		break;
	case 14:
		*bpp_reg = 0x3;
		break;
	default:
		pr_err("%s:%d invalid bpp %d", __func__, __LINE__, bpp);
		return -EINVAL;
	}

	return rc;
}

static int32_t msm_vfe46_convert_io_fmt_to_reg(
	enum msm_isp_pack_fmt pack_format, uint32_t *pack_reg)
{
	int rc = 0;

	switch (pack_format) {
	case QCOM:
		*pack_reg = 0x0;
		break;
	case MIPI:
		*pack_reg = 0x1;
		break;
	case DPCM6:
		*pack_reg = 0x2;
		break;
	case DPCM8:
		*pack_reg = 0x3;
		break;
	case PLAIN8:
		*pack_reg = 0x4;
		break;
	case PLAIN16:
		*pack_reg = 0x5;
		break;
	default:
		pr_err("%s: invalid pack fmt %d!\n", __func__, pack_format);
		return -EINVAL;
	}

	return rc;
}
static int32_t msm_vfe46_cfg_io_format(struct vfe_device *vfe_dev,
	enum msm_vfe_axi_stream_src stream_src, uint32_t io_format)
{
	int rc = 0;
	int bpp = 0, read_bpp = 0;
	enum msm_isp_pack_fmt pack_fmt = 0, read_pack_fmt = 0;
	uint32_t bpp_reg = 0, pack_reg = 0;
	uint32_t read_bpp_reg = 0, read_pack_reg = 0;
	uint32_t io_format_reg = 0; /*io format register bit*/

	io_format_reg = msm_camera_io_r(vfe_dev->vfe_base + 0x88);

	/*input config*/
	if ((stream_src < RDI_INTF_0) &&
		(vfe_dev->axi_data.src_info[VFE_PIX_0].input_mux ==
		EXTERNAL_READ)) {
		read_bpp = msm_isp_get_bit_per_pixel(
			vfe_dev->axi_data.src_info[VFE_PIX_0].input_format);
		rc = msm_vfe46_convert_bpp_to_reg(read_bpp, &read_bpp_reg);
		if (rc < 0) {
			pr_err("%s: convert_bpp_to_reg err! in_bpp %d rc %d\n",
				__func__, read_bpp, rc);
			return rc;
	}

		read_pack_fmt = msm_isp_get_pack_format(
			vfe_dev->axi_data.src_info[VFE_PIX_0].input_format);
		rc = msm_vfe46_convert_io_fmt_to_reg(
			read_pack_fmt, &read_pack_reg);
		if (rc < 0) {
			pr_err("%s: convert_io_fmt_to_reg err! rc = %d\n",
				__func__, rc);
			return rc;
		}
		/*use input format(v4l2_pix_fmt) to get pack format*/
		io_format_reg &= 0xFFC8FFFF;
		io_format_reg |= (read_bpp_reg << 20 | read_pack_reg << 16);
	}

	bpp = msm_isp_get_bit_per_pixel(io_format);
	rc = msm_vfe46_convert_bpp_to_reg(bpp, &bpp_reg);
	if (rc < 0) {
		pr_err("%s: convert_bpp_to_reg err! bpp %d rc = %d\n",
			__func__, bpp, rc);
		return rc;
	}

	switch (stream_src) {
	case PIX_VIDEO:
	case PIX_ENCODER:
	case PIX_VIEWFINDER:
	case CAMIF_RAW:
		io_format_reg &= 0xFFFFCFFF;
		io_format_reg |= bpp_reg << 12;
		break;
	case IDEAL_RAW:
		/*use output format(v4l2_pix_fmt) to get pack format*/
		pack_fmt = msm_isp_get_pack_format(io_format);
		rc = msm_vfe46_convert_io_fmt_to_reg(pack_fmt, &pack_reg);
		if (rc < 0) {
			pr_err("%s: convert_io_fmt_to_reg err! rc = %d\n",
				__func__, rc);
			return rc;
		}
		io_format_reg &= 0xFFFFFFC8;
		io_format_reg |= bpp_reg << 4 | pack_reg;
		break;
	case RDI_INTF_0:
	case RDI_INTF_1:
	case RDI_INTF_2:
	default:
		pr_err("%s: Invalid stream source\n", __func__);
		return -EINVAL;
	}
	msm_camera_io_w(io_format_reg, vfe_dev->vfe_base + 0x88);
	return 0;
}

static int msm_vfe46_start_fetch_engine(struct vfe_device *vfe_dev,
	void *arg)
{
	int rc = 0;
	uint32_t bufq_handle;
	struct msm_isp_buffer *buf = NULL;
	struct msm_vfe_fetch_eng_start *fe_cfg = arg;

	if (vfe_dev->fetch_engine_info.is_busy == 1) {
		pr_err("%s: fetch engine busy\n", __func__);
		return -EINVAL;
	}

	/* There is other option of passing buffer address from user,
		in such case, driver needs to map the buffer and use it*/
	bufq_handle = vfe_dev->buf_mgr->ops->get_bufq_handle(
		vfe_dev->buf_mgr, fe_cfg->session_id, fe_cfg->stream_id);
	vfe_dev->fetch_engine_info.bufq_handle = bufq_handle;
	vfe_dev->fetch_engine_info.session_id = fe_cfg->session_id;
	vfe_dev->fetch_engine_info.stream_id = fe_cfg->stream_id;
<<<<<<< HEAD

	rc = vfe_dev->buf_mgr->ops->get_buf_by_index(
		vfe_dev->buf_mgr, bufq_handle, fe_cfg->buf_idx, &buf);
	if (rc < 0) {
		pr_err("%s: No fetch buffer\n", __func__);
		return -EINVAL;
=======
	vfe_dev->fetch_engine_info.offline_mode = fe_cfg->offline_mode;
	vfe_dev->fetch_engine_info.fd = fe_cfg->fd;

	if (!fe_cfg->offline_mode) {
		bufq_handle = vfe_dev->buf_mgr->ops->get_bufq_handle(
			vfe_dev->buf_mgr, fe_cfg->session_id,
			fe_cfg->stream_id);
		vfe_dev->fetch_engine_info.bufq_handle = bufq_handle;

		mutex_lock(&vfe_dev->buf_mgr->lock);
		rc = vfe_dev->buf_mgr->ops->get_buf_by_index(
			vfe_dev->buf_mgr, bufq_handle, fe_cfg->buf_idx, &buf);
		if (rc < 0 || !buf) {
			pr_err("%s: No fetch buffer rc= %d buf= %pK\n",
				__func__, rc, buf);
			mutex_unlock(&vfe_dev->buf_mgr->lock);
			return -EINVAL;
		}
		mapped_info = buf->mapped_info[0];
		buf->state = MSM_ISP_BUFFER_STATE_DISPATCHED;
		mutex_unlock(&vfe_dev->buf_mgr->lock);
	} else {
		rc = vfe_dev->buf_mgr->ops->map_buf(vfe_dev->buf_mgr,
			&mapped_info, fe_cfg->fd);
		if (rc < 0) {
			pr_err("%s: can not map buffer\n", __func__);
			return -EINVAL;
		}
>>>>>>> 4ace475a
	}
	vfe_dev->fetch_engine_info.buf_idx = fe_cfg->buf_idx;
	vfe_dev->fetch_engine_info.is_busy = 1;

	msm_camera_io_w(buf->mapped_info[0].paddr, vfe_dev->vfe_base + 0x268);

	msm_camera_io_w_mb(0x100000, vfe_dev->vfe_base + 0x80);
	msm_camera_io_w_mb(0x200000, vfe_dev->vfe_base + 0x80);

	ISP_DBG("%s:VFE%d Fetch Engine ready\n", __func__, vfe_dev->pdev->id);
	buf->state = MSM_ISP_BUFFER_STATE_DISPATCHED;

	return 0;
}

static void msm_vfe46_cfg_fetch_engine(struct vfe_device *vfe_dev,
	struct msm_vfe_pix_cfg *pix_cfg)
{
	uint32_t x_size_word, temp;
	struct msm_vfe_fetch_engine_cfg *fe_cfg = NULL;

	if (pix_cfg->input_mux == EXTERNAL_READ) {
		fe_cfg = &pix_cfg->fetch_engine_cfg;
		pr_debug("%s:VFE%d wd x ht buf = %d x %d, fe = %d x %d\n",
			__func__, vfe_dev->pdev->id, fe_cfg->buf_width,
			fe_cfg->buf_height,
			fe_cfg->fetch_width, fe_cfg->fetch_height);

		temp = msm_camera_io_r(vfe_dev->vfe_base + 0x84);
		temp &= 0xFFFFFFFD;
		temp |= (1 << 1);
		msm_camera_io_w(temp, vfe_dev->vfe_base + 0x84);

		msm_vfe46_config_irq(vfe_dev, 1 << 24, 0,
					MSM_ISP_IRQ_ENABLE);

		temp = fe_cfg->fetch_height - 1;
		msm_camera_io_w(temp & 0x3FFF, vfe_dev->vfe_base + 0x278);

		x_size_word = msm_isp_cal_word_per_line(
			vfe_dev->axi_data.src_info[VFE_PIX_0].input_format,
			fe_cfg->fetch_width);
		msm_camera_io_w((x_size_word - 1) << 16,
			vfe_dev->vfe_base + 0x27C);

		msm_camera_io_w(x_size_word << 16 |
			(temp & 0x3FFF) << 2 | VFE46_FETCH_BURST_LEN,
			vfe_dev->vfe_base + 0x280);

		temp = ((fe_cfg->buf_width - 1) & 0x3FFF) << 16 |
			((fe_cfg->buf_height - 1) & 0x3FFF);
		msm_camera_io_w(temp, vfe_dev->vfe_base + 0x284);

		/* need to use formulae to calculate MAIN_UNPACK_PATTERN*/
		msm_camera_io_w(0xF6543210, vfe_dev->vfe_base + 0x288);
		msm_camera_io_w(0xF, vfe_dev->vfe_base + 0x2A4);

		vfe_dev->hw_info->vfe_ops.axi_ops.update_cgc_override(vfe_dev,
			VFE46_BUS_RD_CGC_OVERRIDE_BIT, 1);

		temp = msm_camera_io_r(vfe_dev->vfe_base + 0x50);
		temp |= 2 << 5;
		temp |= 128 << 8;
		temp |= pix_cfg->pixel_pattern;
		msm_camera_io_w(temp, vfe_dev->vfe_base + 0x50);

		vfe_dev->hw_info->vfe_ops.core_ops.reg_update(vfe_dev, 0xF);
	} else {
		pr_err("%s: Invalid mux configuration - mux: %d", __func__,
			pix_cfg->input_mux);
	}
}

static void msm_vfe46_cfg_camif(struct vfe_device *vfe_dev,
	struct msm_vfe_pix_cfg *pix_cfg)
{
	uint16_t first_pixel, last_pixel, first_line, last_line;
	struct msm_vfe_camif_cfg *camif_cfg = &pix_cfg->camif_cfg;
	uint32_t val;

	msm_camera_io_w(pix_cfg->input_mux << 5 | pix_cfg->pixel_pattern,
		vfe_dev->vfe_base + 0x50);

	first_pixel = camif_cfg->first_pixel;
	last_pixel = camif_cfg->last_pixel;
	first_line = camif_cfg->first_line;
	last_line = camif_cfg->last_line;

	msm_camera_io_w(camif_cfg->lines_per_frame << 16 |
		camif_cfg->pixels_per_line, vfe_dev->vfe_base + 0x3B4);

	msm_camera_io_w(first_pixel << 16 | last_pixel,
	vfe_dev->vfe_base + 0x3B8);

	msm_camera_io_w(first_line << 16 | last_line,
	vfe_dev->vfe_base + 0x3BC);

	msm_camera_io_w(0xFFFFFFFF, vfe_dev->vfe_base + 0x3C8);

	val = msm_camera_io_r(vfe_dev->vfe_base + 0x39C);
	val |= camif_cfg->camif_input;
	msm_camera_io_w(val, vfe_dev->vfe_base + 0x39C);
}

static void msm_vfe46_cfg_input_mux(struct vfe_device *vfe_dev,
	struct msm_vfe_pix_cfg *pix_cfg)
{
	uint32_t core_cfg = 0;
	uint32_t val = 0;

	core_cfg =  msm_camera_io_r(vfe_dev->vfe_base + 0x50);
	core_cfg &= 0xFFFFFF9F;

	switch (pix_cfg->input_mux) {
	case CAMIF:
		core_cfg |= 0x0 << 5;
		msm_camera_io_w_mb(core_cfg, vfe_dev->vfe_base + 0x50);
		msm_vfe46_cfg_camif(vfe_dev, pix_cfg);
		break;
	case TESTGEN:
		/* Change CGC override */
		val = msm_camera_io_r(vfe_dev->vfe_base + 0x3C);
		val |= (1 << 31);
		msm_camera_io_w(val, vfe_dev->vfe_base + 0x3C);

		/* CAMIF and TESTGEN will both go thorugh CAMIF*/
		core_cfg |= 0x1 << 5;
		msm_camera_io_w_mb(core_cfg, vfe_dev->vfe_base + 0x50);
		msm_vfe46_cfg_camif(vfe_dev, pix_cfg);
		break;
	case EXTERNAL_READ:
		core_cfg |= 0x2 << 5;
		msm_camera_io_w_mb(core_cfg, vfe_dev->vfe_base + 0x50);
		msm_vfe46_cfg_fetch_engine(vfe_dev, pix_cfg);
		break;
	default:
		pr_err("%s: Unsupported input mux %d\n",
			__func__, pix_cfg->input_mux);
		break;
	}
	return;
}

static void msm_vfe46_update_camif_state(struct vfe_device *vfe_dev,
	enum msm_isp_camif_update_state update_state)
{
	uint32_t val;
	bool bus_en, vfe_en;

	if (update_state == NO_UPDATE)
		return;

	if (update_state == ENABLE_CAMIF) {
<<<<<<< HEAD
		val = msm_camera_io_r(vfe_dev->vfe_base + 0x5C);
		val |= 0xF5;
		msm_camera_io_w_mb(val, vfe_dev->vfe_base + 0x5C);
		msm_camera_io_w_mb(0x140000, vfe_dev->vfe_base + 0x3CC);
=======
		msm_camera_io_w(0x0, vfe_dev->vfe_base + 0x64);
		msm_camera_io_w(0x81, vfe_dev->vfe_base + 0x68);
		msm_camera_io_w(0x1, vfe_dev->vfe_base + 0x58);
		msm_vfe46_config_irq(vfe_dev, 0x17, 0x81,
					MSM_ISP_IRQ_ENABLE);

>>>>>>> 4ace475a
		bus_en =
			((vfe_dev->axi_data.
			src_info[VFE_PIX_0].raw_stream_count > 0) ? 1 : 0);
		vfe_en =
			((vfe_dev->axi_data.
			src_info[VFE_PIX_0].pix_stream_count > 0) ? 1 : 0);
		val = msm_camera_io_r(vfe_dev->vfe_base + 0x3AC);
		val &= 0xFFFFFF3F;
		val = val | bus_en << 7 | vfe_en << 6;
		msm_camera_io_w(val, vfe_dev->vfe_base + 0x3AC);
		msm_camera_io_w_mb(0x4, vfe_dev->vfe_base + 0x3A8);
		msm_camera_io_w_mb(0x1, vfe_dev->vfe_base + 0x3A8);
		vfe_dev->axi_data.src_info[VFE_PIX_0].active = 1;
		/* testgen GO*/
		if (vfe_dev->axi_data.src_info[VFE_PIX_0].input_mux == TESTGEN)
			msm_camera_io_w(1, vfe_dev->vfe_base + 0xAF4);
	} else if (update_state == DISABLE_CAMIF ||
		DISABLE_CAMIF_IMMEDIATELY == update_state) {
		msm_vfe46_config_irq(vfe_dev, 0, 0x81,
				MSM_ISP_IRQ_DISABLE);
		/* disable danger signal */
		val = msm_camera_io_r(vfe_dev->vfe_base + 0xC18);
		val &= ~(1 << 8);
		msm_camera_io_w_mb(val, vfe_dev->vfe_base + 0xC18);
		msm_camera_io_w_mb((update_state == DISABLE_CAMIF ? 0x0 : 0x6),
				vfe_dev->vfe_base + 0x3A8);
		vfe_dev->axi_data.src_info[VFE_PIX_0].active = 0;
		/* testgen OFF*/
		if (vfe_dev->axi_data.src_info[VFE_PIX_0].input_mux == TESTGEN)
			msm_camera_io_w(1 << 1, vfe_dev->vfe_base + 0xAF4);
	}
}

static void msm_vfe46_cfg_rdi_reg(
	struct vfe_device *vfe_dev, struct msm_vfe_rdi_cfg *rdi_cfg,
	enum msm_vfe_input_src input_src)
{
	uint8_t rdi = input_src - VFE_RAW_0;
	uint32_t rdi_reg_cfg;

	rdi_reg_cfg = msm_camera_io_r(
		vfe_dev->vfe_base + VFE46_RDI_BASE(rdi));
	rdi_reg_cfg &= 0x03;
	rdi_reg_cfg |= (rdi * 3) << 28 | rdi_cfg->cid << 4 | 0x4;
	msm_camera_io_w(
		rdi_reg_cfg, vfe_dev->vfe_base + VFE46_RDI_BASE(rdi));
}

static void msm_vfe46_axi_cfg_wm_reg(
	struct vfe_device *vfe_dev,
	struct msm_vfe_axi_stream *stream_info,
	uint8_t plane_idx)
{
	uint32_t val;
	uint32_t wm_base = VFE46_WM_BASE(stream_info->wm[plane_idx]);

	val = msm_camera_io_r(vfe_dev->vfe_base + wm_base + 0xC);
	val &= ~0x2;
	if (stream_info->frame_based)
		val |= 0x2;
	msm_camera_io_w(val, vfe_dev->vfe_base + wm_base + 0xC);
	if (!stream_info->frame_based) {
		/* WR_IMAGE_SIZE */
		val =
			((msm_isp_cal_word_per_line(
				stream_info->output_format,
				stream_info->plane_cfg[plane_idx].
				output_width)+3)/4 - 1) << 16 |
				(stream_info->plane_cfg[plane_idx].
				output_height - 1);
		msm_camera_io_w(val, vfe_dev->vfe_base + wm_base + 0x14);
		/* WR_BUFFER_CFG */
		val = VFE46_BURST_LEN |
			(stream_info->plane_cfg[plane_idx].output_height - 1) <<
			2 |
			((msm_isp_cal_word_per_line(stream_info->output_format,
			stream_info->plane_cfg[plane_idx].
			output_stride)+1)/2) << 16;
		msm_camera_io_w(val, vfe_dev->vfe_base + wm_base + 0x18);
	}
	/* WR_IRQ_SUBSAMPLE_PATTERN */
	msm_camera_io_w(0xFFFFFFFF,
		vfe_dev->vfe_base + wm_base + 0x20);
	/* TD: Add IRQ subsample pattern */
}

static void msm_vfe46_axi_clear_wm_reg(
	struct vfe_device *vfe_dev,
	struct msm_vfe_axi_stream *stream_info, uint8_t plane_idx)
{
	uint32_t val = 0;
	uint32_t wm_base = VFE46_WM_BASE(stream_info->wm[plane_idx]);

	/* WR_ADDR_CFG */
	msm_camera_io_w(val, vfe_dev->vfe_base + wm_base + 0xC);
	/* WR_IMAGE_SIZE */
	msm_camera_io_w(val, vfe_dev->vfe_base + wm_base + 0x14);
	/* WR_BUFFER_CFG */
	msm_camera_io_w(val, vfe_dev->vfe_base + wm_base + 0x18);
	/* WR_IRQ_SUBSAMPLE_PATTERN */
	msm_camera_io_w(val, vfe_dev->vfe_base + wm_base + 0x20);
}

static void msm_vfe46_axi_cfg_wm_xbar_reg(
	struct vfe_device *vfe_dev,
	struct msm_vfe_axi_stream *stream_info,
	uint8_t plane_idx)
{
	struct msm_vfe_axi_plane_cfg *plane_cfg =
		&stream_info->plane_cfg[plane_idx];
	uint8_t wm = stream_info->wm[plane_idx];
	uint32_t xbar_cfg = 0;
	uint32_t xbar_reg_cfg = 0;

	switch (stream_info->stream_src) {
	case PIX_VIDEO:
	case PIX_ENCODER:
	case PIX_VIEWFINDER: {
		if (plane_cfg->output_plane_format != CRCB_PLANE &&
			plane_cfg->output_plane_format != CBCR_PLANE) {
			/* SINGLE_STREAM_SEL */
			xbar_cfg |= plane_cfg->output_plane_format << 8;
		} else {
			switch (stream_info->output_format) {
			case V4L2_PIX_FMT_NV12:
			case V4L2_PIX_FMT_NV14:
			case V4L2_PIX_FMT_NV16:
				/* PAIR_STREAM_SWAP_CTRL */
				xbar_cfg |= 0x3 << 4;
				break;
			}
			xbar_cfg |= 0x1 << 2; /* PAIR_STREAM_EN */
		}
		if (stream_info->stream_src == PIX_VIEWFINDER)
			xbar_cfg |= 0x1; /* VIEW_STREAM_EN */
		else if (stream_info->stream_src == PIX_VIDEO)
			xbar_cfg |= 0x2;
		break;
	}
	case CAMIF_RAW:
		xbar_cfg = 0x300;
		break;
	case IDEAL_RAW:
		xbar_cfg = 0x400;
		break;
	case RDI_INTF_0:
		xbar_cfg = 0xC00;
		break;
	case RDI_INTF_1:
		xbar_cfg = 0xD00;
		break;
	case RDI_INTF_2:
		xbar_cfg = 0xE00;
		break;
	default:
		pr_err("%s: Invalid stream src\n", __func__);
		break;
	}
	xbar_reg_cfg =
		msm_camera_io_r(vfe_dev->vfe_base + VFE46_XBAR_BASE(wm));
	xbar_reg_cfg &= ~(0xFFFF << VFE46_XBAR_SHIFT(wm));
	xbar_reg_cfg |= (xbar_cfg << VFE46_XBAR_SHIFT(wm));
	msm_camera_io_w(xbar_reg_cfg,
		vfe_dev->vfe_base + VFE46_XBAR_BASE(wm));
}

static void msm_vfe46_axi_clear_wm_xbar_reg(
	struct vfe_device *vfe_dev,
	struct msm_vfe_axi_stream *stream_info, uint8_t plane_idx)
{
	uint8_t wm = stream_info->wm[plane_idx];
	uint32_t xbar_reg_cfg = 0;

	xbar_reg_cfg =
		msm_camera_io_r(vfe_dev->vfe_base + VFE46_XBAR_BASE(wm));
	xbar_reg_cfg &= ~(0xFFFF << VFE46_XBAR_SHIFT(wm));
	msm_camera_io_w(xbar_reg_cfg,
		vfe_dev->vfe_base + VFE46_XBAR_BASE(wm));
}

<<<<<<< HEAD

static void msm_vfe46_cfg_axi_ub_equal_default(
	struct vfe_device *vfe_dev)
{
	int i;
	uint32_t ub_offset = 0;
	struct msm_vfe_axi_shared_data *axi_data =
		&vfe_dev->axi_data;
	uint32_t total_image_size = 0;
	uint8_t num_used_wms = 0;
	uint32_t prop_size = 0;
	uint32_t wm_ub_size;
	uint64_t delta;

	for (i = 0; i < axi_data->hw_info->num_wm; i++) {
		if (axi_data->free_wm[i] > 0) {
			num_used_wms++;
			total_image_size += axi_data->wm_image_size[i];
		}
	}
	if (vfe_dev->pdev->id == ISP_VFE0) {
		prop_size = MSM_ISP46_TOTAL_IMAGE_UB_VFE0 -
		axi_data->hw_info->min_wm_ub * num_used_wms;
	} else if (vfe_dev->pdev->id == ISP_VFE1) {
		prop_size = MSM_ISP46_TOTAL_IMAGE_UB_VFE1 -
		axi_data->hw_info->min_wm_ub * num_used_wms;
	} else {
		pr_err("%s: incorrect VFE device\n", __func__);
	}
	for (i = 0; i < axi_data->hw_info->num_wm; i++) {
		if (axi_data->free_wm[i]) {
			delta = (uint64_t)axi_data->wm_image_size[i] *
					(uint64_t)prop_size;
			do_div(delta, total_image_size);
			wm_ub_size = axi_data->hw_info->min_wm_ub +
					(uint32_t)delta;
			msm_camera_io_w(ub_offset << 16 | (wm_ub_size - 1),
				vfe_dev->vfe_base + VFE46_WM_BASE(i) + 0x10);
			ub_offset += wm_ub_size;
		} else
			msm_camera_io_w(0,
				vfe_dev->vfe_base + VFE46_WM_BASE(i) + 0x10);
	}
}

static void msm_vfe46_cfg_axi_ub_equal_slicing(
	struct vfe_device *vfe_dev)
{
	int i;
	uint32_t ub_offset = 0;
	struct msm_vfe_axi_shared_data *axi_data = &vfe_dev->axi_data;
	uint32_t ub_equal_slice = 0;
	if (vfe_dev->pdev->id == ISP_VFE0) {
		ub_equal_slice = MSM_ISP46_TOTAL_IMAGE_UB_VFE0 /
		axi_data->hw_info->num_wm;
	} else if (vfe_dev->pdev->id == ISP_VFE1) {
		ub_equal_slice = MSM_ISP46_TOTAL_IMAGE_UB_VFE1 /
		axi_data->hw_info->num_wm;
	} else {
		pr_err("%s: incorrect VFE device\n ", __func__);
	}
	for (i = 0; i < axi_data->hw_info->num_wm; i++) {
		msm_camera_io_w(ub_offset << 16 | (ub_equal_slice - 1),
			vfe_dev->vfe_base + VFE46_WM_BASE(i) + 0x10);
		ub_offset += ub_equal_slice;
	}
}

static void msm_vfe46_cfg_axi_ub(struct vfe_device *vfe_dev)
{
	struct msm_vfe_axi_shared_data *axi_data = &vfe_dev->axi_data;

	axi_data->wm_ub_cfg_policy = MSM_WM_UB_CFG_DEFAULT;
	if (axi_data->wm_ub_cfg_policy == MSM_WM_UB_EQUAL_SLICING)
		msm_vfe46_cfg_axi_ub_equal_slicing(vfe_dev);
	else
		msm_vfe46_cfg_axi_ub_equal_default(vfe_dev);
=======
static void msm_vfe46_read_wm_ping_pong_addr(
	struct vfe_device *vfe_dev)
{
	msm_camera_io_dump(vfe_dev->vfe_base +
		(VFE46_WM_BASE(0) & 0xFFFFFFF0), 0x200, 1);
>>>>>>> 4ace475a
}

static void msm_vfe46_update_ping_pong_addr(
	struct vfe_device *vfe_dev,
	uint8_t wm_idx, uint32_t pingpong_status, dma_addr_t paddr)
{
	uint32_t paddr32 = (paddr & 0xFFFFFFFF);

	msm_camera_io_w(paddr32, vfe_dev->vfe_base +
		VFE46_PING_PONG_BASE(wm_idx, pingpong_status));
}

static void msm_vfe46_set_halt_restart_mask(struct vfe_device *vfe_dev)
{
	msm_vfe46_config_irq(vfe_dev, BIT(31), BIT(8), MSM_ISP_IRQ_SET);
}

static int msm_vfe46_axi_halt(struct vfe_device *vfe_dev,
	uint32_t blocking)
{
	int rc = 0;

	/* Keep only halt and restart mask */
	msm_vfe46_set_halt_restart_mask(vfe_dev);

	/*Clear IRQ Status0, only leave reset irq mask*/
	msm_camera_io_w(0x7FFFFFFF, vfe_dev->vfe_base + 0x64);

	/*Clear IRQ Status1, only leave halt irq mask*/
	msm_camera_io_w(0xFFFFFEFF, vfe_dev->vfe_base + 0x68);

	/*push clear cmd*/
	msm_camera_io_w(0x1, vfe_dev->vfe_base + 0x58);

	if (blocking) {
		init_completion(&vfe_dev->halt_complete);
		/* Halt AXI Bus Bridge */
		msm_camera_io_w_mb(0x1, vfe_dev->vfe_base + 0x374);
		rc = wait_for_completion_timeout(
			&vfe_dev->halt_complete, msecs_to_jiffies(500));
	} else {
		/* Halt AXI Bus Bridge */
		msm_camera_io_w_mb(0x1, vfe_dev->vfe_base + 0x374);
	}

	/* if any stream is waiting for update, signal complete */
	if (vfe_dev->axi_data.stream_update) {
		ISP_DBG("%s: complete stream update\n", __func__);
		msm_isp_axi_stream_update(vfe_dev, 0xF);
		if (vfe_dev->axi_data.stream_update)
			msm_isp_axi_stream_update(vfe_dev, 0xF);
	}

	if (atomic_read(&vfe_dev->stats_data.stats_update)) {
		ISP_DBG("%s: complete on stats update\n", __func__);
		msm_isp_stats_stream_update(vfe_dev);
		if (atomic_read(&vfe_dev->stats_data.stats_update))
			msm_isp_stats_stream_update(vfe_dev);
	}

	if (atomic_read(&vfe_dev->axi_data.axi_cfg_update)) {
		ISP_DBG("%s: complete on axi config update\n", __func__);
		msm_isp_axi_cfg_update(vfe_dev);
		if (atomic_read(&vfe_dev->axi_data.axi_cfg_update))
			msm_isp_axi_cfg_update(vfe_dev);
	}

	return rc;
}

static int msm_vfe46_axi_restart(struct vfe_device *vfe_dev,
	uint32_t blocking, uint32_t enable_camif)
{
	msm_camera_io_w(0x7FFFFFFF, vfe_dev->vfe_base + 0x64);
	msm_camera_io_w(0xFFFFFEFF, vfe_dev->vfe_base + 0x68);
	msm_camera_io_w(0x1, vfe_dev->vfe_base + 0x58);
	msm_camera_io_w_mb(0x140000, vfe_dev->vfe_base + 0x3CC);
	/* Start AXI */
	msm_camera_io_w(0x0, vfe_dev->vfe_base + 0x374);

<<<<<<< HEAD
	vfe_dev->hw_info->vfe_ops.core_ops.reg_update(vfe_dev, 0xF);
=======
>>>>>>> 4ace475a
	memset(&vfe_dev->error_info, 0, sizeof(vfe_dev->error_info));
	atomic_set(&vfe_dev->error_info.overflow_state, NO_OVERFLOW);

	msm_vfe46_config_irq(vfe_dev, vfe_dev->recovery_irq0_mask,
		vfe_dev->recovery_irq1_mask, MSM_ISP_IRQ_SET);

	vfe_dev->hw_info->vfe_ops.core_ops.reg_update(vfe_dev, VFE_SRC_MAX);

	if (enable_camif) {
		vfe_dev->hw_info->vfe_ops.core_ops.
		update_camif_state(vfe_dev, ENABLE_CAMIF);
	}

	return 0;
}

static uint32_t msm_vfe46_get_wm_mask(
	uint32_t irq_status0, uint32_t irq_status1)
{
	return (irq_status0 >> 8) & 0x7F;
}

static uint32_t msm_vfe46_get_comp_mask(
	uint32_t irq_status0, uint32_t irq_status1)
{
	return (irq_status0 >> 25) & 0xF;
}

static uint32_t msm_vfe46_get_pingpong_status(
	struct vfe_device *vfe_dev)
{
	return msm_camera_io_r(vfe_dev->vfe_base + 0x2A8);
}

static int msm_vfe46_get_stats_idx(enum msm_isp_stats_type stats_type)
{
	switch (stats_type) {
	case MSM_ISP_STATS_HDR_BE:
		return STATS_IDX_HDR_BE;
	case MSM_ISP_STATS_BG:
		return STATS_IDX_BG;
	case MSM_ISP_STATS_BF:
		return STATS_IDX_BF;
	case MSM_ISP_STATS_HDR_BHIST:
		return STATS_IDX_HDR_BHIST;
	case MSM_ISP_STATS_RS:
		return STATS_IDX_RS;
	case MSM_ISP_STATS_CS:
		return STATS_IDX_CS;
	case MSM_ISP_STATS_IHIST:
		return STATS_IDX_IHIST;
	case MSM_ISP_STATS_BHIST:
		return STATS_IDX_BHIST;
	case MSM_ISP_STATS_BF_SCALE:
		return STATS_IDX_BF_SCALE;
	default:
		pr_err("%s: Invalid stats type\n", __func__);
		return -EINVAL;
	}
}

static int msm_vfe46_stats_check_streams(
	struct msm_vfe_stats_stream *stream_info)
{
	if (stream_info[STATS_IDX_BF].state ==
		STATS_AVALIABLE &&
		stream_info[STATS_IDX_BF_SCALE].state !=
		STATS_AVALIABLE) {
		pr_err("%s: does not support BF_SCALE while BF is disabled\n",
			__func__);
		return -EINVAL;
	}
	if (stream_info[STATS_IDX_BF].state != STATS_AVALIABLE &&
		stream_info[STATS_IDX_BF_SCALE].state != STATS_AVALIABLE &&
		stream_info[STATS_IDX_BF].composite_flag !=
		stream_info[STATS_IDX_BF_SCALE].composite_flag) {
		pr_err("%s: Different composite flag for BF and BF_SCALE\n",
			__func__);
		return -EINVAL;
	}
	return 0;
}

static void msm_vfe46_stats_cfg_comp_mask(
	struct vfe_device *vfe_dev,
	uint32_t stats_mask, uint8_t enable)
{
	uint32_t comp_stats_mask, mask_bf_scale;
	uint32_t i = 0;
	atomic_t *stats_comp;
	struct msm_vfe_stats_shared_data *stats_data = &vfe_dev->stats_data;


	if (vfe_dev->hw_info->stats_hw_info->num_stats_comp_mask < 1)
		/* no stats composite masks */
		return;

	if (vfe_dev->hw_info->stats_hw_info->num_stats_comp_mask >
			MAX_NUM_STATS_COMP_MASK) {
		pr_err("%s: num of comp masks %d exceed max %d\n",
			__func__,
			vfe_dev->hw_info->stats_hw_info->num_stats_comp_mask,
			MAX_NUM_STATS_COMP_MASK);
		return;
	}

	/* BF scale is controlled by BF also so ignore bit 0 of BF scale */
	stats_mask = stats_mask & 0x1FF;
	mask_bf_scale = stats_mask >> SHIFT_BF_SCALE_BIT;

	for (i = 0;
		i < vfe_dev->hw_info->stats_hw_info->num_stats_comp_mask; i++) {
		stats_comp = &stats_data->stats_comp_mask[i];
		stats_data->reg_mask =
		  msm_camera_io_r(vfe_dev->vfe_base + 0x78);
		comp_stats_mask =
		  stats_data->reg_mask & (STATS_COMP_BIT_MASK << (i*8));

		if (enable) {
			if (comp_stats_mask)
				continue;

			stats_data->reg_mask |= (mask_bf_scale << (16 + i*8));
			atomic_set(stats_comp, stats_mask |
					atomic_read(stats_comp));
			break;

		} else {

<<<<<<< HEAD
			if (!(atomic_read(stats_comp) & stats_mask))
				continue;
			if (stats_mask & (1 << STATS_IDX_BF_SCALE) &&
				atomic_read(stats_comp) &
					(1 << STATS_IDX_BF_SCALE))
				atomic_set(stats_comp,
						~(1 << STATS_IDX_BF_SCALE) &
						atomic_read(stats_comp));

			atomic_set(stats_comp,
					~stats_mask & atomic_read(stats_comp));
			stats_data->reg_mask &= ~(mask_bf_scale << (16 + i*8));
			break;
		}
	}

	ISP_DBG("%s: comp_mask: %x atomic stats[0]: %x %x\n",
		__func__, stats_data->reg_mask,
=======
	if (enable) {
		comp_mask_reg |= mask_bf_scale << (16 + request_comp_index * 8);
		atomic_set(stats_comp_mask, stats_mask |
				atomic_read(stats_comp_mask));
		msm_vfe46_config_irq(vfe_dev,
			1 << (request_comp_index + 29), 0,
			MSM_ISP_IRQ_ENABLE);
	} else {
		if (!(atomic_read(stats_comp_mask) & stats_mask))
			return;
		if (stats_mask & (1 << STATS_IDX_BF_SCALE) &&
			atomic_read(stats_comp_mask) &
				(1 << STATS_IDX_BF_SCALE))
			atomic_set(stats_comp_mask,
					~(1 << STATS_IDX_BF_SCALE) &
					atomic_read(stats_comp_mask));

		atomic_set(stats_comp_mask,
				~stats_mask & atomic_read(stats_comp_mask));
		comp_mask_reg &= ~(mask_bf_scale <<
			(16 + request_comp_index * 8));
		msm_vfe46_config_irq(vfe_dev,
			1 << (request_comp_index + 29), 0,
			MSM_ISP_IRQ_DISABLE);
	}
	msm_camera_io_w(comp_mask_reg, vfe_dev->vfe_base + 0x78);

	ISP_DBG("%s: comp_mask_reg: %x comp mask0 %x mask1: %x\n",
		__func__, comp_mask_reg,
>>>>>>> 4ace475a
		atomic_read(&stats_data->stats_comp_mask[0]),
		atomic_read(&stats_data->stats_comp_mask[1]));

	msm_camera_io_w(stats_data->reg_mask, vfe_dev->vfe_base + 0x78);
	return;
}

static void msm_vfe46_stats_cfg_wm_irq_mask(
	struct vfe_device *vfe_dev,
	struct msm_vfe_stats_stream *stream_info)
{
	msm_vfe46_config_irq(vfe_dev,
			1 << (STATS_IDX(stream_info->stream_handle) + 15), 0,
			MSM_ISP_IRQ_ENABLE);
}

static void msm_vfe46_stats_clear_wm_irq_mask(
	struct vfe_device *vfe_dev,
	struct msm_vfe_stats_stream *stream_info)
{
	msm_vfe46_config_irq(vfe_dev,
			1 << (STATS_IDX(stream_info->stream_handle) + 15), 0,
			MSM_ISP_IRQ_DISABLE);
}

static void msm_vfe46_stats_cfg_wm_reg(
	struct vfe_device *vfe_dev,
	struct msm_vfe_stats_stream *stream_info)
{
	int stats_idx = STATS_IDX(stream_info->stream_handle);
	uint32_t stats_base = VFE46_STATS_BASE(stats_idx);

	/*
	 * BF_SCALE does not have its own WR_ADDR_CFG,
	 * IRQ_FRAMEDROP_PATTERN and IRQ_SUBSAMPLE_PATTERN;
	 * it's using the same from BF.
	 */
	if (stats_idx == STATS_IDX_BF_SCALE)
		return;

	/* WR_ADDR_CFG */
	msm_camera_io_w(stream_info->framedrop_period << 2,
		vfe_dev->vfe_base + stats_base + 0x8);
	/* WR_IRQ_FRAMEDROP_PATTERN */
	msm_camera_io_w(stream_info->framedrop_pattern,
		vfe_dev->vfe_base + stats_base + 0x10);
	/* WR_IRQ_SUBSAMPLE_PATTERN */
	msm_camera_io_w(0xFFFFFFFF,
		vfe_dev->vfe_base + stats_base + 0x14);
}

static void msm_vfe46_stats_clear_wm_reg(
	struct vfe_device *vfe_dev,
	struct msm_vfe_stats_stream *stream_info)
{
	uint32_t val = 0;
	int stats_idx = STATS_IDX(stream_info->stream_handle);
	uint32_t stats_base = VFE46_STATS_BASE(stats_idx);

	/*
	 * BF_SCALE does not have its own WR_ADDR_CFG,
	 * IRQ_FRAMEDROP_PATTERN and IRQ_SUBSAMPLE_PATTERN;
	 * it's using the same from BF.
	 */
	if (stats_idx == STATS_IDX_BF_SCALE)
		return;

	/* WR_ADDR_CFG */
	msm_camera_io_w(val, vfe_dev->vfe_base + stats_base + 0x8);
	/* WR_IRQ_FRAMEDROP_PATTERN */
	msm_camera_io_w(val, vfe_dev->vfe_base + stats_base + 0x10);
	/* WR_IRQ_SUBSAMPLE_PATTERN */
	msm_camera_io_w(val, vfe_dev->vfe_base + stats_base + 0x14);
}

static void msm_vfe46_stats_cfg_ub(struct vfe_device *vfe_dev)
{
	int i;
	uint32_t ub_offset = 0;
	uint32_t ub_size[VFE46_NUM_STATS_TYPE] = {
		16, /* MSM_ISP_STATS_BF_SCALE */
		16, /* MSM_ISP_STATS_HDR_BE */
		16, /* MSM_ISP_STATS_BG */
		16, /* MSM_ISP_STATS_BF */
		16, /* MSM_ISP_STATS_HDR_BHIST */
		16, /* MSM_ISP_STATS_RS */
		16, /* MSM_ISP_STATS_CS */
		16, /* MSM_ISP_STATS_IHIST */
		16, /* MSM_ISP_STATS_BHIST */
	};
	if (vfe_dev->pdev->id == ISP_VFE1) {
		ub_offset = VFE46_UB_SIZE_VFE1;
	} else if (vfe_dev->pdev->id == ISP_VFE0) {
		ub_offset = VFE46_UB_SIZE_VFE0;
	} else {
		pr_err("%s: incorrect VFE device\n", __func__);
	}

	for (i = 0; i < VFE46_NUM_STATS_TYPE; i++) {
		ub_offset -= ub_size[i];
		msm_camera_io_w(VFE46_STATS_BURST_LEN << 30 |
			ub_offset << 16 | (ub_size[i] - 1),
			vfe_dev->vfe_base + VFE46_STATS_BASE(i) +
			((i == STATS_IDX_BF_SCALE) ? 0x8 : 0xC));
	}
}

static void msm_vfe46_stats_update_cgc_override(struct vfe_device *vfe_dev,
	uint32_t stats_mask, uint8_t enable)
{
	int i;
	uint32_t module_cfg, cgc_mask = 0;

	for (i = 0; i < VFE46_NUM_STATS_TYPE; i++) {
		if ((stats_mask >> i) & 0x1) {
			switch (i) {
			case STATS_IDX_HDR_BE:
				cgc_mask |= 1;
				break;
			case STATS_IDX_HDR_BHIST:
				cgc_mask |= (1 << 1);
				break;
			case STATS_IDX_BF:
				cgc_mask |= (1 << 2);
				break;
			case STATS_IDX_BG:
				cgc_mask |= (1 << 3);
				break;
			case STATS_IDX_BHIST:
				cgc_mask |= (1 << 4);
				break;
			case STATS_IDX_RS:
				cgc_mask |= (1 << 5);
				break;
			case STATS_IDX_CS:
				cgc_mask |= (1 << 6);
				break;
			case STATS_IDX_IHIST:
				cgc_mask |= (1 << 7);
				break;
			case STATS_IDX_BF_SCALE:
				cgc_mask |= (1 << 2);
				break;
			default:
				pr_err("%s: Invalid stats mask\n", __func__);
				return;
			}
		}
	}

	/* CGC override */
	module_cfg = msm_camera_io_r(vfe_dev->vfe_base + 0x30);
	if (enable)
		module_cfg |= cgc_mask;
	else
		module_cfg &= ~cgc_mask;
	msm_camera_io_w(module_cfg, vfe_dev->vfe_base + 0x30);
}

static void msm_vfe46_stats_enable_module(struct vfe_device *vfe_dev,
	uint32_t stats_mask, uint8_t enable)
{
	int i;
	uint32_t module_cfg, module_cfg_mask = 0;
	uint32_t stats_cfg, stats_cfg_mask = 0;

	for (i = 0; i < VFE46_NUM_STATS_TYPE; i++) {
		if ((stats_mask >> i) & 0x1) {
			switch (i) {
			case STATS_IDX_HDR_BE:
				module_cfg_mask |= 1;
				break;
			case STATS_IDX_HDR_BHIST:
				module_cfg_mask |= 1 << 1;
				break;
			case STATS_IDX_BF:
				module_cfg_mask |= 1 << 2;
				break;
			case STATS_IDX_BG:
				module_cfg_mask |= 1 << 3;
				break;
			case STATS_IDX_BHIST:
				module_cfg_mask |= 1 << 4;
				break;
			case STATS_IDX_RS:
				module_cfg_mask |= 1 << 5;
				break;
			case STATS_IDX_CS:
				module_cfg_mask |= 1 << 6;
				break;
			case STATS_IDX_IHIST:
				module_cfg_mask |= 1 << 7;
				break;
			case STATS_IDX_BF_SCALE:
				stats_cfg_mask |= 1 << 5;
				break;
			default:
				pr_err("%s: Invalid stats mask\n", __func__);
				return;
			}
		}
	}

	module_cfg = msm_camera_io_r(vfe_dev->vfe_base + 0x44);
	if (enable)
		module_cfg |= module_cfg_mask;
	else
		module_cfg &= ~module_cfg_mask;
	msm_camera_io_w(module_cfg, vfe_dev->vfe_base + 0x44);

	stats_cfg = msm_camera_io_r(vfe_dev->vfe_base + 0x9B8);
	if (enable)
		stats_cfg |= stats_cfg_mask;
	else
		stats_cfg &= ~stats_cfg_mask;
	msm_camera_io_w(stats_cfg, vfe_dev->vfe_base + 0x9B8);
}

static void msm_vfe46_stats_update_ping_pong_addr(
	struct vfe_device *vfe_dev, struct msm_vfe_stats_stream *stream_info,
	uint32_t pingpong_status, dma_addr_t paddr)
{
	uint32_t paddr32 = (paddr & 0xFFFFFFFF);
	int stats_idx = STATS_IDX(stream_info->stream_handle);

	msm_camera_io_w(paddr32, vfe_dev->vfe_base +
		VFE46_STATS_PING_PONG_BASE(stats_idx, pingpong_status));
}

static uint32_t msm_vfe46_stats_get_wm_mask(
	uint32_t irq_status0, uint32_t irq_status1)
{
	return (irq_status0 >> 15) & 0x1FF;
}

static uint32_t msm_vfe46_stats_get_comp_mask(
	uint32_t irq_status0, uint32_t irq_status1)
{
	return (irq_status0 >> 29) & 0x3;
}

static uint32_t msm_vfe46_stats_get_frame_id(
	struct vfe_device *vfe_dev)
{
	return vfe_dev->axi_data.src_info[VFE_PIX_0].frame_id;
}

<<<<<<< HEAD
static int msm_vfe46_get_platform_data(struct vfe_device *vfe_dev)
{
	int rc = 0;

	vfe_dev->vfe_mem = platform_get_resource_byname(vfe_dev->pdev,
		IORESOURCE_MEM, "vfe");
	if (!vfe_dev->vfe_mem) {
		pr_err("%s: no mem resource?\n", __func__);
		rc = -ENODEV;
		goto vfe_no_resource;
	}

	vfe_dev->vfe_vbif_mem = platform_get_resource_byname(
		vfe_dev->pdev,
		IORESOURCE_MEM, "vfe_vbif");
	if (!vfe_dev->vfe_vbif_mem) {
		pr_err("%s: no mem resource?\n", __func__);
		rc = -ENODEV;
		goto vfe_no_resource;
	}

	vfe_dev->vfe_irq = platform_get_resource_byname(vfe_dev->pdev,
		IORESOURCE_IRQ, "vfe");
	if (!vfe_dev->vfe_irq) {
		pr_err("%s: no irq resource?\n", __func__);
		rc = -ENODEV;
		goto vfe_no_resource;
	}

	vfe_dev->fs_vfe = regulator_get(&vfe_dev->pdev->dev, "vdd");
	if (IS_ERR(vfe_dev->fs_vfe)) {
		pr_err("%s: Regulator get failed %ld\n", __func__,
		PTR_ERR(vfe_dev->fs_vfe));
		vfe_dev->fs_vfe = NULL;
		rc = -ENODEV;
		goto vfe_no_resource;
	}

	vfe_dev->iommu_ctx[0] = msm_iommu_get_ctx("vfe");
	if (!vfe_dev->iommu_ctx[0]) {
		pr_err("%s: cannot get iommu_ctx\n", __func__);
		rc = -ENODEV;
		goto vfe_no_resource;
	}
	if (vfe_dev->hw_info->num_iommu_secure_ctx) {
		vfe_dev->iommu_secure_ctx[0] = msm_iommu_get_ctx("vfe_secure");
		if (!vfe_dev->iommu_secure_ctx[0]) {
			pr_err("%s: cannot get secure iommu_ctx\n", __func__);
			rc = -ENODEV;
			goto vfe_no_resource;
		}
	}

vfe_no_resource:
	return rc;
}

=======
>>>>>>> 4ace475a
static void msm_vfe46_get_error_mask(
	uint32_t *error_mask0, uint32_t *error_mask1)
{
	*error_mask0 = 0x00000000;
	*error_mask1 = 0x01FFFEFF;
}

static void msm_vfe46_get_overflow_mask(uint32_t *overflow_mask)
{
	*overflow_mask = 0x01FFFE7E;
}

static void msm_vfe46_get_rdi_wm_mask(struct vfe_device *vfe_dev,
	uint32_t *rdi_wm_mask)
{
	*rdi_wm_mask = vfe_dev->axi_data.rdi_wm_mask;
}

static void msm_vfe46_get_irq_mask(struct vfe_device *vfe_dev,
	uint32_t *irq0_mask, uint32_t *irq1_mask)
{
	*irq0_mask = vfe_dev->irq0_mask;
	*irq1_mask = vfe_dev->irq1_mask;
}

static void msm_vfe46_get_halt_restart_mask(uint32_t *irq0_mask,
	uint32_t *irq1_mask)
{
	*irq0_mask = BIT(31);
	*irq1_mask = BIT(8);
}

static struct msm_vfe_axi_hardware_info msm_vfe46_axi_hw_info = {
	.num_wm = 7,
	.num_comp_mask = 3,
	.num_rdi = 3,
	.num_rdi_master = 3,
	.min_wm_ub = 96,
<<<<<<< HEAD
=======
	.scratch_buf_range = SZ_32M + SZ_4M,
>>>>>>> 4ace475a
};

static struct msm_vfe_stats_hardware_info msm_vfe46_stats_hw_info = {
	.stats_capability_mask =
		1 << MSM_ISP_STATS_HDR_BE    | 1 << MSM_ISP_STATS_BF    |
		1 << MSM_ISP_STATS_BG        | 1 << MSM_ISP_STATS_BHIST |
		1 << MSM_ISP_STATS_HDR_BHIST | 1 << MSM_ISP_STATS_IHIST |
		1 << MSM_ISP_STATS_RS        | 1 << MSM_ISP_STATS_CS    |
		1 << MSM_ISP_STATS_BF_SCALE,
	.stats_ping_pong_offset = stats_pingpong_offset_map,
	.num_stats_type = VFE46_NUM_STATS_TYPE,
	.num_stats_comp_mask = VFE46_NUM_STATS_COMP,
};

static struct v4l2_subdev_core_ops msm_vfe46_subdev_core_ops = {
	.ioctl = msm_isp_ioctl,
	.subscribe_event = msm_isp_subscribe_event,
	.unsubscribe_event = msm_isp_unsubscribe_event,
};

static struct v4l2_subdev_ops msm_vfe46_subdev_ops = {
	.core = &msm_vfe46_subdev_core_ops,
};

static struct v4l2_subdev_internal_ops msm_vfe46_internal_ops = {
	.open = msm_isp_open_node,
	.close = msm_isp_close_node,
};

struct msm_vfe_hardware_info vfe46_hw_info = {
	.num_iommu_ctx = 1,
	.num_iommu_secure_ctx = 1,
	.vfe_clk_idx = VFE46_CLK_IDX,
	.vfe_ops = {
		.irq_ops = {
			.read_irq_status = msm_vfe46_read_irq_status,
			.read_irq_status_and_clear =
				msm_vfe46_read_irq_status_and_clear,
			.process_camif_irq = msm_vfe46_process_input_irq,
			.process_reset_irq = msm_vfe46_process_reset_irq,
			.process_halt_irq = msm_vfe46_process_halt_irq,
			.process_reset_irq = msm_vfe46_process_reset_irq,
			.process_reg_update = msm_vfe46_process_reg_update,
			.process_epoch_irq = msm_vfe46_process_epoch_irq,
			.process_axi_irq = msm_isp_process_axi_irq,
			.process_stats_irq = msm_isp_process_stats_irq,
<<<<<<< HEAD
=======
			.process_epoch_irq = msm_vfe46_process_epoch_irq,
			.config_irq = msm_vfe46_config_irq,
			.process_eof_irq = msm_isp47_process_eof_irq,
>>>>>>> 4ace475a
		},
		.axi_ops = {
			.reload_wm = msm_vfe46_axi_reload_wm,
			.enable_wm = msm_vfe46_axi_enable_wm,
			.cfg_io_format = msm_vfe46_cfg_io_format,
			.cfg_comp_mask = msm_vfe46_axi_cfg_comp_mask,
			.clear_comp_mask = msm_vfe46_axi_clear_comp_mask,
			.cfg_wm_irq_mask = msm_vfe46_axi_cfg_wm_irq_mask,
			.clear_wm_irq_mask = msm_vfe46_axi_clear_wm_irq_mask,
			.clear_irq_mask =
				msm_vfe46_axi_clear_irq_mask,
			.cfg_framedrop = msm_vfe46_cfg_framedrop,
			.clear_framedrop = msm_vfe46_clear_framedrop,
			.cfg_wm_reg = msm_vfe46_axi_cfg_wm_reg,
			.clear_wm_reg = msm_vfe46_axi_clear_wm_reg,
			.cfg_wm_xbar_reg = msm_vfe46_axi_cfg_wm_xbar_reg,
			.clear_wm_xbar_reg = msm_vfe46_axi_clear_wm_xbar_reg,
<<<<<<< HEAD
			.cfg_ub = msm_vfe46_cfg_axi_ub,
=======
			.cfg_ub = msm_vfe47_cfg_axi_ub,
			.read_wm_ping_pong_addr =
				msm_vfe46_read_wm_ping_pong_addr,
>>>>>>> 4ace475a
			.update_ping_pong_addr =
				msm_vfe46_update_ping_pong_addr,
			.get_comp_mask = msm_vfe46_get_comp_mask,
			.get_wm_mask = msm_vfe46_get_wm_mask,
			.get_pingpong_status = msm_vfe46_get_pingpong_status,
			.halt = msm_vfe46_axi_halt,
			.restart = msm_vfe46_axi_restart,
			.update_cgc_override =
				msm_vfe46_axi_update_cgc_override,
			.ub_reg_offset = msm_vfe46_ub_reg_offset,
			.get_ub_size = msm_vfe46_get_ub_size,
		},
		.core_ops = {
			.reg_update = msm_vfe46_reg_update,
			.cfg_input_mux = msm_vfe46_cfg_input_mux,
			.update_camif_state = msm_vfe46_update_camif_state,
			.start_fetch_eng = msm_vfe46_start_fetch_engine,
			.cfg_rdi_reg = msm_vfe46_cfg_rdi_reg,
			.reset_hw = msm_vfe46_reset_hardware,
			.init_hw = msm_vfe47_init_hardware,
			.init_hw_reg = msm_vfe46_init_hardware_reg,
			.clear_status_reg = msm_vfe46_clear_status_reg,
			.release_hw = msm_vfe47_release_hardware,
			.get_error_mask = msm_vfe46_get_error_mask,
			.get_overflow_mask = msm_vfe46_get_overflow_mask,
			.get_rdi_wm_mask = msm_vfe46_get_rdi_wm_mask,
			.get_irq_mask = msm_vfe46_get_irq_mask,
			.get_halt_restart_mask =
				msm_vfe46_get_halt_restart_mask,
			.process_error_status = msm_vfe46_process_error_status,
<<<<<<< HEAD
=======
			.is_module_cfg_lock_needed =
				msm_vfe46_is_module_cfg_lock_needed,
			.ahb_clk_cfg = NULL,
			.set_halt_restart_mask =
				msm_vfe46_set_halt_restart_mask,
>>>>>>> 4ace475a
		},
		.stats_ops = {
			.get_stats_idx = msm_vfe46_get_stats_idx,
			.check_streams = msm_vfe46_stats_check_streams,
			.cfg_comp_mask = msm_vfe46_stats_cfg_comp_mask,
			.cfg_wm_irq_mask = msm_vfe46_stats_cfg_wm_irq_mask,
			.clear_wm_irq_mask = msm_vfe46_stats_clear_wm_irq_mask,
			.cfg_wm_reg = msm_vfe46_stats_cfg_wm_reg,
			.clear_wm_reg = msm_vfe46_stats_clear_wm_reg,
			.cfg_ub = msm_vfe46_stats_cfg_ub,
			.enable_module = msm_vfe46_stats_enable_module,
			.update_ping_pong_addr =
				msm_vfe46_stats_update_ping_pong_addr,
			.get_comp_mask = msm_vfe46_stats_get_comp_mask,
			.get_wm_mask = msm_vfe46_stats_get_wm_mask,
			.get_frame_id = msm_vfe46_stats_get_frame_id,
			.get_pingpong_status = msm_vfe46_get_pingpong_status,
			.update_cgc_override =
				msm_vfe46_stats_update_cgc_override,
			.enable_stats_wm = NULL,
		},
		.platform_ops = {
			.get_platform_data = msm_vfe47_get_platform_data,
			.enable_regulators = msm_vfe47_enable_regulators,
			.get_regulators = msm_vfe47_get_regulators,
			.put_regulators = msm_vfe47_put_regulators,
			.enable_clks = msm_vfe47_enable_clks,
			.get_clks = msm_vfe47_get_clks,
			.put_clks = msm_vfe47_put_clks,
			.get_clk_rates = msm_vfe47_get_clk_rates,
			.get_max_clk_rate = msm_vfe47_get_max_clk_rate,
			.set_clk_rate = msm_vfe47_set_clk_rate,
			.init_bw_mgr = msm_vfe47_init_bandwidth_mgr,
			.deinit_bw_mgr = msm_vfe47_deinit_bandwidth_mgr,
			.update_bw = msm_vfe47_update_bandwidth,
		}
	},
	.dmi_reg_offset = 0xACC,
	.axi_hw_info = &msm_vfe46_axi_hw_info,
	.stats_hw_info = &msm_vfe46_stats_hw_info,
<<<<<<< HEAD
	.subdev_ops = &msm_vfe46_subdev_ops,
	.subdev_internal_ops = &msm_vfe46_internal_ops,
=======
	.regulator_names = {"vdd"},
>>>>>>> 4ace475a
};
EXPORT_SYMBOL(vfe46_hw_info);<|MERGE_RESOLUTION|>--- conflicted
+++ resolved
@@ -11,7 +11,6 @@
  */
 
 #include <linux/module.h>
-#include <linux/qcom_iommu.h>
 #include <linux/ratelimit.h>
 
 #include "msm_isp46.h"
@@ -51,7 +50,7 @@
 #define VFE46_XBAR_BASE(idx) (0x90 + 0x4 * (idx / 2))
 #define VFE46_XBAR_SHIFT(idx) ((idx%2) ? 16 : 0)
 #define VFE46_PING_PONG_BASE(wm, ping_pong) \
-	(VFE46_WM_BASE(wm) + 0x4 * (1 + (~(ping_pong >> wm) & 0x1)))
+	(VFE46_WM_BASE(wm) + 0x4 * (1 + ((~ping_pong) & 0x1)))
 #define SHIFT_BF_SCALE_BIT 1
 #define VFE46_NUM_STATS_COMP 2
 #define VFE46_BUS_RD_CGC_OVERRIDE_BIT 16
@@ -86,49 +85,7 @@
 	(VFE46_STATS_BASE(idx) + 0x4 * \
 	(~(ping_pong >> (stats_pingpong_offset_map[idx])) & 0x1))
 
-#define VFE46_VBIF_ROUND_ROBIN_QOS_ARB   0x124
-#define VFE46_BUS_BDG_QOS_CFG_BASE       0x378
-#define VFE46_BUS_BDG_QOS_CFG_NUM            8
-#define VFE46_BUS_BDG_DS_CFG_BASE        0xBD8
-#define VFE46_BUS_BDG_DS_CFG_NUM            17
-
 #define VFE46_CLK_IDX 2
-<<<<<<< HEAD
-static struct msm_cam_clk_info msm_vfe46_clk_info[VFE_CLK_INFO_MAX];
-
-static uint32_t vfe46_qos_settings_8994_v1[] = {
-	0xAAA9AAA9, /* QOS_CFG_0 */
-	0xAAA9AAA9, /* QOS_CFG_1 */
-	0xAAA9AAA9, /* QOS_CFG_2 */
-	0xAAA9AAA9, /* QOS_CFG_3 */
-	0xAAA9AAA9, /* QOS_CFG_4 */
-	0xAAA9AAA9, /* QOS_CFG_5 */
-	0xAAA9AAA9, /* QOS_CFG_6 */
-	0x0001AAA9, /* QOS_CFG_7 */
-};
-
-static uint32_t vfe46_ds_settings_8994_v1[] = {
-	0x44441111, /* DS_CFG_0 */
-	0x44441111, /* DS_CFG_1 */
-	0x44441111, /* DS_CFG_2 */
-	0x44441111, /* DS_CFG_3 */
-	0x44441111, /* DS_CFG_4 */
-	0x44441111, /* DS_CFG_5 */
-	0x44441111, /* DS_CFG_6 */
-	0x44441111, /* DS_CFG_7 */
-	0x44441111, /* DS_CFG_8 */
-	0x44441111, /* DS_CFG_9 */
-	0x44441111, /* DS_CFG_10 */
-	0x44441111, /* DS_CFG_11 */
-	0x44441111, /* DS_CFG_12 */
-	0x44441111, /* DS_CFG_13 */
-	0x44441111, /* DS_CFG_14 */
-	0x44441111, /* DS_CFG_15 */
-	0x00000103, /* DS_CFG_16 */
-};
-
-static void msm_vfe46_init_qos_parms(struct vfe_device *vfe_dev)
-=======
 
 uint32_t msm_vfe46_ub_reg_offset(struct vfe_device *vfe_dev, int wm_idx)
 {
@@ -168,170 +125,91 @@
 
 static int32_t msm_vfe46_init_dt_parms(struct vfe_device *vfe_dev,
 	struct msm_vfe_hw_init_parms *dt_parms, void __iomem *dev_mem_base)
->>>>>>> 4ace475a
-{
-	void __iomem *vfebase = vfe_dev->vfe_base;
-	uint32_t *qos_settings = NULL;
-
-	if (vfe_dev->vfe_hw_version >= VFE46_8994V1_VERSION)
-		qos_settings = vfe46_qos_settings_8994_v1;
-
-	if (qos_settings == NULL) {
-		pr_err("%s: QOS is NOT configured for HW Version %x\n",
-			__func__, vfe_dev->vfe_hw_version);
-		BUG();
+{
+	struct device_node *of_node;
+	int32_t i = 0 , rc = 0;
+	uint32_t *dt_settings = NULL, *dt_regs = NULL, num_dt_entries = 0;
+
+	of_node = vfe_dev->pdev->dev.of_node;
+
+	rc = of_property_read_u32(of_node, dt_parms->entries,
+		&num_dt_entries);
+	if (rc < 0 || !num_dt_entries) {
+		pr_err("%s: NO QOS entries found\n", __func__);
+		return -EINVAL;
 	} else {
-		uint32_t i;
-		for (i = 0; i < VFE46_BUS_BDG_QOS_CFG_NUM; i++)
-			msm_camera_io_w(qos_settings[i],
-				vfebase + VFE46_BUS_BDG_QOS_CFG_BASE + i * 4);
-	}
-}
-
-static void msm_vfe46_init_vbif_parms(struct vfe_device *vfe_dev)
-{
-	void __iomem *vfe_vbif_base = vfe_dev->vfe_vbif_base;
-
-	if (vfe_dev->vfe_hw_version >= VFE46_8994V1_VERSION) {
-		msm_camera_io_w(0x3,
-			vfe_vbif_base + VFE46_VBIF_ROUND_ROBIN_QOS_ARB);
-	} else {
-		pr_err("%s: VBIF is NOT configured for HW Version %x\n",
-			__func__, vfe_dev->vfe_hw_version);
-		BUG();
-	}
-}
-
-static void msm_vfe46_init_danger_safe_parms(
-	struct vfe_device *vfe_dev)
-{
-	void __iomem *vfebase = vfe_dev->vfe_base;
-	uint32_t *ds_settings = NULL;
-
-	if (vfe_dev->vfe_hw_version >= VFE46_8994V1_VERSION)
-		ds_settings = vfe46_ds_settings_8994_v1;
-
-	if (ds_settings == NULL) {
-		pr_err("%s: DS is NOT configured for HW Version %x\n",
-			__func__, vfe_dev->vfe_hw_version);
-		BUG();
-	} else {
-		uint32_t i;
-		for (i = 0; i < VFE46_BUS_BDG_DS_CFG_NUM; i++)
-			msm_camera_io_w(ds_settings[i],
-				vfebase + VFE46_BUS_BDG_DS_CFG_BASE + i * 4);
-	}
-}
-
-<<<<<<< HEAD
-static int msm_vfe46_init_hardware(struct vfe_device *vfe_dev)
-{
-	int rc = -1;
-
-	rc = msm_isp_init_bandwidth_mgr(ISP_VFE0 + vfe_dev->pdev->id);
-	if (rc < 0) {
-		pr_err("%s: Bandwidth registration Failed!\n", __func__);
-		goto bus_scale_register_failed;
-	}
-
-	if (vfe_dev->fs_vfe) {
-		rc = regulator_enable(vfe_dev->fs_vfe);
-		if (rc) {
-			pr_err("%s: Regulator enable failed\n", __func__);
-			goto fs_failed;
-		}
-	}
-
-	rc = msm_isp_get_clk_info(vfe_dev, vfe_dev->pdev, msm_vfe46_clk_info);
-	if (rc < 0) {
-		pr_err("msm_isp_get_clk_info() failed\n");
-		goto fs_failed;
-	}
-	if (vfe_dev->num_clk <= 0) {
-		pr_err("%s: Invalid num of clock\n", __func__);
-		goto fs_failed;
-	} else {
-		vfe_dev->vfe_clk =
-			kzalloc(sizeof(struct clk *) * vfe_dev->num_clk,
+		dt_settings = kzalloc(sizeof(uint32_t) * num_dt_entries,
 			GFP_KERNEL);
-		if (!vfe_dev->vfe_clk) {
+		if (!dt_settings) {
 			pr_err("%s:%d No memory\n", __func__, __LINE__);
 			return -ENOMEM;
 		}
-	}
-	rc = msm_cam_clk_enable(&vfe_dev->pdev->dev, msm_vfe46_clk_info,
-		vfe_dev->vfe_clk, vfe_dev->num_clk, 1);
-	if (rc < 0)
-		goto clk_enable_failed;
-
-	vfe_dev->vfe_base = ioremap(vfe_dev->vfe_mem->start,
-		resource_size(vfe_dev->vfe_mem));
-	if (!vfe_dev->vfe_base) {
-		rc = -ENOMEM;
-		pr_err("%s: vfe ioremap failed\n", __func__);
-		goto vfe_remap_failed;
-	}
-
-	vfe_dev->vfe_vbif_base = ioremap(vfe_dev->vfe_vbif_mem->start,
-		resource_size(vfe_dev->vfe_vbif_mem));
-	if (!vfe_dev->vfe_vbif_base) {
-		rc = -ENOMEM;
-		pr_err("%s: vfe ioremap failed\n", __func__);
-		goto vbif_remap_failed;
-	}
-
-	rc = request_irq(vfe_dev->vfe_irq->start, msm_isp_process_irq,
-		IRQF_TRIGGER_RISING, "vfe", vfe_dev);
-	if (rc < 0) {
-		pr_err("%s: irq request failed\n", __func__);
-		goto irq_req_failed;
-	}
-	return rc;
-irq_req_failed:
-	iounmap(vfe_dev->vfe_vbif_base);
-	vfe_dev->vfe_vbif_base = NULL;
-vbif_remap_failed:
-	iounmap(vfe_dev->vfe_base);
-	vfe_dev->vfe_base = NULL;
-vfe_remap_failed:
-	msm_cam_clk_enable(&vfe_dev->pdev->dev, msm_vfe46_clk_info,
-		vfe_dev->vfe_clk, vfe_dev->num_clk, 0);
-clk_enable_failed:
-	if (vfe_dev->fs_vfe)
-		regulator_disable(vfe_dev->fs_vfe);
-	kfree(vfe_dev->vfe_clk);
-fs_failed:
-	msm_isp_deinit_bandwidth_mgr(ISP_VFE0 + vfe_dev->pdev->id);
-bus_scale_register_failed:
-	return rc;
-}
-
-static void msm_vfe46_release_hardware(struct vfe_device *vfe_dev)
-{
-	free_irq(vfe_dev->vfe_irq->start, vfe_dev);
-	tasklet_kill(&vfe_dev->vfe_tasklet);
-	iounmap(vfe_dev->vfe_vbif_base);
-	vfe_dev->vfe_vbif_base = NULL;
-	iounmap(vfe_dev->vfe_base);
-	vfe_dev->vfe_base = NULL;
-	msm_cam_clk_enable(&vfe_dev->pdev->dev, msm_vfe46_clk_info,
-		vfe_dev->vfe_clk, vfe_dev->num_clk, 0);
-	kfree(vfe_dev->vfe_clk);
-	regulator_disable(vfe_dev->fs_vfe);
-	msm_isp_deinit_bandwidth_mgr(ISP_VFE0 + vfe_dev->pdev->id);
-}
-
-=======
->>>>>>> 4ace475a
+		dt_regs = kzalloc(sizeof(uint32_t) * num_dt_entries,
+			GFP_KERNEL);
+		if (!dt_regs) {
+			pr_err("%s:%d No memory\n", __func__, __LINE__);
+			kfree(dt_settings);
+			return -ENOMEM;
+		}
+		rc = of_property_read_u32_array(of_node, dt_parms->regs,
+			dt_regs, num_dt_entries);
+		if (rc < 0) {
+			pr_err("%s: NO QOS BUS BDG info\n", __func__);
+			kfree(dt_settings);
+			kfree(dt_regs);
+			return -EINVAL;
+		} else {
+			if (dt_parms->settings) {
+				rc = of_property_read_u32_array(of_node,
+					dt_parms->settings,
+					dt_settings, num_dt_entries);
+				if (rc < 0) {
+					pr_err("%s: NO QOS settings\n",
+						__func__);
+					kfree(dt_settings);
+					kfree(dt_regs);
+				} else {
+					for (i = 0; i < num_dt_entries; i++) {
+						msm_camera_io_w(dt_settings[i],
+							dev_mem_base +
+								dt_regs[i]);
+					}
+					kfree(dt_settings);
+					kfree(dt_regs);
+				}
+			} else {
+				kfree(dt_settings);
+				kfree(dt_regs);
+			}
+		}
+	}
+	return 0;
+}
+
 static void msm_vfe46_init_hardware_reg(struct vfe_device *vfe_dev)
 {
-	msm_vfe46_init_qos_parms(vfe_dev);
-	msm_vfe46_init_vbif_parms(vfe_dev);
-	msm_vfe46_init_danger_safe_parms(vfe_dev);
-	/* MODULE_LENS_CGC_OVERRIDE */
-	msm_camera_io_w(0x00000182, vfe_dev->vfe_base + 0x2C);
-	/* MODULE_COLOR_CGC_OVERRIDE */
-	msm_camera_io_w(0x00000018, vfe_dev->vfe_base + 0x34);
+	struct msm_vfe_hw_init_parms qos_parms;
+	struct msm_vfe_hw_init_parms vbif_parms;
+	struct msm_vfe_hw_init_parms ds_parms;
+
+	memset(&qos_parms, 0, sizeof(struct msm_vfe_hw_init_parms));
+	memset(&vbif_parms, 0, sizeof(struct msm_vfe_hw_init_parms));
+	memset(&ds_parms, 0, sizeof(struct msm_vfe_hw_init_parms));
+
+	qos_parms.entries = "qos-entries";
+	qos_parms.regs = "qos-regs";
+	qos_parms.settings = "qos-settings";
+	vbif_parms.entries = "vbif-entries";
+	vbif_parms.regs = "vbif-regs";
+	vbif_parms.settings = "vbif-settings";
+	ds_parms.entries = "ds-entries";
+	ds_parms.regs = "ds-regs";
+	ds_parms.settings = "ds-settings";
+
+	msm_vfe46_init_dt_parms(vfe_dev, &qos_parms, vfe_dev->vfe_base);
+	msm_vfe46_init_dt_parms(vfe_dev, &ds_parms, vfe_dev->vfe_base);
+	msm_vfe46_init_dt_parms(vfe_dev, &vbif_parms, vfe_dev->vfe_vbif_base);
+
 	/* BUS_CFG */
 	msm_camera_io_w(0x00000001, vfe_dev->vfe_base + 0x84);
 	/* IRQ_MASK/CLEAR */
@@ -339,12 +217,7 @@
 			MSM_ISP_IRQ_ENABLE);
 	msm_camera_io_w(0xFFFFFFFF, vfe_dev->vfe_base + 0x64);
 	msm_camera_io_w_mb(0xFFFFFFFF, vfe_dev->vfe_base + 0x68);
-<<<<<<< HEAD
-	msm_camera_io_w(vfe_dev->stats_data.reg_mask,
-		vfe_dev->vfe_base + 0x78);
-=======
 	msm_camera_io_w_mb(0x1, vfe_dev->vfe_base + 0x58);
->>>>>>> 4ace475a
 }
 
 static void msm_vfe46_clear_status_reg(struct vfe_device *vfe_dev)
@@ -373,21 +246,11 @@
 	}
 }
 
-static void msm_vfe46_process_epoch_irq(struct vfe_device *vfe_dev,
-	uint32_t irq_status0, uint32_t irq_status1,
-	struct msm_isp_timestamp *ts)
-{
-	if (!(irq_status0 & 0xc))
-		return;
-	if (irq_status0 & (1 << 2))
-		msm_isp_notify(vfe_dev, ISP_EVENT_SOF, VFE_PIX_0, ts);
-}
-
 static void msm_vfe46_process_input_irq(struct vfe_device *vfe_dev,
 	uint32_t irq_status0, uint32_t irq_status1,
 	struct msm_isp_timestamp *ts)
 {
-	if (!(irq_status0 & 0x100000F))
+	if (!(irq_status0 & 0x1000003))
 		return;
 
 	if (irq_status0 & (1 << 24)) {
@@ -398,22 +261,11 @@
 
 	if (irq_status0 & (1 << 0)) {
 		ISP_DBG("%s: SOF IRQ\n", __func__);
-		if (vfe_dev->axi_data.src_info[VFE_PIX_0].raw_stream_count > 0
-			&& vfe_dev->axi_data.src_info[VFE_PIX_0].
-			pix_stream_count == 0) {
-			msm_isp_notify(vfe_dev, ISP_EVENT_SOF, VFE_PIX_0, ts);
-			if (vfe_dev->axi_data.stream_update)
-				msm_isp_axi_stream_update(vfe_dev,
-					(1 << VFE_PIX_0));
-			msm_isp_update_framedrop_reg(vfe_dev, (1 << VFE_PIX_0));
-		}
-	}
+		msm_isp_increment_frame_id(vfe_dev, VFE_PIX_0, ts);
+	}
+
 	if (irq_status0 & (1 << 1))
 		ISP_DBG("%s: EOF IRQ\n", __func__);
-	if (irq_status0 & (1 << 2))
-		ISP_DBG("%s: EPOCH0 IRQ\n", __func__);
-	if (irq_status0 & (1 << 3))
-		ISP_DBG("%s: EPOCH1 IRQ\n", __func__);
 }
 
 static void msm_vfe46_process_violation_status(
@@ -435,9 +287,11 @@
 {
 	uint32_t error_status1 = vfe_dev->error_info.error_mask1;
 
-	if (error_status1 & (1 << 0))
+	if (error_status1 & (1 << 0)) {
 		pr_err("%s: camif error status: 0x%x\n",
 			__func__, vfe_dev->error_info.camif_status);
+		msm_camera_io_dump(vfe_dev->vfe_base + 0x3A8, 0x30, 1);
+	}
 	if (error_status1 & (1 << 1))
 		pr_err("%s: stats bhist overwrite\n", __func__);
 	if (error_status1 & (1 << 2))
@@ -451,7 +305,6 @@
 	if (error_status1 & (1 << 6))
 		pr_err("%s: realign buf cr overflow\n", __func__);
 	if (error_status1 & (1 << 7)) {
-		pr_err("%s: violation\n", __func__);
 		msm_vfe46_process_violation_status(vfe_dev);
 	}
 	if (error_status1 & (1 << 9))
@@ -488,11 +341,7 @@
 		pr_err("%s: status bf scale bus overflow\n", __func__);
 }
 
-<<<<<<< HEAD
-static void msm_vfe46_read_irq_status(struct vfe_device *vfe_dev,
-=======
 static void msm_vfe46_read_irq_status_and_clear(struct vfe_device *vfe_dev,
->>>>>>> 4ace475a
 	uint32_t *irq_status0, uint32_t *irq_status1)
 {
 	*irq_status0 = msm_camera_io_r(vfe_dev->vfe_base + 0x6C);
@@ -501,11 +350,6 @@
 	msm_camera_io_w(*irq_status1, vfe_dev->vfe_base + 0x68);
 	msm_camera_io_w_mb(1, vfe_dev->vfe_base + 0x58);
 
-<<<<<<< HEAD
-	if (*irq_status1 & (1 << 0))
-		vfe_dev->error_info.camif_status =
-		msm_camera_io_r(vfe_dev->vfe_base + 0x3D0);
-=======
 	*irq_status0 &= vfe_dev->irq0_mask;
 	*irq_status1 &= vfe_dev->irq1_mask;
 
@@ -514,7 +358,6 @@
 		msm_camera_io_r(vfe_dev->vfe_base + 0x3D0);
 		msm_vfe46_config_irq(vfe_dev, 0, (1 << 0), MSM_ISP_IRQ_DISABLE);
 	}
->>>>>>> 4ace475a
 
 	if (*irq_status1 & (1 << 7))
 		vfe_dev->error_info.violation_status =
@@ -533,27 +376,16 @@
 	uint32_t irq_status0, uint32_t irq_status1,
 	struct msm_isp_timestamp *ts)
 {
-	uint8_t input_src = 0x0;
+	enum msm_vfe_input_src i;
+	uint32_t shift_irq;
+	uint8_t reg_updated = 0;
+	unsigned long flags;
+
 	if (!(irq_status0 & 0xF0))
 		return;
-
-<<<<<<< HEAD
-	if (irq_status0 & BIT(4)) {
-		msm_isp_notify(vfe_dev, ISP_EVENT_REG_UPDATE, VFE_PIX_0, ts);
-		input_src |= (1 << VFE_PIX_0);
-	}
-	if (irq_status0 & BIT(5)) {
-		msm_isp_notify(vfe_dev, ISP_EVENT_SOF, VFE_RAW_0, ts);
-		input_src |= (1 << VFE_RAW_0);
-	}
-	if (irq_status0 & BIT(6)) {
-		msm_isp_notify(vfe_dev, ISP_EVENT_SOF, VFE_RAW_1, ts);
-		input_src |= (1 << VFE_RAW_1);
-	}
-	if (irq_status0 & BIT(7)) {
-		msm_isp_notify(vfe_dev, ISP_EVENT_SOF, VFE_RAW_2, ts);
-		input_src |= (1 << VFE_RAW_2);
-=======
+	/* Shift status bits so that PIX REG UPDATE is 1st bit */
+	shift_irq = ((irq_status0 & 0xF0) >> 4);
+
 	for (i = VFE_PIX_0; i <= VFE_RAW_2; i++) {
 		if (shift_irq & BIT(i)) {
 			reg_updated |= BIT(i);
@@ -602,41 +434,43 @@
 						i, ts);
 			}
 		}
->>>>>>> 4ace475a
-	}
-
-	if (vfe_dev->axi_data.stream_update)
-		msm_isp_axi_stream_update(vfe_dev, input_src);
-	if (atomic_read(&vfe_dev->stats_data.stats_update))
-		msm_isp_stats_stream_update(vfe_dev);
-	if (atomic_read(&vfe_dev->axi_data.axi_cfg_update))
-		msm_isp_axi_cfg_update(vfe_dev);
-	if (vfe_dev->axi_data.stream_update ||
-		atomic_read(&vfe_dev->stats_data.stats_update) ||
-		atomic_read(&vfe_dev->axi_data.axi_cfg_update)) {
-		if (input_src & (1 << VFE_PIX_0)) {
-			vfe_dev->hw_info->vfe_ops.core_ops.
-			reg_update(vfe_dev, (1 << VFE_PIX_0));
+	}
+
+	spin_lock_irqsave(&vfe_dev->reg_update_lock, flags);
+	if (reg_updated & BIT(VFE_PIX_0))
+		vfe_dev->reg_updated = 1;
+
+	vfe_dev->reg_update_requested &= ~reg_updated;
+	spin_unlock_irqrestore(&vfe_dev->reg_update_lock, flags);
+}
+
+static void msm_vfe46_process_epoch_irq(struct vfe_device *vfe_dev,
+	uint32_t irq_status0, uint32_t irq_status1,
+	struct msm_isp_timestamp *ts)
+{
+	if (!(irq_status0 & 0xc))
+		return;
+
+	if (irq_status0 & BIT(2)) {
+		msm_isp_notify(vfe_dev, ISP_EVENT_SOF, VFE_PIX_0, ts);
+		ISP_DBG("%s: EPOCH0 IRQ\n", __func__);
+		msm_isp_update_framedrop_reg(vfe_dev, VFE_PIX_0);
+		msm_isp_update_stats_framedrop_reg(vfe_dev);
+		msm_isp_update_error_frame_count(vfe_dev);
+		if (vfe_dev->axi_data.src_info[VFE_PIX_0].raw_stream_count > 0
+			&& vfe_dev->axi_data.src_info[VFE_PIX_0].
+			pix_stream_count == 0) {
+			if (vfe_dev->axi_data.stream_update[VFE_PIX_0])
+				msm_isp_axi_stream_update(vfe_dev, VFE_PIX_0);
+			vfe_dev->hw_info->vfe_ops.core_ops.reg_update(
+				vfe_dev, VFE_PIX_0);
 		}
 	}
-	msm_isp_update_framedrop_reg(vfe_dev, input_src);
-	msm_isp_update_stats_framedrop_reg(vfe_dev);
-	msm_isp_update_error_frame_count(vfe_dev);
-	if ((input_src & (1 << VFE_RAW_0)) ||
-		(input_src & (1 << VFE_RAW_1)) ||
-		(input_src & (1 << VFE_RAW_2))) {
-		vfe_dev->hw_info->vfe_ops.core_ops.
-			reg_update(vfe_dev, input_src);
-	}
-	return;
 }
 
 static void msm_vfe46_reg_update(struct vfe_device *vfe_dev,
-	uint32_t input_src)
-{
-<<<<<<< HEAD
-	msm_camera_io_w_mb(input_src, vfe_dev->vfe_base + 0x3D8);
-=======
+	enum msm_vfe_input_src frame_src)
+{
 	uint32_t update_mask = 0;
 	unsigned long flags;
 
@@ -683,7 +517,6 @@
 			vfe_dev->vfe_base + 0x3D8);
 	}
 	spin_unlock_irqrestore(&vfe_dev->reg_update_lock, flags);
->>>>>>> 4ace475a
 }
 
 static long msm_vfe46_reset_hardware(struct vfe_device *vfe_dev,
@@ -703,7 +536,7 @@
 		msm_camera_io_w(0xFFFFFEFF, vfe_dev->vfe_base + 0x68);
 		msm_camera_io_w(0x1, vfe_dev->vfe_base + 0x58);
 		vfe_dev->hw_info->vfe_ops.axi_ops.
-			reload_wm(vfe_dev, 0x0001FFFF);
+			reload_wm(vfe_dev, vfe_dev->vfe_base, 0x0001FFFF);
 	}
 
 	if (blocking_call) {
@@ -719,10 +552,10 @@
 	return rc;
 }
 
-static void msm_vfe46_axi_reload_wm(
-	struct vfe_device *vfe_dev, uint32_t reload_mask)
-{
-	msm_camera_io_w_mb(reload_mask, vfe_dev->vfe_base + 0x80);
+static void msm_vfe46_axi_reload_wm(struct vfe_device *vfe_dev,
+	void __iomem *vfe_base, uint32_t reload_mask)
+{
+	msm_camera_io_w_mb(reload_mask, vfe_base + 0x80);
 }
 
 static void msm_vfe46_axi_update_cgc_override(struct vfe_device *vfe_dev,
@@ -739,18 +572,18 @@
 	msm_camera_io_w_mb(val, vfe_dev->vfe_base + 0x3C);
 }
 
-static void msm_vfe46_axi_enable_wm(struct vfe_device *vfe_dev,
+static void msm_vfe46_axi_enable_wm(void __iomem *vfe_base,
 	uint8_t wm_idx, uint8_t enable)
 {
 	uint32_t val;
 
-	val = msm_camera_io_r(vfe_dev->vfe_base + VFE46_WM_BASE(wm_idx));
+	val = msm_camera_io_r(vfe_base + VFE46_WM_BASE(wm_idx));
 	if (enable)
 		val |= 0x1;
 	else
 		val &= ~0x1;
 	msm_camera_io_w_mb(val,
-		vfe_dev->vfe_base + VFE46_WM_BASE(wm_idx));
+		vfe_base + VFE46_WM_BASE(wm_idx));
 }
 
 static void msm_vfe46_axi_cfg_comp_mask(struct vfe_device *vfe_dev,
@@ -803,34 +636,21 @@
 	msm_camera_io_w_mb(0x0, vfe_dev->vfe_base + 0x60);
 }
 
-static void msm_vfe46_cfg_framedrop(struct vfe_device *vfe_dev,
-	struct msm_vfe_axi_stream *stream_info)
+static void msm_vfe46_cfg_framedrop(void __iomem *vfe_base,
+	struct msm_vfe_axi_stream *stream_info, uint32_t framedrop_pattern,
+	uint32_t framedrop_period)
 {
 	uint32_t i, temp;
-	uint32_t framedrop_pattern = 0, framedrop_period = 0;
-
-	if (stream_info->runtime_init_frame_drop == 0) {
-		framedrop_pattern = stream_info->framedrop_pattern;
-		framedrop_period = stream_info->framedrop_period;
-	}
-
-	if (stream_info->stream_type == BURST_STREAM &&
-			stream_info->runtime_burst_frame_count == 0) {
-		framedrop_pattern = 0;
-		framedrop_period = 0;
-	}
 
 	for (i = 0; i < stream_info->num_planes; i++) {
-		msm_camera_io_w(framedrop_pattern, vfe_dev->vfe_base +
+		msm_camera_io_w(framedrop_pattern, vfe_base +
 			VFE46_WM_BASE(stream_info->wm[i]) + 0x1C);
-		temp = msm_camera_io_r(vfe_dev->vfe_base +
+		temp = msm_camera_io_r(vfe_base +
 			VFE46_WM_BASE(stream_info->wm[i]) + 0xC);
 		temp &= 0xFFFFFF83;
-		msm_camera_io_w(temp | framedrop_period << 2,
-		vfe_dev->vfe_base + VFE46_WM_BASE(stream_info->wm[i]) + 0xC);
-	}
-
-	msm_camera_io_w_mb(0x1, vfe_dev->vfe_base + 0x3D8);
+		msm_camera_io_w(temp | (framedrop_period - 1) << 2,
+		vfe_base + VFE46_WM_BASE(stream_info->wm[i]) + 0xC);
+	}
 }
 
 static void msm_vfe46_clear_framedrop(struct vfe_device *vfe_dev,
@@ -860,7 +680,7 @@
 		*bpp_reg = 0x3;
 		break;
 	default:
-		pr_err("%s:%d invalid bpp %d", __func__, __LINE__, bpp);
+		pr_err("%s:%d invalid bpp %d\n", __func__, __LINE__, bpp);
 		return -EINVAL;
 	}
 
@@ -980,30 +800,21 @@
 	void *arg)
 {
 	int rc = 0;
-	uint32_t bufq_handle;
+	uint32_t bufq_handle = 0;
 	struct msm_isp_buffer *buf = NULL;
 	struct msm_vfe_fetch_eng_start *fe_cfg = arg;
+	struct msm_isp_buffer_mapped_info mapped_info;
 
 	if (vfe_dev->fetch_engine_info.is_busy == 1) {
 		pr_err("%s: fetch engine busy\n", __func__);
 		return -EINVAL;
 	}
 
+	memset(&mapped_info, 0, sizeof(struct msm_isp_buffer_mapped_info));
 	/* There is other option of passing buffer address from user,
 		in such case, driver needs to map the buffer and use it*/
-	bufq_handle = vfe_dev->buf_mgr->ops->get_bufq_handle(
-		vfe_dev->buf_mgr, fe_cfg->session_id, fe_cfg->stream_id);
-	vfe_dev->fetch_engine_info.bufq_handle = bufq_handle;
 	vfe_dev->fetch_engine_info.session_id = fe_cfg->session_id;
 	vfe_dev->fetch_engine_info.stream_id = fe_cfg->stream_id;
-<<<<<<< HEAD
-
-	rc = vfe_dev->buf_mgr->ops->get_buf_by_index(
-		vfe_dev->buf_mgr, bufq_handle, fe_cfg->buf_idx, &buf);
-	if (rc < 0) {
-		pr_err("%s: No fetch buffer\n", __func__);
-		return -EINVAL;
-=======
 	vfe_dev->fetch_engine_info.offline_mode = fe_cfg->offline_mode;
 	vfe_dev->fetch_engine_info.fd = fe_cfg->fd;
 
@@ -1032,19 +843,16 @@
 			pr_err("%s: can not map buffer\n", __func__);
 			return -EINVAL;
 		}
->>>>>>> 4ace475a
 	}
 	vfe_dev->fetch_engine_info.buf_idx = fe_cfg->buf_idx;
 	vfe_dev->fetch_engine_info.is_busy = 1;
 
-	msm_camera_io_w(buf->mapped_info[0].paddr, vfe_dev->vfe_base + 0x268);
+	msm_camera_io_w(mapped_info.paddr, vfe_dev->vfe_base + 0x268);
 
 	msm_camera_io_w_mb(0x100000, vfe_dev->vfe_base + 0x80);
 	msm_camera_io_w_mb(0x200000, vfe_dev->vfe_base + 0x80);
 
 	ISP_DBG("%s:VFE%d Fetch Engine ready\n", __func__, vfe_dev->pdev->id);
-	buf->state = MSM_ISP_BUFFER_STATE_DISPATCHED;
-
 	return 0;
 }
 
@@ -1099,19 +907,134 @@
 		temp |= pix_cfg->pixel_pattern;
 		msm_camera_io_w(temp, vfe_dev->vfe_base + 0x50);
 
-		vfe_dev->hw_info->vfe_ops.core_ops.reg_update(vfe_dev, 0xF);
 	} else {
 		pr_err("%s: Invalid mux configuration - mux: %d", __func__,
 			pix_cfg->input_mux);
 	}
 }
 
+static void msm_vfe46_cfg_testgen(struct vfe_device *vfe_dev,
+	struct msm_vfe_testgen_cfg *testgen_cfg)
+{
+	uint32_t temp;
+	uint32_t bit_per_pixel = 0;
+	uint32_t bpp_reg = 0;
+	uint32_t bayer_pix_pattern_reg = 0;
+	uint32_t unicolorbar_reg = 0;
+	uint32_t unicolor_enb = 0;
+
+	bit_per_pixel = msm_isp_get_bit_per_pixel(
+		vfe_dev->axi_data.src_info[VFE_PIX_0].input_format);
+
+	switch (bit_per_pixel) {
+	case 8:
+		bpp_reg = 0x0;
+		break;
+	case 10:
+		bpp_reg = 0x1;
+		break;
+	case 12:
+		bpp_reg = 0x10;
+		break;
+	case 14:
+		bpp_reg = 0x11;
+		break;
+	default:
+		pr_err("%s: invalid bpp %d\n", __func__, bit_per_pixel);
+		break;
+	}
+
+	msm_camera_io_w(bpp_reg << 16 | testgen_cfg->burst_num_frame,
+		vfe_dev->vfe_base + 0xAF8);
+
+	msm_camera_io_w(((testgen_cfg->lines_per_frame - 1) << 16) |
+		(testgen_cfg->pixels_per_line - 1), vfe_dev->vfe_base + 0xAFC);
+
+	temp = msm_camera_io_r(vfe_dev->vfe_base + 0x50);
+	temp |= (((testgen_cfg->h_blank) & 0x3FFF) << 8);
+	temp |= (1 << 24);
+	msm_camera_io_w(temp, vfe_dev->vfe_base + 0x50);
+
+	msm_camera_io_w((1 << 16) | testgen_cfg->v_blank,
+		vfe_dev->vfe_base + 0xB0C);
+
+	switch (testgen_cfg->pixel_bayer_pattern) {
+	case ISP_BAYER_RGRGRG:
+		bayer_pix_pattern_reg = 0x0;
+		break;
+	case ISP_BAYER_GRGRGR:
+		bayer_pix_pattern_reg = 0x1;
+		break;
+	case ISP_BAYER_BGBGBG:
+		bayer_pix_pattern_reg = 0x10;
+		break;
+	case ISP_BAYER_GBGBGB:
+		bayer_pix_pattern_reg = 0x11;
+		break;
+	default:
+		pr_err("%s: invalid pix pattern %d\n",
+			__func__, bit_per_pixel);
+		break;
+	}
+
+	if (testgen_cfg->color_bar_pattern == COLOR_BAR_8_COLOR) {
+		unicolor_enb = 0x0;
+	} else {
+		unicolor_enb = 0x1;
+		switch (testgen_cfg->color_bar_pattern) {
+		case UNICOLOR_WHITE:
+			unicolorbar_reg = 0x0;
+			break;
+		case UNICOLOR_YELLOW:
+			unicolorbar_reg = 0x1;
+			break;
+		case UNICOLOR_CYAN:
+			unicolorbar_reg = 0x10;
+			break;
+		case UNICOLOR_GREEN:
+			unicolorbar_reg = 0x11;
+			break;
+		case UNICOLOR_MAGENTA:
+			unicolorbar_reg = 0x100;
+			break;
+		case UNICOLOR_RED:
+			unicolorbar_reg = 0x101;
+			break;
+		case UNICOLOR_BLUE:
+			unicolorbar_reg = 0x110;
+			break;
+		case UNICOLOR_BLACK:
+			unicolorbar_reg = 0x111;
+			break;
+		default:
+			pr_err("%s: invalid colorbar %d\n",
+				__func__, testgen_cfg->color_bar_pattern);
+			break;
+		}
+	}
+
+	msm_camera_io_w((testgen_cfg->rotate_period << 8) |
+		(bayer_pix_pattern_reg << 6) | (unicolor_enb << 4) |
+		(unicolorbar_reg), vfe_dev->vfe_base + 0xB14);
+	return;
+}
+
 static void msm_vfe46_cfg_camif(struct vfe_device *vfe_dev,
 	struct msm_vfe_pix_cfg *pix_cfg)
 {
 	uint16_t first_pixel, last_pixel, first_line, last_line;
 	struct msm_vfe_camif_cfg *camif_cfg = &pix_cfg->camif_cfg;
-	uint32_t val;
+	uint32_t val, subsample_period, subsample_pattern;
+	struct msm_vfe_camif_subsample_cfg *subsample_cfg =
+		&pix_cfg->camif_cfg.subsample_cfg;
+	uint16_t bus_sub_en = 0;
+
+	if (subsample_cfg->pixel_skip || subsample_cfg->line_skip)
+		bus_sub_en = 1;
+	else
+		bus_sub_en = 0;
+
+	vfe_dev->dual_vfe_enable = camif_cfg->is_split;
 
 	msm_camera_io_w(pix_cfg->input_mux << 5 | pix_cfg->pixel_pattern,
 		vfe_dev->vfe_base + 0x50);
@@ -1120,6 +1043,19 @@
 	last_pixel = camif_cfg->last_pixel;
 	first_line = camif_cfg->first_line;
 	last_line = camif_cfg->last_line;
+	subsample_period = camif_cfg->subsample_cfg.irq_subsample_period;
+	subsample_pattern = camif_cfg->subsample_cfg.irq_subsample_pattern;
+
+	if (bus_sub_en) {
+		val = msm_camera_io_r(vfe_dev->vfe_base + 0x3AC);
+		val &= 0xFFFFFFDF;
+		val = val | bus_sub_en << 5;
+		msm_camera_io_w(val, vfe_dev->vfe_base + 0x3AC);
+		subsample_cfg->pixel_skip &= 0x0000FFFF;
+		subsample_cfg->line_skip  &= 0x0000FFFF;
+		msm_camera_io_w((subsample_cfg->line_skip << 16) |
+			subsample_cfg->pixel_skip, vfe_dev->vfe_base + 0x3C0);
+	}
 
 	msm_camera_io_w(camif_cfg->lines_per_frame << 16 |
 		camif_cfg->pixels_per_line, vfe_dev->vfe_base + 0x3B4);
@@ -1130,7 +1066,19 @@
 	msm_camera_io_w(first_line << 16 | last_line,
 	vfe_dev->vfe_base + 0x3BC);
 
-	msm_camera_io_w(0xFFFFFFFF, vfe_dev->vfe_base + 0x3C8);
+	if (subsample_period && subsample_pattern) {
+		val = msm_camera_io_r(vfe_dev->vfe_base + 0x3AC);
+		val &= 0xFFE0FFFF;
+		val = (subsample_period - 1) << 16;
+		msm_camera_io_w(val, vfe_dev->vfe_base + 0x3AC);
+		ISP_DBG("%s:camif PERIOD %x PATTERN %x\n",
+			__func__,  subsample_period, subsample_pattern);
+
+		val = subsample_pattern;
+		msm_camera_io_w(val, vfe_dev->vfe_base + 0x3C8);
+	} else {
+		msm_camera_io_w(0xFFFFFFFF, vfe_dev->vfe_base + 0x3C8);
+	}
 
 	val = msm_camera_io_r(vfe_dev->vfe_base + 0x39C);
 	val |= camif_cfg->camif_input;
@@ -1162,6 +1110,7 @@
 		core_cfg |= 0x1 << 5;
 		msm_camera_io_w_mb(core_cfg, vfe_dev->vfe_base + 0x50);
 		msm_vfe46_cfg_camif(vfe_dev, pix_cfg);
+		msm_vfe46_cfg_testgen(vfe_dev, &pix_cfg->testgen_cfg);
 		break;
 	case EXTERNAL_READ:
 		core_cfg |= 0x2 << 5;
@@ -1186,19 +1135,12 @@
 		return;
 
 	if (update_state == ENABLE_CAMIF) {
-<<<<<<< HEAD
-		val = msm_camera_io_r(vfe_dev->vfe_base + 0x5C);
-		val |= 0xF5;
-		msm_camera_io_w_mb(val, vfe_dev->vfe_base + 0x5C);
-		msm_camera_io_w_mb(0x140000, vfe_dev->vfe_base + 0x3CC);
-=======
 		msm_camera_io_w(0x0, vfe_dev->vfe_base + 0x64);
 		msm_camera_io_w(0x81, vfe_dev->vfe_base + 0x68);
 		msm_camera_io_w(0x1, vfe_dev->vfe_base + 0x58);
 		msm_vfe46_config_irq(vfe_dev, 0x17, 0x81,
 					MSM_ISP_IRQ_ENABLE);
 
->>>>>>> 4ace475a
 		bus_en =
 			((vfe_dev->axi_data.
 			src_info[VFE_PIX_0].raw_stream_count > 0) ? 1 : 0);
@@ -1211,6 +1153,8 @@
 		msm_camera_io_w(val, vfe_dev->vfe_base + 0x3AC);
 		msm_camera_io_w_mb(0x4, vfe_dev->vfe_base + 0x3A8);
 		msm_camera_io_w_mb(0x1, vfe_dev->vfe_base + 0x3A8);
+		/* configure EPOCH0 for 20 lines */
+		msm_camera_io_w_mb(0x140000, vfe_dev->vfe_base + 0x3CC);
 		vfe_dev->axi_data.src_info[VFE_PIX_0].active = 1;
 		/* testgen GO*/
 		if (vfe_dev->axi_data.src_info[VFE_PIX_0].input_mux == TESTGEN)
@@ -1326,6 +1270,7 @@
 			case V4L2_PIX_FMT_NV12:
 			case V4L2_PIX_FMT_NV14:
 			case V4L2_PIX_FMT_NV16:
+			case V4L2_PIX_FMT_NV24:
 				/* PAIR_STREAM_SWAP_CTRL */
 				xbar_cfg |= 0x3 << 4;
 				break;
@@ -1379,101 +1324,22 @@
 		vfe_dev->vfe_base + VFE46_XBAR_BASE(wm));
 }
 
-<<<<<<< HEAD
-
-static void msm_vfe46_cfg_axi_ub_equal_default(
-	struct vfe_device *vfe_dev)
-{
-	int i;
-	uint32_t ub_offset = 0;
-	struct msm_vfe_axi_shared_data *axi_data =
-		&vfe_dev->axi_data;
-	uint32_t total_image_size = 0;
-	uint8_t num_used_wms = 0;
-	uint32_t prop_size = 0;
-	uint32_t wm_ub_size;
-	uint64_t delta;
-
-	for (i = 0; i < axi_data->hw_info->num_wm; i++) {
-		if (axi_data->free_wm[i] > 0) {
-			num_used_wms++;
-			total_image_size += axi_data->wm_image_size[i];
-		}
-	}
-	if (vfe_dev->pdev->id == ISP_VFE0) {
-		prop_size = MSM_ISP46_TOTAL_IMAGE_UB_VFE0 -
-		axi_data->hw_info->min_wm_ub * num_used_wms;
-	} else if (vfe_dev->pdev->id == ISP_VFE1) {
-		prop_size = MSM_ISP46_TOTAL_IMAGE_UB_VFE1 -
-		axi_data->hw_info->min_wm_ub * num_used_wms;
-	} else {
-		pr_err("%s: incorrect VFE device\n", __func__);
-	}
-	for (i = 0; i < axi_data->hw_info->num_wm; i++) {
-		if (axi_data->free_wm[i]) {
-			delta = (uint64_t)axi_data->wm_image_size[i] *
-					(uint64_t)prop_size;
-			do_div(delta, total_image_size);
-			wm_ub_size = axi_data->hw_info->min_wm_ub +
-					(uint32_t)delta;
-			msm_camera_io_w(ub_offset << 16 | (wm_ub_size - 1),
-				vfe_dev->vfe_base + VFE46_WM_BASE(i) + 0x10);
-			ub_offset += wm_ub_size;
-		} else
-			msm_camera_io_w(0,
-				vfe_dev->vfe_base + VFE46_WM_BASE(i) + 0x10);
-	}
-}
-
-static void msm_vfe46_cfg_axi_ub_equal_slicing(
-	struct vfe_device *vfe_dev)
-{
-	int i;
-	uint32_t ub_offset = 0;
-	struct msm_vfe_axi_shared_data *axi_data = &vfe_dev->axi_data;
-	uint32_t ub_equal_slice = 0;
-	if (vfe_dev->pdev->id == ISP_VFE0) {
-		ub_equal_slice = MSM_ISP46_TOTAL_IMAGE_UB_VFE0 /
-		axi_data->hw_info->num_wm;
-	} else if (vfe_dev->pdev->id == ISP_VFE1) {
-		ub_equal_slice = MSM_ISP46_TOTAL_IMAGE_UB_VFE1 /
-		axi_data->hw_info->num_wm;
-	} else {
-		pr_err("%s: incorrect VFE device\n ", __func__);
-	}
-	for (i = 0; i < axi_data->hw_info->num_wm; i++) {
-		msm_camera_io_w(ub_offset << 16 | (ub_equal_slice - 1),
-			vfe_dev->vfe_base + VFE46_WM_BASE(i) + 0x10);
-		ub_offset += ub_equal_slice;
-	}
-}
-
-static void msm_vfe46_cfg_axi_ub(struct vfe_device *vfe_dev)
-{
-	struct msm_vfe_axi_shared_data *axi_data = &vfe_dev->axi_data;
-
-	axi_data->wm_ub_cfg_policy = MSM_WM_UB_CFG_DEFAULT;
-	if (axi_data->wm_ub_cfg_policy == MSM_WM_UB_EQUAL_SLICING)
-		msm_vfe46_cfg_axi_ub_equal_slicing(vfe_dev);
-	else
-		msm_vfe46_cfg_axi_ub_equal_default(vfe_dev);
-=======
 static void msm_vfe46_read_wm_ping_pong_addr(
 	struct vfe_device *vfe_dev)
 {
 	msm_camera_io_dump(vfe_dev->vfe_base +
 		(VFE46_WM_BASE(0) & 0xFFFFFFF0), 0x200, 1);
->>>>>>> 4ace475a
 }
 
 static void msm_vfe46_update_ping_pong_addr(
-	struct vfe_device *vfe_dev,
-	uint8_t wm_idx, uint32_t pingpong_status, dma_addr_t paddr)
+	void __iomem *vfe_base,
+	uint8_t wm_idx, uint32_t pingpong_bit, dma_addr_t paddr,
+	int32_t buf_size)
 {
 	uint32_t paddr32 = (paddr & 0xFFFFFFFF);
 
-	msm_camera_io_w(paddr32, vfe_dev->vfe_base +
-		VFE46_PING_PONG_BASE(wm_idx, pingpong_status));
+	msm_camera_io_w(paddr32, vfe_base +
+		VFE46_PING_PONG_BASE(wm_idx, pingpong_bit));
 }
 
 static void msm_vfe46_set_halt_restart_mask(struct vfe_device *vfe_dev)
@@ -1485,6 +1351,7 @@
 	uint32_t blocking)
 {
 	int rc = 0;
+	enum msm_vfe_input_src i;
 
 	/* Keep only halt and restart mask */
 	msm_vfe46_set_halt_restart_mask(vfe_dev);
@@ -1497,6 +1364,11 @@
 
 	/*push clear cmd*/
 	msm_camera_io_w(0x1, vfe_dev->vfe_base + 0x58);
+
+	if (atomic_read(&vfe_dev->error_info.overflow_state)
+		== OVERFLOW_DETECTED)
+		pr_err_ratelimited("%s: VFE%d halt for recovery, blocking %d\n",
+			__func__, vfe_dev->pdev->id, blocking);
 
 	if (blocking) {
 		init_completion(&vfe_dev->halt_complete);
@@ -1504,17 +1376,29 @@
 		msm_camera_io_w_mb(0x1, vfe_dev->vfe_base + 0x374);
 		rc = wait_for_completion_timeout(
 			&vfe_dev->halt_complete, msecs_to_jiffies(500));
+		if (rc <= 0)
+			pr_err("%s:VFE%d halt timeout rc=%d\n", __func__,
+				vfe_dev->pdev->id, rc);
 	} else {
 		/* Halt AXI Bus Bridge */
 		msm_camera_io_w_mb(0x1, vfe_dev->vfe_base + 0x374);
 	}
 
-	/* if any stream is waiting for update, signal complete */
-	if (vfe_dev->axi_data.stream_update) {
-		ISP_DBG("%s: complete stream update\n", __func__);
-		msm_isp_axi_stream_update(vfe_dev, 0xF);
-		if (vfe_dev->axi_data.stream_update)
-			msm_isp_axi_stream_update(vfe_dev, 0xF);
+	for (i = VFE_PIX_0; i <= VFE_RAW_2; i++) {
+		/* if any stream is waiting for update, signal complete */
+		if (vfe_dev->axi_data.stream_update[i]) {
+			ISP_DBG("%s: complete stream update\n", __func__);
+			msm_isp_axi_stream_update(vfe_dev, i);
+			if (vfe_dev->axi_data.stream_update[i])
+				msm_isp_axi_stream_update(vfe_dev, i);
+		}
+		if (atomic_read(&vfe_dev->axi_data.axi_cfg_update[i])) {
+			ISP_DBG("%s: complete on axi config update\n",
+				__func__);
+			msm_isp_axi_cfg_update(vfe_dev, i);
+			if (atomic_read(&vfe_dev->axi_data.axi_cfg_update[i]))
+				msm_isp_axi_cfg_update(vfe_dev, i);
+		}
 	}
 
 	if (atomic_read(&vfe_dev->stats_data.stats_update)) {
@@ -1524,13 +1408,6 @@
 			msm_isp_stats_stream_update(vfe_dev);
 	}
 
-	if (atomic_read(&vfe_dev->axi_data.axi_cfg_update)) {
-		ISP_DBG("%s: complete on axi config update\n", __func__);
-		msm_isp_axi_cfg_update(vfe_dev);
-		if (atomic_read(&vfe_dev->axi_data.axi_cfg_update))
-			msm_isp_axi_cfg_update(vfe_dev);
-	}
-
 	return rc;
 }
 
@@ -1540,14 +1417,11 @@
 	msm_camera_io_w(0x7FFFFFFF, vfe_dev->vfe_base + 0x64);
 	msm_camera_io_w(0xFFFFFEFF, vfe_dev->vfe_base + 0x68);
 	msm_camera_io_w(0x1, vfe_dev->vfe_base + 0x58);
-	msm_camera_io_w_mb(0x140000, vfe_dev->vfe_base + 0x3CC);
+	msm_camera_io_w_mb(0x20000, vfe_dev->vfe_base + 0x3CC);
+
 	/* Start AXI */
 	msm_camera_io_w(0x0, vfe_dev->vfe_base + 0x374);
 
-<<<<<<< HEAD
-	vfe_dev->hw_info->vfe_ops.core_ops.reg_update(vfe_dev, 0xF);
-=======
->>>>>>> 4ace475a
 	memset(&vfe_dev->error_info, 0, sizeof(vfe_dev->error_info));
 	atomic_set(&vfe_dev->error_info.overflow_state, NO_OVERFLOW);
 
@@ -1633,17 +1507,21 @@
 
 static void msm_vfe46_stats_cfg_comp_mask(
 	struct vfe_device *vfe_dev,
-	uint32_t stats_mask, uint8_t enable)
-{
-	uint32_t comp_stats_mask, mask_bf_scale;
-	uint32_t i = 0;
-	atomic_t *stats_comp;
+	uint32_t stats_mask, uint8_t request_comp_index, uint8_t enable)
+{
+	uint32_t comp_mask_reg, mask_bf_scale;
+	atomic_t *stats_comp_mask;
 	struct msm_vfe_stats_shared_data *stats_data = &vfe_dev->stats_data;
 
-
 	if (vfe_dev->hw_info->stats_hw_info->num_stats_comp_mask < 1)
-		/* no stats composite masks */
 		return;
+
+	if (request_comp_index >= MAX_NUM_STATS_COMP_MASK) {
+		pr_err("%s: num of comp masks %d exceed max %d\n",
+			__func__, request_comp_index,
+			MAX_NUM_STATS_COMP_MASK);
+		return;
+	}
 
 	if (vfe_dev->hw_info->stats_hw_info->num_stats_comp_mask >
 			MAX_NUM_STATS_COMP_MASK) {
@@ -1658,45 +1536,9 @@
 	stats_mask = stats_mask & 0x1FF;
 	mask_bf_scale = stats_mask >> SHIFT_BF_SCALE_BIT;
 
-	for (i = 0;
-		i < vfe_dev->hw_info->stats_hw_info->num_stats_comp_mask; i++) {
-		stats_comp = &stats_data->stats_comp_mask[i];
-		stats_data->reg_mask =
-		  msm_camera_io_r(vfe_dev->vfe_base + 0x78);
-		comp_stats_mask =
-		  stats_data->reg_mask & (STATS_COMP_BIT_MASK << (i*8));
-
-		if (enable) {
-			if (comp_stats_mask)
-				continue;
-
-			stats_data->reg_mask |= (mask_bf_scale << (16 + i*8));
-			atomic_set(stats_comp, stats_mask |
-					atomic_read(stats_comp));
-			break;
-
-		} else {
-
-<<<<<<< HEAD
-			if (!(atomic_read(stats_comp) & stats_mask))
-				continue;
-			if (stats_mask & (1 << STATS_IDX_BF_SCALE) &&
-				atomic_read(stats_comp) &
-					(1 << STATS_IDX_BF_SCALE))
-				atomic_set(stats_comp,
-						~(1 << STATS_IDX_BF_SCALE) &
-						atomic_read(stats_comp));
-
-			atomic_set(stats_comp,
-					~stats_mask & atomic_read(stats_comp));
-			stats_data->reg_mask &= ~(mask_bf_scale << (16 + i*8));
-			break;
-		}
-	}
-
-	ISP_DBG("%s: comp_mask: %x atomic stats[0]: %x %x\n",
-		__func__, stats_data->reg_mask,
-=======
+	stats_comp_mask = &stats_data->stats_comp_mask[request_comp_index];
+	comp_mask_reg = msm_camera_io_r(vfe_dev->vfe_base + 0x78);
+
 	if (enable) {
 		comp_mask_reg |= mask_bf_scale << (16 + request_comp_index * 8);
 		atomic_set(stats_comp_mask, stats_mask |
@@ -1726,11 +1568,9 @@
 
 	ISP_DBG("%s: comp_mask_reg: %x comp mask0 %x mask1: %x\n",
 		__func__, comp_mask_reg,
->>>>>>> 4ace475a
 		atomic_read(&stats_data->stats_comp_mask[0]),
 		atomic_read(&stats_data->stats_comp_mask[1]));
 
-	msm_camera_io_w(stats_data->reg_mask, vfe_dev->vfe_base + 0x78);
 	return;
 }
 
@@ -1817,13 +1657,12 @@
 		16, /* MSM_ISP_STATS_IHIST */
 		16, /* MSM_ISP_STATS_BHIST */
 	};
-	if (vfe_dev->pdev->id == ISP_VFE1) {
+	if (vfe_dev->pdev->id == ISP_VFE1)
 		ub_offset = VFE46_UB_SIZE_VFE1;
-	} else if (vfe_dev->pdev->id == ISP_VFE0) {
+	else if (vfe_dev->pdev->id == ISP_VFE0)
 		ub_offset = VFE46_UB_SIZE_VFE0;
-	} else {
+	else
 		pr_err("%s: incorrect VFE device\n", __func__);
-	}
 
 	for (i = 0; i < VFE46_NUM_STATS_TYPE; i++) {
 		ub_offset -= ub_size[i];
@@ -1886,6 +1725,12 @@
 	msm_camera_io_w(module_cfg, vfe_dev->vfe_base + 0x30);
 }
 
+static bool msm_vfe46_is_module_cfg_lock_needed(
+	uint32_t reg_offset)
+{
+	return false;
+}
+
 static void msm_vfe46_stats_enable_module(struct vfe_device *vfe_dev,
 	uint32_t stats_mask, uint8_t enable)
 {
@@ -1946,13 +1791,13 @@
 }
 
 static void msm_vfe46_stats_update_ping_pong_addr(
-	struct vfe_device *vfe_dev, struct msm_vfe_stats_stream *stream_info,
+	void __iomem *vfe_base, struct msm_vfe_stats_stream *stream_info,
 	uint32_t pingpong_status, dma_addr_t paddr)
 {
 	uint32_t paddr32 = (paddr & 0xFFFFFFFF);
 	int stats_idx = STATS_IDX(stream_info->stream_handle);
 
-	msm_camera_io_w(paddr32, vfe_dev->vfe_base +
+	msm_camera_io_w(paddr32, vfe_base +
 		VFE46_STATS_PING_PONG_BASE(stats_idx, pingpong_status));
 }
 
@@ -1974,66 +1819,6 @@
 	return vfe_dev->axi_data.src_info[VFE_PIX_0].frame_id;
 }
 
-<<<<<<< HEAD
-static int msm_vfe46_get_platform_data(struct vfe_device *vfe_dev)
-{
-	int rc = 0;
-
-	vfe_dev->vfe_mem = platform_get_resource_byname(vfe_dev->pdev,
-		IORESOURCE_MEM, "vfe");
-	if (!vfe_dev->vfe_mem) {
-		pr_err("%s: no mem resource?\n", __func__);
-		rc = -ENODEV;
-		goto vfe_no_resource;
-	}
-
-	vfe_dev->vfe_vbif_mem = platform_get_resource_byname(
-		vfe_dev->pdev,
-		IORESOURCE_MEM, "vfe_vbif");
-	if (!vfe_dev->vfe_vbif_mem) {
-		pr_err("%s: no mem resource?\n", __func__);
-		rc = -ENODEV;
-		goto vfe_no_resource;
-	}
-
-	vfe_dev->vfe_irq = platform_get_resource_byname(vfe_dev->pdev,
-		IORESOURCE_IRQ, "vfe");
-	if (!vfe_dev->vfe_irq) {
-		pr_err("%s: no irq resource?\n", __func__);
-		rc = -ENODEV;
-		goto vfe_no_resource;
-	}
-
-	vfe_dev->fs_vfe = regulator_get(&vfe_dev->pdev->dev, "vdd");
-	if (IS_ERR(vfe_dev->fs_vfe)) {
-		pr_err("%s: Regulator get failed %ld\n", __func__,
-		PTR_ERR(vfe_dev->fs_vfe));
-		vfe_dev->fs_vfe = NULL;
-		rc = -ENODEV;
-		goto vfe_no_resource;
-	}
-
-	vfe_dev->iommu_ctx[0] = msm_iommu_get_ctx("vfe");
-	if (!vfe_dev->iommu_ctx[0]) {
-		pr_err("%s: cannot get iommu_ctx\n", __func__);
-		rc = -ENODEV;
-		goto vfe_no_resource;
-	}
-	if (vfe_dev->hw_info->num_iommu_secure_ctx) {
-		vfe_dev->iommu_secure_ctx[0] = msm_iommu_get_ctx("vfe_secure");
-		if (!vfe_dev->iommu_secure_ctx[0]) {
-			pr_err("%s: cannot get secure iommu_ctx\n", __func__);
-			rc = -ENODEV;
-			goto vfe_no_resource;
-		}
-	}
-
-vfe_no_resource:
-	return rc;
-}
-
-=======
->>>>>>> 4ace475a
 static void msm_vfe46_get_error_mask(
 	uint32_t *error_mask0, uint32_t *error_mask1)
 {
@@ -2072,10 +1857,7 @@
 	.num_rdi = 3,
 	.num_rdi_master = 3,
 	.min_wm_ub = 96,
-<<<<<<< HEAD
-=======
 	.scratch_buf_range = SZ_32M + SZ_4M,
->>>>>>> 4ace475a
 };
 
 static struct msm_vfe_stats_hardware_info msm_vfe46_stats_hw_info = {
@@ -2090,25 +1872,13 @@
 	.num_stats_comp_mask = VFE46_NUM_STATS_COMP,
 };
 
-static struct v4l2_subdev_core_ops msm_vfe46_subdev_core_ops = {
-	.ioctl = msm_isp_ioctl,
-	.subscribe_event = msm_isp_subscribe_event,
-	.unsubscribe_event = msm_isp_unsubscribe_event,
-};
-
-static struct v4l2_subdev_ops msm_vfe46_subdev_ops = {
-	.core = &msm_vfe46_subdev_core_ops,
-};
-
-static struct v4l2_subdev_internal_ops msm_vfe46_internal_ops = {
-	.open = msm_isp_open_node,
-	.close = msm_isp_close_node,
-};
-
 struct msm_vfe_hardware_info vfe46_hw_info = {
 	.num_iommu_ctx = 1,
 	.num_iommu_secure_ctx = 1,
 	.vfe_clk_idx = VFE46_CLK_IDX,
+	.runtime_axi_update = 0,
+	.min_ab = 100000000,
+	.min_ib = 100000000,
 	.vfe_ops = {
 		.irq_ops = {
 			.read_irq_status = msm_vfe46_read_irq_status,
@@ -2119,15 +1889,11 @@
 			.process_halt_irq = msm_vfe46_process_halt_irq,
 			.process_reset_irq = msm_vfe46_process_reset_irq,
 			.process_reg_update = msm_vfe46_process_reg_update,
-			.process_epoch_irq = msm_vfe46_process_epoch_irq,
 			.process_axi_irq = msm_isp_process_axi_irq,
 			.process_stats_irq = msm_isp_process_stats_irq,
-<<<<<<< HEAD
-=======
 			.process_epoch_irq = msm_vfe46_process_epoch_irq,
 			.config_irq = msm_vfe46_config_irq,
 			.process_eof_irq = msm_isp47_process_eof_irq,
->>>>>>> 4ace475a
 		},
 		.axi_ops = {
 			.reload_wm = msm_vfe46_axi_reload_wm,
@@ -2145,13 +1911,9 @@
 			.clear_wm_reg = msm_vfe46_axi_clear_wm_reg,
 			.cfg_wm_xbar_reg = msm_vfe46_axi_cfg_wm_xbar_reg,
 			.clear_wm_xbar_reg = msm_vfe46_axi_clear_wm_xbar_reg,
-<<<<<<< HEAD
-			.cfg_ub = msm_vfe46_cfg_axi_ub,
-=======
 			.cfg_ub = msm_vfe47_cfg_axi_ub,
 			.read_wm_ping_pong_addr =
 				msm_vfe46_read_wm_ping_pong_addr,
->>>>>>> 4ace475a
 			.update_ping_pong_addr =
 				msm_vfe46_update_ping_pong_addr,
 			.get_comp_mask = msm_vfe46_get_comp_mask,
@@ -2182,14 +1944,11 @@
 			.get_halt_restart_mask =
 				msm_vfe46_get_halt_restart_mask,
 			.process_error_status = msm_vfe46_process_error_status,
-<<<<<<< HEAD
-=======
 			.is_module_cfg_lock_needed =
 				msm_vfe46_is_module_cfg_lock_needed,
 			.ahb_clk_cfg = NULL,
 			.set_halt_restart_mask =
 				msm_vfe46_set_halt_restart_mask,
->>>>>>> 4ace475a
 		},
 		.stats_ops = {
 			.get_stats_idx = msm_vfe46_get_stats_idx,
@@ -2230,11 +1989,40 @@
 	.dmi_reg_offset = 0xACC,
 	.axi_hw_info = &msm_vfe46_axi_hw_info,
 	.stats_hw_info = &msm_vfe46_stats_hw_info,
-<<<<<<< HEAD
-	.subdev_ops = &msm_vfe46_subdev_ops,
-	.subdev_internal_ops = &msm_vfe46_internal_ops,
-=======
 	.regulator_names = {"vdd"},
->>>>>>> 4ace475a
 };
-EXPORT_SYMBOL(vfe46_hw_info);+EXPORT_SYMBOL(vfe46_hw_info);
+
+static const struct of_device_id msm_vfe46_dt_match[] = {
+	{
+		.compatible = "qcom,vfe46",
+		.data = &vfe46_hw_info,
+	},
+	{}
+};
+
+MODULE_DEVICE_TABLE(of, msm_vfe46_dt_match);
+
+static struct platform_driver vfe46_driver = {
+	.probe = vfe_hw_probe,
+	.driver = {
+		.name = "msm_vfe46",
+		.owner = THIS_MODULE,
+		.of_match_table = msm_vfe46_dt_match,
+	},
+};
+
+static int __init msm_vfe46_init_module(void)
+{
+	return platform_driver_register(&vfe46_driver);
+}
+
+static void __exit msm_vfe46_exit_module(void)
+{
+	platform_driver_unregister(&vfe46_driver);
+}
+
+module_init(msm_vfe46_init_module);
+module_exit(msm_vfe46_exit_module);
+MODULE_DESCRIPTION("MSM VFE46 driver");
+MODULE_LICENSE("GPL v2");
