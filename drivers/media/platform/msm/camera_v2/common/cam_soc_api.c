--- conflicted
+++ resolved
@@ -590,11 +590,7 @@
 			rc = -EINVAL;
 			goto err1;
 		}
-<<<<<<< HEAD
-		CDBG("vdd ptr[%d] :%pK\n", i, (*vdd)[i]);
-=======
 		CDBG("vdd ptr[%d] :%pK\n", i, tmp_reg[i].vdd);
->>>>>>> e045a95c
 	}
 
 	*num_reg = cnt;
@@ -668,15 +664,9 @@
 	}
 
 	for (i = cnt - 1; i >= 0; i--) {
-<<<<<<< HEAD
-		if (!IS_ERR_OR_NULL((*vdd)[i]))
-			devm_regulator_put((*vdd)[i]);
-			CDBG("vdd ptr[%d] :%pK\n", i, (*vdd)[i]);
-=======
 		if (vdd_info[i] && !IS_ERR_OR_NULL(vdd_info[i]->vdd))
 			devm_regulator_put(vdd_info[i]->vdd);
 			CDBG("vdd ptr[%d] :%pK\n", i, vdd_info[i]->vdd);
->>>>>>> e045a95c
 	}
 
 	devm_kfree(&pdev->dev, *vdd_info);
