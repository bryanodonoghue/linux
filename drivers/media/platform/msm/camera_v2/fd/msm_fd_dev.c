--- conflicted
+++ resolved
@@ -479,13 +479,10 @@
 {
 	struct fd_ctx *ctx = msm_fd_ctx_from_fh(file->private_data);
 
-<<<<<<< HEAD
-=======
 	/* Un-register with CPP VBIF error handler */
 	msm_cpp_vbif_register_error_handler((void *)ctx,
 		VBIF_CLIENT_FD, NULL);
 
->>>>>>> e045a95c
 	mutex_lock(&ctx->lock);
 	vb2_queue_release(&ctx->vb2_q);
 	mutex_unlock(&ctx->lock);
