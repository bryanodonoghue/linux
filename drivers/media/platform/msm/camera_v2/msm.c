--- conflicted
+++ resolved
@@ -724,8 +724,6 @@
 	unsigned long spin_flags = 0;
 	struct msm_sd_subdev *msm_sd;
 
-<<<<<<< HEAD
-=======
 	if (cmd == MSM_CAM_V4L2_IOCTL_DAEMON_DISABLED) {
 		is_daemon_status = false;
 		return 0;
@@ -734,7 +732,6 @@
 	if (!event_data)
 		return -EINVAL;
 
->>>>>>> e045a95c
 	switch (cmd) {
 	case MSM_CAM_V4L2_IOCTL_NOTIFY:
 	case MSM_CAM_V4L2_IOCTL_CMD_ACK:
@@ -1201,8 +1198,6 @@
 }
 EXPORT_SYMBOL(msm_get_session_from_vb2q);
 
-<<<<<<< HEAD
-=======
 
 #ifdef CONFIG_COMPAT
 long msm_copy_camera_private_ioctl_args(unsigned long arg,
@@ -1230,7 +1225,6 @@
 EXPORT_SYMBOL(msm_copy_camera_private_ioctl_args);
 #endif
 
->>>>>>> e045a95c
 static void msm_sd_notify(struct v4l2_subdev *sd,
 	unsigned int notification, void *arg)
 {
