--- conflicted
+++ resolved
@@ -727,7 +727,6 @@
 			link->sync_link_sof_skip = true;
 			return rc;
 		}
-<<<<<<< HEAD
 
 		if (sync_link->initial_skip) {
 			CAM_DBG(CAM_CRM,  "Link 0x%x [slave] not streamed on",
@@ -764,44 +763,6 @@
 				return -EINVAL;
 			}
 
-=======
-
-		if (sync_link->initial_skip) {
-			CAM_DBG(CAM_CRM,  "Link 0x%x [slave] not streamed on",
-				sync_link->link_hdl);
-			return -EAGAIN;
-		}
-
-		rc = __cam_req_mgr_check_link_is_ready(link, slot->idx, true);
-		if (rc) {
-			CAM_DBG(CAM_CRM,
-				"Req: %lld [master] not ready on link: %x, rc=%d",
-				req_id, link->link_hdl, rc);
-			link->sync_link_sof_skip = true;
-			return rc;
-		}
-
-		prev_idx = slot->idx;
-		__cam_req_mgr_dec_idx(&prev_idx,
-			(link->max_delay - sync_link->max_delay),
-			link->req.in_q->num_slots);
-
-		rd_idx = sync_link->req.in_q->rd_idx;
-		sync_req_id = link->req.in_q->slot[prev_idx].req_id;
-		if ((sync_link->initial_sync_req != -1) &&
-			(sync_link->initial_sync_req <= sync_req_id)) {
-			sync_slot_idx = __cam_req_mgr_find_slot_for_req(
-				sync_link->req.in_q, sync_req_id);
-
-			if (sync_slot_idx == -1) {
-				CAM_DBG(CAM_CRM,
-					"Prev Req: %lld [master] not found on link: %x [slave]",
-					sync_req_id, sync_link->link_hdl);
-				link->sync_link_sof_skip = true;
-				return -EINVAL;
-			}
-
->>>>>>> 916de6fa
 			if ((sync_link->req.in_q->slot[sync_slot_idx].status !=
 				CRM_SLOT_STATUS_REQ_APPLIED) &&
 				((sync_slot_idx - rd_idx) >= 1) &&
