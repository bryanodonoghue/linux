/* Copyright (c) 2017-2018, The Linux Foundation. All rights reserved.
 *
 * This program is free software; you can redistribute it and/or modify
 * it under the terms of the GNU General Public License version 2 and
 * only version 2 as published by the Free Software Foundation.
 *
 * This program is distributed in the hope that it will be useful,
 * but WITHOUT ANY WARRANTY; without even the implied warranty of
 * MERCHANTABILITY or FITNESS FOR A PARTICULAR PURPOSE. See the
 * GNU General Public License for more details.
 */

#include "cam_sensor_dev.h"
#include "cam_req_mgr_dev.h"
#include "cam_sensor_soc.h"
#include "cam_sensor_core.h"

static long cam_sensor_subdev_ioctl(struct v4l2_subdev *sd,
	unsigned int cmd, void *arg)
{
	int rc = 0;
	struct cam_sensor_ctrl_t *s_ctrl =
		v4l2_get_subdevdata(sd);

	switch (cmd) {
	case VIDIOC_CAM_CONTROL:
		rc = cam_sensor_driver_cmd(s_ctrl, arg);
		break;
	default:
		CAM_ERR(CAM_SENSOR, "Invalid ioctl cmd: %d", cmd);
		rc = -EINVAL;
		break;
	}
	return rc;
}

static int cam_sensor_subdev_close(struct v4l2_subdev *sd,
	struct v4l2_subdev_fh *fh)
{
	struct cam_sensor_ctrl_t *s_ctrl =
		v4l2_get_subdevdata(sd);

	if (!s_ctrl) {
		CAM_ERR(CAM_SENSOR, "s_ctrl ptr is NULL");
		return -EINVAL;
	}

	mutex_lock(&(s_ctrl->cam_sensor_mutex));
	cam_sensor_shutdown(s_ctrl);
	mutex_unlock(&(s_ctrl->cam_sensor_mutex));

	return 0;
}

#ifdef CONFIG_COMPAT
static long cam_sensor_init_subdev_do_ioctl(struct v4l2_subdev *sd,
	unsigned int cmd, unsigned long arg)
{
	struct cam_control cmd_data;
	int32_t rc = 0;

	if (copy_from_user(&cmd_data, (void __user *)arg,
		sizeof(cmd_data))) {
		CAM_ERR(CAM_SENSOR, "Failed to copy from user_ptr=%pK size=%zu",
			(void __user *)arg, sizeof(cmd_data));
		return -EFAULT;
	}

	switch (cmd) {
	case VIDIOC_CAM_CONTROL:
		rc = cam_sensor_subdev_ioctl(sd, cmd, &cmd_data);
		if (rc < 0)
			CAM_ERR(CAM_SENSOR, "cam_sensor_subdev_ioctl failed");
			break;
	default:
		CAM_ERR(CAM_SENSOR, "Invalid compat ioctl cmd_type: %d", cmd);
		rc = -EINVAL;
	}

	if (!rc) {
		if (copy_to_user((void __user *)arg, &cmd_data,
			sizeof(cmd_data))) {
			CAM_ERR(CAM_SENSOR,
				"Failed to copy to user_ptr=%pK size=%zu",
				(void __user *)arg, sizeof(cmd_data));
			rc = -EFAULT;
		}
	}

	return rc;
}

#endif
static struct v4l2_subdev_core_ops cam_sensor_subdev_core_ops = {
	.ioctl = cam_sensor_subdev_ioctl,
#ifdef CONFIG_COMPAT
	.compat_ioctl32 = cam_sensor_init_subdev_do_ioctl,
#endif
	.s_power = cam_sensor_power,
};

static struct v4l2_subdev_ops cam_sensor_subdev_ops = {
	.core = &cam_sensor_subdev_core_ops,
};

static const struct v4l2_subdev_internal_ops cam_sensor_internal_ops = {
	.close = cam_sensor_subdev_close,
};

static int cam_sensor_init_subdev_params(struct cam_sensor_ctrl_t *s_ctrl)
{
	int rc = 0;

	s_ctrl->v4l2_dev_str.internal_ops =
		&cam_sensor_internal_ops;
	s_ctrl->v4l2_dev_str.ops =
		&cam_sensor_subdev_ops;
	strlcpy(s_ctrl->device_name, CAMX_SENSOR_DEV_NAME,
		sizeof(s_ctrl->device_name));
	s_ctrl->v4l2_dev_str.name =
		s_ctrl->device_name;
	s_ctrl->v4l2_dev_str.sd_flags =
		(V4L2_SUBDEV_FL_HAS_DEVNODE | V4L2_SUBDEV_FL_HAS_EVENTS);
	s_ctrl->v4l2_dev_str.ent_function =
		CAM_SENSOR_DEVICE_TYPE;
	s_ctrl->v4l2_dev_str.token = s_ctrl;

	rc = cam_register_subdev(&(s_ctrl->v4l2_dev_str));
	if (rc)
		CAM_ERR(CAM_SENSOR, "Fail with cam_register_subdev rc: %d", rc);

	return rc;
}

static ssize_t set_strobe_type_store(struct device *dev,
	struct device_attribute *attr,
	const char *buf, size_t count)
{
	struct cam_sensor_ctrl_t *s_ctrl = dev_get_drvdata(dev);
	int rc, value;

	rc = kstrtouint(buf, 0, &value);
	if (rc)
		return rc;

	if (value > STROBE_NONE)
		return -EINVAL;

	s_ctrl->strobeType = value;

	return count;
}

static ssize_t set_ir_slave_cci_store(struct device *dev,
	struct device_attribute *attr,
	const char *buf, size_t count)
{
	struct cam_sensor_ctrl_t *s_ctrl = dev_get_drvdata(dev);
	int rc, value;

	rc = kstrtouint(buf, 0, &value);
	if (rc)
		return rc;

	if (value != 0 && value != 1)
		return -EINVAL;

	if (s_ctrl->soc_info.index == IR_SLAVE)
		s_ctrl->cci_i2c_master = value;

	return count;
}

static ssize_t sensor_write_byte_store(struct device *dev,
	struct device_attribute *attr,
	const char *buf, size_t count)
{
	struct cam_sensor_ctrl_t *s_ctrl = dev_get_drvdata(dev);
	int rc, value;
	uint32_t addr;
	uint32_t data;
	struct cam_sensor_i2c_reg_setting write_setting;
	struct cam_sensor_i2c_reg_array reg_settings;

	rc = kstrtouint(buf, 0, &value);
	if (rc < 0)
		return rc;
	if ((value & 0xFF000000) != 0) {
		dev_err(dev, "value %x out of boundary", value);
		return -EINVAL;
	}

	addr = (value >> 8) & 0xFFFF;
	data = value & 0xFF;
	reg_settings.reg_addr = addr;
	reg_settings.reg_data = data;
	reg_settings.delay = 0;
	write_setting.reg_setting = &reg_settings;
	write_setting.addr_type = CAMERA_SENSOR_I2C_TYPE_WORD;
	write_setting.data_type = CAMERA_SENSOR_I2C_TYPE_BYTE;
	write_setting.size = 1;
	write_setting.delay = 0;

	rc = camera_io_dev_write(&s_ctrl->io_master_info, &write_setting);
	if (rc < 0)
		return rc;

	return count;
}

static DEVICE_ATTR_WO(set_strobe_type);
static DEVICE_ATTR_WO(set_ir_slave_cci);
static DEVICE_ATTR_WO(sensor_write_byte);

static struct attribute *cam_sensor_dev_attrs[] = {
	&dev_attr_set_strobe_type.attr,
	&dev_attr_set_ir_slave_cci.attr,
	&dev_attr_sensor_write_byte.attr,
	NULL
};

ATTRIBUTE_GROUPS(cam_sensor_dev);

static int32_t cam_sensor_driver_i2c_probe(struct i2c_client *client,
	const struct i2c_device_id *id)
{
	int32_t rc = 0;
	int i = 0;
	struct cam_sensor_ctrl_t *s_ctrl = NULL;
	struct cam_hw_soc_info   *soc_info = NULL;

	if (!i2c_check_functionality(client->adapter, I2C_FUNC_I2C)) {
		CAM_ERR(CAM_SENSOR,
			"%s :i2c_check_functionality failed", client->name);
		return -EFAULT;
	}

	/* Create sensor control structure */
	s_ctrl = kzalloc(sizeof(*s_ctrl), GFP_KERNEL);
	if (!s_ctrl)
		return -ENOMEM;

	i2c_set_clientdata(client, s_ctrl);

	s_ctrl->io_master_info.client = client;
	soc_info = &s_ctrl->soc_info;
	soc_info->dev = &client->dev;
	soc_info->dev_name = client->name;

	/* Initialize sensor device type */
	s_ctrl->of_node = client->dev.of_node;
	s_ctrl->io_master_info.master_type = I2C_MASTER;
	s_ctrl->is_probe_succeed = 0;
	s_ctrl->last_flush_req = 0;

	rc = cam_sensor_parse_dt(s_ctrl);
	if (rc < 0) {
		CAM_ERR(CAM_SENSOR, "cam_sensor_parse_dt rc %d", rc);
		goto free_s_ctrl;
	}

	rc = cam_sensor_init_subdev_params(s_ctrl);
	if (rc)
		goto free_s_ctrl;

	s_ctrl->i2c_data.per_frame =
		(struct i2c_settings_array *)
		kzalloc(sizeof(struct i2c_settings_array) *
		MAX_PER_FRAME_ARRAY, GFP_KERNEL);
	if (s_ctrl->i2c_data.per_frame == NULL) {
		rc = -ENOMEM;
		goto unreg_subdev;
	}

	INIT_LIST_HEAD(&(s_ctrl->i2c_data.init_settings.list_head));
	INIT_LIST_HEAD(&(s_ctrl->i2c_data.config_settings.list_head));
	INIT_LIST_HEAD(&(s_ctrl->i2c_data.streamon_settings.list_head));
	INIT_LIST_HEAD(&(s_ctrl->i2c_data.streamoff_settings.list_head));

	for (i = 0; i < MAX_PER_FRAME_ARRAY; i++)
		INIT_LIST_HEAD(&(s_ctrl->i2c_data.per_frame[i].list_head));

	s_ctrl->bridge_intf.device_hdl = -1;
	s_ctrl->bridge_intf.link_hdl = -1;
	s_ctrl->bridge_intf.ops.get_dev_info = cam_sensor_publish_dev_info;
	s_ctrl->bridge_intf.ops.link_setup = cam_sensor_establish_link;
	s_ctrl->bridge_intf.ops.apply_req = cam_sensor_apply_request;
	s_ctrl->bridge_intf.ops.flush_req = cam_sensor_flush_request;

	s_ctrl->sensordata->power_info.dev = soc_info->dev;

	return rc;
unreg_subdev:
	cam_unregister_subdev(&(s_ctrl->v4l2_dev_str));
free_s_ctrl:
	kfree(s_ctrl);
	return rc;
}

static int cam_sensor_platform_remove(struct platform_device *pdev)
{
	int                        i;
	struct cam_sensor_ctrl_t  *s_ctrl;
	struct cam_hw_soc_info    *soc_info;

	s_ctrl = platform_get_drvdata(pdev);
	if (!s_ctrl) {
		CAM_ERR(CAM_SENSOR, "sensor device is NULL");
		return 0;
	}

	CAM_INFO(CAM_SENSOR, "platform remove invoked");
	mutex_lock(&(s_ctrl->cam_sensor_mutex));
	cam_sensor_shutdown(s_ctrl);
	mutex_unlock(&(s_ctrl->cam_sensor_mutex));
	cam_unregister_subdev(&(s_ctrl->v4l2_dev_str));
	soc_info = &s_ctrl->soc_info;
	for (i = 0; i < soc_info->num_clk; i++)
		devm_clk_put(soc_info->dev, soc_info->clk[i]);

	kfree(s_ctrl->i2c_data.per_frame);
	platform_set_drvdata(pdev, NULL);
	v4l2_set_subdevdata(&(s_ctrl->v4l2_dev_str.sd), NULL);
	devm_kfree(&pdev->dev, s_ctrl);
	sysfs_remove_groups(&pdev->dev.kobj, cam_sensor_dev_groups);

	return 0;
}

static int cam_sensor_driver_i2c_remove(struct i2c_client *client)
{
	int                        i;
	struct cam_sensor_ctrl_t  *s_ctrl = i2c_get_clientdata(client);
	struct cam_hw_soc_info    *soc_info;

	if (!s_ctrl) {
		CAM_ERR(CAM_SENSOR, "sensor device is NULL");
		return 0;
	}

	CAM_INFO(CAM_SENSOR, "i2c remove invoked");
	mutex_lock(&(s_ctrl->cam_sensor_mutex));
	cam_sensor_shutdown(s_ctrl);
	mutex_unlock(&(s_ctrl->cam_sensor_mutex));
	cam_unregister_subdev(&(s_ctrl->v4l2_dev_str));
	soc_info = &s_ctrl->soc_info;
	for (i = 0; i < soc_info->num_clk; i++)
		devm_clk_put(soc_info->dev, soc_info->clk[i]);

	kfree(s_ctrl->i2c_data.per_frame);
	v4l2_set_subdevdata(&(s_ctrl->v4l2_dev_str.sd), NULL);
	kfree(s_ctrl);

	return 0;
}

static const struct of_device_id cam_sensor_driver_dt_match[] = {
	{.compatible = "qcom,cam-sensor"},
	{}
};

static int32_t cam_sensor_driver_platform_probe(
	struct platform_device *pdev)
{
	int32_t rc = 0, i = 0;
	struct cam_sensor_ctrl_t *s_ctrl = NULL;
	struct cam_hw_soc_info *soc_info = NULL;

	/* Create sensor control structure */
	s_ctrl = devm_kzalloc(&pdev->dev,
		sizeof(struct cam_sensor_ctrl_t), GFP_KERNEL);
	if (!s_ctrl)
		return -ENOMEM;

	soc_info = &s_ctrl->soc_info;
	soc_info->pdev = pdev;
	soc_info->dev = &pdev->dev;
	soc_info->dev_name = pdev->name;

	/* Initialize sensor device type */
	s_ctrl->of_node = pdev->dev.of_node;
	s_ctrl->is_probe_succeed = 0;
	s_ctrl->last_flush_req = 0;

	s_ctrl->override_info.sensor_slave_addr = 0;
	s_ctrl->override_info.sensor_id = 0;

	/*fill in platform device*/
	s_ctrl->pdev = pdev;

	s_ctrl->io_master_info.master_type = CCI_MASTER;

	rc = cam_sensor_parse_dt(s_ctrl);
	if (rc < 0) {
		CAM_ERR(CAM_SENSOR, "failed: cam_sensor_parse_dt rc %d", rc);
		goto free_s_ctrl;
	}

	/* Fill platform device id*/
	pdev->id = soc_info->index;

	rc = cam_sensor_init_subdev_params(s_ctrl);
	if (rc)
		goto free_s_ctrl;

	s_ctrl->i2c_data.per_frame =
		(struct i2c_settings_array *)
		kzalloc(sizeof(struct i2c_settings_array) *
		MAX_PER_FRAME_ARRAY, GFP_KERNEL);
	if (s_ctrl->i2c_data.per_frame == NULL) {
		rc = -ENOMEM;
		goto unreg_subdev;
	}

	INIT_LIST_HEAD(&(s_ctrl->i2c_data.init_settings.list_head));
	INIT_LIST_HEAD(&(s_ctrl->i2c_data.config_settings.list_head));
	INIT_LIST_HEAD(&(s_ctrl->i2c_data.streamon_settings.list_head));
	INIT_LIST_HEAD(&(s_ctrl->i2c_data.streamoff_settings.list_head));

	for (i = 0; i < MAX_PER_FRAME_ARRAY; i++)
		INIT_LIST_HEAD(&(s_ctrl->i2c_data.per_frame[i].list_head));

	s_ctrl->bridge_intf.device_hdl = -1;
	s_ctrl->bridge_intf.link_hdl = -1;
	s_ctrl->bridge_intf.ops.get_dev_info = cam_sensor_publish_dev_info;
	s_ctrl->bridge_intf.ops.link_setup = cam_sensor_establish_link;
	s_ctrl->bridge_intf.ops.apply_req = cam_sensor_apply_request;
	s_ctrl->bridge_intf.ops.flush_req = cam_sensor_flush_request;
	s_ctrl->bridge_intf.ops.set_strobe = cam_sensor_set_strobe;
	s_ctrl->bridge_intf.ops.tag_laser = cam_sensor_tag_laser_type;

	s_ctrl->sensordata->power_info.dev = &pdev->dev;
	platform_set_drvdata(pdev, s_ctrl);
<<<<<<< HEAD
	v4l2_set_subdevdata(&(s_ctrl->v4l2_dev_str.sd), s_ctrl);

	rc = sysfs_create_groups(&pdev->dev.kobj, cam_sensor_dev_groups);
	if (rc < 0)
		goto unreg_subdev;

=======
>>>>>>> eb707175
	s_ctrl->sensor_state = CAM_SENSOR_INIT;

	return rc;
unreg_subdev:
	cam_unregister_subdev(&(s_ctrl->v4l2_dev_str));
free_s_ctrl:
	devm_kfree(&pdev->dev, s_ctrl);
	return rc;
}

MODULE_DEVICE_TABLE(of, cam_sensor_driver_dt_match);

static struct platform_driver cam_sensor_platform_driver = {
	.probe = cam_sensor_driver_platform_probe,
	.driver = {
		.name = "qcom,camera",
		.owner = THIS_MODULE,
		.of_match_table = cam_sensor_driver_dt_match,
		.suppress_bind_attrs = true,
	},
	.remove = cam_sensor_platform_remove,
};

static const struct i2c_device_id i2c_id[] = {
	{SENSOR_DRIVER_I2C, (kernel_ulong_t)NULL},
	{ }
};

static struct i2c_driver cam_sensor_driver_i2c = {
	.id_table = i2c_id,
	.probe = cam_sensor_driver_i2c_probe,
	.remove = cam_sensor_driver_i2c_remove,
	.driver = {
		.name = SENSOR_DRIVER_I2C,
	},
};

static int __init cam_sensor_driver_init(void)
{
	int32_t rc = 0;

	rc = platform_driver_register(&cam_sensor_platform_driver);
	if (rc < 0) {
		CAM_ERR(CAM_SENSOR, "platform_driver_register Failed: rc = %d",
			rc);
		return rc;
	}

	rc = i2c_add_driver(&cam_sensor_driver_i2c);
	if (rc)
		CAM_ERR(CAM_SENSOR, "i2c_add_driver failed rc = %d", rc);

	return rc;
}

static void __exit cam_sensor_driver_exit(void)
{
	platform_driver_unregister(&cam_sensor_platform_driver);
	i2c_del_driver(&cam_sensor_driver_i2c);
}

module_init(cam_sensor_driver_init);
module_exit(cam_sensor_driver_exit);
MODULE_DESCRIPTION("cam_sensor_driver");
MODULE_LICENSE("GPL v2");<|MERGE_RESOLUTION|>--- conflicted
+++ resolved
@@ -431,15 +431,11 @@
 
 	s_ctrl->sensordata->power_info.dev = &pdev->dev;
 	platform_set_drvdata(pdev, s_ctrl);
-<<<<<<< HEAD
-	v4l2_set_subdevdata(&(s_ctrl->v4l2_dev_str.sd), s_ctrl);
 
 	rc = sysfs_create_groups(&pdev->dev.kobj, cam_sensor_dev_groups);
 	if (rc < 0)
 		goto unreg_subdev;
 
-=======
->>>>>>> eb707175
 	s_ctrl->sensor_state = CAM_SENSOR_INIT;
 
 	return rc;
