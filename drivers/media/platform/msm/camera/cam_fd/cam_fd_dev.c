/* Copyright (c) 2017, The Linux Foundation. All rights reserved.
 *
 * This program is free software; you can redistribute it and/or modify
 * it under the terms of the GNU General Public License version 2 and
 * only version 2 as published by the Free Software Foundation.
 *
 * This program is distributed in the hope that it will be useful,
 * but WITHOUT ANY WARRANTY; without even the implied warranty of
 * MERCHANTABILITY or FITNESS FOR A PARTICULAR PURPOSE.  See the
 * GNU General Public License for more details.
 */

#include <linux/device.h>
#include <linux/platform_device.h>
#include <linux/slab.h>
#include <linux/module.h>
#include <linux/kernel.h>

#include "cam_subdev.h"
#include "cam_node.h"
#include "cam_fd_context.h"
#include "cam_fd_hw_mgr.h"
#include "cam_fd_hw_mgr_intf.h"

#define CAM_FD_DEV_NAME "cam-fd"

/**
 * struct cam_fd_dev - FD device information
 *
 * @sd:         Subdev information
 * @base_ctx:   List of base contexts
 * @fd_ctx:     List of FD contexts
 * @lock:       Mutex handle
 * @open_cnt:   FD subdev open count
 * @probe_done: Whether FD probe is completed
 */
struct cam_fd_dev {
	struct cam_subdev     sd;
	struct cam_context    base_ctx[CAM_CTX_MAX];
	struct cam_fd_context fd_ctx[CAM_CTX_MAX];
	struct mutex          lock;
	uint32_t              open_cnt;
	bool                  probe_done;
};

static struct cam_fd_dev *g_fd_dev;

static int cam_fd_dev_open(struct v4l2_subdev *sd,
	struct v4l2_subdev_fh *fh)
{
	struct cam_fd_dev *fd_dev = g_fd_dev;

	if (!fd_dev->probe_done) {
		CAM_ERR(CAM_FD, "FD Dev not initialized, fd_dev=%pK", fd_dev);
		return -ENODEV;
	}

	mutex_lock(&fd_dev->lock);
	fd_dev->open_cnt++;
	CAM_DBG(CAM_FD, "FD Subdev open count %d", fd_dev->open_cnt);
	mutex_unlock(&fd_dev->lock);

	return 0;
}

static int cam_fd_dev_close(struct v4l2_subdev *sd,
	struct v4l2_subdev_fh *fh)
{
<<<<<<< HEAD
	struct cam_fd_dev *fd_dev = g_fd_dev;
=======
	struct cam_fd_dev *fd_dev = &g_fd_dev;
	struct cam_node *node = v4l2_get_subdevdata(sd);
>>>>>>> b8651a51

	if (!fd_dev->probe_done) {
		CAM_ERR(CAM_FD, "FD Dev not initialized, fd_dev=%pK", fd_dev);
		return -ENODEV;
	}

	mutex_lock(&fd_dev->lock);
	fd_dev->open_cnt--;
	CAM_DBG(CAM_FD, "FD Subdev open count %d", fd_dev->open_cnt);
	mutex_unlock(&fd_dev->lock);

	if (!node) {
		CAM_ERR(CAM_FD, "Node ptr is NULL");
		return -EINVAL;
	}

	cam_node_shutdown(node);

	return 0;
}

static const struct v4l2_subdev_internal_ops cam_fd_subdev_internal_ops = {
	.open = cam_fd_dev_open,
	.close = cam_fd_dev_close,
};

static int cam_fd_dev_probe(struct platform_device *pdev)
{
	int rc;
	int i;
	struct cam_hw_mgr_intf hw_mgr_intf;
	struct cam_node *node;

	g_fd_dev->sd.internal_ops = &cam_fd_subdev_internal_ops;

	/* Initialze the v4l2 subdevice first. (create cam_node) */
	rc = cam_subdev_probe(&g_fd_dev->sd, pdev, CAM_FD_DEV_NAME,
		CAM_FD_DEVICE_TYPE);
	if (rc) {
		CAM_ERR(CAM_FD, "FD cam_subdev_probe failed, rc=%d", rc);
		return rc;
	}
	node = (struct cam_node *) g_fd_dev->sd.token;

	rc = cam_fd_hw_mgr_init(pdev->dev.of_node, &hw_mgr_intf);
	if (rc) {
		CAM_ERR(CAM_FD, "Failed in initializing FD HW manager, rc=%d",
			rc);
		goto unregister_subdev;
	}

	for (i = 0; i < CAM_CTX_MAX; i++) {
		rc = cam_fd_context_init(&g_fd_dev->fd_ctx[i],
			&g_fd_dev->base_ctx[i], &node->hw_mgr_intf);
		if (rc) {
			CAM_ERR(CAM_FD, "FD context init failed i=%d, rc=%d",
				i, rc);
			goto deinit_ctx;
		}
	}

	rc = cam_node_init(node, &hw_mgr_intf, g_fd_dev->base_ctx, CAM_CTX_MAX,
		CAM_FD_DEV_NAME);
	if (rc) {
		CAM_ERR(CAM_FD, "FD node init failed, rc=%d", rc);
		goto deinit_ctx;
	}

	mutex_init(&g_fd_dev->lock);
	g_fd_dev->probe_done = true;

	CAM_DBG(CAM_FD, "Camera FD probe complete");

	return 0;

deinit_ctx:
	for (--i; i >= 0; i--) {
		if (cam_fd_context_deinit(&g_fd_dev->fd_ctx[i]))
			CAM_ERR(CAM_FD, "FD context %d deinit failed", i);
	}
unregister_subdev:
	if (cam_subdev_remove(&g_fd_dev->sd))
		CAM_ERR(CAM_FD, "Failed in subdev remove");

	return rc;
}

static int cam_fd_dev_remove(struct platform_device *pdev)
{
	int i, rc;

	for (i = 0; i < CAM_CTX_MAX; i++) {
		rc = cam_fd_context_deinit(&g_fd_dev->fd_ctx[i]);
		if (rc)
			CAM_ERR(CAM_FD, "FD context %d deinit failed, rc=%d",
				i, rc);
	}

	rc = cam_fd_hw_mgr_deinit(pdev->dev.of_node);
	if (rc)
		CAM_ERR(CAM_FD, "Failed in hw mgr deinit, rc=%d", rc);

	rc = cam_subdev_remove(&g_fd_dev->sd);
	if (rc)
		CAM_ERR(CAM_FD, "Unregister failed, rc=%d", rc);

	mutex_destroy(&g_fd_dev->lock);
	g_fd_dev->probe_done = false;

	return rc;
}

static const struct of_device_id cam_fd_dt_match[] = {
	{
		.compatible = "qcom,cam-fd"
	},
	{}
};

struct platform_driver cam_fd_driver = {
	.probe = cam_fd_dev_probe,
	.remove = cam_fd_dev_remove,
	.driver = {
		.name = "cam_fd",
		.owner = THIS_MODULE,
		.of_match_table = cam_fd_dt_match,
	},
};

static int __init cam_fd_dev_init_module(void)
{
	g_fd_dev = kzalloc(sizeof(struct cam_fd_dev), GFP_KERNEL);
	if (!g_fd_dev)
		return -ENOMEM;
	return platform_driver_register(&cam_fd_driver);
}

static void __exit cam_fd_dev_exit_module(void)
{
	platform_driver_unregister(&cam_fd_driver);
	kfree(g_fd_dev);
	g_fd_dev = NULL;
}

module_init(cam_fd_dev_init_module);
module_exit(cam_fd_dev_exit_module);
MODULE_DESCRIPTION("MSM FD driver");
MODULE_LICENSE("GPL v2");<|MERGE_RESOLUTION|>--- conflicted
+++ resolved
@@ -66,12 +66,8 @@
 static int cam_fd_dev_close(struct v4l2_subdev *sd,
 	struct v4l2_subdev_fh *fh)
 {
-<<<<<<< HEAD
 	struct cam_fd_dev *fd_dev = g_fd_dev;
-=======
-	struct cam_fd_dev *fd_dev = &g_fd_dev;
 	struct cam_node *node = v4l2_get_subdevdata(sd);
->>>>>>> b8651a51
 
 	if (!fd_dev->probe_done) {
 		CAM_ERR(CAM_FD, "FD Dev not initialized, fd_dev=%pK", fd_dev);
