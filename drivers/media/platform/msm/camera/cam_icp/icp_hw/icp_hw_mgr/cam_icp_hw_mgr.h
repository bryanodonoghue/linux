/* Copyright (c) 2017, The Linux Foundation. All rights reserved.
 *
 * This program is free software; you can redistribute it and/or modify
 * it under the terms of the GNU General Public License version 2 and
 * only version 2 as published by the Free Software Foundation.
 *
 * This program is distributed in the hope that it will be useful,
 * but WITHOUT ANY WARRANTY; without even the implied warranty of
 * MERCHANTABILITY or FITNESS FOR A PARTICULAR PURPOSE.  See the
 * GNU General Public License for more details.
 */

#ifndef CAM_ICP_HW_MGR_H
#define CAM_ICP_HW_MGR_H

#include <linux/types.h>
#include <linux/completion.h>
#include <media/cam_icp.h>
#include "cam_icp_hw_intf.h"
#include "cam_hw_mgr_intf.h"
#include "cam_hw_intf.h"
#include "cam_a5_hw_intf.h"
#include "hfi_session_defs.h"
#include "cam_req_mgr_workq.h"
#include "cam_mem_mgr.h"
#include "cam_smmu_api.h"
#include "cam_soc_util.h"

#define CAM_ICP_ROLE_PARENT     1
#define CAM_ICP_ROLE_CHILD      2

#define CAM_FRAME_CMD_MAX       20

#define CAM_MAX_OUT_RES         6

#define ICP_WORKQ_NUM_TASK      100
#define ICP_WORKQ_TASK_CMD_TYPE 1
#define ICP_WORKQ_TASK_MSG_TYPE 2

#define ICP_PACKET_SIZE         0
#define ICP_PACKET_TYPE         1
#define ICP_PACKET_OPCODE       2
#define ICP_MAX_OUTPUT_SUPPORTED 6

#define ICP_FRAME_PROCESS_SUCCESS 0
#define ICP_FRAME_PROCESS_FAILURE 1
#define ICP_MSG_BUF_SIZE        256
#define ICP_DBG_BUF_SIZE        102400

#define ICP_CLK_HW_IPE          0x0
#define ICP_CLK_HW_BPS          0x1
#define ICP_CLK_HW_MAX          0x2

#define ICP_OVER_CLK_THRESHOLD  15

#define CPAS_IPE0_BIT           0x1000
#define CPAS_IPE1_BIT           0x2000
#define CPAS_BPS_BIT            0x400

/**
 * struct icp_hfi_mem_info
 * @qtbl: Memory info of queue table
 * @cmd_q: Memory info of command queue
 * @msg_q: Memory info of message queue
 * @dbg_q: Memory info of debug queue
 * @sec_heap: Memory info of secondary heap
 * @fw_buf: Memory info of firmware
 */
struct icp_hfi_mem_info {
	struct cam_mem_mgr_memory_desc qtbl;
	struct cam_mem_mgr_memory_desc cmd_q;
	struct cam_mem_mgr_memory_desc msg_q;
	struct cam_mem_mgr_memory_desc dbg_q;
	struct cam_mem_mgr_memory_desc sec_heap;
	struct cam_mem_mgr_memory_desc fw_buf;
	struct cam_smmu_region_info shmem;
};

/**
 * struct hfi_cmd_work_data
 * @type: Task type
 * @data: Pointer to command data
 * @request_id: Request id
 */
struct hfi_cmd_work_data {
	uint32_t type;
	void *data;
	int32_t request_id;
};

/**
 * struct hfi_msg_work_data
 * @type: Task type
 * @data: Pointer to message data
 * @irq_status: IRQ status
 */
struct hfi_msg_work_data {
	uint32_t type;
	void *data;
	uint32_t irq_status;
};

/**
 * struct hfi_frame_process_info
 * @hfi_frame_cmd: Frame process command info
 * @bitmap: Bitmap for hfi_frame_cmd
 * @bits: Used in hfi_frame_cmd bitmap
 * @lock: Lock for hfi_frame_cmd
 * @request_id: Request id list
 * @num_out_resources: Number of out syncs
 * @out_resource: Out sync info
 * @fw_process_flag: Frame process flag
 * @clk_info: Clock information for a request
 */
struct hfi_frame_process_info {
	struct hfi_cmd_ipebps_async hfi_frame_cmd[CAM_FRAME_CMD_MAX];
	void *bitmap;
	size_t bits;
	struct mutex lock;
	uint64_t request_id[CAM_FRAME_CMD_MAX];
	uint32_t num_out_resources[CAM_FRAME_CMD_MAX];
	uint32_t out_resource[CAM_FRAME_CMD_MAX][CAM_MAX_OUT_RES];
	uint32_t in_resource[CAM_FRAME_CMD_MAX];
	uint32_t fw_process_flag[CAM_FRAME_CMD_MAX];
	struct cam_icp_clk_bw_request clk_info[CAM_FRAME_CMD_MAX];
};

/**
 * struct cam_ctx_clk_info
 * @curr_fc: Context latest request frame cycles
 * @rt_flag: Flag to indicate real time request
 * @base_clk: Base clock to process the request
 * @reserved: Reserved field
 * #uncompressed_bw: Current bandwidth voting
 * @compressed_bw: Current compressed bandwidth voting
 * @clk_rate: Supported clock rates for the context
 */
struct cam_ctx_clk_info {
	uint32_t curr_fc;
	uint32_t rt_flag;
	uint32_t base_clk;
	uint32_t reserved;
	uint64_t uncompressed_bw;
	uint64_t compressed_bw;
	int32_t clk_rate[CAM_MAX_VOTE];
};
/**
 * struct cam_icp_hw_ctx_data
 * @context_priv: Context private data
 * @ctx_mutex: Mutex for context
 * @fw_handle: Firmware handle
 * @scratch_mem_size: Scratch memory size
 * @acquire_dev_cmd: Acquire command
 * @icp_dev_acquire_info: Acquire device info
 * @ctxt_event_cb: Context callback function
 * @in_use: Flag for context usage
 * @role: Role of a context in case of chaining
 * @chain_ctx: Peer context
 * @hfi_frame_process: Frame process command
 * @wait_complete: Completion info
 * @temp_payload: Payload for destroy handle data
 * @ctx_id: Context Id
 * @clk_info: Current clock info of a context
 */
struct cam_icp_hw_ctx_data {
	void *context_priv;
	struct mutex ctx_mutex;
	uint32_t fw_handle;
	uint32_t scratch_mem_size;
	struct cam_acquire_dev_cmd acquire_dev_cmd;
	struct cam_icp_acquire_dev_info *icp_dev_acquire_info;
	cam_hw_event_cb_func ctxt_event_cb;
	bool in_use;
	uint32_t role;
	struct cam_icp_hw_ctx_data *chain_ctx;
	struct hfi_frame_process_info hfi_frame_process;
	struct completion wait_complete;
	struct ipe_bps_destroy temp_payload;
	uint32_t ctx_id;
	struct cam_ctx_clk_info clk_info;
};

/**
 * struct icp_cmd_generic_blob
 * @ctx: Current context info
 * @frame_info_idx: Index used for frame process info
 */
struct icp_cmd_generic_blob {
	struct cam_icp_hw_ctx_data *ctx;
	uint32_t frame_info_idx;
};

/**
 * struct cam_icp_clk_info
 * @base_clk: Base clock to process request
 * @curr_clk: Current clock of hadrware
 * @threshold: Threshold for overclk count
 * @over_clked: Over clock count
 * #uncompressed_bw: Current bandwidth voting
 * @compressed_bw: Current compressed bandwidth voting
 */
struct cam_icp_clk_info {
	uint32_t base_clk;
	uint32_t curr_clk;
	uint32_t threshold;
	uint32_t over_clked;
	uint64_t uncompressed_bw;
	uint64_t compressed_bw;
};

/**
 * struct cam_icp_hw_mgr
 * @hw_mgr_mutex: Mutex for ICP hardware manager
 * @hw_mgr_lock: Spinlock for ICP hardware manager
 * @devices: Devices of ICP hardware manager
 * @ctx_data: Context data
 * @icp_caps: ICP capabilities
 * @fw_download: Firmware download state
 * @iommu_hdl: Non secure IOMMU handle
 * @iommu_sec_hdl: Secure IOMMU handle
 * @hfi_mem: Memory for hfi
 * @cmd_work: Work queue for hfi commands
 * @msg_work: Work queue for hfi messages
 * @msg_buf: Buffer for message data from firmware
 * @dbg_buf: Buffer for debug data from firmware
 * @a5_complete: Completion info
 * @cmd_work_data: Pointer to command work queue task
 * @msg_work_data: Pointer to message work queue task
 * @ctxt_cnt: Active context count
 * @ipe_ctxt_cnt: IPE Active context count
 * @bps_ctxt_cnt: BPS Active context count
 * @dentry: Debugfs entry
 * @a5_debug: A5 debug flag
 * @icp_pc_flag: Flag to enable/disable power collapse
 * @icp_debug_clk: Set clock based on debug value
 * @icp_default_clk: Set this clok if user doesn't supply
 * @clk_info: Clock info of hardware
 * @secure_mode: Flag to enable/disable secure camera
 * @a5_jtag_debug: entry to enable A5 JTAG debugging
 * @a5_debug_q : entry to enable FW debug message
 * @a5_dbg_lvl : debug level set to FW.
<<<<<<< HEAD
=======
 * @ipe0_enable: Flag for IPE0
 * @ipe1_enable: Flag for IPE1
 * @bps_enable: Flag for BPS
>>>>>>> cd0be6b6
 */
struct cam_icp_hw_mgr {
	struct mutex hw_mgr_mutex;
	spinlock_t hw_mgr_lock;

	struct cam_hw_intf **devices[CAM_ICP_DEV_MAX];
	struct cam_icp_hw_ctx_data ctx_data[CAM_ICP_CTX_MAX];
	struct cam_icp_query_cap_cmd icp_caps;

	bool fw_download;
	int32_t iommu_hdl;
	int32_t iommu_sec_hdl;
	struct icp_hfi_mem_info hfi_mem;
	struct cam_req_mgr_core_workq *cmd_work;
	struct cam_req_mgr_core_workq *msg_work;
	uint32_t msg_buf[ICP_MSG_BUF_SIZE];
	uint32_t dbg_buf[ICP_DBG_BUF_SIZE];
	struct completion a5_complete;
	struct hfi_cmd_work_data *cmd_work_data;
	struct hfi_msg_work_data *msg_work_data;
	uint32_t ctxt_cnt;
	uint32_t ipe_ctxt_cnt;
	uint32_t bps_ctxt_cnt;
	struct dentry *dentry;
	bool a5_debug;
	bool icp_pc_flag;
	uint64_t icp_debug_clk;
	uint64_t icp_default_clk;
	struct cam_icp_clk_info clk_info[ICP_CLK_HW_MAX];
	bool secure_mode;
	bool a5_jtag_debug;
	bool a5_debug_q;
	u64 a5_dbg_lvl;
<<<<<<< HEAD
=======
	bool ipe0_enable;
	bool ipe1_enable;
	bool bps_enable;
>>>>>>> cd0be6b6
};

static int cam_icp_mgr_hw_close(void *hw_priv, void *hw_close_args);
static int cam_icp_mgr_download_fw(void *hw_mgr_priv, void *download_fw_args);
#endif /* CAM_ICP_HW_MGR_H */<|MERGE_RESOLUTION|>--- conflicted
+++ resolved
@@ -239,12 +239,9 @@
  * @a5_jtag_debug: entry to enable A5 JTAG debugging
  * @a5_debug_q : entry to enable FW debug message
  * @a5_dbg_lvl : debug level set to FW.
-<<<<<<< HEAD
-=======
  * @ipe0_enable: Flag for IPE0
  * @ipe1_enable: Flag for IPE1
  * @bps_enable: Flag for BPS
->>>>>>> cd0be6b6
  */
 struct cam_icp_hw_mgr {
 	struct mutex hw_mgr_mutex;
@@ -278,12 +275,9 @@
 	bool a5_jtag_debug;
 	bool a5_debug_q;
 	u64 a5_dbg_lvl;
-<<<<<<< HEAD
-=======
 	bool ipe0_enable;
 	bool ipe1_enable;
 	bool bps_enable;
->>>>>>> cd0be6b6
 };
 
 static int cam_icp_mgr_hw_close(void *hw_priv, void *hw_close_args);
