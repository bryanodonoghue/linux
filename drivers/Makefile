#
# Makefile for the Linux kernel device drivers.
#
# 15 Sep 2000, Christoph Hellwig <hch@infradead.org>
# Rewritten to use lists instead of if-statements.
#

obj-y				+= irqchip/
obj-y				+= bus/

obj-$(CONFIG_GENERIC_PHY)	+= phy/

# GPIO must come after pinctrl as gpios may need to mux pins etc
obj-y				+= pinctrl/
obj-y				+= gpio/
obj-y				+= pwm/
obj-$(CONFIG_PCI)		+= pci/
obj-$(CONFIG_PARISC)		+= parisc/
obj-$(CONFIG_RAPIDIO)		+= rapidio/
obj-y				+= video/
obj-y				+= idle/

# IPMI must come before ACPI in order to provide IPMI opregion support
obj-$(CONFIG_IPMI_HANDLER)	+= char/ipmi/

obj-$(CONFIG_ACPI)		+= acpi/
obj-$(CONFIG_SFI)		+= sfi/
# PnP must come after ACPI since it will eventually need to check if acpi
# was used and do nothing if so
obj-$(CONFIG_PNP)		+= pnp/
obj-y				+= amba/
# Many drivers will want to use DMA so this has to be made available
# really early.
obj-$(CONFIG_DMADEVICES)	+= dma/

# SOC specific infrastructure drivers.
obj-y				+= soc/

obj-$(CONFIG_VIRTIO)		+= virtio/
obj-$(CONFIG_XEN)		+= xen/

# regulators early, since some subsystems rely on them to initialize
obj-$(CONFIG_REGULATOR)		+= regulator/

# reset controllers early, since gpu drivers might rely on them to initialize
obj-$(CONFIG_RESET_CONTROLLER)	+= reset/

# tty/ comes before char/ so that the VT console is the boot-time
# default.
obj-y				+= tty/
obj-y				+= char/

# gpu/ comes after char for AGP vs DRM startup
obj-y				+= gpu/

obj-$(CONFIG_CONNECTOR)		+= connector/

# i810fb and intelfb depend on char/agp/
obj-$(CONFIG_FB_I810)           += video/fbdev/i810/
obj-$(CONFIG_FB_INTEL)          += video/fbdev/intelfb/

obj-$(CONFIG_PARPORT)		+= parport/
obj-y				+= base/ block/ misc/ mfd/ nfc/ soc/
obj-$(CONFIG_DMA_SHARED_BUFFER) += dma-buf/
obj-$(CONFIG_NUBUS)		+= nubus/
obj-y				+= macintosh/
obj-$(CONFIG_IDE)		+= ide/
obj-$(CONFIG_CRYPTO)		+= crypto/
obj-$(CONFIG_SCSI)		+= scsi/
obj-$(CONFIG_ATA)		+= ata/
obj-$(CONFIG_TARGET_CORE)	+= target/
obj-$(CONFIG_MTD)		+= mtd/
obj-$(CONFIG_SPI)		+= spi/
obj-$(CONFIG_SPMI)		+= spmi/
obj-$(CONFIG_SLIMBUS)           += slimbus/
obj-$(CONFIG_SOUNDWIRE)		+= soundwire/
obj-y				+= hsi/
obj-y				+= net/
obj-$(CONFIG_ATM)		+= atm/
obj-$(CONFIG_FUSION)		+= message/
obj-y				+= firewire/
obj-$(CONFIG_UIO)		+= uio/
obj-$(CONFIG_VFIO)		+= vfio/
obj-y				+= cdrom/
obj-y				+= auxdisplay/
obj-$(CONFIG_PCCARD)		+= pcmcia/
obj-$(CONFIG_DIO)		+= dio/
obj-$(CONFIG_SBUS)		+= sbus/
obj-$(CONFIG_ZORRO)		+= zorro/
obj-$(CONFIG_ATA_OVER_ETH)	+= block/aoe/
obj-$(CONFIG_PARIDE) 		+= block/paride/
obj-$(CONFIG_TC)		+= tc/
obj-$(CONFIG_UWB)		+= uwb/
obj-$(CONFIG_USB_PHY)		+= usb/
obj-$(CONFIG_USB)		+= usb/
obj-$(CONFIG_USB_SUPPORT)	+= usb/
obj-$(CONFIG_PCI)		+= usb/
obj-$(CONFIG_USB_GADGET)	+= usb/
obj-$(CONFIG_SERIO)		+= input/serio/
obj-$(CONFIG_GAMEPORT)		+= input/gameport/
obj-$(CONFIG_INPUT)		+= input/
obj-$(CONFIG_I2O)		+= message/
obj-$(CONFIG_RTC_LIB)		+= rtc/
obj-y				+= i2c/ media/
obj-$(CONFIG_PPS)		+= pps/
obj-$(CONFIG_PTP_1588_CLOCK)	+= ptp/
obj-$(CONFIG_W1)		+= w1/
obj-$(CONFIG_POWER_SUPPLY)	+= power/
obj-$(CONFIG_HWMON)		+= hwmon/
obj-$(CONFIG_THERMAL)		+= thermal/
obj-$(CONFIG_WATCHDOG)		+= watchdog/
obj-$(CONFIG_MD)		+= md/
obj-$(CONFIG_BT)		+= bluetooth/
obj-$(CONFIG_ACCESSIBILITY)	+= accessibility/
obj-$(CONFIG_ISDN)		+= isdn/
obj-$(CONFIG_EDAC)		+= edac/
obj-$(CONFIG_EISA)		+= eisa/
obj-y				+= lguest/
obj-$(CONFIG_CPU_FREQ)		+= cpufreq/
obj-$(CONFIG_CPU_IDLE)		+= cpuidle/
obj-y				+= mmc/
obj-$(CONFIG_MEMSTICK)		+= memstick/
obj-y				+= leds/
obj-$(CONFIG_SWITCH)		+= switch/
obj-$(CONFIG_INFINIBAND)	+= infiniband/
obj-$(CONFIG_SGI_SN)		+= sn/
obj-y				+= firmware/
obj-$(CONFIG_SUPERH)		+= sh/
obj-$(CONFIG_ARCH_SHMOBILE)	+= sh/
ifndef CONFIG_ARCH_USES_GETTIMEOFFSET
obj-y				+= clocksource/
endif
obj-$(CONFIG_DCA)		+= dca/
obj-$(CONFIG_HID)		+= hid/
obj-$(CONFIG_PPC_PS3)		+= ps3/
obj-$(CONFIG_OF)		+= of/
obj-$(CONFIG_SSB)		+= ssb/
obj-$(CONFIG_BCMA)		+= bcma/
obj-$(CONFIG_VHOST_RING)	+= vhost/
obj-$(CONFIG_VLYNQ)		+= vlynq/
obj-$(CONFIG_STAGING)		+= staging/
obj-y				+= platform/
#common clk code
obj-y				+= clk/

obj-$(CONFIG_MAILBOX)		+= mailbox/
obj-$(CONFIG_HWSPINLOCK)	+= hwspinlock/
obj-$(CONFIG_IOMMU_SUPPORT)	+= iommu/
obj-$(CONFIG_REMOTEPROC)	+= remoteproc/
obj-$(CONFIG_RPMSG)		+= rpmsg/

# Virtualization drivers
obj-$(CONFIG_VIRT_DRIVERS)	+= virt/
obj-$(CONFIG_HYPERV)		+= hv/

obj-$(CONFIG_PM_DEVFREQ)	+= devfreq/
obj-$(CONFIG_EXTCON)		+= extcon/
obj-$(CONFIG_MEMORY)		+= memory/
obj-$(CONFIG_IIO)		+= iio/
obj-$(CONFIG_VME_BUS)		+= vme/
obj-$(CONFIG_IPACK_BUS)		+= ipack/
obj-$(CONFIG_NTB)		+= ntb/
obj-$(CONFIG_FMC)		+= fmc/
obj-$(CONFIG_POWERCAP)		+= powercap/
obj-$(CONFIG_MCB)		+= mcb/
obj-$(CONFIG_RAS)		+= ras/
obj-$(CONFIG_THUNDERBOLT)	+= thunderbolt/
obj-$(CONFIG_CORESIGHT)		+= coresight/
obj-$(CONFIG_ESOC)		+= esoc/

obj-$(CONFIG_BIF)		+= bif/

<<<<<<< HEAD
=======
obj-$(CONFIG_SENSORS)		+= sensors/
>>>>>>> e045a95c
obj-$(CONFIG_SENSORS_SSC)	+= sensors/<|MERGE_RESOLUTION|>--- conflicted
+++ resolved
@@ -170,8 +170,5 @@
 
 obj-$(CONFIG_BIF)		+= bif/
 
-<<<<<<< HEAD
-=======
 obj-$(CONFIG_SENSORS)		+= sensors/
->>>>>>> e045a95c
 obj-$(CONFIG_SENSORS_SSC)	+= sensors/