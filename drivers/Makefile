--- conflicted
+++ resolved
@@ -169,8 +169,5 @@
 
 obj-$(CONFIG_BIF)		+= bif/
 obj-$(CONFIG_SENSORS)		+= sensors/
-<<<<<<< HEAD
 obj-$(CONFIG_SENSORS_SSP)	+= sensorhub/
-=======
-obj-$(CONFIG_SENSORS_SSC)	+= sensors/
->>>>>>> bc45092a
+obj-$(CONFIG_SENSORS_SSC)	+= sensors/