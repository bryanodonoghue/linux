--- conflicted
+++ resolved
@@ -1303,11 +1303,7 @@
 	if (!chip->apsd_enabled)
 		return 0;
 
-<<<<<<< HEAD
 	pr_info("SMB: chip->usb_present = %d, usb_present = %d\n",
-=======
-	pr_debug("chip->usb_present = %d, usb_present = %d\n",
->>>>>>> e045a95c
 					chip->usb_present, usb_present);
 
 	if (usb_present && !chip->usb_present) {
@@ -1321,31 +1317,15 @@
 	return 0;
 }
 
-static void print_aicl_status(struct smb23x_chip *chip)
-{
-	int rc = 0;
-	u8 reg = 0x0;
-	u8 addr = 0x3F;
-
-	rc = smb23x_read(chip, addr, &reg);
-	if (!rc)
-		pr_info("AICL: reg 0x%02x=0x%02x\n", addr, reg);
-	 else
-		pr_info("AICL: read error\n");
-}
-
 static int aicl_done_irq_handler(struct smb23x_chip *chip, u8 rt_sts)
 {
-	pr_info("rt_sts = 0x02%x\n", rt_sts);
-
-	print_aicl_status(chip);
-
+	pr_debug("rt_sts = 0x02%x\n", rt_sts);
 	return 0;
 }
 
 static int chg_timeout_irq_handler(struct smb23x_chip *chip, u8 rt_sts)
 {
-	pr_info("rt_sts = 0x02%x\n", rt_sts);
+	pr_debug("rt_sts = 0x02%x\n", rt_sts);
 	return 0;
 }
 
@@ -1361,7 +1341,7 @@
 	int health = !!rt_sts ? POWER_SUPPLY_HEALTH_OVERVOLTAGE :
 				POWER_SUPPLY_HEALTH_GOOD;
 
-	pr_info("chip->usb_present = %d, usb_present = %d\n",
+	pr_debug("chip->usb_present = %d, usb_present = %d\n",
 					chip->usb_present,  usb_present);
 	if (chip->usb_present != usb_present) {
 		chip->usb_present = usb_present;
@@ -1442,7 +1422,7 @@
 {
 	bool usb_present = !rt_sts;
 
-	pr_info("chip->usb_present = %d, usb_present = %d\n",
+	pr_debug("chip->usb_present = %d, usb_present = %d\n",
 					chip->usb_present,  usb_present);
 	if (chip->usb_present == usb_present)
 		return 0;
@@ -2057,12 +2037,9 @@
 		online = !!prop.intval;
 
 	if (chip->usb_present && chip->usb_psy_ma != 0) {
-		if (!online && !chip->apsd_enabled) {
-			pr_info("set online=1\n");
+		if (!online && !chip->apsd_enabled)
 			power_supply_set_online(chip->usb_psy, true);
-		}
 	} else if (online && !chip->apsd_enabled) {
-		pr_info("set online=0\n");
 		power_supply_set_online(chip->usb_psy, false);
 	}
 }
