/* Copyright (c) 2016-2017 The Linux Foundation. All rights reserved.
 *
 * This program is free software; you can redistribute it and/or modify
 * it under the terms of the GNU General Public License version 2 and
 * only version 2 as published by the Free Software Foundation.
 *
 * This program is distributed in the hope that it will be useful,
 * but WITHOUT ANY WARRANTY; without even the implied warranty of
 * MERCHANTABILITY or FITNESS FOR A PARTICULAR PURPOSE.  See the
 * GNU General Public License for more details.
 */

#include <linux/debugfs.h>
#include <linux/delay.h>
#include <linux/device.h>
#include <linux/module.h>
#include <linux/platform_device.h>
#include <linux/regmap.h>
#include <linux/power_supply.h>
#include <linux/of.h>
#include <linux/of_irq.h>
#include <linux/log2.h>
#include <linux/qpnp/qpnp-revid.h>
#include <linux/regulator/driver.h>
#include <linux/regulator/of_regulator.h>
#include <linux/regulator/machine.h>
#include "smb-reg.h"
#include "smb-lib.h"
#include "storm-watch.h"
#include <linux/pmic-voter.h>

#define SMB2_DEFAULT_WPWR_UW	8000000

static struct smb_params v1_params = {
	.fcc			= {
		.name	= "fast charge current",
		.reg	= FAST_CHARGE_CURRENT_CFG_REG,
		.min_u	= 0,
		.max_u	= 4500000,
		.step_u	= 25000,
	},
	.fv			= {
		.name	= "float voltage",
		.reg	= FLOAT_VOLTAGE_CFG_REG,
		.min_u	= 3487500,
		.max_u	= 4920000,
		.step_u	= 7500,
	},
	.usb_icl		= {
		.name	= "usb input current limit",
		.reg	= USBIN_CURRENT_LIMIT_CFG_REG,
		.min_u	= 0,
		.max_u	= 4800000,
		.step_u	= 25000,
	},
	.icl_stat		= {
		.name	= "input current limit status",
		.reg	= ICL_STATUS_REG,
		.min_u	= 0,
		.max_u	= 4800000,
		.step_u	= 25000,
	},
	.otg_cl			= {
		.name	= "usb otg current limit",
		.reg	= OTG_CURRENT_LIMIT_CFG_REG,
		.min_u	= 250000,
		.max_u	= 2000000,
		.step_u	= 250000,
	},
	.dc_icl			= {
		.name	= "dc input current limit",
		.reg	= DCIN_CURRENT_LIMIT_CFG_REG,
		.min_u	= 0,
		.max_u	= 6000000,
		.step_u	= 25000,
	},
	.dc_icl_pt_lv		= {
		.name	= "dc icl PT <8V",
		.reg	= ZIN_ICL_PT_REG,
		.min_u	= 0,
		.max_u	= 3000000,
		.step_u	= 25000,
	},
	.dc_icl_pt_hv		= {
		.name	= "dc icl PT >8V",
		.reg	= ZIN_ICL_PT_HV_REG,
		.min_u	= 0,
		.max_u	= 3000000,
		.step_u	= 25000,
	},
	.dc_icl_div2_lv		= {
		.name	= "dc icl div2 <5.5V",
		.reg	= ZIN_ICL_LV_REG,
		.min_u	= 0,
		.max_u	= 3000000,
		.step_u	= 25000,
	},
	.dc_icl_div2_mid_lv	= {
		.name	= "dc icl div2 5.5-6.5V",
		.reg	= ZIN_ICL_MID_LV_REG,
		.min_u	= 0,
		.max_u	= 3000000,
		.step_u	= 25000,
	},
	.dc_icl_div2_mid_hv	= {
		.name	= "dc icl div2 6.5-8.0V",
		.reg	= ZIN_ICL_MID_HV_REG,
		.min_u	= 0,
		.max_u	= 3000000,
		.step_u	= 25000,
	},
	.dc_icl_div2_hv		= {
		.name	= "dc icl div2 >8.0V",
		.reg	= ZIN_ICL_HV_REG,
		.min_u	= 0,
		.max_u	= 3000000,
		.step_u	= 25000,
	},
	.jeita_cc_comp		= {
		.name	= "jeita fcc reduction",
		.reg	= JEITA_CCCOMP_CFG_REG,
		.min_u	= 0,
		.max_u	= 1575000,
		.step_u	= 25000,
	},
	.freq_buck		= {
		.name	= "buck switching frequency",
		.reg	= CFG_BUCKBOOST_FREQ_SELECT_BUCK_REG,
		.min_u	= 600,
		.max_u	= 2000,
		.step_u	= 200,
	},
	.freq_boost		= {
		.name	= "boost switching frequency",
		.reg	= CFG_BUCKBOOST_FREQ_SELECT_BOOST_REG,
		.min_u	= 600,
		.max_u	= 2000,
		.step_u	= 200,
	},
};

static struct smb_params pm660_params = {
	.freq_buck		= {
		.name	= "buck switching frequency",
		.reg	= FREQ_CLK_DIV_REG,
		.min_u	= 600,
		.max_u	= 1600,
		.set_proc = smblib_set_chg_freq,
	},
	.freq_boost		= {
		.name	= "boost switching frequency",
		.reg	= FREQ_CLK_DIV_REG,
		.min_u	= 600,
		.max_u	= 1600,
		.set_proc = smblib_set_chg_freq,
	},
};

struct smb_dt_props {
	int	usb_icl_ua;
	int	dc_icl_ua;
	int	boost_threshold_ua;
	int	wipower_max_uw;
	int	min_freq_khz;
	int	max_freq_khz;
	struct	device_node *revid_dev_node;
	int	float_option;
	int	chg_inhibit_thr_mv;
	bool	no_battery;
	bool	hvdcp_disable;
	bool	auto_recharge_soc;
	int	wd_bark_time;
};

struct smb2 {
	struct smb_charger	chg;
	struct dentry		*dfs_root;
	struct smb_dt_props	dt;
	bool			bad_part;
};

static int __debug_mask;
module_param_named(
	debug_mask, __debug_mask, int, S_IRUSR | S_IWUSR
);

static int __weak_chg_icl_ua = 500000;
module_param_named(
	weak_chg_icl_ua, __weak_chg_icl_ua, int, S_IRUSR | S_IWUSR);

#define MICRO_1P5A		1500000
#define MICRO_P1A		100000
#define OTG_DEFAULT_DEGLITCH_TIME_MS	50
#define MIN_WD_BARK_TIME		16
#define DEFAULT_WD_BARK_TIME		64
#define BITE_WDOG_TIMEOUT_8S		0x3
#define BARK_WDOG_TIMEOUT_MASK		GENMASK(3, 2)
#define BARK_WDOG_TIMEOUT_SHIFT		2
static int smb2_parse_dt(struct smb2 *chip)
{
	struct smb_charger *chg = &chip->chg;
	struct device_node *node = chg->dev->of_node;
	int rc, byte_len;

	if (!node) {
		pr_err("device tree node missing\n");
		return -EINVAL;
	}

	chg->step_chg_enabled = of_property_read_bool(node,
				"qcom,step-charging-enable");

	rc = of_property_read_u32(node, "qcom,wd-bark-time-secs",
					&chip->dt.wd_bark_time);
	if (rc < 0 || chip->dt.wd_bark_time < MIN_WD_BARK_TIME)
		chip->dt.wd_bark_time = DEFAULT_WD_BARK_TIME;

	chip->dt.no_battery = of_property_read_bool(node,
						"qcom,batteryless-platform");

	rc = of_property_read_u32(node,
				"qcom,fcc-max-ua", &chg->batt_profile_fcc_ua);
	if (rc < 0)
		chg->batt_profile_fcc_ua = -EINVAL;

	rc = of_property_read_u32(node,
				"qcom,fv-max-uv", &chg->batt_profile_fv_uv);
	if (rc < 0)
		chg->batt_profile_fv_uv = -EINVAL;

	rc = of_property_read_u32(node,
				"qcom,usb-icl-ua", &chip->dt.usb_icl_ua);
	if (rc < 0)
		chip->dt.usb_icl_ua = -EINVAL;

	rc = of_property_read_u32(node,
				"qcom,otg-cl-ua", &chg->otg_cl_ua);
	if (rc < 0)
		chg->otg_cl_ua = MICRO_1P5A;

	rc = of_property_read_u32(node,
				"qcom,dc-icl-ua", &chip->dt.dc_icl_ua);
	if (rc < 0)
		chip->dt.dc_icl_ua = -EINVAL;

	rc = of_property_read_u32(node,
				"qcom,boost-threshold-ua",
				&chip->dt.boost_threshold_ua);
	if (rc < 0)
		chip->dt.boost_threshold_ua = MICRO_P1A;

	rc = of_property_read_u32(node,
				"qcom,min-freq-khz",
				&chip->dt.min_freq_khz);
	if (rc < 0)
		chip->dt.min_freq_khz = -EINVAL;

	rc = of_property_read_u32(node,
				"qcom,max-freq-khz",
				&chip->dt.max_freq_khz);
	if (rc < 0)
		chip->dt.max_freq_khz = -EINVAL;

	rc = of_property_read_u32(node, "qcom,wipower-max-uw",
				&chip->dt.wipower_max_uw);
	if (rc < 0)
		chip->dt.wipower_max_uw = -EINVAL;

	if (of_find_property(node, "qcom,thermal-mitigation", &byte_len)) {
		chg->thermal_mitigation = devm_kzalloc(chg->dev, byte_len,
			GFP_KERNEL);

		if (chg->thermal_mitigation == NULL)
			return -ENOMEM;

		chg->thermal_levels = byte_len / sizeof(u32);
		rc = of_property_read_u32_array(node,
				"qcom,thermal-mitigation",
				chg->thermal_mitigation,
				chg->thermal_levels);
		if (rc < 0) {
			dev_err(chg->dev,
				"Couldn't read threm limits rc = %d\n", rc);
			return rc;
		}
	}

	of_property_read_u32(node, "qcom,float-option", &chip->dt.float_option);
	if (chip->dt.float_option < 0 || chip->dt.float_option > 4) {
		pr_err("qcom,float-option is out of range [0, 4]\n");
		return -EINVAL;
	}

	chip->dt.hvdcp_disable = of_property_read_bool(node,
						"qcom,hvdcp-disable");

	of_property_read_u32(node, "qcom,chg-inhibit-threshold-mv",
				&chip->dt.chg_inhibit_thr_mv);
	if ((chip->dt.chg_inhibit_thr_mv < 0 ||
		chip->dt.chg_inhibit_thr_mv > 300)) {
		pr_err("qcom,chg-inhibit-threshold-mv is incorrect\n");
		return -EINVAL;
	}

	chip->dt.auto_recharge_soc = of_property_read_bool(node,
						"qcom,auto-recharge-soc");

	chg->micro_usb_mode = of_property_read_bool(node, "qcom,micro-usb");

	chg->dcp_icl_ua = chip->dt.usb_icl_ua;

	chg->suspend_input_on_debug_batt = of_property_read_bool(node,
					"qcom,suspend-input-on-debug-batt");

	rc = of_property_read_u32(node, "qcom,ipd-channel",
				  &chg->vadc_ipd_channel);
	if (rc < 0)
		chg->vadc_ipd_channel = VADC_REFRESH_MAX_NUM;

<<<<<<< HEAD
	rc = of_property_read_u32(node, "qcom,otg-deglitch-time-ms",
					&chg->otg_delay_ms);
	if (rc < 0)
		chg->otg_delay_ms = OTG_DEFAULT_DEGLITCH_TIME_MS;

=======
	chg->max_9v_adapter |= of_property_read_bool(node,
					"qcom,max-9v-adapter");
>>>>>>> dde98238
	return 0;
}

/************************
 * USB PSY REGISTRATION *
 ************************/

static enum power_supply_property smb2_usb_props[] = {
	POWER_SUPPLY_PROP_PRESENT,
	POWER_SUPPLY_PROP_ONLINE,
	POWER_SUPPLY_PROP_VOLTAGE_MIN,
	POWER_SUPPLY_PROP_VOLTAGE_MAX,
	POWER_SUPPLY_PROP_VOLTAGE_NOW,
	POWER_SUPPLY_PROP_PD_CURRENT_MAX,
	POWER_SUPPLY_PROP_CURRENT_MAX,
	POWER_SUPPLY_PROP_TYPE,
	POWER_SUPPLY_PROP_TYPEC_MODE,
	POWER_SUPPLY_PROP_TYPEC_POWER_ROLE,
	POWER_SUPPLY_PROP_TYPEC_CC_ORIENTATION,
	POWER_SUPPLY_PROP_PD_ALLOWED,
	POWER_SUPPLY_PROP_PD_ACTIVE,
	POWER_SUPPLY_PROP_INPUT_CURRENT_SETTLED,
	POWER_SUPPLY_PROP_INPUT_CURRENT_NOW,
	POWER_SUPPLY_PROP_BOOST_CURRENT,
	POWER_SUPPLY_PROP_PE_START,
	POWER_SUPPLY_PROP_PORT_TEMP,
	POWER_SUPPLY_PROP_CTM_CURRENT_MAX,
	POWER_SUPPLY_PROP_HW_CURRENT_MAX,
	POWER_SUPPLY_PROP_REAL_TYPE,
	POWER_SUPPLY_PROP_PR_SWAP,
};

static int smb2_usb_get_prop(struct power_supply *psy,
		enum power_supply_property psp,
		union power_supply_propval *val)
{
	struct smb2 *chip = power_supply_get_drvdata(psy);
	struct smb_charger *chg = &chip->chg;
	int rc = 0;

	switch (psp) {
	case POWER_SUPPLY_PROP_PRESENT:
		if (chip->bad_part)
			val->intval = 1;
		else
			rc = smblib_get_prop_usb_present(chg, val);
		break;
	case POWER_SUPPLY_PROP_ONLINE:
		rc = smblib_get_prop_usb_online(chg, val);
		if (!val->intval)
			break;

		if ((chg->typec_mode == POWER_SUPPLY_TYPEC_SOURCE_DEFAULT ||
			chg->micro_usb_mode) &&
			chg->real_charger_type == POWER_SUPPLY_TYPE_USB)
			val->intval = 0;
		else
			val->intval = 1;
		if (chg->real_charger_type == POWER_SUPPLY_TYPE_UNKNOWN)
			val->intval = 0;
		break;
	case POWER_SUPPLY_PROP_VOLTAGE_MIN:
		val->intval = chg->voltage_min_uv;
		break;
	case POWER_SUPPLY_PROP_VOLTAGE_MAX:
		val->intval = chg->voltage_max_uv;
		break;
	case POWER_SUPPLY_PROP_VOLTAGE_NOW:
		rc = smblib_get_prop_usb_voltage_now(chg, val);
		break;
	case POWER_SUPPLY_PROP_PD_CURRENT_MAX:
		rc = smblib_get_prop_pd_current_max(chg, val);
		break;
	case POWER_SUPPLY_PROP_CURRENT_MAX:
		rc = smblib_get_prop_usb_current_max(chg, val);
		break;
	case POWER_SUPPLY_PROP_TYPE:
		val->intval = POWER_SUPPLY_TYPE_USB_PD;
		break;
	case POWER_SUPPLY_PROP_REAL_TYPE:
		if (chip->bad_part)
			val->intval = POWER_SUPPLY_TYPE_USB_PD;
		else
			val->intval = chg->real_charger_type;
		break;
	case POWER_SUPPLY_PROP_TYPEC_MODE:
		if (chg->micro_usb_mode)
			val->intval = POWER_SUPPLY_TYPEC_NONE;
		else if (chip->bad_part)
			val->intval = POWER_SUPPLY_TYPEC_SOURCE_DEFAULT;
		else
			val->intval = chg->typec_mode;
		break;
	case POWER_SUPPLY_PROP_TYPEC_POWER_ROLE:
		if (chg->micro_usb_mode)
			val->intval = POWER_SUPPLY_TYPEC_PR_NONE;
		else
			rc = smblib_get_prop_typec_power_role(chg, val);
		break;
	case POWER_SUPPLY_PROP_TYPEC_CC_ORIENTATION:
		if (chg->micro_usb_mode)
			val->intval = 0;
		else
			rc = smblib_get_prop_typec_cc_orientation(chg, val);
		break;
	case POWER_SUPPLY_PROP_PD_ALLOWED:
		rc = smblib_get_prop_pd_allowed(chg, val);
		break;
	case POWER_SUPPLY_PROP_PD_ACTIVE:
		val->intval = chg->pd_active;
		break;
	case POWER_SUPPLY_PROP_INPUT_CURRENT_SETTLED:
		rc = smblib_get_prop_input_current_settled(chg, val);
		break;
	case POWER_SUPPLY_PROP_INPUT_CURRENT_NOW:
		rc = smblib_get_prop_usb_current_now(chg, val);
		break;
	case POWER_SUPPLY_PROP_BOOST_CURRENT:
		val->intval = chg->boost_current_ua;
		break;
	case POWER_SUPPLY_PROP_PD_IN_HARD_RESET:
		rc = smblib_get_prop_pd_in_hard_reset(chg, val);
		break;
	case POWER_SUPPLY_PROP_PD_USB_SUSPEND_SUPPORTED:
		val->intval = chg->system_suspend_supported;
		break;
	case POWER_SUPPLY_PROP_PE_START:
		rc = smblib_get_pe_start(chg, val);
		break;
	case POWER_SUPPLY_PROP_PORT_TEMP:
		rc = smblib_get_prop_usb_port_temp(chg, val);
		break;
	case POWER_SUPPLY_PROP_CTM_CURRENT_MAX:
		val->intval = get_client_vote(chg->usb_icl_votable, CTM_VOTER);
		break;
	case POWER_SUPPLY_PROP_HW_CURRENT_MAX:
		rc = smblib_get_charge_current(chg, &val->intval);
		break;
	case POWER_SUPPLY_PROP_PR_SWAP:
		rc = smblib_get_prop_pr_swap_in_progress(chg, val);
		break;
	default:
		pr_err("get prop %d is not supported in usb\n", psp);
		rc = -EINVAL;
		break;
	}
	if (rc < 0) {
		pr_debug("Couldn't get prop %d rc = %d\n", psp, rc);
		return -ENODATA;
	}
	return 0;
}

static int smb2_usb_set_prop(struct power_supply *psy,
		enum power_supply_property psp,
		const union power_supply_propval *val)
{
	struct smb2 *chip = power_supply_get_drvdata(psy);
	struct smb_charger *chg = &chip->chg;
	int rc = 0;

	mutex_lock(&chg->lock);
	if (!chg->typec_present) {
		rc = -EINVAL;
		goto unlock;
	}

	switch (psp) {
	case POWER_SUPPLY_PROP_VOLTAGE_MIN:
		rc = smblib_set_prop_usb_voltage_min(chg, val);
		break;
	case POWER_SUPPLY_PROP_VOLTAGE_MAX:
		rc = smblib_set_prop_usb_voltage_max(chg, val);
		break;
	case POWER_SUPPLY_PROP_PD_CURRENT_MAX:
		rc = smblib_set_prop_pd_current_max(chg, val);
		break;
	case POWER_SUPPLY_PROP_CURRENT_MAX:
		rc = smblib_set_prop_usb_current_max(chg, val);
		break;
	case POWER_SUPPLY_PROP_TYPEC_POWER_ROLE:
		rc = smblib_set_prop_typec_power_role(chg, val);
		break;
	case POWER_SUPPLY_PROP_PD_ACTIVE:
		rc = smblib_set_prop_pd_active(chg, val);
		break;
	case POWER_SUPPLY_PROP_PD_IN_HARD_RESET:
		rc = smblib_set_prop_pd_in_hard_reset(chg, val);
		break;
	case POWER_SUPPLY_PROP_PD_USB_SUSPEND_SUPPORTED:
		chg->system_suspend_supported = val->intval;
		break;
	case POWER_SUPPLY_PROP_BOOST_CURRENT:
		rc = smblib_set_prop_boost_current(chg, val);
		break;
	case POWER_SUPPLY_PROP_PORT_TEMP:
		rc = smblib_set_prop_usb_port_temp(chg, val);
		break;
	case POWER_SUPPLY_PROP_CTM_CURRENT_MAX:
		rc = vote(chg->usb_icl_votable, CTM_VOTER,
						val->intval >= 0, val->intval);
		break;
	case POWER_SUPPLY_PROP_PR_SWAP:
		rc = smblib_set_prop_pr_swap_in_progress(chg, val);
		break;
	default:
		pr_err("set prop %d is not supported\n", psp);
		rc = -EINVAL;
		break;
	}

unlock:
	mutex_unlock(&chg->lock);
	return rc;
}

static int smb2_usb_prop_is_writeable(struct power_supply *psy,
		enum power_supply_property psp)
{
	switch (psp) {
	case POWER_SUPPLY_PROP_CURRENT_MAX:
	case POWER_SUPPLY_PROP_TYPEC_POWER_ROLE:
	case POWER_SUPPLY_PROP_CTM_CURRENT_MAX:
	case POWER_SUPPLY_PROP_PORT_TEMP:
		return 1;
	default:
		break;
	}

	return 0;
}

static int smb2_init_usb_psy(struct smb2 *chip)
{
	struct power_supply_config usb_cfg = {};
	struct smb_charger *chg = &chip->chg;

	chg->usb_psy_desc.name			= "usb";
	chg->usb_psy_desc.type			= POWER_SUPPLY_TYPE_USB_PD;
	chg->usb_psy_desc.properties		= smb2_usb_props;
	chg->usb_psy_desc.num_properties	= ARRAY_SIZE(smb2_usb_props);
	chg->usb_psy_desc.get_property		= smb2_usb_get_prop;
	chg->usb_psy_desc.set_property		= smb2_usb_set_prop;
	chg->usb_psy_desc.property_is_writeable	= smb2_usb_prop_is_writeable;

	usb_cfg.drv_data = chip;
	usb_cfg.of_node = chg->dev->of_node;
	chg->usb_psy = power_supply_register(chg->dev,
						  &chg->usb_psy_desc,
						  &usb_cfg);
	if (IS_ERR(chg->usb_psy)) {
		pr_err("Couldn't register USB power supply\n");
		return PTR_ERR(chg->usb_psy);
	}

	return 0;
}

/********************************
 * USB PC_PORT PSY REGISTRATION *
 ********************************/
static enum power_supply_property smb2_usb_port_props[] = {
	POWER_SUPPLY_PROP_TYPE,
	POWER_SUPPLY_PROP_ONLINE,
};

static int smb2_usb_port_get_prop(struct power_supply *psy,
		enum power_supply_property psp,
		union power_supply_propval *val)
{
	struct smb2 *chip = power_supply_get_drvdata(psy);
	struct smb_charger *chg = &chip->chg;
	int rc = 0;

	switch (psp) {
	case POWER_SUPPLY_PROP_TYPE:
		val->intval = POWER_SUPPLY_TYPE_USB;
		break;
	case POWER_SUPPLY_PROP_ONLINE:
		rc = smblib_get_prop_usb_online(chg, val);
		if (!val->intval)
			break;

		if ((chg->typec_mode == POWER_SUPPLY_TYPEC_SOURCE_DEFAULT ||
			chg->micro_usb_mode) &&
			chg->real_charger_type == POWER_SUPPLY_TYPE_USB)
			val->intval = 1;
		else
			val->intval = 0;
		break;
	default:
		pr_err_ratelimited("Get prop %d is not supported in pc_port\n",
				psp);
		return -EINVAL;
	}

	if (rc < 0) {
		pr_debug("Couldn't get prop %d rc = %d\n", psp, rc);
		return -ENODATA;
	}

	return 0;
}

static int smb2_usb_port_set_prop(struct power_supply *psy,
		enum power_supply_property psp,
		const union power_supply_propval *val)
{
	int rc = 0;

	switch (psp) {
	default:
		pr_err_ratelimited("Set prop %d is not supported in pc_port\n",
				psp);
		rc = -EINVAL;
		break;
	}

	return rc;
}

static const struct power_supply_desc usb_port_psy_desc = {
	.name		= "pc_port",
	.type		= POWER_SUPPLY_TYPE_USB,
	.properties	= smb2_usb_port_props,
	.num_properties	= ARRAY_SIZE(smb2_usb_port_props),
	.get_property	= smb2_usb_port_get_prop,
	.set_property	= smb2_usb_port_set_prop,
};

static int smb2_init_usb_port_psy(struct smb2 *chip)
{
	struct power_supply_config usb_port_cfg = {};
	struct smb_charger *chg = &chip->chg;

	usb_port_cfg.drv_data = chip;
	usb_port_cfg.of_node = chg->dev->of_node;
	chg->usb_port_psy = power_supply_register(chg->dev,
						  &usb_port_psy_desc,
						  &usb_port_cfg);
	if (IS_ERR(chg->usb_port_psy)) {
		pr_err("Couldn't register USB pc_port power supply\n");
		return PTR_ERR(chg->usb_port_psy);
	}

	return 0;
}

/*****************************
 * USB MAIN PSY REGISTRATION *
 *****************************/

static enum power_supply_property smb2_usb_main_props[] = {
	POWER_SUPPLY_PROP_VOLTAGE_MAX,
	POWER_SUPPLY_PROP_CONSTANT_CHARGE_CURRENT_MAX,
	POWER_SUPPLY_PROP_TYPE,
	POWER_SUPPLY_PROP_INPUT_CURRENT_SETTLED,
	POWER_SUPPLY_PROP_INPUT_VOLTAGE_SETTLED,
	POWER_SUPPLY_PROP_FCC_DELTA,
	POWER_SUPPLY_PROP_CURRENT_MAX,
	/*
	 * TODO move the TEMP and TEMP_MAX properties here,
	 * and update the thermal balancer to look here
	 */
};

static int smb2_usb_main_get_prop(struct power_supply *psy,
		enum power_supply_property psp,
		union power_supply_propval *val)
{
	struct smb2 *chip = power_supply_get_drvdata(psy);
	struct smb_charger *chg = &chip->chg;
	int rc = 0;

	switch (psp) {
	case POWER_SUPPLY_PROP_VOLTAGE_MAX:
		rc = smblib_get_charge_param(chg, &chg->param.fv, &val->intval);
		break;
	case POWER_SUPPLY_PROP_CONSTANT_CHARGE_CURRENT_MAX:
		rc = smblib_get_charge_param(chg, &chg->param.fcc,
							&val->intval);
		break;
	case POWER_SUPPLY_PROP_TYPE:
		val->intval = POWER_SUPPLY_TYPE_MAIN;
		break;
	case POWER_SUPPLY_PROP_INPUT_CURRENT_SETTLED:
		rc = smblib_get_prop_input_current_settled(chg, val);
		break;
	case POWER_SUPPLY_PROP_INPUT_VOLTAGE_SETTLED:
		rc = smblib_get_prop_input_voltage_settled(chg, val);
		break;
	case POWER_SUPPLY_PROP_FCC_DELTA:
		rc = smblib_get_prop_fcc_delta(chg, val);
		break;
	case POWER_SUPPLY_PROP_CURRENT_MAX:
		rc = smblib_get_icl_current(chg, &val->intval);
		break;
	default:
		pr_debug("get prop %d is not supported in usb-main\n", psp);
		rc = -EINVAL;
		break;
	}
	if (rc < 0) {
		pr_debug("Couldn't get prop %d rc = %d\n", psp, rc);
		return -ENODATA;
	}
	return 0;
}

static int smb2_usb_main_set_prop(struct power_supply *psy,
		enum power_supply_property psp,
		const union power_supply_propval *val)
{
	struct smb2 *chip = power_supply_get_drvdata(psy);
	struct smb_charger *chg = &chip->chg;
	int rc = 0;

	switch (psp) {
	case POWER_SUPPLY_PROP_VOLTAGE_MAX:
		rc = smblib_set_charge_param(chg, &chg->param.fv, val->intval);
		break;
	case POWER_SUPPLY_PROP_CONSTANT_CHARGE_CURRENT_MAX:
		rc = smblib_set_charge_param(chg, &chg->param.fcc, val->intval);
		break;
	case POWER_SUPPLY_PROP_CURRENT_MAX:
		rc = smblib_set_icl_current(chg, val->intval);
		break;
	default:
		pr_err("set prop %d is not supported\n", psp);
		rc = -EINVAL;
		break;
	}

	return rc;
}

static const struct power_supply_desc usb_main_psy_desc = {
	.name		= "main",
	.type		= POWER_SUPPLY_TYPE_MAIN,
	.properties	= smb2_usb_main_props,
	.num_properties	= ARRAY_SIZE(smb2_usb_main_props),
	.get_property	= smb2_usb_main_get_prop,
	.set_property	= smb2_usb_main_set_prop,
};

static int smb2_init_usb_main_psy(struct smb2 *chip)
{
	struct power_supply_config usb_main_cfg = {};
	struct smb_charger *chg = &chip->chg;

	usb_main_cfg.drv_data = chip;
	usb_main_cfg.of_node = chg->dev->of_node;
	chg->usb_main_psy = power_supply_register(chg->dev,
						  &usb_main_psy_desc,
						  &usb_main_cfg);
	if (IS_ERR(chg->usb_main_psy)) {
		pr_err("Couldn't register USB main power supply\n");
		return PTR_ERR(chg->usb_main_psy);
	}

	return 0;
}

/*************************
 * DC PSY REGISTRATION   *
 *************************/

static enum power_supply_property smb2_dc_props[] = {
	POWER_SUPPLY_PROP_PRESENT,
	POWER_SUPPLY_PROP_ONLINE,
	POWER_SUPPLY_PROP_CURRENT_MAX,
};

static int smb2_dc_get_prop(struct power_supply *psy,
		enum power_supply_property psp,
		union power_supply_propval *val)
{
	struct smb2 *chip = power_supply_get_drvdata(psy);
	struct smb_charger *chg = &chip->chg;
	int rc = 0;

	switch (psp) {
	case POWER_SUPPLY_PROP_PRESENT:
		rc = smblib_get_prop_dc_present(chg, val);
		break;
	case POWER_SUPPLY_PROP_ONLINE:
		rc = smblib_get_prop_dc_online(chg, val);
		break;
	case POWER_SUPPLY_PROP_CURRENT_MAX:
		rc = smblib_get_prop_dc_current_max(chg, val);
		break;
	default:
		return -EINVAL;
	}
	if (rc < 0) {
		pr_debug("Couldn't get prop %d rc = %d\n", psp, rc);
		return -ENODATA;
	}
	return 0;
}

static int smb2_dc_set_prop(struct power_supply *psy,
		enum power_supply_property psp,
		const union power_supply_propval *val)
{
	struct smb2 *chip = power_supply_get_drvdata(psy);
	struct smb_charger *chg = &chip->chg;
	int rc = 0;

	switch (psp) {
	case POWER_SUPPLY_PROP_CURRENT_MAX:
		rc = smblib_set_prop_dc_current_max(chg, val);
		break;
	default:
		return -EINVAL;
	}

	return rc;
}

static int smb2_dc_prop_is_writeable(struct power_supply *psy,
		enum power_supply_property psp)
{
	int rc;

	switch (psp) {
	case POWER_SUPPLY_PROP_CURRENT_MAX:
		rc = 1;
		break;
	default:
		rc = 0;
		break;
	}

	return rc;
}

static const struct power_supply_desc dc_psy_desc = {
	.name = "dc",
	.type = POWER_SUPPLY_TYPE_WIPOWER,
	.properties = smb2_dc_props,
	.num_properties = ARRAY_SIZE(smb2_dc_props),
	.get_property = smb2_dc_get_prop,
	.set_property = smb2_dc_set_prop,
	.property_is_writeable = smb2_dc_prop_is_writeable,
};

static int smb2_init_dc_psy(struct smb2 *chip)
{
	struct power_supply_config dc_cfg = {};
	struct smb_charger *chg = &chip->chg;

	dc_cfg.drv_data = chip;
	dc_cfg.of_node = chg->dev->of_node;
	chg->dc_psy = power_supply_register(chg->dev,
						  &dc_psy_desc,
						  &dc_cfg);
	if (IS_ERR(chg->dc_psy)) {
		pr_err("Couldn't register USB power supply\n");
		return PTR_ERR(chg->dc_psy);
	}

	return 0;
}

/*************************
 * BATT PSY REGISTRATION *
 *************************/

static enum power_supply_property smb2_batt_props[] = {
	POWER_SUPPLY_PROP_INPUT_SUSPEND,
	POWER_SUPPLY_PROP_STATUS,
	POWER_SUPPLY_PROP_HEALTH,
	POWER_SUPPLY_PROP_PRESENT,
	POWER_SUPPLY_PROP_CHARGE_TYPE,
	POWER_SUPPLY_PROP_CAPACITY,
	POWER_SUPPLY_PROP_SYSTEM_TEMP_LEVEL,
	POWER_SUPPLY_PROP_CHARGER_TEMP,
	POWER_SUPPLY_PROP_CHARGER_TEMP_MAX,
	POWER_SUPPLY_PROP_INPUT_CURRENT_LIMITED,
	POWER_SUPPLY_PROP_VOLTAGE_NOW,
	POWER_SUPPLY_PROP_VOLTAGE_MAX,
	POWER_SUPPLY_PROP_VOLTAGE_QNOVO,
	POWER_SUPPLY_PROP_CURRENT_NOW,
	POWER_SUPPLY_PROP_CURRENT_QNOVO,
	POWER_SUPPLY_PROP_CONSTANT_CHARGE_CURRENT_MAX,
	POWER_SUPPLY_PROP_TEMP,
	POWER_SUPPLY_PROP_TECHNOLOGY,
	POWER_SUPPLY_PROP_STEP_CHARGING_ENABLED,
	POWER_SUPPLY_PROP_CHARGE_DONE,
	POWER_SUPPLY_PROP_PARALLEL_DISABLE,
	POWER_SUPPLY_PROP_SET_SHIP_MODE,
	POWER_SUPPLY_PROP_DIE_HEALTH,
	POWER_SUPPLY_PROP_RERUN_AICL,
	POWER_SUPPLY_PROP_DP_DM,
	POWER_SUPPLY_PROP_IPD,
};

static int smb2_batt_get_prop(struct power_supply *psy,
		enum power_supply_property psp,
		union power_supply_propval *val)
{
	struct smb_charger *chg = power_supply_get_drvdata(psy);
	int rc = 0;
	union power_supply_propval pval = {0, };

	switch (psp) {
	case POWER_SUPPLY_PROP_STATUS:
		rc = smblib_get_prop_batt_status(chg, val);
		break;
	case POWER_SUPPLY_PROP_HEALTH:
		rc = smblib_get_prop_batt_health(chg, val);
		break;
	case POWER_SUPPLY_PROP_PRESENT:
		rc = smblib_get_prop_batt_present(chg, val);
		break;
	case POWER_SUPPLY_PROP_INPUT_SUSPEND:
		rc = smblib_get_prop_input_suspend(chg, val);
		break;
	case POWER_SUPPLY_PROP_CHARGE_TYPE:
		rc = smblib_get_prop_batt_charge_type(chg, val);
		break;
	case POWER_SUPPLY_PROP_CAPACITY:
		rc = smblib_get_prop_batt_capacity(chg, val);
		break;
	case POWER_SUPPLY_PROP_SYSTEM_TEMP_LEVEL:
		rc = smblib_get_prop_system_temp_level(chg, val);
		break;
	case POWER_SUPPLY_PROP_CHARGER_TEMP:
		/* do not query RRADC if charger is not present */
		rc = smblib_get_prop_usb_present(chg, &pval);
		if (rc < 0)
			pr_err("Couldn't get usb present rc=%d\n", rc);

		rc = -ENODATA;
		if (pval.intval)
			rc = smblib_get_prop_charger_temp(chg, val);
		break;
	case POWER_SUPPLY_PROP_CHARGER_TEMP_MAX:
		rc = smblib_get_prop_charger_temp_max(chg, val);
		break;
	case POWER_SUPPLY_PROP_INPUT_CURRENT_LIMITED:
		rc = smblib_get_prop_input_current_limited(chg, val);
		break;
	case POWER_SUPPLY_PROP_STEP_CHARGING_ENABLED:
		val->intval = chg->step_chg_enabled;
		break;
	case POWER_SUPPLY_PROP_VOLTAGE_NOW:
		rc = smblib_get_prop_batt_voltage_now(chg, val);
		break;
	case POWER_SUPPLY_PROP_VOLTAGE_MAX:
		val->intval = get_client_vote(chg->fv_votable,
				BATT_PROFILE_VOTER);
		break;
	case POWER_SUPPLY_PROP_CHARGE_QNOVO_ENABLE:
		rc = smblib_get_prop_charge_qnovo_enable(chg, val);
		break;
	case POWER_SUPPLY_PROP_VOLTAGE_QNOVO:
		val->intval = get_client_vote_locked(chg->fv_votable,
				QNOVO_VOTER);
		break;
	case POWER_SUPPLY_PROP_CURRENT_NOW:
		rc = smblib_get_prop_batt_current_now(chg, val);
		break;
	case POWER_SUPPLY_PROP_CURRENT_QNOVO:
		val->intval = get_client_vote_locked(chg->fcc_votable,
				QNOVO_VOTER);
		break;
	case POWER_SUPPLY_PROP_CONSTANT_CHARGE_CURRENT_MAX:
		val->intval = get_client_vote(chg->fcc_votable,
					      BATT_PROFILE_VOTER);
		break;
	case POWER_SUPPLY_PROP_TEMP:
		rc = smblib_get_prop_batt_temp(chg, val);
		break;
	case POWER_SUPPLY_PROP_TECHNOLOGY:
		val->intval = POWER_SUPPLY_TECHNOLOGY_LION;
		break;
	case POWER_SUPPLY_PROP_CHARGE_DONE:
		rc = smblib_get_prop_batt_charge_done(chg, val);
		break;
	case POWER_SUPPLY_PROP_PARALLEL_DISABLE:
		val->intval = get_client_vote(chg->pl_disable_votable,
					      USER_VOTER);
		break;
	case POWER_SUPPLY_PROP_SET_SHIP_MODE:
		/* Not in ship mode as long as device is active */
		val->intval = 0;
		break;
	case POWER_SUPPLY_PROP_DIE_HEALTH:
		rc = smblib_get_prop_die_health(chg, val);
		break;
	case POWER_SUPPLY_PROP_DP_DM:
		val->intval = chg->pulse_cnt;
		break;
	case POWER_SUPPLY_PROP_RERUN_AICL:
		val->intval = 0;
		break;
	case POWER_SUPPLY_PROP_IPD:
		rc = smblib_get_ipd(chg, val);
		break;
	default:
		pr_err("batt power supply prop %d not supported\n", psp);
		return -EINVAL;
	}

	if (rc < 0) {
		pr_debug("Couldn't get prop %d rc = %d\n", psp, rc);
		return -ENODATA;
	}

	return 0;
}

static int smb2_batt_set_prop(struct power_supply *psy,
		enum power_supply_property prop,
		const union power_supply_propval *val)
{
	int rc = 0;
	struct smb_charger *chg = power_supply_get_drvdata(psy);

	switch (prop) {
	case POWER_SUPPLY_PROP_INPUT_SUSPEND:
		rc = smblib_set_prop_input_suspend(chg, val);
		break;
	case POWER_SUPPLY_PROP_SYSTEM_TEMP_LEVEL:
		rc = smblib_set_prop_system_temp_level(chg, val);
		break;
	case POWER_SUPPLY_PROP_CAPACITY:
		rc = smblib_set_prop_batt_capacity(chg, val);
		break;
	case POWER_SUPPLY_PROP_PARALLEL_DISABLE:
		vote(chg->pl_disable_votable, USER_VOTER, (bool)val->intval, 0);
		break;
	case POWER_SUPPLY_PROP_VOLTAGE_MAX:
		chg->batt_profile_fv_uv = val->intval;
		vote(chg->fv_votable, BATT_PROFILE_VOTER, true, val->intval);
		break;
	case POWER_SUPPLY_PROP_CHARGE_QNOVO_ENABLE:
		rc = smblib_set_prop_charge_qnovo_enable(chg, val);
		break;
	case POWER_SUPPLY_PROP_VOLTAGE_QNOVO:
		if (val->intval == -EINVAL) {
			vote(chg->fv_votable, BATT_PROFILE_VOTER,
					true, chg->batt_profile_fv_uv);
			vote(chg->fv_votable, QNOVO_VOTER, false, 0);
		} else {
			vote(chg->fv_votable, QNOVO_VOTER, true, val->intval);
			vote(chg->fv_votable, BATT_PROFILE_VOTER, false, 0);
		}
		break;
	case POWER_SUPPLY_PROP_CURRENT_QNOVO:
		vote(chg->pl_disable_votable, PL_QNOVO_VOTER,
			val->intval != -EINVAL && val->intval < 2000000, 0);
		if (val->intval == -EINVAL) {
			vote(chg->fcc_votable, BATT_PROFILE_VOTER,
					true, chg->batt_profile_fcc_ua);
			vote(chg->fcc_votable, QNOVO_VOTER, false, 0);
		} else {
			vote(chg->fcc_votable, QNOVO_VOTER, true, val->intval);
			vote(chg->fcc_votable, BATT_PROFILE_VOTER, false, 0);
		}
		break;
	case POWER_SUPPLY_PROP_STEP_CHARGING_ENABLED:
		chg->step_chg_enabled = !!val->intval;
		break;
	case POWER_SUPPLY_PROP_CONSTANT_CHARGE_CURRENT_MAX:
		chg->batt_profile_fcc_ua = val->intval;
		vote(chg->fcc_votable, BATT_PROFILE_VOTER, true, val->intval);
		break;
	case POWER_SUPPLY_PROP_SET_SHIP_MODE:
		/* Not in ship mode as long as the device is active */
		if (!val->intval)
			break;
		if (chg->pl.psy)
			power_supply_set_property(chg->pl.psy,
				POWER_SUPPLY_PROP_SET_SHIP_MODE, val);
		rc = smblib_set_prop_ship_mode(chg, val);
		break;
	case POWER_SUPPLY_PROP_RERUN_AICL:
		rc = smblib_rerun_aicl(chg);
		break;
	case POWER_SUPPLY_PROP_DP_DM:
		rc = smblib_dp_dm(chg, val->intval);
		break;
	case POWER_SUPPLY_PROP_INPUT_CURRENT_LIMITED:
		rc = smblib_set_prop_input_current_limited(chg, val);
		break;
	default:
		rc = -EINVAL;
	}

	return rc;
}

static int smb2_batt_prop_is_writeable(struct power_supply *psy,
		enum power_supply_property psp)
{
	switch (psp) {
	case POWER_SUPPLY_PROP_INPUT_SUSPEND:
	case POWER_SUPPLY_PROP_SYSTEM_TEMP_LEVEL:
	case POWER_SUPPLY_PROP_CAPACITY:
	case POWER_SUPPLY_PROP_PARALLEL_DISABLE:
	case POWER_SUPPLY_PROP_DP_DM:
	case POWER_SUPPLY_PROP_RERUN_AICL:
	case POWER_SUPPLY_PROP_INPUT_CURRENT_LIMITED:
	case POWER_SUPPLY_PROP_STEP_CHARGING_ENABLED:
		return 1;
	default:
		break;
	}

	return 0;
}

static const struct power_supply_desc batt_psy_desc = {
	.name = "battery",
	.type = POWER_SUPPLY_TYPE_BATTERY,
	.properties = smb2_batt_props,
	.num_properties = ARRAY_SIZE(smb2_batt_props),
	.get_property = smb2_batt_get_prop,
	.set_property = smb2_batt_set_prop,
	.property_is_writeable = smb2_batt_prop_is_writeable,
};

static int smb2_init_batt_psy(struct smb2 *chip)
{
	struct power_supply_config batt_cfg = {};
	struct smb_charger *chg = &chip->chg;
	int rc = 0;

	batt_cfg.drv_data = chg;
	batt_cfg.of_node = chg->dev->of_node;
	chg->batt_psy = power_supply_register(chg->dev,
						   &batt_psy_desc,
						   &batt_cfg);
	if (IS_ERR(chg->batt_psy)) {
		pr_err("Couldn't register battery power supply\n");
		return PTR_ERR(chg->batt_psy);
	}

	return rc;
}

/******************************
 * VBUS REGULATOR REGISTRATION *
 ******************************/

struct regulator_ops smb2_vbus_reg_ops = {
	.enable = smblib_vbus_regulator_enable,
	.disable = smblib_vbus_regulator_disable,
	.is_enabled = smblib_vbus_regulator_is_enabled,
};

static int smb2_init_vbus_regulator(struct smb2 *chip)
{
	struct smb_charger *chg = &chip->chg;
	struct regulator_config cfg = {};
	int rc = 0;

	chg->vbus_vreg = devm_kzalloc(chg->dev, sizeof(*chg->vbus_vreg),
				      GFP_KERNEL);
	if (!chg->vbus_vreg)
		return -ENOMEM;

	cfg.dev = chg->dev;
	cfg.driver_data = chip;

	chg->vbus_vreg->rdesc.owner = THIS_MODULE;
	chg->vbus_vreg->rdesc.type = REGULATOR_VOLTAGE;
	chg->vbus_vreg->rdesc.ops = &smb2_vbus_reg_ops;
	chg->vbus_vreg->rdesc.of_match = "qcom,smb2-vbus";
	chg->vbus_vreg->rdesc.name = "qcom,smb2-vbus";

	chg->vbus_vreg->rdev = devm_regulator_register(chg->dev,
						&chg->vbus_vreg->rdesc, &cfg);
	if (IS_ERR(chg->vbus_vreg->rdev)) {
		rc = PTR_ERR(chg->vbus_vreg->rdev);
		chg->vbus_vreg->rdev = NULL;
		if (rc != -EPROBE_DEFER)
			pr_err("Couldn't register VBUS regualtor rc=%d\n", rc);
	}

	return rc;
}

/******************************
 * VCONN REGULATOR REGISTRATION *
 ******************************/

struct regulator_ops smb2_vconn_reg_ops = {
	.enable = smblib_vconn_regulator_enable,
	.disable = smblib_vconn_regulator_disable,
	.is_enabled = smblib_vconn_regulator_is_enabled,
};

static int smb2_init_vconn_regulator(struct smb2 *chip)
{
	struct smb_charger *chg = &chip->chg;
	struct regulator_config cfg = {};
	int rc = 0;

	if (chg->micro_usb_mode)
		return 0;

	chg->vconn_vreg = devm_kzalloc(chg->dev, sizeof(*chg->vconn_vreg),
				      GFP_KERNEL);
	if (!chg->vconn_vreg)
		return -ENOMEM;

	cfg.dev = chg->dev;
	cfg.driver_data = chip;

	chg->vconn_vreg->rdesc.owner = THIS_MODULE;
	chg->vconn_vreg->rdesc.type = REGULATOR_VOLTAGE;
	chg->vconn_vreg->rdesc.ops = &smb2_vconn_reg_ops;
	chg->vconn_vreg->rdesc.of_match = "qcom,smb2-vconn";
	chg->vconn_vreg->rdesc.name = "qcom,smb2-vconn";

	chg->vconn_vreg->rdev = devm_regulator_register(chg->dev,
						&chg->vconn_vreg->rdesc, &cfg);
	if (IS_ERR(chg->vconn_vreg->rdev)) {
		rc = PTR_ERR(chg->vconn_vreg->rdev);
		chg->vconn_vreg->rdev = NULL;
		if (rc != -EPROBE_DEFER)
			pr_err("Couldn't register VCONN regualtor rc=%d\n", rc);
	}

	return rc;
}

/***************************
 * HARDWARE INITIALIZATION *
 ***************************/
static int smb2_config_wipower_input_power(struct smb2 *chip, int uw)
{
	int rc;
	int ua;
	struct smb_charger *chg = &chip->chg;
	s64 nw = (s64)uw * 1000;

	if (uw < 0)
		return 0;

	ua = div_s64(nw, ZIN_ICL_PT_MAX_MV);
	rc = smblib_set_charge_param(chg, &chg->param.dc_icl_pt_lv, ua);
	if (rc < 0) {
		pr_err("Couldn't configure dc_icl_pt_lv rc = %d\n", rc);
		return rc;
	}

	ua = div_s64(nw, ZIN_ICL_PT_HV_MAX_MV);
	rc = smblib_set_charge_param(chg, &chg->param.dc_icl_pt_hv, ua);
	if (rc < 0) {
		pr_err("Couldn't configure dc_icl_pt_hv rc = %d\n", rc);
		return rc;
	}

	ua = div_s64(nw, ZIN_ICL_LV_MAX_MV);
	rc = smblib_set_charge_param(chg, &chg->param.dc_icl_div2_lv, ua);
	if (rc < 0) {
		pr_err("Couldn't configure dc_icl_div2_lv rc = %d\n", rc);
		return rc;
	}

	ua = div_s64(nw, ZIN_ICL_MID_LV_MAX_MV);
	rc = smblib_set_charge_param(chg, &chg->param.dc_icl_div2_mid_lv, ua);
	if (rc < 0) {
		pr_err("Couldn't configure dc_icl_div2_mid_lv rc = %d\n", rc);
		return rc;
	}

	ua = div_s64(nw, ZIN_ICL_MID_HV_MAX_MV);
	rc = smblib_set_charge_param(chg, &chg->param.dc_icl_div2_mid_hv, ua);
	if (rc < 0) {
		pr_err("Couldn't configure dc_icl_div2_mid_hv rc = %d\n", rc);
		return rc;
	}

	ua = div_s64(nw, ZIN_ICL_HV_MAX_MV);
	rc = smblib_set_charge_param(chg, &chg->param.dc_icl_div2_hv, ua);
	if (rc < 0) {
		pr_err("Couldn't configure dc_icl_div2_hv rc = %d\n", rc);
		return rc;
	}

	return 0;
}

static int smb2_configure_typec(struct smb_charger *chg)
{
	int rc;

	/*
	 * trigger the usb-typec-change interrupt only when the CC state
	 * changes
	 */
	rc = smblib_write(chg, TYPE_C_INTRPT_ENB_REG,
			  TYPEC_CCSTATE_CHANGE_INT_EN_BIT);
	if (rc < 0) {
		dev_err(chg->dev,
			"Couldn't configure Type-C interrupts rc=%d\n", rc);
		return rc;
	}

	/*
	 * disable Type-C factory mode and stay in Attached.SRC state when VCONN
	 * over-current happens
	 */
	rc = smblib_masked_write(chg, TYPE_C_CFG_REG,
			FACTORY_MODE_DETECTION_EN_BIT | VCONN_OC_CFG_BIT, 0);
	if (rc < 0) {
		dev_err(chg->dev, "Couldn't configure Type-C rc=%d\n", rc);
		return rc;
	}

	/* increase VCONN softstart */
	rc = smblib_masked_write(chg, TYPE_C_CFG_2_REG,
			VCONN_SOFTSTART_CFG_MASK, VCONN_SOFTSTART_CFG_MASK);
	if (rc < 0) {
		dev_err(chg->dev, "Couldn't increase VCONN softstart rc=%d\n",
			rc);
		return rc;
	}

	/* disable try.SINK mode and legacy cable IRQs */
	rc = smblib_masked_write(chg, TYPE_C_CFG_3_REG, EN_TRYSINK_MODE_BIT |
				TYPEC_NONCOMPLIANT_LEGACY_CABLE_INT_EN_BIT |
				TYPEC_LEGACY_CABLE_INT_EN_BIT, 0);
	if (rc < 0) {
		dev_err(chg->dev, "Couldn't set Type-C config rc=%d\n", rc);
		return rc;
	}

	return rc;
}

static int smb2_disable_typec(struct smb_charger *chg)
{
	int rc;

	/* Move to typeC mode */
	/* configure FSM in idle state and disable UFP_ENABLE bit */
	rc = smblib_masked_write(chg, TYPE_C_INTRPT_ENB_SOFTWARE_CTRL_REG,
			TYPEC_DISABLE_CMD_BIT | UFP_EN_CMD_BIT,
			TYPEC_DISABLE_CMD_BIT);
	if (rc < 0) {
		dev_err(chg->dev, "Couldn't put FSM in idle rc=%d\n", rc);
		return rc;
	}

	/* wait for FSM to enter idle state */
	msleep(200);
	/* configure TypeC mode */
	rc = smblib_masked_write(chg, TYPE_C_CFG_REG,
			TYPE_C_OR_U_USB_BIT, 0);
	if (rc < 0) {
		dev_err(chg->dev, "Couldn't enable micro USB mode rc=%d\n", rc);
		return rc;
	}

	/* wait for mode change before enabling FSM */
	usleep_range(10000, 11000);
	/* release FSM from idle state */
	rc = smblib_masked_write(chg, TYPE_C_INTRPT_ENB_SOFTWARE_CTRL_REG,
			TYPEC_DISABLE_CMD_BIT, 0);
	if (rc < 0) {
		dev_err(chg->dev, "Couldn't release FSM rc=%d\n", rc);
		return rc;
	}

	/* wait for FSM to start */
	msleep(100);
	/* move to uUSB mode */
	/* configure FSM in idle state */
	rc = smblib_masked_write(chg, TYPE_C_INTRPT_ENB_SOFTWARE_CTRL_REG,
			TYPEC_DISABLE_CMD_BIT, TYPEC_DISABLE_CMD_BIT);
	if (rc < 0) {
		dev_err(chg->dev, "Couldn't put FSM in idle rc=%d\n", rc);
		return rc;
	}

	/* wait for FSM to enter idle state */
	msleep(200);
	/* configure micro USB mode */
	rc = smblib_masked_write(chg, TYPE_C_CFG_REG,
			TYPE_C_OR_U_USB_BIT, TYPE_C_OR_U_USB_BIT);
	if (rc < 0) {
		dev_err(chg->dev, "Couldn't enable micro USB mode rc=%d\n", rc);
		return rc;
	}

	/* wait for mode change before enabling FSM */
	usleep_range(10000, 11000);
	/* release FSM from idle state */
	rc = smblib_masked_write(chg, TYPE_C_INTRPT_ENB_SOFTWARE_CTRL_REG,
			TYPEC_DISABLE_CMD_BIT, 0);
	if (rc < 0) {
		dev_err(chg->dev, "Couldn't release FSM rc=%d\n", rc);
		return rc;
	}

	return rc;
}

static int smb2_init_hw(struct smb2 *chip)
{
	struct smb_charger *chg = &chip->chg;
	int rc;
	u8 stat, val;

	if (chip->dt.no_battery)
		chg->fake_capacity = 50;

	if (chg->batt_profile_fcc_ua < 0)
		smblib_get_charge_param(chg, &chg->param.fcc,
				&chg->batt_profile_fcc_ua);

	if (chg->batt_profile_fv_uv < 0)
		smblib_get_charge_param(chg, &chg->param.fv,
				&chg->batt_profile_fv_uv);

	smblib_get_charge_param(chg, &chg->param.usb_icl,
				&chg->default_icl_ua);
	if (chip->dt.usb_icl_ua < 0)
		chip->dt.usb_icl_ua = chg->default_icl_ua;

	if (chip->dt.dc_icl_ua < 0)
		smblib_get_charge_param(chg, &chg->param.dc_icl,
					&chip->dt.dc_icl_ua);

	if (chip->dt.min_freq_khz > 0) {
		chg->param.freq_buck.min_u = chip->dt.min_freq_khz;
		chg->param.freq_boost.min_u = chip->dt.min_freq_khz;
	}

	if (chip->dt.max_freq_khz > 0) {
		chg->param.freq_buck.max_u = chip->dt.max_freq_khz;
		chg->param.freq_boost.max_u = chip->dt.max_freq_khz;
	}

	/* set a slower soft start setting for OTG */
	rc = smblib_masked_write(chg, DC_ENG_SSUPPLY_CFG2_REG,
				ENG_SSUPPLY_IVREF_OTG_SS_MASK, OTG_SS_SLOW);
	if (rc < 0) {
		pr_err("Couldn't set otg soft start rc=%d\n", rc);
		return rc;
	}

	/* set OTG current limit */
	rc = smblib_set_charge_param(chg, &chg->param.otg_cl,
				(chg->wa_flags & OTG_WA) ?
				chg->param.otg_cl.min_u : chg->otg_cl_ua);
	if (rc < 0) {
		pr_err("Couldn't set otg current limit rc=%d\n", rc);
		return rc;
	}

	chg->boost_threshold_ua = chip->dt.boost_threshold_ua;

	rc = smblib_read(chg, APSD_RESULT_STATUS_REG, &stat);
	if (rc < 0) {
		pr_err("Couldn't read APSD_RESULT_STATUS rc=%d\n", rc);
		return rc;
	}

	smblib_rerun_apsd_if_required(chg);

	/* clear the ICL override if it is set */
	if (smblib_icl_override(chg, false) < 0) {
		pr_err("Couldn't disable ICL override rc=%d\n", rc);
		return rc;
	}

	/* votes must be cast before configuring software control */
	/* vote 0mA on usb_icl for non battery platforms */
	vote(chg->usb_icl_votable,
		DEFAULT_VOTER, chip->dt.no_battery, 0);
	vote(chg->dc_suspend_votable,
		DEFAULT_VOTER, chip->dt.no_battery, 0);
	vote(chg->fcc_votable,
		BATT_PROFILE_VOTER, true, chg->batt_profile_fcc_ua);
	vote(chg->fv_votable,
		BATT_PROFILE_VOTER, true, chg->batt_profile_fv_uv);
	vote(chg->dc_icl_votable,
		DEFAULT_VOTER, true, chip->dt.dc_icl_ua);
	vote(chg->hvdcp_disable_votable_indirect, PD_INACTIVE_VOTER,
			true, 0);
	vote(chg->hvdcp_disable_votable_indirect, VBUS_CC_SHORT_VOTER,
			true, 0);
	vote(chg->hvdcp_disable_votable_indirect, DEFAULT_VOTER,
		chip->dt.hvdcp_disable, 0);
	vote(chg->pd_disallowed_votable_indirect, CC_DETACHED_VOTER,
			true, 0);
	vote(chg->pd_disallowed_votable_indirect, HVDCP_TIMEOUT_VOTER,
			true, 0);
	vote(chg->pd_disallowed_votable_indirect, MICRO_USB_VOTER,
			chg->micro_usb_mode, 0);
	vote(chg->hvdcp_enable_votable, MICRO_USB_VOTER,
			chg->micro_usb_mode, 0);

	/*
	 * AICL configuration:
	 * start from min and AICL ADC disable
	 */
	rc = smblib_masked_write(chg, USBIN_AICL_OPTIONS_CFG_REG,
			USBIN_AICL_START_AT_MAX_BIT
				| USBIN_AICL_ADC_EN_BIT, 0);
	if (rc < 0) {
		dev_err(chg->dev, "Couldn't configure AICL rc=%d\n", rc);
		return rc;
	}

	/* Configure charge enable for software control; active high */
	rc = smblib_masked_write(chg, CHGR_CFG2_REG,
				 CHG_EN_POLARITY_BIT |
				 CHG_EN_SRC_BIT, 0);
	if (rc < 0) {
		dev_err(chg->dev, "Couldn't configure charger rc=%d\n", rc);
		return rc;
	}

	/* enable the charging path */
	rc = vote(chg->chg_disable_votable, DEFAULT_VOTER, false, 0);
	if (rc < 0) {
		dev_err(chg->dev, "Couldn't enable charging rc=%d\n", rc);
		return rc;
	}

	if (chg->micro_usb_mode)
		rc = smb2_disable_typec(chg);
	else
		rc = smb2_configure_typec(chg);
	if (rc < 0) {
		dev_err(chg->dev,
			"Couldn't configure Type-C interrupts rc=%d\n", rc);
		return rc;
	}

	/* configure VCONN for software control */
	rc = smblib_masked_write(chg, TYPE_C_INTRPT_ENB_SOFTWARE_CTRL_REG,
				 VCONN_EN_SRC_BIT | VCONN_EN_VALUE_BIT,
				 VCONN_EN_SRC_BIT);
	if (rc < 0) {
		dev_err(chg->dev,
			"Couldn't configure VCONN for SW control rc=%d\n", rc);
		return rc;
	}

	/* configure VBUS for software control */
	rc = smblib_masked_write(chg, OTG_CFG_REG, OTG_EN_SRC_CFG_BIT, 0);
	if (rc < 0) {
		dev_err(chg->dev,
			"Couldn't configure VBUS for SW control rc=%d\n", rc);
		return rc;
	}

	val = (ilog2(chip->dt.wd_bark_time / 16) << BARK_WDOG_TIMEOUT_SHIFT) &
						BARK_WDOG_TIMEOUT_MASK;
	val |= BITE_WDOG_TIMEOUT_8S;
	rc = smblib_masked_write(chg, SNARL_BARK_BITE_WD_CFG_REG,
			BITE_WDOG_DISABLE_CHARGING_CFG_BIT |
			BARK_WDOG_TIMEOUT_MASK | BITE_WDOG_TIMEOUT_MASK,
			val);
	if (rc) {
		pr_err("Couldn't configue WD config rc=%d\n", rc);
		return rc;
	}

	/* enable WD BARK and enable it on plugin */
	rc = smblib_masked_write(chg, WD_CFG_REG,
			WATCHDOG_TRIGGER_AFP_EN_BIT |
			WDOG_TIMER_EN_ON_PLUGIN_BIT |
			BARK_WDOG_INT_EN_BIT,
			WDOG_TIMER_EN_ON_PLUGIN_BIT |
			BARK_WDOG_INT_EN_BIT);
	if (rc) {
		pr_err("Couldn't configue WD config rc=%d\n", rc);
		return rc;
	}

	/* configure wipower watts */
	rc = smb2_config_wipower_input_power(chip, chip->dt.wipower_max_uw);
	if (rc < 0) {
		dev_err(chg->dev, "Couldn't configure wipower rc=%d\n", rc);
		return rc;
	}

	/* disable SW STAT override */
	rc = smblib_masked_write(chg, STAT_CFG_REG,
				 STAT_SW_OVERRIDE_CFG_BIT, 0);
	if (rc < 0) {
		dev_err(chg->dev, "Couldn't disable SW STAT override rc=%d\n",
			rc);
		return rc;
	}

	/* disable h/w autonomous parallel charging control */
	rc = smblib_masked_write(chg, MISC_CFG_REG,
				 STAT_PARALLEL_1400MA_EN_CFG_BIT, 0);
	if (rc < 0) {
		dev_err(chg->dev,
			"Couldn't disable h/w autonomous parallel control rc=%d\n",
			rc);
		return rc;
	}

	/* configure float charger options */
	switch (chip->dt.float_option) {
	case 1:
		rc = smblib_masked_write(chg, USBIN_OPTIONS_2_CFG_REG,
				FLOAT_OPTIONS_MASK, 0);
		break;
	case 2:
		rc = smblib_masked_write(chg, USBIN_OPTIONS_2_CFG_REG,
				FLOAT_OPTIONS_MASK, FORCE_FLOAT_SDP_CFG_BIT);
		break;
	case 3:
		rc = smblib_masked_write(chg, USBIN_OPTIONS_2_CFG_REG,
				FLOAT_OPTIONS_MASK, FLOAT_DIS_CHGING_CFG_BIT);
		break;
	case 4:
		rc = smblib_masked_write(chg, USBIN_OPTIONS_2_CFG_REG,
				FLOAT_OPTIONS_MASK, SUSPEND_FLOAT_CFG_BIT);
		break;
	default:
		rc = 0;
		break;
	}

	if (rc < 0) {
		dev_err(chg->dev, "Couldn't configure float charger options rc=%d\n",
			rc);
		return rc;
	}

	switch (chip->dt.chg_inhibit_thr_mv) {
	case 50:
		rc = smblib_masked_write(chg, CHARGE_INHIBIT_THRESHOLD_CFG_REG,
				CHARGE_INHIBIT_THRESHOLD_MASK,
				CHARGE_INHIBIT_THRESHOLD_50MV);
		break;
	case 100:
		rc = smblib_masked_write(chg, CHARGE_INHIBIT_THRESHOLD_CFG_REG,
				CHARGE_INHIBIT_THRESHOLD_MASK,
				CHARGE_INHIBIT_THRESHOLD_100MV);
		break;
	case 200:
		rc = smblib_masked_write(chg, CHARGE_INHIBIT_THRESHOLD_CFG_REG,
				CHARGE_INHIBIT_THRESHOLD_MASK,
				CHARGE_INHIBIT_THRESHOLD_200MV);
		break;
	case 300:
		rc = smblib_masked_write(chg, CHARGE_INHIBIT_THRESHOLD_CFG_REG,
				CHARGE_INHIBIT_THRESHOLD_MASK,
				CHARGE_INHIBIT_THRESHOLD_300MV);
		break;
	case 0:
		rc = smblib_masked_write(chg, CHGR_CFG2_REG,
				CHARGER_INHIBIT_BIT, 0);
	default:
		break;
	}

	if (rc < 0) {
		dev_err(chg->dev, "Couldn't configure charge inhibit threshold rc=%d\n",
			rc);
		return rc;
	}

	if (chip->dt.auto_recharge_soc) {
		rc = smblib_masked_write(chg, FG_UPDATE_CFG_2_SEL_REG,
				SOC_LT_CHG_RECHARGE_THRESH_SEL_BIT |
				VBT_LT_CHG_RECHARGE_THRESH_SEL_BIT,
				VBT_LT_CHG_RECHARGE_THRESH_SEL_BIT);
		if (rc < 0) {
			dev_err(chg->dev, "Couldn't configure FG_UPDATE_CFG2_SEL_REG rc=%d\n",
				rc);
			return rc;
		}
	} else {
		rc = smblib_masked_write(chg, FG_UPDATE_CFG_2_SEL_REG,
				SOC_LT_CHG_RECHARGE_THRESH_SEL_BIT |
				VBT_LT_CHG_RECHARGE_THRESH_SEL_BIT,
				SOC_LT_CHG_RECHARGE_THRESH_SEL_BIT);
		if (rc < 0) {
			dev_err(chg->dev, "Couldn't configure FG_UPDATE_CFG2_SEL_REG rc=%d\n",
				rc);
			return rc;
		}
	}

	return rc;
}

static int smb2_post_init(struct smb2 *chip)
{
	struct smb_charger *chg = &chip->chg;
	int rc;

	/* In case the usb path is suspended, we would have missed disabling
	 * the icl change interrupt because the interrupt could have been
	 * not requested
	 */
	rerun_election(chg->usb_icl_votable);

	/* configure power role for dual-role */
	rc = smblib_masked_write(chg, TYPE_C_INTRPT_ENB_SOFTWARE_CTRL_REG,
				 TYPEC_POWER_ROLE_CMD_MASK, 0);
	if (rc < 0) {
		dev_err(chg->dev,
			"Couldn't configure power role for DRP rc=%d\n", rc);
		return rc;
	}

	rerun_election(chg->usb_irq_enable_votable);

	return 0;
}

static int smb2_chg_config_init(struct smb2 *chip)
{
	struct smb_charger *chg = &chip->chg;
	struct pmic_revid_data *pmic_rev_id;
	struct device_node *revid_dev_node;

	revid_dev_node = of_parse_phandle(chip->chg.dev->of_node,
					  "qcom,pmic-revid", 0);
	if (!revid_dev_node) {
		pr_err("Missing qcom,pmic-revid property\n");
		return -EINVAL;
	}

	pmic_rev_id = get_revid_data(revid_dev_node);
	if (IS_ERR_OR_NULL(pmic_rev_id)) {
		/*
		 * the revid peripheral must be registered, any failure
		 * here only indicates that the rev-id module has not
		 * probed yet.
		 */
		return -EPROBE_DEFER;
	}

	switch (pmic_rev_id->pmic_subtype) {
	case PMI8998_SUBTYPE:
		chip->chg.smb_version = PMI8998_SUBTYPE;
		chip->chg.wa_flags |= BOOST_BACK_WA | QC_AUTH_INTERRUPT_WA_BIT;
		if (pmic_rev_id->rev4 == PMI8998_V1P1_REV4) /* PMI rev 1.1 */
			chg->wa_flags |= QC_CHARGER_DETECTION_WA_BIT;
		if (pmic_rev_id->rev4 == PMI8998_V2P0_REV4) /* PMI rev 2.0 */
			chg->wa_flags |= TYPEC_CC2_REMOVAL_WA_BIT;
		chg->chg_freq.freq_5V		= 600;
		chg->chg_freq.freq_6V_8V	= 800;
		chg->chg_freq.freq_9V		= 1000;
		chg->chg_freq.freq_12V		= 1200;
		chg->chg_freq.freq_removal	= 1000;
		chg->chg_freq.freq_below_otg_threshold = 2000;
		chg->chg_freq.freq_above_otg_threshold = 800;
		break;
	case PM660_SUBTYPE:
		chip->chg.smb_version = PM660_SUBTYPE;
		chip->chg.max_9v_adapter = true;
		chip->chg.wa_flags |= BOOST_BACK_WA | OTG_WA;
		chg->param.freq_buck = pm660_params.freq_buck;
		chg->param.freq_boost = pm660_params.freq_boost;
		chg->chg_freq.freq_5V		= 600;
		chg->chg_freq.freq_6V_8V	= 800;
		chg->chg_freq.freq_9V		= 1050;
		chg->chg_freq.freq_12V		= 1200;
		chg->chg_freq.freq_removal	= 1050;
		chg->chg_freq.freq_below_otg_threshold = 1600;
		chg->chg_freq.freq_above_otg_threshold = 800;
		break;
	default:
		pr_err("PMIC subtype %d not supported\n",
				pmic_rev_id->pmic_subtype);
		return -EINVAL;
	}

	return 0;
}

/****************************
 * DETERMINE INITIAL STATUS *
 ****************************/

static int smb2_determine_initial_status(struct smb2 *chip)
{
	struct smb_irq_data irq_data = {chip, "determine-initial-status"};
	struct smb_charger *chg = &chip->chg;

	if (chg->bms_psy)
		smblib_suspend_on_debug_battery(chg);
	smblib_handle_usb_plugin(0, &irq_data);
	smblib_handle_usb_typec_change(0, &irq_data);
	smblib_handle_usb_source_change(0, &irq_data);
	smblib_handle_chg_state_change(0, &irq_data);
	smblib_handle_icl_change(0, &irq_data);
	smblib_handle_batt_temp_changed(0, &irq_data);
	smblib_handle_wdog_bark(0, &irq_data);

	return 0;
}

/**************************
 * INTERRUPT REGISTRATION *
 **************************/

static struct smb_irq_info smb2_irqs[] = {
/* CHARGER IRQs */
	[CHG_ERROR_IRQ] = {
		.name		= "chg-error",
		.handler	= smblib_handle_debug,
	},
	[CHG_STATE_CHANGE_IRQ] = {
		.name		= "chg-state-change",
		.handler	= smblib_handle_chg_state_change,
		.wake		= true,
	},
	[STEP_CHG_STATE_CHANGE_IRQ] = {
		.name		= "step-chg-state-change",
		.handler	= NULL,
	},
	[STEP_CHG_SOC_UPDATE_FAIL_IRQ] = {
		.name		= "step-chg-soc-update-fail",
		.handler	= NULL,
	},
	[STEP_CHG_SOC_UPDATE_REQ_IRQ] = {
		.name		= "step-chg-soc-update-request",
		.handler	= NULL,
	},
/* OTG IRQs */
	[OTG_FAIL_IRQ] = {
		.name		= "otg-fail",
		.handler	= smblib_handle_debug,
	},
	[OTG_OVERCURRENT_IRQ] = {
		.name		= "otg-overcurrent",
		.handler	= smblib_handle_otg_overcurrent,
	},
	[OTG_OC_DIS_SW_STS_IRQ] = {
		.name		= "otg-oc-dis-sw-sts",
		.handler	= smblib_handle_debug,
	},
	[TESTMODE_CHANGE_DET_IRQ] = {
		.name		= "testmode-change-detect",
		.handler	= smblib_handle_debug,
	},
/* BATTERY IRQs */
	[BATT_TEMP_IRQ] = {
		.name		= "bat-temp",
		.handler	= smblib_handle_batt_temp_changed,
		.wake		= true,
	},
	[BATT_OCP_IRQ] = {
		.name		= "bat-ocp",
		.handler	= smblib_handle_batt_psy_changed,
	},
	[BATT_OV_IRQ] = {
		.name		= "bat-ov",
		.handler	= smblib_handle_batt_psy_changed,
	},
	[BATT_LOW_IRQ] = {
		.name		= "bat-low",
		.handler	= smblib_handle_batt_psy_changed,
	},
	[BATT_THERM_ID_MISS_IRQ] = {
		.name		= "bat-therm-or-id-missing",
		.handler	= smblib_handle_batt_psy_changed,
	},
	[BATT_TERM_MISS_IRQ] = {
		.name		= "bat-terminal-missing",
		.handler	= smblib_handle_batt_psy_changed,
	},
/* USB INPUT IRQs */
	[USBIN_COLLAPSE_IRQ] = {
		.name		= "usbin-collapse",
		.handler	= smblib_handle_debug,
	},
	[USBIN_LT_3P6V_IRQ] = {
		.name		= "usbin-lt-3p6v",
		.handler	= smblib_handle_debug,
	},
	[USBIN_UV_IRQ] = {
		.name		= "usbin-uv",
		.handler	= smblib_handle_usbin_uv,
	},
	[USBIN_OV_IRQ] = {
		.name		= "usbin-ov",
		.handler	= smblib_handle_debug,
	},
	[USBIN_PLUGIN_IRQ] = {
		.name		= "usbin-plugin",
		.handler	= smblib_handle_usb_plugin,
		.wake		= true,
	},
	[USBIN_SRC_CHANGE_IRQ] = {
		.name		= "usbin-src-change",
		.handler	= smblib_handle_usb_source_change,
		.wake		= true,
	},
	[USBIN_ICL_CHANGE_IRQ] = {
		.name		= "usbin-icl-change",
		.handler	= smblib_handle_icl_change,
		.wake		= true,
	},
	[TYPE_C_CHANGE_IRQ] = {
		.name		= "type-c-change",
		.handler	= smblib_handle_usb_typec_change,
		.wake		= true,
	},
/* DC INPUT IRQs */
	[DCIN_COLLAPSE_IRQ] = {
		.name		= "dcin-collapse",
		.handler	= smblib_handle_debug,
	},
	[DCIN_LT_3P6V_IRQ] = {
		.name		= "dcin-lt-3p6v",
		.handler	= smblib_handle_debug,
	},
	[DCIN_UV_IRQ] = {
		.name		= "dcin-uv",
		.handler	= smblib_handle_debug,
	},
	[DCIN_OV_IRQ] = {
		.name		= "dcin-ov",
		.handler	= smblib_handle_debug,
	},
	[DCIN_PLUGIN_IRQ] = {
		.name		= "dcin-plugin",
		.handler	= smblib_handle_dc_plugin,
		.wake		= true,
	},
	[DIV2_EN_DG_IRQ] = {
		.name		= "div2-en-dg",
		.handler	= smblib_handle_debug,
	},
	[DCIN_ICL_CHANGE_IRQ] = {
		.name		= "dcin-icl-change",
		.handler	= smblib_handle_debug,
	},
/* MISCELLANEOUS IRQs */
	[WDOG_SNARL_IRQ] = {
		.name		= "wdog-snarl",
		.handler	= NULL,
	},
	[WDOG_BARK_IRQ] = {
		.name		= "wdog-bark",
		.handler	= smblib_handle_wdog_bark,
		.wake		= true,
	},
	[AICL_FAIL_IRQ] = {
		.name		= "aicl-fail",
		.handler	= smblib_handle_debug,
	},
	[AICL_DONE_IRQ] = {
		.name		= "aicl-done",
		.handler	= smblib_handle_debug,
	},
	[HIGH_DUTY_CYCLE_IRQ] = {
		.name		= "high-duty-cycle",
		.handler	= smblib_handle_high_duty_cycle,
		.wake		= true,
	},
	[INPUT_CURRENT_LIMIT_IRQ] = {
		.name		= "input-current-limiting",
		.handler	= smblib_handle_debug,
	},
	[TEMPERATURE_CHANGE_IRQ] = {
		.name		= "temperature-change",
		.handler	= smblib_handle_debug,
	},
	[SWITCH_POWER_OK_IRQ] = {
		.name		= "switcher-power-ok",
		.handler	= smblib_handle_switcher_power_ok,
		.storm_data	= {true, 1000, 8},
	},
};

static int smb2_get_irq_index_byname(const char *irq_name)
{
	int i;

	for (i = 0; i < ARRAY_SIZE(smb2_irqs); i++) {
		if (strcmp(smb2_irqs[i].name, irq_name) == 0)
			return i;
	}

	return -ENOENT;
}

static int smb2_request_interrupt(struct smb2 *chip,
				struct device_node *node, const char *irq_name)
{
	struct smb_charger *chg = &chip->chg;
	int rc, irq, irq_index;
	struct smb_irq_data *irq_data;

	irq = of_irq_get_byname(node, irq_name);
	if (irq < 0) {
		pr_err("Couldn't get irq %s byname\n", irq_name);
		return irq;
	}

	irq_index = smb2_get_irq_index_byname(irq_name);
	if (irq_index < 0) {
		pr_err("%s is not a defined irq\n", irq_name);
		return irq_index;
	}

	if (!smb2_irqs[irq_index].handler)
		return 0;

	irq_data = devm_kzalloc(chg->dev, sizeof(*irq_data), GFP_KERNEL);
	if (!irq_data)
		return -ENOMEM;

	irq_data->parent_data = chip;
	irq_data->name = irq_name;
	irq_data->storm_data = smb2_irqs[irq_index].storm_data;
	mutex_init(&irq_data->storm_data.storm_lock);

	rc = devm_request_threaded_irq(chg->dev, irq, NULL,
					smb2_irqs[irq_index].handler,
					IRQF_ONESHOT, irq_name, irq_data);
	if (rc < 0) {
		pr_err("Couldn't request irq %d\n", irq);
		return rc;
	}

	smb2_irqs[irq_index].irq = irq;
	smb2_irqs[irq_index].irq_data = irq_data;
	if (smb2_irqs[irq_index].wake)
		enable_irq_wake(irq);

	return rc;
}

static int smb2_request_interrupts(struct smb2 *chip)
{
	struct smb_charger *chg = &chip->chg;
	struct device_node *node = chg->dev->of_node;
	struct device_node *child;
	int rc = 0;
	const char *name;
	struct property *prop;

	for_each_available_child_of_node(node, child) {
		of_property_for_each_string(child, "interrupt-names",
					    prop, name) {
			rc = smb2_request_interrupt(chip, child, name);
			if (rc < 0)
				return rc;
		}
	}
	if (chg->irq_info[USBIN_ICL_CHANGE_IRQ].irq)
		chg->usb_icl_change_irq_enabled = true;

	return rc;
}

static void smb2_free_interrupts(struct smb_charger *chg)
{
	int i;

	for (i = 0; i < ARRAY_SIZE(smb2_irqs); i++) {
		if (smb2_irqs[i].irq > 0) {
			if (smb2_irqs[i].wake)
				disable_irq_wake(smb2_irqs[i].irq);

			devm_free_irq(chg->dev, smb2_irqs[i].irq,
					smb2_irqs[i].irq_data);
		}
	}
}

static void smb2_disable_interrupts(struct smb_charger *chg)
{
	int i;

	for (i = 0; i < ARRAY_SIZE(smb2_irqs); i++) {
		if (smb2_irqs[i].irq > 0)
			disable_irq(smb2_irqs[i].irq);
	}
}

#if defined(CONFIG_DEBUG_FS)

static int force_batt_psy_update_write(void *data, u64 val)
{
	struct smb_charger *chg = data;

	power_supply_changed(chg->batt_psy);
	return 0;
}
DEFINE_SIMPLE_ATTRIBUTE(force_batt_psy_update_ops, NULL,
			force_batt_psy_update_write, "0x%02llx\n");

static int force_usb_psy_update_write(void *data, u64 val)
{
	struct smb_charger *chg = data;

	power_supply_changed(chg->usb_psy);
	return 0;
}
DEFINE_SIMPLE_ATTRIBUTE(force_usb_psy_update_ops, NULL,
			force_usb_psy_update_write, "0x%02llx\n");

static int force_dc_psy_update_write(void *data, u64 val)
{
	struct smb_charger *chg = data;

	power_supply_changed(chg->dc_psy);
	return 0;
}
DEFINE_SIMPLE_ATTRIBUTE(force_dc_psy_update_ops, NULL,
			force_dc_psy_update_write, "0x%02llx\n");

static void smb2_create_debugfs(struct smb2 *chip)
{
	struct dentry *file;

	chip->dfs_root = debugfs_create_dir("charger", NULL);
	if (IS_ERR_OR_NULL(chip->dfs_root)) {
		pr_err("Couldn't create charger debugfs rc=%ld\n",
			(long)chip->dfs_root);
		return;
	}

	file = debugfs_create_file("force_batt_psy_update", S_IRUSR | S_IWUSR,
			    chip->dfs_root, chip, &force_batt_psy_update_ops);
	if (IS_ERR_OR_NULL(file))
		pr_err("Couldn't create force_batt_psy_update file rc=%ld\n",
			(long)file);

	file = debugfs_create_file("force_usb_psy_update", S_IRUSR | S_IWUSR,
			    chip->dfs_root, chip, &force_usb_psy_update_ops);
	if (IS_ERR_OR_NULL(file))
		pr_err("Couldn't create force_usb_psy_update file rc=%ld\n",
			(long)file);

	file = debugfs_create_file("force_dc_psy_update", S_IRUSR | S_IWUSR,
			    chip->dfs_root, chip, &force_dc_psy_update_ops);
	if (IS_ERR_OR_NULL(file))
		pr_err("Couldn't create force_dc_psy_update file rc=%ld\n",
			(long)file);
}

#else

static void smb2_create_debugfs(struct smb2 *chip)
{}

#endif

static int smb2_probe(struct platform_device *pdev)
{
	struct smb2 *chip;
	struct smb_charger *chg;
	int rc = 0;
	union power_supply_propval val;
	int usb_present, batt_present, batt_health, batt_charge_type;

	chip = devm_kzalloc(&pdev->dev, sizeof(*chip), GFP_KERNEL);
	if (!chip)
		return -ENOMEM;

	chg = &chip->chg;
	chg->dev = &pdev->dev;
	chg->param = v1_params;
	chg->debug_mask = &__debug_mask;
	chg->weak_chg_icl_ua = &__weak_chg_icl_ua;
	chg->mode = PARALLEL_MASTER;
	chg->irq_info = smb2_irqs;
	chg->name = "PMI";

	chg->regmap = dev_get_regmap(chg->dev->parent, NULL);
	if (!chg->regmap) {
		pr_err("parent regmap is missing\n");
		return -EINVAL;
	}

	rc = smb2_chg_config_init(chip);
	if (rc < 0) {
		if (rc != -EPROBE_DEFER)
			pr_err("Couldn't setup chg_config rc=%d\n", rc);
		return rc;
	}

	rc = smb2_parse_dt(chip);
	if (rc < 0) {
		pr_err("Couldn't parse device tree rc=%d\n", rc);
		goto cleanup;
	}

	rc = smblib_init(chg);
	if (rc < 0) {
		pr_err("Smblib_init failed rc=%d\n", rc);
		goto cleanup;
	}

	/* set driver data before resources request it */
	platform_set_drvdata(pdev, chip);

	rc = smb2_init_vbus_regulator(chip);
	if (rc < 0) {
		pr_err("Couldn't initialize vbus regulator rc=%d\n",
			rc);
		goto cleanup;
	}

	rc = smb2_init_vconn_regulator(chip);
	if (rc < 0) {
		pr_err("Couldn't initialize vconn regulator rc=%d\n",
				rc);
		goto cleanup;
	}

	/* extcon registration */
	chg->extcon = devm_extcon_dev_allocate(chg->dev, smblib_extcon_cable);
	if (IS_ERR(chg->extcon)) {
		rc = PTR_ERR(chg->extcon);
		dev_err(chg->dev, "failed to allocate extcon device rc=%d\n",
				rc);
		goto cleanup;
	}

	rc = devm_extcon_dev_register(chg->dev, chg->extcon);
	if (rc < 0) {
		dev_err(chg->dev, "failed to register extcon device rc=%d\n",
				rc);
		goto cleanup;
	}

	rc = smb2_init_hw(chip);
	if (rc < 0) {
		pr_err("Couldn't initialize hardware rc=%d\n", rc);
		goto cleanup;
	}

	rc = smb2_init_dc_psy(chip);
	if (rc < 0) {
		pr_err("Couldn't initialize dc psy rc=%d\n", rc);
		goto cleanup;
	}

	rc = smb2_init_usb_psy(chip);
	if (rc < 0) {
		pr_err("Couldn't initialize usb psy rc=%d\n", rc);
		goto cleanup;
	}

	rc = smb2_init_usb_main_psy(chip);
	if (rc < 0) {
		pr_err("Couldn't initialize usb main psy rc=%d\n", rc);
		goto cleanup;
	}

	rc = smb2_init_usb_port_psy(chip);
	if (rc < 0) {
		pr_err("Couldn't initialize usb pc_port psy rc=%d\n", rc);
		goto cleanup;
	}

	rc = smb2_init_batt_psy(chip);
	if (rc < 0) {
		pr_err("Couldn't initialize batt psy rc=%d\n", rc);
		goto cleanup;
	}

	rc = smb2_determine_initial_status(chip);
	if (rc < 0) {
		pr_err("Couldn't determine initial status rc=%d\n",
			rc);
		goto cleanup;
	}

	rc = smb2_request_interrupts(chip);
	if (rc < 0) {
		pr_err("Couldn't request interrupts rc=%d\n", rc);
		goto cleanup;
	}

	rc = smb2_post_init(chip);
	if (rc < 0) {
		pr_err("Failed in post init rc=%d\n", rc);
		goto cleanup;
	}

	smb2_create_debugfs(chip);

	rc = smblib_get_prop_usb_present(chg, &val);
	if (rc < 0) {
		pr_err("Couldn't get usb present rc=%d\n", rc);
		goto cleanup;
	}
	usb_present = val.intval;

	rc = smblib_get_prop_batt_present(chg, &val);
	if (rc < 0) {
		pr_err("Couldn't get batt present rc=%d\n", rc);
		goto cleanup;
	}
	batt_present = val.intval;

	rc = smblib_get_prop_batt_health(chg, &val);
	if (rc < 0) {
		pr_err("Couldn't get batt health rc=%d\n", rc);
		val.intval = POWER_SUPPLY_HEALTH_UNKNOWN;
	}
	batt_health = val.intval;

	rc = smblib_get_prop_batt_charge_type(chg, &val);
	if (rc < 0) {
		pr_err("Couldn't get batt charge type rc=%d\n", rc);
		goto cleanup;
	}
	batt_charge_type = val.intval;

	device_init_wakeup(chg->dev, true);

	pr_info("QPNP SMB2 probed successfully usb:present=%d type=%d batt:present = %d health = %d charge = %d\n",
		usb_present, chg->real_charger_type,
		batt_present, batt_health, batt_charge_type);
	return rc;

cleanup:
	smb2_free_interrupts(chg);
	if (chg->batt_psy)
		power_supply_unregister(chg->batt_psy);
	if (chg->usb_main_psy)
		power_supply_unregister(chg->usb_main_psy);
	if (chg->usb_psy)
		power_supply_unregister(chg->usb_psy);
	if (chg->usb_port_psy)
		power_supply_unregister(chg->usb_port_psy);
	if (chg->dc_psy)
		power_supply_unregister(chg->dc_psy);
	if (chg->vconn_vreg && chg->vconn_vreg->rdev)
		devm_regulator_unregister(chg->dev, chg->vconn_vreg->rdev);
	if (chg->vbus_vreg && chg->vbus_vreg->rdev)
		devm_regulator_unregister(chg->dev, chg->vbus_vreg->rdev);

	smblib_deinit(chg);

	platform_set_drvdata(pdev, NULL);
	return rc;
}

static int smb2_remove(struct platform_device *pdev)
{
	struct smb2 *chip = platform_get_drvdata(pdev);
	struct smb_charger *chg = &chip->chg;

	power_supply_unregister(chg->batt_psy);
	power_supply_unregister(chg->usb_psy);
	power_supply_unregister(chg->usb_port_psy);
	regulator_unregister(chg->vconn_vreg->rdev);
	regulator_unregister(chg->vbus_vreg->rdev);

	platform_set_drvdata(pdev, NULL);
	return 0;
}

static void smb2_shutdown(struct platform_device *pdev)
{
	struct smb2 *chip = platform_get_drvdata(pdev);
	struct smb_charger *chg = &chip->chg;

	/* disable all interrupts */
	smb2_disable_interrupts(chg);

	/* configure power role for UFP */
	smblib_masked_write(chg, TYPE_C_INTRPT_ENB_SOFTWARE_CTRL_REG,
				TYPEC_POWER_ROLE_CMD_MASK, UFP_EN_CMD_BIT);

	/* force HVDCP to 5V */
	smblib_masked_write(chg, USBIN_OPTIONS_1_CFG_REG,
				HVDCP_AUTONOMOUS_MODE_EN_CFG_BIT, 0);
	smblib_write(chg, CMD_HVDCP_2_REG, FORCE_5V_BIT);

	/* force enable APSD */
	smblib_masked_write(chg, USBIN_OPTIONS_1_CFG_REG,
				 AUTO_SRC_DETECT_BIT, AUTO_SRC_DETECT_BIT);
}

static const struct of_device_id match_table[] = {
	{ .compatible = "qcom,qpnp-smb2", },
	{ },
};

static struct platform_driver smb2_driver = {
	.driver		= {
		.name		= "qcom,qpnp-smb2",
		.owner		= THIS_MODULE,
		.of_match_table	= match_table,
	},
	.probe		= smb2_probe,
	.remove		= smb2_remove,
	.shutdown	= smb2_shutdown,
};
module_platform_driver(smb2_driver);

MODULE_DESCRIPTION("QPNP SMB2 Charger Driver");
MODULE_LICENSE("GPL v2");<|MERGE_RESOLUTION|>--- conflicted
+++ resolved
@@ -317,16 +317,13 @@
 	if (rc < 0)
 		chg->vadc_ipd_channel = VADC_REFRESH_MAX_NUM;
 
-<<<<<<< HEAD
 	rc = of_property_read_u32(node, "qcom,otg-deglitch-time-ms",
 					&chg->otg_delay_ms);
 	if (rc < 0)
 		chg->otg_delay_ms = OTG_DEFAULT_DEGLITCH_TIME_MS;
 
-=======
 	chg->max_9v_adapter |= of_property_read_bool(node,
 					"qcom,max-9v-adapter");
->>>>>>> dde98238
 	return 0;
 }
 
