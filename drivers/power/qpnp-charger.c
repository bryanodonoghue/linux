--- conflicted
+++ resolved
@@ -37,14 +37,6 @@
 #include <linux/gpio.h>
 #include <linux/of_gpio.h>
 #include <linux/qpnp/pin.h>
-
-//ASUS_BSP Lenter +++
-#include <linux/asus_bat.h>
-#include <linux/asus_chg.h>
-#include "AXI_Basic_Define.h"
-#include <asm/uaccess.h>
-#include <linux/proc_fs.h>
-//ASUS_BSP Lenter ---
 
 //ASUS_BSP Lenter +++
 #include <linux/asus_bat.h>
@@ -1290,10 +1282,10 @@
 	//ASUS_Eason : force setting BAT CHG_EN 0x1049[7] for BT test---
 
 	if (chip->insertion_ocv_uv == 0 && enable) {
-		printk("Battery not present, skipping\n");
+		pr_debug("Battery not present, skipping\n");
 		return 0;
 	}
-	printk("charging %s\n", enable ? "enabled" : "disabled");
+	pr_debug("charging %s\n", enable ? "enabled" : "disabled");
 
 //ASUS_BSP +++
 #ifdef CONFIG_PM_8226_CHARGER
@@ -1320,36 +1312,6 @@
 			asus_fsm_chargingstop(POWERBANK_STOP);
 		}
 	}
-<<<<<<< HEAD
-=======
-	pr_debug("charging %s\n", enable ? "enabled" : "disabled");
-
-//ASUS_BSP +++
-#ifdef CONFIG_PM_8226_CHARGER
-
-	//Eason record CHG_EN +++
-	if( (false==g_PMIC_CHG_EN) && (true == enable) )
-	{
-		printk("[BAT][PM8226]CHG_EN:force disable\n");
-		return 0;
-	}		
-	//Eason record CHG_EN ---
-	
-	if(enable){
-		asus_fsm_chargingstart();
-	}
-	else{
-		if (chip->chg_done){
-			asus_fsm_chargingstop(CHARGING_DONE);
-			//ASUS_BSP Eason: fix PM8226 eoc_work change status full, but cap is 99% +++
-			notify_batteryService_statusFull();
-			//ASUS_BSP Eason: fix PM8226 eoc_work change status full, but cap is 99% ---
-		}
-		else{
-			asus_fsm_chargingstop(POWERBANK_STOP);
-		}
-	}
->>>>>>> 62a3c2da
 #endif	
 //ASUS_BSP ---
 
@@ -1802,7 +1764,7 @@
 
 	host_mode = qpnp_chg_is_otg_en_set(chip);
 	usb_coarse_det = qpnp_chg_check_usb_coarse_det(chip);
-	printk("usb coarse-det triggered: %d host_mode: %d\n",
+	pr_debug("usb coarse-det triggered: %d host_mode: %d\n",
 			usb_coarse_det, host_mode);
 
 	if (host_mode)
@@ -1974,7 +1936,7 @@
 	u8 batt_temp, batt_hot_sts;
 
 	batt_temp_good = qpnp_chg_is_batt_temp_ok(chip);
-	printk("batt-temp triggered: %d\n", batt_temp_good);
+	pr_debug("batt-temp triggered: %d\n", batt_temp_good);
 
 	/* Read battery temp status */
 	rc = qpnp_chg_read(chip, &batt_temp,
@@ -2099,7 +2061,7 @@
 	int dc_present;
 
 	dc_present = qpnp_chg_is_dc_chg_plugged_in(chip);
-	printk("dcin-valid triggered: %d\n", dc_present);
+	pr_debug("dcin-valid triggered: %d\n", dc_present);
 
 	if (chip->dc_present ^ dc_present) {
 		chip->dc_present = dc_present;
@@ -2694,14 +2656,10 @@
 		return POWER_SUPPLY_STATUS_CHARGING;
 
 #ifndef CONFIG_PM_8226_CHARGER
-<<<<<<< HEAD
-	/* report full if state of charge is 100 and a charger is connected */
-=======
 	/*
 	 * Report full if state of charge is 100 or chg_done is true
 	 * when a charger is connected and boost is disabled
 	 */
->>>>>>> 62a3c2da
 	if ((qpnp_chg_is_usb_chg_plugged_in(chip) ||
 		qpnp_chg_is_dc_chg_plugged_in(chip)) &&
 		(chip->chg_done || get_batt_capacity(chip) == 100)
@@ -3265,29 +3223,19 @@
 
 #define QPNP_CHG_IBATMAX_MIN	50
 #define QPNP_CHG_IBATMAX_MAX	3250
-<<<<<<< HEAD
-int g_ibat_500 = 0;
-=======
 //ASUS_BSP +++
 int g_ibat_500 = 0;
 //ASUS_BSP ---
->>>>>>> 62a3c2da
 static int
 qpnp_chg_ibatmax_set(struct qpnp_chg_chip *chip, int chg_current)
 {
 	u8 temp;
 
-<<<<<<< HEAD
-	if(g_ibat_500){
-		chg_current = 500;
-	}
-=======
 //ASUS_BSP +++
 	if(g_ibat_500){
 		chg_current = 500;
 	}
 //ASUS_BSP ---
->>>>>>> 62a3c2da
 	
 	if (chg_current < QPNP_CHG_IBATMAX_MIN
 			|| chg_current > QPNP_CHG_IBATMAX_MAX) {
@@ -3299,18 +3247,12 @@
 			QPNP_CHG_I_MASK, temp, 1);
 }
 
-<<<<<<< HEAD
-=======
 //ASUS_BSP +++
->>>>>>> 62a3c2da
 void pm8226_chg_ibatmax_set(int chg_current)
 {
 	qpnp_chg_ibatmax_set(g_qpnp_chg_chip, chg_current);
 }
-<<<<<<< HEAD
-=======
 //ASUS_BSP ---
->>>>>>> 62a3c2da
 
 static int
 qpnp_chg_ibatmax_get(struct qpnp_chg_chip *chip, int *chg_current)
@@ -4141,7 +4083,6 @@
 	vbat_low_count = 0;
 	count = 0;
 	pm_relax(chip->dev);
-	pr_debug("[BAT][PM8226][pm_relax]%s\n",__FUNCTION__);//ASUS BSP Eason:check pm_relax
 }
 
 #define BATT_HOT_MV			630
@@ -4689,11 +4630,7 @@
 	case POWER_SUPPLY_PROP_SYSTEM_TEMP_LEVEL:
 		//ASUS_BSP Eason: notify thermal limit +++
 		notifyThermalLimit( val->intval);
-<<<<<<< HEAD
-		ASUSEvtlog("[BAT]set SYSTEM_TEMP_LEVEL:%d \n",val->intval);
-=======
 //		ASUSEvtlog("[BAT]set SYSTEM_TEMP_LEVEL:%d \n",val->intval);
->>>>>>> 62a3c2da
 		//ASUS_BSP Eason: notify thermal limit ---
 		qpnp_batt_system_temp_level_set(chip, val->intval);
 		break;
@@ -5944,12 +5881,9 @@
 
 	g_qpnp_chg_chip = chip;//ASUS_BSP Lenter +
 
-<<<<<<< HEAD
-=======
 	if (ext_ovp_isns_present)
 		chip->ext_ovp_ic_gpio_enabled = 0;
 
->>>>>>> 62a3c2da
 	/*
 	 * Check if bat_if is set in DT and make sure VADC is present
 	 * Also try loading the battery data profile if bat_if exists
@@ -6310,30 +6244,12 @@
 //ASUS_BSP +++
 	{
 		u8 reg_value;
-<<<<<<< HEAD
-		int bat_vol;
-=======
->>>>>>> 62a3c2da
 	
 		reg_value = 0x1;
 		rc = qpnp_chg_write(chip, &reg_value, 0x1055, 1); //set trickle charge phase B to 50mA
 		if (rc) {
 			printk("Unable to write reg 0x1055 rc=%d\n", rc);
 		}
-<<<<<<< HEAD
-		
-#if defined(ASUS_CHARGING_MODE) && !defined(ASUS_FACTORY_BUILD)
-		if(g_CHG_mode){
-			bat_vol = get_prop_battery_voltage_now(chip);
-			
-			if(bat_vol < 3200000){
-				u8 chg_led = 0x1;
-				qpnp_chg_write(chip, &chg_led, 0x104D, 1);
-			}
-		}
-#endif
-=======
->>>>>>> 62a3c2da
 	}
 //ASUS_BSP ---
 
