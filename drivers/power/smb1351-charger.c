--- conflicted
+++ resolved
@@ -1100,11 +1100,10 @@
 		}
 	}
 
-<<<<<<< HEAD
 	/* Update switching frequency based on device tree entry */
 	rc = smb1351_masked_write(chip, OTG_TLIM_CTRL_REG, SWITCH_FREQ_MASK,
 			(chip->switch_freq << SWITCH_FREQ_SHIFT));
-=======
+
 	/* Enable HVDCP */
 	rc = smb1351_masked_write(chip, HVDCP_BATT_MISSING_CTRL_REG,
 			HVDCP_EN_BIT, HVDCP_EN_BIT);
@@ -1112,7 +1111,6 @@
 		pr_err("Failed to enable HVDCP, rc=%d\n", rc);
 		return rc;
 	}
->>>>>>> 2759f3be
 
 	/* enable/disable charging by suspending usb */
 	rc = smb1351_usb_suspend(chip, USER, chip->usb_suspended_status);
