--- conflicted
+++ resolved
@@ -257,10 +257,7 @@
 	bool	auto_recharge_soc;
 	bool	use_esr_sw;
 	bool	disable_esr_pull_dn;
-<<<<<<< HEAD
-=======
 	bool	disable_fg_twm;
->>>>>>> fa2abe94
 	int	cutoff_volt_mv;
 	int	empty_volt_mv;
 	int	vbatt_low_thr_mv;
@@ -300,10 +297,7 @@
 	int	esr_pulse_thresh_ma;
 	int	esr_meas_curr_ma;
 	int	sync_sleep_threshold_ma;
-<<<<<<< HEAD
 	int	ki_coeff_full_soc_dischg;
-=======
->>>>>>> fa2abe94
 	int	jeita_thresholds[NUM_JEITA_LEVELS];
 	int	ki_coeff_soc[KI_COEFF_SOC_LEVELS];
 	int	ki_coeff_med_dischg[KI_COEFF_SOC_LEVELS];
