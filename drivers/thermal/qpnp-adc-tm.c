--- conflicted
+++ resolved
@@ -1,8 +1,4 @@
-<<<<<<< HEAD
-/* Copyright (c) 2012-2016, The Linux Foundation. All rights reserved.
-=======
 /* Copyright (c) 2012-2017, The Linux Foundation. All rights reserved.
->>>>>>> e045a95c
  *
  * This program is free software; you can redistribute it and/or modify
  * it under the terms of the GNU General Public License version 2 and
@@ -2117,15 +2113,6 @@
 	int rc = 0;
 
 	btm_chan_num = chip->sensor[sensor_num].btm_channel_num;
-<<<<<<< HEAD
-	pr_debug("high:sen:%d, meas_en:0x%x\n",
-		sensor_num, chip->th_info.qpnp_adc_tm_meas_en);
-
-	if (!chip->sensor[sensor_num].thermal_node) {
-		/*
-		 * For non thermal registered clients
-		 * such as usb_id, vbatt, pmic_therm
-=======
 	pr_debug("high:sen:%d, hs:0x%x, ls:0x%x, meas_en:0x%x\n",
 		sensor_num, chip->th_info.adc_tm_high_enable,
 		chip->th_info.adc_tm_low_enable,
@@ -2134,7 +2121,6 @@
 		/*
 		 * For non thermal registered clients such as usb_id,
 		 * vbatt, pmic_therm
->>>>>>> e045a95c
 		 */
 		sensor_mask = 1 << sensor_num;
 		pr_debug("non thermal node - mask:%x\n", sensor_mask);
@@ -2151,11 +2137,6 @@
 		 * the corresponding high voltage threshold which
 		 * is triggered by low temp
 		 */
-<<<<<<< HEAD
-		pr_debug("thermal node with mask:%x\n", sensor_mask);
-	}
-
-=======
 		sensor_mask = 1 << sensor_num;
 		pr_debug("thermal node with mask:%x\n", sensor_mask);
 		rc = qpnp_adc_tm_activate_trip_type(
@@ -2167,7 +2148,6 @@
 			return rc;
 		}
 	}
->>>>>>> e045a95c
 	list_for_each(thr_list, &chip->sensor[sensor_num].thr_list) {
 		client_info = list_entry(thr_list,
 				struct qpnp_adc_thr_client_info, list);
@@ -2183,16 +2163,6 @@
 						ADC_TM_HIGH_THR_DISABLE;
 		}
 	}
-<<<<<<< HEAD
-
-	qpnp_adc_tm_manage_thresholds(chip, sensor_num, btm_chan_num);
-
-	rc = qpnp_adc_tm_reg_update(chip, QPNP_ADC_TM_MULTI_MEAS_EN,
-		sensor_mask, false);
-	if (rc < 0) {
-		pr_err("multi meas disable for channel failed\n");
-		return rc;
-=======
 	qpnp_adc_tm_manage_thresholds(chip, sensor_num, btm_chan_num);
 
 	if (!chip->adc_tm_hc) {
@@ -2211,7 +2181,6 @@
 			pr_err("multi meas disable failed\n");
 			return rc;
 		}
->>>>>>> e045a95c
 	}
 
 	rc = qpnp_adc_tm_enable_if_channel_meas(chip);
@@ -2236,15 +2205,6 @@
 	int rc = 0;
 
 	btm_chan_num = chip->sensor[sensor_num].btm_channel_num;
-<<<<<<< HEAD
-	pr_debug("low:sen:%d, meas_en:0x%x\n",
-		sensor_num, chip->th_info.qpnp_adc_tm_meas_en);
-
-	if (!chip->sensor[sensor_num].thermal_node) {
-		/*
-		 * For non thermal registered clients
-		 * such as usb_id, vbatt, pmic_therm
-=======
 	pr_debug("low:sen:%d, hs:0x%x, ls:0x%x, meas_en:0x%x\n",
 		sensor_num, chip->th_info.adc_tm_high_enable,
 		chip->th_info.adc_tm_low_enable,
@@ -2253,7 +2213,6 @@
 		/*
 		 * For non thermal registered clients such as usb_id,
 		 * vbatt, pmic_therm
->>>>>>> e045a95c
 		 */
 		pr_debug("non thermal node - mask:%x\n", sensor_mask);
 		rc = qpnp_adc_tm_recalib_request_check(chip,
@@ -2263,17 +2222,6 @@
 			chip->th_info.adc_tm_low_enable = 0;
 			return rc;
 		}
-<<<<<<< HEAD
-	} else {
-		/*
-		 * Uses the thermal sysfs registered device to disable
-		 * the corresponding low voltage threshold which
-		 * is triggered by high temp
-		 */
-		pr_debug("thermal node with mask:%x\n", sensor_mask);
-	}
-
-=======
 		sensor_mask = 1 << sensor_num;
 		rc = qpnp_adc_tm_reg_update(chip,
 			QPNP_ADC_TM_LOW_THR_INT_EN,
@@ -2299,18 +2247,10 @@
 			return rc;
 		}
 	}
->>>>>>> e045a95c
 	list_for_each(thr_list, &chip->sensor[sensor_num].thr_list) {
 		client_info = list_entry(thr_list,
 				struct qpnp_adc_thr_client_info, list);
 		if (client_info->low_thr_set) {
-<<<<<<< HEAD
-			/*
-			 * mark the corresponding clients threshold
-			 * as not set
-			 */
-=======
->>>>>>> e045a95c
 			client_info->low_thr_set = false;
 			client_info->notify_low_thr = true;
 			if (client_info->state_req_copy ==
@@ -2322,16 +2262,6 @@
 						ADC_TM_LOW_THR_DISABLE;
 		}
 	}
-<<<<<<< HEAD
-
-	qpnp_adc_tm_manage_thresholds(chip, sensor_num, btm_chan_num);
-
-	rc = qpnp_adc_tm_reg_update(chip, QPNP_ADC_TM_MULTI_MEAS_EN,
-		sensor_mask, false);
-	if (rc < 0) {
-		pr_err("multi meas disable for channel failed\n");
-		return rc;
-=======
 	qpnp_adc_tm_manage_thresholds(chip, sensor_num, btm_chan_num);
 
 	if (!chip->adc_tm_hc) {
@@ -2350,7 +2280,6 @@
 			pr_err("multi meas disable failed\n");
 			return rc;
 		}
->>>>>>> e045a95c
 	}
 
 	rc = qpnp_adc_tm_enable_if_channel_meas(chip);
@@ -2360,15 +2289,9 @@
 	}
 
 	queue_work(chip->sensor[sensor_num].req_wq,
-<<<<<<< HEAD
-			&chip->sensor[sensor_num].work);
+				&chip->sensor[sensor_num].work);
+
 	return rc;
-
-=======
-				&chip->sensor[sensor_num].work);
-
-	return rc;
->>>>>>> e045a95c
 }
 
 static int qpnp_adc_tm_read_status(struct qpnp_adc_tm_chip *chip)
@@ -2428,11 +2351,6 @@
 		}
 	}
 
-<<<<<<< HEAD
-fail:
-	mutex_unlock(&chip->adc->adc_lock);
-	if (rc < 0)
-=======
 fail:
 	mutex_unlock(&chip->adc->adc_lock);
 	if (rc < 0)
@@ -2492,7 +2410,6 @@
 
 	if (rc < 0 || (!chip->th_info.adc_tm_high_enable &&
 					!chip->th_info.adc_tm_low_enable))
->>>>>>> e045a95c
 		atomic_dec(&chip->wq_cnt);
 
 	return rc;
@@ -2531,8 +2448,6 @@
 	struct qpnp_adc_tm_chip *chip = data;
 	u8 mode_ctl = 0, status1 = 0, sensor_mask = 0;
 	int rc = 0, sensor_notify_num = 0, i = 0, sensor_num = 0;
-	unsigned long flags;
-	u8 intrm = 0;
 
 	mode_ctl = ADC_OP_NORMAL_MODE << QPNP_OP_MODE_SHIFT;
 	/* Set measurement in single measurement mode */
@@ -2569,46 +2484,18 @@
 		return IRQ_HANDLED;
 	}
 
-	spin_lock_irqsave(&chip->th_info.adc_tm_high_lock, flags);
-	intrm = chip->th_info.qpnp_adc_tm_meas_en &
+	chip->th_info.adc_tm_high_enable = chip->th_info.qpnp_adc_tm_meas_en &
 						chip->th_info.status_high;
-	intrm &= chip->th_info.adc_tm_high_thr_set;
-	chip->th_info.adc_tm_high_enable |= intrm;
+	chip->th_info.adc_tm_high_enable &= chip->th_info.adc_tm_high_thr_set;
+
 	sensor_notify_num = chip->th_info.adc_tm_high_enable;
-	spin_unlock_irqrestore(&chip->th_info.adc_tm_high_lock, flags);
-
 	while (i < chip->max_channels_available) {
-		if ((sensor_notify_num & 0x1) == 1) {
+		if ((sensor_notify_num & 0x1) == 1)
 			sensor_num = i;
-
-<<<<<<< HEAD
-			if (!chip->sensor[sensor_num].thermal_node) {
-				sensor_mask = 1 << sensor_num;
-				rc = qpnp_adc_tm_reg_update(chip,
-					QPNP_ADC_TM_HIGH_THR_INT_EN,
-					sensor_mask, false);
-				if (rc < 0) {
-					pr_err("high threshold int read failed\n");
-					return IRQ_HANDLED;
-				}
-			} else {
-				/*
-				 * Uses the thermal sysfs registered device to
-				 * disable the corresponding high voltage
-				 * threshold which is triggered by low temp
-				 */
-				pr_debug("thermal node with mask:%x\n",
-						sensor_mask);
-				rc = qpnp_adc_tm_activate_trip_type(
-					chip->sensor[sensor_num].tz_dev,
-					ADC_TM_TRIP_LOW_COOL,
-					THERMAL_TRIP_ACTIVATION_DISABLED);
-				if (rc < 0) {
-					pr_err("notify error:%d\n", sensor_num);
-					return IRQ_HANDLED;
-				}
-			}
-=======
+		sensor_notify_num >>= 1;
+		i++;
+	}
+
 	if (!chip->sensor[sensor_num].thermal_node) {
 		sensor_mask = 1 << sensor_num;
 		rc = qpnp_adc_tm_reg_update(chip,
@@ -2632,11 +2519,9 @@
 		if (rc < 0) {
 			pr_err("notify error:%d\n", sensor_num);
 			return IRQ_HANDLED;
->>>>>>> e045a95c
-		}
-		sensor_notify_num >>= 1;
-		i++;
-	}
+		}
+	}
+
 	atomic_inc(&chip->wq_cnt);
 	queue_work(chip->high_thr_wq, &chip->trigger_high_thr_work);
 
@@ -2676,8 +2561,6 @@
 	struct qpnp_adc_tm_chip *chip = data;
 	u8 mode_ctl = 0, status1 = 0, sensor_mask = 0;
 	int rc = 0, sensor_notify_num = 0, i = 0, sensor_num = 0;
-	unsigned long flags;
-	u8 intrm = 0;
 
 	mode_ctl = ADC_OP_NORMAL_MODE << QPNP_OP_MODE_SHIFT;
 	/* Set measurement in single measurement mode */
@@ -2712,46 +2595,18 @@
 		return IRQ_HANDLED;
 	}
 
-	spin_lock_irqsave(&chip->th_info.adc_tm_low_lock, flags);
-	intrm = chip->th_info.qpnp_adc_tm_meas_en &
+	chip->th_info.adc_tm_low_enable = chip->th_info.qpnp_adc_tm_meas_en &
 					chip->th_info.status_low;
-	intrm &= chip->th_info.adc_tm_low_thr_set;
-	chip->th_info.adc_tm_low_enable |= intrm;
+	chip->th_info.adc_tm_low_enable &= chip->th_info.adc_tm_low_thr_set;
+
 	sensor_notify_num = chip->th_info.adc_tm_low_enable;
-	spin_unlock_irqrestore(&chip->th_info.adc_tm_low_lock, flags);
-
 	while (i < chip->max_channels_available) {
-		if ((sensor_notify_num & 0x1) == 1) {
+		if ((sensor_notify_num & 0x1) == 1)
 			sensor_num = i;
-
-<<<<<<< HEAD
-			if (!chip->sensor[sensor_num].thermal_node) {
-				sensor_mask = 1 << sensor_num;
-				rc = qpnp_adc_tm_reg_update(chip,
-					QPNP_ADC_TM_LOW_THR_INT_EN,
-					sensor_mask, false);
-				if (rc < 0) {
-					pr_err("low threshold int read failed\n");
-					return IRQ_HANDLED;
-				}
-			} else {
-				/*
-				 * Uses the thermal sysfs registered device
-				 * to disable the corresponding low voltage
-				 * threshold which is triggered by high temp
-				 */
-				pr_debug("thermal node with mask:%x\n",
-						sensor_mask);
-				rc = qpnp_adc_tm_activate_trip_type(
-					chip->sensor[sensor_num].tz_dev,
-					ADC_TM_TRIP_HIGH_WARM,
-					THERMAL_TRIP_ACTIVATION_DISABLED);
-				if (rc < 0) {
-					pr_err("notify error:%d\n", sensor_num);
-					return IRQ_HANDLED;
-				}
-			}
-=======
+		sensor_notify_num >>= 1;
+		i++;
+	}
+
 	if (!chip->sensor[sensor_num].thermal_node) {
 		sensor_mask = 1 << sensor_num;
 		rc = qpnp_adc_tm_reg_update(chip,
@@ -2775,10 +2630,7 @@
 		if (rc < 0) {
 			pr_err("notify error:%d\n", sensor_num);
 			return IRQ_HANDLED;
->>>>>>> e045a95c
-		}
-		sensor_notify_num >>= 1;
-		i++;
+		}
 	}
 
 	atomic_inc(&chip->wq_cnt);
