/*
 * drivers/mmc/host/sdhci-msm.c - Qualcomm MSM SDHCI Platform
 * driver source file
 *
 * Copyright (c) 2012-2018, The Linux Foundation. All rights reserved.
 *
 * This program is free software; you can redistribute it and/or modify
 * it under the terms of the GNU General Public License version 2 and
 * only version 2 as published by the Free Software Foundation.
 *
 * This program is distributed in the hope that it will be useful,
 * but WITHOUT ANY WARRANTY; without even the implied warranty of
 * MERCHANTABILITY or FITNESS FOR A PARTICULAR PURPOSE.  See the
 * GNU General Public License for more details.
 *
 */

#include <linux/module.h>
#include <linux/mmc/host.h>
#include <linux/mmc/card.h>
#include <linux/mmc/sdio_func.h>
#include <linux/gfp.h>
#include <linux/of.h>
#include <linux/of_gpio.h>
#include <linux/regulator/consumer.h>
#include <linux/types.h>
#include <linux/input.h>
#include <linux/platform_device.h>
#include <linux/wait.h>
#include <linux/io.h>
#include <linux/delay.h>
#include <linux/scatterlist.h>
#include <linux/slab.h>
#include <linux/mmc/slot-gpio.h>
#include <linux/dma-mapping.h>
#include <linux/iopoll.h>
#include <linux/pinctrl/consumer.h>
#include <linux/msm-bus.h>
#include <linux/pm_runtime.h>
#include <trace/events/mmc.h>

#include "sdhci-msm.h"
#include "sdhci-msm-ice.h"
#include "cmdq_hci.h"

#define QOS_REMOVE_DELAY_MS	10
#define CORE_POWER		0x0
#define CORE_SW_RST		(1 << 7)

#define SDHCI_VER_100		0x2B
#define CORE_MCI_DATA_CNT	0x30
#define CORE_MCI_STATUS		0x34
#define CORE_MCI_FIFO_CNT	0x44

#define CORE_MCI_VERSION		0x050
#define CORE_VERSION_STEP_MASK		0x0000FFFF
#define CORE_VERSION_MINOR_MASK		0x0FFF0000
#define CORE_VERSION_MINOR_SHIFT	16
#define CORE_VERSION_MAJOR_MASK		0xF0000000
#define CORE_VERSION_MAJOR_SHIFT	28
#define CORE_VERSION_TARGET_MASK	0x000000FF
#define SDHCI_MSM_VER_420               0x49

#define CORE_GENERICS			0x70
#define SWITCHABLE_SIGNALLING_VOL	(1 << 29)

#define CORE_HC_MODE		0x78
#define HC_MODE_EN		0x1
#define FF_CLK_SW_RST_DIS	(1 << 13)

#define CORE_TESTBUS_CONFIG	0x0CC
#define CORE_TESTBUS_SEL2_BIT	4
#define CORE_TESTBUS_ENA	(1 << 3)
#define CORE_TESTBUS_SEL2	(1 << CORE_TESTBUS_SEL2_BIT)

#define CORE_PWRCTL_STATUS	0xDC
#define CORE_PWRCTL_MASK	0xE0
#define CORE_PWRCTL_CLEAR	0xE4
#define CORE_PWRCTL_CTL		0xE8

#define CORE_PWRCTL_BUS_OFF	0x01
#define CORE_PWRCTL_BUS_ON	(1 << 1)
#define CORE_PWRCTL_IO_LOW	(1 << 2)
#define CORE_PWRCTL_IO_HIGH	(1 << 3)

#define CORE_PWRCTL_BUS_SUCCESS	0x01
#define CORE_PWRCTL_BUS_FAIL	(1 << 1)
#define CORE_PWRCTL_IO_SUCCESS	(1 << 2)
#define CORE_PWRCTL_IO_FAIL	(1 << 3)

#define INT_MASK		0xF
#define MAX_PHASES		16

#define CORE_DLL_CONFIG		0x100
#define CORE_CMD_DAT_TRACK_SEL	(1 << 0)
#define CORE_DLL_EN		(1 << 16)
#define CORE_CDR_EN		(1 << 17)
#define CORE_CK_OUT_EN		(1 << 18)
#define CORE_CDR_EXT_EN		(1 << 19)
#define CORE_DLL_PDN		(1 << 29)
#define CORE_DLL_RST		(1 << 30)

#define CORE_DLL_STATUS		0x108
#define CORE_DLL_LOCK		(1 << 7)
#define CORE_DDR_DLL_LOCK	(1 << 11)

#define CORE_VENDOR_SPEC	0x10C
#define CORE_CLK_PWRSAVE		(1 << 1)
#define CORE_HC_MCLK_SEL_DFLT		(2 << 8)
#define CORE_HC_MCLK_SEL_HS400		(3 << 8)
#define CORE_HC_MCLK_SEL_MASK		(3 << 8)
#define CORE_HC_AUTO_CMD21_EN		(1 << 6)
#define CORE_IO_PAD_PWR_SWITCH_EN	(1 << 15)
#define CORE_IO_PAD_PWR_SWITCH	(1 << 16)
#define CORE_HC_SELECT_IN_EN	(1 << 18)
#define CORE_HC_SELECT_IN_HS400	(6 << 19)
#define CORE_HC_SELECT_IN_MASK	(7 << 19)
#define CORE_VENDOR_SPEC_POR_VAL	0xA1C

#define CORE_VENDOR_SPEC_ADMA_ERR_ADDR0	0x114
#define CORE_VENDOR_SPEC_ADMA_ERR_ADDR1	0x118

#define CORE_VENDOR_SPEC_FUNC2 0x110
#define HC_SW_RST_WAIT_IDLE_DIS	(1 << 20)
#define HC_SW_RST_REQ (1 << 21)
#define CORE_ONE_MID_EN     (1 << 25)

#define CORE_VENDOR_SPEC_CAPABILITIES0	0x11C
#define CORE_8_BIT_SUPPORT		(1 << 18)
#define CORE_3_3V_SUPPORT		(1 << 24)
#define CORE_3_0V_SUPPORT		(1 << 25)
#define CORE_1_8V_SUPPORT		(1 << 26)
#define CORE_SYS_BUS_SUPPORT_64_BIT	BIT(28)

#define CORE_SDCC_DEBUG_REG		0x124

#define CORE_CSR_CDC_CTLR_CFG0		0x130
#define CORE_SW_TRIG_FULL_CALIB		(1 << 16)
#define CORE_HW_AUTOCAL_ENA		(1 << 17)

#define CORE_CSR_CDC_CTLR_CFG1		0x134
#define CORE_CSR_CDC_CAL_TIMER_CFG0	0x138
#define CORE_TIMER_ENA			(1 << 16)

#define CORE_CSR_CDC_CAL_TIMER_CFG1	0x13C
#define CORE_CSR_CDC_REFCOUNT_CFG	0x140
#define CORE_CSR_CDC_COARSE_CAL_CFG	0x144
#define CORE_CDC_OFFSET_CFG		0x14C
#define CORE_CSR_CDC_DELAY_CFG		0x150
#define CORE_CDC_SLAVE_DDA_CFG		0x160
#define CORE_CSR_CDC_STATUS0		0x164
#define CORE_CALIBRATION_DONE		(1 << 0)

#define CORE_CDC_ERROR_CODE_MASK	0x7000000

#define CQ_CMD_DBG_RAM	                0x110
#define CQ_CMD_DBG_RAM_WA               0x150
#define CQ_CMD_DBG_RAM_OL               0x154

#define CORE_CSR_CDC_GEN_CFG		0x178
#define CORE_CDC_SWITCH_BYPASS_OFF	(1 << 0)
#define CORE_CDC_SWITCH_RC_EN		(1 << 1)

#define CORE_DDR_200_CFG		0x184
#define CORE_CDC_T4_DLY_SEL		(1 << 0)
#define CORE_CMDIN_RCLK_EN		(1 << 1)
#define CORE_START_CDC_TRAFFIC		(1 << 6)

#define CORE_VENDOR_SPEC3	0x1B0
#define CORE_PWRSAVE_DLL	(1 << 3)
#define CORE_CMDEN_HS400_INPUT_MASK_CNT (1 << 13)

#define CORE_DLL_CONFIG_2	0x1B4
#define CORE_DDR_CAL_EN		(1 << 0)
#define CORE_FLL_CYCLE_CNT	(1 << 18)
#define CORE_DLL_CLOCK_DISABLE	(1 << 21)

#define CORE_DDR_CONFIG			0x1B8
#define DDR_CONFIG_POR_VAL		0x80040853
#define DDR_CONFIG_PRG_RCLK_DLY_MASK	0x1FF
#define DDR_CONFIG_PRG_RCLK_DLY		115
#define CORE_DDR_CONFIG_2		0x1BC
#define DDR_CONFIG_2_POR_VAL		0x80040873

/* 512 descriptors */
#define SDHCI_MSM_MAX_SEGMENTS  (1 << 9)
#define SDHCI_MSM_MMC_CLK_GATE_DELAY	200 /* msecs */

#define CORE_FREQ_100MHZ	(100 * 1000 * 1000)
#define TCXO_FREQ		19200000

#define INVALID_TUNING_PHASE	-1
#define sdhci_is_valid_gpio_wakeup_int(_h) ((_h)->pdata->sdiowakeup_irq >= 0)

#define NUM_TUNING_PHASES		16
#define MAX_DRV_TYPES_SUPPORTED_HS200	4
#define MSM_AUTOSUSPEND_DELAY_MS 100

/* Timeout value to avoid infinite waiting for pwr_irq */
#define MSM_PWR_IRQ_TIMEOUT_MS 5000

static const u32 tuning_block_64[] = {
	0x00FF0FFF, 0xCCC3CCFF, 0xFFCC3CC3, 0xEFFEFFFE,
	0xDDFFDFFF, 0xFBFFFBFF, 0xFF7FFFBF, 0xEFBDF777,
	0xF0FFF0FF, 0x3CCCFC0F, 0xCFCC33CC, 0xEEFFEFFF,
	0xFDFFFDFF, 0xFFBFFFDF, 0xFFF7FFBB, 0xDE7B7FF7
};

static const u32 tuning_block_128[] = {
	0xFF00FFFF, 0x0000FFFF, 0xCCCCFFFF, 0xCCCC33CC,
	0xCC3333CC, 0xFFFFCCCC, 0xFFFFEEFF, 0xFFEEEEFF,
	0xFFDDFFFF, 0xDDDDFFFF, 0xBBFFFFFF, 0xBBFFFFFF,
	0xFFFFFFBB, 0xFFFFFF77, 0x77FF7777, 0xFFEEDDBB,
	0x00FFFFFF, 0x00FFFFFF, 0xCCFFFF00, 0xCC33CCCC,
	0x3333CCCC, 0xFFCCCCCC, 0xFFEEFFFF, 0xEEEEFFFF,
	0xDDFFFFFF, 0xDDFFFFFF, 0xFFFFFFDD, 0xFFFFFFBB,
	0xFFFFBBBB, 0xFFFF77FF, 0xFF7777FF, 0xEEDDBB77
};

/* global to hold each slot instance for debug */
static struct sdhci_msm_host *sdhci_slot[2];

static int disable_slots;
/* root can write, others read */
module_param(disable_slots, int, S_IRUGO|S_IWUSR);

static bool nocmdq;
module_param(nocmdq, bool, S_IRUGO|S_IWUSR);

enum vdd_io_level {
	/* set vdd_io_data->low_vol_level */
	VDD_IO_LOW,
	/* set vdd_io_data->high_vol_level */
	VDD_IO_HIGH,
	/*
	 * set whatever there in voltage_level (third argument) of
	 * sdhci_msm_set_vdd_io_vol() function.
	 */
	VDD_IO_SET_LEVEL,
};

/* MSM platform specific tuning */
static inline int msm_dll_poll_ck_out_en(struct sdhci_host *host,
						u8 poll)
{
	int rc = 0;
	u32 wait_cnt = 50;
	u8 ck_out_en = 0;
	struct mmc_host *mmc = host->mmc;

	/* poll for CK_OUT_EN bit.  max. poll time = 50us */
	ck_out_en = !!(readl_relaxed(host->ioaddr + CORE_DLL_CONFIG) &
			CORE_CK_OUT_EN);

	while (ck_out_en != poll) {
		if (--wait_cnt == 0) {
			pr_err("%s: %s: CK_OUT_EN bit is not %d\n",
				mmc_hostname(mmc), __func__, poll);
			rc = -ETIMEDOUT;
			goto out;
		}
		udelay(1);

		ck_out_en = !!(readl_relaxed(host->ioaddr +
				CORE_DLL_CONFIG) & CORE_CK_OUT_EN);
	}
out:
	return rc;
}

/*
 * Enable CDR to track changes of DAT lines and adjust sampling
 * point according to voltage/temperature variations
 */
static int msm_enable_cdr_cm_sdc4_dll(struct sdhci_host *host)
{
	int rc = 0;
	u32 config;

	config = readl_relaxed(host->ioaddr + CORE_DLL_CONFIG);
	config |= CORE_CDR_EN;
	config &= ~(CORE_CDR_EXT_EN | CORE_CK_OUT_EN);
	writel_relaxed(config, host->ioaddr + CORE_DLL_CONFIG);

	rc = msm_dll_poll_ck_out_en(host, 0);
	if (rc)
		goto err;

	writel_relaxed((readl_relaxed(host->ioaddr + CORE_DLL_CONFIG) |
			CORE_CK_OUT_EN), host->ioaddr + CORE_DLL_CONFIG);

	rc = msm_dll_poll_ck_out_en(host, 1);
	if (rc)
		goto err;
	goto out;
err:
	pr_err("%s: %s: failed\n", mmc_hostname(host->mmc), __func__);
out:
	return rc;
}

static ssize_t store_auto_cmd21(struct device *dev, struct device_attribute
				*attr, const char *buf, size_t count)
{
	struct sdhci_host *host = dev_get_drvdata(dev);
	struct sdhci_pltfm_host *pltfm_host = sdhci_priv(host);
	struct sdhci_msm_host *msm_host = pltfm_host->priv;
	u32 tmp;
	unsigned long flags;

	if (!kstrtou32(buf, 0, &tmp)) {
		spin_lock_irqsave(&host->lock, flags);
		msm_host->en_auto_cmd21 = !!tmp;
		spin_unlock_irqrestore(&host->lock, flags);
	}
	return count;
}

static ssize_t show_auto_cmd21(struct device *dev,
			       struct device_attribute *attr, char *buf)
{
	struct sdhci_host *host = dev_get_drvdata(dev);
	struct sdhci_pltfm_host *pltfm_host = sdhci_priv(host);
	struct sdhci_msm_host *msm_host = pltfm_host->priv;

	return snprintf(buf, PAGE_SIZE, "%d\n", msm_host->en_auto_cmd21);
}

/* MSM auto-tuning handler */
static int sdhci_msm_config_auto_tuning_cmd(struct sdhci_host *host,
					    bool enable,
					    u32 type)
{
	int rc = 0;
	struct sdhci_pltfm_host *pltfm_host = sdhci_priv(host);
	struct sdhci_msm_host *msm_host = pltfm_host->priv;
	u32 val = 0;

	if (!msm_host->en_auto_cmd21)
		return 0;

	if (type == MMC_SEND_TUNING_BLOCK_HS200)
		val = CORE_HC_AUTO_CMD21_EN;
	else
		return 0;

	if (enable) {
		rc = msm_enable_cdr_cm_sdc4_dll(host);
		writel_relaxed(readl_relaxed(host->ioaddr + CORE_VENDOR_SPEC) |
			       val, host->ioaddr + CORE_VENDOR_SPEC);
	} else {
		writel_relaxed(readl_relaxed(host->ioaddr + CORE_VENDOR_SPEC) &
			       ~val, host->ioaddr + CORE_VENDOR_SPEC);
	}
	return rc;
}

static int msm_config_cm_dll_phase(struct sdhci_host *host, u8 phase)
{
	int rc = 0;
	u8 grey_coded_phase_table[] = {0x0, 0x1, 0x3, 0x2, 0x6, 0x7, 0x5, 0x4,
					0xC, 0xD, 0xF, 0xE, 0xA, 0xB, 0x9,
					0x8};
	unsigned long flags;
	u32 config;
	struct mmc_host *mmc = host->mmc;

	pr_debug("%s: Enter %s\n", mmc_hostname(mmc), __func__);
	spin_lock_irqsave(&host->lock, flags);

	config = readl_relaxed(host->ioaddr + CORE_DLL_CONFIG);
	config &= ~(CORE_CDR_EN | CORE_CK_OUT_EN);
	config |= (CORE_CDR_EXT_EN | CORE_DLL_EN);
	writel_relaxed(config, host->ioaddr + CORE_DLL_CONFIG);

	/* Wait until CK_OUT_EN bit of DLL_CONFIG register becomes '0' */
	rc = msm_dll_poll_ck_out_en(host, 0);
	if (rc)
		goto err_out;

	/*
	 * Write the selected DLL clock output phase (0 ... 15)
	 * to CDR_SELEXT bit field of DLL_CONFIG register.
	 */
	writel_relaxed(((readl_relaxed(host->ioaddr + CORE_DLL_CONFIG)
			& ~(0xF << 20))
			| (grey_coded_phase_table[phase] << 20)),
			host->ioaddr + CORE_DLL_CONFIG);

	/* Set CK_OUT_EN bit of DLL_CONFIG register to 1. */
	writel_relaxed((readl_relaxed(host->ioaddr + CORE_DLL_CONFIG)
			| CORE_CK_OUT_EN), host->ioaddr + CORE_DLL_CONFIG);

	/* Wait until CK_OUT_EN bit of DLL_CONFIG register becomes '1' */
	rc = msm_dll_poll_ck_out_en(host, 1);
	if (rc)
		goto err_out;

	config = readl_relaxed(host->ioaddr + CORE_DLL_CONFIG);
	config |= CORE_CDR_EN;
	config &= ~CORE_CDR_EXT_EN;
	writel_relaxed(config, host->ioaddr + CORE_DLL_CONFIG);
	goto out;

err_out:
	pr_err("%s: %s: Failed to set DLL phase: %d\n",
		mmc_hostname(mmc), __func__, phase);
out:
	spin_unlock_irqrestore(&host->lock, flags);
	pr_debug("%s: Exit %s\n", mmc_hostname(mmc), __func__);
	return rc;
}

/*
 * Find out the greatest range of consecuitive selected
 * DLL clock output phases that can be used as sampling
 * setting for SD3.0 UHS-I card read operation (in SDR104
 * timing mode) or for eMMC4.5 card read operation (in
 * HS400/HS200 timing mode).
 * Select the 3/4 of the range and configure the DLL with the
 * selected DLL clock output phase.
 */

static int msm_find_most_appropriate_phase(struct sdhci_host *host,
				u8 *phase_table, u8 total_phases)
{
	int ret;
	u8 ranges[MAX_PHASES][MAX_PHASES] = { {0}, {0} };
	u8 phases_per_row[MAX_PHASES] = {0};
	int row_index = 0, col_index = 0, selected_row_index = 0, curr_max = 0;
	int i, cnt, phase_0_raw_index = 0, phase_15_raw_index = 0;
	bool phase_0_found = false, phase_15_found = false;
	struct mmc_host *mmc = host->mmc;

	pr_debug("%s: Enter %s\n", mmc_hostname(mmc), __func__);
	if (!total_phases || (total_phases > MAX_PHASES)) {
		pr_err("%s: %s: invalid argument: total_phases=%d\n",
			mmc_hostname(mmc), __func__, total_phases);
		return -EINVAL;
	}

	for (cnt = 0; cnt < total_phases; cnt++) {
		ranges[row_index][col_index] = phase_table[cnt];
		phases_per_row[row_index] += 1;
		col_index++;

		if ((cnt + 1) == total_phases) {
			continue;
		/* check if next phase in phase_table is consecutive or not */
		} else if ((phase_table[cnt] + 1) != phase_table[cnt + 1]) {
			row_index++;
			col_index = 0;
		}
	}

	if (row_index >= MAX_PHASES)
		return -EINVAL;

	/* Check if phase-0 is present in first valid window? */
	if (!ranges[0][0]) {
		phase_0_found = true;
		phase_0_raw_index = 0;
		/* Check if cycle exist between 2 valid windows */
		for (cnt = 1; cnt <= row_index; cnt++) {
			if (phases_per_row[cnt]) {
				for (i = 0; i < phases_per_row[cnt]; i++) {
					if (ranges[cnt][i] == 15) {
						phase_15_found = true;
						phase_15_raw_index = cnt;
						break;
					}
				}
			}
		}
	}

	/* If 2 valid windows form cycle then merge them as single window */
	if (phase_0_found && phase_15_found) {
		/* number of phases in raw where phase 0 is present */
		u8 phases_0 = phases_per_row[phase_0_raw_index];
		/* number of phases in raw where phase 15 is present */
		u8 phases_15 = phases_per_row[phase_15_raw_index];

		if (phases_0 + phases_15 >= MAX_PHASES)
			/*
			 * If there are more than 1 phase windows then total
			 * number of phases in both the windows should not be
			 * more than or equal to MAX_PHASES.
			 */
			return -EINVAL;

		/* Merge 2 cyclic windows */
		i = phases_15;
		for (cnt = 0; cnt < phases_0; cnt++) {
			ranges[phase_15_raw_index][i] =
				ranges[phase_0_raw_index][cnt];
			if (++i >= MAX_PHASES)
				break;
		}

		phases_per_row[phase_0_raw_index] = 0;
		phases_per_row[phase_15_raw_index] = phases_15 + phases_0;
	}

	for (cnt = 0; cnt <= row_index; cnt++) {
		if (phases_per_row[cnt] > curr_max) {
			curr_max = phases_per_row[cnt];
			selected_row_index = cnt;
		}
	}

	i = ((curr_max * 3) / 4);
	if (i)
		i--;

	ret = (int)ranges[selected_row_index][i];

	if (ret >= MAX_PHASES) {
		ret = -EINVAL;
		pr_err("%s: %s: invalid phase selected=%d\n",
			mmc_hostname(mmc), __func__, ret);
	}

	pr_debug("%s: Exit %s\n", mmc_hostname(mmc), __func__);
	return ret;
}

static inline void msm_cm_dll_set_freq(struct sdhci_host *host)
{
	u32 mclk_freq = 0;

	/* Program the MCLK value to MCLK_FREQ bit field */
	if (host->clock <= 112000000)
		mclk_freq = 0;
	else if (host->clock <= 125000000)
		mclk_freq = 1;
	else if (host->clock <= 137000000)
		mclk_freq = 2;
	else if (host->clock <= 150000000)
		mclk_freq = 3;
	else if (host->clock <= 162000000)
		mclk_freq = 4;
	else if (host->clock <= 175000000)
		mclk_freq = 5;
	else if (host->clock <= 187000000)
		mclk_freq = 6;
	else if (host->clock <= 200000000)
		mclk_freq = 7;

	writel_relaxed(((readl_relaxed(host->ioaddr + CORE_DLL_CONFIG)
			& ~(7 << 24)) | (mclk_freq << 24)),
			host->ioaddr + CORE_DLL_CONFIG);
}

/* Initialize the DLL (Programmable Delay Line ) */
static int msm_init_cm_dll(struct sdhci_host *host)
{
	struct sdhci_pltfm_host *pltfm_host = sdhci_priv(host);
	struct sdhci_msm_host *msm_host = pltfm_host->priv;
	struct mmc_host *mmc = host->mmc;
	int rc = 0;
	unsigned long flags;
	u32 wait_cnt;
	bool prev_pwrsave, curr_pwrsave;

	pr_debug("%s: Enter %s\n", mmc_hostname(mmc), __func__);
	spin_lock_irqsave(&host->lock, flags);
	prev_pwrsave = !!(readl_relaxed(host->ioaddr + CORE_VENDOR_SPEC) &
			  CORE_CLK_PWRSAVE);
	curr_pwrsave = prev_pwrsave;
	/*
	 * Make sure that clock is always enabled when DLL
	 * tuning is in progress. Keeping PWRSAVE ON may
	 * turn off the clock. So let's disable the PWRSAVE
	 * here and re-enable it once tuning is completed.
	 */
	if (prev_pwrsave) {
		writel_relaxed((readl_relaxed(host->ioaddr + CORE_VENDOR_SPEC)
				& ~CORE_CLK_PWRSAVE),
				host->ioaddr + CORE_VENDOR_SPEC);
		curr_pwrsave = false;
	}

	if (msm_host->use_updated_dll_reset) {
		/* Disable the DLL clock */
		writel_relaxed((readl_relaxed(host->ioaddr + CORE_DLL_CONFIG)
				& ~CORE_CK_OUT_EN),
				host->ioaddr + CORE_DLL_CONFIG);

		writel_relaxed((readl_relaxed(host->ioaddr + CORE_DLL_CONFIG_2)
				| CORE_DLL_CLOCK_DISABLE),
				host->ioaddr + CORE_DLL_CONFIG_2);
	}

	/* Write 1 to DLL_RST bit of DLL_CONFIG register */
	writel_relaxed((readl_relaxed(host->ioaddr + CORE_DLL_CONFIG)
			| CORE_DLL_RST), host->ioaddr + CORE_DLL_CONFIG);

	/* Write 1 to DLL_PDN bit of DLL_CONFIG register */
	writel_relaxed((readl_relaxed(host->ioaddr + CORE_DLL_CONFIG)
			| CORE_DLL_PDN), host->ioaddr + CORE_DLL_CONFIG);
	msm_cm_dll_set_freq(host);

	if (msm_host->use_updated_dll_reset) {
		u32 mclk_freq = 0;

		if ((readl_relaxed(host->ioaddr + CORE_DLL_CONFIG_2)
					& CORE_FLL_CYCLE_CNT))
			mclk_freq = (u32) ((host->clock / TCXO_FREQ) * 8);
		else
			mclk_freq = (u32) ((host->clock / TCXO_FREQ) * 4);

		writel_relaxed(((readl_relaxed(host->ioaddr + CORE_DLL_CONFIG_2)
				& ~(0xFF << 10)) | (mclk_freq << 10)),
				host->ioaddr + CORE_DLL_CONFIG_2);
		/* wait for 5us before enabling DLL clock */
		udelay(5);
	}

	/* Write 0 to DLL_RST bit of DLL_CONFIG register */
	writel_relaxed((readl_relaxed(host->ioaddr + CORE_DLL_CONFIG)
			& ~CORE_DLL_RST), host->ioaddr + CORE_DLL_CONFIG);

	/* Write 0 to DLL_PDN bit of DLL_CONFIG register */
	writel_relaxed((readl_relaxed(host->ioaddr + CORE_DLL_CONFIG)
			& ~CORE_DLL_PDN), host->ioaddr + CORE_DLL_CONFIG);

	if (msm_host->use_updated_dll_reset) {
		msm_cm_dll_set_freq(host);
		/* Enable the DLL clock */
		writel_relaxed((readl_relaxed(host->ioaddr + CORE_DLL_CONFIG_2)
				& ~CORE_DLL_CLOCK_DISABLE),
				host->ioaddr + CORE_DLL_CONFIG_2);
	}

	/* Set DLL_EN bit to 1. */
	writel_relaxed((readl_relaxed(host->ioaddr + CORE_DLL_CONFIG)
			| CORE_DLL_EN), host->ioaddr + CORE_DLL_CONFIG);

	/* Set CK_OUT_EN bit to 1. */
	writel_relaxed((readl_relaxed(host->ioaddr + CORE_DLL_CONFIG)
			| CORE_CK_OUT_EN), host->ioaddr + CORE_DLL_CONFIG);

	wait_cnt = 50;
	/* Wait until DLL_LOCK bit of DLL_STATUS register becomes '1' */
	while (!(readl_relaxed(host->ioaddr + CORE_DLL_STATUS) &
		CORE_DLL_LOCK)) {
		/* max. wait for 50us sec for LOCK bit to be set */
		if (--wait_cnt == 0) {
			pr_err("%s: %s: DLL failed to LOCK\n",
				mmc_hostname(mmc), __func__);
			rc = -ETIMEDOUT;
			goto out;
		}
		/* wait for 1us before polling again */
		udelay(1);
	}

out:
	/* Restore the correct PWRSAVE state */
	if (prev_pwrsave ^ curr_pwrsave) {
		u32 reg = readl_relaxed(host->ioaddr + CORE_VENDOR_SPEC);

		if (prev_pwrsave)
			reg |= CORE_CLK_PWRSAVE;
		else
			reg &= ~CORE_CLK_PWRSAVE;

		writel_relaxed(reg, host->ioaddr + CORE_VENDOR_SPEC);
	}

	spin_unlock_irqrestore(&host->lock, flags);
	pr_debug("%s: Exit %s\n", mmc_hostname(mmc), __func__);
	return rc;
}

static int sdhci_msm_cdclp533_calibration(struct sdhci_host *host)
{
	u32 calib_done;
	int ret = 0;
	int cdc_err = 0;

	pr_debug("%s: Enter %s\n", mmc_hostname(host->mmc), __func__);

	/* Write 0 to CDC_T4_DLY_SEL field in VENDOR_SPEC_DDR200_CFG */
	writel_relaxed((readl_relaxed(host->ioaddr + CORE_DDR_200_CFG)
			& ~CORE_CDC_T4_DLY_SEL),
			host->ioaddr + CORE_DDR_200_CFG);

	/* Write 0 to CDC_SWITCH_BYPASS_OFF field in CORE_CSR_CDC_GEN_CFG */
	writel_relaxed((readl_relaxed(host->ioaddr + CORE_CSR_CDC_GEN_CFG)
			& ~CORE_CDC_SWITCH_BYPASS_OFF),
			host->ioaddr + CORE_CSR_CDC_GEN_CFG);

	/* Write 1 to CDC_SWITCH_RC_EN field in CORE_CSR_CDC_GEN_CFG */
	writel_relaxed((readl_relaxed(host->ioaddr + CORE_CSR_CDC_GEN_CFG)
			| CORE_CDC_SWITCH_RC_EN),
			host->ioaddr + CORE_CSR_CDC_GEN_CFG);

	/* Write 0 to START_CDC_TRAFFIC field in CORE_DDR200_CFG */
	writel_relaxed((readl_relaxed(host->ioaddr + CORE_DDR_200_CFG)
			& ~CORE_START_CDC_TRAFFIC),
			host->ioaddr + CORE_DDR_200_CFG);

	/*
	 * Perform CDC Register Initialization Sequence
	 *
	 * CORE_CSR_CDC_CTLR_CFG0	0x11800EC
	 * CORE_CSR_CDC_CTLR_CFG1	0x3011111
	 * CORE_CSR_CDC_CAL_TIMER_CFG0	0x1201000
	 * CORE_CSR_CDC_CAL_TIMER_CFG1	0x4
	 * CORE_CSR_CDC_REFCOUNT_CFG	0xCB732020
	 * CORE_CSR_CDC_COARSE_CAL_CFG	0xB19
	 * CORE_CSR_CDC_DELAY_CFG	0x3AC
	 * CORE_CDC_OFFSET_CFG		0x0
	 * CORE_CDC_SLAVE_DDA_CFG	0x16334
	 */

	writel_relaxed(0x11800EC, host->ioaddr + CORE_CSR_CDC_CTLR_CFG0);
	writel_relaxed(0x3011111, host->ioaddr + CORE_CSR_CDC_CTLR_CFG1);
	writel_relaxed(0x1201000, host->ioaddr + CORE_CSR_CDC_CAL_TIMER_CFG0);
	writel_relaxed(0x4, host->ioaddr + CORE_CSR_CDC_CAL_TIMER_CFG1);
	writel_relaxed(0xCB732020, host->ioaddr + CORE_CSR_CDC_REFCOUNT_CFG);
	writel_relaxed(0xB19, host->ioaddr + CORE_CSR_CDC_COARSE_CAL_CFG);
	writel_relaxed(0x4E2, host->ioaddr + CORE_CSR_CDC_DELAY_CFG);
	writel_relaxed(0x0, host->ioaddr + CORE_CDC_OFFSET_CFG);
	writel_relaxed(0x16334, host->ioaddr + CORE_CDC_SLAVE_DDA_CFG);

	/* CDC HW Calibration */

	/* Write 1 to SW_TRIG_FULL_CALIB field in CORE_CSR_CDC_CTLR_CFG0 */
	writel_relaxed((readl_relaxed(host->ioaddr + CORE_CSR_CDC_CTLR_CFG0)
			| CORE_SW_TRIG_FULL_CALIB),
			host->ioaddr + CORE_CSR_CDC_CTLR_CFG0);

	/* Write 0 to SW_TRIG_FULL_CALIB field in CORE_CSR_CDC_CTLR_CFG0 */
	writel_relaxed((readl_relaxed(host->ioaddr + CORE_CSR_CDC_CTLR_CFG0)
			& ~CORE_SW_TRIG_FULL_CALIB),
			host->ioaddr + CORE_CSR_CDC_CTLR_CFG0);

	/* Write 1 to HW_AUTOCAL_ENA field in CORE_CSR_CDC_CTLR_CFG0 */
	writel_relaxed((readl_relaxed(host->ioaddr + CORE_CSR_CDC_CTLR_CFG0)
			| CORE_HW_AUTOCAL_ENA),
			host->ioaddr + CORE_CSR_CDC_CTLR_CFG0);

	/* Write 1 to TIMER_ENA field in CORE_CSR_CDC_CAL_TIMER_CFG0 */
	writel_relaxed((readl_relaxed(host->ioaddr +
			CORE_CSR_CDC_CAL_TIMER_CFG0) | CORE_TIMER_ENA),
			host->ioaddr + CORE_CSR_CDC_CAL_TIMER_CFG0);

	mb();

	/* Poll on CALIBRATION_DONE field in CORE_CSR_CDC_STATUS0 to be 1 */
	ret = readl_poll_timeout(host->ioaddr + CORE_CSR_CDC_STATUS0,
		 calib_done, (calib_done & CORE_CALIBRATION_DONE), 1, 50);

	if (ret == -ETIMEDOUT) {
		pr_err("%s: %s: CDC Calibration was not completed\n",
				mmc_hostname(host->mmc), __func__);
		goto out;
	}

	/* Verify CDC_ERROR_CODE field in CORE_CSR_CDC_STATUS0 is 0 */
	cdc_err = readl_relaxed(host->ioaddr + CORE_CSR_CDC_STATUS0)
			& CORE_CDC_ERROR_CODE_MASK;
	if (cdc_err) {
		pr_err("%s: %s: CDC Error Code %d\n",
			mmc_hostname(host->mmc), __func__, cdc_err);
		ret = -EINVAL;
		goto out;
	}

	/* Write 1 to START_CDC_TRAFFIC field in CORE_DDR200_CFG */
	writel_relaxed((readl_relaxed(host->ioaddr + CORE_DDR_200_CFG)
			| CORE_START_CDC_TRAFFIC),
			host->ioaddr + CORE_DDR_200_CFG);
out:
	pr_debug("%s: Exit %s, ret:%d\n", mmc_hostname(host->mmc),
			__func__, ret);
	return ret;
}

static int sdhci_msm_cm_dll_sdc4_calibration(struct sdhci_host *host)
{
	struct sdhci_pltfm_host *pltfm_host = sdhci_priv(host);
	struct sdhci_msm_host *msm_host = pltfm_host->priv;
	u32 dll_status, ddr_config;
	int ret = 0;

	pr_debug("%s: Enter %s\n", mmc_hostname(host->mmc), __func__);

	/*
	 * Reprogramming the value in case it might have been modified by
	 * bootloaders.
	 */
	if (msm_host->rclk_delay_fix) {
		writel_relaxed(DDR_CONFIG_2_POR_VAL,
				host->ioaddr + CORE_DDR_CONFIG_2);
	} else {
		ddr_config = DDR_CONFIG_POR_VAL &
				~DDR_CONFIG_PRG_RCLK_DLY_MASK;
		ddr_config |= DDR_CONFIG_PRG_RCLK_DLY;
		writel_relaxed(ddr_config, host->ioaddr + CORE_DDR_CONFIG);
	}

	if (msm_host->enhanced_strobe && mmc_card_strobe(msm_host->mmc->card))
		writel_relaxed((readl_relaxed(host->ioaddr + CORE_DDR_200_CFG)
				| CORE_CMDIN_RCLK_EN),
				host->ioaddr + CORE_DDR_200_CFG);

	/* Write 1 to DDR_CAL_EN field in CORE_DLL_CONFIG_2 */
	writel_relaxed((readl_relaxed(host->ioaddr + CORE_DLL_CONFIG_2)
			| CORE_DDR_CAL_EN),
			host->ioaddr + CORE_DLL_CONFIG_2);

	/* Poll on DDR_DLL_LOCK bit in CORE_DLL_STATUS to be set */
	ret = readl_poll_timeout(host->ioaddr + CORE_DLL_STATUS,
		 dll_status, (dll_status & CORE_DDR_DLL_LOCK), 10, 1000);

	if (ret == -ETIMEDOUT) {
		pr_err("%s: %s: CM_DLL_SDC4 Calibration was not completed\n",
				mmc_hostname(host->mmc), __func__);
		goto out;
	}

	/*
	 * set CORE_PWRSAVE_DLL bit in CORE_VENDOR_SPEC3.
	 * when MCLK is gated OFF, it is not gated for less than 0.5us
	 * and MCLK must be switched on for at-least 1us before DATA
	 * starts coming. Controllers with 14lpp tech DLL cannot
	 * guarantee above requirement. So PWRSAVE_DLL should not be
	 * turned on for host controllers using this DLL.
	 */
	if (!msm_host->use_14lpp_dll)
		writel_relaxed((readl_relaxed(host->ioaddr + CORE_VENDOR_SPEC3)
				| CORE_PWRSAVE_DLL),
				host->ioaddr + CORE_VENDOR_SPEC3);
	mb();
out:
	pr_debug("%s: Exit %s, ret:%d\n", mmc_hostname(host->mmc),
			__func__, ret);
	return ret;
}

static int sdhci_msm_enhanced_strobe(struct sdhci_host *host)
{
	int ret = 0;
	struct sdhci_pltfm_host *pltfm_host = sdhci_priv(host);
	struct sdhci_msm_host *msm_host = pltfm_host->priv;
	struct mmc_host *mmc = host->mmc;

	pr_debug("%s: Enter %s\n", mmc_hostname(host->mmc), __func__);

	if (!msm_host->enhanced_strobe || !mmc_card_strobe(mmc->card)) {
		pr_debug("%s: host/card does not support hs400 enhanced strobe\n",
				mmc_hostname(mmc));
		return -EINVAL;
	}

	if (msm_host->calibration_done ||
		!(mmc->ios.timing == MMC_TIMING_MMC_HS400)) {
		return 0;
	}

	/*
	 * Reset the tuning block.
	 */
	ret = msm_init_cm_dll(host);
	if (ret)
		goto out;

	ret = sdhci_msm_cm_dll_sdc4_calibration(host);
out:
	if (!ret)
		msm_host->calibration_done = true;
	pr_debug("%s: Exit %s, ret:%d\n", mmc_hostname(host->mmc),
			__func__, ret);
	return ret;
}

static int sdhci_msm_hs400_dll_calibration(struct sdhci_host *host)
{
	int ret = 0;
	struct sdhci_pltfm_host *pltfm_host = sdhci_priv(host);
	struct sdhci_msm_host *msm_host = pltfm_host->priv;

	pr_debug("%s: Enter %s\n", mmc_hostname(host->mmc), __func__);

	/*
	 * Retuning in HS400 (DDR mode) will fail, just reset the
	 * tuning block and restore the saved tuning phase.
	 */
	ret = msm_init_cm_dll(host);
	if (ret)
		goto out;

	/* Set the selected phase in delay line hw block */
	ret = msm_config_cm_dll_phase(host, msm_host->saved_tuning_phase);
	if (ret)
		goto out;

	/* Write 1 to CMD_DAT_TRACK_SEL field in DLL_CONFIG */
	writel_relaxed((readl_relaxed(host->ioaddr + CORE_DLL_CONFIG)
				| CORE_CMD_DAT_TRACK_SEL),
				host->ioaddr + CORE_DLL_CONFIG);

	if (msm_host->use_cdclp533)
		/* Calibrate CDCLP533 DLL HW */
		ret = sdhci_msm_cdclp533_calibration(host);
	else
		/* Calibrate CM_DLL_SDC4 HW */
		ret = sdhci_msm_cm_dll_sdc4_calibration(host);
out:
	pr_debug("%s: Exit %s, ret:%d\n", mmc_hostname(host->mmc),
			__func__, ret);
	return ret;
}

static void sdhci_msm_set_mmc_drv_type(struct sdhci_host *host, u32 opcode,
		u8 drv_type)
{
	struct mmc_command cmd = {0};
	struct mmc_request mrq = {NULL};
	struct mmc_host *mmc = host->mmc;
	u8 val = ((drv_type << 4) | 2);

	cmd.opcode = MMC_SWITCH;
	cmd.arg = (MMC_SWITCH_MODE_WRITE_BYTE << 24) |
		(EXT_CSD_HS_TIMING << 16) |
		(val << 8) |
		EXT_CSD_CMD_SET_NORMAL;
	cmd.flags = MMC_CMD_AC | MMC_RSP_R1B;
	/* 1 sec */
	cmd.busy_timeout = 1000 * 1000;

	memset(cmd.resp, 0, sizeof(cmd.resp));
	cmd.retries = 3;

	mrq.cmd = &cmd;
	cmd.data = NULL;

	mmc_wait_for_req(mmc, &mrq);
	pr_debug("%s: %s: set card drive type to %d\n",
			mmc_hostname(mmc), __func__,
			drv_type);
}

int sdhci_msm_execute_tuning(struct sdhci_host *host, u32 opcode)
{
	unsigned long flags;
	int tuning_seq_cnt = 3;
	u8 phase, *data_buf, tuned_phases[NUM_TUNING_PHASES], tuned_phase_cnt;
	const u32 *tuning_block_pattern = tuning_block_64;
	int size = sizeof(tuning_block_64); /* Tuning pattern size in bytes */
	int rc;
	struct mmc_host *mmc = host->mmc;
	struct mmc_ios	ios = host->mmc->ios;
	struct sdhci_pltfm_host *pltfm_host = sdhci_priv(host);
	struct sdhci_msm_host *msm_host = pltfm_host->priv;
	u8 drv_type = 0;
	bool drv_type_changed = false;
	struct mmc_card *card = host->mmc->card;
	int sts_retry;
	u8 last_good_phase = 0;

	/*
	 * Tuning is required for SDR104, HS200 and HS400 cards and
	 * if clock frequency is greater than 100MHz in these modes.
	 */
	if (host->clock <= CORE_FREQ_100MHZ ||
		!((ios.timing == MMC_TIMING_MMC_HS400) ||
		(ios.timing == MMC_TIMING_MMC_HS200) ||
		(ios.timing == MMC_TIMING_UHS_SDR104)))
		return 0;

	/*
	 * Don't allow re-tuning for CRC errors observed for any commands
	 * that are sent during tuning sequence itself.
	 */
	if (msm_host->tuning_in_progress)
		return 0;
	msm_host->tuning_in_progress = true;
	pr_debug("%s: Enter %s\n", mmc_hostname(mmc), __func__);

	/* CDC/SDC4 DLL HW calibration is only required for HS400 mode*/
	if (msm_host->tuning_done && !msm_host->calibration_done &&
		(mmc->ios.timing == MMC_TIMING_MMC_HS400)) {
		rc = sdhci_msm_hs400_dll_calibration(host);
		spin_lock_irqsave(&host->lock, flags);
		if (!rc)
			msm_host->calibration_done = true;
		spin_unlock_irqrestore(&host->lock, flags);
		goto out;
	}

	spin_lock_irqsave(&host->lock, flags);

	if ((opcode == MMC_SEND_TUNING_BLOCK_HS200) &&
		(mmc->ios.bus_width == MMC_BUS_WIDTH_8)) {
		tuning_block_pattern = tuning_block_128;
		size = sizeof(tuning_block_128);
	}
	spin_unlock_irqrestore(&host->lock, flags);

	data_buf = kmalloc(size, GFP_KERNEL);
	if (!data_buf) {
		rc = -ENOMEM;
		goto out;
	}

retry:
	tuned_phase_cnt = 0;

	/* first of all reset the tuning block */
	rc = msm_init_cm_dll(host);
	if (rc)
		goto kfree;

	phase = 0;
	do {
		struct mmc_command cmd = {0};
		struct mmc_data data = {0};
		struct mmc_request mrq = {
			.cmd = &cmd,
			.data = &data
		};
		struct scatterlist sg;
		struct mmc_command sts_cmd = {0};

		/* set the phase in delay line hw block */
		rc = msm_config_cm_dll_phase(host, phase);
		if (rc)
			goto kfree;

		cmd.opcode = opcode;
		cmd.flags = MMC_RSP_R1 | MMC_CMD_ADTC;

		data.blksz = size;
		data.blocks = 1;
		data.flags = MMC_DATA_READ;
		data.timeout_ns = 1000 * 1000 * 1000; /* 1 sec */

		data.sg = &sg;
		data.sg_len = 1;
		sg_init_one(&sg, data_buf, size);
		memset(data_buf, 0, size);
		mmc_wait_for_req(mmc, &mrq);

		if (card && (cmd.error || data.error)) {
			/*
			 * Set the dll to last known good phase while sending
			 * status command to ensure that status command won't
			 * fail due to bad phase.
			 */
			if (tuned_phase_cnt)
				last_good_phase =
					tuned_phases[tuned_phase_cnt-1];
			else if (msm_host->saved_tuning_phase !=
					INVALID_TUNING_PHASE)
				last_good_phase = msm_host->saved_tuning_phase;

			rc = msm_config_cm_dll_phase(host, last_good_phase);
			if (rc)
				goto kfree;

			sts_cmd.opcode = MMC_SEND_STATUS;
			sts_cmd.arg = card->rca << 16;
			sts_cmd.flags = MMC_RSP_R1 | MMC_CMD_AC;
			sts_retry = 5;
			while (sts_retry) {
				mmc_wait_for_cmd(mmc, &sts_cmd, 0);

				if (sts_cmd.error ||
				   (R1_CURRENT_STATE(sts_cmd.resp[0])
				   != R1_STATE_TRAN)) {
					sts_retry--;
					/*
					 * wait for at least 146 MCLK cycles for
					 * the card to move to TRANS state. As
					 * the MCLK would be min 200MHz for
					 * tuning, we need max 0.73us delay. To
					 * be on safer side 1ms delay is given.
					 */
					usleep_range(1000, 1200);
					pr_debug("%s: phase %d sts cmd err %d resp 0x%x\n",
						mmc_hostname(mmc), phase,
						sts_cmd.error, sts_cmd.resp[0]);
					continue;
				}
				break;
			};
		}

		if (!cmd.error && !data.error &&
			!memcmp(data_buf, tuning_block_pattern, size)) {
			/* tuning is successful at this tuning point */
			tuned_phases[tuned_phase_cnt++] = phase;
			pr_debug("%s: %s: found *** good *** phase = %d\n",
				mmc_hostname(mmc), __func__, phase);
		} else {
			pr_debug("%s: %s: found ## bad ## phase = %d\n",
				mmc_hostname(mmc), __func__, phase);
		}
	} while (++phase < 16);

	if ((tuned_phase_cnt == NUM_TUNING_PHASES) &&
			card && mmc_card_mmc(card)) {
		/*
		 * If all phases pass then its a problem. So change the card's
		 * drive type to a different value, if supported and repeat
		 * tuning until at least one phase fails. Then set the original
		 * drive type back.
		 *
		 * If all the phases still pass after trying all possible
		 * drive types, then one of those 16 phases will be picked.
		 * This is no different from what was going on before the
		 * modification to change drive type and retune.
		 */
		pr_debug("%s: tuned phases count: %d\n", mmc_hostname(mmc),
				tuned_phase_cnt);

		/* set drive type to other value . default setting is 0x0 */
		while (++drv_type <= MAX_DRV_TYPES_SUPPORTED_HS200) {
			pr_debug("%s: trying different drive strength (%d)\n",
				mmc_hostname(mmc), drv_type);
			if (card->ext_csd.raw_drive_strength &
					(1 << drv_type)) {
				sdhci_msm_set_mmc_drv_type(host, opcode,
						drv_type);
				if (!drv_type_changed)
					drv_type_changed = true;
				goto retry;
			}
		}
	}

	/* reset drive type to default (50 ohm) if changed */
	if (drv_type_changed)
		sdhci_msm_set_mmc_drv_type(host, opcode, 0);

	if (tuned_phase_cnt) {
		rc = msm_find_most_appropriate_phase(host, tuned_phases,
							tuned_phase_cnt);
		if (rc < 0)
			goto kfree;
		else
			phase = (u8)rc;

		/*
		 * Finally set the selected phase in delay
		 * line hw block.
		 */
		rc = msm_config_cm_dll_phase(host, phase);
		if (rc)
			goto kfree;
		msm_host->saved_tuning_phase = phase;
		pr_debug("%s: %s: finally setting the tuning phase to %d\n",
				mmc_hostname(mmc), __func__, phase);
	} else {
		if (--tuning_seq_cnt)
			goto retry;
		/* tuning failed */
		pr_err("%s: %s: no tuning point found\n",
			mmc_hostname(mmc), __func__);
		rc = -EIO;
	}

kfree:
	kfree(data_buf);
out:
	spin_lock_irqsave(&host->lock, flags);
	if (!rc)
		msm_host->tuning_done = true;
	spin_unlock_irqrestore(&host->lock, flags);
	msm_host->tuning_in_progress = false;
	pr_debug("%s: Exit %s, err(%d)\n", mmc_hostname(mmc), __func__, rc);
	return rc;
}

static int sdhci_msm_setup_gpio(struct sdhci_msm_pltfm_data *pdata, bool enable)
{
	struct sdhci_msm_gpio_data *curr;
	int i, ret = 0;

	curr = pdata->pin_data->gpio_data;
	for (i = 0; i < curr->size; i++) {
		if (!gpio_is_valid(curr->gpio[i].no)) {
			ret = -EINVAL;
			pr_err("%s: Invalid gpio = %d\n", __func__,
					curr->gpio[i].no);
			goto free_gpios;
		}
		if (enable) {
			ret = gpio_request(curr->gpio[i].no,
						curr->gpio[i].name);
			if (ret) {
				pr_err("%s: gpio_request(%d, %s) failed %d\n",
					__func__, curr->gpio[i].no,
					curr->gpio[i].name, ret);
				goto free_gpios;
			}
			curr->gpio[i].is_enabled = true;
		} else {
			gpio_free(curr->gpio[i].no);
			curr->gpio[i].is_enabled = false;
		}
	}
	return ret;

free_gpios:
	for (i--; i >= 0; i--) {
		gpio_free(curr->gpio[i].no);
		curr->gpio[i].is_enabled = false;
	}
	return ret;
}

static int sdhci_msm_setup_pinctrl(struct sdhci_msm_pltfm_data *pdata,
		bool enable)
{
	int ret = 0;

	if (enable)
		ret = pinctrl_select_state(pdata->pctrl_data->pctrl,
			pdata->pctrl_data->pins_active);
	else
		ret = pinctrl_select_state(pdata->pctrl_data->pctrl,
			pdata->pctrl_data->pins_sleep);

	if (ret < 0)
		pr_err("%s state for pinctrl failed with %d\n",
			enable ? "Enabling" : "Disabling", ret);

	return ret;
}

static int sdhci_msm_setup_pins(struct sdhci_msm_pltfm_data *pdata, bool enable)
{
	int ret = 0;

	if  (pdata->pin_cfg_sts == enable) {
		return 0;
	} else if (pdata->pctrl_data) {
		ret = sdhci_msm_setup_pinctrl(pdata, enable);
		goto out;
	} else if (!pdata->pin_data) {
		return 0;
	}
	if (pdata->pin_data->is_gpio)
		ret = sdhci_msm_setup_gpio(pdata, enable);
out:
	if (!ret)
		pdata->pin_cfg_sts = enable;

	return ret;
}

static int sdhci_msm_dt_get_array(struct device *dev, const char *prop_name,
				 u32 **out, int *len, u32 size)
{
	int ret = 0;
	struct device_node *np = dev->of_node;
	size_t sz;
	u32 *arr = NULL;

	if (!of_get_property(np, prop_name, len)) {
		ret = -EINVAL;
		goto out;
	}
	sz = *len = *len / sizeof(*arr);
	if (sz <= 0 || (size > 0 && (sz > size))) {
		dev_err(dev, "%s invalid size\n", prop_name);
		ret = -EINVAL;
		goto out;
	}

	arr = devm_kzalloc(dev, sz * sizeof(*arr), GFP_KERNEL);
	if (!arr) {
		dev_err(dev, "%s failed allocating memory\n", prop_name);
		ret = -ENOMEM;
		goto out;
	}

	ret = of_property_read_u32_array(np, prop_name, arr, sz);
	if (ret < 0) {
		dev_err(dev, "%s failed reading array %d\n", prop_name, ret);
		goto out;
	}
	*out = arr;
out:
	if (ret)
		*len = 0;
	return ret;
}

#define MAX_PROP_SIZE 32
static int sdhci_msm_dt_parse_vreg_info(struct device *dev,
		struct sdhci_msm_reg_data **vreg_data, const char *vreg_name)
{
	int len, ret = 0;
	const __be32 *prop;
	char prop_name[MAX_PROP_SIZE];
	struct sdhci_msm_reg_data *vreg;
	struct device_node *np = dev->of_node;

	snprintf(prop_name, MAX_PROP_SIZE, "%s-supply", vreg_name);
	if (!of_parse_phandle(np, prop_name, 0)) {
		dev_info(dev, "No vreg data found for %s\n", vreg_name);
		return ret;
	}

	vreg = devm_kzalloc(dev, sizeof(*vreg), GFP_KERNEL);
	if (!vreg) {
		dev_err(dev, "No memory for vreg: %s\n", vreg_name);
		ret = -ENOMEM;
		return ret;
	}

	vreg->name = vreg_name;

	snprintf(prop_name, MAX_PROP_SIZE,
			"qcom,%s-always-on", vreg_name);
	if (of_get_property(np, prop_name, NULL))
		vreg->is_always_on = true;

	snprintf(prop_name, MAX_PROP_SIZE,
			"qcom,%s-lpm-sup", vreg_name);
	if (of_get_property(np, prop_name, NULL))
		vreg->lpm_sup = true;

	snprintf(prop_name, MAX_PROP_SIZE,
			"qcom,%s-voltage-level", vreg_name);
	prop = of_get_property(np, prop_name, &len);
	if (!prop || (len != (2 * sizeof(__be32)))) {
		dev_warn(dev, "%s %s property\n",
			prop ? "invalid format" : "no", prop_name);
	} else {
		vreg->low_vol_level = be32_to_cpup(&prop[0]);
		vreg->high_vol_level = be32_to_cpup(&prop[1]);
	}

	snprintf(prop_name, MAX_PROP_SIZE,
			"qcom,%s-current-level", vreg_name);
	prop = of_get_property(np, prop_name, &len);
	if (!prop || (len != (2 * sizeof(__be32)))) {
		dev_warn(dev, "%s %s property\n",
			prop ? "invalid format" : "no", prop_name);
	} else {
		vreg->lpm_uA = be32_to_cpup(&prop[0]);
		vreg->hpm_uA = be32_to_cpup(&prop[1]);
	}

	*vreg_data = vreg;
	dev_dbg(dev, "%s: %s %s vol=[%d %d]uV, curr=[%d %d]uA\n",
		vreg->name, vreg->is_always_on ? "always_on," : "",
		vreg->lpm_sup ? "lpm_sup," : "", vreg->low_vol_level,
		vreg->high_vol_level, vreg->lpm_uA, vreg->hpm_uA);

	return ret;
}

/* GPIO/Pad data extraction */
static int sdhci_msm_parse_pinctrl_info(struct device *dev,
		struct sdhci_msm_pltfm_data *pdata)
{
	struct sdhci_pinctrl_data *pctrl_data;
	struct pinctrl *pctrl;
	int ret = 0;

	/* Try to obtain pinctrl handle */
	pctrl = devm_pinctrl_get(dev);
	if (IS_ERR(pctrl)) {
		ret = PTR_ERR(pctrl);
		goto out;
	}
	pctrl_data = devm_kzalloc(dev, sizeof(*pctrl_data), GFP_KERNEL);
	if (!pctrl_data) {
		dev_err(dev, "No memory for sdhci_pinctrl_data\n");
		ret = -ENOMEM;
		goto out;
	}
	pctrl_data->pctrl = pctrl;
	/* Look-up and keep the states handy to be used later */
	pctrl_data->pins_active = pinctrl_lookup_state(
			pctrl_data->pctrl, "active");
	if (IS_ERR(pctrl_data->pins_active)) {
		ret = PTR_ERR(pctrl_data->pins_active);
		dev_err(dev, "Could not get active pinstates, err:%d\n", ret);
		goto out;
	}
	pctrl_data->pins_sleep = pinctrl_lookup_state(
			pctrl_data->pctrl, "sleep");
	if (IS_ERR(pctrl_data->pins_sleep)) {
		ret = PTR_ERR(pctrl_data->pins_sleep);
		dev_err(dev, "Could not get sleep pinstates, err:%d\n", ret);
		goto out;
	}
	pdata->pctrl_data = pctrl_data;
out:
	return ret;
}

#define GPIO_NAME_MAX_LEN 32
static int sdhci_msm_dt_parse_gpio_info(struct device *dev,
		struct sdhci_msm_pltfm_data *pdata)
{
	int ret = 0, cnt, i;
	struct sdhci_msm_pin_data *pin_data;
	struct device_node *np = dev->of_node;

	ret = sdhci_msm_parse_pinctrl_info(dev, pdata);
	if (!ret) {
		goto out;
	} else if (ret == -EPROBE_DEFER) {
		dev_err(dev, "Pinctrl framework not registered, err:%d\n", ret);
		goto out;
	} else {
		dev_err(dev, "Parsing Pinctrl failed with %d, falling back on GPIO lib\n",
			ret);
		ret = 0;
	}
	pin_data = devm_kzalloc(dev, sizeof(*pin_data), GFP_KERNEL);
	if (!pin_data) {
		dev_err(dev, "No memory for pin_data\n");
		ret = -ENOMEM;
		goto out;
	}

	cnt = of_gpio_count(np);
	if (cnt > 0) {
		pin_data->is_gpio = true;
		pin_data->gpio_data = devm_kzalloc(dev,
				sizeof(struct sdhci_msm_gpio_data), GFP_KERNEL);
		if (!pin_data->gpio_data) {
			dev_err(dev, "No memory for gpio_data\n");
			ret = -ENOMEM;
			goto out;
		}
		pin_data->gpio_data->size = cnt;
		pin_data->gpio_data->gpio = devm_kzalloc(dev, cnt *
				sizeof(struct sdhci_msm_gpio), GFP_KERNEL);

		if (!pin_data->gpio_data->gpio) {
			dev_err(dev, "No memory for gpio\n");
			ret = -ENOMEM;
			goto out;
		}
		for (i = 0; i < cnt; i++) {
			const char *name = NULL;
			char result[GPIO_NAME_MAX_LEN];
			pin_data->gpio_data->gpio[i].no = of_get_gpio(np, i);
			of_property_read_string_index(np,
					"qcom,gpio-names", i, &name);

			snprintf(result, GPIO_NAME_MAX_LEN, "%s-%s",
					dev_name(dev), name ? name : "?");
			pin_data->gpio_data->gpio[i].name = result;
			dev_dbg(dev, "%s: gpio[%s] = %d\n", __func__,
				pin_data->gpio_data->gpio[i].name,
				pin_data->gpio_data->gpio[i].no);
		}
	}
	pdata->pin_data = pin_data;
out:
	if (ret)
		dev_err(dev, "%s failed with err %d\n", __func__, ret);
	return ret;
}

#ifdef CONFIG_SMP
static inline void parse_affine_irq(struct sdhci_msm_pltfm_data *pdata)
{
	pdata->pm_qos_data.irq_req_type = PM_QOS_REQ_AFFINE_IRQ;
}
#else
static inline void parse_affine_irq(struct sdhci_msm_pltfm_data *pdata) { }
#endif

static int sdhci_msm_pm_qos_parse_irq(struct device *dev,
		struct sdhci_msm_pltfm_data *pdata)
{
	struct device_node *np = dev->of_node;
	const char *str;
	u32 cpu;
	int ret = 0;
	int i;

	pdata->pm_qos_data.irq_valid = false;
	pdata->pm_qos_data.irq_req_type = PM_QOS_REQ_AFFINE_CORES;
	if (!of_property_read_string(np, "qcom,pm-qos-irq-type", &str) &&
		!strcmp(str, "affine_irq")) {
		parse_affine_irq(pdata);
	}

	/* must specify cpu for "affine_cores" type */
	if (pdata->pm_qos_data.irq_req_type == PM_QOS_REQ_AFFINE_CORES) {
		pdata->pm_qos_data.irq_cpu = -1;
		ret = of_property_read_u32(np, "qcom,pm-qos-irq-cpu", &cpu);
		if (ret) {
			dev_err(dev, "%s: error %d reading irq cpu\n", __func__,
				ret);
			goto out;
		}
		if (cpu < 0 || cpu >= num_possible_cpus()) {
			dev_err(dev, "%s: invalid irq cpu %d (NR_CPUS=%d)\n",
				__func__, cpu, num_possible_cpus());
			ret = -EINVAL;
			goto out;
		}
		pdata->pm_qos_data.irq_cpu = cpu;
	}

	if (of_property_count_u32_elems(np, "qcom,pm-qos-irq-latency") !=
		SDHCI_POWER_POLICY_NUM) {
		dev_err(dev, "%s: could not read %d values for 'qcom,pm-qos-irq-latency'\n",
			__func__, SDHCI_POWER_POLICY_NUM);
		ret = -EINVAL;
		goto out;
	}

	for (i = 0; i < SDHCI_POWER_POLICY_NUM; i++)
		of_property_read_u32_index(np, "qcom,pm-qos-irq-latency", i,
			&pdata->pm_qos_data.irq_latency.latency[i]);

	pdata->pm_qos_data.irq_valid = true;
out:
	return ret;
}

static int sdhci_msm_pm_qos_parse_cpu_groups(struct device *dev,
		struct sdhci_msm_pltfm_data *pdata)
{
	struct device_node *np = dev->of_node;
	u32 mask;
	int nr_groups;
	int ret;
	int i;

	/* Read cpu group mapping */
	nr_groups = of_property_count_u32_elems(np, "qcom,pm-qos-cpu-groups");
	if (nr_groups <= 0) {
		ret = -EINVAL;
		goto out;
	}
	pdata->pm_qos_data.cpu_group_map.nr_groups = nr_groups;
	pdata->pm_qos_data.cpu_group_map.mask =
		kcalloc(nr_groups, sizeof(cpumask_t), GFP_KERNEL);
	if (!pdata->pm_qos_data.cpu_group_map.mask) {
		ret = -ENOMEM;
		goto out;
	}

	for (i = 0; i < nr_groups; i++) {
		of_property_read_u32_index(np, "qcom,pm-qos-cpu-groups",
			i, &mask);

		pdata->pm_qos_data.cpu_group_map.mask[i].bits[0] = mask;
		if (!cpumask_subset(&pdata->pm_qos_data.cpu_group_map.mask[i],
			cpu_possible_mask)) {
			dev_err(dev, "%s: invalid mask 0x%x of cpu group #%d\n",
				__func__, mask, i);
			ret = -EINVAL;
			goto free_res;
		}
	}
	return 0;

free_res:
	kfree(pdata->pm_qos_data.cpu_group_map.mask);
out:
	return ret;
}

static int sdhci_msm_pm_qos_parse_latency(struct device *dev, const char *name,
		int nr_groups, struct sdhci_msm_pm_qos_latency **latency)
{
	struct device_node *np = dev->of_node;
	struct sdhci_msm_pm_qos_latency *values;
	int ret;
	int i;
	int group;
	int cfg;

	ret = of_property_count_u32_elems(np, name);
	if (ret > 0 && ret != SDHCI_POWER_POLICY_NUM * nr_groups) {
		dev_err(dev, "%s: invalid number of values for property %s: expected=%d actual=%d\n",
			__func__, name,	SDHCI_POWER_POLICY_NUM * nr_groups,
			ret);
		return -EINVAL;
	} else if (ret < 0) {
		return ret;
	}

	values = kcalloc(nr_groups, sizeof(struct sdhci_msm_pm_qos_latency),
			GFP_KERNEL);
	if (!values)
		return -ENOMEM;

	for (i = 0; i < SDHCI_POWER_POLICY_NUM * nr_groups; i++) {
		group = i / SDHCI_POWER_POLICY_NUM;
		cfg = i % SDHCI_POWER_POLICY_NUM;
		of_property_read_u32_index(np, name, i,
				&(values[group].latency[cfg]));
	}

	*latency = values;
	return 0;
}

static void sdhci_msm_pm_qos_parse(struct device *dev,
				struct sdhci_msm_pltfm_data *pdata)
{
	if (sdhci_msm_pm_qos_parse_irq(dev, pdata))
		dev_notice(dev, "%s: PM QoS voting for IRQ will be disabled\n",
			__func__);

	if (!sdhci_msm_pm_qos_parse_cpu_groups(dev, pdata)) {
		pdata->pm_qos_data.cmdq_valid =
			!sdhci_msm_pm_qos_parse_latency(dev,
				"qcom,pm-qos-cmdq-latency-us",
				pdata->pm_qos_data.cpu_group_map.nr_groups,
				&pdata->pm_qos_data.cmdq_latency);
		pdata->pm_qos_data.legacy_valid =
			!sdhci_msm_pm_qos_parse_latency(dev,
				"qcom,pm-qos-legacy-latency-us",
				pdata->pm_qos_data.cpu_group_map.nr_groups,
				&pdata->pm_qos_data.latency);
		if (!pdata->pm_qos_data.cmdq_valid &&
			!pdata->pm_qos_data.legacy_valid) {
			/* clean-up previously allocated arrays */
			kfree(pdata->pm_qos_data.latency);
			kfree(pdata->pm_qos_data.cmdq_latency);
			dev_err(dev, "%s: invalid PM QoS latency values. Voting for cpu group will be disabled\n",
				__func__);
		}
	} else {
		dev_notice(dev, "%s: PM QoS voting for cpu group will be disabled\n",
			__func__);
	}
}

/* Parse platform data */
static
struct sdhci_msm_pltfm_data *sdhci_msm_populate_pdata(struct device *dev,
						struct sdhci_msm_host *msm_host)
{
	struct sdhci_msm_pltfm_data *pdata = NULL;
	struct device_node *np = dev->of_node;
	u32 bus_width = 0;
	int len, i;
	int clk_table_len;
	u32 *clk_table = NULL;
	int ice_clk_table_len;
	u32 *ice_clk_table = NULL;
	enum of_gpio_flags flags = OF_GPIO_ACTIVE_LOW;
	const char *lower_bus_speed = NULL;

	pdata = devm_kzalloc(dev, sizeof(*pdata), GFP_KERNEL);
	if (!pdata) {
		dev_err(dev, "failed to allocate memory for platform data\n");
		goto out;
	}

	pdata->status_gpio = of_get_named_gpio_flags(np, "cd-gpios", 0, &flags);
	if (gpio_is_valid(pdata->status_gpio) & !(flags & OF_GPIO_ACTIVE_LOW))
		pdata->caps2 |= MMC_CAP2_CD_ACTIVE_HIGH;

	of_property_read_u32(np, "qcom,bus-width", &bus_width);
	if (bus_width == 8)
		pdata->mmc_bus_width = MMC_CAP_8_BIT_DATA;
	else if (bus_width == 4)
		pdata->mmc_bus_width = MMC_CAP_4_BIT_DATA;
	else {
		dev_notice(dev, "invalid bus-width, default to 1-bit mode\n");
		pdata->mmc_bus_width = 0;
	}

	if (sdhci_msm_dt_get_array(dev, "qcom,devfreq,freq-table",
			&msm_host->mmc->clk_scaling.freq_table,
			&msm_host->mmc->clk_scaling.freq_table_sz, 0))
		pr_debug("%s: no clock scaling frequencies were supplied\n",
			dev_name(dev));
	else if (!msm_host->mmc->clk_scaling.freq_table ||
			!msm_host->mmc->clk_scaling.freq_table_sz)
			dev_err(dev, "bad dts clock scaling frequencies\n");

	/*
	 * Few hosts can support DDR52 mode at the same lower
	 * system voltage corner as high-speed mode. In such cases,
	 * it is always better to put it in DDR mode which will
	 * improve the performance without any power impact.
	 */
	if (!of_property_read_string(np, "qcom,scaling-lower-bus-speed-mode",
				&lower_bus_speed)) {
		if (!strcmp(lower_bus_speed, "DDR52"))
			msm_host->mmc->clk_scaling.lower_bus_speed_mode |=
				MMC_SCALING_LOWER_DDR52_MODE;
	}

	if (sdhci_msm_dt_get_array(dev, "qcom,clk-rates",
			&clk_table, &clk_table_len, 0)) {
		dev_err(dev, "failed parsing supported clock rates\n");
		goto out;
	}
	if (!clk_table || !clk_table_len) {
		dev_err(dev, "Invalid clock table\n");
		goto out;
	}
	pdata->sup_clk_table = clk_table;
	pdata->sup_clk_cnt = clk_table_len;

	if (msm_host->ice.pdev) {
		if (sdhci_msm_dt_get_array(dev, "qcom,ice-clk-rates",
				&ice_clk_table, &ice_clk_table_len, 0)) {
			dev_err(dev, "failed parsing supported ice clock rates\n");
			goto out;
		}
		if (!ice_clk_table || !ice_clk_table_len) {
			dev_err(dev, "Invalid clock table\n");
			goto out;
		}
		if (ice_clk_table_len != 2) {
			dev_err(dev, "Need max and min frequencies in the table\n");
			goto out;
		}
		pdata->sup_ice_clk_table = ice_clk_table;
		pdata->sup_ice_clk_cnt = ice_clk_table_len;
		pdata->ice_clk_max = pdata->sup_ice_clk_table[0];
		pdata->ice_clk_min = pdata->sup_ice_clk_table[1];
		dev_dbg(dev, "supported ICE clock rates (Hz): max: %u min: %u\n",
				pdata->ice_clk_max, pdata->ice_clk_min);
	}

	pdata->vreg_data = devm_kzalloc(dev, sizeof(struct
						    sdhci_msm_slot_reg_data),
					GFP_KERNEL);
	if (!pdata->vreg_data) {
		dev_err(dev, "failed to allocate memory for vreg data\n");
		goto out;
	}

	if (sdhci_msm_dt_parse_vreg_info(dev, &pdata->vreg_data->vdd_data,
					 "vdd")) {
		dev_err(dev, "failed parsing vdd data\n");
		goto out;
	}
	if (sdhci_msm_dt_parse_vreg_info(dev,
					 &pdata->vreg_data->vdd_io_data,
					 "vdd-io")) {
		dev_err(dev, "failed parsing vdd-io data\n");
		goto out;
	}

	if (sdhci_msm_dt_parse_gpio_info(dev, pdata)) {
		dev_err(dev, "failed parsing gpio data\n");
		goto out;
	}

	len = of_property_count_strings(np, "qcom,bus-speed-mode");

	for (i = 0; i < len; i++) {
		const char *name = NULL;

		of_property_read_string_index(np,
			"qcom,bus-speed-mode", i, &name);
		if (!name)
			continue;

		if (!strncmp(name, "HS400_1p8v", sizeof("HS400_1p8v")))
			pdata->caps2 |= MMC_CAP2_HS400_1_8V;
		else if (!strncmp(name, "HS400_1p2v", sizeof("HS400_1p2v")))
			pdata->caps2 |= MMC_CAP2_HS400_1_2V;
		else if (!strncmp(name, "HS200_1p8v", sizeof("HS200_1p8v")))
			pdata->caps2 |= MMC_CAP2_HS200_1_8V_SDR;
		else if (!strncmp(name, "HS200_1p2v", sizeof("HS200_1p2v")))
			pdata->caps2 |= MMC_CAP2_HS200_1_2V_SDR;
		else if (!strncmp(name, "DDR_1p8v", sizeof("DDR_1p8v")))
			pdata->caps |= MMC_CAP_1_8V_DDR
						| MMC_CAP_UHS_DDR50;
		else if (!strncmp(name, "DDR_1p2v", sizeof("DDR_1p2v")))
			pdata->caps |= MMC_CAP_1_2V_DDR
						| MMC_CAP_UHS_DDR50;
	}

	if (of_get_property(np, "qcom,nonremovable", NULL))
		pdata->nonremovable = true;

	if (of_get_property(np, "qcom,nonhotplug", NULL))
		pdata->nonhotplug = true;

	pdata->largeaddressbus =
		of_property_read_bool(np, "qcom,large-address-bus");

	if (of_property_read_bool(np, "qcom,wakeup-on-idle"))
		msm_host->mmc->wakeup_on_idle = true;

	sdhci_msm_pm_qos_parse(dev, pdata);

	if (of_get_property(np, "qcom,core_3_0v_support", NULL))
		msm_host->core_3_0v_support = true;

	pdata->sdr104_wa = of_property_read_bool(np, "qcom,sdr104-wa");

	return pdata;
out:
	return NULL;
}

/* Returns required bandwidth in Bytes per Sec */
static unsigned int sdhci_get_bw_required(struct sdhci_host *host,
					struct mmc_ios *ios)
{
	struct sdhci_pltfm_host *pltfm_host = sdhci_priv(host);
	struct sdhci_msm_host *msm_host = pltfm_host->priv;

	unsigned int bw;

	bw = msm_host->clk_rate;
	/*
	 * For DDR mode, SDCC controller clock will be at
	 * the double rate than the actual clock that goes to card.
	 */
	if (ios->bus_width == MMC_BUS_WIDTH_4)
		bw /= 2;
	else if (ios->bus_width == MMC_BUS_WIDTH_1)
		bw /= 8;

	return bw;
}

static int sdhci_msm_bus_get_vote_for_bw(struct sdhci_msm_host *host,
					   unsigned int bw)
{
	unsigned int *table = host->pdata->voting_data->bw_vecs;
	unsigned int size = host->pdata->voting_data->bw_vecs_size;
	int i;

	if (host->msm_bus_vote.is_max_bw_needed && bw)
		return host->msm_bus_vote.max_bw_vote;

	for (i = 0; i < size; i++) {
		if (bw <= table[i])
			break;
	}

	if (i && (i == size))
		i--;

	return i;
}

/*
 * This function must be called with host lock acquired.
 * Caller of this function should also ensure that msm bus client
 * handle is not null.
 */
static inline int sdhci_msm_bus_set_vote(struct sdhci_msm_host *msm_host,
					     int vote,
					     unsigned long *flags)
{
	struct sdhci_host *host =  platform_get_drvdata(msm_host->pdev);
	int rc = 0;

	BUG_ON(!flags);

	if (vote != msm_host->msm_bus_vote.curr_vote) {
		spin_unlock_irqrestore(&host->lock, *flags);
		rc = msm_bus_scale_client_update_request(
				msm_host->msm_bus_vote.client_handle, vote);
		spin_lock_irqsave(&host->lock, *flags);
		if (rc) {
			pr_err("%s: msm_bus_scale_client_update_request() failed: bus_client_handle=0x%x, vote=%d, err=%d\n",
				mmc_hostname(host->mmc),
				msm_host->msm_bus_vote.client_handle, vote, rc);
			goto out;
		}
		msm_host->msm_bus_vote.curr_vote = vote;
	}
out:
	return rc;
}

/*
 * Internal work. Work to set 0 bandwidth for msm bus.
 */
static void sdhci_msm_bus_work(struct work_struct *work)
{
	struct sdhci_msm_host *msm_host;
	struct sdhci_host *host;
	unsigned long flags;

	msm_host = container_of(work, struct sdhci_msm_host,
				msm_bus_vote.vote_work.work);
	host =  platform_get_drvdata(msm_host->pdev);

	if (!msm_host->msm_bus_vote.client_handle)
		return;

	spin_lock_irqsave(&host->lock, flags);
	/* don't vote for 0 bandwidth if any request is in progress */
	if (!host->mrq) {
		sdhci_msm_bus_set_vote(msm_host,
			msm_host->msm_bus_vote.min_bw_vote, &flags);
	} else
		pr_warning("%s: %s: Transfer in progress. skipping bus voting to 0 bandwidth\n",
			   mmc_hostname(host->mmc), __func__);
	spin_unlock_irqrestore(&host->lock, flags);
}

/*
 * This function cancels any scheduled delayed work and sets the bus
 * vote based on bw (bandwidth) argument.
 */
static void sdhci_msm_bus_cancel_work_and_set_vote(struct sdhci_host *host,
						unsigned int bw)
{
	int vote;
	unsigned long flags;
	struct sdhci_pltfm_host *pltfm_host = sdhci_priv(host);
	struct sdhci_msm_host *msm_host = pltfm_host->priv;

	cancel_delayed_work_sync(&msm_host->msm_bus_vote.vote_work);
	spin_lock_irqsave(&host->lock, flags);
	vote = sdhci_msm_bus_get_vote_for_bw(msm_host, bw);
	sdhci_msm_bus_set_vote(msm_host, vote, &flags);
	spin_unlock_irqrestore(&host->lock, flags);
}

#define MSM_MMC_BUS_VOTING_DELAY	200 /* msecs */

/* This function queues a work which will set the bandwidth requiement to 0 */
static void sdhci_msm_bus_queue_work(struct sdhci_host *host)
{
	unsigned long flags;
	struct sdhci_pltfm_host *pltfm_host = sdhci_priv(host);
	struct sdhci_msm_host *msm_host = pltfm_host->priv;

	spin_lock_irqsave(&host->lock, flags);
	if (msm_host->msm_bus_vote.min_bw_vote !=
		msm_host->msm_bus_vote.curr_vote)
		queue_delayed_work(system_wq,
				   &msm_host->msm_bus_vote.vote_work,
				   msecs_to_jiffies(MSM_MMC_BUS_VOTING_DELAY));
	spin_unlock_irqrestore(&host->lock, flags);
}

static int sdhci_msm_bus_register(struct sdhci_msm_host *host,
				struct platform_device *pdev)
{
	int rc = 0;
	struct msm_bus_scale_pdata *bus_pdata;

	struct sdhci_msm_bus_voting_data *data;
	struct device *dev = &pdev->dev;

	data = devm_kzalloc(dev,
		sizeof(struct sdhci_msm_bus_voting_data), GFP_KERNEL);
	if (!data) {
		dev_err(&pdev->dev,
			"%s: failed to allocate memory\n", __func__);
		rc = -ENOMEM;
		goto out;
	}
	data->bus_pdata = msm_bus_cl_get_pdata(pdev);
	if (data->bus_pdata) {
		rc = sdhci_msm_dt_get_array(dev, "qcom,bus-bw-vectors-bps",
				&data->bw_vecs, &data->bw_vecs_size, 0);
		if (rc) {
			dev_err(&pdev->dev,
				"%s: Failed to get bus-bw-vectors-bps\n",
				__func__);
			goto out;
		}
		host->pdata->voting_data = data;
	}
	if (host->pdata->voting_data &&
		host->pdata->voting_data->bus_pdata &&
		host->pdata->voting_data->bw_vecs &&
		host->pdata->voting_data->bw_vecs_size) {

		bus_pdata = host->pdata->voting_data->bus_pdata;
		host->msm_bus_vote.client_handle =
				msm_bus_scale_register_client(bus_pdata);
		if (!host->msm_bus_vote.client_handle) {
			dev_err(&pdev->dev, "msm_bus_scale_register_client()\n");
			rc = -EFAULT;
			goto out;
		}
		/* cache the vote index for minimum and maximum bandwidth */
		host->msm_bus_vote.min_bw_vote =
				sdhci_msm_bus_get_vote_for_bw(host, 0);
		host->msm_bus_vote.max_bw_vote =
				sdhci_msm_bus_get_vote_for_bw(host, UINT_MAX);
	} else {
		devm_kfree(dev, data);
	}

out:
	return rc;
}

static void sdhci_msm_bus_unregister(struct sdhci_msm_host *host)
{
	if (host->msm_bus_vote.client_handle)
		msm_bus_scale_unregister_client(
			host->msm_bus_vote.client_handle);
}

static void sdhci_msm_bus_voting(struct sdhci_host *host, u32 enable)
{
	struct sdhci_pltfm_host *pltfm_host = sdhci_priv(host);
	struct sdhci_msm_host *msm_host = pltfm_host->priv;
	struct mmc_ios *ios = &host->mmc->ios;
	unsigned int bw;

	if (!msm_host->msm_bus_vote.client_handle)
		return;

	bw = sdhci_get_bw_required(host, ios);
	if (enable) {
		sdhci_msm_bus_cancel_work_and_set_vote(host, bw);
	} else {
		/*
		 * If clock gating is enabled, then remove the vote
		 * immediately because clocks will be disabled only
		 * after SDHCI_MSM_MMC_CLK_GATE_DELAY and thus no
		 * additional delay is required to remove the bus vote.
		 */
		if (host->mmc->clkgate_delay)
			sdhci_msm_bus_cancel_work_and_set_vote(host, 0);
		else
			sdhci_msm_bus_queue_work(host);
	}
}

/* Regulator utility functions */
static int sdhci_msm_vreg_init_reg(struct device *dev,
					struct sdhci_msm_reg_data *vreg)
{
	int ret = 0;

	/* check if regulator is already initialized? */
	if (vreg->reg)
		goto out;

	/* Get the regulator handle */
	vreg->reg = devm_regulator_get(dev, vreg->name);
	if (IS_ERR(vreg->reg)) {
		ret = PTR_ERR(vreg->reg);
		pr_err("%s: devm_regulator_get(%s) failed. ret=%d\n",
			__func__, vreg->name, ret);
		goto out;
	}

	if (regulator_count_voltages(vreg->reg) > 0) {
		vreg->set_voltage_sup = true;
		/* sanity check */
		if (!vreg->high_vol_level || !vreg->hpm_uA) {
			pr_err("%s: %s invalid constraints specified\n",
			       __func__, vreg->name);
			ret = -EINVAL;
		}
	}

out:
	return ret;
}

static void sdhci_msm_vreg_deinit_reg(struct sdhci_msm_reg_data *vreg)
{
	if (vreg->reg)
		devm_regulator_put(vreg->reg);
}

static int sdhci_msm_vreg_set_optimum_mode(struct sdhci_msm_reg_data
						  *vreg, int uA_load)
{
	int ret = 0;

	/*
	 * regulators that do not support regulator_set_voltage also
	 * do not support regulator_set_optimum_mode
	 */
	if (vreg->set_voltage_sup) {
		ret = regulator_set_optimum_mode(vreg->reg, uA_load);
		if (ret < 0)
			pr_err("%s: regulator_set_optimum_mode(reg=%s,uA_load=%d) failed. ret=%d\n",
			       __func__, vreg->name, uA_load, ret);
		else
			/*
			 * regulator_set_optimum_mode() can return non zero
			 * value even for success case.
			 */
			ret = 0;
	}
	return ret;
}

static int sdhci_msm_vreg_set_voltage(struct sdhci_msm_reg_data *vreg,
					int min_uV, int max_uV)
{
	int ret = 0;
	if (vreg->set_voltage_sup) {
		ret = regulator_set_voltage(vreg->reg, min_uV, max_uV);
		if (ret) {
			pr_err("%s: regulator_set_voltage(%s)failed. min_uV=%d,max_uV=%d,ret=%d\n",
			       __func__, vreg->name, min_uV, max_uV, ret);
		}
	}

	return ret;
}

static int sdhci_msm_vreg_enable(struct sdhci_msm_reg_data *vreg)
{
	int ret = 0;

	/* Put regulator in HPM (high power mode) */
	ret = sdhci_msm_vreg_set_optimum_mode(vreg, vreg->hpm_uA);
	if (ret < 0)
		return ret;

	if (!vreg->is_enabled) {
		/* Set voltage level */
		ret = sdhci_msm_vreg_set_voltage(vreg, vreg->high_vol_level,
						vreg->high_vol_level);
		if (ret)
			return ret;
	}
	ret = regulator_enable(vreg->reg);
	if (ret) {
		pr_err("%s: regulator_enable(%s) failed. ret=%d\n",
				__func__, vreg->name, ret);
		return ret;
	}
	vreg->is_enabled = true;
	return ret;
}

static int sdhci_msm_vreg_disable(struct sdhci_msm_reg_data *vreg)
{
	int ret = 0;

	/* Never disable regulator marked as always_on */
	if (vreg->is_enabled && !vreg->is_always_on) {
		ret = regulator_disable(vreg->reg);
		if (ret) {
			pr_err("%s: regulator_disable(%s) failed. ret=%d\n",
				__func__, vreg->name, ret);
			goto out;
		}
		vreg->is_enabled = false;

		ret = sdhci_msm_vreg_set_optimum_mode(vreg, 0);
		if (ret < 0)
			goto out;

		/* Set min. voltage level to 0 */
		ret = sdhci_msm_vreg_set_voltage(vreg, 0, vreg->high_vol_level);
		if (ret)
			goto out;
	} else if (vreg->is_enabled && vreg->is_always_on) {
		if (vreg->lpm_sup) {
			/* Put always_on regulator in LPM (low power mode) */
			ret = sdhci_msm_vreg_set_optimum_mode(vreg,
							      vreg->lpm_uA);
			if (ret < 0)
				goto out;
		}
	}
out:
	return ret;
}

static int sdhci_msm_setup_vreg(struct sdhci_msm_pltfm_data *pdata,
			bool enable, bool is_init)
{
	int ret = 0, i;
	struct sdhci_msm_slot_reg_data *curr_slot;
	struct sdhci_msm_reg_data *vreg_table[2];

	curr_slot = pdata->vreg_data;
	if (!curr_slot) {
		pr_debug("%s: vreg info unavailable,assuming the slot is powered by always on domain\n",
			 __func__);
		goto out;
	}

	vreg_table[0] = curr_slot->vdd_data;
	vreg_table[1] = curr_slot->vdd_io_data;

	for (i = 0; i < ARRAY_SIZE(vreg_table); i++) {
		if (vreg_table[i]) {
			if (enable)
				ret = sdhci_msm_vreg_enable(vreg_table[i]);
			else
				ret = sdhci_msm_vreg_disable(vreg_table[i]);
			if (ret)
				goto out;
		}
	}
out:
	return ret;
}

/* This init function should be called only once for each SDHC slot */
static int sdhci_msm_vreg_init(struct device *dev,
				struct sdhci_msm_pltfm_data *pdata,
				bool is_init)
{
	int ret = 0;
	struct sdhci_msm_slot_reg_data *curr_slot;
	struct sdhci_msm_reg_data *curr_vdd_reg, *curr_vdd_io_reg;

	curr_slot = pdata->vreg_data;
	if (!curr_slot)
		goto out;

	curr_vdd_reg = curr_slot->vdd_data;
	curr_vdd_io_reg = curr_slot->vdd_io_data;

	if (!is_init)
		/* Deregister all regulators from regulator framework */
		goto vdd_io_reg_deinit;

	/*
	 * Get the regulator handle from voltage regulator framework
	 * and then try to set the voltage level for the regulator
	 */
	if (curr_vdd_reg) {
		ret = sdhci_msm_vreg_init_reg(dev, curr_vdd_reg);
		if (ret)
			goto out;
	}
	if (curr_vdd_io_reg) {
		ret = sdhci_msm_vreg_init_reg(dev, curr_vdd_io_reg);
		if (ret)
			goto vdd_reg_deinit;
	}

	if (ret)
		dev_err(dev, "vreg reset failed (%d)\n", ret);
	goto out;

vdd_io_reg_deinit:
	if (curr_vdd_io_reg)
		sdhci_msm_vreg_deinit_reg(curr_vdd_io_reg);
vdd_reg_deinit:
	if (curr_vdd_reg)
		sdhci_msm_vreg_deinit_reg(curr_vdd_reg);
out:
	return ret;
}


static int sdhci_msm_set_vdd_io_vol(struct sdhci_msm_pltfm_data *pdata,
			enum vdd_io_level level,
			unsigned int voltage_level)
{
	int ret = 0;
	int set_level;
	struct sdhci_msm_reg_data *vdd_io_reg;

	if (!pdata->vreg_data)
		return ret;

	vdd_io_reg = pdata->vreg_data->vdd_io_data;
	if (vdd_io_reg && vdd_io_reg->is_enabled) {
		switch (level) {
		case VDD_IO_LOW:
			set_level = vdd_io_reg->low_vol_level;
			break;
		case VDD_IO_HIGH:
			set_level = vdd_io_reg->high_vol_level;
			break;
		case VDD_IO_SET_LEVEL:
			set_level = voltage_level;
			break;
		default:
			pr_err("%s: invalid argument level = %d",
					__func__, level);
			ret = -EINVAL;
			return ret;
		}
		ret = sdhci_msm_vreg_set_voltage(vdd_io_reg, set_level,
				set_level);
	}
	return ret;
}

/*
 * Acquire spin-lock host->lock before calling this function
 */
static void sdhci_msm_cfg_sdiowakeup_gpio_irq(struct sdhci_host *host,
					      bool enable)
{
	struct sdhci_pltfm_host *pltfm_host = sdhci_priv(host);
	struct sdhci_msm_host *msm_host = pltfm_host->priv;

	if (enable && !msm_host->is_sdiowakeup_enabled)
		enable_irq(msm_host->pdata->sdiowakeup_irq);
	else if (!enable && msm_host->is_sdiowakeup_enabled)
		disable_irq_nosync(msm_host->pdata->sdiowakeup_irq);
	else
		dev_warn(&msm_host->pdev->dev, "%s: wakeup to config: %d curr: %d\n",
			__func__, enable, msm_host->is_sdiowakeup_enabled);
	msm_host->is_sdiowakeup_enabled = enable;
}

static irqreturn_t sdhci_msm_sdiowakeup_irq(int irq, void *data)
{
	struct sdhci_host *host = (struct sdhci_host *)data;
	struct sdhci_pltfm_host *pltfm_host = sdhci_priv(host);
	struct sdhci_msm_host *msm_host = pltfm_host->priv;

	unsigned long flags;

	pr_debug("%s: irq (%d) received\n", __func__, irq);

	spin_lock_irqsave(&host->lock, flags);
	sdhci_msm_cfg_sdiowakeup_gpio_irq(host, false);
	spin_unlock_irqrestore(&host->lock, flags);
	msm_host->sdio_pending_processing = true;

	return IRQ_HANDLED;
}

void sdhci_msm_dump_pwr_ctrl_regs(struct sdhci_host *host)
{
	struct sdhci_pltfm_host *pltfm_host = sdhci_priv(host);
	struct sdhci_msm_host *msm_host = pltfm_host->priv;

	pr_err("%s: PWRCTL_STATUS: 0x%08x | PWRCTL_MASK: 0x%08x | PWRCTL_CTL: 0x%08x\n",
		mmc_hostname(host->mmc),
		readl_relaxed(msm_host->core_mem + CORE_PWRCTL_STATUS),
		readl_relaxed(msm_host->core_mem + CORE_PWRCTL_MASK),
		readl_relaxed(msm_host->core_mem + CORE_PWRCTL_CTL));
}

static irqreturn_t sdhci_msm_pwr_irq(int irq, void *data)
{
	struct sdhci_host *host = (struct sdhci_host *)data;
	struct sdhci_pltfm_host *pltfm_host = sdhci_priv(host);
	struct sdhci_msm_host *msm_host = pltfm_host->priv;
	u8 irq_status = 0;
	u8 irq_ack = 0;
	int ret = 0;
	int pwr_state = 0, io_level = 0;
	unsigned long flags;
	int retry = 10;

	irq_status = readb_relaxed(msm_host->core_mem + CORE_PWRCTL_STATUS);
	pr_debug("%s: Received IRQ(%d), status=0x%x\n",
		mmc_hostname(msm_host->mmc), irq, irq_status);

	/* Clear the interrupt */
	writeb_relaxed(irq_status, (msm_host->core_mem + CORE_PWRCTL_CLEAR));
	/*
	 * SDHC has core_mem and hc_mem device memory and these memory
	 * addresses do not fall within 1KB region. Hence, any update to
	 * core_mem address space would require an mb() to ensure this gets
	 * completed before its next update to registers within hc_mem.
	 */
	mb();
	/*
	 * There is a rare HW scenario where the first clear pulse could be
	 * lost when actual reset and clear/read of status register is
	 * happening at a time. Hence, retry for at least 10 times to make
	 * sure status register is cleared. Otherwise, this will result in
	 * a spurious power IRQ resulting in system instability.
	 */
	while (irq_status &
		readb_relaxed(msm_host->core_mem + CORE_PWRCTL_STATUS)) {
		if (retry == 0) {
			pr_err("%s: Timedout clearing (0x%x) pwrctl status register\n",
				mmc_hostname(host->mmc), irq_status);
			sdhci_msm_dump_pwr_ctrl_regs(host);
			BUG_ON(1);
		}
		writeb_relaxed(irq_status,
				(msm_host->core_mem + CORE_PWRCTL_CLEAR));
		retry--;
		udelay(10);
	}
	if (likely(retry < 10))
		pr_debug("%s: success clearing (0x%x) pwrctl status register, retries left %d\n",
				mmc_hostname(host->mmc), irq_status, retry);

	/* Handle BUS ON/OFF*/
	if (irq_status & CORE_PWRCTL_BUS_ON) {
		ret = sdhci_msm_setup_vreg(msm_host->pdata, true, false);
		if (!ret) {
			ret = sdhci_msm_setup_pins(msm_host->pdata, true);
			ret |= sdhci_msm_set_vdd_io_vol(msm_host->pdata,
					VDD_IO_HIGH, 0);
		}
		if (ret)
			irq_ack |= CORE_PWRCTL_BUS_FAIL;
		else
			irq_ack |= CORE_PWRCTL_BUS_SUCCESS;

		pwr_state = REQ_BUS_ON;
		io_level = REQ_IO_HIGH;
	}
	if (irq_status & CORE_PWRCTL_BUS_OFF) {
		if (msm_host->pltfm_init_done)
			ret = sdhci_msm_setup_vreg(msm_host->pdata,
					false, false);
		if (!ret) {
			ret = sdhci_msm_setup_pins(msm_host->pdata, false);
			ret |= sdhci_msm_set_vdd_io_vol(msm_host->pdata,
					VDD_IO_LOW, 0);
		}
		if (ret)
			irq_ack |= CORE_PWRCTL_BUS_FAIL;
		else
			irq_ack |= CORE_PWRCTL_BUS_SUCCESS;

		pwr_state = REQ_BUS_OFF;
		io_level = REQ_IO_LOW;
	}
	/* Handle IO LOW/HIGH */
	if (irq_status & CORE_PWRCTL_IO_LOW) {
		/* Switch voltage Low */
		ret = sdhci_msm_set_vdd_io_vol(msm_host->pdata, VDD_IO_LOW, 0);
		if (ret)
			irq_ack |= CORE_PWRCTL_IO_FAIL;
		else
			irq_ack |= CORE_PWRCTL_IO_SUCCESS;

		io_level = REQ_IO_LOW;
	}
	if (irq_status & CORE_PWRCTL_IO_HIGH) {
		/* Switch voltage High */
		ret = sdhci_msm_set_vdd_io_vol(msm_host->pdata, VDD_IO_HIGH, 0);
		if (ret)
			irq_ack |= CORE_PWRCTL_IO_FAIL;
		else
			irq_ack |= CORE_PWRCTL_IO_SUCCESS;

		io_level = REQ_IO_HIGH;
	}

	/* ACK status to the core */
	writeb_relaxed(irq_ack, (msm_host->core_mem + CORE_PWRCTL_CTL));
	/*
	 * SDHC has core_mem and hc_mem device memory and these memory
	 * addresses do not fall within 1KB region. Hence, any update to
	 * core_mem address space would require an mb() to ensure this gets
	 * completed before its next update to registers within hc_mem.
	 */
	mb();

	if ((io_level & REQ_IO_HIGH) &&
			(msm_host->caps_0 & CORE_3_0V_SUPPORT) &&
			!msm_host->core_3_0v_support)
		writel_relaxed((readl_relaxed(host->ioaddr + CORE_VENDOR_SPEC) &
				~CORE_IO_PAD_PWR_SWITCH),
				host->ioaddr + CORE_VENDOR_SPEC);
	else if ((io_level & REQ_IO_LOW) ||
			(msm_host->caps_0 & CORE_1_8V_SUPPORT))
		writel_relaxed((readl_relaxed(host->ioaddr + CORE_VENDOR_SPEC) |
				CORE_IO_PAD_PWR_SWITCH),
				host->ioaddr + CORE_VENDOR_SPEC);
	mb();

	pr_debug("%s: Handled IRQ(%d), ret=%d, ack=0x%x\n",
		mmc_hostname(msm_host->mmc), irq, ret, irq_ack);
	spin_lock_irqsave(&host->lock, flags);
	if (pwr_state)
		msm_host->curr_pwr_state = pwr_state;
	if (io_level)
		msm_host->curr_io_level = io_level;
	complete(&msm_host->pwr_irq_completion);
	spin_unlock_irqrestore(&host->lock, flags);

	return IRQ_HANDLED;
}

static ssize_t
show_polling(struct device *dev, struct device_attribute *attr, char *buf)
{
	struct sdhci_host *host = dev_get_drvdata(dev);
	int poll;
	unsigned long flags;

	spin_lock_irqsave(&host->lock, flags);
	poll = !!(host->mmc->caps & MMC_CAP_NEEDS_POLL);
	spin_unlock_irqrestore(&host->lock, flags);

	return snprintf(buf, PAGE_SIZE, "%d\n", poll);
}

static ssize_t
store_polling(struct device *dev, struct device_attribute *attr,
		const char *buf, size_t count)
{
	struct sdhci_host *host = dev_get_drvdata(dev);
	int value;
	unsigned long flags;

	if (!kstrtou32(buf, 0, &value)) {
		spin_lock_irqsave(&host->lock, flags);
		if (value) {
			host->mmc->caps |= MMC_CAP_NEEDS_POLL;
			mmc_detect_change(host->mmc, 0);
		} else {
			host->mmc->caps &= ~MMC_CAP_NEEDS_POLL;
		}
		spin_unlock_irqrestore(&host->lock, flags);
	}
	return count;
}

static ssize_t
show_sdhci_max_bus_bw(struct device *dev, struct device_attribute *attr,
			char *buf)
{
	struct sdhci_host *host = dev_get_drvdata(dev);
	struct sdhci_pltfm_host *pltfm_host = sdhci_priv(host);
	struct sdhci_msm_host *msm_host = pltfm_host->priv;

	return snprintf(buf, PAGE_SIZE, "%u\n",
			msm_host->msm_bus_vote.is_max_bw_needed);
}

static ssize_t
store_sdhci_max_bus_bw(struct device *dev, struct device_attribute *attr,
		const char *buf, size_t count)
{
	struct sdhci_host *host = dev_get_drvdata(dev);
	struct sdhci_pltfm_host *pltfm_host = sdhci_priv(host);
	struct sdhci_msm_host *msm_host = pltfm_host->priv;
	uint32_t value;
	unsigned long flags;

	if (!kstrtou32(buf, 0, &value)) {
		spin_lock_irqsave(&host->lock, flags);
		msm_host->msm_bus_vote.is_max_bw_needed = !!value;
		spin_unlock_irqrestore(&host->lock, flags);
	}
	return count;
}

static void sdhci_msm_check_power_status(struct sdhci_host *host, u32 req_type)
{
	struct sdhci_pltfm_host *pltfm_host = sdhci_priv(host);
	struct sdhci_msm_host *msm_host = pltfm_host->priv;
	unsigned long flags;
	bool done = false;
	u32 io_sig_sts;

	spin_lock_irqsave(&host->lock, flags);
	pr_debug("%s: %s: request %d curr_pwr_state %x curr_io_level %x\n",
			mmc_hostname(host->mmc), __func__, req_type,
			msm_host->curr_pwr_state, msm_host->curr_io_level);
	io_sig_sts = readl_relaxed(msm_host->core_mem + CORE_GENERICS);
	/*
	 * The IRQ for request type IO High/Low will be generated when -
	 * 1. SWITCHABLE_SIGNALLING_VOL is enabled in HW.
	 * 2. If 1 is true and when there is a state change in 1.8V enable
	 * bit (bit 3) of SDHCI_HOST_CONTROL2 register. The reset state of
	 * that bit is 0 which indicates 3.3V IO voltage. So, when MMC core
	 * layer tries to set it to 3.3V before card detection happens, the
	 * IRQ doesn't get triggered as there is no state change in this bit.
	 * The driver already handles this case by changing the IO voltage
	 * level to high as part of controller power up sequence. Hence, check
	 * for host->pwr to handle a case where IO voltage high request is
	 * issued even before controller power up.
	 */
	if (req_type & (REQ_IO_HIGH | REQ_IO_LOW)) {
		if (!(io_sig_sts & SWITCHABLE_SIGNALLING_VOL) ||
				((req_type & REQ_IO_HIGH) && !host->pwr)) {
			pr_debug("%s: do not wait for power IRQ that never comes\n",
					mmc_hostname(host->mmc));
			spin_unlock_irqrestore(&host->lock, flags);
			return;
		}
	}

	if ((req_type & msm_host->curr_pwr_state) ||
			(req_type & msm_host->curr_io_level))
		done = true;
	spin_unlock_irqrestore(&host->lock, flags);

	/*
	 * This is needed here to hanlde a case where IRQ gets
	 * triggered even before this function is called so that
	 * x->done counter of completion gets reset. Otherwise,
	 * next call to wait_for_completion returns immediately
	 * without actually waiting for the IRQ to be handled.
	 */
	if (done)
		init_completion(&msm_host->pwr_irq_completion);
	else if (!wait_for_completion_timeout(&msm_host->pwr_irq_completion,
<<<<<<< HEAD
				msecs_to_jiffies(MSM_PWR_IRQ_TIMEOUT_MS)))
		__WARN_printf("%s: request(%d) timed out waiting for pwr_irq\n",
					mmc_hostname(host->mmc), req_type);
=======
				msecs_to_jiffies(MSM_PWR_IRQ_TIMEOUT_MS))) {
		__WARN_printf("%s: request(%d) timed out waiting for pwr_irq\n",
					mmc_hostname(host->mmc), req_type);
		MMC_TRACE(host->mmc,
			"request(%d) timed out waiting for pwr_irq, 0xDC: 0x%08x | 0xE0: 0x%08x | 0xE8: 0x%08x\n",
			req_type,
			readl_relaxed(msm_host->core_mem + CORE_PWRCTL_STATUS),
			readl_relaxed(msm_host->core_mem + CORE_PWRCTL_MASK),
			readl_relaxed(msm_host->core_mem + CORE_PWRCTL_CTL));
		mmc_stop_tracing(host->mmc);
		}
>>>>>>> e045a95c

	pr_debug("%s: %s: request %d done\n", mmc_hostname(host->mmc),
			__func__, req_type);
}

static void sdhci_msm_toggle_cdr(struct sdhci_host *host, bool enable)
{
	u32 config = readl_relaxed(host->ioaddr + CORE_DLL_CONFIG);

	if (enable) {
		config |= CORE_CDR_EN;
		config &= ~CORE_CDR_EXT_EN;
		writel_relaxed(config, host->ioaddr + CORE_DLL_CONFIG);
	} else {
		config &= ~CORE_CDR_EN;
		config |= CORE_CDR_EXT_EN;
		writel_relaxed(config, host->ioaddr + CORE_DLL_CONFIG);
	}
}

static unsigned int sdhci_msm_max_segs(void)
{
	return SDHCI_MSM_MAX_SEGMENTS;
}

static unsigned int sdhci_msm_get_min_clock(struct sdhci_host *host)
{
	struct sdhci_pltfm_host *pltfm_host = sdhci_priv(host);
	struct sdhci_msm_host *msm_host = pltfm_host->priv;

	return msm_host->pdata->sup_clk_table[0];
}

static unsigned int sdhci_msm_get_max_clock(struct sdhci_host *host)
{
	struct sdhci_pltfm_host *pltfm_host = sdhci_priv(host);
	struct sdhci_msm_host *msm_host = pltfm_host->priv;
	int max_clk_index = msm_host->pdata->sup_clk_cnt;

	return msm_host->pdata->sup_clk_table[max_clk_index - 1];
}

static unsigned int sdhci_msm_get_sup_clk_rate(struct sdhci_host *host,
						u32 req_clk)
{
	struct sdhci_pltfm_host *pltfm_host = sdhci_priv(host);
	struct sdhci_msm_host *msm_host = pltfm_host->priv;
	unsigned int sel_clk = -1;
	unsigned char cnt;

	if (req_clk < sdhci_msm_get_min_clock(host)) {
		sel_clk = sdhci_msm_get_min_clock(host);
		return sel_clk;
	}

	for (cnt = 0; cnt < msm_host->pdata->sup_clk_cnt; cnt++) {
		if (msm_host->pdata->sup_clk_table[cnt] > req_clk) {
			break;
		} else if (msm_host->pdata->sup_clk_table[cnt] == req_clk) {
			sel_clk = msm_host->pdata->sup_clk_table[cnt];
			break;
		} else {
			sel_clk = msm_host->pdata->sup_clk_table[cnt];
		}
	}
	return sel_clk;
}

static int sdhci_msm_enable_controller_clock(struct sdhci_host *host)
{
	struct sdhci_pltfm_host *pltfm_host = sdhci_priv(host);
	struct sdhci_msm_host *msm_host = pltfm_host->priv;
	int rc = 0;

	if (atomic_read(&msm_host->controller_clock))
		return 0;

	sdhci_msm_bus_voting(host, 1);

	if (!IS_ERR(msm_host->pclk)) {
		rc = clk_prepare_enable(msm_host->pclk);
		if (rc) {
			pr_err("%s: %s: failed to enable the pclk with error %d\n",
			       mmc_hostname(host->mmc), __func__, rc);
			goto remove_vote;
		}
	}

	rc = clk_prepare_enable(msm_host->clk);
	if (rc) {
		pr_err("%s: %s: failed to enable the host-clk with error %d\n",
		       mmc_hostname(host->mmc), __func__, rc);
		goto disable_pclk;
	}

	if (!IS_ERR(msm_host->ice_clk)) {
		rc = clk_prepare_enable(msm_host->ice_clk);
		if (rc) {
			pr_err("%s: %s: failed to enable the ice-clk with error %d\n",
				mmc_hostname(host->mmc), __func__, rc);
			goto disable_host_clk;
		}
	}
	atomic_set(&msm_host->controller_clock, 1);
	pr_debug("%s: %s: enabled controller clock\n",
			mmc_hostname(host->mmc), __func__);
	goto out;

disable_host_clk:
	if (!IS_ERR(msm_host->clk))
		clk_disable_unprepare(msm_host->clk);
disable_pclk:
	if (!IS_ERR(msm_host->pclk))
		clk_disable_unprepare(msm_host->pclk);
remove_vote:
	if (msm_host->msm_bus_vote.client_handle)
		sdhci_msm_bus_cancel_work_and_set_vote(host, 0);
out:
	return rc;
}

static void sdhci_msm_disable_controller_clock(struct sdhci_host *host)
{
	struct sdhci_pltfm_host *pltfm_host = sdhci_priv(host);
	struct sdhci_msm_host *msm_host = pltfm_host->priv;

	if (atomic_read(&msm_host->controller_clock)) {
		if (!IS_ERR(msm_host->clk))
			clk_disable_unprepare(msm_host->clk);
		if (!IS_ERR(msm_host->pclk))
			clk_disable_unprepare(msm_host->pclk);
		if (!IS_ERR(msm_host->ice_clk))
			clk_disable_unprepare(msm_host->ice_clk);
		sdhci_msm_bus_voting(host, 0);
		atomic_set(&msm_host->controller_clock, 0);
		pr_debug("%s: %s: disabled controller clock\n",
			mmc_hostname(host->mmc), __func__);
	}
}

static int sdhci_msm_prepare_clocks(struct sdhci_host *host, bool enable)
{
	struct sdhci_pltfm_host *pltfm_host = sdhci_priv(host);
	struct sdhci_msm_host *msm_host = pltfm_host->priv;
	int rc = 0;

	if (enable && !atomic_read(&msm_host->clks_on)) {
		pr_debug("%s: request to enable clocks\n",
				mmc_hostname(host->mmc));

		/*
		 * The bus-width or the clock rate might have changed
		 * after controller clocks are enbaled, update bus vote
		 * in such case.
		 */
		if (atomic_read(&msm_host->controller_clock))
			sdhci_msm_bus_voting(host, 1);

		rc = sdhci_msm_enable_controller_clock(host);
		if (rc)
			goto remove_vote;

		if (!IS_ERR_OR_NULL(msm_host->bus_clk)) {
			rc = clk_prepare_enable(msm_host->bus_clk);
			if (rc) {
				pr_err("%s: %s: failed to enable the bus-clock with error %d\n",
					mmc_hostname(host->mmc), __func__, rc);
				goto disable_controller_clk;
			}
		}
		if (!IS_ERR(msm_host->ff_clk)) {
			rc = clk_prepare_enable(msm_host->ff_clk);
			if (rc) {
				pr_err("%s: %s: failed to enable the ff_clk with error %d\n",
					mmc_hostname(host->mmc), __func__, rc);
				goto disable_bus_clk;
			}
		}
		if (!IS_ERR(msm_host->sleep_clk)) {
			rc = clk_prepare_enable(msm_host->sleep_clk);
			if (rc) {
				pr_err("%s: %s: failed to enable the sleep_clk with error %d\n",
					mmc_hostname(host->mmc), __func__, rc);
				goto disable_ff_clk;
			}
		}
		mb();

	} else if (!enable && atomic_read(&msm_host->clks_on)) {
		sdhci_writew(host, 0, SDHCI_CLOCK_CONTROL);
		mb();
		/*
		 * During 1.8V signal switching the clock source must
		 * still be ON as it requires accessing SDHC
		 * registers (SDHCi host control2 register bit 3 must
		 * be written and polled after stopping the SDCLK).
		 */
		if (host->mmc->card_clock_off)
			return 0;
		pr_debug("%s: request to disable clocks\n",
				mmc_hostname(host->mmc));
		if (!IS_ERR_OR_NULL(msm_host->sleep_clk))
			clk_disable_unprepare(msm_host->sleep_clk);
		if (!IS_ERR_OR_NULL(msm_host->ff_clk))
			clk_disable_unprepare(msm_host->ff_clk);
		clk_disable_unprepare(msm_host->clk);
		if (!IS_ERR(msm_host->ice_clk))
			clk_disable_unprepare(msm_host->ice_clk);
		if (!IS_ERR(msm_host->pclk))
			clk_disable_unprepare(msm_host->pclk);
		if (!IS_ERR_OR_NULL(msm_host->bus_clk))
			clk_disable_unprepare(msm_host->bus_clk);

		atomic_set(&msm_host->controller_clock, 0);
		sdhci_msm_bus_voting(host, 0);
	}
	atomic_set(&msm_host->clks_on, enable);
	goto out;
disable_ff_clk:
	if (!IS_ERR_OR_NULL(msm_host->ff_clk))
		clk_disable_unprepare(msm_host->ff_clk);
disable_bus_clk:
	if (!IS_ERR_OR_NULL(msm_host->bus_clk))
		clk_disable_unprepare(msm_host->bus_clk);
disable_controller_clk:
	if (!IS_ERR_OR_NULL(msm_host->clk))
		clk_disable_unprepare(msm_host->clk);
	if (!IS_ERR(msm_host->ice_clk))
		clk_disable_unprepare(msm_host->ice_clk);
	if (!IS_ERR_OR_NULL(msm_host->pclk))
		clk_disable_unprepare(msm_host->pclk);
	atomic_set(&msm_host->controller_clock, 0);
remove_vote:
	if (msm_host->msm_bus_vote.client_handle)
		sdhci_msm_bus_cancel_work_and_set_vote(host, 0);
out:
	return rc;
}

static void sdhci_msm_set_clock(struct sdhci_host *host, unsigned int clock)
{
	int rc;
	struct sdhci_pltfm_host *pltfm_host = sdhci_priv(host);
	struct sdhci_msm_host *msm_host = pltfm_host->priv;
	struct mmc_ios	curr_ios = host->mmc->ios;
	u32 sup_clock, ddr_clock, dll_lock;
	bool curr_pwrsave;

	if (!clock) {
		/*
		 * disable pwrsave to ensure clock is not auto-gated until
		 * the rate is >400KHz (initialization complete).
		 */
		writel_relaxed(readl_relaxed(host->ioaddr + CORE_VENDOR_SPEC) &
			~CORE_CLK_PWRSAVE, host->ioaddr + CORE_VENDOR_SPEC);
		sdhci_msm_prepare_clocks(host, false);
		host->clock = clock;
		goto out;
	}

	rc = sdhci_msm_prepare_clocks(host, true);
	if (rc)
		goto out;

	curr_pwrsave = !!(readl_relaxed(host->ioaddr + CORE_VENDOR_SPEC) &
			  CORE_CLK_PWRSAVE);
	if ((clock > 400000) &&
	    !curr_pwrsave && mmc_host_may_gate_card(host->mmc->card))
		writel_relaxed(readl_relaxed(host->ioaddr + CORE_VENDOR_SPEC)
				| CORE_CLK_PWRSAVE,
				host->ioaddr + CORE_VENDOR_SPEC);
	/*
	 * Disable pwrsave for a newly added card if doesn't allow clock
	 * gating.
	 */
	else if (curr_pwrsave && !mmc_host_may_gate_card(host->mmc->card))
		writel_relaxed(readl_relaxed(host->ioaddr + CORE_VENDOR_SPEC)
				& ~CORE_CLK_PWRSAVE,
				host->ioaddr + CORE_VENDOR_SPEC);

	sup_clock = sdhci_msm_get_sup_clk_rate(host, clock);
	if ((curr_ios.timing == MMC_TIMING_UHS_DDR50) ||
		(curr_ios.timing == MMC_TIMING_MMC_DDR52) ||
		(curr_ios.timing == MMC_TIMING_MMC_HS400)) {
		/*
		 * The SDHC requires internal clock frequency to be double the
		 * actual clock that will be set for DDR mode. The controller
		 * uses the faster clock(100/400MHz) for some of its parts and
		 * send the actual required clock (50/200MHz) to the card.
		 */
		ddr_clock = clock * 2;
		sup_clock = sdhci_msm_get_sup_clk_rate(host,
				ddr_clock);
	}

	/*
	 * In general all timing modes are controlled via UHS mode select in
	 * Host Control2 register. eMMC specific HS200/HS400 doesn't have
	 * their respective modes defined here, hence we use these values.
	 *
	 * HS200 - SDR104 (Since they both are equivalent in functionality)
	 * HS400 - This involves multiple configurations
	 *		Initially SDR104 - when tuning is required as HS200
	 *		Then when switching to DDR @ 400MHz (HS400) we use
	 *		the vendor specific HC_SELECT_IN to control the mode.
	 *
	 * In addition to controlling the modes we also need to select the
	 * correct input clock for DLL depending on the mode.
	 *
	 * HS400 - divided clock (free running MCLK/2)
	 * All other modes - default (free running MCLK)
	 */
	if (curr_ios.timing == MMC_TIMING_MMC_HS400) {
		/* Select the divided clock (free running MCLK/2) */
		writel_relaxed(((readl_relaxed(host->ioaddr + CORE_VENDOR_SPEC)
					& ~CORE_HC_MCLK_SEL_MASK)
					| CORE_HC_MCLK_SEL_HS400),
					host->ioaddr + CORE_VENDOR_SPEC);
		/*
		 * Select HS400 mode using the HC_SELECT_IN from VENDOR SPEC
		 * register
		 */
		if ((msm_host->tuning_done ||
				(mmc_card_strobe(msm_host->mmc->card) &&
				 msm_host->enhanced_strobe)) &&
				!msm_host->calibration_done) {
			/*
			 * Write 0x6 to HC_SELECT_IN and 1 to HC_SELECT_IN_EN
			 * field in VENDOR_SPEC_FUNC
			 */
			writel_relaxed((readl_relaxed(host->ioaddr + \
					CORE_VENDOR_SPEC)
					| CORE_HC_SELECT_IN_HS400
					| CORE_HC_SELECT_IN_EN),
					host->ioaddr + CORE_VENDOR_SPEC);
		}
		if (!host->mmc->ios.old_rate && !msm_host->use_cdclp533) {
			/*
			 * Poll on DLL_LOCK and DDR_DLL_LOCK bits in
			 * CORE_DLL_STATUS to be set.  This should get set
			 * with in 15 us at 200 MHz.
			 */
			rc = readl_poll_timeout(host->ioaddr + CORE_DLL_STATUS,
					dll_lock, (dll_lock & (CORE_DLL_LOCK |
					CORE_DDR_DLL_LOCK)), 10, 1000);
			if (rc == -ETIMEDOUT)
				pr_err("%s: Unable to get DLL_LOCK/DDR_DLL_LOCK, dll_status: 0x%08x\n",
						mmc_hostname(host->mmc),
						dll_lock);
		}
	} else {
		if (!msm_host->use_cdclp533)
			/* set CORE_PWRSAVE_DLL bit in CORE_VENDOR_SPEC3 */
			writel_relaxed((readl_relaxed(host->ioaddr +
					CORE_VENDOR_SPEC3) & ~CORE_PWRSAVE_DLL),
					host->ioaddr + CORE_VENDOR_SPEC3);

		/* Select the default clock (free running MCLK) */
		writel_relaxed(((readl_relaxed(host->ioaddr + CORE_VENDOR_SPEC)
					& ~CORE_HC_MCLK_SEL_MASK)
					| CORE_HC_MCLK_SEL_DFLT),
					host->ioaddr + CORE_VENDOR_SPEC);

		/*
		 * Disable HC_SELECT_IN to be able to use the UHS mode select
		 * configuration from Host Control2 register for all other
		 * modes.
		 *
		 * Write 0 to HC_SELECT_IN and HC_SELECT_IN_EN field
		 * in VENDOR_SPEC_FUNC
		 */
		writel_relaxed((readl_relaxed(host->ioaddr + CORE_VENDOR_SPEC)
				& ~CORE_HC_SELECT_IN_EN
				& ~CORE_HC_SELECT_IN_MASK),
				host->ioaddr + CORE_VENDOR_SPEC);
	}
	mb();

	if (sup_clock != msm_host->clk_rate) {
		pr_debug("%s: %s: setting clk rate to %u\n",
				mmc_hostname(host->mmc), __func__, sup_clock);
		rc = clk_set_rate(msm_host->clk, sup_clock);
		if (rc) {
			pr_err("%s: %s: Failed to set rate %u for host-clk : %d\n",
					mmc_hostname(host->mmc), __func__,
					sup_clock, rc);
			goto out;
		}
		msm_host->clk_rate = sup_clock;
		host->clock = clock;
		/*
		 * Update the bus vote in case of frequency change due to
		 * clock scaling.
		 */
		sdhci_msm_bus_voting(host, 1);
	}
out:
	sdhci_set_clock(host, clock);
}

static void sdhci_msm_set_uhs_signaling(struct sdhci_host *host,
					unsigned int uhs)
{
	struct sdhci_pltfm_host *pltfm_host = sdhci_priv(host);
	struct sdhci_msm_host *msm_host = pltfm_host->priv;
	u16 ctrl_2;

	ctrl_2 = sdhci_readw(host, SDHCI_HOST_CONTROL2);
	/* Select Bus Speed Mode for host */
	ctrl_2 &= ~SDHCI_CTRL_UHS_MASK;
	if ((uhs == MMC_TIMING_MMC_HS400) ||
		(uhs == MMC_TIMING_MMC_HS200) ||
		(uhs == MMC_TIMING_UHS_SDR104))
		ctrl_2 |= SDHCI_CTRL_UHS_SDR104;
	else if (uhs == MMC_TIMING_UHS_SDR12)
		ctrl_2 |= SDHCI_CTRL_UHS_SDR12;
	else if (uhs == MMC_TIMING_UHS_SDR25)
		ctrl_2 |= SDHCI_CTRL_UHS_SDR25;
	else if (uhs == MMC_TIMING_UHS_SDR50)
		ctrl_2 |= SDHCI_CTRL_UHS_SDR50;
	else if ((uhs == MMC_TIMING_UHS_DDR50) ||
		 (uhs == MMC_TIMING_MMC_DDR52))
		ctrl_2 |= SDHCI_CTRL_UHS_DDR50;
	/*
	 * When clock frquency is less than 100MHz, the feedback clock must be
	 * provided and DLL must not be used so that tuning can be skipped. To
	 * provide feedback clock, the mode selection can be any value less
	 * than 3'b011 in bits [2:0] of HOST CONTROL2 register.
	 */
	if (host->clock <= CORE_FREQ_100MHZ) {
		if ((uhs == MMC_TIMING_MMC_HS400) ||
		    (uhs == MMC_TIMING_MMC_HS200) ||
		    (uhs == MMC_TIMING_UHS_SDR104))
			ctrl_2 &= ~SDHCI_CTRL_UHS_MASK;

		/*
		 * Make sure DLL is disabled when not required
		 *
		 * Write 1 to DLL_RST bit of DLL_CONFIG register
		 */
		writel_relaxed((readl_relaxed(host->ioaddr + CORE_DLL_CONFIG)
				| CORE_DLL_RST),
				host->ioaddr + CORE_DLL_CONFIG);

		/* Write 1 to DLL_PDN bit of DLL_CONFIG register */
		writel_relaxed((readl_relaxed(host->ioaddr + CORE_DLL_CONFIG)
				| CORE_DLL_PDN),
				host->ioaddr + CORE_DLL_CONFIG);
		mb();

		/*
		 * The DLL needs to be restored and CDCLP533 recalibrated
		 * when the clock frequency is set back to 400MHz.
		 */
		msm_host->calibration_done = false;
	}

	pr_debug("%s: %s-clock:%u uhs mode:%u ctrl_2:0x%x\n",
		mmc_hostname(host->mmc), __func__, host->clock, uhs, ctrl_2);
	sdhci_writew(host, ctrl_2, SDHCI_HOST_CONTROL2);

}

#define MAX_TEST_BUS 60
#define DRV_NAME "cmdq-host"
static void sdhci_msm_cmdq_dump_debug_ram(struct sdhci_host *host)
{
	struct sdhci_pltfm_host *pltfm_host = sdhci_priv(host);
	struct sdhci_msm_host *msm_host = pltfm_host->priv;
	int i = 0;
	struct cmdq_host *cq_host = host->cq_host;

	u32 version = readl_relaxed(msm_host->core_mem + CORE_MCI_VERSION);
	u16 minor = version & CORE_VERSION_TARGET_MASK;
	/* registers offset changed starting from 4.2.0 */
	int offset = minor >= SDHCI_MSM_VER_420 ? 0 : 0x48;

	pr_err("---- Debug RAM dump ----\n");
	pr_err(DRV_NAME ": Debug RAM wrap-around: 0x%08x | Debug RAM overlap: 0x%08x\n",
	       cmdq_readl(cq_host, CQ_CMD_DBG_RAM_WA + offset),
	       cmdq_readl(cq_host, CQ_CMD_DBG_RAM_OL + offset));

	while (i < 16) {
		pr_err(DRV_NAME ": Debug RAM dump [%d]: 0x%08x\n", i,
		       cmdq_readl(cq_host, CQ_CMD_DBG_RAM + offset + (4 * i)));
		i++;
	}
	pr_err("-------------------------\n");
}

void sdhci_msm_dump_vendor_regs(struct sdhci_host *host)
{
	struct sdhci_pltfm_host *pltfm_host = sdhci_priv(host);
	struct sdhci_msm_host *msm_host = pltfm_host->priv;
	int tbsel, tbsel2;
	int i, index = 0;
	u32 test_bus_val = 0;
	u32 debug_reg[MAX_TEST_BUS] = {0};
	u32 sts = 0;

	pr_info("----------- VENDOR REGISTER DUMP -----------\n");
	if (host->cq_host)
		sdhci_msm_cmdq_dump_debug_ram(host);

	MMC_TRACE(host->mmc, "Data cnt: 0x%08x | Fifo cnt: 0x%08x\n",
		readl_relaxed(msm_host->core_mem + CORE_MCI_DATA_CNT),
		readl_relaxed(msm_host->core_mem + CORE_MCI_FIFO_CNT));
	pr_info("Data cnt: 0x%08x | Fifo cnt: 0x%08x | Int sts: 0x%08x\n",
		readl_relaxed(msm_host->core_mem + CORE_MCI_DATA_CNT),
		readl_relaxed(msm_host->core_mem + CORE_MCI_FIFO_CNT),
		readl_relaxed(msm_host->core_mem + CORE_MCI_STATUS));
	pr_info("DLL cfg:  0x%08x | DLL sts:  0x%08x | SDCC ver: 0x%08x\n",
		readl_relaxed(host->ioaddr + CORE_DLL_CONFIG),
		readl_relaxed(host->ioaddr + CORE_DLL_STATUS),
		readl_relaxed(msm_host->core_mem + CORE_MCI_VERSION));
	pr_info("Vndr func: 0x%08x | Vndr adma err : addr0: 0x%08x addr1: 0x%08x\n",
		readl_relaxed(host->ioaddr + CORE_VENDOR_SPEC),
		readl_relaxed(host->ioaddr + CORE_VENDOR_SPEC_ADMA_ERR_ADDR0),
		readl_relaxed(host->ioaddr + CORE_VENDOR_SPEC_ADMA_ERR_ADDR1));
	pr_info("Vndr func2: 0x%08x\n",
		readl_relaxed(host->ioaddr + CORE_VENDOR_SPEC_FUNC2));

	/*
	 * tbsel indicates [2:0] bits and tbsel2 indicates [7:4] bits
	 * of CORE_TESTBUS_CONFIG register.
	 *
	 * To select test bus 0 to 7 use tbsel and to select any test bus
	 * above 7 use (tbsel2 | tbsel) to get the test bus number. For eg,
	 * to select test bus 14, write 0x1E to CORE_TESTBUS_CONFIG register
	 * i.e., tbsel2[7:4] = 0001, tbsel[2:0] = 110.
	 */
	for (tbsel2 = 0; tbsel2 < 7; tbsel2++) {
		for (tbsel = 0; tbsel < 8; tbsel++) {
			if (index >= MAX_TEST_BUS)
				break;
			test_bus_val = (tbsel2 << CORE_TESTBUS_SEL2_BIT) |
					tbsel | CORE_TESTBUS_ENA;
			writel_relaxed(test_bus_val,
				msm_host->core_mem + CORE_TESTBUS_CONFIG);
			debug_reg[index++] = readl_relaxed(msm_host->core_mem +
							CORE_SDCC_DEBUG_REG);
		}
	}
	for (i = 0; i < MAX_TEST_BUS; i = i + 4)
		pr_info(" Test bus[%d to %d]: 0x%08x 0x%08x 0x%08x 0x%08x\n",
				i, i + 3, debug_reg[i], debug_reg[i+1],
				debug_reg[i+2], debug_reg[i+3]);
	if (host->is_crypto_en) {
		sdhci_msm_ice_get_status(host, &sts);
		pr_info("%s: ICE status %x\n", mmc_hostname(host->mmc), sts);
		sdhci_msm_ice_print_regs(host);
	}
}

void sdhci_msm_reset(struct sdhci_host *host, u8 mask)
{
	struct sdhci_pltfm_host *pltfm_host = sdhci_priv(host);
	struct sdhci_msm_host *msm_host = pltfm_host->priv;

	/* Set ICE core to be reset in sync with SDHC core */
	if (msm_host->ice.pdev)
		writel_relaxed(1, host->ioaddr + CORE_VENDOR_SPEC_ICE_CTRL);

	sdhci_reset(host, mask);
}

/*
 * sdhci_msm_enhanced_strobe_mask :-
 * Before running CMDQ transfers in HS400 Enhanced Strobe mode,
 * SW should write 3 to
 * HC_VENDOR_SPECIFIC_FUNC3.CMDEN_HS400_INPUT_MASK_CNT register.
 * The default reset value of this register is 2.
 */
static void sdhci_msm_enhanced_strobe_mask(struct sdhci_host *host, bool set)
{
	struct sdhci_pltfm_host *pltfm_host = sdhci_priv(host);
	struct sdhci_msm_host *msm_host = pltfm_host->priv;

	if (!msm_host->enhanced_strobe ||
			!mmc_card_strobe(msm_host->mmc->card)) {
		pr_debug("%s: host/card does not support hs400 enhanced strobe\n",
				mmc_hostname(host->mmc));
		return;
	}

	if (set) {
		writel_relaxed((readl_relaxed(host->ioaddr + CORE_VENDOR_SPEC3)
				| CORE_CMDEN_HS400_INPUT_MASK_CNT),
				host->ioaddr + CORE_VENDOR_SPEC3);
	} else {
		writel_relaxed((readl_relaxed(host->ioaddr + CORE_VENDOR_SPEC3)
				& ~CORE_CMDEN_HS400_INPUT_MASK_CNT),
				host->ioaddr + CORE_VENDOR_SPEC3);
	}
}

static void sdhci_msm_clear_set_dumpregs(struct sdhci_host *host, bool set)
{
	struct sdhci_pltfm_host *pltfm_host = sdhci_priv(host);
	struct sdhci_msm_host *msm_host = pltfm_host->priv;

	if (set) {
		writel_relaxed(CORE_TESTBUS_ENA,
			       msm_host->core_mem + CORE_TESTBUS_CONFIG);
	} else {
		u32 value;
		value = readl_relaxed(msm_host->core_mem + CORE_TESTBUS_CONFIG);
		value &= ~CORE_TESTBUS_ENA;
		writel_relaxed(value, msm_host->core_mem + CORE_TESTBUS_CONFIG);
	}
}

int sdhci_msm_notify_load(struct sdhci_host *host, enum mmc_load state)
{
	struct sdhci_pltfm_host *pltfm_host = sdhci_priv(host);
	struct sdhci_msm_host *msm_host = pltfm_host->priv;
	int ret = 0;
	u32 clk_rate = 0;

	if (!IS_ERR(msm_host->ice_clk)) {
		clk_rate = (state == MMC_LOAD_LOW) ?
			msm_host->pdata->ice_clk_min :
			msm_host->pdata->ice_clk_max;
		if (msm_host->ice_clk_rate == clk_rate)
			return 0;
		pr_debug("%s: changing ICE clk rate to %u\n",
				mmc_hostname(host->mmc), clk_rate);
		ret = clk_set_rate(msm_host->ice_clk, clk_rate);
		if (ret) {
			pr_err("%s: ICE_CLK rate set failed (%d) for %u\n",
				mmc_hostname(host->mmc), ret, clk_rate);
			return ret;
		}
		msm_host->ice_clk_rate = clk_rate;
	}
	return 0;
}

void sdhci_msm_reset_workaround(struct sdhci_host *host, u32 enable)
{
	u32 vendor_func2;
	unsigned long timeout;

	vendor_func2 = readl_relaxed(host->ioaddr + CORE_VENDOR_SPEC_FUNC2);

	if (enable) {
		writel_relaxed(vendor_func2 | HC_SW_RST_REQ, host->ioaddr +
				CORE_VENDOR_SPEC_FUNC2);
		timeout = 10000;
		while (readl_relaxed(host->ioaddr + CORE_VENDOR_SPEC_FUNC2) &
				HC_SW_RST_REQ) {
			if (timeout == 0) {
				pr_info("%s: Applying wait idle disable workaround\n",
					mmc_hostname(host->mmc));
				/*
				 * Apply the reset workaround to not wait for
				 * pending data transfers on AXI before
				 * resetting the controller. This could be
				 * risky if the transfers were stuck on the
				 * AXI bus.
				 */
				vendor_func2 = readl_relaxed(host->ioaddr +
						CORE_VENDOR_SPEC_FUNC2);
				writel_relaxed(vendor_func2 |
					HC_SW_RST_WAIT_IDLE_DIS,
					host->ioaddr + CORE_VENDOR_SPEC_FUNC2);
				host->reset_wa_t = ktime_get();
				return;
			}
			timeout--;
			udelay(10);
		}
		pr_info("%s: waiting for SW_RST_REQ is successful\n",
				mmc_hostname(host->mmc));
	} else {
		writel_relaxed(vendor_func2 & ~HC_SW_RST_WAIT_IDLE_DIS,
				host->ioaddr + CORE_VENDOR_SPEC_FUNC2);
	}
}

static void sdhci_msm_pm_qos_irq_unvote_work(struct work_struct *work)
{
	struct sdhci_msm_pm_qos_irq *pm_qos_irq =
		container_of(work, struct sdhci_msm_pm_qos_irq,
			     unvote_work.work);

	if (atomic_read(&pm_qos_irq->counter))
		return;

	pm_qos_irq->latency = PM_QOS_DEFAULT_VALUE;
	pm_qos_update_request(&pm_qos_irq->req, pm_qos_irq->latency);
}

void sdhci_msm_pm_qos_irq_vote(struct sdhci_host *host)
{
	struct sdhci_pltfm_host *pltfm_host = sdhci_priv(host);
	struct sdhci_msm_host *msm_host = pltfm_host->priv;
	struct sdhci_msm_pm_qos_latency *latency =
		&msm_host->pdata->pm_qos_data.irq_latency;
	int counter;

	if (!msm_host->pm_qos_irq.enabled)
		return;

	counter = atomic_inc_return(&msm_host->pm_qos_irq.counter);
	/* Make sure to update the voting in case power policy has changed */
	if (msm_host->pm_qos_irq.latency == latency->latency[host->power_policy]
		&& counter > 1)
		return;

	cancel_delayed_work_sync(&msm_host->pm_qos_irq.unvote_work);
	msm_host->pm_qos_irq.latency = latency->latency[host->power_policy];
	pm_qos_update_request(&msm_host->pm_qos_irq.req,
				msm_host->pm_qos_irq.latency);
}

void sdhci_msm_pm_qos_irq_unvote(struct sdhci_host *host, bool async)
{
	struct sdhci_pltfm_host *pltfm_host = sdhci_priv(host);
	struct sdhci_msm_host *msm_host = pltfm_host->priv;
	int counter;

	if (!msm_host->pm_qos_irq.enabled)
		return;

	if (atomic_read(&msm_host->pm_qos_irq.counter)) {
		counter = atomic_dec_return(&msm_host->pm_qos_irq.counter);
	} else {
		WARN(1, "attempt to decrement pm_qos_irq.counter when it's 0");
		return;
	}

	if (counter)
		return;

	if (async) {
		schedule_delayed_work(&msm_host->pm_qos_irq.unvote_work,
				      msecs_to_jiffies(QOS_REMOVE_DELAY_MS));
		return;
	}

	msm_host->pm_qos_irq.latency = PM_QOS_DEFAULT_VALUE;
	pm_qos_update_request(&msm_host->pm_qos_irq.req,
			msm_host->pm_qos_irq.latency);
}

static ssize_t
sdhci_msm_pm_qos_irq_show(struct device *dev,
		struct device_attribute *attr, char *buf)
{
	struct sdhci_host *host = dev_get_drvdata(dev);
	struct sdhci_pltfm_host *pltfm_host = sdhci_priv(host);
	struct sdhci_msm_host *msm_host = pltfm_host->priv;
	struct sdhci_msm_pm_qos_irq *irq = &msm_host->pm_qos_irq;

	return snprintf(buf, PAGE_SIZE,
		"IRQ PM QoS: enabled=%d, counter=%d, latency=%d\n",
		irq->enabled, atomic_read(&irq->counter), irq->latency);
}

static ssize_t
sdhci_msm_pm_qos_irq_enable_show(struct device *dev,
		struct device_attribute *attr, char *buf)
{
	struct sdhci_host *host = dev_get_drvdata(dev);
	struct sdhci_pltfm_host *pltfm_host = sdhci_priv(host);
	struct sdhci_msm_host *msm_host = pltfm_host->priv;

	return snprintf(buf, PAGE_SIZE, "%u\n", msm_host->pm_qos_irq.enabled);
}

static ssize_t
sdhci_msm_pm_qos_irq_enable_store(struct device *dev,
		struct device_attribute *attr, const char *buf, size_t count)
{
	struct sdhci_host *host = dev_get_drvdata(dev);
	struct sdhci_pltfm_host *pltfm_host = sdhci_priv(host);
	struct sdhci_msm_host *msm_host = pltfm_host->priv;
	uint32_t value;
	bool enable;
	int ret;

	ret = kstrtou32(buf, 0, &value);
	if (ret)
		goto out;
	enable = !!value;

	if (enable == msm_host->pm_qos_irq.enabled)
		goto out;

	msm_host->pm_qos_irq.enabled = enable;
	if (!enable) {
		cancel_delayed_work_sync(&msm_host->pm_qos_irq.unvote_work);
		atomic_set(&msm_host->pm_qos_irq.counter, 0);
		msm_host->pm_qos_irq.latency = PM_QOS_DEFAULT_VALUE;
		pm_qos_update_request(&msm_host->pm_qos_irq.req,
				msm_host->pm_qos_irq.latency);
	}

out:
	return count;
}

#ifdef CONFIG_SMP
static inline void set_affine_irq(struct sdhci_msm_host *msm_host,
				struct sdhci_host *host)
{
	msm_host->pm_qos_irq.req.irq = host->irq;
}
#else
static inline void set_affine_irq(struct sdhci_msm_host *msm_host,
				struct sdhci_host *host) { }
#endif

void sdhci_msm_pm_qos_irq_init(struct sdhci_host *host)
{
	struct sdhci_pltfm_host *pltfm_host = sdhci_priv(host);
	struct sdhci_msm_host *msm_host = pltfm_host->priv;
	struct sdhci_msm_pm_qos_latency *irq_latency;
	int ret;

	if (!msm_host->pdata->pm_qos_data.irq_valid)
		return;

	/* Initialize only once as this gets called per partition */
	if (msm_host->pm_qos_irq.enabled)
		return;

	atomic_set(&msm_host->pm_qos_irq.counter, 0);
	msm_host->pm_qos_irq.req.type =
			msm_host->pdata->pm_qos_data.irq_req_type;
	if ((msm_host->pm_qos_irq.req.type != PM_QOS_REQ_AFFINE_CORES) &&
		(msm_host->pm_qos_irq.req.type != PM_QOS_REQ_ALL_CORES))
		set_affine_irq(msm_host, host);
	else
		cpumask_copy(&msm_host->pm_qos_irq.req.cpus_affine,
			cpumask_of(msm_host->pdata->pm_qos_data.irq_cpu));

	INIT_DELAYED_WORK(&msm_host->pm_qos_irq.unvote_work,
		sdhci_msm_pm_qos_irq_unvote_work);
	/* For initialization phase, set the performance latency */
	irq_latency = &msm_host->pdata->pm_qos_data.irq_latency;
	msm_host->pm_qos_irq.latency =
		irq_latency->latency[SDHCI_PERFORMANCE_MODE];
	pm_qos_add_request(&msm_host->pm_qos_irq.req, PM_QOS_CPU_DMA_LATENCY,
			msm_host->pm_qos_irq.latency);
	msm_host->pm_qos_irq.enabled = true;

	/* sysfs */
	msm_host->pm_qos_irq.enable_attr.show =
		sdhci_msm_pm_qos_irq_enable_show;
	msm_host->pm_qos_irq.enable_attr.store =
		sdhci_msm_pm_qos_irq_enable_store;
	sysfs_attr_init(&msm_host->pm_qos_irq.enable_attr.attr);
	msm_host->pm_qos_irq.enable_attr.attr.name = "pm_qos_irq_enable";
	msm_host->pm_qos_irq.enable_attr.attr.mode = S_IRUGO | S_IWUSR;
	ret = device_create_file(&msm_host->pdev->dev,
		&msm_host->pm_qos_irq.enable_attr);
	if (ret)
		pr_err("%s: fail to create pm_qos_irq_enable (%d)\n",
			__func__, ret);

	msm_host->pm_qos_irq.status_attr.show = sdhci_msm_pm_qos_irq_show;
	msm_host->pm_qos_irq.status_attr.store = NULL;
	sysfs_attr_init(&msm_host->pm_qos_irq.status_attr.attr);
	msm_host->pm_qos_irq.status_attr.attr.name = "pm_qos_irq_status";
	msm_host->pm_qos_irq.status_attr.attr.mode = S_IRUGO;
	ret = device_create_file(&msm_host->pdev->dev,
			&msm_host->pm_qos_irq.status_attr);
	if (ret)
		pr_err("%s: fail to create pm_qos_irq_status (%d)\n",
			__func__, ret);
}

static ssize_t sdhci_msm_pm_qos_group_show(struct device *dev,
		struct device_attribute *attr, char *buf)
{
	struct sdhci_host *host = dev_get_drvdata(dev);
	struct sdhci_pltfm_host *pltfm_host = sdhci_priv(host);
	struct sdhci_msm_host *msm_host = pltfm_host->priv;
	struct sdhci_msm_pm_qos_group *group;
	int i;
	int nr_groups = msm_host->pdata->pm_qos_data.cpu_group_map.nr_groups;
	int offset = 0;

	for (i = 0; i < nr_groups; i++) {
		group = &msm_host->pm_qos[i];
		offset += snprintf(&buf[offset], PAGE_SIZE,
			"Group #%d (mask=0x%lx) PM QoS: enabled=%d, counter=%d, latency=%d\n",
			i, group->req.cpus_affine.bits[0],
			msm_host->pm_qos_group_enable,
			atomic_read(&group->counter),
			group->latency);
	}

	return offset;
}

static ssize_t sdhci_msm_pm_qos_group_enable_show(struct device *dev,
		struct device_attribute *attr, char *buf)
{
	struct sdhci_host *host = dev_get_drvdata(dev);
	struct sdhci_pltfm_host *pltfm_host = sdhci_priv(host);
	struct sdhci_msm_host *msm_host = pltfm_host->priv;

	return snprintf(buf, PAGE_SIZE, "%s\n",
		msm_host->pm_qos_group_enable ? "enabled" : "disabled");
}

static ssize_t sdhci_msm_pm_qos_group_enable_store(struct device *dev,
		struct device_attribute *attr, const char *buf, size_t count)
{
	struct sdhci_host *host = dev_get_drvdata(dev);
	struct sdhci_pltfm_host *pltfm_host = sdhci_priv(host);
	struct sdhci_msm_host *msm_host = pltfm_host->priv;
	int nr_groups = msm_host->pdata->pm_qos_data.cpu_group_map.nr_groups;
	uint32_t value;
	bool enable;
	int ret;
	int i;

	ret = kstrtou32(buf, 0, &value);
	if (ret)
		goto out;
	enable = !!value;

	if (enable == msm_host->pm_qos_group_enable)
		goto out;

	msm_host->pm_qos_group_enable = enable;
	if (!enable) {
		for (i = 0; i < nr_groups; i++) {
			cancel_delayed_work_sync(
				&msm_host->pm_qos[i].unvote_work);
			atomic_set(&msm_host->pm_qos[i].counter, 0);
			msm_host->pm_qos[i].latency = PM_QOS_DEFAULT_VALUE;
			pm_qos_update_request(&msm_host->pm_qos[i].req,
				msm_host->pm_qos[i].latency);
		}
	}

out:
	return count;
}

static int sdhci_msm_get_cpu_group(struct sdhci_msm_host *msm_host, int cpu)
{
	int i;
	struct sdhci_msm_cpu_group_map *map =
			&msm_host->pdata->pm_qos_data.cpu_group_map;

	if (cpu < 0)
		goto not_found;

	for (i = 0; i < map->nr_groups; i++)
		if (cpumask_test_cpu(cpu, &map->mask[i]))
			return i;

not_found:
	return -EINVAL;
}

void sdhci_msm_pm_qos_cpu_vote(struct sdhci_host *host,
		struct sdhci_msm_pm_qos_latency *latency, int cpu)
{
	struct sdhci_pltfm_host *pltfm_host = sdhci_priv(host);
	struct sdhci_msm_host *msm_host = pltfm_host->priv;
	int group = sdhci_msm_get_cpu_group(msm_host, cpu);
	struct sdhci_msm_pm_qos_group *pm_qos_group;
	int counter;

	if (!msm_host->pm_qos_group_enable || group < 0)
		return;

	pm_qos_group = &msm_host->pm_qos[group];
	counter = atomic_inc_return(&pm_qos_group->counter);

	/* Make sure to update the voting in case power policy has changed */
	if (pm_qos_group->latency == latency->latency[host->power_policy]
		&& counter > 1)
		return;

	cancel_delayed_work_sync(&pm_qos_group->unvote_work);

	pm_qos_group->latency = latency->latency[host->power_policy];
	pm_qos_update_request(&pm_qos_group->req, pm_qos_group->latency);
}

static void sdhci_msm_pm_qos_cpu_unvote_work(struct work_struct *work)
{
	struct sdhci_msm_pm_qos_group *group =
		container_of(work, struct sdhci_msm_pm_qos_group,
			     unvote_work.work);

	if (atomic_read(&group->counter))
		return;

	group->latency = PM_QOS_DEFAULT_VALUE;
	pm_qos_update_request(&group->req, group->latency);
}

bool sdhci_msm_pm_qos_cpu_unvote(struct sdhci_host *host, int cpu, bool async)
{
	struct sdhci_pltfm_host *pltfm_host = sdhci_priv(host);
	struct sdhci_msm_host *msm_host = pltfm_host->priv;
	int group = sdhci_msm_get_cpu_group(msm_host, cpu);

	if (!msm_host->pm_qos_group_enable || group < 0 ||
		atomic_dec_return(&msm_host->pm_qos[group].counter))
		return false;

	if (async) {
		schedule_delayed_work(&msm_host->pm_qos[group].unvote_work,
				      msecs_to_jiffies(QOS_REMOVE_DELAY_MS));
		return true;
	}

	msm_host->pm_qos[group].latency = PM_QOS_DEFAULT_VALUE;
	pm_qos_update_request(&msm_host->pm_qos[group].req,
				msm_host->pm_qos[group].latency);
	return true;
}

void sdhci_msm_pm_qos_cpu_init(struct sdhci_host *host,
		struct sdhci_msm_pm_qos_latency *latency)
{
	struct sdhci_pltfm_host *pltfm_host = sdhci_priv(host);
	struct sdhci_msm_host *msm_host = pltfm_host->priv;
	int nr_groups = msm_host->pdata->pm_qos_data.cpu_group_map.nr_groups;
	struct sdhci_msm_pm_qos_group *group;
	int i;
	int ret;

	if (msm_host->pm_qos_group_enable)
		return;

	msm_host->pm_qos = kcalloc(nr_groups, sizeof(*msm_host->pm_qos),
			GFP_KERNEL);
	if (!msm_host->pm_qos)
		return;

	for (i = 0; i < nr_groups; i++) {
		group = &msm_host->pm_qos[i];
		INIT_DELAYED_WORK(&group->unvote_work,
			sdhci_msm_pm_qos_cpu_unvote_work);
		atomic_set(&group->counter, 0);
		group->req.type = PM_QOS_REQ_AFFINE_CORES;
		cpumask_copy(&group->req.cpus_affine,
			&msm_host->pdata->pm_qos_data.cpu_group_map.mask[i]);
		/* For initialization phase, set the performance mode latency */
		group->latency = latency[i].latency[SDHCI_PERFORMANCE_MODE];
		pm_qos_add_request(&group->req, PM_QOS_CPU_DMA_LATENCY,
			group->latency);
		pr_info("%s (): voted for group #%d (mask=0x%lx) latency=%d\n",
			__func__, i,
			group->req.cpus_affine.bits[0],
			group->latency);
	}
	msm_host->pm_qos_prev_cpu = -1;
	msm_host->pm_qos_group_enable = true;

	/* sysfs */
	msm_host->pm_qos_group_status_attr.show = sdhci_msm_pm_qos_group_show;
	msm_host->pm_qos_group_status_attr.store = NULL;
	sysfs_attr_init(&msm_host->pm_qos_group_status_attr.attr);
	msm_host->pm_qos_group_status_attr.attr.name =
			"pm_qos_cpu_groups_status";
	msm_host->pm_qos_group_status_attr.attr.mode = S_IRUGO;
	ret = device_create_file(&msm_host->pdev->dev,
			&msm_host->pm_qos_group_status_attr);
	if (ret)
		dev_err(&msm_host->pdev->dev, "%s: fail to create pm_qos_group_status_attr (%d)\n",
			__func__, ret);
	msm_host->pm_qos_group_enable_attr.show =
			sdhci_msm_pm_qos_group_enable_show;
	msm_host->pm_qos_group_enable_attr.store =
			sdhci_msm_pm_qos_group_enable_store;
	sysfs_attr_init(&msm_host->pm_qos_group_enable_attr.attr);
	msm_host->pm_qos_group_enable_attr.attr.name =
			"pm_qos_cpu_groups_enable";
	msm_host->pm_qos_group_enable_attr.attr.mode = S_IRUGO;
	ret = device_create_file(&msm_host->pdev->dev,
			&msm_host->pm_qos_group_enable_attr);
	if (ret)
		dev_err(&msm_host->pdev->dev, "%s: fail to create pm_qos_group_enable_attr (%d)\n",
			__func__, ret);
}

static void sdhci_msm_pre_req(struct sdhci_host *host,
		struct mmc_request *mmc_req)
{
	int cpu;
	int group;
	struct sdhci_pltfm_host *pltfm_host = sdhci_priv(host);
	struct sdhci_msm_host *msm_host = pltfm_host->priv;
	int prev_group = sdhci_msm_get_cpu_group(msm_host,
			msm_host->pm_qos_prev_cpu);

	sdhci_msm_pm_qos_irq_vote(host);

	cpu = get_cpu();
	put_cpu();
	group = sdhci_msm_get_cpu_group(msm_host, cpu);
	if (group < 0)
		return;

	if (group != prev_group && prev_group >= 0) {
		sdhci_msm_pm_qos_cpu_unvote(host,
				msm_host->pm_qos_prev_cpu, false);
		prev_group = -1; /* make sure to vote for new group */
	}

	if (prev_group < 0) {
		sdhci_msm_pm_qos_cpu_vote(host,
				msm_host->pdata->pm_qos_data.latency, cpu);
		msm_host->pm_qos_prev_cpu = cpu;
	}
}

static void sdhci_msm_post_req(struct sdhci_host *host,
				struct mmc_request *mmc_req)
{
	struct sdhci_pltfm_host *pltfm_host = sdhci_priv(host);
	struct sdhci_msm_host *msm_host = pltfm_host->priv;

	sdhci_msm_pm_qos_irq_unvote(host, false);

	if (sdhci_msm_pm_qos_cpu_unvote(host, msm_host->pm_qos_prev_cpu, false))
			msm_host->pm_qos_prev_cpu = -1;
}

static void sdhci_msm_init(struct sdhci_host *host)
{
	struct sdhci_pltfm_host *pltfm_host = sdhci_priv(host);
	struct sdhci_msm_host *msm_host = pltfm_host->priv;

	sdhci_msm_pm_qos_irq_init(host);

	if (msm_host->pdata->pm_qos_data.legacy_valid)
		sdhci_msm_pm_qos_cpu_init(host,
				msm_host->pdata->pm_qos_data.latency);
}

static unsigned int sdhci_msm_get_current_limit(struct sdhci_host *host)
{
	struct sdhci_pltfm_host *pltfm_host = sdhci_priv(host);
	struct sdhci_msm_host *msm_host = pltfm_host->priv;
	struct sdhci_msm_slot_reg_data *curr_slot = msm_host->pdata->vreg_data;
	u32 max_curr = 0;

	if (curr_slot && curr_slot->vdd_data)
		max_curr = curr_slot->vdd_data->hpm_uA;

	return max_curr;
}

static struct sdhci_ops sdhci_msm_ops = {
	.crypto_engine_cfg = sdhci_msm_ice_cfg,
	.crypto_cfg_reset = sdhci_msm_ice_cfg_reset,
	.crypto_engine_reset = sdhci_msm_ice_reset,
	.set_uhs_signaling = sdhci_msm_set_uhs_signaling,
	.check_power_status = sdhci_msm_check_power_status,
	.platform_execute_tuning = sdhci_msm_execute_tuning,
	.enhanced_strobe = sdhci_msm_enhanced_strobe,
	.toggle_cdr = sdhci_msm_toggle_cdr,
	.get_max_segments = sdhci_msm_max_segs,
	.set_clock = sdhci_msm_set_clock,
	.get_min_clock = sdhci_msm_get_min_clock,
	.get_max_clock = sdhci_msm_get_max_clock,
	.dump_vendor_regs = sdhci_msm_dump_vendor_regs,
	.config_auto_tuning_cmd = sdhci_msm_config_auto_tuning_cmd,
	.enable_controller_clock = sdhci_msm_enable_controller_clock,
	.set_bus_width = sdhci_set_bus_width,
	.reset = sdhci_msm_reset,
	.clear_set_dumpregs = sdhci_msm_clear_set_dumpregs,
	.enhanced_strobe_mask = sdhci_msm_enhanced_strobe_mask,
	.notify_load = sdhci_msm_notify_load,
	.reset_workaround = sdhci_msm_reset_workaround,
	.init = sdhci_msm_init,
	.pre_req = sdhci_msm_pre_req,
	.post_req = sdhci_msm_post_req,
	.get_current_limit = sdhci_msm_get_current_limit,
};

static void sdhci_set_default_hw_caps(struct sdhci_msm_host *msm_host,
		struct sdhci_host *host)
{
	u32 version, caps = 0;
	u16 minor;
	u8 major;
	u32 val;

	version = readl_relaxed(msm_host->core_mem + CORE_MCI_VERSION);
	major = (version & CORE_VERSION_MAJOR_MASK) >>
			CORE_VERSION_MAJOR_SHIFT;
	minor = version & CORE_VERSION_TARGET_MASK;

	caps = readl_relaxed(host->ioaddr + SDHCI_CAPABILITIES);

	/*
	 * Starting with SDCC 5 controller (core major version = 1)
	 * controller won't advertise 3.0v, 1.8v and 8-bit features
	 * except for some targets.
	 */
	if (major >= 1 && minor != 0x11 && minor != 0x12) {
		struct sdhci_msm_reg_data *vdd_io_reg;
		/*
		 * Enable 1.8V support capability on controllers that
		 * support dual voltage
		 */
		vdd_io_reg = msm_host->pdata->vreg_data->vdd_io_data;
		if (vdd_io_reg && (vdd_io_reg->high_vol_level > 2700000))
			caps |= CORE_3_0V_SUPPORT;
		if (vdd_io_reg && (vdd_io_reg->low_vol_level < 1950000))
			caps |= CORE_1_8V_SUPPORT;
		if (msm_host->pdata->mmc_bus_width == MMC_CAP_8_BIT_DATA)
			caps |= CORE_8_BIT_SUPPORT;
	}

	/*
	 * Enable one MID mode for SDCC5 (major 1) on 8916/8939 (minor 0x2e) and
	 * on 8992 (minor 0x3e) as a workaround to reset for data stuck issue.
	 */
	if (major == 1 && (minor == 0x2e || minor == 0x3e)) {
		host->quirks2 |= SDHCI_QUIRK2_USE_RESET_WORKAROUND;
		val = readl_relaxed(host->ioaddr + CORE_VENDOR_SPEC_FUNC2);
		writel_relaxed((val | CORE_ONE_MID_EN),
			host->ioaddr + CORE_VENDOR_SPEC_FUNC2);
	}
	/*
	 * SDCC 5 controller with major version 1, minor version 0x34 and later
	 * with HS 400 mode support will use CM DLL instead of CDC LP 533 DLL.
	 */
	if ((major == 1) && (minor < 0x34))
		msm_host->use_cdclp533 = true;

	/*
	 * SDCC 5 controller with major version 1, minor version 0x42 and later
	 * will require additional steps when resetting DLL.
	 * It also supports HS400 enhanced strobe mode.
	 */
	if ((major == 1) && (minor >= 0x42)) {
		msm_host->use_updated_dll_reset = true;
		msm_host->enhanced_strobe = true;
	}

	/*
	 * SDCC 5 controller with major version 1 and minor version 0x42,
	 * 0x46 and 0x49 currently uses 14lpp tech DLL whose internal
	 * gating cannot guarantee MCLK timing requirement i.e.
	 * when MCLK is gated OFF, it is not gated for less than 0.5us
	 * and MCLK must be switched on for at-least 1us before DATA
	 * starts coming.
	 */
	if ((major == 1) && ((minor == 0x42) || (minor == 0x46) ||
				(minor == 0x49)))
		msm_host->use_14lpp_dll = true;

	/* Fake 3.0V support for SDIO devices which requires such voltage */
	if (msm_host->core_3_0v_support) {
		caps |= CORE_3_0V_SUPPORT;
			writel_relaxed(
			(readl_relaxed(host->ioaddr + SDHCI_CAPABILITIES) |
			caps), host->ioaddr + CORE_VENDOR_SPEC_CAPABILITIES0);
	}

	if ((major == 1) && (minor >= 0x49))
		msm_host->rclk_delay_fix = true;
	/*
	 * Mask 64-bit support for controller with 32-bit address bus so that
	 * smaller descriptor size will be used and improve memory consumption.
	 */
	if (!msm_host->pdata->largeaddressbus)
		caps &= ~CORE_SYS_BUS_SUPPORT_64_BIT;

	writel_relaxed(caps, host->ioaddr + CORE_VENDOR_SPEC_CAPABILITIES0);
	/* keep track of the value in SDHCI_CAPABILITIES */
	msm_host->caps_0 = caps;
}

#ifdef CONFIG_MMC_CQ_HCI
static void sdhci_msm_cmdq_init(struct sdhci_host *host,
				struct platform_device *pdev)
{
	struct sdhci_pltfm_host *pltfm_host = sdhci_priv(host);
	struct sdhci_msm_host *msm_host = pltfm_host->priv;

	if (nocmdq) {
		dev_dbg(&pdev->dev, "CMDQ disabled via cmdline\n");
		return;
	}

	host->cq_host = cmdq_pltfm_init(pdev);
	if (IS_ERR(host->cq_host)) {
		dev_dbg(&pdev->dev, "cmdq-pltfm init: failed: %ld\n",
			PTR_ERR(host->cq_host));
		host->cq_host = NULL;
	} else {
		msm_host->mmc->caps2 |= MMC_CAP2_CMD_QUEUE;
	}
}
#else
static void sdhci_msm_cmdq_init(struct sdhci_host *host,
				struct platform_device *pdev)
{

}
#endif

static bool sdhci_msm_is_bootdevice(struct device *dev)
{
	if (strnstr(saved_command_line, "androidboot.bootdevice=",
		    strlen(saved_command_line))) {
		char search_string[50];

		snprintf(search_string, ARRAY_SIZE(search_string),
			"androidboot.bootdevice=%s", dev_name(dev));
		if (strnstr(saved_command_line, search_string,
		    strlen(saved_command_line)))
			return true;
		else
			return false;
	}

	/*
	 * "androidboot.bootdevice=" argument is not present then
	 * return true as we don't know the boot device anyways.
	 */
	return true;
}

static int sdhci_msm_probe(struct platform_device *pdev)
{
	struct sdhci_host *host;
	struct sdhci_pltfm_host *pltfm_host;
	struct sdhci_msm_host *msm_host;
	struct resource *core_memres = NULL;
	int ret = 0, dead = 0;
	u16 host_version;
	u32 irq_status, irq_ctl;
	struct resource *tlmm_memres = NULL;
	void __iomem *tlmm_mem;
	unsigned long flags;

	pr_debug("%s: Enter %s\n", dev_name(&pdev->dev), __func__);
	msm_host = devm_kzalloc(&pdev->dev, sizeof(struct sdhci_msm_host),
				GFP_KERNEL);
	if (!msm_host) {
		ret = -ENOMEM;
		goto out;
	}

	msm_host->sdhci_msm_pdata.ops = &sdhci_msm_ops;
	host = sdhci_pltfm_init(pdev, &msm_host->sdhci_msm_pdata, 0);
	if (IS_ERR(host)) {
		ret = PTR_ERR(host);
		goto out_host_free;
	}

	pltfm_host = sdhci_priv(host);
	pltfm_host->priv = msm_host;
	msm_host->mmc = host->mmc;
	msm_host->pdev = pdev;

	/* get the ice device vops if present */
	ret = sdhci_msm_ice_get_dev(host);
	if (ret == -EPROBE_DEFER) {
		/*
		 * SDHCI driver might be probed before ICE driver does.
		 * In that case we would like to return EPROBE_DEFER code
		 * in order to delay its probing.
		 */
		dev_err(&pdev->dev, "%s: required ICE device not probed yet err = %d\n",
			__func__, ret);
		goto pltfm_free;

	} else if (ret == -ENODEV) {
		/*
		 * ICE device is not enabled in DTS file. No need for further
		 * initialization of ICE driver.
		 */
		dev_warn(&pdev->dev, "%s: ICE device is not enabled",
			__func__);
	} else if (ret) {
		dev_err(&pdev->dev, "%s: sdhci_msm_ice_get_dev failed %d\n",
			__func__, ret);
		goto pltfm_free;
	}

	/* Extract platform data */
	if (pdev->dev.of_node) {
		ret = of_alias_get_id(pdev->dev.of_node, "sdhc");
		if (ret <= 0) {
			dev_err(&pdev->dev, "Failed to get slot index %d\n",
				ret);
			goto pltfm_free;
		}

		/* skip the probe if eMMC isn't a boot device */
		if ((ret == 1) && !sdhci_msm_is_bootdevice(&pdev->dev)) {
			ret = -ENODEV;
			goto pltfm_free;
		}

		if (disable_slots & (1 << (ret - 1))) {
			dev_info(&pdev->dev, "%s: Slot %d disabled\n", __func__,
				ret);
			ret = -ENODEV;
			goto pltfm_free;
		}

		if (ret <= 2)
			sdhci_slot[ret-1] = msm_host;

		msm_host->pdata = sdhci_msm_populate_pdata(&pdev->dev,
							   msm_host);
		if (!msm_host->pdata) {
			dev_err(&pdev->dev, "DT parsing error\n");
			goto pltfm_free;
		}
	} else {
		dev_err(&pdev->dev, "No device tree node\n");
		goto pltfm_free;
	}

	/* Setup Clocks */

	/* Setup SDCC bus voter clock. */
	msm_host->bus_clk = devm_clk_get(&pdev->dev, "bus_clk");
	if (!IS_ERR_OR_NULL(msm_host->bus_clk)) {
		/* Vote for max. clk rate for max. performance */
		ret = clk_set_rate(msm_host->bus_clk, INT_MAX);
		if (ret)
			goto pltfm_free;
		ret = clk_prepare_enable(msm_host->bus_clk);
		if (ret)
			goto pltfm_free;
	}

	/* Setup main peripheral bus clock */
	msm_host->pclk = devm_clk_get(&pdev->dev, "iface_clk");
	if (!IS_ERR(msm_host->pclk)) {
		ret = clk_prepare_enable(msm_host->pclk);
		if (ret)
			goto bus_clk_disable;
	}
	atomic_set(&msm_host->controller_clock, 1);

	if (msm_host->ice.pdev) {
		/* Setup SDC ICE clock */
		msm_host->ice_clk = devm_clk_get(&pdev->dev, "ice_core_clk");
		if (!IS_ERR(msm_host->ice_clk)) {
			/* ICE core has only one clock frequency for now */
			ret = clk_set_rate(msm_host->ice_clk,
					msm_host->pdata->ice_clk_max);
			if (ret) {
				dev_err(&pdev->dev, "ICE_CLK rate set failed (%d) for %u\n",
					ret,
					msm_host->pdata->ice_clk_max);
				goto pclk_disable;
			}
			ret = clk_prepare_enable(msm_host->ice_clk);
			if (ret)
				goto pclk_disable;

			msm_host->ice_clk_rate =
				msm_host->pdata->ice_clk_max;
		}
	}

	/* Setup SDC MMC clock */
	msm_host->clk = devm_clk_get(&pdev->dev, "core_clk");
	if (IS_ERR(msm_host->clk)) {
		ret = PTR_ERR(msm_host->clk);
		goto pclk_disable;
	}

	/* Set to the minimum supported clock frequency */
	ret = clk_set_rate(msm_host->clk, sdhci_msm_get_min_clock(host));
	if (ret) {
		dev_err(&pdev->dev, "MClk rate set failed (%d)\n", ret);
		goto pclk_disable;
	}
	ret = clk_prepare_enable(msm_host->clk);
	if (ret)
		goto pclk_disable;

	msm_host->clk_rate = sdhci_msm_get_min_clock(host);
	atomic_set(&msm_host->clks_on, 1);

	/* Setup CDC calibration fixed feedback clock */
	msm_host->ff_clk = devm_clk_get(&pdev->dev, "cal_clk");
	if (!IS_ERR(msm_host->ff_clk)) {
		ret = clk_prepare_enable(msm_host->ff_clk);
		if (ret)
			goto clk_disable;
	}

	/* Setup CDC calibration sleep clock */
	msm_host->sleep_clk = devm_clk_get(&pdev->dev, "sleep_clk");
	if (!IS_ERR(msm_host->sleep_clk)) {
		ret = clk_prepare_enable(msm_host->sleep_clk);
		if (ret)
			goto ff_clk_disable;
	}

	msm_host->saved_tuning_phase = INVALID_TUNING_PHASE;

	ret = sdhci_msm_bus_register(msm_host, pdev);
	if (ret)
		goto sleep_clk_disable;

	if (msm_host->msm_bus_vote.client_handle)
		INIT_DELAYED_WORK(&msm_host->msm_bus_vote.vote_work,
				  sdhci_msm_bus_work);
	sdhci_msm_bus_voting(host, 1);

	/* Setup regulators */
	ret = sdhci_msm_vreg_init(&pdev->dev, msm_host->pdata, true);
	if (ret) {
		dev_err(&pdev->dev, "Regulator setup failed (%d)\n", ret);
		goto bus_unregister;
	}

	/* Reset the core and Enable SDHC mode */
	core_memres = platform_get_resource_byname(pdev,
				IORESOURCE_MEM, "core_mem");
	if (!core_memres) {
		dev_err(&pdev->dev, "Failed to get iomem resource\n");
		goto vreg_deinit;
	}
	msm_host->core_mem = devm_ioremap(&pdev->dev, core_memres->start,
					resource_size(core_memres));

	if (!msm_host->core_mem) {
		dev_err(&pdev->dev, "Failed to remap registers\n");
		ret = -ENOMEM;
		goto vreg_deinit;
	}

	tlmm_memres = platform_get_resource_byname(pdev,
				IORESOURCE_MEM, "tlmm_mem");
	if (tlmm_memres) {
		tlmm_mem = devm_ioremap(&pdev->dev, tlmm_memres->start,
						resource_size(tlmm_memres));

		if (!tlmm_mem) {
			dev_err(&pdev->dev, "Failed to remap tlmm registers\n");
			ret = -ENOMEM;
			goto vreg_deinit;
		}
		writel_relaxed(readl_relaxed(tlmm_mem) | 0x2, tlmm_mem);
	}

	/*
	 * Reset the vendor spec register to power on reset state.
	 */
	writel_relaxed(CORE_VENDOR_SPEC_POR_VAL,
			host->ioaddr + CORE_VENDOR_SPEC);

	/* Set HC_MODE_EN bit in HC_MODE register */
	writel_relaxed(HC_MODE_EN, (msm_host->core_mem + CORE_HC_MODE));

	/* Set FF_CLK_SW_RST_DIS bit in HC_MODE register */
	writel_relaxed(readl_relaxed(msm_host->core_mem + CORE_HC_MODE) |
			FF_CLK_SW_RST_DIS, msm_host->core_mem + CORE_HC_MODE);

	sdhci_set_default_hw_caps(msm_host, host);

	/*
	 * Set the PAD_PWR_SWTICH_EN bit so that the PAD_PWR_SWITCH bit can
	 * be used as required later on.
	 */
	writel_relaxed((readl_relaxed(host->ioaddr + CORE_VENDOR_SPEC) |
			CORE_IO_PAD_PWR_SWITCH_EN),
			host->ioaddr + CORE_VENDOR_SPEC);
	/*
	 * CORE_SW_RST above may trigger power irq if previous status of PWRCTL
	 * was either BUS_ON or IO_HIGH_V. So before we enable the power irq
	 * interrupt in GIC (by registering the interrupt handler), we need to
	 * ensure that any pending power irq interrupt status is acknowledged
	 * otherwise power irq interrupt handler would be fired prematurely.
	 */
	irq_status = readl_relaxed(msm_host->core_mem + CORE_PWRCTL_STATUS);
	writel_relaxed(irq_status, (msm_host->core_mem + CORE_PWRCTL_CLEAR));
	irq_ctl = readl_relaxed(msm_host->core_mem + CORE_PWRCTL_CTL);
	if (irq_status & (CORE_PWRCTL_BUS_ON | CORE_PWRCTL_BUS_OFF))
		irq_ctl |= CORE_PWRCTL_BUS_SUCCESS;
	if (irq_status & (CORE_PWRCTL_IO_HIGH | CORE_PWRCTL_IO_LOW))
		irq_ctl |= CORE_PWRCTL_IO_SUCCESS;
	writel_relaxed(irq_ctl, (msm_host->core_mem + CORE_PWRCTL_CTL));

	/*
	 * Ensure that above writes are propogated before interrupt enablement
	 * in GIC.
	 */
	mb();

	/*
	 * Following are the deviations from SDHC spec v3.0 -
	 * 1. Card detection is handled using separate GPIO.
	 * 2. Bus power control is handled by interacting with PMIC.
	 */
	host->quirks |= SDHCI_QUIRK_BROKEN_CARD_DETECTION;
	host->quirks |= SDHCI_QUIRK_SINGLE_POWER_WRITE;
	host->quirks |= SDHCI_QUIRK_CAP_CLOCK_BASE_BROKEN;
	host->quirks |= SDHCI_QUIRK_NO_ENDATTR_IN_NOPDESC;
	host->quirks2 |= SDHCI_QUIRK2_ALWAYS_USE_BASE_CLOCK;
	host->quirks2 |= SDHCI_QUIRK2_IGNORE_DATATOUT_FOR_R1BCMD;
	host->quirks2 |= SDHCI_QUIRK2_BROKEN_PRESET_VALUE;
	host->quirks2 |= SDHCI_QUIRK2_USE_RESERVED_MAX_TIMEOUT;
<<<<<<< HEAD
	host->quirks2 |= SDHCI_QUIRK2_TRACE_ON;
=======
	host->quirks2 |= SDHCI_QUIRK2_NON_STANDARD_TUNING;
	host->quirks2 |= SDHCI_QUIRK2_USE_PIO_FOR_EMMC_TUNING;
>>>>>>> e045a95c

	if (host->quirks2 & SDHCI_QUIRK2_ALWAYS_USE_BASE_CLOCK)
		host->quirks2 |= SDHCI_QUIRK2_DIVIDE_TOUT_BY_4;

	host_version = readw_relaxed((host->ioaddr + SDHCI_HOST_VERSION));
	dev_dbg(&pdev->dev, "Host Version: 0x%x Vendor Version 0x%x\n",
		host_version, ((host_version & SDHCI_VENDOR_VER_MASK) >>
		  SDHCI_VENDOR_VER_SHIFT));
	if (((host_version & SDHCI_VENDOR_VER_MASK) >>
		SDHCI_VENDOR_VER_SHIFT) == SDHCI_VER_100) {
		/*
		 * Add 40us delay in interrupt handler when
		 * operating at initialization frequency(400KHz).
		 */
		host->quirks2 |= SDHCI_QUIRK2_SLOW_INT_CLR;
		/*
		 * Set Software Reset for DAT line in Software
		 * Reset Register (Bit 2).
		 */
		host->quirks2 |= SDHCI_QUIRK2_RDWR_TX_ACTIVE_EOT;
	}

	host->quirks2 |= SDHCI_QUIRK2_IGN_DATA_END_BIT_ERROR;
	host->quirks2 |= SDHCI_QUIRK2_ADMA_SKIP_DATA_ALIGNMENT;

	/* Setup PWRCTL irq */
	msm_host->pwr_irq = platform_get_irq_byname(pdev, "pwr_irq");
	if (msm_host->pwr_irq < 0) {
		dev_err(&pdev->dev, "Failed to get pwr_irq by name (%d)\n",
				msm_host->pwr_irq);
		goto vreg_deinit;
	}
	ret = devm_request_threaded_irq(&pdev->dev, msm_host->pwr_irq, NULL,
					sdhci_msm_pwr_irq, IRQF_ONESHOT,
					dev_name(&pdev->dev), host);
	if (ret) {
		dev_err(&pdev->dev, "Request threaded irq(%d) failed (%d)\n",
				msm_host->pwr_irq, ret);
		goto vreg_deinit;
	}

	/* Enable pwr irq interrupts */
	writel_relaxed(INT_MASK, (msm_host->core_mem + CORE_PWRCTL_MASK));

	/* Set clock gating delay to be used when CONFIG_MMC_CLKGATE is set */
	msm_host->mmc->clkgate_delay = SDHCI_MSM_MMC_CLK_GATE_DELAY;

	/* Set host capabilities */
	msm_host->mmc->caps |= msm_host->pdata->mmc_bus_width;
	msm_host->mmc->caps |= msm_host->pdata->caps;
	msm_host->mmc->caps |= MMC_CAP_AGGRESSIVE_PM;
	msm_host->mmc->caps |= MMC_CAP_WAIT_WHILE_BUSY;
	msm_host->mmc->caps2 |= msm_host->pdata->caps2;
	msm_host->mmc->caps2 |= MMC_CAP2_BOOTPART_NOACC;
	msm_host->mmc->caps2 |= MMC_CAP2_HS400_POST_TUNING;
	msm_host->mmc->caps2 |= MMC_CAP2_CLK_SCALE;
	msm_host->mmc->caps2 |= MMC_CAP2_SANITIZE;
	msm_host->mmc->caps2 |= MMC_CAP2_MAX_DISCARD_SIZE;
	msm_host->mmc->caps2 |= MMC_CAP2_SLEEP_AWAKE;
	msm_host->mmc->pm_caps |= MMC_PM_KEEP_POWER | MMC_PM_WAKE_SDIO_IRQ;

	if (msm_host->pdata->nonremovable)
		msm_host->mmc->caps |= MMC_CAP_NONREMOVABLE;

	if (msm_host->pdata->nonhotplug)
		msm_host->mmc->caps2 |= MMC_CAP2_NONHOTPLUG;

	msm_host->mmc->sdr104_wa = msm_host->pdata->sdr104_wa;

	/* Initialize ICE if present */
	if (msm_host->ice.pdev) {
		ret = sdhci_msm_ice_init(host);
		if (ret) {
			dev_err(&pdev->dev, "%s: SDHCi ICE init failed (%d)\n",
					mmc_hostname(host->mmc), ret);
			ret = -EINVAL;
			goto vreg_deinit;
		}
		host->is_crypto_en = true;
		/* Packed commands cannot be encrypted/decrypted using ICE */
		msm_host->mmc->caps2 &= ~(MMC_CAP2_PACKED_WR |
				MMC_CAP2_PACKED_WR_CONTROL);
	}

	init_completion(&msm_host->pwr_irq_completion);

	if (gpio_is_valid(msm_host->pdata->status_gpio)) {
		/*
		 * Set up the card detect GPIO in active configuration before
		 * configuring it as an IRQ. Otherwise, it can be in some
		 * weird/inconsistent state resulting in flood of interrupts.
		 */
		sdhci_msm_setup_pins(msm_host->pdata, true);

		/*
		 * This delay is needed for stabilizing the card detect GPIO
		 * line after changing the pull configs.
		 */
		usleep_range(10000, 10500);
		ret = mmc_gpio_request_cd(msm_host->mmc,
				msm_host->pdata->status_gpio, 0);
		if (ret) {
			dev_err(&pdev->dev, "%s: Failed to request card detection IRQ %d\n",
					__func__, ret);
			goto vreg_deinit;
		}
	}

	if ((sdhci_readl(host, SDHCI_CAPABILITIES) & SDHCI_CAN_64BIT) &&
		(dma_supported(mmc_dev(host->mmc), DMA_BIT_MASK(64)))) {
		host->dma_mask = DMA_BIT_MASK(64);
		mmc_dev(host->mmc)->dma_mask = &host->dma_mask;
		mmc_dev(host->mmc)->coherent_dma_mask  = host->dma_mask;
	} else if (dma_supported(mmc_dev(host->mmc), DMA_BIT_MASK(32))) {
		host->dma_mask = DMA_BIT_MASK(32);
		mmc_dev(host->mmc)->dma_mask = &host->dma_mask;
		mmc_dev(host->mmc)->coherent_dma_mask  = host->dma_mask;
	} else {
		dev_err(&pdev->dev, "%s: Failed to set dma mask\n", __func__);
	}

	msm_host->pdata->sdiowakeup_irq = platform_get_irq_byname(pdev,
							  "sdiowakeup_irq");
	if (sdhci_is_valid_gpio_wakeup_int(msm_host)) {
		dev_info(&pdev->dev, "%s: sdiowakeup_irq = %d\n", __func__,
				msm_host->pdata->sdiowakeup_irq);
		msm_host->is_sdiowakeup_enabled = true;
		ret = request_irq(msm_host->pdata->sdiowakeup_irq,
				  sdhci_msm_sdiowakeup_irq,
				  IRQF_SHARED | IRQF_TRIGGER_HIGH,
				  "sdhci-msm sdiowakeup", host);
		if (ret) {
			dev_err(&pdev->dev, "%s: request sdiowakeup IRQ %d: failed: %d\n",
				__func__, msm_host->pdata->sdiowakeup_irq, ret);
			msm_host->pdata->sdiowakeup_irq = -1;
			msm_host->is_sdiowakeup_enabled = false;
			goto free_cd_gpio;
		} else {
			spin_lock_irqsave(&host->lock, flags);
			sdhci_msm_cfg_sdiowakeup_gpio_irq(host, false);
			msm_host->sdio_pending_processing = false;
			spin_unlock_irqrestore(&host->lock, flags);
		}
	}

	sdhci_msm_cmdq_init(host, pdev);
	ret = sdhci_add_host(host);
	if (ret) {
		dev_err(&pdev->dev, "Add host failed (%d)\n", ret);
		goto free_cd_gpio;
	}

	msm_host->pltfm_init_done = true;

	pm_runtime_set_active(&pdev->dev);
	pm_runtime_enable(&pdev->dev);
	pm_runtime_set_autosuspend_delay(&pdev->dev, MSM_AUTOSUSPEND_DELAY_MS);
	pm_runtime_use_autosuspend(&pdev->dev);

	msm_host->msm_bus_vote.max_bus_bw.show = show_sdhci_max_bus_bw;
	msm_host->msm_bus_vote.max_bus_bw.store = store_sdhci_max_bus_bw;
	sysfs_attr_init(&msm_host->msm_bus_vote.max_bus_bw.attr);
	msm_host->msm_bus_vote.max_bus_bw.attr.name = "max_bus_bw";
	msm_host->msm_bus_vote.max_bus_bw.attr.mode = S_IRUGO | S_IWUSR;
	ret = device_create_file(&pdev->dev,
			&msm_host->msm_bus_vote.max_bus_bw);
	if (ret)
		goto remove_host;

	if (!gpio_is_valid(msm_host->pdata->status_gpio)) {
		msm_host->polling.show = show_polling;
		msm_host->polling.store = store_polling;
		sysfs_attr_init(&msm_host->polling.attr);
		msm_host->polling.attr.name = "polling";
		msm_host->polling.attr.mode = S_IRUGO | S_IWUSR;
		ret = device_create_file(&pdev->dev, &msm_host->polling);
		if (ret)
			goto remove_max_bus_bw_file;
	}

	msm_host->auto_cmd21_attr.show = show_auto_cmd21;
	msm_host->auto_cmd21_attr.store = store_auto_cmd21;
	sysfs_attr_init(&msm_host->auto_cmd21_attr.attr);
	msm_host->auto_cmd21_attr.attr.name = "enable_auto_cmd21";
	msm_host->auto_cmd21_attr.attr.mode = S_IRUGO | S_IWUSR;
	ret = device_create_file(&pdev->dev, &msm_host->auto_cmd21_attr);
	if (ret) {
		pr_err("%s: %s: failed creating auto-cmd21 attr: %d\n",
		       mmc_hostname(host->mmc), __func__, ret);
		device_remove_file(&pdev->dev, &msm_host->auto_cmd21_attr);
	}
	/* Successful initialization */
	goto out;

remove_max_bus_bw_file:
	device_remove_file(&pdev->dev, &msm_host->msm_bus_vote.max_bus_bw);
remove_host:
	dead = (readl_relaxed(host->ioaddr + SDHCI_INT_STATUS) == 0xffffffff);
	pm_runtime_disable(&pdev->dev);
	sdhci_remove_host(host, dead);
free_cd_gpio:
	if (gpio_is_valid(msm_host->pdata->status_gpio))
		mmc_gpio_free_cd(msm_host->mmc);
vreg_deinit:
	sdhci_msm_vreg_init(&pdev->dev, msm_host->pdata, false);
bus_unregister:
	if (msm_host->msm_bus_vote.client_handle)
		sdhci_msm_bus_cancel_work_and_set_vote(host, 0);
	sdhci_msm_bus_unregister(msm_host);
sleep_clk_disable:
	if (!IS_ERR(msm_host->sleep_clk))
		clk_disable_unprepare(msm_host->sleep_clk);
ff_clk_disable:
	if (!IS_ERR(msm_host->ff_clk))
		clk_disable_unprepare(msm_host->ff_clk);
clk_disable:
	if (!IS_ERR(msm_host->clk))
		clk_disable_unprepare(msm_host->clk);
pclk_disable:
	if (!IS_ERR(msm_host->pclk))
		clk_disable_unprepare(msm_host->pclk);
bus_clk_disable:
	if (!IS_ERR_OR_NULL(msm_host->bus_clk))
		clk_disable_unprepare(msm_host->bus_clk);
pltfm_free:
	sdhci_pltfm_free(pdev);
out_host_free:
	devm_kfree(&pdev->dev, msm_host);
out:
	pr_debug("%s: Exit %s\n", dev_name(&pdev->dev), __func__);
	return ret;
}

static int sdhci_msm_remove(struct platform_device *pdev)
{
	struct sdhci_host *host = platform_get_drvdata(pdev);
	struct sdhci_pltfm_host *pltfm_host = sdhci_priv(host);
	struct sdhci_msm_host *msm_host = pltfm_host->priv;
	struct sdhci_msm_pltfm_data *pdata = msm_host->pdata;
	int dead = (readl_relaxed(host->ioaddr + SDHCI_INT_STATUS) ==
			0xffffffff);

	pr_debug("%s: %s\n", dev_name(&pdev->dev), __func__);
	if (!gpio_is_valid(msm_host->pdata->status_gpio))
		device_remove_file(&pdev->dev, &msm_host->polling);
	device_remove_file(&pdev->dev, &msm_host->msm_bus_vote.max_bus_bw);
	pm_runtime_disable(&pdev->dev);
	sdhci_remove_host(host, dead);
	sdhci_pltfm_free(pdev);

	if (gpio_is_valid(msm_host->pdata->status_gpio))
		mmc_gpio_free_cd(msm_host->mmc);

	sdhci_msm_vreg_init(&pdev->dev, msm_host->pdata, false);

	sdhci_msm_setup_pins(pdata, true);
	sdhci_msm_setup_pins(pdata, false);

	if (msm_host->msm_bus_vote.client_handle) {
		sdhci_msm_bus_cancel_work_and_set_vote(host, 0);
		sdhci_msm_bus_unregister(msm_host);
	}
	return 0;
}

#ifdef CONFIG_PM
static int sdhci_msm_cfg_sdio_wakeup(struct sdhci_host *host, bool enable)
{
	struct sdhci_pltfm_host *pltfm_host = sdhci_priv(host);
	struct sdhci_msm_host *msm_host = pltfm_host->priv;
	unsigned long flags;
	int ret = 0;

	if (!(host->mmc->card && mmc_card_sdio(host->mmc->card) &&
	      sdhci_is_valid_gpio_wakeup_int(msm_host) &&
	      mmc_card_wake_sdio_irq(host->mmc))) {
		msm_host->sdio_pending_processing = false;
		return 1;
	}

	spin_lock_irqsave(&host->lock, flags);
	if (enable) {
		/* configure DAT1 gpio if applicable */
		if (sdhci_is_valid_gpio_wakeup_int(msm_host)) {
			msm_host->sdio_pending_processing = false;
			ret = enable_irq_wake(msm_host->pdata->sdiowakeup_irq);
			if (!ret)
				sdhci_msm_cfg_sdiowakeup_gpio_irq(host, true);
			goto out;
		} else {
			pr_err("%s: sdiowakeup_irq(%d) invalid\n",
					mmc_hostname(host->mmc), enable);
		}
	} else {
		if (sdhci_is_valid_gpio_wakeup_int(msm_host)) {
			ret = disable_irq_wake(msm_host->pdata->sdiowakeup_irq);
			sdhci_msm_cfg_sdiowakeup_gpio_irq(host, false);
			msm_host->sdio_pending_processing = false;
		} else {
			pr_err("%s: sdiowakeup_irq(%d)invalid\n",
					mmc_hostname(host->mmc), enable);

		}
	}
out:
	if (ret)
		pr_err("%s: %s: %sable wakeup: failed: %d gpio: %d\n",
		       mmc_hostname(host->mmc), __func__, enable ? "en" : "dis",
		       ret, msm_host->pdata->sdiowakeup_irq);
	spin_unlock_irqrestore(&host->lock, flags);
	return ret;
}


static int sdhci_msm_runtime_suspend(struct device *dev)
{
	struct sdhci_host *host = dev_get_drvdata(dev);
	struct sdhci_pltfm_host *pltfm_host = sdhci_priv(host);
	struct sdhci_msm_host *msm_host = pltfm_host->priv;
	ktime_t start = ktime_get();
	int ret;

	if (host->mmc->card && mmc_card_sdio(host->mmc->card))
		goto defer_disable_host_irq;

	sdhci_cfg_irq(host, false, true);

defer_disable_host_irq:
	disable_irq(msm_host->pwr_irq);

	/*
	 * Remove the vote immediately only if clocks are off in which
	 * case we might have queued work to remove vote but it may not
	 * be completed before runtime suspend or system suspend.
	 */
	if (!atomic_read(&msm_host->clks_on)) {
		if (msm_host->msm_bus_vote.client_handle)
			sdhci_msm_bus_cancel_work_and_set_vote(host, 0);
	}

	if (host->is_crypto_en) {
		ret = sdhci_msm_ice_suspend(host);
		if (ret < 0)
			pr_err("%s: failed to suspend crypto engine %d\n",
					mmc_hostname(host->mmc), ret);
	}
	trace_sdhci_msm_runtime_suspend(mmc_hostname(host->mmc), 0,
			ktime_to_us(ktime_sub(ktime_get(), start)));
	return 0;
}

static int sdhci_msm_runtime_resume(struct device *dev)
{
	struct sdhci_host *host = dev_get_drvdata(dev);
	struct sdhci_pltfm_host *pltfm_host = sdhci_priv(host);
	struct sdhci_msm_host *msm_host = pltfm_host->priv;
	ktime_t start = ktime_get();
	int ret;

	if (host->is_crypto_en) {
		ret = sdhci_msm_enable_controller_clock(host);
		if (ret) {
			pr_err("%s: Failed to enable reqd clocks\n",
					mmc_hostname(host->mmc));
			goto skip_ice_resume;
		}
		ret = sdhci_msm_ice_resume(host);
		if (ret)
			pr_err("%s: failed to resume crypto engine %d\n",
					mmc_hostname(host->mmc), ret);
	}
skip_ice_resume:
	if (host->mmc->card && mmc_card_sdio(host->mmc->card))
		goto defer_enable_host_irq;

	sdhci_cfg_irq(host, true, true);

defer_enable_host_irq:
	enable_irq(msm_host->pwr_irq);

	trace_sdhci_msm_runtime_resume(mmc_hostname(host->mmc), 0,
			ktime_to_us(ktime_sub(ktime_get(), start)));
	return 0;
}

static int sdhci_msm_suspend(struct device *dev)
{
	struct sdhci_host *host = dev_get_drvdata(dev);
	struct sdhci_pltfm_host *pltfm_host = sdhci_priv(host);
	struct sdhci_msm_host *msm_host = pltfm_host->priv;
	struct mmc_host *mmc = host->mmc;
	int ret = 0;
	int sdio_cfg = 0;
	ktime_t start = ktime_get();

	if (gpio_is_valid(msm_host->pdata->status_gpio) &&
		(msm_host->mmc->slot.cd_irq >= 0))
			disable_irq(msm_host->mmc->slot.cd_irq);

	if (pm_runtime_suspended(dev)) {
		pr_debug("%s: %s: already runtime suspended\n",
		mmc_hostname(host->mmc), __func__);
		goto out;
	}
	ret = sdhci_msm_runtime_suspend(dev);
out:
	/* cancel any clock gating work scheduled by mmc_host_clk_release() */
	cancel_delayed_work_sync(&mmc->clk_gate_work);
	sdhci_msm_disable_controller_clock(host);
	if (host->mmc->card && mmc_card_sdio(host->mmc->card)) {
		sdio_cfg = sdhci_msm_cfg_sdio_wakeup(host, true);
		if (sdio_cfg)
			sdhci_cfg_irq(host, false, true);
	}

	trace_sdhci_msm_suspend(mmc_hostname(host->mmc), ret,
			ktime_to_us(ktime_sub(ktime_get(), start)));
	return ret;
}

static int sdhci_msm_resume(struct device *dev)
{
	struct sdhci_host *host = dev_get_drvdata(dev);
	struct sdhci_pltfm_host *pltfm_host = sdhci_priv(host);
	struct sdhci_msm_host *msm_host = pltfm_host->priv;
	int ret = 0;
	int sdio_cfg = 0;
	ktime_t start = ktime_get();

	if (gpio_is_valid(msm_host->pdata->status_gpio) &&
		(msm_host->mmc->slot.cd_irq >= 0))
			enable_irq(msm_host->mmc->slot.cd_irq);

	if (pm_runtime_suspended(dev)) {
		pr_debug("%s: %s: runtime suspended, defer system resume\n",
		mmc_hostname(host->mmc), __func__);
		goto out;
	}

	ret = sdhci_msm_runtime_resume(dev);
out:
	if (host->mmc->card && mmc_card_sdio(host->mmc->card)) {
		sdio_cfg = sdhci_msm_cfg_sdio_wakeup(host, false);
		if (sdio_cfg)
			sdhci_cfg_irq(host, true, true);
	}

	trace_sdhci_msm_resume(mmc_hostname(host->mmc), ret,
			ktime_to_us(ktime_sub(ktime_get(), start)));
	return ret;
}

static int sdhci_msm_suspend_noirq(struct device *dev)
{
	struct sdhci_host *host = dev_get_drvdata(dev);
	struct sdhci_pltfm_host *pltfm_host = sdhci_priv(host);
	struct sdhci_msm_host *msm_host = pltfm_host->priv;
	int ret = 0;

	/*
	 * ksdioirqd may be running, hence retry
	 * suspend in case the clocks are ON
	 */
	if (atomic_read(&msm_host->clks_on)) {
		pr_warn("%s: %s: clock ON after suspend, aborting suspend\n",
			mmc_hostname(host->mmc), __func__);
		ret = -EAGAIN;
	}

	if (host->mmc->card && mmc_card_sdio(host->mmc->card))
		if (msm_host->sdio_pending_processing)
			ret = -EBUSY;

	return ret;
}

static const struct dev_pm_ops sdhci_msm_pmops = {
	SET_LATE_SYSTEM_SLEEP_PM_OPS(sdhci_msm_suspend, sdhci_msm_resume)
	SET_RUNTIME_PM_OPS(sdhci_msm_runtime_suspend, sdhci_msm_runtime_resume,
			   NULL)
	.suspend_noirq = sdhci_msm_suspend_noirq,
};

#define SDHCI_MSM_PMOPS (&sdhci_msm_pmops)

#else
#define SDHCI_MSM_PMOPS NULL
#endif
static const struct of_device_id sdhci_msm_dt_match[] = {
	{.compatible = "qcom,sdhci-msm"},
	{},
};
MODULE_DEVICE_TABLE(of, sdhci_msm_dt_match);

static struct platform_driver sdhci_msm_driver = {
	.probe		= sdhci_msm_probe,
	.remove		= sdhci_msm_remove,
	.driver		= {
		.name	= "sdhci_msm",
		.owner	= THIS_MODULE,
		.probe_type = PROBE_PREFER_ASYNCHRONOUS,
		.of_match_table = sdhci_msm_dt_match,
		.pm	= SDHCI_MSM_PMOPS,
	},
};

module_platform_driver(sdhci_msm_driver);

MODULE_DESCRIPTION("Qualcomm Secure Digital Host Controller Interface driver");
MODULE_LICENSE("GPL v2");<|MERGE_RESOLUTION|>--- conflicted
+++ resolved
@@ -2593,11 +2593,6 @@
 	if (done)
 		init_completion(&msm_host->pwr_irq_completion);
 	else if (!wait_for_completion_timeout(&msm_host->pwr_irq_completion,
-<<<<<<< HEAD
-				msecs_to_jiffies(MSM_PWR_IRQ_TIMEOUT_MS)))
-		__WARN_printf("%s: request(%d) timed out waiting for pwr_irq\n",
-					mmc_hostname(host->mmc), req_type);
-=======
 				msecs_to_jiffies(MSM_PWR_IRQ_TIMEOUT_MS))) {
 		__WARN_printf("%s: request(%d) timed out waiting for pwr_irq\n",
 					mmc_hostname(host->mmc), req_type);
@@ -2609,7 +2604,6 @@
 			readl_relaxed(msm_host->core_mem + CORE_PWRCTL_CTL));
 		mmc_stop_tracing(host->mmc);
 		}
->>>>>>> e045a95c
 
 	pr_debug("%s: %s: request %d done\n", mmc_hostname(host->mmc),
 			__func__, req_type);
@@ -4221,12 +4215,8 @@
 	host->quirks2 |= SDHCI_QUIRK2_IGNORE_DATATOUT_FOR_R1BCMD;
 	host->quirks2 |= SDHCI_QUIRK2_BROKEN_PRESET_VALUE;
 	host->quirks2 |= SDHCI_QUIRK2_USE_RESERVED_MAX_TIMEOUT;
-<<<<<<< HEAD
-	host->quirks2 |= SDHCI_QUIRK2_TRACE_ON;
-=======
 	host->quirks2 |= SDHCI_QUIRK2_NON_STANDARD_TUNING;
 	host->quirks2 |= SDHCI_QUIRK2_USE_PIO_FOR_EMMC_TUNING;
->>>>>>> e045a95c
 
 	if (host->quirks2 & SDHCI_QUIRK2_ALWAYS_USE_BASE_CLOCK)
 		host->quirks2 |= SDHCI_QUIRK2_DIVIDE_TOUT_BY_4;
