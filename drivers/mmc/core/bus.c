/*
 *  linux/drivers/mmc/core/bus.c
 *
 *  Copyright (C) 2003 Russell King, All Rights Reserved.
 *  Copyright (C) 2007 Pierre Ossman
 *
 * This program is free software; you can redistribute it and/or modify
 * it under the terms of the GNU General Public License version 2 as
 * published by the Free Software Foundation.
 *
 *  MMC card bus driver model
 */

#include <linux/export.h>
#include <linux/device.h>
#include <linux/err.h>
#include <linux/slab.h>
#include <linux/stat.h>
#include <linux/of.h>
#include <linux/pm_runtime.h>

#include <linux/mmc/card.h>
#include <linux/mmc/host.h>

#include "core.h"
#include "sdio_cis.h"
#include "bus.h"

#define to_mmc_driver(d)	container_of(d, struct mmc_driver, drv)

static ssize_t type_show(struct device *dev,
	struct device_attribute *attr, char *buf)
{
	struct mmc_card *card = mmc_dev_to_card(dev);

	switch (card->type) {
	case MMC_TYPE_MMC:
		return sprintf(buf, "MMC\n");
	case MMC_TYPE_SD:
		return sprintf(buf, "SD\n");
	case MMC_TYPE_SDIO:
		return sprintf(buf, "SDIO\n");
	case MMC_TYPE_SD_COMBO:
		return sprintf(buf, "SDcombo\n");
	default:
		return -EFAULT;
	}
}
static DEVICE_ATTR_RO(type);

static struct attribute *mmc_dev_attrs[] = {
	&dev_attr_type.attr,
	NULL,
};
ATTRIBUTE_GROUPS(mmc_dev);

/*
 * This currently matches any MMC driver to any MMC card - drivers
 * themselves make the decision whether to drive this card in their
 * probe method.
 */
static int mmc_bus_match(struct device *dev, struct device_driver *drv)
{
	return 1;
}

static int
mmc_bus_uevent(struct device *dev, struct kobj_uevent_env *env)
{
	struct mmc_card *card = mmc_dev_to_card(dev);
	const char *type;
	int retval = 0;

	switch (card->type) {
	case MMC_TYPE_MMC:
		type = "MMC";
		break;
	case MMC_TYPE_SD:
		type = "SD";
		break;
	case MMC_TYPE_SDIO:
		type = "SDIO";
		break;
	case MMC_TYPE_SD_COMBO:
		type = "SDcombo";
		break;
	default:
		type = NULL;
	}

	if (type) {
		retval = add_uevent_var(env, "MMC_TYPE=%s", type);
		if (retval)
			return retval;
	}

	retval = add_uevent_var(env, "MMC_NAME=%s", mmc_card_name(card));
	if (retval)
		return retval;

	/*
	 * Request the mmc_block device.  Note: that this is a direct request
	 * for the module it carries no information as to what is inserted.
	 */
	retval = add_uevent_var(env, "MODALIAS=mmc:block");

	return retval;
}

static int mmc_bus_probe(struct device *dev)
{
	struct mmc_driver *drv = to_mmc_driver(dev->driver);
	struct mmc_card *card = mmc_dev_to_card(dev);

	return drv->probe(card);
}

static int mmc_bus_remove(struct device *dev)
{
	struct mmc_driver *drv = to_mmc_driver(dev->driver);
	struct mmc_card *card = mmc_dev_to_card(dev);

	drv->remove(card);

	return 0;
}

static void mmc_bus_shutdown(struct device *dev)
{
	struct mmc_driver *drv = to_mmc_driver(dev->driver);
	struct mmc_card *card = mmc_dev_to_card(dev);
	struct mmc_host *host = card->host;
	int ret;

	if (!drv) {
		pr_debug("%s: %s: drv is NULL\n", dev_name(dev), __func__);
		return;
	}

	if (!card) {
		pr_debug("%s: %s: card is NULL\n", dev_name(dev), __func__);
		return;
	}

	if (dev->driver && drv->shutdown)
		drv->shutdown(card);

	if (host->bus_ops->shutdown) {
		ret = host->bus_ops->shutdown(host);
		if (ret)
			pr_warn("%s: error %d during shutdown\n",
				mmc_hostname(host), ret);
	}
}

#ifdef CONFIG_PM_SLEEP
static int mmc_bus_suspend(struct device *dev)
{
	struct mmc_driver *drv = to_mmc_driver(dev->driver);
	struct mmc_card *card = mmc_dev_to_card(dev);
	struct mmc_host *host = card->host;
	int ret;

	if (dev->driver && drv->suspend) {
		ret = drv->suspend(card);
		if (ret)
			return ret;
	}

	if (mmc_bus_needs_resume(host))
		return 0;
	ret = host->bus_ops->suspend(host);

	/*
	 * bus_ops->suspend may fail due to some reason
	 * In such cases if we return error to PM framework
	 * from here without calling drv->resume then mmc
	 * request may get stuck since PM framework will assume
	 * that mmc bus is not suspended (because of error) and
	 * it won't call resume again.
	 *
	 * So in case of error call drv->resume.
	 */
	if (ret && dev->driver && drv->resume)
		drv->resume(card);

	return ret;
}

static int mmc_bus_resume(struct device *dev)
{
	struct mmc_driver *drv = to_mmc_driver(dev->driver);
	struct mmc_card *card = mmc_dev_to_card(dev);
	struct mmc_host *host = card->host;
	int ret;

	if (mmc_bus_manual_resume(host)) {
		host->bus_resume_flags |= MMC_BUSRESUME_NEEDS_RESUME;
		goto skip_full_resume;
	}

	ret = host->bus_ops->resume(host);
	if (ret)
		pr_warn("%s: error %d during resume (card was removed?)\n",
			mmc_hostname(host), ret);

skip_full_resume:
	if (dev->driver && drv->resume)
		ret = drv->resume(card);

	return ret;
}
#endif

#ifdef CONFIG_PM_RUNTIME
static int mmc_runtime_suspend(struct device *dev)
{
	struct mmc_card *card = mmc_dev_to_card(dev);
	struct mmc_host *host = card->host;

	if (mmc_bus_needs_resume(host))
		return 0;

	return host->bus_ops->runtime_suspend(host);
}

static int mmc_runtime_resume(struct device *dev)
{
	struct mmc_card *card = mmc_dev_to_card(dev);
	struct mmc_host *host = card->host;

	if (mmc_bus_needs_resume(host))
		host->bus_resume_flags &= ~MMC_BUSRESUME_NEEDS_RESUME;

	return host->bus_ops->runtime_resume(host);
}

#endif /* !CONFIG_PM_RUNTIME */

static const struct dev_pm_ops mmc_bus_pm_ops = {
	SET_RUNTIME_PM_OPS(mmc_runtime_suspend, mmc_runtime_resume, NULL)
	SET_SYSTEM_SLEEP_PM_OPS(mmc_bus_suspend, mmc_bus_resume)
};

static struct bus_type mmc_bus_type = {
	.name		= "mmc",
	.dev_groups	= mmc_dev_groups,
	.match		= mmc_bus_match,
	.uevent		= mmc_bus_uevent,
	.probe		= mmc_bus_probe,
	.remove		= mmc_bus_remove,
	.shutdown	= mmc_bus_shutdown,
	.pm		= &mmc_bus_pm_ops,
};

int mmc_register_bus(void)
{
	return bus_register(&mmc_bus_type);
}

void mmc_unregister_bus(void)
{
	bus_unregister(&mmc_bus_type);
}

/**
 *	mmc_register_driver - register a media driver
 *	@drv: MMC media driver
 */
int mmc_register_driver(struct mmc_driver *drv)
{
	drv->drv.bus = &mmc_bus_type;
	return driver_register(&drv->drv);
}

EXPORT_SYMBOL(mmc_register_driver);

/**
 *	mmc_unregister_driver - unregister a media driver
 *	@drv: MMC media driver
 */
void mmc_unregister_driver(struct mmc_driver *drv)
{
	drv->drv.bus = &mmc_bus_type;
	driver_unregister(&drv->drv);
}

EXPORT_SYMBOL(mmc_unregister_driver);

static void mmc_release_card(struct device *dev)
{
	struct mmc_card *card = mmc_dev_to_card(dev);

	sdio_free_common_cis(card);

	kfree(card->info);

	kfree(card);
}

/*
 * Allocate and initialise a new MMC card structure.
 */
struct mmc_card *mmc_alloc_card(struct mmc_host *host, struct device_type *type)
{
	struct mmc_card *card;

	card = kzalloc(sizeof(struct mmc_card), GFP_KERNEL);
	if (!card)
		return ERR_PTR(-ENOMEM);

	card->host = host;

	device_initialize(&card->dev);

	card->dev.parent = mmc_classdev(host);
	card->dev.bus = &mmc_bus_type;
	card->dev.release = mmc_release_card;
	card->dev.type = type;

	spin_lock_init(&card->wr_pack_stats.lock);
	spin_lock_init(&card->bkops.stats.lock);

	return card;
}

/*
 * Register a new MMC card with the driver model.
 */
int mmc_add_card(struct mmc_card *card)
{
	int ret;
	const char *type;
	const char *uhs_bus_speed_mode = "";
	static const char *const uhs_speeds[] = {
		[UHS_SDR12_BUS_SPEED] = "SDR12 ",
		[UHS_SDR25_BUS_SPEED] = "SDR25 ",
		[UHS_SDR50_BUS_SPEED] = "SDR50 ",
		[UHS_SDR104_BUS_SPEED] = "SDR104 ",
		[UHS_DDR50_BUS_SPEED] = "DDR50 ",
	};


	dev_set_name(&card->dev, "%s:%04x", mmc_hostname(card->host), card->rca);

	switch (card->type) {
	case MMC_TYPE_MMC:
		type = "MMC";
		break;
	case MMC_TYPE_SD:
		type = "SD";
		if (mmc_card_blockaddr(card)) {
			if (mmc_card_ext_capacity(card))
				type = "SDXC";
			else
				type = "SDHC";
		}
		break;
	case MMC_TYPE_SDIO:
		type = "SDIO";
		break;
	case MMC_TYPE_SD_COMBO:
		type = "SD-combo";
		if (mmc_card_blockaddr(card))
			type = "SDHC-combo";
		break;
	default:
		type = "?";
		break;
	}

	if (mmc_card_uhs(card) &&
		(card->sd_bus_speed < ARRAY_SIZE(uhs_speeds)))
		uhs_bus_speed_mode = uhs_speeds[card->sd_bus_speed];

	if (mmc_host_is_spi(card->host)) {
		pr_info("%s: new %s%s%s card on SPI\n",
			mmc_hostname(card->host),
			mmc_card_hs(card) ? "high speed " : "",
			mmc_card_ddr52(card) ? "DDR " : "",
			type);
	} else {
		pr_info("%s: new %s%s%s%s%s card at address %04x\n",
			mmc_hostname(card->host),
			mmc_card_uhs(card) ? "ultra high speed " :
			(mmc_card_hs(card) ? "high speed " : ""),
			mmc_card_hs400(card) ? "HS400 " :
			(mmc_card_hs200(card) ? "HS200 " : ""),
			mmc_card_ddr52(card) ? "DDR " : "",
			uhs_bus_speed_mode, type, card->rca);
	}

#ifdef CONFIG_DEBUG_FS
	mmc_add_card_debugfs(card);
#endif
	mmc_init_context_info(card->host);

<<<<<<< HEAD
	if (mmc_card_sdio(card)) {
		ret = device_init_wakeup(&card->dev, true);
		if (ret)
			pr_err("%s: %s: failed to init wakeup: %d\n",
			       mmc_hostname(card->host), __func__, ret);
	}
=======
	card->dev.of_node = mmc_of_find_child_device(card->host, 0);

>>>>>>> 61c92ff9
	ret = device_add(&card->dev);
	if (ret)
		return ret;

	mmc_card_set_present(card);

	return 0;
}

/*
 * Unregister a new MMC card with the driver model, and
 * (eventually) free it.
 */
void mmc_remove_card(struct mmc_card *card)
{
#ifdef CONFIG_DEBUG_FS
	mmc_remove_card_debugfs(card);
#endif

	if (mmc_card_present(card)) {
		if (mmc_host_is_spi(card->host)) {
			pr_info("%s: SPI card removed\n",
				mmc_hostname(card->host));
		} else {
			pr_info("%s: card %04x removed\n",
				mmc_hostname(card->host), card->rca);
		}
		device_del(&card->dev);
		of_node_put(card->dev.of_node);
	}

	kfree(card->wr_pack_stats.packing_events);
	kfree(card->cached_ext_csd);

	put_device(&card->dev);
}
<|MERGE_RESOLUTION|>--- conflicted
+++ resolved
@@ -395,17 +395,15 @@
 #endif
 	mmc_init_context_info(card->host);
 
-<<<<<<< HEAD
 	if (mmc_card_sdio(card)) {
 		ret = device_init_wakeup(&card->dev, true);
 		if (ret)
 			pr_err("%s: %s: failed to init wakeup: %d\n",
 			       mmc_hostname(card->host), __func__, ret);
 	}
-=======
+
 	card->dev.of_node = mmc_of_find_child_device(card->host, 0);
 
->>>>>>> 61c92ff9
 	ret = device_add(&card->dev);
 	if (ret)
 		return ret;
