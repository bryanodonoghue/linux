/*
 *  linux/drivers/mmc/core/mmc.c
 *
 *  Copyright (C) 2003-2004 Russell King, All Rights Reserved.
 *  Copyright (C) 2005-2007 Pierre Ossman, All Rights Reserved.
 *  MMCv4 support Copyright (C) 2006 Philip Langdale, All Rights Reserved.
 *
 * This program is free software; you can redistribute it and/or modify
 * it under the terms of the GNU General Public License version 2 as
 * published by the Free Software Foundation.
 */

#include <linux/err.h>
#include <linux/slab.h>
#include <linux/stat.h>

#include <linux/mmc/host.h>
#include <linux/mmc/card.h>
#include <linux/mmc/mmc.h>
#include <linux/pm_runtime.h>
#include <linux/reboot.h>

#include "core.h"
#include "bus.h"
#include "mmc_ops.h"
#include "sd_ops.h"

static const unsigned int tran_exp[] = {
	10000,		100000,		1000000,	10000000,
	0,		0,		0,		0
};

static const unsigned char tran_mant[] = {
	0,	10,	12,	13,	15,	20,	25,	30,
	35,	40,	45,	50,	55,	60,	70,	80,
};

static const unsigned int tacc_exp[] = {
	1,	10,	100,	1000,	10000,	100000,	1000000, 10000000,
};

static const unsigned int tacc_mant[] = {
	0,	10,	12,	13,	15,	20,	25,	30,
	35,	40,	45,	50,	55,	60,	70,	80,
};

#define UNSTUFF_BITS(resp, start, size)					\
	({								\
		const int __size = size;				\
		const u32 __mask = (__size < 32 ? 1 << __size : 0) - 1;	\
		const int __off = 3 - ((start) / 32);			\
		const int __shft = (start) & 31;			\
		u32 __res;						\
									\
		__res = resp[__off] >> __shft;				\
		if (__size + __shft > 32)				\
			__res |= resp[__off-1] << ((32 - __shft) % 32);	\
		__res & __mask;						\
	})

static const struct mmc_fixup mmc_fixups[] = {
	/*
	 * Certain Hynix eMMC 4.41 cards might get broken when HPI feature
	 * is used so disable the HPI feature for such buggy cards.
	 */
	MMC_FIXUP_EXT_CSD_REV(CID_NAME_ANY, CID_MANFID_HYNIX,
			      0x014a, add_quirk, MMC_QUIRK_BROKEN_HPI, 5),

	/*
	 * Some Hynix cards exhibit data corruption over reboots if cache is
	 * enabled. Disable cache for all versions until a class of cards that
	 * show this behavior is identified.
	 */
	MMC_FIXUP("H8G2d", CID_MANFID_HYNIX, CID_OEMID_ANY, add_quirk_mmc,
		  MMC_QUIRK_CACHE_DISABLE),

	END_FIXUP
};

//ASUS_BSP +++ shunmin "emmc info for ATD"
static char* asus_get_emmc_status(struct mmc_card *card)
{
	BUG_ON(!card);

	return card->mmc_info;
}

static char* asus_get_emmc_total_size(struct mmc_card *card)
{
	u32 ext_csd_sector_count;
	
	BUG_ON(!card);
	
	ext_csd_sector_count = card->ext_csd.raw_sectors[0] << 0 |card->ext_csd.raw_sectors[1] << 8 | card->ext_csd.raw_sectors[2] << 16 |card->ext_csd.raw_sectors[3] << 24;
	#if 0
	/* Hynix 4G */
	if (ext_csd_sector_count == 0x748000)
	{
		sprintf(card->mmc_total_size, "4");
	}
	/* Hynix 8G */
	else if (ext_csd_sector_count == 0xe74000)
	{
		sprintf(card->mmc_total_size, "8");
	}		
	/* Hynix 16G */
	else if (ext_csd_sector_count == 0x1d5c000)
	{
		sprintf(card->mmc_total_size, "16");
	}
	/* Hynix 32G */
	else if (ext_csd_sector_count == 0x3a40000)
	{
		sprintf(card->mmc_total_size, "32");
	}
	/* Hynix 64G */
	else if (ext_csd_sector_count == 0x7480000)
	{
		sprintf(card->mmc_total_size, "64");
	}
	/* Hynix 8G */
	else if (ext_csd_sector_count == 0xe90000)
	{
		sprintf(card->mmc_total_size, "8");
	}
	/* Hynix 16G */
	else if (ext_csd_sector_count == 0x1d5c000)
	{
		sprintf(card->mmc_total_size, "16");
	}
	/* Hynix 32G */
	else if (ext_csd_sector_count == 0x3a40000)
	{
		sprintf(card->mmc_total_size, "32");
	}
	#endif
	
	sprintf(card->mmc_total_size, "4");	//Robin only use 4G emmc chip
	
	return card->mmc_total_size;
}
//ASUS_BSP --- shunmin "emmc info for ATD"
/*
 * Given the decoded CSD structure, decode the raw CID to our CID structure.
 */
static int mmc_decode_cid(struct mmc_card *card)
{
	u32 *resp = card->raw_cid;

	/*
	 * The selection of the format here is based upon published
	 * specs from sandisk and from what people have reported.
	 */
	switch (card->csd.mmca_vsn) {
	case 0: /* MMC v1.0 - v1.2 */
	case 1: /* MMC v1.4 */
		card->cid.manfid	= UNSTUFF_BITS(resp, 104, 24);
		card->cid.prod_name[0]	= UNSTUFF_BITS(resp, 96, 8);
		card->cid.prod_name[1]	= UNSTUFF_BITS(resp, 88, 8);
		card->cid.prod_name[2]	= UNSTUFF_BITS(resp, 80, 8);
		card->cid.prod_name[3]	= UNSTUFF_BITS(resp, 72, 8);
		card->cid.prod_name[4]	= UNSTUFF_BITS(resp, 64, 8);
		card->cid.prod_name[5]	= UNSTUFF_BITS(resp, 56, 8);
		card->cid.prod_name[6]	= UNSTUFF_BITS(resp, 48, 8);
		card->cid.hwrev		= UNSTUFF_BITS(resp, 44, 4);
		card->cid.fwrev		= UNSTUFF_BITS(resp, 40, 4);
		card->cid.serial	= UNSTUFF_BITS(resp, 16, 24);
		card->cid.month		= UNSTUFF_BITS(resp, 12, 4);
		card->cid.year		= UNSTUFF_BITS(resp, 8, 4) + 1997;
		break;

	case 2: /* MMC v2.0 - v2.2 */
	case 3: /* MMC v3.1 - v3.3 */
	case 4: /* MMC v4 */
		card->cid.manfid	= UNSTUFF_BITS(resp, 120, 8);
		card->cid.oemid		= UNSTUFF_BITS(resp, 104, 16);
		card->cid.prod_name[0]	= UNSTUFF_BITS(resp, 96, 8);
		card->cid.prod_name[1]	= UNSTUFF_BITS(resp, 88, 8);
		card->cid.prod_name[2]	= UNSTUFF_BITS(resp, 80, 8);
		card->cid.prod_name[3]	= UNSTUFF_BITS(resp, 72, 8);
		card->cid.prod_name[4]	= UNSTUFF_BITS(resp, 64, 8);
		card->cid.prod_name[5]	= UNSTUFF_BITS(resp, 56, 8);
		card->cid.prv		= UNSTUFF_BITS(resp, 48, 8);
		card->cid.serial	= UNSTUFF_BITS(resp, 16, 32);
		card->cid.month		= UNSTUFF_BITS(resp, 12, 4);
		card->cid.year		= UNSTUFF_BITS(resp, 8, 4) + 1997;
		break;

	default:
		pr_err("%s: card has unknown MMCA version %d\n",
			mmc_hostname(card->host), card->csd.mmca_vsn);
		return -EINVAL;
	}

	return 0;
}

static void mmc_set_erase_size(struct mmc_card *card)
{
	if (card->ext_csd.erase_group_def & 1)
		card->erase_size = card->ext_csd.hc_erase_size;
	else
		card->erase_size = card->csd.erase_size;

	mmc_init_erase(card);
}

/*
 * Given a 128-bit response, decode to our card CSD structure.
 */
static int mmc_decode_csd(struct mmc_card *card)
{
	struct mmc_csd *csd = &card->csd;
	unsigned int e, m, a, b;
	u32 *resp = card->raw_csd;

	/*
	 * We only understand CSD structure v1.1 and v1.2.
	 * v1.2 has extra information in bits 15, 11 and 10.
	 * We also support eMMC v4.4 & v4.41.
	 */
	csd->structure = UNSTUFF_BITS(resp, 126, 2);
	if (csd->structure == 0) {
		pr_err("%s: unrecognised CSD structure version %d\n",
			mmc_hostname(card->host), csd->structure);
		return -EINVAL;
	}

	csd->mmca_vsn	 = UNSTUFF_BITS(resp, 122, 4);
	m = UNSTUFF_BITS(resp, 115, 4);
	e = UNSTUFF_BITS(resp, 112, 3);
	csd->tacc_ns	 = (tacc_exp[e] * tacc_mant[m] + 9) / 10;
	csd->tacc_clks	 = UNSTUFF_BITS(resp, 104, 8) * 100;

	m = UNSTUFF_BITS(resp, 99, 4);
	e = UNSTUFF_BITS(resp, 96, 3);
	csd->max_dtr	  = tran_exp[e] * tran_mant[m];
	csd->cmdclass	  = UNSTUFF_BITS(resp, 84, 12);

	e = UNSTUFF_BITS(resp, 47, 3);
	m = UNSTUFF_BITS(resp, 62, 12);
	csd->capacity	  = (1 + m) << (e + 2);

	csd->read_blkbits = UNSTUFF_BITS(resp, 80, 4);
	csd->read_partial = UNSTUFF_BITS(resp, 79, 1);
	csd->write_misalign = UNSTUFF_BITS(resp, 78, 1);
	csd->read_misalign = UNSTUFF_BITS(resp, 77, 1);
	csd->r2w_factor = UNSTUFF_BITS(resp, 26, 3);
	csd->write_blkbits = UNSTUFF_BITS(resp, 22, 4);
	csd->write_partial = UNSTUFF_BITS(resp, 21, 1);

	if (csd->write_blkbits >= 9) {
		a = UNSTUFF_BITS(resp, 42, 5);
		b = UNSTUFF_BITS(resp, 37, 5);
		csd->erase_size = (a + 1) * (b + 1);
		csd->erase_size <<= csd->write_blkbits - 9;
	}

	return 0;
}

/*
 * Read extended CSD.
 */
static int mmc_get_ext_csd(struct mmc_card *card, u8 **new_ext_csd)
{
	int err;
	u8 *ext_csd;

	BUG_ON(!card);
	BUG_ON(!new_ext_csd);

	*new_ext_csd = NULL;

	if (card->csd.mmca_vsn < CSD_SPEC_VER_4)
		return 0;

	/*
	 * As the ext_csd is so large and mostly unused, we don't store the
	 * raw block in mmc_card.
	 */
	ext_csd = kmalloc(512, GFP_KERNEL);
	if (!ext_csd) {
		pr_err("%s: could not allocate a buffer to "
			"receive the ext_csd.\n", mmc_hostname(card->host));
		return -ENOMEM;
	}

	err = mmc_send_ext_csd(card, ext_csd);
	if (err) {
		kfree(ext_csd);
		*new_ext_csd = NULL;

		/* If the host or the card can't do the switch,
		 * fail more gracefully. */
		if ((err != -EINVAL)
		 && (err != -ENOSYS)
		 && (err != -EFAULT))
			return err;

		/*
		 * High capacity cards should have this "magic" size
		 * stored in their CSD.
		 */
		if (card->csd.capacity == (4096 * 512)) {
			pr_err("%s: unable to read EXT_CSD "
				"on a possible high capacity card. "
				"Card will be ignored.\n",
				mmc_hostname(card->host));
		} else {
			pr_warning("%s: unable to read "
				"EXT_CSD, performance might "
				"suffer.\n",
				mmc_hostname(card->host));
			err = 0;
		}
	} else
		*new_ext_csd = ext_csd;

	return err;
}

static void mmc_select_card_type(struct mmc_card *card)
{
	struct mmc_host *host = card->host;
	u8 card_type = card->ext_csd.raw_card_type & EXT_CSD_CARD_TYPE_MASK;
	u32 caps = host->caps, caps2 = host->caps2;
	unsigned int hs_max_dtr = 0;

	if (card_type & EXT_CSD_CARD_TYPE_26)
		hs_max_dtr = MMC_HIGH_26_MAX_DTR;

	if (caps & MMC_CAP_MMC_HIGHSPEED &&
			card_type & EXT_CSD_CARD_TYPE_52)
		hs_max_dtr = MMC_HIGH_52_MAX_DTR;

	if ((caps & MMC_CAP_1_8V_DDR &&
			card_type & EXT_CSD_CARD_TYPE_DDR_1_8V) ||
	    (caps & MMC_CAP_1_2V_DDR &&
			card_type & EXT_CSD_CARD_TYPE_DDR_1_2V))
		hs_max_dtr = MMC_HIGH_DDR_MAX_DTR;

	if ((caps2 & MMC_CAP2_HS200_1_8V_SDR &&
			card_type & EXT_CSD_CARD_TYPE_SDR_1_8V) ||
	    (caps2 & MMC_CAP2_HS200_1_2V_SDR &&
			card_type & EXT_CSD_CARD_TYPE_SDR_1_2V))
		hs_max_dtr = MMC_HS200_MAX_DTR;

	if ((caps2 & MMC_CAP2_HS400_1_8V &&
			card_type & EXT_CSD_CARD_TYPE_HS400_1_8V) ||
	    (caps2 & MMC_CAP2_HS400_1_2V &&
			card_type & EXT_CSD_CARD_TYPE_HS400_1_2V))
		hs_max_dtr = MMC_HS400_MAX_DTR;

	card->ext_csd.hs_max_dtr = hs_max_dtr;
	card->ext_csd.card_type = card_type;
}

/*
 * Decode extended CSD.
 */
static int mmc_read_ext_csd(struct mmc_card *card, u8 *ext_csd)
{
	int err = 0, idx;
	unsigned int part_size;
	u8 hc_erase_grp_sz = 0, hc_wp_grp_sz = 0;

	BUG_ON(!card);

	if (!ext_csd)
		return 0;

	/* Version is coded in the CSD_STRUCTURE byte in the EXT_CSD register */
	card->ext_csd.raw_ext_csd_structure = ext_csd[EXT_CSD_STRUCTURE];
	if (card->csd.structure == 3) {
		if (card->ext_csd.raw_ext_csd_structure > 2) {
			pr_err("%s: unrecognised EXT_CSD structure "
				"version %d\n", mmc_hostname(card->host),
					card->ext_csd.raw_ext_csd_structure);
			err = -EINVAL;
			goto out;
		}
	}

	card->ext_csd.rev = ext_csd[EXT_CSD_REV];
	if (card->ext_csd.rev > 7) {
		pr_err("%s: unrecognised EXT_CSD revision %d\n",
			mmc_hostname(card->host), card->ext_csd.rev);
		err = -EINVAL;
		goto out;
	}

	/* fixup device after ext_csd revision field is updated */
	mmc_fixup_device(card, mmc_fixups);

	card->ext_csd.raw_sectors[0] = ext_csd[EXT_CSD_SEC_CNT + 0];
	card->ext_csd.raw_sectors[1] = ext_csd[EXT_CSD_SEC_CNT + 1];
	card->ext_csd.raw_sectors[2] = ext_csd[EXT_CSD_SEC_CNT + 2];
	card->ext_csd.raw_sectors[3] = ext_csd[EXT_CSD_SEC_CNT + 3];
	if (card->ext_csd.rev >= 2) {
		card->ext_csd.sectors =
			ext_csd[EXT_CSD_SEC_CNT + 0] << 0 |
			ext_csd[EXT_CSD_SEC_CNT + 1] << 8 |
			ext_csd[EXT_CSD_SEC_CNT + 2] << 16 |
			ext_csd[EXT_CSD_SEC_CNT + 3] << 24;

		/* Cards with density > 2GiB are sector addressed */
		if (card->ext_csd.sectors > (2u * 1024 * 1024 * 1024) / 512)
			mmc_card_set_blockaddr(card);
	}

	card->ext_csd.raw_card_type = ext_csd[EXT_CSD_CARD_TYPE];
	mmc_select_card_type(card);

	card->ext_csd.raw_drive_strength = ext_csd[EXT_CSD_DRIVE_STRENGTH];

	card->ext_csd.raw_s_a_timeout = ext_csd[EXT_CSD_S_A_TIMEOUT];
	card->ext_csd.raw_erase_timeout_mult =
		ext_csd[EXT_CSD_ERASE_TIMEOUT_MULT];
	card->ext_csd.raw_hc_erase_grp_size =
		ext_csd[EXT_CSD_HC_ERASE_GRP_SIZE];
	if (card->ext_csd.rev >= 3) {
		u8 sa_shift = ext_csd[EXT_CSD_S_A_TIMEOUT];
		card->ext_csd.part_config = ext_csd[EXT_CSD_PART_CONFIG];

		/* EXT_CSD value is in units of 10ms, but we store in ms */
		card->ext_csd.part_time = 10 * ext_csd[EXT_CSD_PART_SWITCH_TIME];

		/* Sleep / awake timeout in 100ns units */
		if (sa_shift > 0 && sa_shift <= 0x17)
			card->ext_csd.sa_timeout =
					1 << ext_csd[EXT_CSD_S_A_TIMEOUT];
		card->ext_csd.erase_group_def =
			ext_csd[EXT_CSD_ERASE_GROUP_DEF];
		card->ext_csd.hc_erase_timeout = 300 *
			ext_csd[EXT_CSD_ERASE_TIMEOUT_MULT];
		card->ext_csd.hc_erase_size =
			ext_csd[EXT_CSD_HC_ERASE_GRP_SIZE] << 10;

		card->ext_csd.rel_sectors = ext_csd[EXT_CSD_REL_WR_SEC_C];

		/*
		 * There are two boot regions of equal size, defined in
		 * multiples of 128K.
		 */
		if (ext_csd[EXT_CSD_BOOT_MULT] && mmc_boot_partition_access(card->host)) {
			for (idx = 0; idx < MMC_NUM_BOOT_PARTITION; idx++) {
				part_size = ext_csd[EXT_CSD_BOOT_MULT] << 17;
				mmc_part_add(card, part_size,
					EXT_CSD_PART_CONFIG_ACC_BOOT0 + idx,
					"boot%d", idx, true,
					MMC_BLK_DATA_AREA_BOOT);
			}
		}
	}

	card->ext_csd.raw_hc_erase_gap_size =
		ext_csd[EXT_CSD_HC_WP_GRP_SIZE];
	card->ext_csd.raw_sec_trim_mult =
		ext_csd[EXT_CSD_SEC_TRIM_MULT];
	card->ext_csd.raw_sec_erase_mult =
		ext_csd[EXT_CSD_SEC_ERASE_MULT];
	card->ext_csd.raw_sec_feature_support =
		ext_csd[EXT_CSD_SEC_FEATURE_SUPPORT];
	card->ext_csd.raw_trim_mult =
		ext_csd[EXT_CSD_TRIM_MULT];
	card->ext_csd.raw_partition_support = ext_csd[EXT_CSD_PARTITION_SUPPORT];
	if (card->ext_csd.rev >= 4) {
		/*
		 * Enhanced area feature support -- check whether the eMMC
		 * card has the Enhanced area enabled.  If so, export enhanced
		 * area offset and size to user by adding sysfs interface.
		 */
		if ((ext_csd[EXT_CSD_PARTITION_SUPPORT] & 0x2) &&
		    (ext_csd[EXT_CSD_PARTITION_ATTRIBUTE] & 0x1)) {
			hc_erase_grp_sz =
				ext_csd[EXT_CSD_HC_ERASE_GRP_SIZE];
			hc_wp_grp_sz =
				ext_csd[EXT_CSD_HC_WP_GRP_SIZE];

			card->ext_csd.enhanced_area_en = 1;
			/*
			 * calculate the enhanced data area offset, in bytes
			 */
			card->ext_csd.enhanced_area_offset =
				(ext_csd[139] << 24) + (ext_csd[138] << 16) +
				(ext_csd[137] << 8) + ext_csd[136];
			if (mmc_card_blockaddr(card))
				card->ext_csd.enhanced_area_offset <<= 9;
			/*
			 * calculate the enhanced data area size, in kilobytes
			 */
			card->ext_csd.enhanced_area_size =
				(ext_csd[142] << 16) + (ext_csd[141] << 8) +
				ext_csd[140];
			card->ext_csd.enhanced_area_size *=
				(size_t)(hc_erase_grp_sz * hc_wp_grp_sz);
			card->ext_csd.enhanced_area_size <<= 9;
		} else {
			/*
			 * If the enhanced area is not enabled, disable these
			 * device attributes.
			 */
			card->ext_csd.enhanced_area_offset = -EINVAL;
			card->ext_csd.enhanced_area_size = -EINVAL;
		}

		/*
		 * General purpose partition feature support --
		 * If ext_csd has the size of general purpose partitions,
		 * set size, part_cfg, partition name in mmc_part.
		 */
		if (ext_csd[EXT_CSD_PARTITION_SUPPORT] &
			EXT_CSD_PART_SUPPORT_PART_EN) {
			if (card->ext_csd.enhanced_area_en != 1) {
				hc_erase_grp_sz =
					ext_csd[EXT_CSD_HC_ERASE_GRP_SIZE];
				hc_wp_grp_sz =
					ext_csd[EXT_CSD_HC_WP_GRP_SIZE];

				card->ext_csd.enhanced_area_en = 1;
			}

			for (idx = 0; idx < MMC_NUM_GP_PARTITION; idx++) {
				if (!ext_csd[EXT_CSD_GP_SIZE_MULT + idx * 3] &&
				!ext_csd[EXT_CSD_GP_SIZE_MULT + idx * 3 + 1] &&
				!ext_csd[EXT_CSD_GP_SIZE_MULT + idx * 3 + 2])
					continue;
				part_size =
				(ext_csd[EXT_CSD_GP_SIZE_MULT + idx * 3 + 2]
					<< 16) +
				(ext_csd[EXT_CSD_GP_SIZE_MULT + idx * 3 + 1]
					<< 8) +
				ext_csd[EXT_CSD_GP_SIZE_MULT + idx * 3];
				part_size *= (size_t)(hc_erase_grp_sz *
					hc_wp_grp_sz);
				mmc_part_add(card, part_size << 19,
					EXT_CSD_PART_CONFIG_ACC_GP0 + idx,
					"gp%d", idx, false,
					MMC_BLK_DATA_AREA_GP);
			}
		}
		card->ext_csd.sec_trim_mult =
			ext_csd[EXT_CSD_SEC_TRIM_MULT];
		card->ext_csd.sec_erase_mult =
			ext_csd[EXT_CSD_SEC_ERASE_MULT];
		card->ext_csd.sec_feature_support =
			ext_csd[EXT_CSD_SEC_FEATURE_SUPPORT];
		card->ext_csd.trim_timeout = 300 *
			ext_csd[EXT_CSD_TRIM_MULT];

		/*
		 * Note that the call to mmc_part_add above defaults to read
		 * only. If this default assumption is changed, the call must
		 * take into account the value of boot_locked below.
		 */
		card->ext_csd.boot_ro_lock = ext_csd[EXT_CSD_BOOT_WP];
		card->ext_csd.boot_ro_lockable = true;
	}

	if (card->ext_csd.rev >= 5) {
		/* check whether the eMMC card supports HPI */
<<<<<<< HEAD
		#if 0 //ASUS_BSP Shunmin +++ Disable HPI Feature
=======
		/* ASUS_BSP Shunmin +++ Disable HPI/BKOPS Feature */
		#if 0
>>>>>>> 475703d5
		if ((ext_csd[EXT_CSD_HPI_FEATURES] & 0x1) &&
				!(card->quirks & MMC_QUIRK_BROKEN_HPI)) {
			card->ext_csd.hpi = 1;
			if (ext_csd[EXT_CSD_HPI_FEATURES] & 0x2)
				card->ext_csd.hpi_cmd = MMC_STOP_TRANSMISSION;
			else
				card->ext_csd.hpi_cmd = MMC_SEND_STATUS;
			/*
			 * Indicate the maximum timeout to close
			 * a command interrupted by HPI
			 */
			card->ext_csd.out_of_int_time =
				ext_csd[EXT_CSD_OUT_OF_INTERRUPT_TIME] * 10;
		}
		#endif //ASUS_BSP Shunmin --- Disable HPI Feature

		/*
		 * check whether the eMMC card supports BKOPS.
		 * If HPI is not supported then BKOPs shouldn't be enabled.
		 */
		#if 0 //ASUS_BSP Shunmin +++ Disable BKOPS Feature
		if ((ext_csd[EXT_CSD_BKOPS_SUPPORT] & 0x1) &&
		    card->ext_csd.hpi) {
			card->ext_csd.bkops = 1;
			card->ext_csd.bkops_en = ext_csd[EXT_CSD_BKOPS_EN];
			card->ext_csd.raw_bkops_status =
				ext_csd[EXT_CSD_BKOPS_STATUS];
			if (!card->ext_csd.bkops_en &&
				card->host->caps2 & MMC_CAP2_INIT_BKOPS) {
				err = mmc_switch(card, EXT_CSD_CMD_SET_NORMAL,
					EXT_CSD_BKOPS_EN, 1, 0);
				if (err)
					pr_warn("%s: Enabling BKOPS failed\n",
						mmc_hostname(card->host));
				else
					card->ext_csd.bkops_en = 1;
			}
		}
<<<<<<< HEAD
		#endif //ASUS_BSP Shunmin --- Disable BKOPS Feature
=======
		#endif
		/* ASUS_BSP Shunmin --- Disable BKOPS/HPI Feature */
>>>>>>> 475703d5

		pr_info("%s: BKOPS_EN bit = %d\n",
			mmc_hostname(card->host), card->ext_csd.bkops_en);

		card->ext_csd.rel_param = ext_csd[EXT_CSD_WR_REL_PARAM];
		card->ext_csd.rst_n_function = ext_csd[EXT_CSD_RST_N_FUNCTION];

		/*
		 * RPMB regions are defined in multiples of 128K.
		 */
		card->ext_csd.raw_rpmb_size_mult = ext_csd[EXT_CSD_RPMB_MULT];
		if (ext_csd[EXT_CSD_RPMB_MULT] && mmc_host_cmd23(card->host)) {
			mmc_part_add(card, ext_csd[EXT_CSD_RPMB_MULT] << 17,
				EXT_CSD_PART_CONFIG_ACC_RPMB,
				"rpmb", 0, false,
				MMC_BLK_DATA_AREA_RPMB);
		}
	}

	card->ext_csd.raw_erased_mem_count = ext_csd[EXT_CSD_ERASED_MEM_CONT];
	if (ext_csd[EXT_CSD_ERASED_MEM_CONT])
		card->erased_byte = 0xFF;
	else
		card->erased_byte = 0x0;

	/* eMMC v4.5 or later */
	if (card->ext_csd.rev >= 6) {
		card->ext_csd.feature_support |= MMC_DISCARD_FEATURE;

		card->ext_csd.generic_cmd6_time = 10 *
			ext_csd[EXT_CSD_GENERIC_CMD6_TIME];
		card->ext_csd.power_off_longtime = 10 *
			ext_csd[EXT_CSD_POWER_OFF_LONG_TIME];

		card->ext_csd.cache_size =
			ext_csd[EXT_CSD_CACHE_SIZE + 0] << 0 |
			ext_csd[EXT_CSD_CACHE_SIZE + 1] << 8 |
			ext_csd[EXT_CSD_CACHE_SIZE + 2] << 16 |
			ext_csd[EXT_CSD_CACHE_SIZE + 3] << 24;

		if (ext_csd[EXT_CSD_DATA_SECTOR_SIZE] == 1)
			card->ext_csd.data_sector_size = 4096;
		else
			card->ext_csd.data_sector_size = 512;

		if ((ext_csd[EXT_CSD_DATA_TAG_SUPPORT] & 1) &&
		    (ext_csd[EXT_CSD_TAG_UNIT_SIZE] <= 8)) {
			card->ext_csd.data_tag_unit_size =
			((unsigned int) 1 << ext_csd[EXT_CSD_TAG_UNIT_SIZE]) *
			(card->ext_csd.data_sector_size);
		} else {
			card->ext_csd.data_tag_unit_size = 0;
		}

		card->ext_csd.max_packed_writes =
			ext_csd[EXT_CSD_MAX_PACKED_WRITES];
		card->ext_csd.max_packed_reads =
			ext_csd[EXT_CSD_MAX_PACKED_READS];
	} else {
		card->ext_csd.data_sector_size = 512;
	}

out:
	return err;
}

static inline void mmc_free_ext_csd(u8 *ext_csd)
{
	kfree(ext_csd);
}


static int mmc_compare_ext_csds(struct mmc_card *card, unsigned bus_width)
{
	u8 *bw_ext_csd;
	int err;

	if (bus_width == MMC_BUS_WIDTH_1)
		return 0;

	err = mmc_get_ext_csd(card, &bw_ext_csd);

	if (err || bw_ext_csd == NULL) {
		err = -EINVAL;
		goto out;
	}

	/* only compare read only fields */
	err = !((card->ext_csd.raw_partition_support ==
			bw_ext_csd[EXT_CSD_PARTITION_SUPPORT]) &&
		(card->ext_csd.raw_erased_mem_count ==
			bw_ext_csd[EXT_CSD_ERASED_MEM_CONT]) &&
		(card->ext_csd.rev ==
			bw_ext_csd[EXT_CSD_REV]) &&
		(card->ext_csd.raw_ext_csd_structure ==
			bw_ext_csd[EXT_CSD_STRUCTURE]) &&
		(card->ext_csd.raw_card_type ==
			bw_ext_csd[EXT_CSD_CARD_TYPE]) &&
		(card->ext_csd.raw_s_a_timeout ==
			bw_ext_csd[EXT_CSD_S_A_TIMEOUT]) &&
		(card->ext_csd.raw_hc_erase_gap_size ==
			bw_ext_csd[EXT_CSD_HC_WP_GRP_SIZE]) &&
		(card->ext_csd.raw_erase_timeout_mult ==
			bw_ext_csd[EXT_CSD_ERASE_TIMEOUT_MULT]) &&
		(card->ext_csd.raw_hc_erase_grp_size ==
			bw_ext_csd[EXT_CSD_HC_ERASE_GRP_SIZE]) &&
		(card->ext_csd.raw_sec_trim_mult ==
			bw_ext_csd[EXT_CSD_SEC_TRIM_MULT]) &&
		(card->ext_csd.raw_sec_erase_mult ==
			bw_ext_csd[EXT_CSD_SEC_ERASE_MULT]) &&
		(card->ext_csd.raw_sec_feature_support ==
			bw_ext_csd[EXT_CSD_SEC_FEATURE_SUPPORT]) &&
		(card->ext_csd.raw_trim_mult ==
			bw_ext_csd[EXT_CSD_TRIM_MULT]) &&
		(card->ext_csd.raw_sectors[0] ==
			bw_ext_csd[EXT_CSD_SEC_CNT + 0]) &&
		(card->ext_csd.raw_sectors[1] ==
			bw_ext_csd[EXT_CSD_SEC_CNT + 1]) &&
		(card->ext_csd.raw_sectors[2] ==
			bw_ext_csd[EXT_CSD_SEC_CNT + 2]) &&
		(card->ext_csd.raw_sectors[3] ==
			bw_ext_csd[EXT_CSD_SEC_CNT + 3]));
	if (err)
		err = -EINVAL;

out:
	mmc_free_ext_csd(bw_ext_csd);
	return err;
}

MMC_DEV_ATTR(cid, "%08x%08x%08x%08x\n", card->raw_cid[0], card->raw_cid[1],
	card->raw_cid[2], card->raw_cid[3]);
MMC_DEV_ATTR(csd, "%08x%08x%08x%08x\n", card->raw_csd[0], card->raw_csd[1],
	card->raw_csd[2], card->raw_csd[3]);
MMC_DEV_ATTR(date, "%02d/%04d\n", card->cid.month, card->cid.year);
MMC_DEV_ATTR(erase_size, "%u\n", card->erase_size << 9);
MMC_DEV_ATTR(preferred_erase_size, "%u\n", card->pref_erase << 9);
MMC_DEV_ATTR(fwrev, "0x%x\n", card->cid.fwrev);
MMC_DEV_ATTR(hwrev, "0x%x\n", card->cid.hwrev);
MMC_DEV_ATTR(manfid, "0x%06x\n", card->cid.manfid);
MMC_DEV_ATTR(name, "%s\n", card->cid.prod_name);
MMC_DEV_ATTR(oemid, "0x%04x\n", card->cid.oemid);
MMC_DEV_ATTR(prv, "0x%x\n", card->cid.prv);
MMC_DEV_ATTR(serial, "0x%08x\n", card->cid.serial);
MMC_DEV_ATTR(enhanced_area_offset, "%llu\n",
		card->ext_csd.enhanced_area_offset);
MMC_DEV_ATTR(enhanced_area_size, "%u\n", card->ext_csd.enhanced_area_size);
MMC_DEV_ATTR(raw_rpmb_size_mult, "%#x\n", card->ext_csd.raw_rpmb_size_mult);
MMC_DEV_ATTR(rel_sectors, "%#x\n", card->ext_csd.rel_sectors);
//ASUS_BSP +++ shunmin "emmc info for ATD"
MMC_DEV_ATTR(emmc_total_size, "%s\n", asus_get_emmc_total_size(card));
MMC_DEV_ATTR(emmc_status, "%s\n", asus_get_emmc_status(card));
MMC_DEV_ATTR(emmc_size, "0x%02x%02x%02x%02x\n", card->ext_csd.raw_sectors[3], card->ext_csd.raw_sectors[2],
	card->ext_csd.raw_sectors[1], card->ext_csd.raw_sectors[0]);
//ASUS_BSP --- shunmin "emmc info for ATD"

static struct attribute *mmc_std_attrs[] = {
	&dev_attr_cid.attr,
	&dev_attr_csd.attr,
	&dev_attr_date.attr,
	&dev_attr_erase_size.attr,
	&dev_attr_preferred_erase_size.attr,
	&dev_attr_fwrev.attr,
	&dev_attr_hwrev.attr,
	&dev_attr_manfid.attr,
	&dev_attr_name.attr,
	&dev_attr_oemid.attr,
	&dev_attr_prv.attr,
	&dev_attr_serial.attr,
	&dev_attr_enhanced_area_offset.attr,
	&dev_attr_enhanced_area_size.attr,
	&dev_attr_raw_rpmb_size_mult.attr,
	&dev_attr_rel_sectors.attr,
//ASUS_BSP +++ shunmin "emmc info for ATD"
	&dev_attr_emmc_status.attr,
	&dev_attr_emmc_size.attr,
	&dev_attr_emmc_total_size.attr,	
//ASUS_BSP --- shunmin "emmc info for ATD"
	NULL,
};

static struct attribute_group mmc_std_attr_group = {
	.attrs = mmc_std_attrs,
};

static const struct attribute_group *mmc_attr_groups[] = {
	&mmc_std_attr_group,
	NULL,
};

static struct device_type mmc_type = {
	.groups = mmc_attr_groups,
};

/*
 * Select the PowerClass for the current bus width
 * If power class is defined for 4/8 bit bus in the
 * extended CSD register, select it by executing the
 * mmc_switch command.
 */
static int mmc_select_powerclass(struct mmc_card *card,
		unsigned int bus_width, u8 *ext_csd)
{
	int err = 0;
	unsigned int pwrclass_val;
	unsigned int index = 0;
	struct mmc_host *host;

	BUG_ON(!card);

	host = card->host;
	BUG_ON(!host);

	if (ext_csd == NULL)
		return 0;

	/* Power class selection is supported for versions >= 4.0 */
	if (card->csd.mmca_vsn < CSD_SPEC_VER_4)
		return 0;

	/* Power class values are defined only for 4/8 bit bus */
	if (bus_width == EXT_CSD_BUS_WIDTH_1)
		return 0;

	switch (1 << host->ios.vdd) {
	case MMC_VDD_165_195:
		if (host->ios.clock <= 26000000)
			index = EXT_CSD_PWR_CL_26_195;
		else if	(host->ios.clock <= 52000000)
			index = (bus_width <= EXT_CSD_BUS_WIDTH_8) ?
				EXT_CSD_PWR_CL_52_195 :
				EXT_CSD_PWR_CL_DDR_52_195;
		else if (host->ios.clock <= 200000000)
			index = (bus_width <= EXT_CSD_BUS_WIDTH_8) ?
				EXT_CSD_PWR_CL_200_195 :
				EXT_CSD_PWR_CL_DDR_200_195;
		break;
	case MMC_VDD_27_28:
	case MMC_VDD_28_29:
	case MMC_VDD_29_30:
	case MMC_VDD_30_31:
	case MMC_VDD_31_32:
	case MMC_VDD_32_33:
	case MMC_VDD_33_34:
	case MMC_VDD_34_35:
	case MMC_VDD_35_36:
		if (host->ios.clock <= 26000000)
			index = EXT_CSD_PWR_CL_26_360;
		else if	(host->ios.clock <= 52000000)
			index = (bus_width <= EXT_CSD_BUS_WIDTH_8) ?
				EXT_CSD_PWR_CL_52_360 :
				EXT_CSD_PWR_CL_DDR_52_360;
		else if (host->ios.clock <= 200000000)
			index = (bus_width <= EXT_CSD_BUS_WIDTH_8) ?
				EXT_CSD_PWR_CL_200_360 :
				EXT_CSD_PWR_CL_DDR_200_360;
		break;
	default:
		pr_warning("%s: Voltage range not supported "
			   "for power class.\n", mmc_hostname(host));
		return -EINVAL;
	}

	pwrclass_val = ext_csd[index];

	if (bus_width & (EXT_CSD_BUS_WIDTH_8 | EXT_CSD_DDR_BUS_WIDTH_8))
		pwrclass_val = (pwrclass_val & EXT_CSD_PWR_CL_8BIT_MASK) >>
				EXT_CSD_PWR_CL_8BIT_SHIFT;
	else
		pwrclass_val = (pwrclass_val & EXT_CSD_PWR_CL_4BIT_MASK) >>
				EXT_CSD_PWR_CL_4BIT_SHIFT;

	/* If the power class is different from the default value */
	if (pwrclass_val > 0) {
		err = mmc_switch(card, EXT_CSD_CMD_SET_NORMAL,
				 EXT_CSD_POWER_CLASS,
				 pwrclass_val,
				 card->ext_csd.generic_cmd6_time);
	}

	return err;
}

/*
 * Select the correct bus width supported by both host and card
 */
static int mmc_select_bus_width(struct mmc_card *card, int ddr, u8 *ext_csd)
{
	struct mmc_host *host;
	static unsigned ext_csd_bits[][2] = {
		{ EXT_CSD_BUS_WIDTH_8, EXT_CSD_DDR_BUS_WIDTH_8 },
		{ EXT_CSD_BUS_WIDTH_4, EXT_CSD_DDR_BUS_WIDTH_4 },
		{ EXT_CSD_BUS_WIDTH_1, EXT_CSD_BUS_WIDTH_1 },
	};
	static unsigned bus_widths[] = {
		MMC_BUS_WIDTH_8,
		MMC_BUS_WIDTH_4,
		MMC_BUS_WIDTH_1
	};
	unsigned idx, bus_width = 0;
	int err = 0;

	host = card->host;

	if ((card->csd.mmca_vsn < CSD_SPEC_VER_4) ||
	    !(host->caps & (MMC_CAP_4_BIT_DATA | MMC_CAP_8_BIT_DATA)))
		goto out;

	if (host->caps & MMC_CAP_8_BIT_DATA)
		idx = 0;
	else
		idx = 1;

	for (; idx < ARRAY_SIZE(bus_widths); idx++) {
		bus_width = bus_widths[idx];
		if (bus_width == MMC_BUS_WIDTH_1)
			ddr = 0; /* no DDR for 1-bit width */
		err = mmc_select_powerclass(card, ext_csd_bits[idx][0],
					    ext_csd);
		if (err)
			pr_warning("%s: power class selection to " \
				   "bus width %d failed\n",
				   mmc_hostname(host),
				   1 << bus_width);

		err = mmc_switch(card, EXT_CSD_CMD_SET_NORMAL,
				 EXT_CSD_BUS_WIDTH,
				 ext_csd_bits[idx][0],
				 card->ext_csd.generic_cmd6_time);
		if (!err) {
			mmc_set_bus_width(host, bus_width);

			/*
			 * If controller can't handle bus width test,
			 * compare ext_csd previously read in 1 bit mode
			 * against ext_csd at new bus width
			 */
			if (!(host->caps & MMC_CAP_BUS_WIDTH_TEST))
				err = mmc_compare_ext_csds(card, bus_width);
			else
				err = mmc_bus_test(card, bus_width);
			if (!err)
				break;
		}
	}

	if (!err && ddr) {
		err = mmc_select_powerclass(card, ext_csd_bits[idx][1],
					    ext_csd);
		if (err)
			pr_warning("%s: power class selection to " \
				   "bus width %d ddr %d failed\n",
				   mmc_hostname(host),
				   1 << bus_width, ddr);
			err = mmc_switch(card, EXT_CSD_CMD_SET_NORMAL,
					 EXT_CSD_BUS_WIDTH,
					 ext_csd_bits[idx][1],
					 card->ext_csd.generic_cmd6_time);
	}

out:
	return err;
}

/*
 * Switch to HighSpeed mode and select wide bus if supported
 */
static int mmc_select_hs(struct mmc_card *card, u8 *ext_csd)
{
	int err = 0;
	struct mmc_host *host;

	host = card->host;

	if (!(host->caps & MMC_CAP_MMC_HIGHSPEED) ||
		!(card->ext_csd.card_type & EXT_CSD_CARD_TYPE_52)) {
		err = -EOPNOTSUPP;
		goto out;
	}

	err = mmc_switch(card, EXT_CSD_CMD_SET_NORMAL,
				EXT_CSD_HS_TIMING, 1,
				card->ext_csd.generic_cmd6_time);

	if (err && err != -EBADMSG)
		goto out;

	mmc_card_set_highspeed(card);
	mmc_set_timing(host, MMC_TIMING_MMC_HS);
	mmc_set_clock(host, MMC_HIGH_52_MAX_DTR);

	err = mmc_select_bus_width(card, 0, ext_csd);

out:
	if (err && err != -EOPNOTSUPP)
		pr_warning("%s: Switch to HighSpeed mode failed (err:%d)\n",
				mmc_hostname(host), err);
	return err;
}

/*
 * Select the desired buswidth and switch to HighSpeed DDR mode
 * if bus width set without error
 */
static int mmc_select_hsddr(struct mmc_card *card, u8 *ext_csd)
{
	int ddr = 0, err = 0;
	struct mmc_host *host;

	host = card->host;

	if (!(host->caps & MMC_CAP_HSDDR) ||
		!(card->ext_csd.card_type & EXT_CSD_CARD_TYPE_DDR_52)) {
		err = -EOPNOTSUPP;
		goto out;
	}

	err = mmc_select_hs(card, ext_csd);
	if (err)
		goto out;
	mmc_card_clr_highspeed(card);

	if ((card->ext_csd.card_type & EXT_CSD_CARD_TYPE_DDR_1_8V)
		&& ((host->caps & (MMC_CAP_1_8V_DDR |
		     MMC_CAP_UHS_DDR50))
			== (MMC_CAP_1_8V_DDR | MMC_CAP_UHS_DDR50)))
			ddr = MMC_1_8V_DDR_MODE;
	else if ((card->ext_csd.card_type & EXT_CSD_CARD_TYPE_DDR_1_2V)
		&& ((host->caps & (MMC_CAP_1_2V_DDR |
		     MMC_CAP_UHS_DDR50))
			== (MMC_CAP_1_2V_DDR | MMC_CAP_UHS_DDR50)))
			ddr = MMC_1_2V_DDR_MODE;

	err = mmc_select_bus_width(card, ddr, ext_csd);
	if (err)
		goto out;

	if (host->ios.bus_width == MMC_BUS_WIDTH_1) {
		pr_err("%s: failed to switch to wide bus\n",
			mmc_hostname(host));
		goto out;
	}

	/*
	 * eMMC cards can support 3.3V to 1.2V i/o (vccq)
	 * signaling.
	 *
	 * EXT_CSD_CARD_TYPE_DDR_1_8V means 3.3V or 1.8V vccq.
	 *
	 * 1.8V vccq at 3.3V core voltage (vcc) is not required
	 * in the JEDEC spec for DDR.
	 *
	 * Do not force change in vccq since we are obviously
	 * working and no change to vccq is needed.
	 *
	 * WARNING: eMMC rules are NOT the same as SD DDR
	 */
	if (ddr == MMC_1_2V_DDR_MODE) {
		err = __mmc_set_signal_voltage(host,
			MMC_SIGNAL_VOLTAGE_120);
		if (err)
			goto out;
	}
	mmc_card_set_ddr_mode(card);
	mmc_set_timing(host, MMC_TIMING_UHS_DDR50);
	mmc_set_bus_width(host, host->ios.bus_width);

out:
	if (err && err != -EOPNOTSUPP)
		pr_warning("%s: Switch to HighSpeed DDR mode failed (err:%d)\n",
				mmc_hostname(host), err);
	return err;
}

/*
 * Select the desired buswidth and switch to HS200 mode
 * if bus width set without error
 */
static int mmc_select_hs200(struct mmc_card *card, u8 *ext_csd)
{
	int err = 0;
	struct mmc_host *host;

	host = card->host;

	if (!(host->caps2 & MMC_CAP2_HS200) ||
		!(card->ext_csd.card_type & EXT_CSD_CARD_TYPE_HS200)) {
		err = -EOPNOTSUPP;
		goto out;
	}

	if (card->ext_csd.card_type & EXT_CSD_CARD_TYPE_SDR_1_2V &&
			host->caps2 & MMC_CAP2_HS200_1_2V_SDR)
		if (__mmc_set_signal_voltage(host, MMC_SIGNAL_VOLTAGE_120))
			err = __mmc_set_signal_voltage(host,
					MMC_SIGNAL_VOLTAGE_180);

	/* If fails try again during next card power cycle */
	if (err)
		goto out;

	/*
	 * For devices supporting HS200 mode, the bus width has
	 * to be set before executing the tuning function. If
	 * set before tuning, then device will respond with CRC
	 * errors for responses on CMD line. So for HS200 the
	 * sequence will be
	 * 1. set bus width 4bit / 8 bit (1 bit not supported)
	 * 2. switch to HS200 mode
	 * 3. set the clock to > 52Mhz <=200MHz and
	 * 4. execute tuning for HS200
	 */
	err = mmc_select_bus_width(card, 0, ext_csd);
	if (err) {
		pr_err("%s: select bus width failed\n",
			mmc_hostname(host));
		goto out;
	}

	if (host->ios.bus_width == MMC_BUS_WIDTH_1) {
		pr_err("%s: failed to switch to wide bus\n",
			mmc_hostname(host));
		goto out;
	}

	/* switch to HS200 mode if bus width set successfully */
	err = mmc_switch(card, EXT_CSD_CMD_SET_NORMAL,
				EXT_CSD_HS_TIMING, 2, 0);

	if (err && err != -EBADMSG) {
		pr_err("%s: HS200 switch failed\n",
			mmc_hostname(host));
		goto out;
	}

	/*
	 * When HS200 activation is performed as part of HS400 selection
	 * set the timing appropriately
	 */
	if (mmc_card_hs400(card))
		mmc_set_timing(host, MMC_TIMING_MMC_HS400);
	else
		mmc_set_timing(host, MMC_TIMING_MMC_HS200);

	mmc_set_clock(host, MMC_HS200_MAX_DTR);

	if (host->ops->execute_tuning) {
		mmc_host_clk_hold(host);
		err = host->ops->execute_tuning(host,
				MMC_SEND_TUNING_BLOCK_HS200);
		mmc_host_clk_release(host);
	}
	if (err) {
		pr_warning("%s: tuning execution failed\n",
			   mmc_hostname(host));
		goto out;
	}
	mmc_card_set_hs200(card);

out:
	if (err && err != -EOPNOTSUPP)
		pr_warning("%s: Switch to HS200 mode failed (err:%d)\n",
				mmc_hostname(host), err);
	return err;
}

static int mmc_select_hs400(struct mmc_card *card, u8 *ext_csd)
{
	int err = 0;
	struct mmc_host *host;

	host = card->host;

	if (!(host->caps2 & MMC_CAP2_HS400) ||
		!(card->ext_csd.card_type & EXT_CSD_CARD_TYPE_HS400)) {
		err = -EOPNOTSUPP;
		goto out;
	}

	/*
	 * eMMC5.0 spec doesn't allow switching to HS400 mode from
	 * HS200 mode directly. Hence follow these steps to switch
	 * to HS400 mode:
	 *	Enable HS200 mode
	 *	Enable HighSpeed mode (The clk should be low enough
	 *		to enable HighSpeed mode) - HS_TIMING is 0x1
	 *	Enable DDR mode (Set bus width to 8-bit DDR)
	 *	Enable HS400 mode (Set HS_TIMING to 0x3 and change
	 *		frequency to <= 200MHz)
	 *	Perform tuning if required
	 */
	mmc_card_set_hs400(card);
	err = mmc_select_hs200(card, ext_csd);
	if (err)
		goto out;
	mmc_card_clr_hs200(card);

	if ((card->ext_csd.card_type & EXT_CSD_CARD_TYPE_HS400_1_2V)
	    && (host->caps2 & MMC_CAP2_HS400_1_2V))
		if (__mmc_set_signal_voltage(host, MMC_SIGNAL_VOLTAGE_120))
				err = __mmc_set_signal_voltage(host,
						MMC_SIGNAL_VOLTAGE_180);
	/* If fails try again during next card power cycle */
	if (err)
		goto out;

	/*
	 * Lower the clock and adjust the timing to be able
	 * to switch to HighSpeed mode
	 */
	mmc_set_timing(host, MMC_TIMING_LEGACY);
	mmc_set_clock(host, MMC_HIGH_26_MAX_DTR);

	err = mmc_select_hs(card, ext_csd);
	if (err)
		goto out;
	mmc_card_clr_highspeed(card);

	/* Switch to 8-bit DDR mode */
	err = mmc_select_hsddr(card, ext_csd);
	if (err)
		goto out;
	mmc_card_clr_ddr_mode(card);

	/*
	 * In HS400 mode only DDR 8-bit bus width is allowed.
	 */
	if (host->ios.bus_width != MMC_BUS_WIDTH_8) {
		pr_err("%s: failed to switch to 8-bit bus width\n",
			mmc_hostname(host));
		goto out;
	}

	/* Switch to HS400 mode if bus width set successfully */
	err = mmc_switch(card, EXT_CSD_CMD_SET_NORMAL,
				 EXT_CSD_HS_TIMING, 3, 0);
	if (err && err != -EBADMSG) {
		pr_err("%s: Setting HS_TIMING to HS400 failed (err:%d)\n",
			mmc_hostname(host), err);
		goto out;
	}

	mmc_set_timing(host, MMC_TIMING_MMC_HS400);
	mmc_set_clock(host, MMC_HS400_MAX_DTR);

	if (host->ops->execute_tuning) {
		mmc_host_clk_hold(host);
		err = host->ops->execute_tuning(host,
				MMC_SEND_TUNING_BLOCK_HS400);
		mmc_host_clk_release(host);
	}
	if (err) {
		pr_err("%s: tuning execution failed (err:%d)\n",
			   mmc_hostname(host), err);
		goto out;
	}
	mmc_card_set_hs400(card);

out:
	if (err && err != -EOPNOTSUPP) {
		pr_warning("%s: Switch to HS400 mode failed (err:%d)\n",
				mmc_hostname(host), err);
		mmc_card_clr_hs400(card);
	}
	return err;
}

int mmc_set_clock_bus_speed(struct mmc_card *card, unsigned long freq)
{
	int err;

	if (freq < MMC_HS400_MAX_DTR) {
		/*
		 * Lower the clock and adjust the timing to be able
		 * to switch to HighSpeed mode
		 */
		mmc_set_timing(card->host, MMC_TIMING_LEGACY);
		mmc_set_clock(card->host, MMC_HIGH_26_MAX_DTR);

		err = mmc_select_hs(card, card->cached_ext_csd);
	} else {
		err = mmc_select_hs400(card, card->cached_ext_csd);
	}

	return err;
}

/**
 * mmc_change_bus_speed() - Change MMC card bus frequency at runtime
 * @host: pointer to mmc host structure
 * @freq: pointer to desired frequency to be set
 *
 * Change the MMC card bus frequency at runtime after the card is
 * initialized. Callers are expected to make sure of the card's
 * state (DATA/RCV/TRANSFER) beforing changing the frequency at runtime.
 *
 * If the frequency to change is greater than max. supported by card,
 * *freq is changed to max. supported by card and if it is less than min.
 * supported by host, *freq is changed to min. supported by host.
 */
static int mmc_change_bus_speed(struct mmc_host *host, unsigned long *freq)
{
	int err = 0;
	struct mmc_card *card;

	mmc_claim_host(host);
	/*
	 * Assign card pointer after claiming host to avoid race
	 * conditions that may arise during removal of the card.
	 */
	card = host->card;

	if (!card || !freq) {
		err = -EINVAL;
		goto out;
	}

	if (mmc_card_highspeed(card) || mmc_card_hs200(card)
			|| mmc_card_ddr_mode(card)
			|| mmc_card_hs400(card)) {
		if (*freq > card->ext_csd.hs_max_dtr)
			*freq = card->ext_csd.hs_max_dtr;
	} else if (*freq > card->csd.max_dtr) {
		*freq = card->csd.max_dtr;
	}

	if (*freq < host->f_min)
		*freq = host->f_min;

	if (mmc_card_hs400(card)) {
		err = mmc_set_clock_bus_speed(card, *freq);
		if (err)
			goto out;
	} else {
		mmc_set_clock(host, (unsigned int) (*freq));
	}

	if (mmc_card_hs200(card) && card->host->ops->execute_tuning) {
		/*
		 * We try to probe host driver for tuning for any
		 * frequency, it is host driver responsibility to
		 * perform actual tuning only when required.
		 */
		mmc_host_clk_hold(card->host);
		err = card->host->ops->execute_tuning(card->host,
				MMC_SEND_TUNING_BLOCK_HS200);
		mmc_host_clk_release(card->host);

		if (err) {
			pr_warn("%s: %s: tuning execution failed %d. Restoring to previous clock %lu\n",
				   mmc_hostname(card->host), __func__, err,
				   host->clk_scaling.curr_freq);
			mmc_set_clock(host, host->clk_scaling.curr_freq);
		}
	}
out:
	mmc_release_host(host);
	printk("%s : !bus speed change to %lu !\n", __func__, *freq);
	return err;
}

//ASUS_BSP +++ shunmin "emmc info for ATD"
static void mmc_set_info(struct mmc_card *card)
{
	int offset = 0;
	
	if (card->cid.manfid == 0x90) {
		#if 0
		/* Hynix 4G */
		if ((card->ext_csd.sectors == 0x748000) && !strncmp(card->cid.prod_name, "H4G1d", 5))
			offset += sprintf(card->mmc_info, "Hynix4G-");
		/* Hynix 8G */
		else if ((card->ext_csd.sectors == 0xe74000) && !strncmp(card->cid.prod_name, "H8G2d", 5))
			offset += sprintf(card->mmc_info, "Hynix8G-");		
		/* Hynix 16G */
		else if ((card->ext_csd.sectors == 0x1d5c000) && !strncmp(card->cid.prod_name, "HAG2e", 5))
			offset += sprintf(card->mmc_info, "Hynix16G-");
		/* Hynix 32G */
		else if ((card->ext_csd.sectors == 0x3a40000) && !strncmp(card->cid.prod_name, "HBG4e", 5))
			offset += sprintf(card->mmc_info, "Hynix32G-");
		/* Hynix 64G */
		else if ((card->ext_csd.sectors == 0x7480000) && !strncmp(card->cid.prod_name, "HCG8e", 5))
			offset += sprintf(card->mmc_info, "Hynix64G-");
		/* Hynix 8G */
		else if ((card->ext_csd.sectors == 0xe90000) && !strncmp(card->cid.prod_name, "H8G2d", 5))
			offset += sprintf(card->mmc_info, "Hynix8G-");
		/* Hynix 16G */
		else if ((card->ext_csd.sectors == 0x1d5c000) && !strncmp(card->cid.prod_name, "HAG4d", 5))
			offset += sprintf(card->mmc_info, "Hynix16G-");
		/* Hynix 32G */
		else if ((card->ext_csd.sectors == 0x3a40000) && !strncmp(card->cid.prod_name, "HBG8d", 5))
			offset += sprintf(card->mmc_info, "Hynix32G-");
		#endif
		offset += sprintf(card->mmc_info, "Hynix4G-");

	}

	if (card->ext_csd.rev == 0x6) {
		offset += sprintf(card->mmc_info + offset, "4.5");
	} else if (card->ext_csd.rev == 0x5)
		offset += sprintf(card->mmc_info + offset, "4.41");

	pr_info("%s: manfid:0x%x, sectors:0x%x, prod_name:%s, mmc_info:%s\n",
		mmc_hostname(card->host), card->cid.manfid, card->ext_csd.sectors, card->cid.prod_name, card->mmc_info);

	return;
}

//ASUS_BSP --- shunmin "emmc info for ATD"

static int mmc_reboot_notify(struct notifier_block *notify_block,
		unsigned long event, void *unused)
{
	struct mmc_card *card = container_of(
			notify_block, struct mmc_card, reboot_notify);

	if (event != SYS_RESTART)
		card->issue_long_pon = true;
	else
		card->issue_long_pon = false;

	return NOTIFY_OK;
}

/*
 * Activate highest bus speed mode supported by both host and card.
 * On failure activate the next supported highest bus speed mode.
 */
static int mmc_select_bus_speed(struct mmc_card *card, u8 *ext_csd)
{
	int err = 0;

	BUG_ON(!card);

	if (!mmc_select_hs400(card, ext_csd))
		goto out;
	if (!mmc_select_hs200(card, ext_csd))
		goto out;
	if (!mmc_select_hsddr(card, ext_csd))
		goto out;
	if (!mmc_select_hs(card, ext_csd))
		goto out;

	/*
	 * Select the default speed and wide bus if supported
	 */
	mmc_set_clock(card->host, card->csd.max_dtr);
	err = mmc_select_bus_width(card, 0, ext_csd);

out:
	return err;
}

/*
 * Handle the detection and initialisation of a card.
 *
 * In the case of a resume, "oldcard" will contain the card
 * we're trying to reinitialise.
 */
static int mmc_init_card(struct mmc_host *host, u32 ocr,
	struct mmc_card *oldcard)
{
	struct mmc_card *card;
	int err = 0;
	u32 cid[4];
	u32 rocr;
	u8 *ext_csd = NULL;

	BUG_ON(!host);
	WARN_ON(!host->claimed);

	/* Set correct bus mode for MMC before attempting init */
	if (!mmc_host_is_spi(host))
		mmc_set_bus_mode(host, MMC_BUSMODE_OPENDRAIN);

	/*
	 * Since we're changing the OCR value, we seem to
	 * need to tell some cards to go back to the idle
	 * state.  We wait 1ms to give cards time to
	 * respond.
	 * mmc_go_idle is needed for eMMC that are asleep
	 */
	mmc_go_idle(host);

	/* The extra bit indicates that we support high capacity */
	err = mmc_send_op_cond(host, ocr | (1 << 30), &rocr);
	if (err)
		goto err;

	/*
	 * For SPI, enable CRC as appropriate.
	 */
	if (mmc_host_is_spi(host)) {
		err = mmc_spi_set_crc(host, use_spi_crc);
		if (err)
			goto err;
	}

	/*
	 * Fetch CID from card.
	 */
	if (mmc_host_is_spi(host))
		err = mmc_send_cid(host, cid);
	else
		err = mmc_all_send_cid(host, cid);
	if (err)
		goto err;

	if (oldcard) {
		if (memcmp(cid, oldcard->raw_cid, sizeof(cid)) != 0) {
			err = -ENOENT;
			goto err;
		}

		card = oldcard;
	} else {
		/*
		 * Allocate card structure.
		 */
		card = mmc_alloc_card(host, &mmc_type);
		if (IS_ERR(card)) {
			err = PTR_ERR(card);
			goto err;
		}

		card->type = MMC_TYPE_MMC;
		card->rca = 1;
		memcpy(card->raw_cid, cid, sizeof(card->raw_cid));
		card->reboot_notify.notifier_call = mmc_reboot_notify;
		host->card = card;
	}

	/*
	 * For native busses:  set card RCA and quit open drain mode.
	 */
	if (!mmc_host_is_spi(host)) {
		err = mmc_set_relative_addr(card);
		if (err)
			goto free_card;

		mmc_set_bus_mode(host, MMC_BUSMODE_PUSHPULL);
	}

	if (!oldcard) {
		/*
		 * Fetch CSD from card.
		 */
		err = mmc_send_csd(card, card->raw_csd);
		if (err)
			goto free_card;

		err = mmc_decode_csd(card);
		if (err)
			goto free_card;
		err = mmc_decode_cid(card);
		if (err)
			goto free_card;
	}

	/*
	 * Select card, as all following commands rely on that.
	 */
	if (!mmc_host_is_spi(host)) {
		err = mmc_select_card(card);
		if (err)
			goto free_card;
	}

	if (!oldcard) {
		/*
		 * Fetch and process extended CSD.
		 */

		err = mmc_get_ext_csd(card, &ext_csd);
		if (err)
			goto free_card;
		card->cached_ext_csd = ext_csd;
		err = mmc_read_ext_csd(card, ext_csd);
		if (err)
			goto free_card;

		/* If doing byte addressing, check if required to do sector
		 * addressing.  Handle the case of <2GB cards needing sector
		 * addressing.  See section 8.1 JEDEC Standard JED84-A441;
		 * ocr register has bit 30 set for sector addressing.
		 */
		if (!(mmc_card_blockaddr(card)) && (rocr & (1<<30)))
			mmc_card_set_blockaddr(card);

		/* Erase size depends on CSD and Extended CSD */
		mmc_set_erase_size(card);

		if (card->ext_csd.sectors && (rocr & MMC_CARD_SECTOR_ADDR))
			mmc_card_set_blockaddr(card);
	}

	/*
	 * If enhanced_area_en is TRUE, host needs to enable ERASE_GRP_DEF
	 * bit.  This bit will be lost every time after a reset or power off.
	 */
	if (card->ext_csd.enhanced_area_en ||
	    (card->ext_csd.rev >= 3 && (host->caps2 & MMC_CAP2_HC_ERASE_SZ))) {
		err = mmc_switch(card, EXT_CSD_CMD_SET_NORMAL,
				 EXT_CSD_ERASE_GROUP_DEF, 1,
				 card->ext_csd.generic_cmd6_time);

		if (err && err != -EBADMSG)
			goto free_card;

		if (err) {
			err = 0;
			/*
			 * Just disable enhanced area off & sz
			 * will try to enable ERASE_GROUP_DEF
			 * during next time reinit
			 */
			card->ext_csd.enhanced_area_offset = -EINVAL;
			card->ext_csd.enhanced_area_size = -EINVAL;
		} else {
			card->ext_csd.erase_group_def = 1;
			/*
			 * enable ERASE_GRP_DEF successfully.
			 * This will affect the erase size, so
			 * here need to reset erase size
			 */
			mmc_set_erase_size(card);
		}
	}

//ASUS_BSP +++ shunmin "emmc info for ATD"
	if (!oldcard) {
		mmc_set_info(card);
//		pr_info("%s:mmc info: %s\n", mmc_hostname(host), card->mmc_info);
	}
//ASUS_BSP --- shunmin "emmc info for ATD"

	/*
	 * Ensure eMMC user default partition is enabled
	 */
	if (card->ext_csd.part_config & EXT_CSD_PART_CONFIG_ACC_MASK) {
		card->ext_csd.part_config &= ~EXT_CSD_PART_CONFIG_ACC_MASK;
		err = mmc_switch(card, EXT_CSD_CMD_SET_NORMAL, EXT_CSD_PART_CONFIG,
				 card->ext_csd.part_config,
				 card->ext_csd.part_time);
		if (err && err != -EBADMSG)
			goto free_card;
		card->part_curr = card->ext_csd.part_config &
				  EXT_CSD_PART_CONFIG_ACC_MASK;
	}

	/*
	 * If the host supports the power_off_notify capability then
	 * set the notification byte in the ext_csd register of device
	 */
<<<<<<< HEAD
	#if 0	//ASUS_BSP Shunmin +++ Disable PON feature
=======
	/* ASUS_BSP Shunmin +++ Disable PON feature */
	#if 0
>>>>>>> 475703d5
	if ((host->caps2 & MMC_CAP2_POWEROFF_NOTIFY) &&
	    (card->ext_csd.rev >= 6)) {
		err = mmc_switch(card, EXT_CSD_CMD_SET_NORMAL,
				 EXT_CSD_POWER_OFF_NOTIFICATION,
				 EXT_CSD_POWER_ON,
				 card->ext_csd.generic_cmd6_time);
		if (err && err != -EBADMSG)
			goto free_card;

		/*
		 * The err can be -EBADMSG or 0,
		 * so check for success and update the flag
		 */
		if (!err)
			card->ext_csd.power_off_notification = EXT_CSD_POWER_ON;
	}
<<<<<<< HEAD
	#endif	//ASUS_BSP Shunmin --- Disable PON feature
=======
	#endif
	/* ASUS_BSP Shunmin --- Disable PON feature */
>>>>>>> 475703d5

	/*
	 * Activate highest bus speed mode supported by both host and card.
	 */
	err = mmc_select_bus_speed(card, ext_csd);
	if (err)
		goto free_card;

	/*
	 * Enable HPI feature (if supported)
	 */
	if (card->ext_csd.hpi) {
		err = mmc_switch(card, EXT_CSD_CMD_SET_NORMAL,
				EXT_CSD_HPI_MGMT, 1,
				card->ext_csd.generic_cmd6_time);
		if (err && err != -EBADMSG)
			goto free_card;
		if (err) {
			pr_warning("%s: Enabling HPI failed\n",
				   mmc_hostname(card->host));
			err = 0;
		} else
			card->ext_csd.hpi_en = 1;
	}

	/*
	 * If cache size is higher than 0, this indicates
	 * the existence of cache and it can be turned on.
	 * If HPI is not supported then cache shouldn't be enabled.
	 */
	if ((host->caps2 & MMC_CAP2_CACHE_CTRL) &&
	    (card->ext_csd.cache_size > 0) && card->ext_csd.hpi_en &&
	    ((card->quirks & MMC_QUIRK_CACHE_DISABLE) == 0)) {
		err = mmc_switch(card, EXT_CSD_CMD_SET_NORMAL,
				EXT_CSD_CACHE_CTRL, 1,
				card->ext_csd.generic_cmd6_time);
		if (err && err != -EBADMSG)
			goto free_card;

		/*
		 * Only if no error, cache is turned on successfully.
		 */
		if (err) {
			pr_warning("%s: Cache is supported, "
					"but failed to turn on (%d)\n",
					mmc_hostname(card->host), err);
			card->ext_csd.cache_ctrl = 0;
			err = 0;
		} else {
			card->ext_csd.cache_ctrl = 1;
		}
	}

	/*
	 * The mandatory minimum values are defined for packed command.
	 * read: 5, write: 3
	 */
	if (card->ext_csd.max_packed_writes >= 3 &&
	    card->ext_csd.max_packed_reads >= 5 &&
	    host->caps2 & MMC_CAP2_PACKED_CMD) {
		err = mmc_switch(card, EXT_CSD_CMD_SET_NORMAL,
				EXT_CSD_EXP_EVENTS_CTRL,
				EXT_CSD_PACKED_EVENT_EN,
				card->ext_csd.generic_cmd6_time);
		if (err && err != -EBADMSG)
			goto free_card;
		if (err) {
			pr_warn("%s: Enabling packed event failed\n",
				mmc_hostname(card->host));
			card->ext_csd.packed_event_en = 0;
			err = 0;
		} else {
			card->ext_csd.packed_event_en = 1;
		}

	}

	if (!oldcard) {
		if ((host->caps2 & MMC_CAP2_PACKED_CMD) &&
		    (card->ext_csd.max_packed_writes > 0)) {
			/*
			 * We would like to keep the statistics in an index
			 * that equals the num of packed requests
			 * (1 to max_packed_writes)
			 */
			card->wr_pack_stats.packing_events = kzalloc(
				(card->ext_csd.max_packed_writes + 1) *
				sizeof(*card->wr_pack_stats.packing_events),
				GFP_KERNEL);
			if (!card->wr_pack_stats.packing_events)
				goto free_card;
		}

		if (card->ext_csd.bkops_en) {
			INIT_DELAYED_WORK(&card->bkops_info.dw,
					  mmc_start_idle_time_bkops);

			/*
			 * Calculate the time to start the BKOPs checking.
			 * The host controller can set this time in order to
			 * prevent a race condition before starting BKOPs
			 * and going into suspend.
			 * If the host controller didn't set this time,
			 * a default value is used.
			 */
			card->bkops_info.delay_ms = MMC_IDLE_BKOPS_TIME_MS;
			if (card->bkops_info.host_delay_ms)
				card->bkops_info.delay_ms =
					card->bkops_info.host_delay_ms;
		}
	}

	return 0;

free_card:
	host->card = NULL;
	if (!oldcard)
		mmc_remove_card(card);
err:
	return err;
}

static int mmc_can_poweroff_notify(const struct mmc_card *card)
{
	return card &&
		mmc_card_mmc(card) &&
		(card->ext_csd.power_off_notification == EXT_CSD_POWER_ON);
}

static int mmc_poweroff_notify(struct mmc_card *card, unsigned int notify_type)
{
	unsigned int timeout = card->ext_csd.generic_cmd6_time;
	int err;
	
	panic("!!!!! PON CMD SHOULD NOT BE ALLOWED !!!!!");

	panic("!!!!! PON CMD SHOULD NOT BE ALLOWED !!!!!");

	/* Use EXT_CSD_POWER_OFF_SHORT as default notification type. */
	if (notify_type == EXT_CSD_POWER_OFF_LONG)
		timeout = card->ext_csd.power_off_longtime;

	err = mmc_switch(card, EXT_CSD_CMD_SET_NORMAL,
			 EXT_CSD_POWER_OFF_NOTIFICATION,
			 notify_type, timeout);
	if (err)
		pr_err("%s: Power Off Notification timed out, %u\n",
		       mmc_hostname(card->host), timeout);

	/* Disable the power off notification after the switch operation. */
	card->ext_csd.power_off_notification = EXT_CSD_NO_POWER_NOTIFICATION;

	return err;
}

int mmc_send_long_pon(struct mmc_card *card)
{
	int err = 0;
	struct mmc_host *host = card->host;

	mmc_claim_host(host);
	if (card->issue_long_pon && mmc_can_poweroff_notify(card)) {
		err = mmc_poweroff_notify(host->card, EXT_CSD_POWER_OFF_LONG);
		if (err)
			pr_warning("%s: error %d sending Long PON",
					mmc_hostname(host), err);
	}
	mmc_release_host(host);
	return err;
}

/*
 * Host is being removed. Free up the current card.
 */
static void mmc_remove(struct mmc_host *host)
{
	BUG_ON(!host);
	BUG_ON(!host->card);

	unregister_reboot_notifier(&host->card->reboot_notify);
	mmc_remove_card(host->card);

	mmc_claim_host(host);
	host->card = NULL;
	mmc_exit_clk_scaling(host);
	mmc_release_host(host);
}

/*
 * Card detection - card is alive.
 */
static int mmc_alive(struct mmc_host *host)
{
	return mmc_send_status(host->card, NULL);
}

/*
 * Card detection callback from host.
 */
static void mmc_detect(struct mmc_host *host)
{
	int err;

	BUG_ON(!host);
	BUG_ON(!host->card);

	mmc_rpm_hold(host, &host->card->dev);
	mmc_claim_host(host);

	/*
	 * Just check if our card has been removed.
	 */
	err = _mmc_detect_card_removed(host);

	mmc_release_host(host);

	/*
	 * if detect fails, the device would be removed anyway;
	 * the rpm framework would mark the device state suspended.
	 */
	if (!err)
		mmc_rpm_release(host, &host->card->dev);

	if (err) {
		mmc_remove(host);

		mmc_claim_host(host);
		mmc_detach_bus(host);
		mmc_power_off(host);
		mmc_release_host(host);
	}
}

/*
 * Suspend callback from host.
 */
static int mmc_suspend(struct mmc_host *host)
{
	int err = 0;

	BUG_ON(!host);
	BUG_ON(!host->card);

	if (!mmc_try_claim_host(host))
		return -EBUSY;

	/*
	 * Disable clock scaling before suspend and enable it after resume so
	 * as to avoid clock scaling decisions kicking in during this window.
	 */
	mmc_disable_clk_scaling(host);

	err = mmc_cache_ctrl(host, 0);
	if (err)
		goto out;

	if (mmc_card_can_sleep(host))
		err = mmc_card_sleep(host);
	else if (!mmc_host_is_spi(host))
		err = mmc_deselect_cards(host);
	host->card->state &= ~(MMC_STATE_HIGHSPEED | MMC_STATE_HIGHSPEED_200);

out:
	mmc_release_host(host);
	return err;
}

/*
 * Resume callback from host.
 *
 * This function tries to determine if the same card is still present
 * and, if so, restore all state to it.
 */
static int mmc_resume(struct mmc_host *host)
{
	int err;

	BUG_ON(!host);
	BUG_ON(!host->card);

	mmc_claim_host(host);
	err = mmc_init_card(host, host->ocr, host->card);
	mmc_release_host(host);

	/*
	 * We have done full initialization of the card,
	 * reset the clk scale stats and current frequency.
	 */
	if (mmc_can_scale_clk(host))
		mmc_init_clk_scaling(host);

	return err;
}

static int mmc_power_restore(struct mmc_host *host)
{
	int ret;

	/* Disable clk scaling to avoid switching frequencies intermittently */
	mmc_disable_clk_scaling(host);

	host->card->state &= ~(MMC_STATE_HIGHSPEED | MMC_STATE_HIGHSPEED_200);
	mmc_claim_host(host);
	ret = mmc_init_card(host, host->ocr, host->card);
	mmc_release_host(host);

	if (mmc_can_scale_clk(host))
		mmc_init_clk_scaling(host);

	return ret;
}

static int mmc_sleep(struct mmc_host *host)
{
	struct mmc_card *card = host->card;
	int err = -ENOSYS;

	if (card && card->ext_csd.rev >= 3) {
		err = mmc_card_sleepawake(host, 1);
		if (err < 0)
			pr_warn("%s: Error %d while putting card into sleep",
				 mmc_hostname(host), err);
	}

	return err;
}

static int mmc_awake(struct mmc_host *host)
{
	struct mmc_card *card = host->card;
	int err = -ENOSYS;

	if (card && card->ext_csd.rev >= 3) {
		err = mmc_card_sleepawake(host, 0);
		if (err < 0)
			pr_debug("%s: Error %d while awaking sleeping card",
				 mmc_hostname(host), err);
	}

	return err;
}

static const struct mmc_bus_ops mmc_ops = {
	.awake = mmc_awake,
	.sleep = mmc_sleep,
	.remove = mmc_remove,
	.detect = mmc_detect,
	.suspend = NULL,
	.resume = NULL,
	.power_restore = mmc_power_restore,
	.alive = mmc_alive,
	.change_bus_speed = mmc_change_bus_speed,
};

static const struct mmc_bus_ops mmc_ops_unsafe = {
	.awake = mmc_awake,
	.sleep = mmc_sleep,
	.remove = mmc_remove,
	.detect = mmc_detect,
	.suspend = mmc_suspend,
	.resume = mmc_resume,
	.power_restore = mmc_power_restore,
	.alive = mmc_alive,
	.change_bus_speed = mmc_change_bus_speed,
};

static void mmc_attach_bus_ops(struct mmc_host *host)
{
	const struct mmc_bus_ops *bus_ops;

	if (!mmc_card_is_removable(host))
		bus_ops = &mmc_ops_unsafe;
	else
		bus_ops = &mmc_ops;
	mmc_attach_bus(host, bus_ops);
}

/*
 * Starting point for MMC card init.
 */
int mmc_attach_mmc(struct mmc_host *host)
{
	int err;
	u32 ocr;

	BUG_ON(!host);
	WARN_ON(!host->claimed);

	/* Set correct bus mode for MMC before attempting attach */
	if (!mmc_host_is_spi(host))
		mmc_set_bus_mode(host, MMC_BUSMODE_OPENDRAIN);

	err = mmc_send_op_cond(host, 0, &ocr);
	if (err)
		return err;

	mmc_attach_bus_ops(host);
	if (host->ocr_avail_mmc)
		host->ocr_avail = host->ocr_avail_mmc;

	/*
	 * We need to get OCR a different way for SPI.
	 */
	if (mmc_host_is_spi(host)) {
		err = mmc_spi_read_ocr(host, 1, &ocr);
		if (err)
			goto err;
	}

	/*
	 * Sanity check the voltages that the card claims to
	 * support.
	 */
	if (ocr & 0x7F) {
		pr_warning("%s: card claims to support voltages "
		       "below the defined range. These will be ignored.\n",
		       mmc_hostname(host));
		ocr &= ~0x7F;
	}

	host->ocr = mmc_select_voltage(host, ocr);

	/*
	 * Can we support the voltage of the card?
	 */
	if (!host->ocr) {
		err = -EINVAL;
		goto err;
	}

	/*
	 * Detect and init the card.
	 */
	err = mmc_init_card(host, host->ocr, NULL);
	if (err)
		goto err;

	mmc_release_host(host);
	err = mmc_add_card(host->card);
	mmc_claim_host(host);
	if (err)
		goto remove_card;

	mmc_init_clk_scaling(host);

	register_reboot_notifier(&host->card->reboot_notify);

	return 0;

remove_card:
	mmc_release_host(host);
	mmc_remove_card(host->card);
	mmc_claim_host(host);
	host->card = NULL;
err:
	mmc_detach_bus(host);

	pr_err("%s: error %d whilst initialising MMC card\n",
		mmc_hostname(host), err);

	return err;
}<|MERGE_RESOLUTION|>--- conflicted
+++ resolved
@@ -77,69 +77,6 @@
 	END_FIXUP
 };
 
-//ASUS_BSP +++ shunmin "emmc info for ATD"
-static char* asus_get_emmc_status(struct mmc_card *card)
-{
-	BUG_ON(!card);
-
-	return card->mmc_info;
-}
-
-static char* asus_get_emmc_total_size(struct mmc_card *card)
-{
-	u32 ext_csd_sector_count;
-	
-	BUG_ON(!card);
-	
-	ext_csd_sector_count = card->ext_csd.raw_sectors[0] << 0 |card->ext_csd.raw_sectors[1] << 8 | card->ext_csd.raw_sectors[2] << 16 |card->ext_csd.raw_sectors[3] << 24;
-	#if 0
-	/* Hynix 4G */
-	if (ext_csd_sector_count == 0x748000)
-	{
-		sprintf(card->mmc_total_size, "4");
-	}
-	/* Hynix 8G */
-	else if (ext_csd_sector_count == 0xe74000)
-	{
-		sprintf(card->mmc_total_size, "8");
-	}		
-	/* Hynix 16G */
-	else if (ext_csd_sector_count == 0x1d5c000)
-	{
-		sprintf(card->mmc_total_size, "16");
-	}
-	/* Hynix 32G */
-	else if (ext_csd_sector_count == 0x3a40000)
-	{
-		sprintf(card->mmc_total_size, "32");
-	}
-	/* Hynix 64G */
-	else if (ext_csd_sector_count == 0x7480000)
-	{
-		sprintf(card->mmc_total_size, "64");
-	}
-	/* Hynix 8G */
-	else if (ext_csd_sector_count == 0xe90000)
-	{
-		sprintf(card->mmc_total_size, "8");
-	}
-	/* Hynix 16G */
-	else if (ext_csd_sector_count == 0x1d5c000)
-	{
-		sprintf(card->mmc_total_size, "16");
-	}
-	/* Hynix 32G */
-	else if (ext_csd_sector_count == 0x3a40000)
-	{
-		sprintf(card->mmc_total_size, "32");
-	}
-	#endif
-	
-	sprintf(card->mmc_total_size, "4");	//Robin only use 4G emmc chip
-	
-	return card->mmc_total_size;
-}
-//ASUS_BSP --- shunmin "emmc info for ATD"
 /*
  * Given the decoded CSD structure, decode the raw CID to our CID structure.
  */
@@ -560,12 +497,8 @@
 
 	if (card->ext_csd.rev >= 5) {
 		/* check whether the eMMC card supports HPI */
-<<<<<<< HEAD
-		#if 0 //ASUS_BSP Shunmin +++ Disable HPI Feature
-=======
 		/* ASUS_BSP Shunmin +++ Disable HPI/BKOPS Feature */
 		#if 0
->>>>>>> 475703d5
 		if ((ext_csd[EXT_CSD_HPI_FEATURES] & 0x1) &&
 				!(card->quirks & MMC_QUIRK_BROKEN_HPI)) {
 			card->ext_csd.hpi = 1;
@@ -580,13 +513,11 @@
 			card->ext_csd.out_of_int_time =
 				ext_csd[EXT_CSD_OUT_OF_INTERRUPT_TIME] * 10;
 		}
-		#endif //ASUS_BSP Shunmin --- Disable HPI Feature
 
 		/*
 		 * check whether the eMMC card supports BKOPS.
 		 * If HPI is not supported then BKOPs shouldn't be enabled.
 		 */
-		#if 0 //ASUS_BSP Shunmin +++ Disable BKOPS Feature
 		if ((ext_csd[EXT_CSD_BKOPS_SUPPORT] & 0x1) &&
 		    card->ext_csd.hpi) {
 			card->ext_csd.bkops = 1;
@@ -604,12 +535,8 @@
 					card->ext_csd.bkops_en = 1;
 			}
 		}
-<<<<<<< HEAD
-		#endif //ASUS_BSP Shunmin --- Disable BKOPS Feature
-=======
 		#endif
 		/* ASUS_BSP Shunmin --- Disable BKOPS/HPI Feature */
->>>>>>> 475703d5
 
 		pr_info("%s: BKOPS_EN bit = %d\n",
 			mmc_hostname(card->host), card->ext_csd.bkops_en);
@@ -759,12 +686,6 @@
 MMC_DEV_ATTR(enhanced_area_size, "%u\n", card->ext_csd.enhanced_area_size);
 MMC_DEV_ATTR(raw_rpmb_size_mult, "%#x\n", card->ext_csd.raw_rpmb_size_mult);
 MMC_DEV_ATTR(rel_sectors, "%#x\n", card->ext_csd.rel_sectors);
-//ASUS_BSP +++ shunmin "emmc info for ATD"
-MMC_DEV_ATTR(emmc_total_size, "%s\n", asus_get_emmc_total_size(card));
-MMC_DEV_ATTR(emmc_status, "%s\n", asus_get_emmc_status(card));
-MMC_DEV_ATTR(emmc_size, "0x%02x%02x%02x%02x\n", card->ext_csd.raw_sectors[3], card->ext_csd.raw_sectors[2],
-	card->ext_csd.raw_sectors[1], card->ext_csd.raw_sectors[0]);
-//ASUS_BSP --- shunmin "emmc info for ATD"
 
 static struct attribute *mmc_std_attrs[] = {
 	&dev_attr_cid.attr,
@@ -783,11 +704,6 @@
 	&dev_attr_enhanced_area_size.attr,
 	&dev_attr_raw_rpmb_size_mult.attr,
 	&dev_attr_rel_sectors.attr,
-//ASUS_BSP +++ shunmin "emmc info for ATD"
-	&dev_attr_emmc_status.attr,
-	&dev_attr_emmc_size.attr,
-	&dev_attr_emmc_total_size.attr,	
-//ASUS_BSP --- shunmin "emmc info for ATD"
 	NULL,
 };
 
@@ -1367,58 +1283,8 @@
 	}
 out:
 	mmc_release_host(host);
-	printk("%s : !bus speed change to %lu !\n", __func__, *freq);
 	return err;
 }
-
-//ASUS_BSP +++ shunmin "emmc info for ATD"
-static void mmc_set_info(struct mmc_card *card)
-{
-	int offset = 0;
-	
-	if (card->cid.manfid == 0x90) {
-		#if 0
-		/* Hynix 4G */
-		if ((card->ext_csd.sectors == 0x748000) && !strncmp(card->cid.prod_name, "H4G1d", 5))
-			offset += sprintf(card->mmc_info, "Hynix4G-");
-		/* Hynix 8G */
-		else if ((card->ext_csd.sectors == 0xe74000) && !strncmp(card->cid.prod_name, "H8G2d", 5))
-			offset += sprintf(card->mmc_info, "Hynix8G-");		
-		/* Hynix 16G */
-		else if ((card->ext_csd.sectors == 0x1d5c000) && !strncmp(card->cid.prod_name, "HAG2e", 5))
-			offset += sprintf(card->mmc_info, "Hynix16G-");
-		/* Hynix 32G */
-		else if ((card->ext_csd.sectors == 0x3a40000) && !strncmp(card->cid.prod_name, "HBG4e", 5))
-			offset += sprintf(card->mmc_info, "Hynix32G-");
-		/* Hynix 64G */
-		else if ((card->ext_csd.sectors == 0x7480000) && !strncmp(card->cid.prod_name, "HCG8e", 5))
-			offset += sprintf(card->mmc_info, "Hynix64G-");
-		/* Hynix 8G */
-		else if ((card->ext_csd.sectors == 0xe90000) && !strncmp(card->cid.prod_name, "H8G2d", 5))
-			offset += sprintf(card->mmc_info, "Hynix8G-");
-		/* Hynix 16G */
-		else if ((card->ext_csd.sectors == 0x1d5c000) && !strncmp(card->cid.prod_name, "HAG4d", 5))
-			offset += sprintf(card->mmc_info, "Hynix16G-");
-		/* Hynix 32G */
-		else if ((card->ext_csd.sectors == 0x3a40000) && !strncmp(card->cid.prod_name, "HBG8d", 5))
-			offset += sprintf(card->mmc_info, "Hynix32G-");
-		#endif
-		offset += sprintf(card->mmc_info, "Hynix4G-");
-
-	}
-
-	if (card->ext_csd.rev == 0x6) {
-		offset += sprintf(card->mmc_info + offset, "4.5");
-	} else if (card->ext_csd.rev == 0x5)
-		offset += sprintf(card->mmc_info + offset, "4.41");
-
-	pr_info("%s: manfid:0x%x, sectors:0x%x, prod_name:%s, mmc_info:%s\n",
-		mmc_hostname(card->host), card->cid.manfid, card->ext_csd.sectors, card->cid.prod_name, card->mmc_info);
-
-	return;
-}
-
-//ASUS_BSP --- shunmin "emmc info for ATD"
 
 static int mmc_reboot_notify(struct notifier_block *notify_block,
 		unsigned long event, void *unused)
@@ -1639,13 +1505,6 @@
 		}
 	}
 
-//ASUS_BSP +++ shunmin "emmc info for ATD"
-	if (!oldcard) {
-		mmc_set_info(card);
-//		pr_info("%s:mmc info: %s\n", mmc_hostname(host), card->mmc_info);
-	}
-//ASUS_BSP --- shunmin "emmc info for ATD"
-
 	/*
 	 * Ensure eMMC user default partition is enabled
 	 */
@@ -1664,12 +1523,8 @@
 	 * If the host supports the power_off_notify capability then
 	 * set the notification byte in the ext_csd register of device
 	 */
-<<<<<<< HEAD
-	#if 0	//ASUS_BSP Shunmin +++ Disable PON feature
-=======
 	/* ASUS_BSP Shunmin +++ Disable PON feature */
 	#if 0
->>>>>>> 475703d5
 	if ((host->caps2 & MMC_CAP2_POWEROFF_NOTIFY) &&
 	    (card->ext_csd.rev >= 6)) {
 		err = mmc_switch(card, EXT_CSD_CMD_SET_NORMAL,
@@ -1686,12 +1541,8 @@
 		if (!err)
 			card->ext_csd.power_off_notification = EXT_CSD_POWER_ON;
 	}
-<<<<<<< HEAD
-	#endif	//ASUS_BSP Shunmin --- Disable PON feature
-=======
 	#endif
 	/* ASUS_BSP Shunmin --- Disable PON feature */
->>>>>>> 475703d5
 
 	/*
 	 * Activate highest bus speed mode supported by both host and card.
@@ -1825,8 +1676,6 @@
 {
 	unsigned int timeout = card->ext_csd.generic_cmd6_time;
 	int err;
-	
-	panic("!!!!! PON CMD SHOULD NOT BE ALLOWED !!!!!");
 
 	panic("!!!!! PON CMD SHOULD NOT BE ALLOWED !!!!!");
 
