--- conflicted
+++ resolved
@@ -2409,11 +2409,7 @@
 	if (mmc_card_doing_bkops(host->card)) {
 		err = mmc_stop_bkops(host->card);
 		if (err)
-<<<<<<< HEAD
-			goto out;
-=======
 			goto out_err;
->>>>>>> e045a95c
 	}
 
 	err = mmc_flush_cache(host->card);
