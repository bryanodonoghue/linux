--- conflicted
+++ resolved
@@ -28,13 +28,11 @@
 #include "sdio_cis.h"
 #include "sdio_bus.h"
 
-<<<<<<< HEAD
-#define to_sdio_driver(d)	container_of(d, struct sdio_driver, drv)
-=======
 #ifdef CONFIG_MMC_EMBEDDED_SDIO
 #include <linux/mmc/host.h>
 #endif
->>>>>>> a63e9712
+
+#define to_sdio_driver(d)	container_of(d, struct sdio_driver, drv)
 
 /* show configuration fields */
 #define sdio_config_attr(field, format_string)				\
