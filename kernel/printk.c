/*
 *  linux/kernel/printk.c
 *
 *  Copyright (C) 1991, 1992  Linus Torvalds
 *
 * Modified to make sys_syslog() more flexible: added commands to
 * return the last 4k of kernel messages, regardless of whether
 * they've been read or not.  Added option to suppress kernel printk's
 * to the console.  Added hook for sending the console messages
 * elsewhere, in preparation for a serial line console (someday).
 * Ted Ts'o, 2/11/93.
 * Modified for sysctl support, 1/8/97, Chris Horn.
 * Fixed SMP synchronization, 08/08/99, Manfred Spraul
 *     manfred@colorfullife.com
 * Rewrote bits to get rid of console_lock
 *	01Mar01 Andrew Morton
 */

#include <linux/kernel.h>
#include <linux/mm.h>
#include <linux/tty.h>
#include <linux/tty_driver.h>
#include <linux/console.h>
#include <linux/init.h>
#include <linux/jiffies.h>
#include <linux/nmi.h>
#include <linux/module.h>
#include <linux/moduleparam.h>
#include <linux/interrupt.h>			/* For in_interrupt() */
#include <linux/delay.h>
#include <linux/smp.h>
#include <linux/security.h>
#include <linux/bootmem.h>
#include <linux/memblock.h>
#include <linux/aio.h>
#include <linux/syscalls.h>
#include <linux/kexec.h>
#include <linux/kdb.h>
#include <linux/ratelimit.h>
#include <linux/kmsg_dump.h>
#include <linux/syslog.h>
#include <linux/cpu.h>
#include <linux/notifier.h>
#include <linux/rculist.h>
#include <linux/poll.h>
#include <linux/irq_work.h>
#include <linux/utsname.h>

#include <asm/uaccess.h>
//adbg++
#include <linux/asus_global.h>
#include <linux/rtc.h>
<<<<<<< HEAD
=======
#include <linux/syscalls.h>         /* For sys_open and sys_write */
>>>>>>> 50225eaa

static int is_rebased = 0;
int suspend_in_progress = 0;
static char *g_printk_log_buf;
int boot_after_60sec = 0;

//ASUS_BSP +++ Josh_Hsu "Enable last kmsg feature for Google"
#define ASUS_LAST_KMSG  1

#if ASUS_LAST_KMSG
static size_t asus_print_time(u64 ts, char *buf);
#endif
//ASUS_BSP --- Josh_Hsu "Enable last kmsg feature for Google"

//ASUS_BSP +++ Josh_Hsu "Enable kernel message to logcat"
#define ASUS_KLOGCAT    0   //Current disabled for test

#if ASUS_KLOGCAT
#define KER_TAG "Kernel"
static int klogcat_fd = -1;
static int klogcat_initialized = 0;

int klogcat_init(void);
int klogcat_write(char* buf, int len);

#endif
//ASUS_BSP --- Josh_Hsu "Enable kernel message to logcat"
//adbg--

#define CREATE_TRACE_POINTS
#include <trace/events/printk.h>

/* printk's without a loglevel use this.. */
#define DEFAULT_MESSAGE_LOGLEVEL CONFIG_DEFAULT_MESSAGE_LOGLEVEL

/* We show everything that is MORE important than this.. */
#define MINIMUM_CONSOLE_LOGLEVEL 1 /* Minimum loglevel we let people use */
#define DEFAULT_CONSOLE_LOGLEVEL 7 /* anything MORE serious than KERN_DEBUG */

int console_printk[4] = {
	DEFAULT_CONSOLE_LOGLEVEL,	/* console_loglevel */
	DEFAULT_MESSAGE_LOGLEVEL,	/* default_message_loglevel */
	MINIMUM_CONSOLE_LOGLEVEL,	/* minimum_console_loglevel */
	DEFAULT_CONSOLE_LOGLEVEL,	/* default_console_loglevel */
};

/*
 * Low level drivers may need that to know if they can schedule in
 * their unblank() callback or not. So let's export it.
 */
int oops_in_progress;
EXPORT_SYMBOL(oops_in_progress);

/*
 * console_sem protects the console_drivers list, and also
 * provides serialisation for access to the entire console
 * driver system.
 */
static DEFINE_SEMAPHORE(console_sem);
struct console *console_drivers;
EXPORT_SYMBOL_GPL(console_drivers);

#ifdef CONFIG_LOCKDEP
static struct lockdep_map console_lock_dep_map = {
	.name = "console_lock"
};
#endif

/*
 * This is used for debugging the mess that is the VT code by
 * keeping track if we have the console semaphore held. It's
 * definitely not the perfect debug tool (we don't know if _WE_
 * hold it are racing, but it helps tracking those weird code
 * path in the console code where we end up in places I want
 * locked without the console sempahore held
 */
static int console_locked, console_suspended;

/*
 * If exclusive_console is non-NULL then only this console is to be printed to.
 */
static struct console *exclusive_console;

/*
 *	Array of consoles built from command line options (console=)
 */
struct console_cmdline
{
	char	name[8];			/* Name of the driver	    */
	int	index;				/* Minor dev. to use	    */
	char	*options;			/* Options for the driver   */
#ifdef CONFIG_A11Y_BRAILLE_CONSOLE
	char	*brl_options;			/* Options for braille driver */
#endif
};

#define MAX_CMDLINECONSOLES 8

static struct console_cmdline console_cmdline[MAX_CMDLINECONSOLES];
static int selected_console = -1;
static int preferred_console = -1;
int console_set_on_cmdline;
EXPORT_SYMBOL(console_set_on_cmdline);

/* Flag: console code may call schedule() */
static int console_may_schedule;

/*
 * The printk log buffer consists of a chain of concatenated variable
 * length records. Every record starts with a record header, containing
 * the overall length of the record.
 *
 * The heads to the first and last entry in the buffer, as well as the
 * sequence numbers of these both entries are maintained when messages
 * are stored..
 *
 * If the heads indicate available messages, the length in the header
 * tells the start next message. A length == 0 for the next message
 * indicates a wrap-around to the beginning of the buffer.
 *
 * Every record carries the monotonic timestamp in microseconds, as well as
 * the standard userspace syslog level and syslog facility. The usual
 * kernel messages use LOG_KERN; userspace-injected messages always carry
 * a matching syslog facility, by default LOG_USER. The origin of every
 * message can be reliably determined that way.
 *
 * The human readable log message directly follows the message header. The
 * length of the message text is stored in the header, the stored message
 * is not terminated.
 *
 * Optionally, a message can carry a dictionary of properties (key/value pairs),
 * to provide userspace with a machine-readable message context.
 *
 * Examples for well-defined, commonly used property names are:
 *   DEVICE=b12:8               device identifier
 *                                b12:8         block dev_t
 *                                c127:3        char dev_t
 *                                n8            netdev ifindex
 *                                +sound:card0  subsystem:devname
 *   SUBSYSTEM=pci              driver-core subsystem name
 *
 * Valid characters in property names are [a-zA-Z0-9.-_]. The plain text value
 * follows directly after a '=' character. Every property is terminated by
 * a '\0' character. The last property is not terminated.
 *
 * Example of a message structure:
 *   0000  ff 8f 00 00 00 00 00 00      monotonic time in nsec
 *   0008  34 00                        record is 52 bytes long
 *   000a        0b 00                  text is 11 bytes long
 *   000c              1f 00            dictionary is 23 bytes long
 *   000e                    03 00      LOG_KERN (facility) LOG_ERR (level)
 *   0010  69 74 27 73 20 61 20 6c      "it's a l"
 *         69 6e 65                     "ine"
 *   001b           44 45 56 49 43      "DEVIC"
 *         45 3d 62 38 3a 32 00 44      "E=b8:2\0D"
 *         52 49 56 45 52 3d 62 75      "RIVER=bu"
 *         67                           "g"
 *   0032     00 00 00                  padding to next message header
 *
 * The 'struct log' buffer header must never be directly exported to
 * userspace, it is a kernel-private implementation detail that might
 * need to be changed in the future, when the requirements change.
 *
 * /dev/kmsg exports the structured data in the following line format:
 *   "level,sequnum,timestamp;<message text>\n"
 *
 * The optional key/value pairs are attached as continuation lines starting
 * with a space character and terminated by a newline. All possible
 * non-prinatable characters are escaped in the "\xff" notation.
 *
 * Users of the export format should ignore possible additional values
 * separated by ',', and find the message after the ';' character.
 */

enum log_flags {
	LOG_NOCONS	= 1,	/* already flushed, do not print to console */
	LOG_NEWLINE	= 2,	/* text ended with a newline */
	LOG_PREFIX	= 4,	/* text started with a prefix */
	LOG_CONT	= 8,	/* text is a fragment of a continuation line */
};

struct log {
	u64 ts_nsec;		/* timestamp in nanoseconds */
	u16 len;		/* length of entire record */
	u16 text_len;		/* length of text buffer */
	u16 dict_len;		/* length of dictionary buffer */
	u8 facility;		/* syslog facility */
	u8 flags:5;		/* internal record flags */
	u8 level:3;		/* syslog level */
};

/*
 * The logbuf_lock protects kmsg buffer, indices, counters. It is also
 * used in interesting ways to provide interlocking in console_unlock();
 */
static DEFINE_RAW_SPINLOCK(logbuf_lock);

#ifdef CONFIG_PRINTK
DECLARE_WAIT_QUEUE_HEAD(log_wait);
/* the next printk record to read by syslog(READ) or /proc/kmsg */
static u64 syslog_seq;
static u32 syslog_idx;
static enum log_flags syslog_prev;
static size_t syslog_partial;

/* index and sequence number of the first record stored in the buffer */
static u64 log_first_seq;
static u32 log_first_idx;

/* index and sequence number of the next record to store in the buffer */
static u64 log_next_seq;
static u32 log_next_idx;

/* the next printk record to write to the console */
static u64 console_seq;
static u32 console_idx;
static enum log_flags console_prev;

/* the next printk record to read after the last 'clear' command */
static u64 clear_seq;
static u32 clear_idx;

#define PREFIX_MAX		32
#define LOG_LINE_MAX		1024 - PREFIX_MAX

/* record buffer */
#if defined(CONFIG_HAVE_EFFICIENT_UNALIGNED_ACCESS)
#define LOG_ALIGN 4
#else
#define LOG_ALIGN __alignof__(struct log)
#endif
#define __LOG_BUF_LEN (1 << CONFIG_LOG_BUF_SHIFT)
static char __log_buf[__LOG_BUF_LEN] __aligned(LOG_ALIGN);
static char *log_buf = __log_buf;
static u32 log_buf_len = __LOG_BUF_LEN;

#if ASUS_LAST_KMSG
static char __lk_log_buf[__LOG_BUF_LEN] __aligned(LOG_ALIGN);
static char *lk_log_buf = __lk_log_buf;
static u32 lk_log_buf_len = __LOG_BUF_LEN;
static u32 lk_log_next_idx = 0;
#endif

#if defined(CONFIG_OOPS_LOG_BUFFER)
#define __OOPS_LOG_BUF_LEN (1 << CONFIG_OOPS_LOG_BUF_SHIFT)
static char __log_oops_buf[__OOPS_LOG_BUF_LEN] __aligned(LOG_ALIGN);
static char *log_oops_buf = __log_oops_buf;
static u32 log_oops_buf_len = __OOPS_LOG_BUF_LEN;

static int log_oops_full;
/* if this sequence of log entry starts to wrap arounds, move to oops buffer */
static u64 log_oops_first_seq = ULLONG_MAX;
static u64 log_oops_last_seq;
static u32 log_oops_next_idx;

static u32 syslog_oops_buf_idx;

static const char log_oops_end[] = "---end of oops log buffer---";
#endif

/* cpu currently holding logbuf_lock */
static volatile unsigned int logbuf_cpu = UINT_MAX;

/* human readable text of the record */
static char *log_text(const struct log *msg)
{
	return (char *)msg + sizeof(struct log);
}

/* optional key/value pair dictionary attached to the record */
static char *log_dict(const struct log *msg)
{
	return (char *)msg + sizeof(struct log) + msg->text_len;
}

/* get record by index; idx must point to valid msg */
static struct log *asus_log_from_idx(u32 idx, bool logbuf, int mode)
{
	struct log *msg;
	char *buf;

	if(mode == 0){
#if defined(CONFIG_OOPS_LOG_BUFFER)
		buf = logbuf ? log_buf : log_oops_buf;
#else
		buf = log_buf;
		BUG_ON(!logbuf);
#endif
	}else{
		buf = g_printk_log_buf;
	}

	msg = (struct log *)(buf + idx);

	/*
	 * A length == 0 record is the end of buffer marker. Wrap around and
	 * read the message at the start of the buffer.
	 */
	if (!msg->len)
		return (struct log *)buf;
	return msg;
}

static struct log *log_from_idx(u32 idx, bool logbuf)
{
	return asus_log_from_idx(idx, logbuf, 0);
}

/* get next record; idx must point to valid msg */
static u32 asus_log_next(u32 idx, bool logbuf, int mode)
{
	struct log *msg;
	char *buf;

	if(mode == 0){
#if defined(CONFIG_OOPS_LOG_BUFFER)
		buf = logbuf ? log_buf : log_oops_buf;
#else
		buf = log_buf;
		BUG_ON(!logbuf);
#endif
	}else{
		buf = g_printk_log_buf;
	}

	msg = (struct log *)(buf + idx);

	/* length == 0 indicates the end of the buffer; wrap */
	/*
	 * A length == 0 record is the end of buffer marker. Wrap around and
	 * read the message at the start of the buffer as *this* one, and
	 * return the one after that.
	 */
	if (!msg->len) {
		msg = (struct log *)buf;
		return msg->len;
	}
	return idx + msg->len;
}

static u32 log_next(u32 idx, bool logbuf)
{
	return asus_log_next(idx, logbuf, 0);
}

#if defined(CONFIG_OOPS_LOG_BUFFER)
void oops_printk_start(void)
{
	raw_spin_lock_irq(&logbuf_lock);
	if (log_oops_first_seq == ULLONG_MAX)
		log_oops_first_seq = log_next_seq;
	raw_spin_unlock_irq(&logbuf_lock);
}

static void log_oops_store(struct log *msg)
{
	u32 free;
	const int eom_len = strlen(log_oops_end);
	const size_t eom_size = sizeof(struct log) + eom_len;
	char buf[eom_size + LOG_ALIGN];
	u32 pad_len;
	u64 ts_nsec;
	int eom = 0;

	if (log_first_seq >= log_oops_first_seq && !log_oops_full) {
		free = log_oops_buf_len - log_oops_next_idx;
		pad_len = (-eom_size) & (LOG_ALIGN - 1);
		if ((free - msg->len) < (eom_size + pad_len)) {
			ts_nsec = msg->ts_nsec;
			msg = (struct log *)buf;
			memcpy(log_text(msg), log_oops_end, eom_len);
			msg->len = eom_size + pad_len;
			msg->text_len = eom_len;
			msg->dict_len = 0;
			msg->facility = 1;
			msg->level = default_message_loglevel & 7;
			msg->flags = (LOG_NEWLINE | LOG_PREFIX) & 0x1f;
			msg->ts_nsec = ts_nsec;
			eom = 1;
		}

		if (free >= msg->len) {
			memcpy(log_oops_buf + log_oops_next_idx, msg, msg->len);
			log_oops_next_idx += msg->len;
			log_oops_last_seq = log_first_seq;
			if (eom)
				log_oops_full = 1;
		} else {
			log_oops_full = 1;
		}
	}
}
#else
static void log_oops_store(struct log *msg)
{
}
#endif

/* insert record into the buffer, discard old ones, update heads */
static void log_store(int facility, int level,
		      enum log_flags flags, u64 ts_nsec,
		      const char *dict, u16 dict_len,
		      const char *text, u16 text_len)
{
	struct log *msg;
	u32 size, pad_len;

#if ASUS_KLOGCAT
    char klog_buf[512];
    int klog_size = 0;
    int ret = -1;
#endif

#if ASUS_LAST_KMSG
    /* put record in last kmsg buffer */
    int max_record_size = 512;
    char lk_buf[max_record_size];
    int lk_size = 0;

    if (ts_nsec > 0)
		lk_size += asus_print_time(ts_nsec, lk_buf);
	else
		lk_size += asus_print_time(local_clock(), lk_buf);

    lk_size += snprintf(lk_buf + lk_size, max_record_size - lk_size, text);

    /* If there is no sufficient space for new record, wrap it around */
    if(lk_log_next_idx + lk_size > lk_log_buf_len)
        lk_log_next_idx = 0;

    /* Store to lk buffer */
    memcpy(lk_log_buf + lk_log_next_idx, lk_buf, lk_size);

    /* Adjust next index */
    lk_log_next_idx += lk_size;

#endif

#if ASUS_KLOGCAT
    /* Put record in klogcat */
    if (ts_nsec > 0)
		klog_size += asus_print_time(ts_nsec, klog_buf);
	else
		klog_size += asus_print_time(local_clock(), klog_buf);

    klog_size += snprintf(klog_buf + klog_size, 512 - klog_size, text);

    ret = klogcat_write(klog_buf, klog_size);

    if (ret < 0)
        printk("[adbg] Unable to copy to logger.\n");

#endif

	/* number of '\0' padding bytes to next message */
	size = sizeof(struct log) + text_len + dict_len;
	pad_len = (-size) & (LOG_ALIGN - 1);
	size += pad_len;

	while (log_first_seq < log_next_seq) {
		u32 free;

		if (log_next_idx > log_first_idx)
			free = max(log_buf_len - log_next_idx, log_first_idx);
		else
			free = log_first_idx - log_next_idx;

		if (free > size + sizeof(struct log))
			break;

		msg = (struct log *)(log_buf + log_first_idx);
		log_oops_store(msg);

		/* drop old messages until we have enough contiuous space */
		log_first_idx = log_next(log_first_idx, true);
		log_first_seq++;
	}

	if (log_next_idx + size + sizeof(struct log) >= log_buf_len) {
		/*
		 * This message + an additional empty header does not fit
		 * at the end of the buffer. Add an empty header with len == 0
		 * to signify a wrap around.
		 */
		memset(log_buf + log_next_idx, 0, sizeof(struct log));
		log_next_idx = 0;
	}

	/* fill message */
	msg = (struct log *)(log_buf + log_next_idx);
	memcpy(log_text(msg), text, text_len);
	msg->text_len = text_len;
	memcpy(log_dict(msg), dict, dict_len);
	msg->dict_len = dict_len;
	msg->facility = facility;
	msg->level = level & 7;
	msg->flags = flags & 0x1f;
	if (ts_nsec > 0)
		msg->ts_nsec = ts_nsec;
	else
		msg->ts_nsec = local_clock();
	memset(log_dict(msg) + dict_len, 0, pad_len);
	msg->len = sizeof(struct log) + text_len + dict_len + pad_len;

	/* insert message */
	log_next_idx += msg->len;
	log_next_seq++;
}

#ifdef CONFIG_SECURITY_DMESG_RESTRICT
int dmesg_restrict = 1;
#else
int dmesg_restrict;
#endif

static int syslog_action_restricted(int type)
{
	if (dmesg_restrict)
		return 1;
	/*
	 * Unless restricted, we allow "read all" and "get buffer size"
	 * for everybody.
	 */
	return type != SYSLOG_ACTION_READ_ALL &&
	       type != SYSLOG_ACTION_SIZE_BUFFER;
}

static int check_syslog_permissions(int type, bool from_file)
{
	/*
	 * If this is from /proc/kmsg and we've already opened it, then we've
	 * already done the capabilities checks at open time.
	 */
	if (from_file && type != SYSLOG_ACTION_OPEN)
		return 0;

	if (syslog_action_restricted(type)) {
		if (capable(CAP_SYSLOG))
			return 0;
		/*
		 * For historical reasons, accept CAP_SYS_ADMIN too, with
		 * a warning.
		 */
		if (capable(CAP_SYS_ADMIN)) {
			pr_warn_once("%s (%d): Attempt to access syslog with "
				     "CAP_SYS_ADMIN but no CAP_SYSLOG "
				     "(deprecated).\n",
				 current->comm, task_pid_nr(current));
			return 0;
		}
		return -EPERM;
	}
	return security_syslog(type);
}


/* /dev/kmsg - userspace message inject/listen interface */
struct devkmsg_user {
	u64 seq;
	u32 idx;
	enum log_flags prev;
	struct mutex lock;
	char buf[8192];
};

static ssize_t devkmsg_writev(struct kiocb *iocb, const struct iovec *iv,
			      unsigned long count, loff_t pos)
{
	char *buf, *line;
	int i;
	int level = default_message_loglevel;
	int facility = 1;	/* LOG_USER */
	size_t len = iov_length(iv, count);
	ssize_t ret = len;

	if (len > LOG_LINE_MAX)
		return -EINVAL;
	buf = kmalloc(len+1, GFP_KERNEL);
	if (buf == NULL)
		return -ENOMEM;

	line = buf;
	for (i = 0; i < count; i++) {
		if (copy_from_user(line, iv[i].iov_base, iv[i].iov_len)) {
			ret = -EFAULT;
			goto out;
		}
		line += iv[i].iov_len;
	}

	/*
	 * Extract and skip the syslog prefix <[0-9]*>. Coming from userspace
	 * the decimal value represents 32bit, the lower 3 bit are the log
	 * level, the rest are the log facility.
	 *
	 * If no prefix or no userspace facility is specified, we
	 * enforce LOG_USER, to be able to reliably distinguish
	 * kernel-generated messages from userspace-injected ones.
	 */
	line = buf;
	if (line[0] == '<') {
		char *endp = NULL;

		i = simple_strtoul(line+1, &endp, 10);
		if (endp && endp[0] == '>') {
			level = i & 7;
			if (i >> 3)
				facility = i >> 3;
			endp++;
			len -= endp - line;
			line = endp;
		}
	}
	line[len] = '\0';

	printk_emit(facility, level, NULL, 0, "%s", line);
out:
	kfree(buf);
	return ret;
}

#if defined(CONFIG_OOPS_LOG_BUFFER)
static bool devkmsg_seq_passed(struct devkmsg_user *user)
{
	if ((log_oops_first_seq == ULLONG_MAX && user->seq < log_first_seq) ||
	    (log_oops_first_seq != ULLONG_MAX &&
	     user->seq < log_oops_first_seq))
		return true;
	else
		return false;
}
#else
static bool devkmsg_seq_passed(struct devkmsg_user *user)
{
	return user->seq < log_first_seq;
}
#endif

static ssize_t devkmsg_read(struct file *file, char __user *buf,
			    size_t count, loff_t *ppos)
{
	struct devkmsg_user *user = file->private_data;
	struct log *msg;
	u64 ts_usec;
	size_t i;
	char cont = '-';
	size_t len;
	ssize_t ret;
	bool regular_buf = true;

	if (!user)
		return -EBADF;

	ret = mutex_lock_interruptible(&user->lock);
	if (ret)
		return ret;
	raw_spin_lock_irq(&logbuf_lock);
	while (user->seq == log_next_seq) {
		if (file->f_flags & O_NONBLOCK) {
			ret = -EAGAIN;
			raw_spin_unlock_irq(&logbuf_lock);
			goto out;
		}

		raw_spin_unlock_irq(&logbuf_lock);
		ret = wait_event_interruptible(log_wait,
					       user->seq != log_next_seq);
		if (ret)
			goto out;
		raw_spin_lock_irq(&logbuf_lock);
	}

	if (devkmsg_seq_passed(user)) {
		/* our last seen message is gone, return error and reset */
		user->idx = log_first_idx;
		user->seq = log_first_seq;
		ret = -EPIPE;
		raw_spin_unlock_irq(&logbuf_lock);
		goto out;
	}
#if defined(CONFIG_OOPS_LOG_BUFFER)
	else if (log_oops_first_seq != ULLONG_MAX) {
		if (user->seq <= log_oops_first_seq) {
			user->idx = 0;
			regular_buf = false;
		} else if (user->seq > log_oops_first_seq &&
			 user->seq < log_oops_last_seq) {
			regular_buf = false;
		} else if (user->seq < log_first_seq) {
			user->idx = log_first_idx;
			user->seq = log_first_seq;
		}
	}
#endif

	msg = log_from_idx(user->idx, regular_buf);
	ts_usec = msg->ts_nsec;
	do_div(ts_usec, 1000);

	/*
	 * If we couldn't merge continuation line fragments during the print,
	 * export the stored flags to allow an optional external merge of the
	 * records. Merging the records isn't always neccessarily correct, like
	 * when we hit a race during printing. In most cases though, it produces
	 * better readable output. 'c' in the record flags mark the first
	 * fragment of a line, '+' the following.
	 */
	if (msg->flags & LOG_CONT && !(user->prev & LOG_CONT))
		cont = 'c';
	else if ((msg->flags & LOG_CONT) ||
		 ((user->prev & LOG_CONT) && !(msg->flags & LOG_PREFIX)))
		cont = '+';

	len = sprintf(user->buf, "%u,%llu,%llu,%c;",
		      (msg->facility << 3) | msg->level,
		      user->seq, ts_usec, cont);
	user->prev = msg->flags;

	/* escape non-printable characters */
	for (i = 0; i < msg->text_len; i++) {
		unsigned char c = log_text(msg)[i];

		if (c < ' ' || c >= 127 || c == '\\')
			len += sprintf(user->buf + len, "\\x%02x", c);
		else
			user->buf[len++] = c;
	}
	user->buf[len++] = '\n';

	if (msg->dict_len) {
		bool line = true;

		for (i = 0; i < msg->dict_len; i++) {
			unsigned char c = log_dict(msg)[i];

			if (line) {
				user->buf[len++] = ' ';
				line = false;
			}

			if (c == '\0') {
				user->buf[len++] = '\n';
				line = true;
				continue;
			}

			if (c < ' ' || c >= 127 || c == '\\') {
				len += sprintf(user->buf + len, "\\x%02x", c);
				continue;
			}

			user->buf[len++] = c;
		}
		user->buf[len++] = '\n';
	}

	user->idx = log_next(user->idx, regular_buf);
	user->seq++;
	raw_spin_unlock_irq(&logbuf_lock);

	if (len > count) {
		ret = -EINVAL;
		goto out;
	}

	if (copy_to_user(buf, user->buf, len)) {
		ret = -EFAULT;
		goto out;
	}
	ret = len;
out:
	mutex_unlock(&user->lock);
	return ret;
}

static void devkmsg_set_first(struct devkmsg_user *user)
{
#if defined(CONFIG_OOPS_LOG_BUFFER)
	if (log_oops_first_seq != ULLONG_MAX) {
		user->idx = 0;
		user->seq = log_oops_first_seq;
	} else
#endif
	{
		user->idx = log_first_idx;
		user->seq = log_first_seq;
	}
}

static loff_t devkmsg_llseek(struct file *file, loff_t offset, int whence)
{
	struct devkmsg_user *user = file->private_data;
	loff_t ret = 0;

	if (!user)
		return -EBADF;
	if (offset)
		return -ESPIPE;

	raw_spin_lock_irq(&logbuf_lock);
	switch (whence) {
	case SEEK_SET:
		/* the first record */
		devkmsg_set_first(user);
		break;
	case SEEK_DATA:
		/*
		 * The first record after the last SYSLOG_ACTION_CLEAR,
		 * like issued by 'dmesg -c'. Reading /dev/kmsg itself
		 * changes no global state, and does not clear anything.
		 */
		user->idx = clear_idx;
		user->seq = clear_seq;
		break;
	case SEEK_END:
		/* after the last record */
		user->idx = log_next_idx;
		user->seq = log_next_seq;
		break;
	default:
		ret = -EINVAL;
	}
	raw_spin_unlock_irq(&logbuf_lock);
	return ret;
}

static unsigned int devkmsg_poll(struct file *file, poll_table *wait)
{
	struct devkmsg_user *user = file->private_data;
	int ret = 0;

	if (!user)
		return POLLERR|POLLNVAL;

	poll_wait(file, &log_wait, wait);

	raw_spin_lock_irq(&logbuf_lock);
	if (user->seq < log_next_seq) {
		/* return error when data has vanished underneath us */
		if (user->seq < log_first_seq)
			ret = POLLIN|POLLRDNORM|POLLERR|POLLPRI;
		else
			ret = POLLIN|POLLRDNORM;
	}
	raw_spin_unlock_irq(&logbuf_lock);

	return ret;
}

static int devkmsg_open(struct inode *inode, struct file *file)
{
	struct devkmsg_user *user;
	int err;

	/* write-only does not need any file context */
	if ((file->f_flags & O_ACCMODE) == O_WRONLY)
		return 0;

	err = check_syslog_permissions(SYSLOG_ACTION_READ_ALL,
				       SYSLOG_FROM_READER);
	if (err)
		return err;

	user = kmalloc(sizeof(struct devkmsg_user), GFP_KERNEL);
	if (!user)
		return -ENOMEM;

	mutex_init(&user->lock);

	raw_spin_lock_irq(&logbuf_lock);
	devkmsg_set_first(user);
	raw_spin_unlock_irq(&logbuf_lock);

	file->private_data = user;
	return 0;
}

static int devkmsg_release(struct inode *inode, struct file *file)
{
	struct devkmsg_user *user = file->private_data;

	if (!user)
		return 0;

	mutex_destroy(&user->lock);
	kfree(user);
	return 0;
}

const struct file_operations kmsg_fops = {
	.open = devkmsg_open,
	.read = devkmsg_read,
	.aio_write = devkmsg_writev,
	.llseek = devkmsg_llseek,
	.poll = devkmsg_poll,
	.release = devkmsg_release,
};

#ifdef CONFIG_KEXEC
/*
 * This appends the listed symbols to /proc/vmcoreinfo
 *
 * /proc/vmcoreinfo is used by various utiilties, like crash and makedumpfile to
 * obtain access to symbols that are otherwise very difficult to locate.  These
 * symbols are specifically used so that utilities can access and extract the
 * dmesg log from a vmcore file after a crash.
 */
void log_buf_kexec_setup(void)
{
	VMCOREINFO_SYMBOL(log_buf);
	VMCOREINFO_SYMBOL(log_buf_len);
	VMCOREINFO_SYMBOL(log_first_idx);
	VMCOREINFO_SYMBOL(log_next_idx);
	/*
	 * Export struct log size and field offsets. User space tools can
	 * parse it and detect any changes to structure down the line.
	 */
	VMCOREINFO_STRUCT_SIZE(log);
	VMCOREINFO_OFFSET(log, ts_nsec);
	VMCOREINFO_OFFSET(log, len);
	VMCOREINFO_OFFSET(log, text_len);
	VMCOREINFO_OFFSET(log, dict_len);
}
#endif

/* requested log_buf_len from kernel cmdline */
static unsigned long __initdata new_log_buf_len;

//adbg++
struct _asus_global asus_global =
{
		.asus_global_magic = ASUS_GLOBAL_MAGIC,
		.ramdump_enable_magic = ASUS_GLOBAL_RUMDUMP_MAGIC,
		.kernel_log_addr = __log_buf,
		.kernel_log_size = __LOG_BUF_LEN,
//		.kernel_version = ASUS_SW_VER,
};

void printk_buffer_rebase(void)
{
	char *new_log_buf;
	unsigned long flags;
#if ASUS_LAST_KMSG
    char *new_lk_log_buf;
#endif

	if(is_rebased){
		printk("[adbg] printk buffer is rebased\n");
		goto out;
	}

	new_log_buf = g_printk_log_buf = (char *) PRINTK_BUFFER;
	printk("[adbg] printk_buffer_rebase new_log_buf=%p, __LOG_BUF_LEN:0x%x\n", new_log_buf, __LOG_BUF_LEN);

	if (!new_log_buf) {
		printk("[adbg] printk_buffer_rebase log_buf_len: allocation failed\n");
		goto out;
	}

	memset(g_printk_log_buf, 0, PRINTK_BUFFER_SLOT_SIZE);

#if ASUS_LAST_KMSG
    new_lk_log_buf = (char *) LAST_KMSG_BUFFER;

    if (!new_lk_log_buf) {
		printk("[adbg] new lk log buf: allocation failed\n");
		goto out;
	}

    memset(new_lk_log_buf, 0, PRINTK_PARSE_SIZE);
#endif

	raw_spin_lock_irqsave(&logbuf_lock, flags);

	log_buf_len = PRINTK_BUFFER_SLOT_SIZE;
	log_buf = new_log_buf;
	asus_global.kernel_log_addr = log_buf;
	asus_global.kernel_log_size = log_buf_len;

	memset( asus_global.kernel_version, 0, sizeof(asus_global.kernel_version));
	strncpy(asus_global.kernel_version, ASUS_SW_VER, sizeof(asus_global.kernel_version));

	memcpy(log_buf, __log_buf, __LOG_BUF_LEN);

#if ASUS_LAST_KMSG
    /* Rebase last kmsg buffer and copy original content */
    lk_log_buf_len = PRINTK_PARSE_SIZE;
    lk_log_buf = new_lk_log_buf;

    memcpy(lk_log_buf, __lk_log_buf, __LOG_BUF_LEN);
#endif

	raw_spin_unlock_irqrestore(&logbuf_lock, flags);

	printk("[adbg] printk_buffer_rebase, log_buf:%p, log_buf_len: 0x%x\n", log_buf, log_buf_len);

	is_rebased = 1;
out:
    return;
}
EXPORT_SYMBOL(printk_buffer_rebase);

#if ASUS_KLOGCAT
/* Initialize and open the logger device */
int klogcat_init(void){
    char* logger_dev = "/dev/log/main";

    if (klogcat_initialized)
        return 0;

<<<<<<< HEAD
    klogcat_fd = open(logger_dev, O_RDWR);
=======
    klogcat_fd = sys_open(logger_dev, O_RDWR);
>>>>>>> 50225eaa

    if (klogcat_fd < 0){
        printk("[adbg] Klogcat can not be opened.\n");
        return -1;
    } else {
        printk("[adbg] Klogcat is opened successufully!\n");
    }

    klogcat_initialized = 1;
    return 0;
}

/* Write kmsg to logger device */
int klogcat_write(char * buf, int len){
    int ret = -1;

    /* If klogcat is not initialized, drop it */
    if (!klogcat_initialized)
        return -1;

    /* Write to logger */
<<<<<<< HEAD
    ret = write(klogcat_fd, buf, len);
=======
    ret = sys_write(klogcat_fd, buf, len);
>>>>>>> 50225eaa
    return ret;
}
#endif
//adbg--


/* save requested log_buf_len since it's too early to process it */
static int __init log_buf_len_setup(char *str)
{
	unsigned size = memparse(str, &str);

	if (size)
		size = roundup_pow_of_two(size);
	if (size > log_buf_len)
		new_log_buf_len = size;

	return 0;
}
early_param("log_buf_len", log_buf_len_setup);

void __init setup_log_buf(int early)
{
	unsigned long flags;
	char *new_log_buf;
	int free;

	if (!new_log_buf_len)
		return;

	if (early) {
		unsigned long mem;

		mem = memblock_alloc(new_log_buf_len, PAGE_SIZE);
		if (!mem)
			return;
		new_log_buf = __va(mem);
	} else {
		new_log_buf = alloc_bootmem_nopanic(new_log_buf_len);
	}

	if (unlikely(!new_log_buf)) {
		pr_err("log_buf_len: %ld bytes not available\n",
			new_log_buf_len);
		return;
	}

	raw_spin_lock_irqsave(&logbuf_lock, flags);
	log_buf_len = new_log_buf_len;
	log_buf = new_log_buf;
	new_log_buf_len = 0;
	free = __LOG_BUF_LEN - log_next_idx;
	memcpy(log_buf, __log_buf, __LOG_BUF_LEN);
	raw_spin_unlock_irqrestore(&logbuf_lock, flags);

	pr_info("log_buf_len: %d\n", log_buf_len);
	pr_info("early log buf free: %d(%d%%)\n",
		free, (free * 100) / __LOG_BUF_LEN);
}

static bool __read_mostly ignore_loglevel=1;

static int __init ignore_loglevel_setup(char *str)
{
	ignore_loglevel = 1;
	printk(KERN_INFO "debug: ignoring loglevel setting.\n");

	return 0;
}

early_param("ignore_loglevel", ignore_loglevel_setup);
module_param(ignore_loglevel, bool, S_IRUGO | S_IWUSR);
MODULE_PARM_DESC(ignore_loglevel, "ignore loglevel setting, to"
	"print all kernel messages to the console.");

#ifdef CONFIG_BOOT_PRINTK_DELAY

static int boot_delay; /* msecs delay after each printk during bootup */
static unsigned long long loops_per_msec;	/* based on boot_delay */

static int __init boot_delay_setup(char *str)
{
	unsigned long lpj;

	lpj = preset_lpj ? preset_lpj : 1000000;	/* some guess */
	loops_per_msec = (unsigned long long)lpj / 1000 * HZ;

	get_option(&str, &boot_delay);
	if (boot_delay > 10 * 1000)
		boot_delay = 0;

	pr_debug("boot_delay: %u, preset_lpj: %ld, lpj: %lu, "
		"HZ: %d, loops_per_msec: %llu\n",
		boot_delay, preset_lpj, lpj, HZ, loops_per_msec);
	return 1;
}
__setup("boot_delay=", boot_delay_setup);

static void boot_delay_msec(int level)
{
	unsigned long long k;
	unsigned long timeout;

	if ((boot_delay == 0 || system_state != SYSTEM_BOOTING)
		|| (level >= console_loglevel && !ignore_loglevel)) {
		return;
	}

	k = (unsigned long long)loops_per_msec * boot_delay;

	timeout = jiffies + msecs_to_jiffies(boot_delay);
	while (k) {
		k--;
		cpu_relax();
		/*
		 * use (volatile) jiffies to prevent
		 * compiler reduction; loop termination via jiffies
		 * is secondary and may or may not happen.
		 */
		if (time_after(jiffies, timeout))
			break;
		touch_nmi_watchdog();
	}
}
#else
static inline void boot_delay_msec(int level)
{
}
#endif

#if defined(CONFIG_PRINTK_TIME)
static bool printk_time = 1;
#else
static bool printk_time;
#endif
module_param_named(time, printk_time, bool, S_IRUGO | S_IWUSR);

//adbg++
#if 0
static size_t print_time(u64 ts, char *buf)
{
	unsigned long rem_nsec;

	if (!printk_time)
		return 0;

	rem_nsec = do_div(ts, 1000000000);

	if (!buf)
		return snprintf(NULL, 0, "[%5lu.000000] ", (unsigned long)ts);

	return sprintf(buf, "[%5lu.%06lu] ",
		       (unsigned long)ts, rem_nsec / 1000);
}
#endif

static size_t asus_print_time(u64 ts, char *buf)
{
	unsigned long rem_nsec;

	if (!printk_time)
		return 0;

	rem_nsec = do_div(ts, 1000000000);

	if (!buf)
		return snprintf(NULL, 0, "[%5lu.000000](CPU:%d-pid:%d:%s) ", (unsigned long)ts, smp_processor_id(), current->pid, current->comm);

	return sprintf(buf, "[%5lu.%06lu](CPU:%d-pid:%d:%s) ",
		       (unsigned long)ts, rem_nsec / 1000, smp_processor_id(), current->pid, current->comm);
}
//adbg--

static size_t print_prefix(const struct log *msg, bool syslog, char *buf)
{
	size_t len = 0;
	unsigned int prefix = (msg->facility << 3) | msg->level;

	if (syslog) {
		if (buf) {
			len += sprintf(buf, "<%u>", prefix);
		} else {
			len += 3;
			if (prefix > 999)
				len += 3;
			else if (prefix > 99)
				len += 2;
			else if (prefix > 9)
				len++;
		}
	}

	//len += print_time(msg->ts_nsec, buf ? buf + len : NULL);
	len += asus_print_time(msg->ts_nsec, buf ? buf + len : NULL);
	return len;
}

static size_t msg_print_text(const struct log *msg, enum log_flags prev,
			     bool syslog, char *buf, size_t size)
{
	const char *text = log_text(msg);
	size_t text_size = msg->text_len;
	bool prefix = true;
	bool newline = true;
	size_t len = 0;

	if ((prev & LOG_CONT) && !(msg->flags & LOG_PREFIX))
		prefix = false;

	if (msg->flags & LOG_CONT) {
		if ((prev & LOG_CONT) && !(prev & LOG_NEWLINE))
			prefix = false;

		if (!(msg->flags & LOG_NEWLINE))
			newline = false;
	}

	do {
		const char *next = memchr(text, '\n', text_size);
		size_t text_len;

		if (next) {
			text_len = next - text;
			next++;
			text_size -= next - text;
		} else {
			text_len = text_size;
		}

		if (buf) {
			if (print_prefix(msg, syslog, NULL) +
			    text_len + 1 >= size - len)
				break;

			if (prefix)
				len += print_prefix(msg, syslog, buf + len);
			memcpy(buf + len, text, text_len);
			len += text_len;
			if (next || newline)
				buf[len++] = '\n';
		} else {
			/* SYSLOG_ACTION_* buffer size only calculation */
			if (prefix)
				len += print_prefix(msg, syslog, NULL);
			len += text_len;
			if (next || newline)
				len++;
		}

		prefix = true;
		text = next;
	} while (text);

	return len;
}

#if defined(CONFIG_OOPS_LOG_BUFFER)
static int syslog_oops_buf_print(char __user *buf, int size, char *text)
{
	struct log *msg;
	size_t n;
	size_t skip;
	int len = 0;

	raw_spin_lock_irq(&logbuf_lock);
	if (syslog_seq < log_oops_first_seq) {
		syslog_seq = log_oops_first_seq;
		syslog_oops_buf_idx = 0;
	}
	while (size > 0 && log_oops_last_seq > syslog_seq) {
		skip = syslog_partial;
		msg = log_from_idx(syslog_oops_buf_idx, false);
		n = msg_print_text(msg, syslog_prev, true, text,
				   LOG_LINE_MAX + PREFIX_MAX);
		if (n - syslog_partial <= size) {
			/* message fits into buffer, move forward */
			syslog_oops_buf_idx = log_next(syslog_oops_buf_idx,
						       false);
			syslog_seq++;
			syslog_prev = msg->flags;
			n -= syslog_partial;
			syslog_partial = 0;
		} else if (!len) {
			/* partial read(), remember position */
			n = size;
			syslog_partial += n;
		} else {
			n = 0;
		}
		if (!n)
			break;

		raw_spin_unlock_irq(&logbuf_lock);
		if (copy_to_user(buf, text + skip, n)) {
			raw_spin_lock_irq(&logbuf_lock);
			if (!len)
				len = -EFAULT;
			break;
		}
		raw_spin_lock_irq(&logbuf_lock);

		len += n;
		size -= n;
		buf += n;
	}
	raw_spin_unlock_irq(&logbuf_lock);

	return len;
}

static int syslog_print_oops_buf_all(char __user *buf, int size, bool clear,
				     char *text)
{
	int len = 0;
	u32 idx = 0;
	u64 seq = clear_seq;
	enum log_flags prev = 0;
	u64 next_seq;

	if (!buf)
		return len;

	raw_spin_lock_irq(&logbuf_lock);

	seq = log_oops_first_seq;
	next_seq = log_oops_last_seq;
	while (len >= 0 && len < size && seq < next_seq) {
		struct log *msg = log_from_idx(idx, false);
		int textlen;

		textlen = msg_print_text(msg, prev, true, text,
					 LOG_LINE_MAX + PREFIX_MAX);
		if (textlen < 0) {
			len = textlen;
			break;
		}
		idx = log_next(idx, false);
		seq++;
		prev = msg->flags;

		raw_spin_unlock_irq(&logbuf_lock);
		if (copy_to_user(buf + len, text, textlen))
			len = -EFAULT;
		else
			len += textlen;
		raw_spin_lock_irq(&logbuf_lock);
	}

	raw_spin_unlock_irq(&logbuf_lock);

	return len;
}
#else
static int syslog_oops_buf_print(char __user *buf, int size, char *text)
{
	return 0;
}

static int syslog_print_oops_buf_all(char __user *buf, int size, bool clear,
				     char *text)
{
	return 0;
}
#endif

int syslog_print(char __user *buf, int size)
{
	char *text;
	struct log *msg;
	int oops_buf_len;
	int len = 0;

	text = kmalloc(LOG_LINE_MAX + PREFIX_MAX, GFP_KERNEL);
	if (!text)
		return -ENOMEM;

	oops_buf_len = syslog_oops_buf_print(buf, size, text);
	if (oops_buf_len < 0)
		return oops_buf_len;

	size -= oops_buf_len;

	while (size > 0) {
		size_t n;
		size_t skip;

		raw_spin_lock_irq(&logbuf_lock);
		if (syslog_seq < log_first_seq) {
			/* messages are gone, move to first one */
			syslog_seq = log_first_seq;
			syslog_idx = log_first_idx;
			syslog_prev = 0;
			syslog_partial = 0;
		}
		if (syslog_seq == log_next_seq) {
			raw_spin_unlock_irq(&logbuf_lock);
			break;
		}

		skip = syslog_partial;
		msg = log_from_idx(syslog_idx, true);
		n = msg_print_text(msg, syslog_prev, true, text,
				   LOG_LINE_MAX + PREFIX_MAX);
		if (n - syslog_partial <= size) {
			/* message fits into buffer, move forward */
			syslog_idx = log_next(syslog_idx, true);
			syslog_seq++;
			syslog_prev = msg->flags;
			n -= syslog_partial;
			syslog_partial = 0;
		} else if (!len){
			/* partial read(), remember position */
			n = size;
			syslog_partial += n;
		} else
			n = 0;
		raw_spin_unlock_irq(&logbuf_lock);

		if (!n)
			break;

		if (copy_to_user(buf + oops_buf_len, text + skip, n)) {
			if (!len)
				len = -EFAULT;
			break;
		}

		len += n;
		size -= n;
		buf += n;
	}

	kfree(text);
	if (len > 0)
		len += oops_buf_len;
	return len;
}

static int syslog_print_all(char __user *buf, int size, bool clear)
{
	char *text;
	int oops_len;
	int len = 0;

	text = kmalloc(LOG_LINE_MAX + PREFIX_MAX, GFP_KERNEL);
	if (!text)
		return -ENOMEM;

	oops_len = syslog_print_oops_buf_all(buf, size, clear, text);
	if (oops_len < 0)
		return oops_len;

	raw_spin_lock_irq(&logbuf_lock);
	if (buf) {
		u64 next_seq;
		u64 seq;
		u32 idx;
		u64 start_seq;
		u32 start_idx;
		enum log_flags prev;

		if (clear_seq < log_first_seq) {
			/* messages are gone, move to first available one */
			start_seq = log_first_seq;
			start_idx = log_first_idx;
		} else {
			start_seq = clear_seq;
			start_idx = clear_idx;
		}

		/*
		 * Find first record that fits, including all following records,
		 * into the user-provided buffer for this dump.
		 */
		seq = start_seq;
		idx = start_idx;
		prev = 0;
		while (seq < log_next_seq) {
			struct log *msg = log_from_idx(idx, true);

			len += msg_print_text(msg, prev, true, NULL, 0);
			prev = msg->flags;
			idx = log_next(idx, true);
			seq++;
		}

		/* move first record forward until length fits into the buffer */
		seq = start_seq;
		idx = start_idx;
		prev = 0;
		while ((len > size - oops_len) && seq < log_next_seq) {
			struct log *msg = log_from_idx(idx, true);

			len -= msg_print_text(msg, prev, true, NULL, 0);
			prev = msg->flags;
			idx = log_next(idx, true);
			seq++;
		}

		/* last message fitting into this dump */
		next_seq = log_next_seq;

		len = 0;
		prev = 0;
		while (len >= 0 && seq < next_seq) {
			struct log *msg = log_from_idx(idx, true);
			int textlen;

			textlen = msg_print_text(msg, prev, true, text,
						 LOG_LINE_MAX + PREFIX_MAX);
			if (textlen < 0) {
				len = textlen;
				break;
			}
			idx = log_next(idx, true);
			seq++;
			prev = msg->flags;

			raw_spin_unlock_irq(&logbuf_lock);
			if (copy_to_user(buf + len + oops_len, text, textlen))
				len = -EFAULT;
			else
				len += textlen;
			raw_spin_lock_irq(&logbuf_lock);

			if (seq < log_first_seq) {
				/* messages are gone, move to next one */
				seq = log_first_seq;
				idx = log_first_idx;
				prev = 0;
			}
		}
	}

	if (clear) {
		clear_seq = log_next_seq;
		clear_idx = log_next_idx;
	}
	raw_spin_unlock_irq(&logbuf_lock);

	kfree(text);
	if (len > 0)
		len += oops_len;
	return len;
}

int do_syslog(int type, char __user *buf, int len, bool from_file)
{
	bool clear = false;
	static int saved_console_loglevel = -1;
	int error;

	error = check_syslog_permissions(type, from_file);
	if (error)
		goto out;

	error = security_syslog(type);
	if (error)
		return error;

	switch (type) {
	case SYSLOG_ACTION_CLOSE:	/* Close log */
		break;
	case SYSLOG_ACTION_OPEN:	/* Open log */
		break;
	case SYSLOG_ACTION_READ:	/* Read from log */
		error = -EINVAL;
		if (!buf || len < 0)
			goto out;
		error = 0;
		if (!len)
			goto out;
		if (!access_ok(VERIFY_WRITE, buf, len)) {
			error = -EFAULT;
			goto out;
		}
		error = wait_event_interruptible(log_wait,
						 syslog_seq != log_next_seq);
		if (error)
			goto out;
		error = syslog_print(buf, len);
		break;
	/* Read/clear last kernel messages */
	case SYSLOG_ACTION_READ_CLEAR:
		clear = true;
		/* FALL THRU */
	/* Read last kernel messages */
	case SYSLOG_ACTION_READ_ALL:
		error = -EINVAL;
		if (!buf || len < 0)
			goto out;
		error = 0;
		if (!len)
			goto out;
		if (!access_ok(VERIFY_WRITE, buf, len)) {
			error = -EFAULT;
			goto out;
		}
		error = syslog_print_all(buf, len, clear);
		break;
	/* Clear ring buffer */
	case SYSLOG_ACTION_CLEAR:
		syslog_print_all(NULL, 0, true);
		break;
	/* Disable logging to console */
	case SYSLOG_ACTION_CONSOLE_OFF:
		if (saved_console_loglevel == -1)
			saved_console_loglevel = console_loglevel;
		console_loglevel = minimum_console_loglevel;
		break;
	/* Enable logging to console */
	case SYSLOG_ACTION_CONSOLE_ON:
		if (saved_console_loglevel != -1) {
			console_loglevel = saved_console_loglevel;
			saved_console_loglevel = -1;
		}
		break;
	/* Set level of messages printed to console */
	case SYSLOG_ACTION_CONSOLE_LEVEL:
		error = -EINVAL;
		if (len < 1 || len > 8)
			goto out;
		if (len < minimum_console_loglevel)
			len = minimum_console_loglevel;
		console_loglevel = len;
		/* Implicitly re-enable logging to console */
		saved_console_loglevel = -1;
		error = 0;
		break;
	/* Number of chars in the log buffer */
	case SYSLOG_ACTION_SIZE_UNREAD:
		raw_spin_lock_irq(&logbuf_lock);
		if (syslog_seq < log_first_seq) {
			/* messages are gone, move to first one */
			syslog_seq = log_first_seq;
			syslog_idx = log_first_idx;
			syslog_prev = 0;
			syslog_partial = 0;
		}
		if (from_file) {
			/*
			 * Short-cut for poll(/"proc/kmsg") which simply checks
			 * for pending data, not the size; return the count of
			 * records, not the length.
			 */
			error = log_next_idx - syslog_idx;
		} else {
			u64 seq = syslog_seq;
			u32 idx = syslog_idx;
			enum log_flags prev = syslog_prev;

			error = 0;
			while (seq < log_next_seq) {
				struct log *msg = log_from_idx(idx,
								      true);

				error += msg_print_text(msg, prev, true, NULL, 0);
				idx = log_next(idx, true);
				seq++;
				prev = msg->flags;
			}
			error -= syslog_partial;
		}
		raw_spin_unlock_irq(&logbuf_lock);
		break;
	/* Size of the log buffer */
	case SYSLOG_ACTION_SIZE_BUFFER:
		error = log_buf_len;
#if defined(CONFIG_OOPS_LOG_BUFFER)
		error += log_oops_buf_len;
#endif
		break;
	default:
		error = -EINVAL;
		break;
	}
out:
	return error;
}

SYSCALL_DEFINE3(syslog, int, type, char __user *, buf, int, len)
{
	return do_syslog(type, buf, len, SYSLOG_FROM_READER);
}

/*
 * Call the console drivers, asking them to write out
 * log_buf[start] to log_buf[end - 1].
 * The console_lock must be held.
 */
static void call_console_drivers(int level, const char *text, size_t len)
{
	struct console *con;

	trace_console(text, len);

	if (level >= console_loglevel && !ignore_loglevel)
		return;
	if (!console_drivers)
		return;

	for_each_console(con) {
		if (exclusive_console && con != exclusive_console)
			continue;
		if (!(con->flags & CON_ENABLED))
			continue;
		if (!con->write)
			continue;
		if (!cpu_online(smp_processor_id()) &&
		    !(con->flags & CON_ANYTIME))
			continue;
		con->write(con, text, len);
	}
}

/*
 * Zap console related locks when oopsing. Only zap at most once
 * every 10 seconds, to leave time for slow consoles to print a
 * full oops.
 */
static void zap_locks(void)
{
	static unsigned long oops_timestamp;

	if (time_after_eq(jiffies, oops_timestamp) &&
			!time_after(jiffies, oops_timestamp + 30 * HZ))
		return;

	oops_timestamp = jiffies;

	debug_locks_off();
	/* If a crash is occurring, make sure we can't deadlock */
	raw_spin_lock_init(&logbuf_lock);
	/* And make sure that we print immediately */
	sema_init(&console_sem, 1);
}

/* Check if we have any console registered that can be called early in boot. */
static int have_callable_console(void)
{
	struct console *con;

	for_each_console(con)
		if (con->flags & CON_ANYTIME)
			return 1;

	return 0;
}

/*
 * Can we actually use the console at this time on this cpu?
 *
 * Console drivers may assume that per-cpu resources have
 * been allocated. So unless they're explicitly marked as
 * being able to cope (CON_ANYTIME) don't call them until
 * this CPU is officially up.
 */
static inline int can_use_console(unsigned int cpu)
{
	return cpu_online(cpu) || have_callable_console();
}

/*
 * Try to get console ownership to actually show the kernel
 * messages from a 'printk'. Return true (and with the
 * console_lock held, and 'console_locked' set) if it
 * is successful, false otherwise.
 *
 * This gets called with the 'logbuf_lock' spinlock held and
 * interrupts disabled. It should return with 'lockbuf_lock'
 * released but interrupts still disabled.
 */
static int console_trylock_for_printk(unsigned int cpu)
	__releases(&logbuf_lock)
{
	int retval = 0, wake = 0;

	if (console_trylock()) {
		retval = 1;

		/*
		 * If we can't use the console, we need to release
		 * the console semaphore by hand to avoid flushing
		 * the buffer. We need to hold the console semaphore
		 * in order to do this test safely.
		 */
		if (!can_use_console(cpu)) {
			console_locked = 0;
			wake = 1;
			retval = 0;
		}
	}
	logbuf_cpu = UINT_MAX;
	if (wake)
		up(&console_sem);
	raw_spin_unlock(&logbuf_lock);
	return retval;
}

int printk_delay_msec __read_mostly;

static inline void printk_delay(void)
{
	if (unlikely(printk_delay_msec)) {
		int m = printk_delay_msec;

		while (m--) {
			mdelay(1);
			touch_nmi_watchdog();
		}
	}
}

/*
 * Continuation lines are buffered, and not committed to the record buffer
 * until the line is complete, or a race forces it. The line fragments
 * though, are printed immediately to the consoles to ensure everything has
 * reached the console in case of a kernel crash.
 */
static struct cont {
	char buf[LOG_LINE_MAX];
	size_t len;			/* length == 0 means unused buffer */
	size_t cons;			/* bytes written to console */
	struct task_struct *owner;	/* task of first print*/
	u64 ts_nsec;			/* time of first print */
	u8 level;			/* log level of first message */
	u8 facility;			/* log level of first message */
	enum log_flags flags;		/* prefix, newline flags */
	bool flushed:1;			/* buffer sealed and committed */
} cont;

static void cont_flush(enum log_flags flags)
{
	if (cont.flushed)
		return;
	if (cont.len == 0)
		return;

	if (cont.cons) {
		/*
		 * If a fragment of this line was directly flushed to the
		 * console; wait for the console to pick up the rest of the
		 * line. LOG_NOCONS suppresses a duplicated output.
		 */
		log_store(cont.facility, cont.level, flags | LOG_NOCONS,
			  cont.ts_nsec, NULL, 0, cont.buf, cont.len);
		cont.flags = flags;
		cont.flushed = true;
	} else {
		/*
		 * If no fragment of this line ever reached the console,
		 * just submit it to the store and free the buffer.
		 */
		log_store(cont.facility, cont.level, flags, 0,
			  NULL, 0, cont.buf, cont.len);
		cont.len = 0;
	}
}

static bool cont_add(int facility, int level, const char *text, size_t len)
{
	if (cont.len && cont.flushed)
		return false;

	if (cont.len + len > sizeof(cont.buf)) {
		/* the line gets too long, split it up in separate records */
		cont_flush(LOG_CONT);
		return false;
	}

	if (!cont.len) {
		cont.facility = facility;
		cont.level = level;
		cont.owner = current;
		cont.ts_nsec = local_clock();
		cont.flags = 0;
		cont.cons = 0;
		cont.flushed = false;
	}

	memcpy(cont.buf + cont.len, text, len);
	cont.len += len;

	if (cont.len > (sizeof(cont.buf) * 80) / 100)
		cont_flush(LOG_CONT);

	return true;
}

static size_t cont_print_text(char *text, size_t size)
{
	size_t textlen = 0;
	size_t len;

	if (cont.cons == 0 && (console_prev & LOG_NEWLINE)) {
//adbg++
//		textlen += print_time(cont.ts_nsec, text);
		textlen += asus_print_time(cont.ts_nsec, text);
//adbg--
		size -= textlen;
	}

	len = cont.len - cont.cons;
	if (len > 0) {
		if (len+1 > size)
			len = size-1;
		memcpy(text + textlen, cont.buf + cont.cons, len);
		textlen += len;
		cont.cons = cont.len;
	}

	if (cont.flushed) {
		if (cont.flags & LOG_NEWLINE)
			text[textlen++] = '\n';
		/* got everything, release buffer */
		cont.len = 0;
	}
	return textlen;
}

asmlinkage int vprintk_emit(int facility, int level,
			    const char *dict, size_t dictlen,
			    const char *fmt, va_list args)
{
	static int recursion_bug;
	static char textbuf[LOG_LINE_MAX];
	char *text = textbuf;
	size_t text_len;
	enum log_flags lflags = 0;
	unsigned long flags;
	int this_cpu;
	int printed_len = 0;

	boot_delay_msec(level);
	printk_delay();

	/* This stops the holder of console_sem just where we want him */
	local_irq_save(flags);
	this_cpu = smp_processor_id();

	/*
	 * Ouch, printk recursed into itself!
	 */
	if (unlikely(logbuf_cpu == this_cpu)) {
		/*
		 * If a crash is occurring during printk() on this CPU,
		 * then try to get the crash message out but make sure
		 * we can't deadlock. Otherwise just return to avoid the
		 * recursion and return - but flag the recursion so that
		 * it can be printed at the next appropriate moment:
		 */
		if (!oops_in_progress && !lockdep_recursing(current)) {
			recursion_bug = 1;
			goto out_restore_irqs;
		}
		zap_locks();
	}

	lockdep_off();
	raw_spin_lock(&logbuf_lock);
	logbuf_cpu = this_cpu;

	if (recursion_bug) {
		static const char recursion_msg[] =
			"BUG: recent printk recursion!";

		recursion_bug = 0;
		printed_len += strlen(recursion_msg);
		/* emit KERN_CRIT message */
		log_store(0, 2, LOG_PREFIX|LOG_NEWLINE, 0,
			  NULL, 0, recursion_msg, printed_len);
	}

	/*
	 * The printf needs to come first; we need the syslog
	 * prefix which might be passed-in as a parameter.
	 */
	text_len = vscnprintf(text, sizeof(textbuf), fmt, args);

	/* mark and strip a trailing newline */
	if (text_len && text[text_len-1] == '\n') {
		text_len--;
		lflags |= LOG_NEWLINE;
	}

	/* strip kernel syslog prefix and extract log level or control flags */
	if (facility == 0) {
		int kern_level = printk_get_level(text);

		if (kern_level) {
			const char *end_of_header = printk_skip_level(text);
			switch (kern_level) {
			case '0' ... '7':
				if (level == -1)
					level = kern_level - '0';
			case 'd':	/* KERN_DEFAULT */
				lflags |= LOG_PREFIX;
			case 'c':	/* KERN_CONT */
				break;
			}
			text_len -= end_of_header - text;
			text = (char *)end_of_header;
		}
	}

	if (level == -1)
		level = default_message_loglevel;

	if (dict)
		lflags |= LOG_PREFIX|LOG_NEWLINE;

	if (!(lflags & LOG_NEWLINE)) {
		/*
		 * Flush the conflicting buffer. An earlier newline was missing,
		 * or another task also prints continuation lines.
		 */
		if (cont.len && (lflags & LOG_PREFIX || cont.owner != current))
			cont_flush(LOG_NEWLINE);

		/* buffer line if possible, otherwise store it right away */
		if (!cont_add(facility, level, text, text_len))
			log_store(facility, level, lflags | LOG_CONT, 0,
				  dict, dictlen, text, text_len);
	} else {
		bool stored = false;

		/*
		 * If an earlier newline was missing and it was the same task,
		 * either merge it with the current buffer and flush, or if
		 * there was a race with interrupts (prefix == true) then just
		 * flush it out and store this line separately.
		 */
		if (cont.len && cont.owner == current) {
			if (!(lflags & LOG_PREFIX))
				stored = cont_add(facility, level, text, text_len);
			cont_flush(LOG_NEWLINE);
		}

		if (!stored)
			log_store(facility, level, lflags, 0,
				  dict, dictlen, text, text_len);
	}
	printed_len += text_len;

	/*
	 * Try to acquire and then immediately release the console semaphore.
	 * The release will print out buffers and wake up /dev/kmsg and syslog()
	 * users.
	 *
	 * The console_trylock_for_printk() function will release 'logbuf_lock'
	 * regardless of whether it actually gets the console semaphore or not.
	 */
	if (console_trylock_for_printk(this_cpu))
		console_unlock();

	lockdep_on();
out_restore_irqs:
	local_irq_restore(flags);

	return printed_len;
}
EXPORT_SYMBOL(vprintk_emit);

asmlinkage int vprintk(const char *fmt, va_list args)
{
	return vprintk_emit(0, -1, NULL, 0, fmt, args);
}
EXPORT_SYMBOL(vprintk);

asmlinkage int printk_emit(int facility, int level,
			   const char *dict, size_t dictlen,
			   const char *fmt, ...)
{
	va_list args;
	int r;

	va_start(args, fmt);
	r = vprintk_emit(facility, level, dict, dictlen, fmt, args);
	va_end(args);

	return r;
}
EXPORT_SYMBOL(printk_emit);

/**
 * printk - print a kernel message
 * @fmt: format string
 *
 * This is printk(). It can be called from any context. We want it to work.
 *
 * We try to grab the console_lock. If we succeed, it's easy - we log the
 * output and call the console drivers.  If we fail to get the semaphore, we
 * place the output into the log buffer and return. The current holder of
 * the console_sem will notice the new output in console_unlock(); and will
 * send it to the consoles before releasing the lock.
 *
 * One effect of this deferred printing is that code which calls printk() and
 * then changes console_loglevel may break. This is because console_loglevel
 * is inspected when the actual printing occurs.
 *
 * See also:
 * printf(3)
 *
 * See the vsnprintf() documentation for format string extensions over C99.
 */
asmlinkage int printk(const char *fmt, ...)
{
	va_list args;
	int r;

#ifdef CONFIG_KGDB_KDB
	if (unlikely(kdb_trap_printk)) {
		va_start(args, fmt);
		r = vkdb_printf(fmt, args);
		va_end(args);
		return r;
	}
#endif
	va_start(args, fmt);
	r = vprintk_emit(0, -1, NULL, 0, fmt, args);
	va_end(args);

	return r;
}
EXPORT_SYMBOL(printk);

#else /* CONFIG_PRINTK */

#define LOG_LINE_MAX		0
#define PREFIX_MAX		0
#define LOG_LINE_MAX 0
static u64 syslog_seq;
static u32 syslog_idx;
static u64 console_seq;
static u32 console_idx;
static enum log_flags syslog_prev;
static u64 log_first_seq;
static u32 log_first_idx;
static u64 log_next_seq;
static enum log_flags console_prev;
static struct cont {
	size_t len;
	size_t cons;
	u8 level;
	bool flushed:1;
} cont;
static struct log *log_from_idx(u32 idx, bool logbuf) { return NULL; }
static u32 log_next(u32 idx, bool logbuf) { return 0; }
static void call_console_drivers(int level, const char *text, size_t len) {}
static size_t msg_print_text(const struct log *msg, enum log_flags prev,
			     bool syslog, char *buf, size_t size) { return 0; }
static size_t cont_print_text(char *text, size_t size) { return 0; }

#endif /* CONFIG_PRINTK */

#ifdef CONFIG_EARLY_PRINTK
struct console *early_console;

void early_vprintk(const char *fmt, va_list ap)
{
	if (early_console) {
		char buf[512];
		int n = vscnprintf(buf, sizeof(buf), fmt, ap);

		early_console->write(early_console, buf, n);
	}
}

asmlinkage void early_printk(const char *fmt, ...)
{
	va_list ap;

	va_start(ap, fmt);
	early_vprintk(fmt, ap);
	va_end(ap);
}
#endif

static int __add_preferred_console(char *name, int idx, char *options,
				   char *brl_options)
{
	struct console_cmdline *c;
	int i;

	/*
	 *	See if this tty is not yet registered, and
	 *	if we have a slot free.
	 */
	for (i = 0; i < MAX_CMDLINECONSOLES && console_cmdline[i].name[0]; i++)
		if (strcmp(console_cmdline[i].name, name) == 0 &&
			  console_cmdline[i].index == idx) {
				if (!brl_options)
					selected_console = i;
				return 0;
		}
	if (i == MAX_CMDLINECONSOLES)
		return -E2BIG;
	if (!brl_options)
		selected_console = i;
	c = &console_cmdline[i];
	strlcpy(c->name, name, sizeof(c->name));
	c->options = options;
#ifdef CONFIG_A11Y_BRAILLE_CONSOLE
	c->brl_options = brl_options;
#endif
	c->index = idx;
	return 0;
}
/*
 * Set up a list of consoles.  Called from init/main.c
 */
static int __init console_setup(char *str)
{
	char buf[sizeof(console_cmdline[0].name) + 4]; /* 4 for index */
	char *s, *options, *brl_options = NULL;
	int idx;

#ifdef CONFIG_A11Y_BRAILLE_CONSOLE
	if (!memcmp(str, "brl,", 4)) {
		brl_options = "";
		str += 4;
	} else if (!memcmp(str, "brl=", 4)) {
		brl_options = str + 4;
		str = strchr(brl_options, ',');
		if (!str) {
			printk(KERN_ERR "need port name after brl=\n");
			return 1;
		}
		*(str++) = 0;
	}
#endif

	/*
	 * Decode str into name, index, options.
	 */
	if (str[0] >= '0' && str[0] <= '9') {
		strcpy(buf, "ttyS");
		strncpy(buf + 4, str, sizeof(buf) - 5);
	} else {
		strncpy(buf, str, sizeof(buf) - 1);
	}
	buf[sizeof(buf) - 1] = 0;
	if ((options = strchr(str, ',')) != NULL)
		*(options++) = 0;
#ifdef __sparc__
	if (!strcmp(str, "ttya"))
		strcpy(buf, "ttyS0");
	if (!strcmp(str, "ttyb"))
		strcpy(buf, "ttyS1");
#endif
	for (s = buf; *s; s++)
		if ((*s >= '0' && *s <= '9') || *s == ',')
			break;
	idx = simple_strtoul(s, NULL, 10);
	*s = 0;

	__add_preferred_console(buf, idx, options, brl_options);
	console_set_on_cmdline = 1;
	return 1;
}
__setup("console=", console_setup);

/**
 * add_preferred_console - add a device to the list of preferred consoles.
 * @name: device name
 * @idx: device index
 * @options: options for this console
 *
 * The last preferred console added will be used for kernel messages
 * and stdin/out/err for init.  Normally this is used by console_setup
 * above to handle user-supplied console arguments; however it can also
 * be used by arch-specific code either to override the user or more
 * commonly to provide a default console (ie from PROM variables) when
 * the user has not supplied one.
 */
int add_preferred_console(char *name, int idx, char *options)
{
	return __add_preferred_console(name, idx, options, NULL);
}

int update_console_cmdline(char *name, int idx, char *name_new, int idx_new, char *options)
{
	struct console_cmdline *c;
	int i;

	for (i = 0; i < MAX_CMDLINECONSOLES && console_cmdline[i].name[0]; i++)
		if (strcmp(console_cmdline[i].name, name) == 0 &&
			  console_cmdline[i].index == idx) {
				c = &console_cmdline[i];
				strlcpy(c->name, name_new, sizeof(c->name));
				c->name[sizeof(c->name) - 1] = 0;
				c->options = options;
				c->index = idx_new;
				return i;
		}
	/* not found */
	return -1;
}

bool console_suspend_enabled = 1;
EXPORT_SYMBOL(console_suspend_enabled);

static int __init console_suspend_disable(char *str)
{
	console_suspend_enabled = 0;
	return 1;
}
__setup("no_console_suspend", console_suspend_disable);
module_param_named(console_suspend, console_suspend_enabled,
		bool, S_IRUGO | S_IWUSR);
MODULE_PARM_DESC(console_suspend, "suspend console during suspend"
	" and hibernate operations");

/**
 * suspend_console - suspend the console subsystem
 *
 * This disables printk() while we go into suspend states
 */
void suspend_console(void)
{
<<<<<<< HEAD
	ASUSEvtlog("[UTS] System Suspend");
	suspend_in_progress = 1;
=======
//adbg++
	//ASUSEvtlog("[UTS] System Suspend");
	suspend_in_progress = 1;
//adbg--
>>>>>>> 50225eaa
	if (!console_suspend_enabled)
		return;
	printk("Suspending console(s) (use no_console_suspend to debug)\n");
	console_lock();
	console_suspended = 1;
	up(&console_sem);
}

void resume_console(void)
{
<<<<<<< HEAD
	int i;
	suspend_in_progress = 0;
	ASUSEvtlog("[UTS] System Resume");

	if (pm_pwrcs_ret) {
		ASUSEvtlog("[PM] Suspended for %d.%03d secs ", pwrcs_time/100,pwrcs_time % 100);

		if (qpnpint_irq != -1) {
			ASUSEvtlog("[PM] qpnpint irq triggered: %d", qpnpint_irq);
			qpnpint_irq = -1;
		}
		if (gpio_irq_cnt>0) {
			for (i=0;i<gpio_irq_cnt;i++)
  				ASUSEvtlog("[PM] GPIO triggered: %d", gpio_resume_irq[i]);
			gpio_irq_cnt=0; //clear log count.
		}
		if (gic_irq_cnt>0) {
			for (i=0;i<gic_irq_cnt;i++)
				ASUSEvtlog("[PM] IRQs triggered: %d", gic_resume_irq[i]);
			gic_irq_cnt=0;  //clear log count.
		}
		pm_pwrcs_ret=0;
	}

=======
//adbg++
	suspend_in_progress = 0;
	//ASUSEvtlog("[UTS] System Resume");
//adbg--
>>>>>>> 50225eaa
	if (!console_suspend_enabled)
		return;
	down(&console_sem);
	console_suspended = 0;
	console_unlock();
}

static void __cpuinit console_flush(struct work_struct *work)
{
	console_lock();
	console_unlock();
}

static __cpuinitdata DECLARE_WORK(console_cpu_notify_work, console_flush);

/**
 * console_cpu_notify - print deferred console messages after CPU hotplug
 * @self: notifier struct
 * @action: CPU hotplug event
 * @hcpu: unused
 *
 * If printk() is called from a CPU that is not online yet, the messages
 * will be spooled but will not show up on the console.  This function is
 * called when a new CPU comes online (or fails to come up), and ensures
 * that any such output gets printed.
 *
 * Special handling must be done for cases invoked from an atomic context,
 * as we can't be taking the console semaphore here.
 */
static int __cpuinit console_cpu_notify(struct notifier_block *self,
	unsigned long action, void *hcpu)
{
	switch (action) {
	case CPU_DEAD:
	case CPU_DOWN_FAILED:
	case CPU_UP_CANCELED:
		console_lock();
		console_unlock();
		break;
	case CPU_ONLINE:
	case CPU_DYING:
		/* invoked with preemption disabled, so defer */
		if (!console_trylock())
			schedule_work(&console_cpu_notify_work);
		else
			console_unlock();
	}
	return NOTIFY_OK;
}

/**
 * console_lock - lock the console system for exclusive use.
 *
 * Acquires a lock which guarantees that the caller has
 * exclusive access to the console system and the console_drivers list.
 *
 * Can sleep, returns nothing.
 */
void console_lock(void)
{
	might_sleep();

	down(&console_sem);
	if (console_suspended)
		return;
	console_locked = 1;
	console_may_schedule = 1;
	mutex_acquire(&console_lock_dep_map, 0, 0, _RET_IP_);
}
EXPORT_SYMBOL(console_lock);

/**
 * console_trylock - try to lock the console system for exclusive use.
 *
 * Tried to acquire a lock which guarantees that the caller has
 * exclusive access to the console system and the console_drivers list.
 *
 * returns 1 on success, and 0 on failure to acquire the lock.
 */
int console_trylock(void)
{
	if (down_trylock(&console_sem))
		return 0;
	if (console_suspended) {
		up(&console_sem);
		return 0;
	}
	console_locked = 1;
	console_may_schedule = 0;
	mutex_acquire(&console_lock_dep_map, 0, 1, _RET_IP_);
	return 1;
}
EXPORT_SYMBOL(console_trylock);

int is_console_locked(void)
{
	return console_locked;
}

static void console_cont_flush(char *text, size_t size)
{
	unsigned long flags;
	size_t len;

	raw_spin_lock_irqsave(&logbuf_lock, flags);

	if (!cont.len)
		goto out;

	/*
	 * We still queue earlier records, likely because the console was
	 * busy. The earlier ones need to be printed before this one, we
	 * did not flush any fragment so far, so just let it queue up.
	 */
	if (console_seq < log_next_seq && !cont.cons)
		goto out;

	len = cont_print_text(text, size);
	raw_spin_unlock(&logbuf_lock);
	stop_critical_timings();
	call_console_drivers(cont.level, text, len);
	start_critical_timings();
	local_irq_restore(flags);
	return;
out:
	raw_spin_unlock_irqrestore(&logbuf_lock, flags);
}

/**
 * console_unlock - unlock the console system
 *
 * Releases the console_lock which the caller holds on the console system
 * and the console driver list.
 *
 * While the console_lock was held, console output may have been buffered
 * by printk().  If this is the case, console_unlock(); emits
 * the output prior to releasing the lock.
 *
 * If there is output waiting, we wake /dev/kmsg and syslog() users.
 *
 * console_unlock(); may be called from any context.
 */
void console_unlock(void)
{
	static char text[LOG_LINE_MAX + PREFIX_MAX];
	static u64 seen_seq;
	unsigned long flags;
	bool wake_klogd = false;
	bool retry;

	if (console_suspended) {
		up(&console_sem);
		return;
	}

	console_may_schedule = 0;

	/* flush buffered message fragment immediately to console */
	console_cont_flush(text, sizeof(text));
again:
	for (;;) {
		struct log *msg;
		size_t len;
		int level;

		raw_spin_lock_irqsave(&logbuf_lock, flags);
		if (seen_seq != log_next_seq) {
			wake_klogd = true;
			seen_seq = log_next_seq;
		}

		if (console_seq < log_first_seq) {
			/* messages are gone, move to first one */
			console_seq = log_first_seq;
			console_idx = log_first_idx;
			console_prev = 0;
		}
skip:
		if (console_seq == log_next_seq)
			break;

		msg = log_from_idx(console_idx, true);
		if (msg->flags & LOG_NOCONS) {
			/*
			 * Skip record we have buffered and already printed
			 * directly to the console when we received it.
			 */
			console_idx = log_next(console_idx, true);
			console_seq++;
			/*
			 * We will get here again when we register a new
			 * CON_PRINTBUFFER console. Clear the flag so we
			 * will properly dump everything later.
			 */
			msg->flags &= ~LOG_NOCONS;
			console_prev = msg->flags;
			goto skip;
		}

		level = msg->level;
		len = msg_print_text(msg, console_prev, false,
				     text, sizeof(text));
		console_idx = log_next(console_idx, true);
		console_seq++;
		console_prev = msg->flags;
		raw_spin_unlock(&logbuf_lock);

		stop_critical_timings();	/* don't trace print latency */
		call_console_drivers(level, text, len);
		start_critical_timings();
		local_irq_restore(flags);
	}
	console_locked = 0;
	mutex_release(&console_lock_dep_map, 1, _RET_IP_);

	/* Release the exclusive_console once it is used */
	if (unlikely(exclusive_console))
		exclusive_console = NULL;

	raw_spin_unlock(&logbuf_lock);

	up(&console_sem);

	/*
	 * Someone could have filled up the buffer again, so re-check if there's
	 * something to flush. In case we cannot trylock the console_sem again,
	 * there's a new owner and the console_unlock() from them will do the
	 * flush, no worries.
	 */
	raw_spin_lock(&logbuf_lock);
	retry = console_seq != log_next_seq;
	raw_spin_unlock_irqrestore(&logbuf_lock, flags);

	if (retry && console_trylock())
		goto again;

	if (wake_klogd)
		wake_up_klogd();
}
EXPORT_SYMBOL(console_unlock);

/**
 * console_conditional_schedule - yield the CPU if required
 *
 * If the console code is currently allowed to sleep, and
 * if this CPU should yield the CPU to another task, do
 * so here.
 *
 * Must be called within console_lock();.
 */
void __sched console_conditional_schedule(void)
{
	if (console_may_schedule)
		cond_resched();
}
EXPORT_SYMBOL(console_conditional_schedule);

void console_unblank(void)
{
	struct console *c;

	/*
	 * console_unblank can no longer be called in interrupt context unless
	 * oops_in_progress is set to 1..
	 */
	if (oops_in_progress) {
		if (down_trylock(&console_sem) != 0)
			return;
	} else
		console_lock();

	console_locked = 1;
	console_may_schedule = 0;
	for_each_console(c)
		if ((c->flags & CON_ENABLED) && c->unblank)
			c->unblank();
	console_unlock();
}

/*
 * Return the console tty driver structure and its associated index
 */
struct tty_driver *console_device(int *index)
{
	struct console *c;
	struct tty_driver *driver = NULL;

	console_lock();
	for_each_console(c) {
		if (!c->device)
			continue;
		driver = c->device(c, index);
		if (driver)
			break;
	}
	console_unlock();
	return driver;
}

/*
 * Prevent further output on the passed console device so that (for example)
 * serial drivers can disable console output before suspending a port, and can
 * re-enable output afterwards.
 */
void console_stop(struct console *console)
{
	console_lock();
	console->flags &= ~CON_ENABLED;
	console_unlock();
}
EXPORT_SYMBOL(console_stop);

void console_start(struct console *console)
{
	console_lock();
	console->flags |= CON_ENABLED;
	console_unlock();
}
EXPORT_SYMBOL(console_start);

static int __read_mostly keep_bootcon;

static int __init keep_bootcon_setup(char *str)
{
	keep_bootcon = 1;
	printk(KERN_INFO "debug: skip boot console de-registration.\n");

	return 0;
}

early_param("keep_bootcon", keep_bootcon_setup);

/*
 * The console driver calls this routine during kernel initialization
 * to register the console printing procedure with printk() and to
 * print any messages that were printed by the kernel before the
 * console driver was initialized.
 *
 * This can happen pretty early during the boot process (because of
 * early_printk) - sometimes before setup_arch() completes - be careful
 * of what kernel features are used - they may not be initialised yet.
 *
 * There are two types of consoles - bootconsoles (early_printk) and
 * "real" consoles (everything which is not a bootconsole) which are
 * handled differently.
 *  - Any number of bootconsoles can be registered at any time.
 *  - As soon as a "real" console is registered, all bootconsoles
 *    will be unregistered automatically.
 *  - Once a "real" console is registered, any attempt to register a
 *    bootconsoles will be rejected
 */
void register_console(struct console *newcon)
{
	int i;
	unsigned long flags;
	struct console *bcon = NULL;

	/*
	 * before we register a new CON_BOOT console, make sure we don't
	 * already have a valid console
	 */
	if (console_drivers && newcon->flags & CON_BOOT) {
		/* find the last or real console */
		for_each_console(bcon) {
			if (!(bcon->flags & CON_BOOT)) {
				printk(KERN_INFO "Too late to register bootconsole %s%d\n",
					newcon->name, newcon->index);
				return;
			}
		}
	}

	if (console_drivers && console_drivers->flags & CON_BOOT)
		bcon = console_drivers;

	if (preferred_console < 0 || bcon || !console_drivers)
		preferred_console = selected_console;

	if (newcon->early_setup)
		newcon->early_setup();

	/*
	 *	See if we want to use this console driver. If we
	 *	didn't select a console we take the first one
	 *	that registers here.
	 */
	if (preferred_console < 0) {
		if (newcon->index < 0)
			newcon->index = 0;
		if (newcon->setup == NULL ||
		    newcon->setup(newcon, NULL) == 0) {
			newcon->flags |= CON_ENABLED;
			if (newcon->device) {
				newcon->flags |= CON_CONSDEV;
				preferred_console = 0;
			}
		}
	}

	/*
	 *	See if this console matches one we selected on
	 *	the command line.
	 */
	for (i = 0; i < MAX_CMDLINECONSOLES && console_cmdline[i].name[0];
			i++) {
		if (strcmp(console_cmdline[i].name, newcon->name) != 0)
			continue;
		if (newcon->index >= 0 &&
		    newcon->index != console_cmdline[i].index)
			continue;
		if (newcon->index < 0)
			newcon->index = console_cmdline[i].index;
#ifdef CONFIG_A11Y_BRAILLE_CONSOLE
		if (console_cmdline[i].brl_options) {
			newcon->flags |= CON_BRL;
			braille_register_console(newcon,
					console_cmdline[i].index,
					console_cmdline[i].options,
					console_cmdline[i].brl_options);
			return;
		}
#endif
		if (newcon->setup &&
		    newcon->setup(newcon, console_cmdline[i].options) != 0)
			break;
		newcon->flags |= CON_ENABLED;
		newcon->index = console_cmdline[i].index;
		if (i == selected_console) {
			newcon->flags |= CON_CONSDEV;
			preferred_console = selected_console;
		}
		break;
	}

	if (!(newcon->flags & CON_ENABLED))
		return;

	/*
	 * If we have a bootconsole, and are switching to a real console,
	 * don't print everything out again, since when the boot console, and
	 * the real console are the same physical device, it's annoying to
	 * see the beginning boot messages twice
	 */
	if (bcon && ((newcon->flags & (CON_CONSDEV | CON_BOOT)) == CON_CONSDEV))
		newcon->flags &= ~CON_PRINTBUFFER;

	/*
	 *	Put this console in the list - keep the
	 *	preferred driver at the head of the list.
	 */
	console_lock();
	if ((newcon->flags & CON_CONSDEV) || console_drivers == NULL) {
		newcon->next = console_drivers;
		console_drivers = newcon;
		if (newcon->next)
			newcon->next->flags &= ~CON_CONSDEV;
	} else {
		newcon->next = console_drivers->next;
		console_drivers->next = newcon;
	}
	if (newcon->flags & CON_PRINTBUFFER) {
		/*
		 * console_unlock(); will print out the buffered messages
		 * for us.
		 */
		raw_spin_lock_irqsave(&logbuf_lock, flags);
		console_seq = syslog_seq;
		console_idx = syslog_idx;
		console_prev = syslog_prev;
		raw_spin_unlock_irqrestore(&logbuf_lock, flags);
		/*
		 * We're about to replay the log buffer.  Only do this to the
		 * just-registered console to avoid excessive message spam to
		 * the already-registered consoles.
		 */
		exclusive_console = newcon;
	}
	console_unlock();
	console_sysfs_notify();

	/*
	 * By unregistering the bootconsoles after we enable the real console
	 * we get the "console xxx enabled" message on all the consoles -
	 * boot consoles, real consoles, etc - this is to ensure that end
	 * users know there might be something in the kernel's log buffer that
	 * went to the bootconsole (that they do not see on the real console)
	 */
	if (bcon &&
	    ((newcon->flags & (CON_CONSDEV | CON_BOOT)) == CON_CONSDEV) &&
	    !keep_bootcon) {
		/* we need to iterate through twice, to make sure we print
		 * everything out, before we unregister the console(s)
		 */
		printk(KERN_INFO "console [%s%d] enabled, bootconsole disabled\n",
			newcon->name, newcon->index);
		for_each_console(bcon)
			if (bcon->flags & CON_BOOT)
				unregister_console(bcon);
	} else {
		printk(KERN_INFO "%sconsole [%s%d] enabled\n",
			(newcon->flags & CON_BOOT) ? "boot" : "" ,
			newcon->name, newcon->index);
	}
}
EXPORT_SYMBOL(register_console);

int unregister_console(struct console *console)
{
        struct console *a, *b;
	int res = 1;

#ifdef CONFIG_A11Y_BRAILLE_CONSOLE
	if (console->flags & CON_BRL)
		return braille_unregister_console(console);
#endif

	console_lock();
	if (console_drivers == console) {
		console_drivers=console->next;
		res = 0;
	} else if (console_drivers) {
		for (a=console_drivers->next, b=console_drivers ;
		     a; b=a, a=b->next) {
			if (a == console) {
				b->next = a->next;
				res = 0;
				break;
			}
		}
	}

	/*
	 * If this isn't the last console and it has CON_CONSDEV set, we
	 * need to set it on the next preferred console.
	 */
	if (console_drivers != NULL && console->flags & CON_CONSDEV)
		console_drivers->flags |= CON_CONSDEV;

	console_unlock();
	console_sysfs_notify();
	return res;
}
EXPORT_SYMBOL(unregister_console);

static int __init printk_late_init(void)
{
	struct console *con;

	for_each_console(con) {
		if (!keep_bootcon && con->flags & CON_BOOT) {
			printk(KERN_INFO "turn off boot console %s%d\n",
				con->name, con->index);
			unregister_console(con);
		}
	}
	hotcpu_notifier(console_cpu_notify, 0);
#if ASUS_KLOGCAT
    klogcat_init();
#endif
	return 0;
}
late_initcall(printk_late_init);

#if defined CONFIG_PRINTK
/*
 * Delayed printk version, for scheduler-internal messages:
 */
#define PRINTK_BUF_SIZE		512

#define PRINTK_PENDING_WAKEUP	0x01
#define PRINTK_PENDING_SCHED	0x02

static DEFINE_PER_CPU(int, printk_pending);
static DEFINE_PER_CPU(char [PRINTK_BUF_SIZE], printk_sched_buf);

static void wake_up_klogd_work_func(struct irq_work *irq_work)
{
	int pending = __this_cpu_xchg(printk_pending, 0);

	if (pending & PRINTK_PENDING_SCHED) {
		char *buf = __get_cpu_var(printk_sched_buf);
		printk(KERN_WARNING "[sched_delayed] %s", buf);
	}

	if (pending & PRINTK_PENDING_WAKEUP)
		wake_up_interruptible(&log_wait);
}

static DEFINE_PER_CPU(struct irq_work, wake_up_klogd_work) = {
	.func = wake_up_klogd_work_func,
	.flags = IRQ_WORK_LAZY,
};

void wake_up_klogd(void)
{
	preempt_disable();
	if (waitqueue_active(&log_wait)) {
		this_cpu_or(printk_pending, PRINTK_PENDING_WAKEUP);
		irq_work_queue(&__get_cpu_var(wake_up_klogd_work));
	}
	preempt_enable();
}

int printk_sched(const char *fmt, ...)
{
	unsigned long flags;
	va_list args;
	char *buf;
	int r;

	local_irq_save(flags);
	buf = __get_cpu_var(printk_sched_buf);

	va_start(args, fmt);
	r = vsnprintf(buf, PRINTK_BUF_SIZE, fmt, args);
	va_end(args);

	__this_cpu_or(printk_pending, PRINTK_PENDING_SCHED);
	irq_work_queue(&__get_cpu_var(wake_up_klogd_work));
	local_irq_restore(flags);

	return r;
}

/*
 * printk rate limiting, lifted from the networking subsystem.
 *
 * This enforces a rate limit: not more than 10 kernel messages
 * every 5s to make a denial-of-service attack impossible.
 */
DEFINE_RATELIMIT_STATE(printk_ratelimit_state, 5 * HZ, 10);

int __printk_ratelimit(const char *func)
{
	return ___ratelimit(&printk_ratelimit_state, func);
}
EXPORT_SYMBOL(__printk_ratelimit);

/**
 * printk_timed_ratelimit - caller-controlled printk ratelimiting
 * @caller_jiffies: pointer to caller's state
 * @interval_msecs: minimum interval between prints
 *
 * printk_timed_ratelimit() returns true if more than @interval_msecs
 * milliseconds have elapsed since the last time printk_timed_ratelimit()
 * returned true.
 */
bool printk_timed_ratelimit(unsigned long *caller_jiffies,
			unsigned int interval_msecs)
{
	if (*caller_jiffies == 0
			|| !time_in_range(jiffies, *caller_jiffies,
					*caller_jiffies
					+ msecs_to_jiffies(interval_msecs))) {
		*caller_jiffies = jiffies;
		return true;
	}
	return false;
}
EXPORT_SYMBOL(printk_timed_ratelimit);

static DEFINE_SPINLOCK(dump_list_lock);
static LIST_HEAD(dump_list);

/**
 * kmsg_dump_register - register a kernel log dumper.
 * @dumper: pointer to the kmsg_dumper structure
 *
 * Adds a kernel log dumper to the system. The dump callback in the
 * structure will be called when the kernel oopses or panics and must be
 * set. Returns zero on success and %-EINVAL or %-EBUSY otherwise.
 */
int kmsg_dump_register(struct kmsg_dumper *dumper)
{
	unsigned long flags;
	int err = -EBUSY;

	/* The dump callback needs to be set */
	if (!dumper->dump)
		return -EINVAL;

	spin_lock_irqsave(&dump_list_lock, flags);
	/* Don't allow registering multiple times */
	if (!dumper->registered) {
		dumper->registered = 1;
		list_add_tail_rcu(&dumper->list, &dump_list);
		err = 0;
	}
	spin_unlock_irqrestore(&dump_list_lock, flags);

	return err;
}
EXPORT_SYMBOL_GPL(kmsg_dump_register);

/**
 * kmsg_dump_unregister - unregister a kmsg dumper.
 * @dumper: pointer to the kmsg_dumper structure
 *
 * Removes a dump device from the system. Returns zero on success and
 * %-EINVAL otherwise.
 */
int kmsg_dump_unregister(struct kmsg_dumper *dumper)
{
	unsigned long flags;
	int err = -EINVAL;

	spin_lock_irqsave(&dump_list_lock, flags);
	if (dumper->registered) {
		dumper->registered = 0;
		list_del_rcu(&dumper->list);
		err = 0;
	}
	spin_unlock_irqrestore(&dump_list_lock, flags);
	synchronize_rcu();

	return err;
}
EXPORT_SYMBOL_GPL(kmsg_dump_unregister);

static bool always_kmsg_dump;
module_param_named(always_kmsg_dump, always_kmsg_dump, bool, S_IRUGO | S_IWUSR);

/**
 * kmsg_dump - dump kernel log to kernel message dumpers.
 * @reason: the reason (oops, panic etc) for dumping
 *
 * Call each of the registered dumper's dump() callback, which can
 * retrieve the kmsg records with kmsg_dump_get_line() or
 * kmsg_dump_get_buffer().
 */
void kmsg_dump(enum kmsg_dump_reason reason)
{
	struct kmsg_dumper *dumper;
	unsigned long flags;

	if ((reason > KMSG_DUMP_OOPS) && !always_kmsg_dump)
		return;

	rcu_read_lock();
	list_for_each_entry_rcu(dumper, &dump_list, list) {
		if (dumper->max_reason && reason > dumper->max_reason)
			continue;

		/* initialize iterator with data about the stored records */
		dumper->active = true;

		raw_spin_lock_irqsave(&logbuf_lock, flags);
		dumper->cur_seq = clear_seq;
		dumper->cur_idx = clear_idx;
		dumper->next_seq = log_next_seq;
		dumper->next_idx = log_next_idx;
		raw_spin_unlock_irqrestore(&logbuf_lock, flags);

		/* invoke dumper which will iterate over records */
		dumper->dump(dumper, reason);

		/* reset iterator */
		dumper->active = false;
	}
	rcu_read_unlock();
}

/**
 * kmsg_dump_get_line_nolock - retrieve one kmsg log line (unlocked version)
 * @dumper: registered kmsg dumper
 * @syslog: include the "<4>" prefixes
 * @line: buffer to copy the line to
 * @size: maximum size of the buffer
 * @len: length of line placed into buffer
 *
 * Start at the beginning of the kmsg buffer, with the oldest kmsg
 * record, and copy one record into the provided buffer.
 *
 * Consecutive calls will return the next available record moving
 * towards the end of the buffer with the youngest messages.
 *
 * A return value of FALSE indicates that there are no more records to
 * read.
 *
 * The function is similar to kmsg_dump_get_line(), but grabs no locks.
 */
bool kmsg_dump_get_line_nolock(struct kmsg_dumper *dumper, bool syslog,
			       char *line, size_t size, size_t *len)
{
	struct log *msg;
	size_t l = 0;
	bool ret = false;

	if (!dumper->active)
		goto out;

	if (dumper->cur_seq < log_first_seq) {
		/* messages are gone, move to first available one */
		dumper->cur_seq = log_first_seq;
		dumper->cur_idx = log_first_idx;
	}

	/* last entry */
	if (dumper->cur_seq >= log_next_seq)
		goto out;

	msg = log_from_idx(dumper->cur_idx, true);
	l = msg_print_text(msg, 0, syslog, line, size);

	dumper->cur_idx = log_next(dumper->cur_idx, true);
	dumper->cur_seq++;
	ret = true;
out:
	if (len)
		*len = l;
	return ret;
}

/**
 * kmsg_dump_get_line - retrieve one kmsg log line
 * @dumper: registered kmsg dumper
 * @syslog: include the "<4>" prefixes
 * @line: buffer to copy the line to
 * @size: maximum size of the buffer
 * @len: length of line placed into buffer
 *
 * Start at the beginning of the kmsg buffer, with the oldest kmsg
 * record, and copy one record into the provided buffer.
 *
 * Consecutive calls will return the next available record moving
 * towards the end of the buffer with the youngest messages.
 *
 * A return value of FALSE indicates that there are no more records to
 * read.
 */
bool kmsg_dump_get_line(struct kmsg_dumper *dumper, bool syslog,
			char *line, size_t size, size_t *len)
{
	unsigned long flags;
	bool ret;

	raw_spin_lock_irqsave(&logbuf_lock, flags);
	ret = kmsg_dump_get_line_nolock(dumper, syslog, line, size, len);
	raw_spin_unlock_irqrestore(&logbuf_lock, flags);

	return ret;
}
EXPORT_SYMBOL_GPL(kmsg_dump_get_line);

/**
 * kmsg_dump_get_buffer - copy kmsg log lines
 * @dumper: registered kmsg dumper
 * @syslog: include the "<4>" prefixes
 * @buf: buffer to copy the line to
 * @size: maximum size of the buffer
 * @len: length of line placed into buffer
 *
 * Start at the end of the kmsg buffer and fill the provided buffer
 * with as many of the the *youngest* kmsg records that fit into it.
 * If the buffer is large enough, all available kmsg records will be
 * copied with a single call.
 *
 * Consecutive calls will fill the buffer with the next block of
 * available older records, not including the earlier retrieved ones.
 *
 * A return value of FALSE indicates that there are no more records to
 * read.
 */
bool kmsg_dump_get_buffer(struct kmsg_dumper *dumper, bool syslog,
			  char *buf, size_t size, size_t *len)
{
	unsigned long flags;
	u64 seq;
	u32 idx;
	u64 next_seq;
	u32 next_idx;
	enum log_flags prev;
	size_t l = 0;
	bool ret = false;

	if (!dumper->active)
		goto out;

	raw_spin_lock_irqsave(&logbuf_lock, flags);
	if (dumper->cur_seq < log_first_seq) {
		/* messages are gone, move to first available one */
		dumper->cur_seq = log_first_seq;
		dumper->cur_idx = log_first_idx;
	}

	/* last entry */
	if (dumper->cur_seq >= dumper->next_seq) {
		raw_spin_unlock_irqrestore(&logbuf_lock, flags);
		goto out;
	}

	/* calculate length of entire buffer */
	seq = dumper->cur_seq;
	idx = dumper->cur_idx;
	prev = 0;
	while (seq < dumper->next_seq) {
		struct log *msg = log_from_idx(idx, true);

		l += msg_print_text(msg, prev, true, NULL, 0);
		idx = log_next(idx, true);
		seq++;
		prev = msg->flags;
	}

	/* move first record forward until length fits into the buffer */
	seq = dumper->cur_seq;
	idx = dumper->cur_idx;
	prev = 0;
	while (l > size && seq < dumper->next_seq) {
		struct log *msg = log_from_idx(idx, true);

		l -= msg_print_text(msg, prev, true, NULL, 0);
		idx = log_next(idx, true);
		seq++;
		prev = msg->flags;
	}

	/* last message in next interation */
	next_seq = seq;
	next_idx = idx;

	l = 0;
	prev = 0;
	while (seq < dumper->next_seq) {
		struct log *msg = log_from_idx(idx, true);

		l += msg_print_text(msg, prev, syslog, buf + l, size - l);
		idx = log_next(idx, true);
		seq++;
		prev = msg->flags;
	}

	dumper->next_seq = next_seq;
	dumper->next_idx = next_idx;
	ret = true;
	raw_spin_unlock_irqrestore(&logbuf_lock, flags);
out:
	if (len)
		*len = l;
	return ret;
}
EXPORT_SYMBOL_GPL(kmsg_dump_get_buffer);

/**
 * kmsg_dump_rewind_nolock - reset the interator (unlocked version)
 * @dumper: registered kmsg dumper
 *
 * Reset the dumper's iterator so that kmsg_dump_get_line() and
 * kmsg_dump_get_buffer() can be called again and used multiple
 * times within the same dumper.dump() callback.
 *
 * The function is similar to kmsg_dump_rewind(), but grabs no locks.
 */
void kmsg_dump_rewind_nolock(struct kmsg_dumper *dumper)
{
	dumper->cur_seq = clear_seq;
	dumper->cur_idx = clear_idx;
	dumper->next_seq = log_next_seq;
	dumper->next_idx = log_next_idx;
}

/**
 * kmsg_dump_rewind - reset the interator
 * @dumper: registered kmsg dumper
 *
 * Reset the dumper's iterator so that kmsg_dump_get_line() and
 * kmsg_dump_get_buffer() can be called again and used multiple
 * times within the same dumper.dump() callback.
 */
void kmsg_dump_rewind(struct kmsg_dumper *dumper)
{
	unsigned long flags;

	raw_spin_lock_irqsave(&logbuf_lock, flags);
	kmsg_dump_rewind_nolock(dumper);
	raw_spin_unlock_irqrestore(&logbuf_lock, flags);
}
EXPORT_SYMBOL_GPL(kmsg_dump_rewind);

static char dump_stack_arch_desc_str[128];

/**
 * dump_stack_set_arch_desc - set arch-specific str to show with task dumps
 * @fmt: printf-style format string
 * @...: arguments for the format string
 *
 * The configured string will be printed right after utsname during task
 * dumps.  Usually used to add arch-specific system identifiers.  If an
 * arch wants to make use of such an ID string, it should initialize this
 * as soon as possible during boot.
 */
void __init dump_stack_set_arch_desc(const char *fmt, ...)
{
	va_list args;

	va_start(args, fmt);
	vsnprintf(dump_stack_arch_desc_str, sizeof(dump_stack_arch_desc_str),
		  fmt, args);
	va_end(args);
}

/**
 * dump_stack_print_info - print generic debug info for dump_stack()
 * @log_lvl: log level
 *
 * Arch-specific dump_stack() implementations can use this function to
 * print out the same debug information as the generic dump_stack().
 */
void dump_stack_print_info(const char *log_lvl)
{
	printk("%sCPU: %d PID: %d Comm: %.20s %s %s %.*s\n",
	       log_lvl, raw_smp_processor_id(), current->pid, current->comm,
	       print_tainted(), init_utsname()->release,
	       (int)strcspn(init_utsname()->version, " "),
	       init_utsname()->version);

	if (dump_stack_arch_desc_str[0] != '\0')
		printk("%sHardware name: %s\n",
		       log_lvl, dump_stack_arch_desc_str);

	print_worker_info(log_lvl, current);
}

/**
 * show_regs_print_info - print generic debug info for show_regs()
 * @log_lvl: log level
 *
 * show_regs() implementations can use this function to print out generic
 * debug information.
 */
void show_regs_print_info(const char *log_lvl)
{
	dump_stack_print_info(log_lvl);

	printk("%stask: %p ti: %p task.ti: %p\n",
	       log_lvl, current, current_thread_info(),
	       task_thread_info(current));
}

#endif<|MERGE_RESOLUTION|>--- conflicted
+++ resolved
@@ -50,10 +50,7 @@
 //adbg++
 #include <linux/asus_global.h>
 #include <linux/rtc.h>
-<<<<<<< HEAD
-=======
 #include <linux/syscalls.h>         /* For sys_open and sys_write */
->>>>>>> 50225eaa
 
 static int is_rebased = 0;
 int suspend_in_progress = 0;
@@ -1064,11 +1061,7 @@
     if (klogcat_initialized)
         return 0;
 
-<<<<<<< HEAD
-    klogcat_fd = open(logger_dev, O_RDWR);
-=======
     klogcat_fd = sys_open(logger_dev, O_RDWR);
->>>>>>> 50225eaa
 
     if (klogcat_fd < 0){
         printk("[adbg] Klogcat can not be opened.\n");
@@ -1090,11 +1083,7 @@
         return -1;
 
     /* Write to logger */
-<<<<<<< HEAD
-    ret = write(klogcat_fd, buf, len);
-=======
     ret = sys_write(klogcat_fd, buf, len);
->>>>>>> 50225eaa
     return ret;
 }
 #endif
@@ -2414,15 +2403,10 @@
  */
 void suspend_console(void)
 {
-<<<<<<< HEAD
-	ASUSEvtlog("[UTS] System Suspend");
-	suspend_in_progress = 1;
-=======
 //adbg++
 	//ASUSEvtlog("[UTS] System Suspend");
 	suspend_in_progress = 1;
 //adbg--
->>>>>>> 50225eaa
 	if (!console_suspend_enabled)
 		return;
 	printk("Suspending console(s) (use no_console_suspend to debug)\n");
@@ -2433,37 +2417,10 @@
 
 void resume_console(void)
 {
-<<<<<<< HEAD
-	int i;
-	suspend_in_progress = 0;
-	ASUSEvtlog("[UTS] System Resume");
-
-	if (pm_pwrcs_ret) {
-		ASUSEvtlog("[PM] Suspended for %d.%03d secs ", pwrcs_time/100,pwrcs_time % 100);
-
-		if (qpnpint_irq != -1) {
-			ASUSEvtlog("[PM] qpnpint irq triggered: %d", qpnpint_irq);
-			qpnpint_irq = -1;
-		}
-		if (gpio_irq_cnt>0) {
-			for (i=0;i<gpio_irq_cnt;i++)
-  				ASUSEvtlog("[PM] GPIO triggered: %d", gpio_resume_irq[i]);
-			gpio_irq_cnt=0; //clear log count.
-		}
-		if (gic_irq_cnt>0) {
-			for (i=0;i<gic_irq_cnt;i++)
-				ASUSEvtlog("[PM] IRQs triggered: %d", gic_resume_irq[i]);
-			gic_irq_cnt=0;  //clear log count.
-		}
-		pm_pwrcs_ret=0;
-	}
-
-=======
 //adbg++
 	suspend_in_progress = 0;
 	//ASUSEvtlog("[UTS] System Resume");
 //adbg--
->>>>>>> 50225eaa
 	if (!console_suspend_enabled)
 		return;
 	down(&console_sem);
