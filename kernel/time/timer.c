--- conflicted
+++ resolved
@@ -1896,10 +1896,8 @@
 		raw_spin_lock_irqsave(&new_base->lock, flags);
 		raw_spin_lock_nested(&old_base->lock, SINGLE_DEPTH_NESTING);
 
-<<<<<<< HEAD
 		if (!cpu_online(cpu))
 			BUG_ON(old_base->running_timer);
-=======
 		/*
 		 * The current CPUs base clock might be stale. Update it
 		 * before moving the timers over.
@@ -1907,7 +1905,6 @@
 		forward_timer_base(new_base);
 
 		BUG_ON(old_base->running_timer);
->>>>>>> 4576e0ec
 
 		for (i = 0; i < WHEEL_SIZE; i++)
 			migrate_timer_list(new_base, old_base->vectors + i,
