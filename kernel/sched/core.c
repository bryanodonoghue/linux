/*
 *  kernel/sched/core.c
 *
 *  Kernel scheduler and related syscalls
 *
 *  Copyright (C) 1991-2002  Linus Torvalds
 *
 *  1996-12-23  Modified by Dave Grothe to fix bugs in semaphores and
 *		make semaphores SMP safe
 *  1998-11-19	Implemented schedule_timeout() and related stuff
 *		by Andrea Arcangeli
 *  2002-01-04	New ultra-scalable O(1) scheduler by Ingo Molnar:
 *		hybrid priority-list and round-robin design with
 *		an array-switch method of distributing timeslices
 *		and per-CPU runqueues.  Cleanups and useful suggestions
 *		by Davide Libenzi, preemptible kernel bits by Robert Love.
 *  2003-09-03	Interactivity tuning by Con Kolivas.
 *  2004-04-02	Scheduler domains code by Nick Piggin
 *  2007-04-15  Work begun on replacing all interactivity tuning with a
 *              fair scheduling design by Con Kolivas.
 *  2007-05-05  Load balancing (smp-nice) and other improvements
 *              by Peter Williams
 *  2007-05-06  Interactivity improvements to CFS by Mike Galbraith
 *  2007-07-01  Group scheduling enhancements by Srivatsa Vaddagiri
 *  2007-11-29  RT balancing improvements by Steven Rostedt, Gregory Haskins,
 *              Thomas Gleixner, Mike Kravetz
 */

#include <linux/kasan.h>
#include <linux/mm.h>
#include <linux/module.h>
#include <linux/nmi.h>
#include <linux/init.h>
#include <linux/uaccess.h>
#include <linux/highmem.h>
#include <linux/mmu_context.h>
#include <linux/interrupt.h>
#include <linux/capability.h>
#include <linux/completion.h>
#include <linux/kernel_stat.h>
#include <linux/debug_locks.h>
#include <linux/perf_event.h>
#include <linux/security.h>
#include <linux/notifier.h>
#include <linux/profile.h>
#include <linux/freezer.h>
#include <linux/vmalloc.h>
#include <linux/blkdev.h>
#include <linux/delay.h>
#include <linux/pid_namespace.h>
#include <linux/smp.h>
#include <linux/threads.h>
#include <linux/timer.h>
#include <linux/rcupdate.h>
#include <linux/cpu.h>
#include <linux/cpuset.h>
#include <linux/percpu.h>
#include <linux/proc_fs.h>
#include <linux/seq_file.h>
#include <linux/sysctl.h>
#include <linux/syscalls.h>
#include <linux/times.h>
#include <linux/tsacct_kern.h>
#include <linux/kprobes.h>
#include <linux/delayacct.h>
#include <linux/unistd.h>
#include <linux/pagemap.h>
#include <linux/hrtimer.h>
#include <linux/tick.h>
#include <linux/ctype.h>
#include <linux/ftrace.h>
#include <linux/slab.h>
#include <linux/init_task.h>
#include <linux/context_tracking.h>
#include <linux/compiler.h>
#include <linux/frame.h>
#include <linux/prefetch.h>
#include <linux/irq.h>
#include <linux/cpufreq_times.h>
#include <linux/sched/loadavg.h>
#include <linux/cgroup-defs.h>

#include <asm/switch_to.h>
#include <asm/tlb.h>
#include <asm/irq_regs.h>
#include <asm/mutex.h>
#ifdef CONFIG_PARAVIRT
#include <asm/paravirt.h>
#endif

#include "sched.h"
#include "walt.h"
#include "../workqueue_internal.h"
#include "../smpboot.h"
#include "../time/tick-internal.h"

#define CREATE_TRACE_POINTS
#include <trace/events/sched.h>
#include "walt.h"

ATOMIC_NOTIFIER_HEAD(load_alert_notifier_head);

DEFINE_MUTEX(sched_domains_mutex);
DEFINE_PER_CPU_SHARED_ALIGNED(struct rq, runqueues);

static void update_rq_clock_task(struct rq *rq, s64 delta);

void update_rq_clock(struct rq *rq)
{
	s64 delta;

	lockdep_assert_held(&rq->lock);

	if (rq->clock_skip_update & RQCF_ACT_SKIP)
		return;

	delta = sched_clock_cpu(cpu_of(rq)) - rq->clock;
	if (delta < 0)
		return;
	rq->clock += delta;
	update_rq_clock_task(rq, delta);
}

/*
 * Debugging: various feature bits
 */

#define SCHED_FEAT(name, enabled)	\
	(1UL << __SCHED_FEAT_##name) * enabled |

const_debug unsigned int sysctl_sched_features =
#include "features.h"
	0;

#undef SCHED_FEAT

/*
 * Number of tasks to iterate in a single balance run.
 * Limited because this is done with IRQs disabled.
 */
const_debug unsigned int sysctl_sched_nr_migrate = 32;

/*
 * period over which we average the RT time consumption, measured
 * in ms.
 *
 * default: 1s
 */
const_debug unsigned int sysctl_sched_time_avg = MSEC_PER_SEC;

/*
 * period over which we measure -rt task cpu usage in us.
 * default: 1s
 */
unsigned int sysctl_sched_rt_period = 1000000;

__read_mostly int scheduler_running;

/*
 * part of the period that we allow rt tasks to run in us.
 * default: 0.95s
 */
int sysctl_sched_rt_runtime = 950000;

/* cpus with isolated domains */
cpumask_var_t cpu_isolated_map;

struct rq *
lock_rq_of(struct task_struct *p, struct rq_flags *flags)
{
	return task_rq_lock(p, flags);
}

void
unlock_rq_of(struct rq *rq, struct task_struct *p, struct rq_flags *flags)
{
	task_rq_unlock(rq, p, flags);
}

/*
 * __task_rq_lock - lock the rq @p resides on.
 */
struct rq *__task_rq_lock(struct task_struct *p, struct rq_flags *rf)
	__acquires(rq->lock)
{
	struct rq *rq;

	lockdep_assert_held(&p->pi_lock);

	for (;;) {
		rq = task_rq(p);
		raw_spin_lock(&rq->lock);
		if (likely(rq == task_rq(p) && !task_on_rq_migrating(p))) {
			rq_pin_lock(rq, rf);
			return rq;
		}
		raw_spin_unlock(&rq->lock);

		while (unlikely(task_on_rq_migrating(p)))
			cpu_relax();
	}
}

/*
 * task_rq_lock - lock p->pi_lock and lock the rq @p resides on.
 */
struct rq *task_rq_lock(struct task_struct *p, struct rq_flags *rf)
	__acquires(p->pi_lock)
	__acquires(rq->lock)
{
	struct rq *rq;

	for (;;) {
		raw_spin_lock_irqsave(&p->pi_lock, rf->flags);
		rq = task_rq(p);
		raw_spin_lock(&rq->lock);
		/*
		 *	move_queued_task()		task_rq_lock()
		 *
		 *	ACQUIRE (rq->lock)
		 *	[S] ->on_rq = MIGRATING		[L] rq = task_rq()
		 *	WMB (__set_task_cpu())		ACQUIRE (rq->lock);
		 *	[S] ->cpu = new_cpu		[L] task_rq()
		 *					[L] ->on_rq
		 *	RELEASE (rq->lock)
		 *
		 * If we observe the old cpu in task_rq_lock, the acquire of
		 * the old rq->lock will fully serialize against the stores.
		 *
		 * If we observe the new cpu in task_rq_lock, the acquire will
		 * pair with the WMB to ensure we must then also see migrating.
		 */
		if (likely(rq == task_rq(p) && !task_on_rq_migrating(p))) {
			rq_pin_lock(rq, rf);
			return rq;
		}
		raw_spin_unlock(&rq->lock);
		raw_spin_unlock_irqrestore(&p->pi_lock, rf->flags);

		while (unlikely(task_on_rq_migrating(p)))
			cpu_relax();
	}
}

#ifdef CONFIG_SCHED_HRTICK
/*
 * Use HR-timers to deliver accurate preemption points.
 */

static void hrtick_clear(struct rq *rq)
{
	if (hrtimer_active(&rq->hrtick_timer))
		hrtimer_cancel(&rq->hrtick_timer);
}

/*
 * High-resolution timer tick.
 * Runs from hardirq context with interrupts disabled.
 */
static enum hrtimer_restart hrtick(struct hrtimer *timer)
{
	struct rq *rq = container_of(timer, struct rq, hrtick_timer);

	WARN_ON_ONCE(cpu_of(rq) != smp_processor_id());

	raw_spin_lock(&rq->lock);
	update_rq_clock(rq);
	rq->curr->sched_class->task_tick(rq, rq->curr, 1);
	raw_spin_unlock(&rq->lock);

	return HRTIMER_NORESTART;
}

#ifdef CONFIG_SMP

static void __hrtick_restart(struct rq *rq)
{
	struct hrtimer *timer = &rq->hrtick_timer;

	hrtimer_start_expires(timer, HRTIMER_MODE_ABS_PINNED);
}

/*
 * called from hardirq (IPI) context
 */
static void __hrtick_start(void *arg)
{
	struct rq *rq = arg;

	raw_spin_lock(&rq->lock);
	__hrtick_restart(rq);
	rq->hrtick_csd_pending = 0;
	raw_spin_unlock(&rq->lock);
}

/*
 * Called to set the hrtick timer state.
 *
 * called with rq->lock held and irqs disabled
 */
void hrtick_start(struct rq *rq, u64 delay)
{
	struct hrtimer *timer = &rq->hrtick_timer;
	ktime_t time;
	s64 delta;

	/*
	 * Don't schedule slices shorter than 10000ns, that just
	 * doesn't make sense and can cause timer DoS.
	 */
	delta = max_t(s64, delay, 10000LL);
	time = ktime_add_ns(timer->base->get_time(), delta);

	hrtimer_set_expires(timer, time);

	if (rq == this_rq()) {
		__hrtick_restart(rq);
	} else if (!rq->hrtick_csd_pending) {
		smp_call_function_single_async(cpu_of(rq), &rq->hrtick_csd);
		rq->hrtick_csd_pending = 1;
	}
}

#else
/*
 * Called to set the hrtick timer state.
 *
 * called with rq->lock held and irqs disabled
 */
void hrtick_start(struct rq *rq, u64 delay)
{
	/*
	 * Don't schedule slices shorter than 10000ns, that just
	 * doesn't make sense. Rely on vruntime for fairness.
	 */
	delay = max_t(u64, delay, 10000LL);
	hrtimer_start(&rq->hrtick_timer, ns_to_ktime(delay),
		      HRTIMER_MODE_REL_PINNED);
}
#endif /* CONFIG_SMP */

static void init_rq_hrtick(struct rq *rq)
{
#ifdef CONFIG_SMP
	rq->hrtick_csd_pending = 0;

	rq->hrtick_csd.flags = 0;
	rq->hrtick_csd.func = __hrtick_start;
	rq->hrtick_csd.info = rq;
#endif

	hrtimer_init(&rq->hrtick_timer, CLOCK_MONOTONIC, HRTIMER_MODE_REL);
	rq->hrtick_timer.function = hrtick;
}
#else	/* CONFIG_SCHED_HRTICK */
static inline void hrtick_clear(struct rq *rq)
{
}

static inline void init_rq_hrtick(struct rq *rq)
{
}
#endif	/* CONFIG_SCHED_HRTICK */

/*
 * cmpxchg based fetch_or, macro so it works for different integer types
 */
#define fetch_or(ptr, mask)						\
	({								\
		typeof(ptr) _ptr = (ptr);				\
		typeof(mask) _mask = (mask);				\
		typeof(*_ptr) _old, _val = *_ptr;			\
									\
		for (;;) {						\
			_old = cmpxchg(_ptr, _val, _val | _mask);	\
			if (_old == _val)				\
				break;					\
			_val = _old;					\
		}							\
	_old;								\
})

#if defined(CONFIG_SMP) && defined(TIF_POLLING_NRFLAG)
/*
 * Atomically set TIF_NEED_RESCHED and test for TIF_POLLING_NRFLAG,
 * this avoids any races wrt polling state changes and thereby avoids
 * spurious IPIs.
 */
static bool set_nr_and_not_polling(struct task_struct *p)
{
	struct thread_info *ti = task_thread_info(p);
	return !(fetch_or(&ti->flags, _TIF_NEED_RESCHED) & _TIF_POLLING_NRFLAG);
}

/*
 * Atomically set TIF_NEED_RESCHED if TIF_POLLING_NRFLAG is set.
 *
 * If this returns true, then the idle task promises to call
 * sched_ttwu_pending() and reschedule soon.
 */
static bool set_nr_if_polling(struct task_struct *p)
{
	struct thread_info *ti = task_thread_info(p);
	typeof(ti->flags) old, val = READ_ONCE(ti->flags);

	for (;;) {
		if (!(val & _TIF_POLLING_NRFLAG))
			return false;
		if (val & _TIF_NEED_RESCHED)
			return true;
		old = cmpxchg(&ti->flags, val, val | _TIF_NEED_RESCHED);
		if (old == val)
			break;
		val = old;
	}
	return true;
}

#else
static bool set_nr_and_not_polling(struct task_struct *p)
{
	set_tsk_need_resched(p);
	return true;
}

#ifdef CONFIG_SMP
static bool set_nr_if_polling(struct task_struct *p)
{
	return false;
}
#endif
#endif

void wake_q_add(struct wake_q_head *head, struct task_struct *task)
{
	struct wake_q_node *node = &task->wake_q;

	/*
	 * Atomically grab the task, if ->wake_q is !nil already it means
	 * its already queued (either by us or someone else) and will get the
	 * wakeup due to that.
	 *
	 * This cmpxchg() implies a full barrier, which pairs with the write
	 * barrier implied by the wakeup in wake_up_q().
	 */
	if (cmpxchg(&node->next, NULL, WAKE_Q_TAIL))
		return;

	get_task_struct(task);

	/*
	 * The head is context local, there can be no concurrency.
	 */
	*head->lastp = node;
	head->lastp = &node->next;
}

void wake_up_q(struct wake_q_head *head)
{
	struct wake_q_node *node = head->first;

	while (node != WAKE_Q_TAIL) {
		struct task_struct *task;

		task = container_of(node, struct task_struct, wake_q);
		BUG_ON(!task);
		/* task can safely be re-inserted now */
		node = node->next;
		task->wake_q.next = NULL;

		/*
		 * wake_up_process() implies a wmb() to pair with the queueing
		 * in wake_q_add() so as not to miss wakeups.
		 */
		wake_up_process(task);
		put_task_struct(task);
	}
}

/*
 * resched_curr - mark rq's current task 'to be rescheduled now'.
 *
 * On UP this means the setting of the need_resched flag, on SMP it
 * might also involve a cross-CPU call to trigger the scheduler on
 * the target CPU.
 */
void resched_curr(struct rq *rq)
{
	struct task_struct *curr = rq->curr;
	int cpu;

	lockdep_assert_held(&rq->lock);

	if (test_tsk_need_resched(curr))
		return;

	cpu = cpu_of(rq);

	if (cpu == smp_processor_id()) {
		set_tsk_need_resched(curr);
		set_preempt_need_resched();
		return;
	}

	if (set_nr_and_not_polling(curr))
		smp_send_reschedule(cpu);
	else
		trace_sched_wake_idle_without_ipi(cpu);
}

void resched_cpu(int cpu)
{
	struct rq *rq = cpu_rq(cpu);
	unsigned long flags;

	raw_spin_lock_irqsave(&rq->lock, flags);
	if (cpu_online(cpu) || cpu == smp_processor_id())
		resched_curr(rq);
	raw_spin_unlock_irqrestore(&rq->lock, flags);
}

#ifdef CONFIG_SMP
#ifdef CONFIG_NO_HZ_COMMON
/*
 * In the semi idle case, use the nearest busy cpu for migrating timers
 * from an idle cpu.  This is good for power-savings.
 *
 * We don't do similar optimization for completely idle system, as
 * selecting an idle cpu will add more delays to the timers than intended
 * (as that cpu's timer base may not be uptodate wrt jiffies etc).
 */
int get_nohz_timer_target(void)
{
	int i, cpu = smp_processor_id();
	struct sched_domain *sd;

	if (!idle_cpu(cpu) && is_housekeeping_cpu(cpu))
		return cpu;

	rcu_read_lock();
	for_each_domain(cpu, sd) {
		for_each_cpu(i, sched_domain_span(sd)) {
			if (cpu == i)
				continue;

			if (!idle_cpu(i) && is_housekeeping_cpu(i)) {
				cpu = i;
				goto unlock;
			}
		}
	}

	if (!is_housekeeping_cpu(cpu))
		cpu = housekeeping_any_cpu();
unlock:
	rcu_read_unlock();
	return cpu;
}
/*
 * When add_timer_on() enqueues a timer into the timer wheel of an
 * idle CPU then this timer might expire before the next timer event
 * which is scheduled to wake up that CPU. In case of a completely
 * idle system the next event might even be infinite time into the
 * future. wake_up_idle_cpu() ensures that the CPU is woken up and
 * leaves the inner idle loop so the newly added timer is taken into
 * account when the CPU goes back to idle and evaluates the timer
 * wheel for the next timer event.
 */
static void wake_up_idle_cpu(int cpu)
{
	struct rq *rq = cpu_rq(cpu);

	if (cpu == smp_processor_id())
		return;

	if (set_nr_and_not_polling(rq->idle))
		smp_send_reschedule(cpu);
	else
		trace_sched_wake_idle_without_ipi(cpu);
}

static bool wake_up_full_nohz_cpu(int cpu)
{
	/*
	 * We just need the target to call irq_exit() and re-evaluate
	 * the next tick. The nohz full kick at least implies that.
	 * If needed we can still optimize that later with an
	 * empty IRQ.
	 */
	if (cpu_is_offline(cpu))
		return true;  /* Don't try to wake offline CPUs. */
	if (tick_nohz_full_cpu(cpu)) {
		if (cpu != smp_processor_id() ||
		    tick_nohz_tick_stopped())
			tick_nohz_full_kick_cpu(cpu);
		return true;
	}

	return false;
}

/*
 * Wake up the specified CPU.  If the CPU is going offline, it is the
 * caller's responsibility to deal with the lost wakeup, for example,
 * by hooking into the CPU_DEAD notifier like timers and hrtimers do.
 */
void wake_up_nohz_cpu(int cpu)
{
	if (!wake_up_full_nohz_cpu(cpu))
		wake_up_idle_cpu(cpu);
}

static inline bool got_nohz_idle_kick(void)
{
	int cpu = smp_processor_id();

	if (!test_bit(NOHZ_BALANCE_KICK, nohz_flags(cpu)))
		return false;

	if (idle_cpu(cpu) && !need_resched())
		return true;

	/*
	 * We can't run Idle Load Balance on this CPU for this time so we
	 * cancel it and clear NOHZ_BALANCE_KICK
	 */
	clear_bit(NOHZ_BALANCE_KICK, nohz_flags(cpu));
	return false;
}

#else /* CONFIG_NO_HZ_COMMON */

static inline bool got_nohz_idle_kick(void)
{
	return false;
}

#endif /* CONFIG_NO_HZ_COMMON */

#ifdef CONFIG_NO_HZ_FULL
bool sched_can_stop_tick(struct rq *rq)
{
	int fifo_nr_running;

	/* Deadline tasks, even if single, need the tick */
	if (rq->dl.dl_nr_running)
		return false;

	/*
	 * If there are more than one RR tasks, we need the tick to effect the
	 * actual RR behaviour.
	 */
	if (rq->rt.rr_nr_running) {
		if (rq->rt.rr_nr_running == 1)
			return true;
		else
			return false;
	}

	/*
	 * If there's no RR tasks, but FIFO tasks, we can skip the tick, no
	 * forced preemption between FIFO tasks.
	 */
	fifo_nr_running = rq->rt.rt_nr_running - rq->rt.rr_nr_running;
	if (fifo_nr_running)
		return true;

	/*
	 * If there are no DL,RR/FIFO tasks, there must only be CFS tasks left;
	 * if there's more than one we need the tick for involuntary
	 * preemption.
	 */
	if (rq->nr_running > 1)
		return false;

	return true;
}
#endif /* CONFIG_NO_HZ_FULL */

void sched_avg_update(struct rq *rq)
{
	s64 period = sched_avg_period();

	while ((s64)(rq_clock(rq) - rq->age_stamp) > period) {
		/*
		 * Inline assembly required to prevent the compiler
		 * optimising this loop into a divmod call.
		 * See __iter_div_u64_rem() for another example of this.
		 */
		asm("" : "+rm" (rq->age_stamp));
		rq->age_stamp += period;
		rq->rt_avg /= 2;
	}
}

#endif /* CONFIG_SMP */

#if defined(CONFIG_RT_GROUP_SCHED) || (defined(CONFIG_FAIR_GROUP_SCHED) && \
			(defined(CONFIG_SMP) || defined(CONFIG_CFS_BANDWIDTH)))
/*
 * Iterate task_group tree rooted at *from, calling @down when first entering a
 * node and @up when leaving it for the final time.
 *
 * Caller must hold rcu_lock or sufficient equivalent.
 */
int walk_tg_tree_from(struct task_group *from,
			     tg_visitor down, tg_visitor up, void *data)
{
	struct task_group *parent, *child;
	int ret;

	parent = from;

down:
	ret = (*down)(parent, data);
	if (ret)
		goto out;
	list_for_each_entry_rcu(child, &parent->children, siblings) {
		parent = child;
		goto down;

up:
		continue;
	}
	ret = (*up)(parent, data);
	if (ret || parent == from)
		goto out;

	child = parent;
	parent = parent->parent;
	if (parent)
		goto up;
out:
	return ret;
}

int tg_nop(struct task_group *tg, void *data)
{
	return 0;
}
#endif

static void set_load_weight(struct task_struct *p)
{
	int prio = p->static_prio - MAX_RT_PRIO;
	struct load_weight *load = &p->se.load;

	/*
	 * SCHED_IDLE tasks get minimal weight:
	 */
	if (idle_policy(p->policy)) {
		load->weight = scale_load(WEIGHT_IDLEPRIO);
		load->inv_weight = WMULT_IDLEPRIO;
		return;
	}

	load->weight = scale_load(sched_prio_to_weight[prio]);
	load->inv_weight = sched_prio_to_wmult[prio];
}

static inline void enqueue_task(struct rq *rq, struct task_struct *p, int flags)
{
	update_rq_clock(rq);
	if (!(flags & ENQUEUE_RESTORE)) {
		sched_info_queued(rq, p);
		psi_enqueue(p, flags & ENQUEUE_WAKEUP);
	}
	p->sched_class->enqueue_task(rq, p, flags);
	walt_update_last_enqueue(p);
	trace_sched_enq_deq_task(p, 1, cpumask_bits(&p->cpus_allowed)[0]);
}

static inline void dequeue_task(struct rq *rq, struct task_struct *p, int flags)
{
	update_rq_clock(rq);
	if (!(flags & DEQUEUE_SAVE)) {
		sched_info_dequeued(rq, p);
		psi_dequeue(p, flags & DEQUEUE_SLEEP);
	}
	p->sched_class->dequeue_task(rq, p, flags);
	trace_sched_enq_deq_task(p, 0, cpumask_bits(&p->cpus_allowed)[0]);
}

void activate_task(struct rq *rq, struct task_struct *p, int flags)
{
	if (task_contributes_to_load(p))
		rq->nr_uninterruptible--;

	enqueue_task(rq, p, flags);
}

void deactivate_task(struct rq *rq, struct task_struct *p, int flags)
{
	if (task_contributes_to_load(p))
		rq->nr_uninterruptible++;

	if (flags & DEQUEUE_SLEEP)
		clear_ed_task(p, rq);

	dequeue_task(rq, p, flags);
}

static void update_rq_clock_task(struct rq *rq, s64 delta)
{
/*
 * In theory, the compile should just see 0 here, and optimize out the call
 * to sched_rt_avg_update. But I don't trust it...
 */
#if defined(CONFIG_IRQ_TIME_ACCOUNTING) || defined(CONFIG_PARAVIRT_TIME_ACCOUNTING)
	s64 steal = 0, irq_delta = 0;
#endif
#ifdef CONFIG_IRQ_TIME_ACCOUNTING
	irq_delta = irq_time_read(cpu_of(rq)) - rq->prev_irq_time;

	/*
	 * Since irq_time is only updated on {soft,}irq_exit, we might run into
	 * this case when a previous update_rq_clock() happened inside a
	 * {soft,}irq region.
	 *
	 * When this happens, we stop ->clock_task and only update the
	 * prev_irq_time stamp to account for the part that fit, so that a next
	 * update will consume the rest. This ensures ->clock_task is
	 * monotonic.
	 *
	 * It does however cause some slight miss-attribution of {soft,}irq
	 * time, a more accurate solution would be to update the irq_time using
	 * the current rq->clock timestamp, except that would require using
	 * atomic ops.
	 */
	if (irq_delta > delta)
		irq_delta = delta;

	rq->prev_irq_time += irq_delta;
	delta -= irq_delta;
#endif
#ifdef CONFIG_PARAVIRT_TIME_ACCOUNTING
	if (static_key_false((&paravirt_steal_rq_enabled))) {
		steal = paravirt_steal_clock(cpu_of(rq));
		steal -= rq->prev_steal_time_rq;

		if (unlikely(steal > delta))
			steal = delta;

		rq->prev_steal_time_rq += steal;
		delta -= steal;
	}
#endif

	rq->clock_task += delta;

#if defined(CONFIG_IRQ_TIME_ACCOUNTING) || defined(CONFIG_PARAVIRT_TIME_ACCOUNTING)
	if ((irq_delta + steal) && sched_feat(NONTASK_CAPACITY))
		sched_rt_avg_update(rq, irq_delta + steal);
#endif
}

void sched_set_stop_task(int cpu, struct task_struct *stop)
{
	struct sched_param param = { .sched_priority = MAX_RT_PRIO - 1 };
	struct task_struct *old_stop = cpu_rq(cpu)->stop;

	if (stop) {
		/*
		 * Make it appear like a SCHED_FIFO task, its something
		 * userspace knows about and won't get confused about.
		 *
		 * Also, it will make PI more or less work without too
		 * much confusion -- but then, stop work should not
		 * rely on PI working anyway.
		 */
		sched_setscheduler_nocheck(stop, SCHED_FIFO, &param);

		stop->sched_class = &stop_sched_class;
	}

	cpu_rq(cpu)->stop = stop;

	if (old_stop) {
		/*
		 * Reset it back to a normal scheduling class so that
		 * it can die in pieces.
		 */
		old_stop->sched_class = &rt_sched_class;
	}
}

/*
 * __normal_prio - return the priority that is based on the static prio
 */
static inline int __normal_prio(struct task_struct *p)
{
	return p->static_prio;
}

/*
 * Calculate the expected normal priority: i.e. priority
 * without taking RT-inheritance into account. Might be
 * boosted by interactivity modifiers. Changes upon fork,
 * setprio syscalls, and whenever the interactivity
 * estimator recalculates.
 */
static inline int normal_prio(struct task_struct *p)
{
	int prio;

	if (task_has_dl_policy(p))
		prio = MAX_DL_PRIO-1;
	else if (task_has_rt_policy(p))
		prio = MAX_RT_PRIO-1 - p->rt_priority;
	else
		prio = __normal_prio(p);
	return prio;
}

/*
 * Calculate the current priority, i.e. the priority
 * taken into account by the scheduler. This value might
 * be boosted by RT tasks, or might be boosted by
 * interactivity modifiers. Will be RT if the task got
 * RT-boosted. If not then it returns p->normal_prio.
 */
static int effective_prio(struct task_struct *p)
{
	p->normal_prio = normal_prio(p);
	/*
	 * If we are RT tasks or we were boosted to RT priority,
	 * keep the priority unchanged. Otherwise, update priority
	 * to the normal priority:
	 */
	if (!rt_prio(p->prio))
		return p->normal_prio;
	return p->prio;
}

/**
 * task_curr - is this task currently executing on a CPU?
 * @p: the task in question.
 *
 * Return: 1 if the task is currently executing. 0 otherwise.
 */
inline int task_curr(const struct task_struct *p)
{
	return cpu_curr(task_cpu(p)) == p;
}

/*
 * switched_from, switched_to and prio_changed must _NOT_ drop rq->lock,
 * use the balance_callback list if you want balancing.
 *
 * this means any call to check_class_changed() must be followed by a call to
 * balance_callback().
 */
static inline void check_class_changed(struct rq *rq, struct task_struct *p,
				       const struct sched_class *prev_class,
				       int oldprio)
{
	if (prev_class != p->sched_class) {
		if (prev_class->switched_from)
			prev_class->switched_from(rq, p);

		p->sched_class->switched_to(rq, p);
	} else if (oldprio != p->prio || dl_task(p))
		p->sched_class->prio_changed(rq, p, oldprio);
}

void check_preempt_curr(struct rq *rq, struct task_struct *p, int flags)
{
	const struct sched_class *class;

	if (p->sched_class == rq->curr->sched_class) {
		rq->curr->sched_class->check_preempt_curr(rq, p, flags);
	} else {
		for_each_class(class) {
			if (class == rq->curr->sched_class)
				break;
			if (class == p->sched_class) {
				resched_curr(rq);
				break;
			}
		}
	}

	/*
	 * A queue event has occurred, and we're going to schedule.  In
	 * this case, we can save a useless back to back clock update.
	 */
	if (task_on_rq_queued(rq->curr) && test_tsk_need_resched(rq->curr))
		rq_clock_skip_update(rq, true);
}

#ifdef CONFIG_SMP
/*
 * This is how migration works:
 *
 * 1) we invoke migration_cpu_stop() on the target CPU using
 *    stop_one_cpu().
 * 2) stopper starts to run (implicitly forcing the migrated thread
 *    off the CPU)
 * 3) it checks whether the migrated task is still in the wrong runqueue.
 * 4) if it's in the wrong runqueue then the migration thread removes
 *    it and puts it into the right queue.
 * 5) stopper completes and stop_one_cpu() returns and the migration
 *    is done.
 */

/*
 * move_queued_task - move a queued task to new rq.
 *
 * Returns (locked) new rq. Old rq's lock is released.
 */
static struct rq *move_queued_task(struct rq *rq, struct task_struct *p, int new_cpu)
{
	lockdep_assert_held(&rq->lock);

	p->on_rq = TASK_ON_RQ_MIGRATING;
	dequeue_task(rq, p, 0);
	double_lock_balance(rq, cpu_rq(new_cpu));
	set_task_cpu(p, new_cpu);
	double_rq_unlock(cpu_rq(new_cpu), rq);

	rq = cpu_rq(new_cpu);

	raw_spin_lock(&rq->lock);
	BUG_ON(task_cpu(p) != new_cpu);
	enqueue_task(rq, p, 0);
	p->on_rq = TASK_ON_RQ_QUEUED;
	check_preempt_curr(rq, p, 0);

	return rq;
}

struct migration_arg {
	struct task_struct *task;
	int dest_cpu;
};

/*
 * Move (not current) task off this cpu, onto dest cpu. We're doing
 * this because either it can't run here any more (set_cpus_allowed()
 * away from this CPU, or CPU going down), or because we're
 * attempting to rebalance this task on exec (sched_exec).
 *
 * So we race with normal scheduler movements, but that's OK, as long
 * as the task is no longer on this CPU.
 */
static struct rq *__migrate_task(struct rq *rq, struct task_struct *p, int dest_cpu)
{
	if (p->flags & PF_KTHREAD) {
		if (unlikely(!cpu_online(dest_cpu)))
			return rq;
	} else {
		if (unlikely(!cpu_active(dest_cpu)))
			return rq;
	}

	/* Affinity changed (again). */
	if (!cpumask_test_cpu(dest_cpu, tsk_cpus_allowed(p)))
		return rq;

	rq = move_queued_task(rq, p, dest_cpu);

	return rq;
}

/*
 * migration_cpu_stop - this will be executed by a highprio stopper thread
 * and performs thread migration by bumping thread off CPU then
 * 'pushing' onto another runqueue.
 */
static int migration_cpu_stop(void *data)
{
	struct migration_arg *arg = data;
	struct task_struct *p = arg->task;
	struct rq *rq = this_rq();
	bool moved = false;

	/*
	 * The original target cpu might have gone down and we might
	 * be on another cpu but it doesn't matter.
	 */
	local_irq_disable();
	/*
	 * We need to explicitly wake pending tasks before running
	 * __migrate_task() such that we will not miss enforcing cpus_allowed
	 * during wakeups, see set_cpus_allowed_ptr()'s TASK_WAKING test.
	 */
	sched_ttwu_pending();

	raw_spin_lock(&p->pi_lock);
	raw_spin_lock(&rq->lock);
	/*
	 * If task_rq(p) != rq, it cannot be migrated here, because we're
	 * holding rq->lock, if p->on_rq == 0 it cannot get enqueued because
	 * we're holding p->pi_lock.
	 */
	if (task_rq(p) == rq) {
		if (task_on_rq_queued(p)) {
			rq = __migrate_task(rq, p, arg->dest_cpu);
			moved = true;
		} else {
			p->wake_cpu = arg->dest_cpu;
		}
	}
	raw_spin_unlock(&rq->lock);
	raw_spin_unlock(&p->pi_lock);

	local_irq_enable();

	return 0;
}

/*
 * sched_class::set_cpus_allowed must do the below, but is not required to
 * actually call this function.
 */
void set_cpus_allowed_common(struct task_struct *p, const struct cpumask *new_mask)
{
	cpumask_copy(&p->cpus_allowed, new_mask);
	p->nr_cpus_allowed = cpumask_weight(new_mask);
}

void do_set_cpus_allowed(struct task_struct *p, const struct cpumask *new_mask)
{
	struct rq *rq = task_rq(p);
	bool queued, running;

	lockdep_assert_held(&p->pi_lock);

	queued = task_on_rq_queued(p);
	running = task_current(rq, p);

	if (queued) {
		/*
		 * Because __kthread_bind() calls this on blocked tasks without
		 * holding rq->lock.
		 */
		lockdep_assert_held(&rq->lock);
		dequeue_task(rq, p, DEQUEUE_SAVE);
	}
	if (running)
		put_prev_task(rq, p);

	p->sched_class->set_cpus_allowed(p, new_mask);

	if (queued)
		enqueue_task(rq, p, ENQUEUE_RESTORE);
	if (running)
		set_curr_task(rq, p);
}

/*
 * Change a given task's CPU affinity. Migrate the thread to a
 * proper CPU and schedule it away if the CPU it's executing on
 * is removed from the allowed bitmask.
 *
 * NOTE: the caller must have a valid reference to the task, the
 * task must not exit() & deallocate itself prematurely. The
 * call is not atomic; no spinlocks may be held.
 */
static int __set_cpus_allowed_ptr(struct task_struct *p,
				  const struct cpumask *new_mask, bool check)
{
	const struct cpumask *cpu_valid_mask = cpu_active_mask;
	unsigned int dest_cpu;
	struct rq_flags rf;
	struct rq *rq;
	int ret = 0;
	cpumask_t allowed_mask;

	rq = task_rq_lock(p, &rf);
	update_rq_clock(rq);

	if (p->flags & PF_KTHREAD) {
		/*
		 * Kernel threads are allowed on online && !active CPUs
		 */
		cpu_valid_mask = cpu_online_mask;
	}

	/*
	 * Must re-check here, to close a race against __kthread_bind(),
	 * sched_setaffinity() is not guaranteed to observe the flag.
	 */
	if (check && (p->flags & PF_NO_SETAFFINITY)) {
		ret = -EINVAL;
		goto out;
	}

	if (cpumask_equal(&p->cpus_allowed, new_mask))
		goto out;

	cpumask_andnot(&allowed_mask, new_mask, cpu_isolated_mask);
	cpumask_and(&allowed_mask, &allowed_mask, cpu_valid_mask);

	dest_cpu = cpumask_any(&allowed_mask);
	if (dest_cpu >= nr_cpu_ids) {
		cpumask_and(&allowed_mask, cpu_valid_mask, new_mask);
		dest_cpu = cpumask_any(&allowed_mask);
		if (dest_cpu >= nr_cpu_ids) {
			ret = -EINVAL;
			goto out;
		}
	}

	do_set_cpus_allowed(p, new_mask);

	if (p->flags & PF_KTHREAD) {
		/*
		 * For kernel threads that do indeed end up on online &&
		 * !active we want to ensure they are strict per-cpu threads.
		 */
		WARN_ON(cpumask_intersects(new_mask, cpu_online_mask) &&
			!cpumask_intersects(new_mask, cpu_active_mask) &&
			p->nr_cpus_allowed != 1);
	}

	/* Can the task run on the task's current CPU? If so, we're done */
	if (cpumask_test_cpu(task_cpu(p), &allowed_mask))
		goto out;

	if (task_running(rq, p) || p->state == TASK_WAKING) {
		struct migration_arg arg = { p, dest_cpu };
		/* Need help from migration thread: drop lock and wait. */
		task_rq_unlock(rq, p, &rf);
		stop_one_cpu(cpu_of(rq), migration_cpu_stop, &arg);
		tlb_migrate_finish(p->mm);
		return 0;
	} else if (task_on_rq_queued(p)) {
		/*
		 * OK, since we're going to drop the lock immediately
		 * afterwards anyway.
		 */
		rq_unpin_lock(rq, &rf);
		rq = move_queued_task(rq, p, dest_cpu);
		rq_repin_lock(rq, &rf);
	}
out:
	task_rq_unlock(rq, p, &rf);

	return ret;
}

int set_cpus_allowed_ptr(struct task_struct *p, const struct cpumask *new_mask)
{
	return __set_cpus_allowed_ptr(p, new_mask, false);
}
EXPORT_SYMBOL_GPL(set_cpus_allowed_ptr);

void set_task_cpu(struct task_struct *p, unsigned int new_cpu)
{
#ifdef CONFIG_SCHED_DEBUG
	/*
	 * We should never call set_task_cpu() on a blocked task,
	 * ttwu() will sort out the placement.
	 */
	WARN_ON_ONCE(p->state != TASK_RUNNING && p->state != TASK_WAKING &&
			!p->on_rq);

	/*
	 * Migrating fair class task must have p->on_rq = TASK_ON_RQ_MIGRATING,
	 * because schedstat_wait_{start,end} rebase migrating task's wait_start
	 * time relying on p->on_rq.
	 */
	WARN_ON_ONCE(p->state == TASK_RUNNING &&
		     p->sched_class == &fair_sched_class &&
		     (p->on_rq && !task_on_rq_migrating(p)));

#ifdef CONFIG_LOCKDEP
	/*
	 * The caller should hold either p->pi_lock or rq->lock, when changing
	 * a task's CPU. ->pi_lock for waking tasks, rq->lock for runnable tasks.
	 *
	 * sched_move_task() holds both and thus holding either pins the cgroup,
	 * see task_group().
	 *
	 * Furthermore, all task_rq users should acquire both locks, see
	 * task_rq_lock().
	 */
	WARN_ON_ONCE(debug_locks && !(lockdep_is_held(&p->pi_lock) ||
				      lockdep_is_held(&task_rq(p)->lock)));
#endif
#endif

	trace_sched_migrate_task(p, new_cpu, task_util(p));

	if (task_cpu(p) != new_cpu) {
		if (p->sched_class->migrate_task_rq)
			p->sched_class->migrate_task_rq(p);
		p->se.nr_migrations++;
		perf_event_task_migrate(p);

		fixup_busy_time(p, new_cpu);
	}

	__set_task_cpu(p, new_cpu);
}

static void __migrate_swap_task(struct task_struct *p, int cpu)
{
	if (task_on_rq_queued(p)) {
		struct rq *src_rq, *dst_rq;

		src_rq = task_rq(p);
		dst_rq = cpu_rq(cpu);

		p->on_rq = TASK_ON_RQ_MIGRATING;
		deactivate_task(src_rq, p, 0);
		set_task_cpu(p, cpu);
		activate_task(dst_rq, p, 0);
		p->on_rq = TASK_ON_RQ_QUEUED;
		check_preempt_curr(dst_rq, p, 0);
	} else {
		/*
		 * Task isn't running anymore; make it appear like we migrated
		 * it before it went to sleep. This means on wakeup we make the
		 * previous cpu our target instead of where it really is.
		 */
		p->wake_cpu = cpu;
	}
}

struct migration_swap_arg {
	struct task_struct *src_task, *dst_task;
	int src_cpu, dst_cpu;
};

static int migrate_swap_stop(void *data)
{
	struct migration_swap_arg *arg = data;
	struct rq *src_rq, *dst_rq;
	int ret = -EAGAIN;

	if (!cpu_active(arg->src_cpu) || !cpu_active(arg->dst_cpu))
		return -EAGAIN;

	src_rq = cpu_rq(arg->src_cpu);
	dst_rq = cpu_rq(arg->dst_cpu);

	double_raw_lock(&arg->src_task->pi_lock,
			&arg->dst_task->pi_lock);
	double_rq_lock(src_rq, dst_rq);

	if (task_cpu(arg->dst_task) != arg->dst_cpu)
		goto unlock;

	if (task_cpu(arg->src_task) != arg->src_cpu)
		goto unlock;

	if (!cpumask_test_cpu(arg->dst_cpu, tsk_cpus_allowed(arg->src_task)))
		goto unlock;

	if (!cpumask_test_cpu(arg->src_cpu, tsk_cpus_allowed(arg->dst_task)))
		goto unlock;

	__migrate_swap_task(arg->src_task, arg->dst_cpu);
	__migrate_swap_task(arg->dst_task, arg->src_cpu);

	ret = 0;

unlock:
	double_rq_unlock(src_rq, dst_rq);
	raw_spin_unlock(&arg->dst_task->pi_lock);
	raw_spin_unlock(&arg->src_task->pi_lock);

	return ret;
}

/*
 * Cross migrate two tasks
 */
int migrate_swap(struct task_struct *cur, struct task_struct *p)
{
	struct migration_swap_arg arg;
	int ret = -EINVAL;

	arg = (struct migration_swap_arg){
		.src_task = cur,
		.src_cpu = task_cpu(cur),
		.dst_task = p,
		.dst_cpu = task_cpu(p),
	};

	if (arg.src_cpu == arg.dst_cpu)
		goto out;

	/*
	 * These three tests are all lockless; this is OK since all of them
	 * will be re-checked with proper locks held further down the line.
	 */
	if (!cpu_active(arg.src_cpu) || !cpu_active(arg.dst_cpu))
		goto out;

	if (!cpumask_test_cpu(arg.dst_cpu, tsk_cpus_allowed(arg.src_task)))
		goto out;

	if (!cpumask_test_cpu(arg.src_cpu, tsk_cpus_allowed(arg.dst_task)))
		goto out;

	trace_sched_swap_numa(cur, arg.src_cpu, p, arg.dst_cpu);
	ret = stop_two_cpus(arg.dst_cpu, arg.src_cpu, migrate_swap_stop, &arg);

out:
	return ret;
}

/*
 * wait_task_inactive - wait for a thread to unschedule.
 *
 * If @match_state is nonzero, it's the @p->state value just checked and
 * not expected to change.  If it changes, i.e. @p might have woken up,
 * then return zero.  When we succeed in waiting for @p to be off its CPU,
 * we return a positive number (its total switch count).  If a second call
 * a short while later returns the same number, the caller can be sure that
 * @p has remained unscheduled the whole time.
 *
 * The caller must ensure that the task *will* unschedule sometime soon,
 * else this function might spin for a *long* time. This function can't
 * be called with interrupts off, or it may introduce deadlock with
 * smp_call_function() if an IPI is sent by the same process we are
 * waiting to become inactive.
 */
unsigned long wait_task_inactive(struct task_struct *p, long match_state)
{
	int running, queued;
	struct rq_flags rf;
	unsigned long ncsw;
	struct rq *rq;

	for (;;) {
		/*
		 * We do the initial early heuristics without holding
		 * any task-queue locks at all. We'll only try to get
		 * the runqueue lock when things look like they will
		 * work out!
		 */
		rq = task_rq(p);

		/*
		 * If the task is actively running on another CPU
		 * still, just relax and busy-wait without holding
		 * any locks.
		 *
		 * NOTE! Since we don't hold any locks, it's not
		 * even sure that "rq" stays as the right runqueue!
		 * But we don't care, since "task_running()" will
		 * return false if the runqueue has changed and p
		 * is actually now running somewhere else!
		 */
		while (task_running(rq, p)) {
			if (match_state && unlikely(p->state != match_state))
				return 0;
			cpu_relax();
		}

		/*
		 * Ok, time to look more closely! We need the rq
		 * lock now, to be *sure*. If we're wrong, we'll
		 * just go back and repeat.
		 */
		rq = task_rq_lock(p, &rf);
		trace_sched_wait_task(p);
		running = task_running(rq, p);
		queued = task_on_rq_queued(p);
		ncsw = 0;
		if (!match_state || p->state == match_state)
			ncsw = p->nvcsw | LONG_MIN; /* sets MSB */
		task_rq_unlock(rq, p, &rf);

		/*
		 * If it changed from the expected state, bail out now.
		 */
		if (unlikely(!ncsw))
			break;

		/*
		 * Was it really running after all now that we
		 * checked with the proper locks actually held?
		 *
		 * Oops. Go back and try again..
		 */
		if (unlikely(running)) {
			cpu_relax();
			continue;
		}

		/*
		 * It's not enough that it's not actively running,
		 * it must be off the runqueue _entirely_, and not
		 * preempted!
		 *
		 * So if it was still runnable (but just not actively
		 * running right now), it's preempted, and we should
		 * yield - it could be a while.
		 */
		if (unlikely(queued)) {
			ktime_t to = ktime_set(0, NSEC_PER_MSEC);

			set_current_state(TASK_UNINTERRUPTIBLE);
			schedule_hrtimeout(&to, HRTIMER_MODE_REL);
			continue;
		}

		/*
		 * Ahh, all good. It wasn't running, and it wasn't
		 * runnable, which means that it will never become
		 * running in the future either. We're all done!
		 */
		break;
	}

	return ncsw;
}

/***
 * kick_process - kick a running thread to enter/exit the kernel
 * @p: the to-be-kicked thread
 *
 * Cause a process which is running on another CPU to enter
 * kernel-mode, without any delay. (to get signals handled.)
 *
 * NOTE: this function doesn't have to take the runqueue lock,
 * because all it wants to ensure is that the remote task enters
 * the kernel. If the IPI races and the task has been migrated
 * to another CPU then no harm is done and the purpose has been
 * achieved as well.
 */
void kick_process(struct task_struct *p)
{
	int cpu;

	preempt_disable();
	cpu = task_cpu(p);
	if ((cpu != smp_processor_id()) && task_curr(p))
		smp_send_reschedule(cpu);
	preempt_enable();
}
EXPORT_SYMBOL_GPL(kick_process);

/*
 * ->cpus_allowed is protected by both rq->lock and p->pi_lock
 *
 * A few notes on cpu_active vs cpu_online:
 *
 *  - cpu_active must be a subset of cpu_online
 *
 *  - on cpu-up we allow per-cpu kthreads on the online && !active cpu,
 *    see __set_cpus_allowed_ptr(). At this point the newly online
 *    cpu isn't yet part of the sched domains, and balancing will not
 *    see it.
 *
 *  - on cpu-down we clear cpu_active() to mask the sched domains and
 *    avoid the load balancer to place new tasks on the to be removed
 *    cpu. Existing tasks will remain running there and will be taken
 *    off.
 *
 * This means that fallback selection must not select !active CPUs.
 * And can assume that any active CPU must be online. Conversely
 * select_task_rq() below may allow selection of !active CPUs in order
 * to satisfy the above rules.
 */
static int select_fallback_rq(int cpu, struct task_struct *p, bool allow_iso)
{
	int nid = cpu_to_node(cpu);
	const struct cpumask *nodemask = NULL;
	enum { cpuset, possible, fail, bug } state = cpuset;
	int dest_cpu;
	int isolated_candidate = -1;

	/*
	 * If the node that the cpu is on has been offlined, cpu_to_node()
	 * will return -1. There is no cpu on the node, and we should
	 * select the cpu on the other node.
	 */
	if (nid != -1) {
		nodemask = cpumask_of_node(nid);

		/* Look for allowed, online CPU in same node. */
		for_each_cpu(dest_cpu, nodemask) {
			if (!cpu_active(dest_cpu))
				continue;
			if (cpu_isolated(dest_cpu))
				continue;
			if (cpumask_test_cpu(dest_cpu, tsk_cpus_allowed(p)))
				return dest_cpu;
		}
	}

	for (;;) {
		/* Any allowed, online CPU? */
		for_each_cpu(dest_cpu, tsk_cpus_allowed(p)) {
			if (!(p->flags & PF_KTHREAD) && !cpu_active(dest_cpu))
				continue;
			if (!cpu_online(dest_cpu))
				continue;
			if (cpu_isolated(dest_cpu)) {
				if (allow_iso)
					isolated_candidate = dest_cpu;
				continue;
			}
			goto out;
		}

		if (isolated_candidate != -1) {
			dest_cpu = isolated_candidate;
			goto out;
		}

		/* No more Mr. Nice Guy. */
		switch (state) {
		case cpuset:
			if (IS_ENABLED(CONFIG_CPUSETS)) {
				cpuset_cpus_allowed_fallback(p);
				state = possible;
				break;
			}
			/* fall-through */
		case possible:
			do_set_cpus_allowed(p, cpu_possible_mask);
			state = fail;
			break;

		case fail:
			allow_iso = true;
			state = bug;
			break;

		case bug:
			BUG();
			break;
		}
	}

out:
	if (state != cpuset) {
		/*
		 * Don't tell them about moving exiting tasks or
		 * kernel threads (both mm NULL), since they never
		 * leave kernel.
		 */
		if (p->mm && printk_ratelimit()) {
			printk_deferred("process %d (%s) no longer affine to cpu%d\n",
					task_pid_nr(p), p->comm, cpu);
		}
	}

	return dest_cpu;
}

/*
 * The caller (fork, wakeup) owns p->pi_lock, ->cpus_allowed is stable.
 */
static inline
int select_task_rq(struct task_struct *p, int cpu, int sd_flags, int wake_flags)
{
	bool allow_isolated = (p->flags & PF_KTHREAD);

	lockdep_assert_held(&p->pi_lock);

	if (tsk_nr_cpus_allowed(p) > 1)
		cpu = p->sched_class->select_task_rq(p, cpu, sd_flags, wake_flags);
	else
		cpu = cpumask_any(tsk_cpus_allowed(p));

	/*
	 * In order not to call set_task_cpu() on a blocking task we need
	 * to rely on ttwu() to place the task on a valid ->cpus_allowed
	 * cpu.
	 *
	 * Since this is common to all placement strategies, this lives here.
	 *
	 * [ this allows ->select_task() to simply return task_cpu(p) and
	 *   not worry about this generic constraint ]
	 */
	if (unlikely(!cpumask_test_cpu(cpu, tsk_cpus_allowed(p)) ||
		     !cpu_online(cpu)) ||
		     (cpu_isolated(cpu) && !allow_isolated))
		cpu = select_fallback_rq(task_cpu(p), p, allow_isolated);

	return cpu;
}

static void update_avg(u64 *avg, u64 sample)
{
	s64 diff = sample - *avg;
	*avg += diff >> 3;
}

#else

static inline int __set_cpus_allowed_ptr(struct task_struct *p,
					 const struct cpumask *new_mask, bool check)
{
	return set_cpus_allowed_ptr(p, new_mask);
}

#endif /* CONFIG_SMP */

static void
ttwu_stat(struct task_struct *p, int cpu, int wake_flags)
{
	struct rq *rq;

	if (!schedstat_enabled())
		return;

	rq = this_rq();

#ifdef CONFIG_SMP
	if (cpu == rq->cpu) {
		schedstat_inc(rq->ttwu_local);
		schedstat_inc(p->se.statistics.nr_wakeups_local);
	} else {
		struct sched_domain *sd;

		schedstat_inc(p->se.statistics.nr_wakeups_remote);
		rcu_read_lock();
		for_each_domain(rq->cpu, sd) {
			if (cpumask_test_cpu(cpu, sched_domain_span(sd))) {
				schedstat_inc(sd->ttwu_wake_remote);
				break;
			}
		}
		rcu_read_unlock();
	}

	if (wake_flags & WF_MIGRATED)
		schedstat_inc(p->se.statistics.nr_wakeups_migrate);
#endif /* CONFIG_SMP */

	schedstat_inc(rq->ttwu_count);
	schedstat_inc(p->se.statistics.nr_wakeups);

	if (wake_flags & WF_SYNC)
		schedstat_inc(p->se.statistics.nr_wakeups_sync);
}

static inline void ttwu_activate(struct rq *rq, struct task_struct *p, int en_flags)
{
	activate_task(rq, p, en_flags);
	p->on_rq = TASK_ON_RQ_QUEUED;

	/* if a worker is waking up, notify workqueue */
	if (p->flags & PF_WQ_WORKER)
		wq_worker_waking_up(p, cpu_of(rq));
}

/*
 * Mark the task runnable and perform wakeup-preemption.
 */
static void ttwu_do_wakeup(struct rq *rq, struct task_struct *p, int wake_flags,
			   struct rq_flags *rf)
{
	check_preempt_curr(rq, p, wake_flags);
	p->state = TASK_RUNNING;
	trace_sched_wakeup(p);

#ifdef CONFIG_SMP
	if (p->sched_class->task_woken) {
		/*
		 * Our task @p is fully woken up and running; so its safe to
		 * drop the rq->lock, hereafter rq is only used for statistics.
		 */
		rq_unpin_lock(rq, rf);
		p->sched_class->task_woken(rq, p);
		rq_repin_lock(rq, rf);
	}

	if (rq->idle_stamp) {
		u64 delta = rq_clock(rq) - rq->idle_stamp;
		u64 max = 2*rq->max_idle_balance_cost;

		update_avg(&rq->avg_idle, delta);

		if (rq->avg_idle > max)
			rq->avg_idle = max;

		rq->idle_stamp = 0;
	}
#endif
}

static void
ttwu_do_activate(struct rq *rq, struct task_struct *p, int wake_flags,
		 struct rq_flags *rf)
{
	int en_flags = ENQUEUE_WAKEUP;

	lockdep_assert_held(&rq->lock);

#ifdef CONFIG_SMP
	if (p->sched_contributes_to_load)
		rq->nr_uninterruptible--;

	if (wake_flags & WF_MIGRATED)
		en_flags |= ENQUEUE_MIGRATED;
#endif

	ttwu_activate(rq, p, en_flags);
	ttwu_do_wakeup(rq, p, wake_flags, rf);
}

/*
 * Called in case the task @p isn't fully descheduled from its runqueue,
 * in this case we must do a remote wakeup. Its a 'light' wakeup though,
 * since all we need to do is flip p->state to TASK_RUNNING, since
 * the task is still ->on_rq.
 */
static int ttwu_remote(struct task_struct *p, int wake_flags)
{
	struct rq_flags rf;
	struct rq *rq;
	int ret = 0;

	rq = __task_rq_lock(p, &rf);
	if (task_on_rq_queued(p)) {
		/* check_preempt_curr() may use rq clock */
		update_rq_clock(rq);
		ttwu_do_wakeup(rq, p, wake_flags, &rf);
		ret = 1;
	}
	__task_rq_unlock(rq, &rf);

	return ret;
}

#ifdef CONFIG_SMP
void sched_ttwu_pending(void)
{
	struct rq *rq = this_rq();
	struct llist_node *llist = llist_del_all(&rq->wake_list);
	struct task_struct *p;
	unsigned long flags;
	struct rq_flags rf;

	if (!llist)
		return;

	raw_spin_lock_irqsave(&rq->lock, flags);
	rq_pin_lock(rq, &rf);

	while (llist) {
		int wake_flags = 0;

		p = llist_entry(llist, struct task_struct, wake_entry);
		llist = llist_next(llist);

		if (p->sched_remote_wakeup)
			wake_flags = WF_MIGRATED;

		ttwu_do_activate(rq, p, wake_flags, &rf);
	}

	rq_unpin_lock(rq, &rf);
	raw_spin_unlock_irqrestore(&rq->lock, flags);
}

void scheduler_ipi(void)
{
	int cpu = smp_processor_id();

	/*
	 * Fold TIF_NEED_RESCHED into the preempt_count; anybody setting
	 * TIF_NEED_RESCHED remotely (for the first time) will also send
	 * this IPI.
	 */
	preempt_fold_need_resched();

	if (llist_empty(&this_rq()->wake_list) && !got_nohz_idle_kick() &&
							!got_boost_kick())
		return;

	if (got_boost_kick()) {
		struct rq *rq = cpu_rq(cpu);

		if (rq->curr->sched_class == &fair_sched_class)
			check_for_migration(rq, rq->curr);
		clear_boost_kick(cpu);
	}

	/*
	 * Not all reschedule IPI handlers call irq_enter/irq_exit, since
	 * traditionally all their work was done from the interrupt return
	 * path. Now that we actually do some work, we need to make sure
	 * we do call them.
	 *
	 * Some archs already do call them, luckily irq_enter/exit nest
	 * properly.
	 *
	 * Arguably we should visit all archs and update all handlers,
	 * however a fair share of IPIs are still resched only so this would
	 * somewhat pessimize the simple resched case.
	 */
	irq_enter();
	sched_ttwu_pending();

	/*
	 * Check if someone kicked us for doing the nohz idle load balance.
	 */
	if (unlikely(got_nohz_idle_kick()) && !cpu_isolated(cpu)) {
		this_rq()->idle_balance = 1;
		raise_softirq_irqoff(SCHED_SOFTIRQ);
	}
	irq_exit();
}

static void ttwu_queue_remote(struct task_struct *p, int cpu, int wake_flags)
{
	struct rq *rq = cpu_rq(cpu);

	p->sched_remote_wakeup = !!(wake_flags & WF_MIGRATED);

	if (llist_add(&p->wake_entry, &cpu_rq(cpu)->wake_list)) {
		if (!set_nr_if_polling(rq->idle))
			smp_send_reschedule(cpu);
		else
			trace_sched_wake_idle_without_ipi(cpu);
	}
}

void wake_up_if_idle(int cpu)
{
	struct rq *rq = cpu_rq(cpu);
	unsigned long flags;

	rcu_read_lock();

	if (!is_idle_task(rcu_dereference(rq->curr)))
		goto out;

	if (set_nr_if_polling(rq->idle)) {
		trace_sched_wake_idle_without_ipi(cpu);
	} else {
		raw_spin_lock_irqsave(&rq->lock, flags);
		if (is_idle_task(rq->curr))
			smp_send_reschedule(cpu);
		/* Else cpu is not in idle, do nothing here */
		raw_spin_unlock_irqrestore(&rq->lock, flags);
	}

out:
	rcu_read_unlock();
}

bool cpus_share_cache(int this_cpu, int that_cpu)
{
	return per_cpu(sd_llc_id, this_cpu) == per_cpu(sd_llc_id, that_cpu);
}
#endif /* CONFIG_SMP */

static void ttwu_queue(struct task_struct *p, int cpu, int wake_flags)
{
	struct rq *rq = cpu_rq(cpu);
	struct rq_flags rf;

#if defined(CONFIG_SMP)
	if (sched_feat(TTWU_QUEUE) && !cpus_share_cache(smp_processor_id(), cpu)) {
		sched_clock_cpu(cpu); /* sync clocks x-cpu */
		ttwu_queue_remote(p, cpu, wake_flags);
		return;
	}
#endif

	raw_spin_lock(&rq->lock);
	rq_pin_lock(rq, &rf);
	ttwu_do_activate(rq, p, wake_flags, &rf);
	rq_unpin_lock(rq, &rf);
	raw_spin_unlock(&rq->lock);
}

/*
 * Notes on Program-Order guarantees on SMP systems.
 *
 *  MIGRATION
 *
 * The basic program-order guarantee on SMP systems is that when a task [t]
 * migrates, all its activity on its old cpu [c0] happens-before any subsequent
 * execution on its new cpu [c1].
 *
 * For migration (of runnable tasks) this is provided by the following means:
 *
 *  A) UNLOCK of the rq(c0)->lock scheduling out task t
 *  B) migration for t is required to synchronize *both* rq(c0)->lock and
 *     rq(c1)->lock (if not at the same time, then in that order).
 *  C) LOCK of the rq(c1)->lock scheduling in task
 *
 * Transitivity guarantees that B happens after A and C after B.
 * Note: we only require RCpc transitivity.
 * Note: the cpu doing B need not be c0 or c1
 *
 * Example:
 *
 *   CPU0            CPU1            CPU2
 *
 *   LOCK rq(0)->lock
 *   sched-out X
 *   sched-in Y
 *   UNLOCK rq(0)->lock
 *
 *                                   LOCK rq(0)->lock // orders against CPU0
 *                                   dequeue X
 *                                   UNLOCK rq(0)->lock
 *
 *                                   LOCK rq(1)->lock
 *                                   enqueue X
 *                                   UNLOCK rq(1)->lock
 *
 *                   LOCK rq(1)->lock // orders against CPU2
 *                   sched-out Z
 *                   sched-in X
 *                   UNLOCK rq(1)->lock
 *
 *
 *  BLOCKING -- aka. SLEEP + WAKEUP
 *
 * For blocking we (obviously) need to provide the same guarantee as for
 * migration. However the means are completely different as there is no lock
 * chain to provide order. Instead we do:
 *
 *   1) smp_store_release(X->on_cpu, 0)
 *   2) smp_cond_load_acquire(!X->on_cpu)
 *
 * Example:
 *
 *   CPU0 (schedule)  CPU1 (try_to_wake_up) CPU2 (schedule)
 *
 *   LOCK rq(0)->lock LOCK X->pi_lock
 *   dequeue X
 *   sched-out X
 *   smp_store_release(X->on_cpu, 0);
 *
 *                    smp_cond_load_acquire(&X->on_cpu, !VAL);
 *                    X->state = WAKING
 *                    set_task_cpu(X,2)
 *
 *                    LOCK rq(2)->lock
 *                    enqueue X
 *                    X->state = RUNNING
 *                    UNLOCK rq(2)->lock
 *
 *                                          LOCK rq(2)->lock // orders against CPU1
 *                                          sched-out Z
 *                                          sched-in X
 *                                          UNLOCK rq(2)->lock
 *
 *                    UNLOCK X->pi_lock
 *   UNLOCK rq(0)->lock
 *
 *
 * However; for wakeups there is a second guarantee we must provide, namely we
 * must observe the state that lead to our wakeup. That is, not only must our
 * task observe its own prior state, it must also observe the stores prior to
 * its wakeup.
 *
 * This means that any means of doing remote wakeups must order the CPU doing
 * the wakeup against the CPU the task is going to end up running on. This,
 * however, is already required for the regular Program-Order guarantee above,
 * since the waking CPU is the one issueing the ACQUIRE (smp_cond_load_acquire).
 *
 */

/**
 * try_to_wake_up - wake up a thread
 * @p: the thread to be awakened
 * @state: the mask of task states that can be woken
 * @wake_flags: wake modifier flags (WF_*)
 *
 * Put it on the run-queue if it's not already there. The "current"
 * thread is always on the run-queue (except when the actual
 * re-schedule is in progress), and as such you're allowed to do
 * the simpler "current->state = TASK_RUNNING" to mark yourself
 * runnable without the overhead of this.
 *
 * Return: %true if @p was woken up, %false if it was already running.
 * or @state didn't match @p's state.
 */
static int
try_to_wake_up(struct task_struct *p, unsigned int state, int wake_flags)
{
	unsigned long flags;
	int cpu, success = 0;
#ifdef CONFIG_SMP
	unsigned int old_load;
	struct rq *rq;
	u64 wallclock;
	struct related_thread_group *grp = NULL;
	int src_cpu;
	bool notif_required = false;
	bool check_group = false;
#endif

	/*
	 * If we are going to wake up a thread waiting for CONDITION we
	 * need to ensure that CONDITION=1 done by the caller can not be
	 * reordered with p->state check below. This pairs with mb() in
	 * set_current_state() the waiting thread does.
	 */
	smp_mb__before_spinlock();
	raw_spin_lock_irqsave(&p->pi_lock, flags);
	if (!(p->state & state))
		goto out;

	trace_sched_waking(p);

	success = 1; /* we're going to change ->state */
	cpu = task_cpu(p);

	/*
	 * Ensure we load p->on_rq _after_ p->state, otherwise it would
	 * be possible to, falsely, observe p->on_rq == 0 and get stuck
	 * in smp_cond_load_acquire() below.
	 *
	 * sched_ttwu_pending()                 try_to_wake_up()
	 *   [S] p->on_rq = 1;                  [L] P->state
	 *       UNLOCK rq->lock  -----.
	 *                              \
	 *				 +---   RMB
	 * schedule()                   /
	 *       LOCK rq->lock    -----'
	 *       UNLOCK rq->lock
	 *
	 * [task p]
	 *   [S] p->state = UNINTERRUPTIBLE     [L] p->on_rq
	 *
	 * Pairs with the UNLOCK+LOCK on rq->lock from the
	 * last wakeup of our task and the schedule that got our task
	 * current.
	 */
	smp_rmb();
	if (p->on_rq && ttwu_remote(p, wake_flags))
		goto stat;

#ifdef CONFIG_SMP
	/*
	 * Ensure we load p->on_cpu _after_ p->on_rq, otherwise it would be
	 * possible to, falsely, observe p->on_cpu == 0.
	 *
	 * One must be running (->on_cpu == 1) in order to remove oneself
	 * from the runqueue.
	 *
	 *  [S] ->on_cpu = 1;	[L] ->on_rq
	 *      UNLOCK rq->lock
	 *			RMB
	 *      LOCK   rq->lock
	 *  [S] ->on_rq = 0;    [L] ->on_cpu
	 *
	 * Pairs with the full barrier implied in the UNLOCK+LOCK on rq->lock
	 * from the consecutive calls to schedule(); the first switching to our
	 * task, the second putting it to sleep.
	 */
	smp_rmb();

	/*
	 * If the owning (remote) cpu is still in the middle of schedule() with
	 * this task as prev, wait until its done referencing the task.
	 *
	 * Pairs with the smp_store_release() in finish_lock_switch().
	 *
	 * This ensures that tasks getting woken will be fully ordered against
	 * their previous state and preserve Program Order.
	 */
	smp_cond_load_acquire(&p->on_cpu, !VAL);

	rq = cpu_rq(task_cpu(p));
	raw_spin_lock(&rq->lock);
	old_load = task_load(p);
	wallclock = sched_ktime_clock();
	update_task_ravg(rq->curr, rq, TASK_UPDATE, wallclock, 0);
	update_task_ravg(p, rq, TASK_WAKE, wallclock, 0);
	raw_spin_unlock(&rq->lock);

	rcu_read_lock();
	grp = task_related_thread_group(p);
	if (update_preferred_cluster(grp, p, old_load))
		set_preferred_cluster(grp);
	rcu_read_unlock();
	check_group = grp != NULL;

	p->sched_contributes_to_load = !!task_contributes_to_load(p);
	p->state = TASK_WAKING;

	cpu = select_task_rq(p, p->wake_cpu, SD_BALANCE_WAKE, wake_flags);
	src_cpu = task_cpu(p);
	if (src_cpu != cpu) {
		wake_flags |= WF_MIGRATED;
		psi_ttwu_dequeue(p);
		set_task_cpu(p, cpu);
		notif_required = true;
	}

	note_task_waking(p, wallclock);
#endif /* CONFIG_SMP */

	ttwu_queue(p, cpu, wake_flags);
stat:
	ttwu_stat(p, cpu, wake_flags);
out:
	raw_spin_unlock_irqrestore(&p->pi_lock, flags);

	if (success && sched_predl) {
		raw_spin_lock_irqsave(&cpu_rq(cpu)->lock, flags);
		if (do_pl_notif(cpu_rq(cpu)))
			cpufreq_update_util(cpu_rq(cpu),
					    SCHED_CPUFREQ_WALT |
					    SCHED_CPUFREQ_PL);
		raw_spin_unlock_irqrestore(&cpu_rq(cpu)->lock, flags);
	}

	return success;
}

/**
 * try_to_wake_up_local - try to wake up a local task with rq lock held
 * @p: the thread to be awakened
 * @cookie: context's cookie for pinning
 *
 * Put @p on the run-queue if it's not already there. The caller must
 * ensure that this_rq() is locked, @p is bound to this_rq() and not
 * the current task.
 */
static void try_to_wake_up_local(struct task_struct *p, struct rq_flags *rf)
{
	struct rq *rq = task_rq(p);

	if (rq != this_rq() || p == current) {
		printk_deferred("%s: Failed to wakeup task %d (%s), rq = %p,"
			" this_rq = %p, p = %p, current = %p\n", __func__,
			task_pid_nr(p), p->comm, rq, this_rq(), p, current);

		return;
	}

	lockdep_assert_held(&rq->lock);

	if (!raw_spin_trylock(&p->pi_lock)) {
		/*
		 * This is OK, because current is on_cpu, which avoids it being
		 * picked for load-balance and preemption/IRQs are still
		 * disabled avoiding further scheduler activity on it and we've
		 * not yet picked a replacement task.
		 */
		rq_unpin_lock(rq, rf);
		raw_spin_unlock(&rq->lock);
		raw_spin_lock(&p->pi_lock);
		raw_spin_lock(&rq->lock);
		rq_repin_lock(rq, rf);
	}

	if (!(p->state & TASK_NORMAL))
		goto out;

	trace_sched_waking(p);

	if (!task_on_rq_queued(p)) {
		u64 wallclock = sched_ktime_clock();

		update_task_ravg(rq->curr, rq, TASK_UPDATE, wallclock, 0);
		update_task_ravg(p, rq, TASK_WAKE, wallclock, 0);
		ttwu_activate(rq, p, ENQUEUE_WAKEUP);
		note_task_waking(p, wallclock);
	}

	ttwu_do_wakeup(rq, p, 0, rf);
	ttwu_stat(p, smp_processor_id(), 0);
out:
	raw_spin_unlock(&p->pi_lock);
}

/**
 * wake_up_process - Wake up a specific process
 * @p: The process to be woken up.
 *
 * Attempt to wake up the nominated process and move it to the set of runnable
 * processes.
 *
 * Return: 1 if the process was woken up, 0 if it was already running.
 *
 * It may be assumed that this function implies a write memory barrier before
 * changing the task state if and only if any tasks are woken up.
 */
int wake_up_process(struct task_struct *p)
{
	return try_to_wake_up(p, TASK_NORMAL, 0);
}
EXPORT_SYMBOL(wake_up_process);

int wake_up_state(struct task_struct *p, unsigned int state)
{
	return try_to_wake_up(p, state, 0);
}

/*
 * This function clears the sched_dl_entity static params.
 */
void __dl_clear_params(struct task_struct *p)
{
	struct sched_dl_entity *dl_se = &p->dl;

	dl_se->dl_runtime = 0;
	dl_se->dl_deadline = 0;
	dl_se->dl_period = 0;
	dl_se->flags = 0;
	dl_se->dl_bw = 0;
	dl_se->dl_density = 0;

	dl_se->dl_throttled = 0;
	dl_se->dl_yielded = 0;
}

/*
 * Perform scheduler related setup for a newly forked process p.
 * p is forked by current.
 *
 * __sched_fork() is basic setup used by init_idle() too:
 */
static void __sched_fork(unsigned long clone_flags, struct task_struct *p)
{
	p->on_rq			= 0;

	p->se.on_rq			= 0;
	p->se.exec_start		= 0;
	p->se.sum_exec_runtime		= 0;
	p->se.prev_sum_exec_runtime	= 0;
	p->se.nr_migrations		= 0;
	p->se.vruntime			= 0;
	p->last_sleep_ts		= 0;
	p->last_cpu_selected_ts		= 0;

	INIT_LIST_HEAD(&p->se.group_node);

#ifdef CONFIG_FAIR_GROUP_SCHED
	p->se.cfs_rq			= NULL;
#endif

#ifdef CONFIG_SCHEDSTATS
	/* Even if schedstat is disabled, there should not be garbage */
	memset(&p->se.statistics, 0, sizeof(p->se.statistics));
#endif

	RB_CLEAR_NODE(&p->dl.rb_node);
	init_dl_task_timer(&p->dl);
	__dl_clear_params(p);

	INIT_LIST_HEAD(&p->rt.run_list);
	p->rt.timeout		= 0;
	p->rt.time_slice	= sched_rr_timeslice;
	p->rt.on_rq		= 0;
	p->rt.on_list		= 0;

#ifdef CONFIG_PREEMPT_NOTIFIERS
	INIT_HLIST_HEAD(&p->preempt_notifiers);
#endif

#ifdef CONFIG_NUMA_BALANCING
	if (p->mm && atomic_read(&p->mm->mm_users) == 1) {
		p->mm->numa_next_scan = jiffies + msecs_to_jiffies(sysctl_numa_balancing_scan_delay);
		p->mm->numa_scan_seq = 0;
	}

	if (clone_flags & CLONE_VM)
		p->numa_preferred_nid = current->numa_preferred_nid;
	else
		p->numa_preferred_nid = -1;

	p->node_stamp = 0ULL;
	p->numa_scan_seq = p->mm ? p->mm->numa_scan_seq : 0;
	p->numa_scan_period = sysctl_numa_balancing_scan_delay;
	p->numa_work.next = &p->numa_work;
	p->numa_faults = NULL;
	p->last_task_numa_placement = 0;
	p->last_sum_exec_runtime = 0;

	p->numa_group = NULL;
#endif /* CONFIG_NUMA_BALANCING */
}

DEFINE_STATIC_KEY_FALSE(sched_numa_balancing);

#ifdef CONFIG_NUMA_BALANCING

void set_numabalancing_state(bool enabled)
{
	if (enabled)
		static_branch_enable(&sched_numa_balancing);
	else
		static_branch_disable(&sched_numa_balancing);
}

#ifdef CONFIG_PROC_SYSCTL
int sysctl_numa_balancing(struct ctl_table *table, int write,
			 void __user *buffer, size_t *lenp, loff_t *ppos)
{
	struct ctl_table t;
	int err;
	int state = static_branch_likely(&sched_numa_balancing);

	if (write && !capable(CAP_SYS_ADMIN))
		return -EPERM;

	t = *table;
	t.data = &state;
	err = proc_dointvec_minmax(&t, write, buffer, lenp, ppos);
	if (err < 0)
		return err;
	if (write)
		set_numabalancing_state(state);
	return err;
}
#endif
#endif

#ifdef CONFIG_SCHEDSTATS

DEFINE_STATIC_KEY_FALSE(sched_schedstats);
static bool __initdata __sched_schedstats = false;

static void set_schedstats(bool enabled)
{
	if (enabled)
		static_branch_enable(&sched_schedstats);
	else
		static_branch_disable(&sched_schedstats);
}

void force_schedstat_enabled(void)
{
	if (!schedstat_enabled()) {
		pr_info("kernel profiling enabled schedstats, disable via kernel.sched_schedstats.\n");
		static_branch_enable(&sched_schedstats);
	}
}

static int __init setup_schedstats(char *str)
{
	int ret = 0;
	if (!str)
		goto out;

	/*
	 * This code is called before jump labels have been set up, so we can't
	 * change the static branch directly just yet.  Instead set a temporary
	 * variable so init_schedstats() can do it later.
	 */
	if (!strcmp(str, "enable")) {
		__sched_schedstats = true;
		ret = 1;
	} else if (!strcmp(str, "disable")) {
		__sched_schedstats = false;
		ret = 1;
	}
out:
	if (!ret)
		pr_warn("Unable to parse schedstats=\n");

	return ret;
}
__setup("schedstats=", setup_schedstats);

static void __init init_schedstats(void)
{
	set_schedstats(__sched_schedstats);
}

#ifdef CONFIG_PROC_SYSCTL
int sysctl_schedstats(struct ctl_table *table, int write,
			 void __user *buffer, size_t *lenp, loff_t *ppos)
{
	struct ctl_table t;
	int err;
	int state = static_branch_likely(&sched_schedstats);

	if (write && !capable(CAP_SYS_ADMIN))
		return -EPERM;

	t = *table;
	t.data = &state;
	err = proc_dointvec_minmax(&t, write, buffer, lenp, ppos);
	if (err < 0)
		return err;
	if (write)
		set_schedstats(state);
	return err;
}
#endif /* CONFIG_PROC_SYSCTL */
#else  /* !CONFIG_SCHEDSTATS */
static inline void init_schedstats(void) {}
#endif /* CONFIG_SCHEDSTATS */

/*
 * fork()/clone()-time setup:
 */
int sched_fork(unsigned long clone_flags, struct task_struct *p)
{
	unsigned long flags;
	int cpu;

	init_new_task_load(p);
	cpu = get_cpu();

	__sched_fork(clone_flags, p);
	/*
	 * We mark the process as NEW here. This guarantees that
	 * nobody will actually run it, and a signal or other external
	 * event cannot wake it up and insert it on the runqueue either.
	 */
	p->state = TASK_NEW;

	/*
	 * Make sure we do not leak PI boosting priority to the child.
	 */
	p->prio = current->normal_prio;

	/*
	 * Revert to default priority/policy on fork if requested.
	 */
	if (unlikely(p->sched_reset_on_fork)) {
		if (task_has_dl_policy(p) || task_has_rt_policy(p)) {
			p->policy = SCHED_NORMAL;
			p->static_prio = NICE_TO_PRIO(0);
			p->rt_priority = 0;
		} else if (PRIO_TO_NICE(p->static_prio) < 0)
			p->static_prio = NICE_TO_PRIO(0);

		p->prio = p->normal_prio = __normal_prio(p);
		set_load_weight(p);

		/*
		 * We don't need the reset flag anymore after the fork. It has
		 * fulfilled its duty:
		 */
		p->sched_reset_on_fork = 0;
	}

	if (dl_prio(p->prio)) {
		put_cpu();
		return -EAGAIN;
	} else if (rt_prio(p->prio)) {
		p->sched_class = &rt_sched_class;
	} else {
		p->sched_class = &fair_sched_class;
	}

	init_entity_runnable_average(&p->se);

	/*
	 * The child is not yet in the pid-hash so no cgroup attach races,
	 * and the cgroup is pinned to this child due to cgroup_fork()
	 * is ran before sched_fork().
	 *
	 * Silence PROVE_RCU.
	 */
	raw_spin_lock_irqsave(&p->pi_lock, flags);
	/*
	 * We're setting the cpu for the first time, we don't migrate,
	 * so use __set_task_cpu().
	 */
	__set_task_cpu(p, cpu);
	if (p->sched_class->task_fork)
		p->sched_class->task_fork(p);
	raw_spin_unlock_irqrestore(&p->pi_lock, flags);

#ifdef CONFIG_SCHED_INFO
	if (likely(sched_info_on()))
		memset(&p->sched_info, 0, sizeof(p->sched_info));
#endif
#if defined(CONFIG_SMP)
	p->on_cpu = 0;
#endif
	init_task_preempt_count(p);
#ifdef CONFIG_SMP
	plist_node_init(&p->pushable_tasks, MAX_PRIO);
	RB_CLEAR_NODE(&p->pushable_dl_tasks);
#endif

	put_cpu();
	return 0;
}

unsigned long to_ratio(u64 period, u64 runtime)
{
	if (runtime == RUNTIME_INF)
		return 1ULL << 20;

	/*
	 * Doing this here saves a lot of checks in all
	 * the calling paths, and returning zero seems
	 * safe for them anyway.
	 */
	if (period == 0)
		return 0;

	return div64_u64(runtime << 20, period);
}

#ifdef CONFIG_SMP
inline struct dl_bw *dl_bw_of(int i)
{
	RCU_LOCKDEP_WARN(!rcu_read_lock_sched_held(),
			 "sched RCU must be held");
	return &cpu_rq(i)->rd->dl_bw;
}

static inline int dl_bw_cpus(int i)
{
	struct root_domain *rd = cpu_rq(i)->rd;
	int cpus = 0;

	RCU_LOCKDEP_WARN(!rcu_read_lock_sched_held(),
			 "sched RCU must be held");
	for_each_cpu_and(i, rd->span, cpu_active_mask)
		cpus++;

	return cpus;
}
#else
inline struct dl_bw *dl_bw_of(int i)
{
	return &cpu_rq(i)->dl.dl_bw;
}

static inline int dl_bw_cpus(int i)
{
	return 1;
}
#endif

/*
 * We must be sure that accepting a new task (or allowing changing the
 * parameters of an existing one) is consistent with the bandwidth
 * constraints. If yes, this function also accordingly updates the currently
 * allocated bandwidth to reflect the new situation.
 *
 * This function is called while holding p's rq->lock.
 *
 * XXX we should delay bw change until the task's 0-lag point, see
 * __setparam_dl().
 */
static int dl_overflow(struct task_struct *p, int policy,
		       const struct sched_attr *attr)
{

	struct dl_bw *dl_b = dl_bw_of(task_cpu(p));
	u64 period = attr->sched_period ?: attr->sched_deadline;
	u64 runtime = attr->sched_runtime;
	u64 new_bw = dl_policy(policy) ? to_ratio(period, runtime) : 0;
	int cpus, err = -1;

	/* !deadline task may carry old deadline bandwidth */
	if (new_bw == p->dl.dl_bw && task_has_dl_policy(p))
		return 0;

	/*
	 * Either if a task, enters, leave, or stays -deadline but changes
	 * its parameters, we may need to update accordingly the total
	 * allocated bandwidth of the container.
	 */
	raw_spin_lock(&dl_b->lock);
	cpus = dl_bw_cpus(task_cpu(p));
	if (dl_policy(policy) && !task_has_dl_policy(p) &&
	    !__dl_overflow(dl_b, cpus, 0, new_bw)) {
		__dl_add(dl_b, new_bw);
		err = 0;
	} else if (dl_policy(policy) && task_has_dl_policy(p) &&
		   !__dl_overflow(dl_b, cpus, p->dl.dl_bw, new_bw)) {
		__dl_clear(dl_b, p->dl.dl_bw);
		__dl_add(dl_b, new_bw);
		err = 0;
	} else if (!dl_policy(policy) && task_has_dl_policy(p)) {
		__dl_clear(dl_b, p->dl.dl_bw);
		err = 0;
	}
	raw_spin_unlock(&dl_b->lock);

	return err;
}

extern void init_dl_bw(struct dl_bw *dl_b);

/*
 * wake_up_new_task - wake up a newly created task for the first time.
 *
 * This function will do some initial scheduler statistics housekeeping
 * that must be done for every newly created context, then puts the task
 * on the runqueue and wakes it.
 */
void wake_up_new_task(struct task_struct *p)
{
	struct rq_flags rf;
	struct rq *rq;

	add_new_task_to_grp(p);
	raw_spin_lock_irqsave(&p->pi_lock, rf.flags);

	p->state = TASK_RUNNING;
#ifdef CONFIG_SMP
	/*
	 * Fork balancing, do it here and not earlier because:
	 *  - cpus_allowed can change in the fork path
	 *  - any previously selected cpu might disappear through hotplug
	 *
	 * Use __set_task_cpu() to avoid calling sched_class::migrate_task_rq,
	 * as we're not fully set-up yet.
	 */
	__set_task_cpu(p, select_task_rq(p, task_cpu(p), SD_BALANCE_FORK, 0));
#endif
	rq = __task_rq_lock(p, &rf);
	post_init_entity_util_avg(&p->se);

	mark_task_starting(p);
	activate_task(rq, p, ENQUEUE_WAKEUP_NEW);
	p->on_rq = TASK_ON_RQ_QUEUED;
	trace_sched_wakeup_new(p);
	check_preempt_curr(rq, p, WF_FORK);
#ifdef CONFIG_SMP
	if (p->sched_class->task_woken) {
		/*
		 * Nothing relies on rq->lock after this, so its fine to
		 * drop it.
		 */
		rq_unpin_lock(rq, &rf);
		p->sched_class->task_woken(rq, p);
		rq_repin_lock(rq, &rf);
	}
#endif
	task_rq_unlock(rq, p, &rf);
}

#ifdef CONFIG_PREEMPT_NOTIFIERS

static struct static_key preempt_notifier_key = STATIC_KEY_INIT_FALSE;

void preempt_notifier_inc(void)
{
	static_key_slow_inc(&preempt_notifier_key);
}
EXPORT_SYMBOL_GPL(preempt_notifier_inc);

void preempt_notifier_dec(void)
{
	static_key_slow_dec(&preempt_notifier_key);
}
EXPORT_SYMBOL_GPL(preempt_notifier_dec);

/**
 * preempt_notifier_register - tell me when current is being preempted & rescheduled
 * @notifier: notifier struct to register
 */
void preempt_notifier_register(struct preempt_notifier *notifier)
{
	if (!static_key_false(&preempt_notifier_key))
		WARN(1, "registering preempt_notifier while notifiers disabled\n");

	hlist_add_head(&notifier->link, &current->preempt_notifiers);
}
EXPORT_SYMBOL_GPL(preempt_notifier_register);

/**
 * preempt_notifier_unregister - no longer interested in preemption notifications
 * @notifier: notifier struct to unregister
 *
 * This is *not* safe to call from within a preemption notifier.
 */
void preempt_notifier_unregister(struct preempt_notifier *notifier)
{
	hlist_del(&notifier->link);
}
EXPORT_SYMBOL_GPL(preempt_notifier_unregister);

static void __fire_sched_in_preempt_notifiers(struct task_struct *curr)
{
	struct preempt_notifier *notifier;

	hlist_for_each_entry(notifier, &curr->preempt_notifiers, link)
		notifier->ops->sched_in(notifier, raw_smp_processor_id());
}

static __always_inline void fire_sched_in_preempt_notifiers(struct task_struct *curr)
{
	if (static_key_false(&preempt_notifier_key))
		__fire_sched_in_preempt_notifiers(curr);
}

static void
__fire_sched_out_preempt_notifiers(struct task_struct *curr,
				   struct task_struct *next)
{
	struct preempt_notifier *notifier;

	hlist_for_each_entry(notifier, &curr->preempt_notifiers, link)
		notifier->ops->sched_out(notifier, next);
}

static __always_inline void
fire_sched_out_preempt_notifiers(struct task_struct *curr,
				 struct task_struct *next)
{
	if (static_key_false(&preempt_notifier_key))
		__fire_sched_out_preempt_notifiers(curr, next);
}

#else /* !CONFIG_PREEMPT_NOTIFIERS */

static inline void fire_sched_in_preempt_notifiers(struct task_struct *curr)
{
}

static inline void
fire_sched_out_preempt_notifiers(struct task_struct *curr,
				 struct task_struct *next)
{
}

#endif /* CONFIG_PREEMPT_NOTIFIERS */

/**
 * prepare_task_switch - prepare to switch tasks
 * @rq: the runqueue preparing to switch
 * @prev: the current task that is being switched out
 * @next: the task we are going to switch to.
 *
 * This is called with the rq lock held and interrupts off. It must
 * be paired with a subsequent finish_task_switch after the context
 * switch.
 *
 * prepare_task_switch sets up locking and calls architecture specific
 * hooks.
 */
static inline void
prepare_task_switch(struct rq *rq, struct task_struct *prev,
		    struct task_struct *next)
{
	sched_info_switch(rq, prev, next);
	perf_event_task_sched_out(prev, next);
	fire_sched_out_preempt_notifiers(prev, next);
	prepare_lock_switch(rq, next);
	prepare_arch_switch(next);
}

/**
 * finish_task_switch - clean up after a task-switch
 * @prev: the thread we just switched away from.
 *
 * finish_task_switch must be called after the context switch, paired
 * with a prepare_task_switch call before the context switch.
 * finish_task_switch will reconcile locking set up by prepare_task_switch,
 * and do any other architecture-specific cleanup actions.
 *
 * Note that we may have delayed dropping an mm in context_switch(). If
 * so, we finish that here outside of the runqueue lock. (Doing it
 * with the lock held can cause deadlocks; see schedule() for
 * details.)
 *
 * The context switch have flipped the stack from under us and restored the
 * local variables which were saved when this task called schedule() in the
 * past. prev == current is still correct but we need to recalculate this_rq
 * because prev may have moved to another CPU.
 */
static struct rq *finish_task_switch(struct task_struct *prev)
	__releases(rq->lock)
{
	struct rq *rq = this_rq();
	struct mm_struct *mm = rq->prev_mm;
	long prev_state;

	/*
	 * The previous task will have left us with a preempt_count of 2
	 * because it left us after:
	 *
	 *	schedule()
	 *	  preempt_disable();			// 1
	 *	  __schedule()
	 *	    raw_spin_lock_irq(&rq->lock)	// 2
	 *
	 * Also, see FORK_PREEMPT_COUNT.
	 */
	if (WARN_ONCE(preempt_count() != 2*PREEMPT_DISABLE_OFFSET,
		      "corrupted preempt_count: %s/%d/0x%x\n",
		      current->comm, current->pid, preempt_count()))
		preempt_count_set(FORK_PREEMPT_COUNT);

	rq->prev_mm = NULL;

	/*
	 * A task struct has one reference for the use as "current".
	 * If a task dies, then it sets TASK_DEAD in tsk->state and calls
	 * schedule one last time. The schedule call will never return, and
	 * the scheduled task must drop that reference.
	 *
	 * We must observe prev->state before clearing prev->on_cpu (in
	 * finish_lock_switch), otherwise a concurrent wakeup can get prev
	 * running on another CPU and we could rave with its RUNNING -> DEAD
	 * transition, resulting in a double drop.
	 */
	prev_state = prev->state;
	vtime_task_switch(prev);
	perf_event_task_sched_in(prev, current);
	finish_lock_switch(rq, prev);
	finish_arch_post_lock_switch();

	fire_sched_in_preempt_notifiers(current);
	if (mm)
		mmdrop(mm);
	if (unlikely(prev_state == TASK_DEAD)) {
		if (prev->sched_class->task_dead)
			prev->sched_class->task_dead(prev);

		/*
		 * Remove function-return probe instances associated with this
		 * task and put them back on the free list.
		 */
		kprobe_flush_task(prev);

		/* Task is done with its stack. */
		put_task_stack(prev);

		put_task_struct(prev);
	}

	tick_nohz_task_switch();
	return rq;
}

#ifdef CONFIG_SMP

/* rq->lock is NOT held, but preemption is disabled */
static void __balance_callback(struct rq *rq)
{
	struct callback_head *head, *next;
	void (*func)(struct rq *rq);
	unsigned long flags;

	raw_spin_lock_irqsave(&rq->lock, flags);
	head = rq->balance_callback;
	rq->balance_callback = NULL;
	while (head) {
		func = (void (*)(struct rq *))head->func;
		next = head->next;
		head->next = NULL;
		head = next;

		func(rq);
	}
	raw_spin_unlock_irqrestore(&rq->lock, flags);
}

static inline void balance_callback(struct rq *rq)
{
	if (unlikely(rq->balance_callback))
		__balance_callback(rq);
}

#else

static inline void balance_callback(struct rq *rq)
{
}

#endif

/**
 * schedule_tail - first thing a freshly forked thread must call.
 * @prev: the thread we just switched away from.
 */
asmlinkage __visible void schedule_tail(struct task_struct *prev)
	__releases(rq->lock)
{
	struct rq *rq;

	/*
	 * New tasks start with FORK_PREEMPT_COUNT, see there and
	 * finish_task_switch() for details.
	 *
	 * finish_task_switch() will drop rq->lock() and lower preempt_count
	 * and the preempt_enable() will end up enabling preemption (on
	 * PREEMPT_COUNT kernels).
	 */

	rq = finish_task_switch(prev);
	balance_callback(rq);
	preempt_enable();

	if (current->set_child_tid)
		put_user(task_pid_vnr(current), current->set_child_tid);
}

/*
 * context_switch - switch to the new MM and the new thread's register state.
 */
static __always_inline struct rq *
context_switch(struct rq *rq, struct task_struct *prev,
	       struct task_struct *next, struct rq_flags *rf)
{
	struct mm_struct *mm, *oldmm;

	prepare_task_switch(rq, prev, next);

	mm = next->mm;
	oldmm = prev->active_mm;
	/*
	 * For paravirt, this is coupled with an exit in switch_to to
	 * combine the page table reload and the switch backend into
	 * one hypercall.
	 */
	arch_start_context_switch(prev);

	if (!mm) {
		next->active_mm = oldmm;
		atomic_inc(&oldmm->mm_count);
		enter_lazy_tlb(oldmm, next);
	} else
		switch_mm_irqs_off(oldmm, mm, next);

	if (!prev->mm) {
		prev->active_mm = NULL;
		rq->prev_mm = oldmm;
	}
	/*
	 * Since the runqueue lock will be released by the next
	 * task (which is an invalid locking op but in the case
	 * of the scheduler it's an obvious special-case), so we
	 * do an early lockdep release here:
	 */
	rq_unpin_lock(rq, rf);
	spin_release(&rq->lock.dep_map, 1, _THIS_IP_);

	/* Here we just switch the register state and the stack. */
	switch_to(prev, next, prev);
	barrier();

	return finish_task_switch(prev);
}

/*
 * nr_running and nr_context_switches:
 *
 * externally visible scheduler statistics: current number of runnable
 * threads, total number of context switches performed since bootup.
 */
unsigned long nr_running(void)
{
	unsigned long i, sum = 0;

	for_each_online_cpu(i)
		sum += cpu_rq(i)->nr_running;

	return sum;
}

/*
 * Check if only the current task is running on the cpu.
 *
 * Caution: this function does not check that the caller has disabled
 * preemption, thus the result might have a time-of-check-to-time-of-use
 * race.  The caller is responsible to use it correctly, for example:
 *
 * - from a non-preemptable section (of course)
 *
 * - from a thread that is bound to a single CPU
 *
 * - in a loop with very short iterations (e.g. a polling loop)
 */
bool single_task_running(void)
{
	return raw_rq()->nr_running == 1;
}
EXPORT_SYMBOL(single_task_running);

unsigned long long nr_context_switches(void)
{
	int i;
	unsigned long long sum = 0;

	for_each_possible_cpu(i)
		sum += cpu_rq(i)->nr_switches;

	return sum;
}

unsigned long nr_iowait(void)
{
	unsigned long i, sum = 0;

	for_each_possible_cpu(i)
		sum += atomic_read(&cpu_rq(i)->nr_iowait);

	return sum;
}

unsigned long nr_iowait_cpu(int cpu)
{
	struct rq *this = cpu_rq(cpu);
	return atomic_read(&this->nr_iowait);
}

#ifdef CONFIG_CPU_QUIET
u64 nr_running_integral(unsigned int cpu)
{
	unsigned int seqcnt;
	u64 integral;
	struct rq *q;

	if (cpu >= nr_cpu_ids)
		return 0;

	q = cpu_rq(cpu);

	/*
	 * Update average to avoid reading stalled value if there were
	 * no run-queue changes for a long time. On the other hand if
	 * the changes are happening right now, just read current value
	 * directly.
	 */

	seqcnt = read_seqcount_begin(&q->ave_seqcnt);
	integral = do_nr_running_integral(q);
	if (read_seqcount_retry(&q->ave_seqcnt, seqcnt)) {
		read_seqcount_begin(&q->ave_seqcnt);
		integral = q->nr_running_integral;
	}

	return integral;
}
#endif

void get_iowait_load(unsigned long *nr_waiters, unsigned long *load)
{
	struct rq *rq = this_rq();
	*nr_waiters = atomic_read(&rq->nr_iowait);
	*load = rq->load.weight;
}

#ifdef CONFIG_SMP

/*
 * sched_exec - execve() is a valuable balancing opportunity, because at
 * this point the task has the smallest effective memory and cache footprint.
 */
void sched_exec(void)
{
	struct task_struct *p = current;
	unsigned long flags;
	int dest_cpu;

	raw_spin_lock_irqsave(&p->pi_lock, flags);
	dest_cpu = p->sched_class->select_task_rq(p, task_cpu(p), SD_BALANCE_EXEC, 0);
	if (dest_cpu == smp_processor_id())
		goto unlock;

	if (likely(cpu_active(dest_cpu) && likely(!cpu_isolated(dest_cpu)))) {
		struct migration_arg arg = { p, dest_cpu };

		raw_spin_unlock_irqrestore(&p->pi_lock, flags);
		stop_one_cpu(task_cpu(p), migration_cpu_stop, &arg);
		return;
	}
unlock:
	raw_spin_unlock_irqrestore(&p->pi_lock, flags);
}

#endif

DEFINE_PER_CPU(struct kernel_stat, kstat);
DEFINE_PER_CPU(struct kernel_cpustat, kernel_cpustat);

EXPORT_PER_CPU_SYMBOL(kstat);
EXPORT_PER_CPU_SYMBOL(kernel_cpustat);

/*
 * The function fair_sched_class.update_curr accesses the struct curr
 * and its field curr->exec_start; when called from task_sched_runtime(),
 * we observe a high rate of cache misses in practice.
 * Prefetching this data results in improved performance.
 */
static inline void prefetch_curr_exec_start(struct task_struct *p)
{
#ifdef CONFIG_FAIR_GROUP_SCHED
	struct sched_entity *curr = (&p->se)->cfs_rq->curr;
#else
	struct sched_entity *curr = (&task_rq(p)->cfs)->curr;
#endif
	prefetch(curr);
	prefetch(&curr->exec_start);
}

/*
 * Return accounted runtime for the task.
 * In case the task is currently running, return the runtime plus current's
 * pending runtime that have not been accounted yet.
 */
unsigned long long task_sched_runtime(struct task_struct *p)
{
	struct rq_flags rf;
	struct rq *rq;
	u64 ns;

#if defined(CONFIG_64BIT) && defined(CONFIG_SMP)
	/*
	 * 64-bit doesn't need locks to atomically read a 64bit value.
	 * So we have a optimization chance when the task's delta_exec is 0.
	 * Reading ->on_cpu is racy, but this is ok.
	 *
	 * If we race with it leaving cpu, we'll take a lock. So we're correct.
	 * If we race with it entering cpu, unaccounted time is 0. This is
	 * indistinguishable from the read occurring a few cycles earlier.
	 * If we see ->on_cpu without ->on_rq, the task is leaving, and has
	 * been accounted, so we're correct here as well.
	 */
	if (!p->on_cpu || !task_on_rq_queued(p))
		return p->se.sum_exec_runtime;
#endif

	rq = task_rq_lock(p, &rf);
	/*
	 * Must be ->curr _and_ ->on_rq.  If dequeued, we would
	 * project cycles that may never be accounted to this
	 * thread, breaking clock_gettime().
	 */
	if (task_current(rq, p) && task_on_rq_queued(p)) {
		prefetch_curr_exec_start(p);
		update_rq_clock(rq);
		p->sched_class->update_curr(rq);
	}
	ns = p->se.sum_exec_runtime;
	task_rq_unlock(rq, p, &rf);

	return ns;
}

unsigned int capacity_margin_freq = 1280; /* ~20% margin */

/*
 * This function gets called by the timer code, with HZ frequency.
 * We call it with interrupts disabled.
 */
void scheduler_tick(void)
{
	int cpu = smp_processor_id();
	struct rq *rq = cpu_rq(cpu);
	struct task_struct *curr = rq->curr;
	u64 wallclock;
	bool early_notif;
	u32 old_load;
	struct related_thread_group *grp;
	unsigned int flag = 0;

	sched_clock_tick();

	raw_spin_lock(&rq->lock);

	old_load = task_load(curr);
	set_window_start(rq);

	wallclock = sched_ktime_clock();
	update_task_ravg(rq->curr, rq, TASK_UPDATE, wallclock, 0);

	update_rq_clock(rq);
	curr->sched_class->task_tick(rq, curr, 0);
	cpu_load_update_active(rq);
	calc_global_load_tick(rq);
<<<<<<< HEAD

	early_notif = early_detection_notify(rq, wallclock);
	if (early_notif)
		flag = SCHED_CPUFREQ_WALT | SCHED_CPUFREQ_EARLY_DET;

	cpufreq_update_util(rq, flag);
=======
	psi_task_tick(rq);
>>>>>>> 72b54df9
	raw_spin_unlock(&rq->lock);

	if (early_notif)
		atomic_notifier_call_chain(&load_alert_notifier_head,
					0, (void *)(long)cpu);
	perf_event_task_tick();

#ifdef CONFIG_SMP
	rq->idle_balance = idle_cpu(cpu);
	trigger_load_balance(rq);
#endif
	rq_last_tick_reset(rq);

	rcu_read_lock();
	grp = task_related_thread_group(curr);
	if (update_preferred_cluster(grp, curr, old_load))
		set_preferred_cluster(grp);
	rcu_read_unlock();

	if (curr->sched_class == &fair_sched_class)
		check_for_migration(rq, curr);
}

#ifdef CONFIG_NO_HZ_FULL
/**
 * scheduler_tick_max_deferment
 *
 * Keep at least one tick per second when a single
 * active task is running because the scheduler doesn't
 * yet completely support full dynticks environment.
 *
 * This makes sure that uptime, CFS vruntime, load
 * balancing, etc... continue to move forward, even
 * with a very low granularity.
 *
 * Return: Maximum deferment in nanoseconds.
 */
u64 scheduler_tick_max_deferment(void)
{
	struct rq *rq = this_rq();
	unsigned long next, now = READ_ONCE(jiffies);

	next = rq->last_sched_tick + HZ;

	if (time_before_eq(next, now))
		return 0;

	return jiffies_to_nsecs(next - now);
}
#endif

#if defined(CONFIG_PREEMPT) && (defined(CONFIG_DEBUG_PREEMPT) || \
				defined(CONFIG_PREEMPT_TRACER))
/*
 * preemptoff stack tracing threshold in ns.
 * default: 1ms
 */
unsigned int sysctl_preemptoff_tracing_threshold_ns = 1000000UL;

struct preempt_store {
	u64 ts;
	unsigned long caddr[4];
	bool irqs_disabled;
};

static DEFINE_PER_CPU(struct preempt_store, the_ps);
/*
 * If the value passed in is equal to the current preempt count
 * then we just disabled preemption. Start timing the latency.
 */
static inline void preempt_latency_start(int val)
{
	struct preempt_store *ps = &per_cpu(the_ps, raw_smp_processor_id());

	if (preempt_count() == val) {
		unsigned long ip = get_lock_parent_ip();
#ifdef CONFIG_DEBUG_PREEMPT
		current->preempt_disable_ip = ip;
#endif
		ps->ts = sched_clock();
		ps->caddr[0] = CALLER_ADDR0;
		ps->caddr[1] = CALLER_ADDR1;
		ps->caddr[2] = CALLER_ADDR2;
		ps->caddr[3] = CALLER_ADDR3;
		ps->irqs_disabled = irqs_disabled();

		trace_preempt_off(CALLER_ADDR0, ip);
	}
}

void preempt_count_add(int val)
{
#ifdef CONFIG_DEBUG_PREEMPT
	/*
	 * Underflow?
	 */
	if (DEBUG_LOCKS_WARN_ON((preempt_count() < 0)))
		return;
#endif
	__preempt_count_add(val);
#ifdef CONFIG_DEBUG_PREEMPT
	/*
	 * Spinlock count overflowing soon?
	 */
	DEBUG_LOCKS_WARN_ON((preempt_count() & PREEMPT_MASK) >=
				PREEMPT_MASK - 10);
#endif
	preempt_latency_start(val);
}
EXPORT_SYMBOL(preempt_count_add);
NOKPROBE_SYMBOL(preempt_count_add);

/*
 * If the value passed in equals to the current preempt count
 * then we just enabled preemption. Stop timing the latency.
 */
static inline void preempt_latency_stop(int val)
{
	if (preempt_count() == val) {
		struct preempt_store *ps = &per_cpu(the_ps,
				raw_smp_processor_id());
		u64 delta = sched_clock() - ps->ts;

		/*
		 * Trace preempt disable stack if preemption
		 * is disabled for more than the threshold.
		 */
		if (delta > sysctl_preemptoff_tracing_threshold_ns)
			trace_sched_preempt_disable(delta, ps->irqs_disabled,
						ps->caddr[0], ps->caddr[1],
						ps->caddr[2], ps->caddr[3]);
		trace_preempt_on(CALLER_ADDR0, get_lock_parent_ip());
	}
}

void preempt_count_sub(int val)
{
#ifdef CONFIG_DEBUG_PREEMPT
	/*
	 * Underflow?
	 */
	if (DEBUG_LOCKS_WARN_ON(val > preempt_count()))
		return;
	/*
	 * Is the spinlock portion underflowing?
	 */
	if (DEBUG_LOCKS_WARN_ON((val < PREEMPT_MASK) &&
			!(preempt_count() & PREEMPT_MASK)))
		return;
#endif

	preempt_latency_stop(val);
	__preempt_count_sub(val);
}
EXPORT_SYMBOL(preempt_count_sub);
NOKPROBE_SYMBOL(preempt_count_sub);

#else
static inline void preempt_latency_start(int val) { }
static inline void preempt_latency_stop(int val) { }
#endif

/*
 * Print scheduling while atomic bug:
 */
static noinline void __schedule_bug(struct task_struct *prev)
{
	/* Save this before calling printk(), since that will clobber it */
	unsigned long preempt_disable_ip = get_preempt_disable_ip(current);

	if (oops_in_progress)
		return;

	printk(KERN_ERR "BUG: scheduling while atomic: %s/%d/0x%08x\n",
		prev->comm, prev->pid, preempt_count());

	debug_show_held_locks(prev);
	print_modules();
	if (irqs_disabled())
		print_irqtrace_events(prev);
	if (IS_ENABLED(CONFIG_DEBUG_PREEMPT)
	    && in_atomic_preempt_off()) {
		pr_err("Preemption disabled at:");
		print_ip_sym(preempt_disable_ip);
		pr_cont("\n");
	}
	if (panic_on_warn)
		panic("scheduling while atomic\n");

#ifdef CONFIG_PANIC_ON_SCHED_BUG
	BUG();
#endif
	dump_stack();
	add_taint(TAINT_WARN, LOCKDEP_STILL_OK);
}

/*
 * Various schedule()-time debugging checks and statistics:
 */
static inline void schedule_debug(struct task_struct *prev)
{
#ifdef CONFIG_SCHED_STACK_END_CHECK
	if (task_stack_end_corrupted(prev))
		panic("corrupted stack end detected inside scheduler\n");
#endif

	if (unlikely(in_atomic_preempt_off())) {
		__schedule_bug(prev);
		preempt_count_set(PREEMPT_DISABLED);
	}
	rcu_sleep_check();

	profile_hit(SCHED_PROFILING, __builtin_return_address(0));

	schedstat_inc(this_rq()->sched_count);
}

/*
 * Pick up the highest-prio task:
 */
static inline struct task_struct *
pick_next_task(struct rq *rq, struct task_struct *prev, struct rq_flags *rf)
{
	const struct sched_class *class = &fair_sched_class;
	struct task_struct *p;

	/*
	 * Optimization: we know that if all tasks are in
	 * the fair class we can call that function directly:
	 */
	if (likely(prev->sched_class == class &&
		   rq->nr_running == rq->cfs.h_nr_running)) {
		p = fair_sched_class.pick_next_task(rq, prev, rf);
		if (unlikely(p == RETRY_TASK))
			goto again;

		/* assumes fair_sched_class->next == idle_sched_class */
		if (unlikely(!p))
			p = idle_sched_class.pick_next_task(rq, prev, rf);

		return p;
	}

again:
	for_each_class(class) {
		p = class->pick_next_task(rq, prev, rf);
		if (p) {
			if (unlikely(p == RETRY_TASK))
				goto again;
			return p;
		}
	}

	BUG(); /* the idle class will always have a runnable task */
}

/*
 * __schedule() is the main scheduler function.
 *
 * The main means of driving the scheduler and thus entering this function are:
 *
 *   1. Explicit blocking: mutex, semaphore, waitqueue, etc.
 *
 *   2. TIF_NEED_RESCHED flag is checked on interrupt and userspace return
 *      paths. For example, see arch/x86/entry_64.S.
 *
 *      To drive preemption between tasks, the scheduler sets the flag in timer
 *      interrupt handler scheduler_tick().
 *
 *   3. Wakeups don't really cause entry into schedule(). They add a
 *      task to the run-queue and that's it.
 *
 *      Now, if the new task added to the run-queue preempts the current
 *      task, then the wakeup sets TIF_NEED_RESCHED and schedule() gets
 *      called on the nearest possible occasion:
 *
 *       - If the kernel is preemptible (CONFIG_PREEMPT=y):
 *
 *         - in syscall or exception context, at the next outmost
 *           preempt_enable(). (this might be as soon as the wake_up()'s
 *           spin_unlock()!)
 *
 *         - in IRQ context, return from interrupt-handler to
 *           preemptible context
 *
 *       - If the kernel is not preemptible (CONFIG_PREEMPT is not set)
 *         then at the next:
 *
 *          - cond_resched() call
 *          - explicit schedule() call
 *          - return from syscall or exception to user-space
 *          - return from interrupt-handler to user-space
 *
 * WARNING: must be called with preemption disabled!
 */
static void __sched notrace __schedule(bool preempt)
{
	struct task_struct *prev, *next;
	unsigned long *switch_count;
	struct rq_flags rf;
	struct rq *rq;
	int cpu;
	u64 wallclock;

	cpu = smp_processor_id();
	rq = cpu_rq(cpu);
	prev = rq->curr;

	schedule_debug(prev);

	if (sched_feat(HRTICK))
		hrtick_clear(rq);

	local_irq_disable();
	rcu_note_context_switch();

	/*
	 * Make sure that signal_pending_state()->signal_pending() below
	 * can't be reordered with __set_current_state(TASK_INTERRUPTIBLE)
	 * done by the caller to avoid the race with signal_wake_up().
	 */
	smp_mb__before_spinlock();
	raw_spin_lock(&rq->lock);
	rq_pin_lock(rq, &rf);

	rq->clock_skip_update <<= 1; /* promote REQ to ACT */

	switch_count = &prev->nivcsw;
	if (!preempt && prev->state) {
		if (unlikely(signal_pending_state(prev->state, prev))) {
			prev->state = TASK_RUNNING;
		} else {
			deactivate_task(rq, prev, DEQUEUE_SLEEP);
			prev->on_rq = 0;

			/*
			 * If a worker went to sleep, notify and ask workqueue
			 * whether it wants to wake up a task to maintain
			 * concurrency.
			 */
			if (prev->flags & PF_WQ_WORKER) {
				struct task_struct *to_wakeup;

				to_wakeup = wq_worker_sleeping(prev);
				if (to_wakeup)
					try_to_wake_up_local(to_wakeup, &rf);
			}
		}
		switch_count = &prev->nvcsw;
	}

	if (task_on_rq_queued(prev))
		update_rq_clock(rq);

<<<<<<< HEAD
	next = pick_next_task(rq, prev, cookie);
=======
	next = pick_next_task(rq, prev, &rf);
	wallclock = walt_ktime_clock();
	walt_update_task_ravg(prev, rq, PUT_PREV_TASK, wallclock, 0);
	walt_update_task_ravg(next, rq, PICK_NEXT_TASK, wallclock, 0);
>>>>>>> 72b54df9
	clear_tsk_need_resched(prev);
	clear_preempt_need_resched();
	rq->clock_skip_update = 0;

	wallclock = sched_ktime_clock();
	if (likely(prev != next)) {
		if (!prev->on_rq)
			prev->last_sleep_ts = wallclock;

		update_task_ravg(prev, rq, PUT_PREV_TASK, wallclock, 0);
		update_task_ravg(next, rq, PICK_NEXT_TASK, wallclock, 0);
		rq->nr_switches++;
		rq->curr = next;
		++*switch_count;

		trace_sched_switch(preempt, prev, next);
		rq = context_switch(rq, prev, next, &rf); /* unlocks the rq */
	} else {
<<<<<<< HEAD
		update_task_ravg(prev, rq, TASK_UPDATE, wallclock, 0);
		lockdep_unpin_lock(&rq->lock, cookie);
=======
		rq_unpin_lock(rq, &rf);
>>>>>>> 72b54df9
		raw_spin_unlock_irq(&rq->lock);
	}

	balance_callback(rq);
}

void __noreturn do_task_dead(void)
{
	/*
	 * The setting of TASK_RUNNING by try_to_wake_up() may be delayed
	 * when the following two conditions become true.
	 *   - There is race condition of mmap_sem (It is acquired by
	 *     exit_mm()), and
	 *   - SMI occurs before setting TASK_RUNINNG.
	 *     (or hypervisor of virtual machine switches to other guest)
	 *  As a result, we may become TASK_RUNNING after becoming TASK_DEAD
	 *
	 * To avoid it, we have to wait for releasing tsk->pi_lock which
	 * is held by try_to_wake_up()
	 */
	smp_mb();
	raw_spin_unlock_wait(&current->pi_lock);

	/* causes final put_task_struct in finish_task_switch(). */
	__set_current_state(TASK_DEAD);
	current->flags |= PF_NOFREEZE;	/* tell freezer to ignore us */
	__schedule(false);
	BUG();
	/* Avoid "noreturn function does return".  */
	for (;;)
		cpu_relax();	/* For when BUG is null */
}

static inline void sched_submit_work(struct task_struct *tsk)
{
	if (!tsk->state || tsk_is_pi_blocked(tsk))
		return;
	/*
	 * If we are going to sleep and we have plugged IO queued,
	 * make sure to submit it to avoid deadlocks.
	 */
	if (blk_needs_flush_plug(tsk))
		blk_schedule_flush_plug(tsk);
}

asmlinkage __visible void __sched schedule(void)
{
	struct task_struct *tsk = current;

	sched_submit_work(tsk);
	do {
		preempt_disable();
		__schedule(false);
		sched_preempt_enable_no_resched();
	} while (need_resched());
}
EXPORT_SYMBOL(schedule);

#ifdef CONFIG_CONTEXT_TRACKING
asmlinkage __visible void __sched schedule_user(void)
{
	/*
	 * If we come here after a random call to set_need_resched(),
	 * or we have been woken up remotely but the IPI has not yet arrived,
	 * we haven't yet exited the RCU idle mode. Do it here manually until
	 * we find a better solution.
	 *
	 * NB: There are buggy callers of this function.  Ideally we
	 * should warn if prev_state != CONTEXT_USER, but that will trigger
	 * too frequently to make sense yet.
	 */
	enum ctx_state prev_state = exception_enter();
	schedule();
	exception_exit(prev_state);
}
#endif

/**
 * schedule_preempt_disabled - called with preemption disabled
 *
 * Returns with preemption disabled. Note: preempt_count must be 1
 */
void __sched schedule_preempt_disabled(void)
{
	sched_preempt_enable_no_resched();
	schedule();
	preempt_disable();
}

static void __sched notrace preempt_schedule_common(void)
{
	do {
		/*
		 * Because the function tracer can trace preempt_count_sub()
		 * and it also uses preempt_enable/disable_notrace(), if
		 * NEED_RESCHED is set, the preempt_enable_notrace() called
		 * by the function tracer will call this function again and
		 * cause infinite recursion.
		 *
		 * Preemption must be disabled here before the function
		 * tracer can trace. Break up preempt_disable() into two
		 * calls. One to disable preemption without fear of being
		 * traced. The other to still record the preemption latency,
		 * which can also be traced by the function tracer.
		 */
		preempt_disable_notrace();
		preempt_latency_start(1);
		__schedule(true);
		preempt_latency_stop(1);
		preempt_enable_no_resched_notrace();

		/*
		 * Check again in case we missed a preemption opportunity
		 * between schedule and now.
		 */
	} while (need_resched());
}

#ifdef CONFIG_PREEMPT
/*
 * this is the entry point to schedule() from in-kernel preemption
 * off of preempt_enable. Kernel preemptions off return from interrupt
 * occur there and call schedule directly.
 */
asmlinkage __visible void __sched notrace preempt_schedule(void)
{
	/*
	 * If there is a non-zero preempt_count or interrupts are disabled,
	 * we do not want to preempt the current task. Just return..
	 */
	if (likely(!preemptible()))
		return;

	preempt_schedule_common();
}
NOKPROBE_SYMBOL(preempt_schedule);
EXPORT_SYMBOL(preempt_schedule);

/**
 * preempt_schedule_notrace - preempt_schedule called by tracing
 *
 * The tracing infrastructure uses preempt_enable_notrace to prevent
 * recursion and tracing preempt enabling caused by the tracing
 * infrastructure itself. But as tracing can happen in areas coming
 * from userspace or just about to enter userspace, a preempt enable
 * can occur before user_exit() is called. This will cause the scheduler
 * to be called when the system is still in usermode.
 *
 * To prevent this, the preempt_enable_notrace will use this function
 * instead of preempt_schedule() to exit user context if needed before
 * calling the scheduler.
 */
asmlinkage __visible void __sched notrace preempt_schedule_notrace(void)
{
	enum ctx_state prev_ctx;

	if (likely(!preemptible()))
		return;

	do {
		/*
		 * Because the function tracer can trace preempt_count_sub()
		 * and it also uses preempt_enable/disable_notrace(), if
		 * NEED_RESCHED is set, the preempt_enable_notrace() called
		 * by the function tracer will call this function again and
		 * cause infinite recursion.
		 *
		 * Preemption must be disabled here before the function
		 * tracer can trace. Break up preempt_disable() into two
		 * calls. One to disable preemption without fear of being
		 * traced. The other to still record the preemption latency,
		 * which can also be traced by the function tracer.
		 */
		preempt_disable_notrace();
		preempt_latency_start(1);
		/*
		 * Needs preempt disabled in case user_exit() is traced
		 * and the tracer calls preempt_enable_notrace() causing
		 * an infinite recursion.
		 */
		prev_ctx = exception_enter();
		__schedule(true);
		exception_exit(prev_ctx);

		preempt_latency_stop(1);
		preempt_enable_no_resched_notrace();
	} while (need_resched());
}
EXPORT_SYMBOL_GPL(preempt_schedule_notrace);

#endif /* CONFIG_PREEMPT */

/*
 * this is the entry point to schedule() from kernel preemption
 * off of irq context.
 * Note, that this is called and return with irqs disabled. This will
 * protect us against recursive calling from irq.
 */
asmlinkage __visible void __sched preempt_schedule_irq(void)
{
	enum ctx_state prev_state;

	/* Catch callers which need to be fixed */
	BUG_ON(preempt_count() || !irqs_disabled());

	prev_state = exception_enter();

	do {
		preempt_disable();
		local_irq_enable();
		__schedule(true);
		local_irq_disable();
		sched_preempt_enable_no_resched();
	} while (need_resched());

	exception_exit(prev_state);
}

int default_wake_function(wait_queue_t *curr, unsigned mode, int wake_flags,
			  void *key)
{
	return try_to_wake_up(curr->private, mode, wake_flags);
}
EXPORT_SYMBOL(default_wake_function);

#ifdef CONFIG_RT_MUTEXES

/*
 * rt_mutex_setprio - set the current priority of a task
 * @p: task
 * @prio: prio value (kernel-internal form)
 *
 * This function changes the 'effective' priority of a task. It does
 * not touch ->normal_prio like __setscheduler().
 *
 * Used by the rt_mutex code to implement priority inheritance
 * logic. Call site only calls if the priority of the task changed.
 */
void rt_mutex_setprio(struct task_struct *p, int prio)
{
	int oldprio, queued, running, queue_flag = DEQUEUE_SAVE | DEQUEUE_MOVE;
	const struct sched_class *prev_class;
	struct rq_flags rf;
	struct rq *rq;

	BUG_ON(prio > MAX_PRIO);

	rq = __task_rq_lock(p, &rf);

	/*
	 * Idle task boosting is a nono in general. There is one
	 * exception, when PREEMPT_RT and NOHZ is active:
	 *
	 * The idle task calls get_next_timer_interrupt() and holds
	 * the timer wheel base->lock on the CPU and another CPU wants
	 * to access the timer (probably to cancel it). We can safely
	 * ignore the boosting request, as the idle CPU runs this code
	 * with interrupts disabled and will complete the lock
	 * protected section without being interrupted. So there is no
	 * real need to boost.
	 */
	if (unlikely(p == rq->idle)) {
		WARN_ON(p != rq->curr);
		WARN_ON(p->pi_blocked_on);
		goto out_unlock;
	}

	trace_sched_pi_setprio(p, prio);
	oldprio = p->prio;

	if (oldprio == prio)
		queue_flag &= ~DEQUEUE_MOVE;

	prev_class = p->sched_class;
	queued = task_on_rq_queued(p);
	running = task_current(rq, p);
	if (queued)
		dequeue_task(rq, p, queue_flag);
	if (running)
		put_prev_task(rq, p);

	/*
	 * Boosting condition are:
	 * 1. -rt task is running and holds mutex A
	 *      --> -dl task blocks on mutex A
	 *
	 * 2. -dl task is running and holds mutex A
	 *      --> -dl task blocks on mutex A and could preempt the
	 *          running task
	 */
	if (dl_prio(prio)) {
		struct task_struct *pi_task = rt_mutex_get_top_task(p);
		if (!dl_prio(p->normal_prio) ||
		    (pi_task && dl_entity_preempt(&pi_task->dl, &p->dl))) {
			p->dl.dl_boosted = 1;
			queue_flag |= ENQUEUE_REPLENISH;
		} else
			p->dl.dl_boosted = 0;
		p->sched_class = &dl_sched_class;
	} else if (rt_prio(prio)) {
		if (dl_prio(oldprio))
			p->dl.dl_boosted = 0;
		if (oldprio < prio)
			queue_flag |= ENQUEUE_HEAD;
		p->sched_class = &rt_sched_class;
	} else {
		if (dl_prio(oldprio))
			p->dl.dl_boosted = 0;
		if (rt_prio(oldprio))
			p->rt.timeout = 0;
		p->sched_class = &fair_sched_class;
	}

	p->prio = prio;

	if (queued)
		enqueue_task(rq, p, queue_flag);
	if (running)
		set_curr_task(rq, p);

	check_class_changed(rq, p, prev_class, oldprio);
out_unlock:
	preempt_disable(); /* avoid rq from going away on us */
	__task_rq_unlock(rq, &rf);

	balance_callback(rq);
	preempt_enable();
}
#endif

void set_user_nice(struct task_struct *p, long nice)
{
	bool queued, running;
	int old_prio, delta;
	struct rq_flags rf;
	struct rq *rq;

	if (task_nice(p) == nice || nice < MIN_NICE || nice > MAX_NICE)
		return;
	/*
	 * We have to be careful, if called from sys_setpriority(),
	 * the task might be in the middle of scheduling on another CPU.
	 */
	rq = task_rq_lock(p, &rf);
	/*
	 * The RT priorities are set via sched_setscheduler(), but we still
	 * allow the 'normal' nice value to be set - but as expected
	 * it wont have any effect on scheduling until the task is
	 * SCHED_DEADLINE, SCHED_FIFO or SCHED_RR:
	 */
	if (task_has_dl_policy(p) || task_has_rt_policy(p)) {
		p->static_prio = NICE_TO_PRIO(nice);
		goto out_unlock;
	}
	queued = task_on_rq_queued(p);
	running = task_current(rq, p);
	if (queued)
		dequeue_task(rq, p, DEQUEUE_SAVE);
	if (running)
		put_prev_task(rq, p);

	p->static_prio = NICE_TO_PRIO(nice);
	set_load_weight(p);
	old_prio = p->prio;
	p->prio = effective_prio(p);
	delta = p->prio - old_prio;

	if (queued) {
		enqueue_task(rq, p, ENQUEUE_RESTORE);
		/*
		 * If the task increased its priority or is running and
		 * lowered its priority, then reschedule its CPU:
		 */
		if (delta < 0 || (delta > 0 && task_running(rq, p)))
			resched_curr(rq);
	}
	if (running)
		set_curr_task(rq, p);
out_unlock:
	task_rq_unlock(rq, p, &rf);
}
EXPORT_SYMBOL(set_user_nice);

/*
 * can_nice - check if a task can reduce its nice value
 * @p: task
 * @nice: nice value
 */
int can_nice(const struct task_struct *p, const int nice)
{
	/* convert nice value [19,-20] to rlimit style value [1,40] */
	int nice_rlim = nice_to_rlimit(nice);

	return (nice_rlim <= task_rlimit(p, RLIMIT_NICE) ||
		capable(CAP_SYS_NICE));
}

#ifdef __ARCH_WANT_SYS_NICE

/*
 * sys_nice - change the priority of the current process.
 * @increment: priority increment
 *
 * sys_setpriority is a more generic, but much slower function that
 * does similar things.
 */
SYSCALL_DEFINE1(nice, int, increment)
{
	long nice, retval;

	/*
	 * Setpriority might change our priority at the same moment.
	 * We don't have to worry. Conceptually one call occurs first
	 * and we have a single winner.
	 */
	increment = clamp(increment, -NICE_WIDTH, NICE_WIDTH);
	nice = task_nice(current) + increment;

	nice = clamp_val(nice, MIN_NICE, MAX_NICE);
	if (increment < 0 && !can_nice(current, nice))
		return -EPERM;

	retval = security_task_setnice(current, nice);
	if (retval)
		return retval;

	set_user_nice(current, nice);
	return 0;
}

#endif

/**
 * task_prio - return the priority value of a given task.
 * @p: the task in question.
 *
 * Return: The priority value as seen by users in /proc.
 * RT tasks are offset by -200. Normal tasks are centered
 * around 0, value goes from -16 to +15.
 */
int task_prio(const struct task_struct *p)
{
	return p->prio - MAX_RT_PRIO;
}

/**
 * idle_cpu - is a given cpu idle currently?
 * @cpu: the processor in question.
 *
 * Return: 1 if the CPU is currently idle. 0 otherwise.
 */
int idle_cpu(int cpu)
{
	struct rq *rq = cpu_rq(cpu);

	if (rq->curr != rq->idle)
		return 0;

	if (rq->nr_running)
		return 0;

#ifdef CONFIG_SMP
	if (!llist_empty(&rq->wake_list))
		return 0;
#endif

	return 1;
}

/**
 * idle_task - return the idle task for a given cpu.
 * @cpu: the processor in question.
 *
 * Return: The idle task for the cpu @cpu.
 */
struct task_struct *idle_task(int cpu)
{
	return cpu_rq(cpu)->idle;
}

/**
 * find_process_by_pid - find a process with a matching PID value.
 * @pid: the pid in question.
 *
 * The task of @pid, if found. %NULL otherwise.
 */
static struct task_struct *find_process_by_pid(pid_t pid)
{
	return pid ? find_task_by_vpid(pid) : current;
}

/*
 * This function initializes the sched_dl_entity of a newly becoming
 * SCHED_DEADLINE task.
 *
 * Only the static values are considered here, the actual runtime and the
 * absolute deadline will be properly calculated when the task is enqueued
 * for the first time with its new policy.
 */
static void
__setparam_dl(struct task_struct *p, const struct sched_attr *attr)
{
	struct sched_dl_entity *dl_se = &p->dl;

	dl_se->dl_runtime = attr->sched_runtime;
	dl_se->dl_deadline = attr->sched_deadline;
	dl_se->dl_period = attr->sched_period ?: dl_se->dl_deadline;
	dl_se->flags = attr->sched_flags;
	dl_se->dl_bw = to_ratio(dl_se->dl_period, dl_se->dl_runtime);
	dl_se->dl_density = to_ratio(dl_se->dl_deadline, dl_se->dl_runtime);

	/*
	 * Changing the parameters of a task is 'tricky' and we're not doing
	 * the correct thing -- also see task_dead_dl() and switched_from_dl().
	 *
	 * What we SHOULD do is delay the bandwidth release until the 0-lag
	 * point. This would include retaining the task_struct until that time
	 * and change dl_overflow() to not immediately decrement the current
	 * amount.
	 *
	 * Instead we retain the current runtime/deadline and let the new
	 * parameters take effect after the current reservation period lapses.
	 * This is safe (albeit pessimistic) because the 0-lag point is always
	 * before the current scheduling deadline.
	 *
	 * We can still have temporary overloads because we do not delay the
	 * change in bandwidth until that time; so admission control is
	 * not on the safe side. It does however guarantee tasks will never
	 * consume more than promised.
	 */
}

/*
 * sched_setparam() passes in -1 for its policy, to let the functions
 * it calls know not to change it.
 */
#define SETPARAM_POLICY	-1

static void __setscheduler_params(struct task_struct *p,
		const struct sched_attr *attr)
{
	int policy = attr->sched_policy;

	if (policy == SETPARAM_POLICY)
		policy = p->policy;

	p->policy = policy;

	if (dl_policy(policy))
		__setparam_dl(p, attr);
	else if (fair_policy(policy))
		p->static_prio = NICE_TO_PRIO(attr->sched_nice);

	/*
	 * __sched_setscheduler() ensures attr->sched_priority == 0 when
	 * !rt_policy. Always setting this ensures that things like
	 * getparam()/getattr() don't report silly values for !rt tasks.
	 */
	p->rt_priority = attr->sched_priority;
	p->normal_prio = normal_prio(p);
	set_load_weight(p);
}

/* Actually do priority change: must hold pi & rq lock. */
static void __setscheduler(struct rq *rq, struct task_struct *p,
			   const struct sched_attr *attr, bool keep_boost)
{
	__setscheduler_params(p, attr);

	/*
	 * Keep a potential priority boosting if called from
	 * sched_setscheduler().
	 */
	if (keep_boost)
		p->prio = rt_mutex_get_effective_prio(p, normal_prio(p));
	else
		p->prio = normal_prio(p);

	if (dl_prio(p->prio))
		p->sched_class = &dl_sched_class;
	else if (rt_prio(p->prio))
		p->sched_class = &rt_sched_class;
	else
		p->sched_class = &fair_sched_class;
}

static void
__getparam_dl(struct task_struct *p, struct sched_attr *attr)
{
	struct sched_dl_entity *dl_se = &p->dl;

	attr->sched_priority = p->rt_priority;
	attr->sched_runtime = dl_se->dl_runtime;
	attr->sched_deadline = dl_se->dl_deadline;
	attr->sched_period = dl_se->dl_period;
	attr->sched_flags = dl_se->flags;
}

/*
 * This function validates the new parameters of a -deadline task.
 * We ask for the deadline not being zero, and greater or equal
 * than the runtime, as well as the period of being zero or
 * greater than deadline. Furthermore, we have to be sure that
 * user parameters are above the internal resolution of 1us (we
 * check sched_runtime only since it is always the smaller one) and
 * below 2^63 ns (we have to check both sched_deadline and
 * sched_period, as the latter can be zero).
 */
static bool
__checkparam_dl(const struct sched_attr *attr)
{
	/* deadline != 0 */
	if (attr->sched_deadline == 0)
		return false;

	/*
	 * Since we truncate DL_SCALE bits, make sure we're at least
	 * that big.
	 */
	if (attr->sched_runtime < (1ULL << DL_SCALE))
		return false;

	/*
	 * Since we use the MSB for wrap-around and sign issues, make
	 * sure it's not set (mind that period can be equal to zero).
	 */
	if (attr->sched_deadline & (1ULL << 63) ||
	    attr->sched_period & (1ULL << 63))
		return false;

	/* runtime <= deadline <= period (if period != 0) */
	if ((attr->sched_period != 0 &&
	     attr->sched_period < attr->sched_deadline) ||
	    attr->sched_deadline < attr->sched_runtime)
		return false;

	return true;
}

/*
 * check the target process has a UID that matches the current process's
 */
static bool check_same_owner(struct task_struct *p)
{
	const struct cred *cred = current_cred(), *pcred;
	bool match;

	rcu_read_lock();
	pcred = __task_cred(p);
	match = (uid_eq(cred->euid, pcred->euid) ||
		 uid_eq(cred->euid, pcred->uid));
	rcu_read_unlock();
	return match;
}

static bool dl_param_changed(struct task_struct *p,
		const struct sched_attr *attr)
{
	struct sched_dl_entity *dl_se = &p->dl;

	if (dl_se->dl_runtime != attr->sched_runtime ||
		dl_se->dl_deadline != attr->sched_deadline ||
		dl_se->dl_period != attr->sched_period ||
		dl_se->flags != attr->sched_flags)
		return true;

	return false;
}

static int __sched_setscheduler(struct task_struct *p,
				const struct sched_attr *attr,
				bool user, bool pi)
{
	int newprio = dl_policy(attr->sched_policy) ? MAX_DL_PRIO - 1 :
		      MAX_RT_PRIO - 1 - attr->sched_priority;
	int retval, oldprio, oldpolicy = -1, queued, running;
	int new_effective_prio, policy = attr->sched_policy;
	const struct sched_class *prev_class;
	struct rq_flags rf;
	int reset_on_fork;
	int queue_flags = DEQUEUE_SAVE | DEQUEUE_MOVE;
	struct rq *rq;

	/* The pi code expects interrupts enabled */
	BUG_ON(pi && in_interrupt());

recheck:
	/* double check policy once rq lock held */
	if (policy < 0) {
		reset_on_fork = p->sched_reset_on_fork;
		policy = oldpolicy = p->policy;
	} else {
		reset_on_fork = !!(attr->sched_flags & SCHED_FLAG_RESET_ON_FORK);

		if (!valid_policy(policy))
			return -EINVAL;
	}

	if (attr->sched_flags & ~(SCHED_FLAG_RESET_ON_FORK))
		return -EINVAL;

	/*
	 * Valid priorities for SCHED_FIFO and SCHED_RR are
	 * 1..MAX_USER_RT_PRIO-1, valid priority for SCHED_NORMAL,
	 * SCHED_BATCH and SCHED_IDLE is 0.
	 */
	if ((p->mm && attr->sched_priority > MAX_USER_RT_PRIO-1) ||
	    (!p->mm && attr->sched_priority > MAX_RT_PRIO-1))
		return -EINVAL;
	if ((dl_policy(policy) && !__checkparam_dl(attr)) ||
	    (rt_policy(policy) != (attr->sched_priority != 0)))
		return -EINVAL;

	/*
	 * Allow unprivileged RT tasks to decrease priority:
	 */
	if (user && !capable(CAP_SYS_NICE)) {
		if (fair_policy(policy)) {
			if (attr->sched_nice < task_nice(p) &&
			    !can_nice(p, attr->sched_nice))
				return -EPERM;
		}

		if (rt_policy(policy)) {
			unsigned long rlim_rtprio =
					task_rlimit(p, RLIMIT_RTPRIO);

			/* can't set/change the rt policy */
			if (policy != p->policy && !rlim_rtprio)
				return -EPERM;

			/* can't increase priority */
			if (attr->sched_priority > p->rt_priority &&
			    attr->sched_priority > rlim_rtprio)
				return -EPERM;
		}

		 /*
		  * Can't set/change SCHED_DEADLINE policy at all for now
		  * (safest behavior); in the future we would like to allow
		  * unprivileged DL tasks to increase their relative deadline
		  * or reduce their runtime (both ways reducing utilization)
		  */
		if (dl_policy(policy))
			return -EPERM;

		/*
		 * Treat SCHED_IDLE as nice 20. Only allow a switch to
		 * SCHED_NORMAL if the RLIMIT_NICE would normally permit it.
		 */
		if (idle_policy(p->policy) && !idle_policy(policy)) {
			if (!can_nice(p, task_nice(p)))
				return -EPERM;
		}

		/* can't change other user's priorities */
		if (!check_same_owner(p))
			return -EPERM;

		/* Normal users shall not reset the sched_reset_on_fork flag */
		if (p->sched_reset_on_fork && !reset_on_fork)
			return -EPERM;
	}

	if (user) {
		retval = security_task_setscheduler(p);
		if (retval)
			return retval;
	}

	/*
	 * make sure no PI-waiters arrive (or leave) while we are
	 * changing the priority of the task:
	 *
	 * To be able to change p->policy safely, the appropriate
	 * runqueue lock must be held.
	 */
	rq = task_rq_lock(p, &rf);

	/*
	 * Changing the policy of the stop threads its a very bad idea
	 */
	if (p == rq->stop) {
		task_rq_unlock(rq, p, &rf);
		return -EINVAL;
	}

	/*
	 * If not changing anything there's no need to proceed further,
	 * but store a possible modification of reset_on_fork.
	 */
	if (unlikely(policy == p->policy)) {
		if (fair_policy(policy) && attr->sched_nice != task_nice(p))
			goto change;
		if (rt_policy(policy) && attr->sched_priority != p->rt_priority)
			goto change;
		if (dl_policy(policy) && dl_param_changed(p, attr))
			goto change;

		p->sched_reset_on_fork = reset_on_fork;
		task_rq_unlock(rq, p, &rf);
		return 0;
	}
change:

	if (user) {
#ifdef CONFIG_RT_GROUP_SCHED
		/*
		 * Do not allow realtime tasks into groups that have no runtime
		 * assigned.
		 */
		if (rt_bandwidth_enabled() && rt_policy(policy) &&
				task_group(p)->rt_bandwidth.rt_runtime == 0 &&
				!task_group_is_autogroup(task_group(p))) {
			task_rq_unlock(rq, p, &rf);
			return -EPERM;
		}
#endif
#ifdef CONFIG_SMP
		if (dl_bandwidth_enabled() && dl_policy(policy)) {
			cpumask_t *span = rq->rd->span;

			/*
			 * Don't allow tasks with an affinity mask smaller than
			 * the entire root_domain to become SCHED_DEADLINE. We
			 * will also fail if there's no bandwidth available.
			 */
			if (!cpumask_subset(span, &p->cpus_allowed) ||
			    rq->rd->dl_bw.bw == 0) {
				task_rq_unlock(rq, p, &rf);
				return -EPERM;
			}
		}
#endif
	}

	/* recheck policy now with rq lock held */
	if (unlikely(oldpolicy != -1 && oldpolicy != p->policy)) {
		policy = oldpolicy = -1;
		task_rq_unlock(rq, p, &rf);
		goto recheck;
	}

	/*
	 * If setscheduling to SCHED_DEADLINE (or changing the parameters
	 * of a SCHED_DEADLINE task) we need to check if enough bandwidth
	 * is available.
	 */
	if ((dl_policy(policy) || dl_task(p)) && dl_overflow(p, policy, attr)) {
		task_rq_unlock(rq, p, &rf);
		return -EBUSY;
	}

	p->sched_reset_on_fork = reset_on_fork;
	oldprio = p->prio;

	if (pi) {
		/*
		 * Take priority boosted tasks into account. If the new
		 * effective priority is unchanged, we just store the new
		 * normal parameters and do not touch the scheduler class and
		 * the runqueue. This will be done when the task deboost
		 * itself.
		 */
		new_effective_prio = rt_mutex_get_effective_prio(p, newprio);
		if (new_effective_prio == oldprio)
			queue_flags &= ~DEQUEUE_MOVE;
	}

	queued = task_on_rq_queued(p);
	running = task_current(rq, p);
	if (queued)
		dequeue_task(rq, p, queue_flags);
	if (running)
		put_prev_task(rq, p);

	prev_class = p->sched_class;
	__setscheduler(rq, p, attr, pi);

	if (queued) {
		/*
		 * We enqueue to tail when the priority of a task is
		 * increased (user space view).
		 */
		if (oldprio < p->prio)
			queue_flags |= ENQUEUE_HEAD;

		enqueue_task(rq, p, queue_flags);
	}
	if (running)
		set_curr_task(rq, p);

	check_class_changed(rq, p, prev_class, oldprio);
	preempt_disable(); /* avoid rq from going away on us */
	task_rq_unlock(rq, p, &rf);

	if (pi)
		rt_mutex_adjust_pi(p);

	/*
	 * Run balance callbacks after we've adjusted the PI chain.
	 */
	balance_callback(rq);
	preempt_enable();

	return 0;
}

static int _sched_setscheduler(struct task_struct *p, int policy,
			       const struct sched_param *param, bool check)
{
	struct sched_attr attr = {
		.sched_policy   = policy,
		.sched_priority = param->sched_priority,
		.sched_nice	= PRIO_TO_NICE(p->static_prio),
	};

	/* Fixup the legacy SCHED_RESET_ON_FORK hack. */
	if ((policy != SETPARAM_POLICY) && (policy & SCHED_RESET_ON_FORK)) {
		attr.sched_flags |= SCHED_FLAG_RESET_ON_FORK;
		policy &= ~SCHED_RESET_ON_FORK;
		attr.sched_policy = policy;
	}

	return __sched_setscheduler(p, &attr, check, true);
}
/**
 * sched_setscheduler - change the scheduling policy and/or RT priority of a thread.
 * @p: the task in question.
 * @policy: new policy.
 * @param: structure containing the new RT priority.
 *
 * Return: 0 on success. An error code otherwise.
 *
 * NOTE that the task may be already dead.
 */
int sched_setscheduler(struct task_struct *p, int policy,
		       const struct sched_param *param)
{
	return _sched_setscheduler(p, policy, param, true);
}
EXPORT_SYMBOL_GPL(sched_setscheduler);

int sched_setattr(struct task_struct *p, const struct sched_attr *attr)
{
	return __sched_setscheduler(p, attr, true, true);
}
EXPORT_SYMBOL_GPL(sched_setattr);

/**
 * sched_setscheduler_nocheck - change the scheduling policy and/or RT priority of a thread from kernelspace.
 * @p: the task in question.
 * @policy: new policy.
 * @param: structure containing the new RT priority.
 *
 * Just like sched_setscheduler, only don't bother checking if the
 * current context has permission.  For example, this is needed in
 * stop_machine(): we create temporary high priority worker threads,
 * but our caller might not have that capability.
 *
 * Return: 0 on success. An error code otherwise.
 */
int sched_setscheduler_nocheck(struct task_struct *p, int policy,
			       const struct sched_param *param)
{
	return _sched_setscheduler(p, policy, param, false);
}
EXPORT_SYMBOL_GPL(sched_setscheduler_nocheck);

static int
do_sched_setscheduler(pid_t pid, int policy, struct sched_param __user *param)
{
	struct sched_param lparam;
	struct task_struct *p;
	int retval;

	if (!param || pid < 0)
		return -EINVAL;
	if (copy_from_user(&lparam, param, sizeof(struct sched_param)))
		return -EFAULT;

	rcu_read_lock();
	retval = -ESRCH;
	p = find_process_by_pid(pid);
	if (p != NULL)
		retval = sched_setscheduler(p, policy, &lparam);
	rcu_read_unlock();

	return retval;
}

/*
 * Mimics kernel/events/core.c perf_copy_attr().
 */
static int sched_copy_attr(struct sched_attr __user *uattr,
			   struct sched_attr *attr)
{
	u32 size;
	int ret;

	if (!access_ok(VERIFY_WRITE, uattr, SCHED_ATTR_SIZE_VER0))
		return -EFAULT;

	/*
	 * zero the full structure, so that a short copy will be nice.
	 */
	memset(attr, 0, sizeof(*attr));

	ret = get_user(size, &uattr->size);
	if (ret)
		return ret;

	if (size > PAGE_SIZE)	/* silly large */
		goto err_size;

	if (!size)		/* abi compat */
		size = SCHED_ATTR_SIZE_VER0;

	if (size < SCHED_ATTR_SIZE_VER0)
		goto err_size;

	/*
	 * If we're handed a bigger struct than we know of,
	 * ensure all the unknown bits are 0 - i.e. new
	 * user-space does not rely on any kernel feature
	 * extensions we dont know about yet.
	 */
	if (size > sizeof(*attr)) {
		unsigned char __user *addr;
		unsigned char __user *end;
		unsigned char val;

		addr = (void __user *)uattr + sizeof(*attr);
		end  = (void __user *)uattr + size;

		for (; addr < end; addr++) {
			ret = get_user(val, addr);
			if (ret)
				return ret;
			if (val)
				goto err_size;
		}
		size = sizeof(*attr);
	}

	ret = copy_from_user(attr, uattr, size);
	if (ret)
		return -EFAULT;

	/*
	 * XXX: do we want to be lenient like existing syscalls; or do we want
	 * to be strict and return an error on out-of-bounds values?
	 */
	attr->sched_nice = clamp(attr->sched_nice, MIN_NICE, MAX_NICE);

	return 0;

err_size:
	put_user(sizeof(*attr), &uattr->size);
	return -E2BIG;
}

/**
 * sys_sched_setscheduler - set/change the scheduler policy and RT priority
 * @pid: the pid in question.
 * @policy: new policy.
 * @param: structure containing the new RT priority.
 *
 * Return: 0 on success. An error code otherwise.
 */
SYSCALL_DEFINE3(sched_setscheduler, pid_t, pid, int, policy,
		struct sched_param __user *, param)
{
	/* negative values for policy are not valid */
	if (policy < 0)
		return -EINVAL;

	return do_sched_setscheduler(pid, policy, param);
}

/**
 * sys_sched_setparam - set/change the RT priority of a thread
 * @pid: the pid in question.
 * @param: structure containing the new RT priority.
 *
 * Return: 0 on success. An error code otherwise.
 */
SYSCALL_DEFINE2(sched_setparam, pid_t, pid, struct sched_param __user *, param)
{
	return do_sched_setscheduler(pid, SETPARAM_POLICY, param);
}

/**
 * sys_sched_setattr - same as above, but with extended sched_attr
 * @pid: the pid in question.
 * @uattr: structure containing the extended parameters.
 * @flags: for future extension.
 */
SYSCALL_DEFINE3(sched_setattr, pid_t, pid, struct sched_attr __user *, uattr,
			       unsigned int, flags)
{
	struct sched_attr attr;
	struct task_struct *p;
	int retval;

	if (!uattr || pid < 0 || flags)
		return -EINVAL;

	retval = sched_copy_attr(uattr, &attr);
	if (retval)
		return retval;

	if ((int)attr.sched_policy < 0)
		return -EINVAL;

	rcu_read_lock();
	retval = -ESRCH;
	p = find_process_by_pid(pid);
	if (p != NULL)
		retval = sched_setattr(p, &attr);
	rcu_read_unlock();

	return retval;
}

/**
 * sys_sched_getscheduler - get the policy (scheduling class) of a thread
 * @pid: the pid in question.
 *
 * Return: On success, the policy of the thread. Otherwise, a negative error
 * code.
 */
SYSCALL_DEFINE1(sched_getscheduler, pid_t, pid)
{
	struct task_struct *p;
	int retval;

	if (pid < 0)
		return -EINVAL;

	retval = -ESRCH;
	rcu_read_lock();
	p = find_process_by_pid(pid);
	if (p) {
		retval = security_task_getscheduler(p);
		if (!retval)
			retval = p->policy
				| (p->sched_reset_on_fork ? SCHED_RESET_ON_FORK : 0);
	}
	rcu_read_unlock();
	return retval;
}

/**
 * sys_sched_getparam - get the RT priority of a thread
 * @pid: the pid in question.
 * @param: structure containing the RT priority.
 *
 * Return: On success, 0 and the RT priority is in @param. Otherwise, an error
 * code.
 */
SYSCALL_DEFINE2(sched_getparam, pid_t, pid, struct sched_param __user *, param)
{
	struct sched_param lp = { .sched_priority = 0 };
	struct task_struct *p;
	int retval;

	if (!param || pid < 0)
		return -EINVAL;

	rcu_read_lock();
	p = find_process_by_pid(pid);
	retval = -ESRCH;
	if (!p)
		goto out_unlock;

	retval = security_task_getscheduler(p);
	if (retval)
		goto out_unlock;

	if (task_has_rt_policy(p))
		lp.sched_priority = p->rt_priority;
	rcu_read_unlock();

	/*
	 * This one might sleep, we cannot do it with a spinlock held ...
	 */
	retval = copy_to_user(param, &lp, sizeof(*param)) ? -EFAULT : 0;

	return retval;

out_unlock:
	rcu_read_unlock();
	return retval;
}

static int sched_read_attr(struct sched_attr __user *uattr,
			   struct sched_attr *attr,
			   unsigned int usize)
{
	int ret;

	if (!access_ok(VERIFY_WRITE, uattr, usize))
		return -EFAULT;

	/*
	 * If we're handed a smaller struct than we know of,
	 * ensure all the unknown bits are 0 - i.e. old
	 * user-space does not get uncomplete information.
	 */
	if (usize < sizeof(*attr)) {
		unsigned char *addr;
		unsigned char *end;

		addr = (void *)attr + usize;
		end  = (void *)attr + sizeof(*attr);

		for (; addr < end; addr++) {
			if (*addr)
				return -EFBIG;
		}

		attr->size = usize;
	}

	ret = copy_to_user(uattr, attr, attr->size);
	if (ret)
		return -EFAULT;

	return 0;
}

/**
 * sys_sched_getattr - similar to sched_getparam, but with sched_attr
 * @pid: the pid in question.
 * @uattr: structure containing the extended parameters.
 * @size: sizeof(attr) for fwd/bwd comp.
 * @flags: for future extension.
 */
SYSCALL_DEFINE4(sched_getattr, pid_t, pid, struct sched_attr __user *, uattr,
		unsigned int, size, unsigned int, flags)
{
	struct sched_attr attr = {
		.size = sizeof(struct sched_attr),
	};
	struct task_struct *p;
	int retval;

	if (!uattr || pid < 0 || size > PAGE_SIZE ||
	    size < SCHED_ATTR_SIZE_VER0 || flags)
		return -EINVAL;

	rcu_read_lock();
	p = find_process_by_pid(pid);
	retval = -ESRCH;
	if (!p)
		goto out_unlock;

	retval = security_task_getscheduler(p);
	if (retval)
		goto out_unlock;

	attr.sched_policy = p->policy;
	if (p->sched_reset_on_fork)
		attr.sched_flags |= SCHED_FLAG_RESET_ON_FORK;
	if (task_has_dl_policy(p))
		__getparam_dl(p, &attr);
	else if (task_has_rt_policy(p))
		attr.sched_priority = p->rt_priority;
	else
		attr.sched_nice = task_nice(p);

	rcu_read_unlock();

	retval = sched_read_attr(uattr, &attr, size);
	return retval;

out_unlock:
	rcu_read_unlock();
	return retval;
}

long sched_setaffinity(pid_t pid, const struct cpumask *in_mask)
{
	cpumask_var_t cpus_allowed, new_mask;
	struct task_struct *p;
	int retval;
	int dest_cpu;
	cpumask_t allowed_mask;

	rcu_read_lock();

	p = find_process_by_pid(pid);
	if (!p) {
		rcu_read_unlock();
		return -ESRCH;
	}

	/* Prevent p going away */
	get_task_struct(p);
	rcu_read_unlock();

	if (p->flags & PF_NO_SETAFFINITY) {
		retval = -EINVAL;
		goto out_put_task;
	}
	if (!alloc_cpumask_var(&cpus_allowed, GFP_KERNEL)) {
		retval = -ENOMEM;
		goto out_put_task;
	}
	if (!alloc_cpumask_var(&new_mask, GFP_KERNEL)) {
		retval = -ENOMEM;
		goto out_free_cpus_allowed;
	}
	retval = -EPERM;
	if (!check_same_owner(p)) {
		rcu_read_lock();
		if (!ns_capable(__task_cred(p)->user_ns, CAP_SYS_NICE)) {
			rcu_read_unlock();
			goto out_free_new_mask;
		}
		rcu_read_unlock();
	}

	retval = security_task_setscheduler(p);
	if (retval)
		goto out_free_new_mask;


	cpuset_cpus_allowed(p, cpus_allowed);
	cpumask_and(new_mask, in_mask, cpus_allowed);

	/*
	 * Since bandwidth control happens on root_domain basis,
	 * if admission test is enabled, we only admit -deadline
	 * tasks allowed to run on all the CPUs in the task's
	 * root_domain.
	 */
#ifdef CONFIG_SMP
	if (task_has_dl_policy(p) && dl_bandwidth_enabled()) {
		rcu_read_lock();
		if (!cpumask_subset(task_rq(p)->rd->span, new_mask)) {
			retval = -EBUSY;
			rcu_read_unlock();
			goto out_free_new_mask;
		}
		rcu_read_unlock();
	}
#endif
again:
	cpumask_andnot(&allowed_mask, new_mask, cpu_isolated_mask);
	dest_cpu = cpumask_any_and(cpu_active_mask, &allowed_mask);
	if (dest_cpu < nr_cpu_ids) {
		retval = __set_cpus_allowed_ptr(p, new_mask, true);
		if (!retval) {
			cpuset_cpus_allowed(p, cpus_allowed);
			if (!cpumask_subset(new_mask, cpus_allowed)) {
				/*
				 * We must have raced with a concurrent cpuset
				 * update. Just reset the cpus_allowed to the
				 * cpuset's cpus_allowed
				 */
				cpumask_copy(new_mask, cpus_allowed);
				goto again;
			}
		}
	} else {
		retval = -EINVAL;
	}

	if (!retval && !(p->flags & PF_KTHREAD))
		cpumask_and(&p->cpus_requested, in_mask, cpu_possible_mask);

out_free_new_mask:
	free_cpumask_var(new_mask);
out_free_cpus_allowed:
	free_cpumask_var(cpus_allowed);
out_put_task:
	put_task_struct(p);
	return retval;
}

static int get_user_cpu_mask(unsigned long __user *user_mask_ptr, unsigned len,
			     struct cpumask *new_mask)
{
	if (len < cpumask_size())
		cpumask_clear(new_mask);
	else if (len > cpumask_size())
		len = cpumask_size();

	return copy_from_user(new_mask, user_mask_ptr, len) ? -EFAULT : 0;
}

/**
 * sys_sched_setaffinity - set the cpu affinity of a process
 * @pid: pid of the process
 * @len: length in bytes of the bitmask pointed to by user_mask_ptr
 * @user_mask_ptr: user-space pointer to the new cpu mask
 *
 * Return: 0 on success. An error code otherwise.
 */
SYSCALL_DEFINE3(sched_setaffinity, pid_t, pid, unsigned int, len,
		unsigned long __user *, user_mask_ptr)
{
	cpumask_var_t new_mask;
	int retval;

	if (!alloc_cpumask_var(&new_mask, GFP_KERNEL))
		return -ENOMEM;

	retval = get_user_cpu_mask(user_mask_ptr, len, new_mask);
	if (retval == 0)
		retval = sched_setaffinity(pid, new_mask);
	free_cpumask_var(new_mask);
	return retval;
}

long sched_getaffinity(pid_t pid, struct cpumask *mask)
{
	struct task_struct *p;
	unsigned long flags;
	int retval;

	rcu_read_lock();

	retval = -ESRCH;
	p = find_process_by_pid(pid);
	if (!p)
		goto out_unlock;

	retval = security_task_getscheduler(p);
	if (retval)
		goto out_unlock;

	raw_spin_lock_irqsave(&p->pi_lock, flags);
	cpumask_and(mask, &p->cpus_allowed, cpu_active_mask);

	/* The userspace tasks are forbidden to run on
	 * isolated CPUs. So exclude isolated CPUs from
	 * the getaffinity.
	 */
	if (!(p->flags & PF_KTHREAD))
		cpumask_andnot(mask, mask, cpu_isolated_mask);

	raw_spin_unlock_irqrestore(&p->pi_lock, flags);

out_unlock:
	rcu_read_unlock();

	return retval;
}

/**
 * sys_sched_getaffinity - get the cpu affinity of a process
 * @pid: pid of the process
 * @len: length in bytes of the bitmask pointed to by user_mask_ptr
 * @user_mask_ptr: user-space pointer to hold the current cpu mask
 *
 * Return: size of CPU mask copied to user_mask_ptr on success. An
 * error code otherwise.
 */
SYSCALL_DEFINE3(sched_getaffinity, pid_t, pid, unsigned int, len,
		unsigned long __user *, user_mask_ptr)
{
	int ret;
	cpumask_var_t mask;

	if ((len * BITS_PER_BYTE) < nr_cpu_ids)
		return -EINVAL;
	if (len & (sizeof(unsigned long)-1))
		return -EINVAL;

	if (!alloc_cpumask_var(&mask, GFP_KERNEL))
		return -ENOMEM;

	ret = sched_getaffinity(pid, mask);
	if (ret == 0) {
		size_t retlen = min_t(size_t, len, cpumask_size());

		if (copy_to_user(user_mask_ptr, mask, retlen))
			ret = -EFAULT;
		else
			ret = retlen;
	}
	free_cpumask_var(mask);

	return ret;
}

/**
 * sys_sched_yield - yield the current processor to other threads.
 *
 * This function yields the current CPU to other tasks. If there are no
 * other threads running on this CPU then this function will return.
 *
 * Return: 0.
 */
SYSCALL_DEFINE0(sched_yield)
{
	struct rq_flags rf;
	struct rq *rq;

	rq = this_rq_lock_irq(&rf);

	schedstat_inc(rq->yld_count);
	current->sched_class->yield_task(rq);

	/*
	 * Since we are going to call schedule() anyway, there's
	 * no need to preempt or enable interrupts:
	 */
	preempt_disable();
	rq_unlock(rq, &rf);
	sched_preempt_enable_no_resched();

	schedule();

	return 0;
}

#ifndef CONFIG_PREEMPT
int __sched _cond_resched(void)
{
	if (should_resched(0)) {
		preempt_schedule_common();
		return 1;
	}
	return 0;
}
EXPORT_SYMBOL(_cond_resched);
#endif

/*
 * __cond_resched_lock() - if a reschedule is pending, drop the given lock,
 * call schedule, and on return reacquire the lock.
 *
 * This works OK both with and without CONFIG_PREEMPT. We do strange low-level
 * operations here to prevent schedule() from being called twice (once via
 * spin_unlock(), once by hand).
 */
int __cond_resched_lock(spinlock_t *lock)
{
	int resched = should_resched(PREEMPT_LOCK_OFFSET);
	int ret = 0;

	lockdep_assert_held(lock);

	if (spin_needbreak(lock) || resched) {
		spin_unlock(lock);
		if (resched)
			preempt_schedule_common();
		else
			cpu_relax();
		ret = 1;
		spin_lock(lock);
	}
	return ret;
}
EXPORT_SYMBOL(__cond_resched_lock);

int __sched __cond_resched_softirq(void)
{
	BUG_ON(!in_softirq());

	if (should_resched(SOFTIRQ_DISABLE_OFFSET)) {
		local_bh_enable();
		preempt_schedule_common();
		local_bh_disable();
		return 1;
	}
	return 0;
}
EXPORT_SYMBOL(__cond_resched_softirq);

/**
 * yield - yield the current processor to other threads.
 *
 * Do not ever use this function, there's a 99% chance you're doing it wrong.
 *
 * The scheduler is at all times free to pick the calling task as the most
 * eligible task to run, if removing the yield() call from your code breaks
 * it, its already broken.
 *
 * Typical broken usage is:
 *
 * while (!event)
 * 	yield();
 *
 * where one assumes that yield() will let 'the other' process run that will
 * make event true. If the current task is a SCHED_FIFO task that will never
 * happen. Never use yield() as a progress guarantee!!
 *
 * If you want to use yield() to wait for something, use wait_event().
 * If you want to use yield() to be 'nice' for others, use cond_resched().
 * If you still want to use yield(), do not!
 */
void __sched yield(void)
{
	set_current_state(TASK_RUNNING);
	sys_sched_yield();
}
EXPORT_SYMBOL(yield);

/**
 * yield_to - yield the current processor to another thread in
 * your thread group, or accelerate that thread toward the
 * processor it's on.
 * @p: target task
 * @preempt: whether task preemption is allowed or not
 *
 * It's the caller's job to ensure that the target task struct
 * can't go away on us before we can do any checks.
 *
 * Return:
 *	true (>0) if we indeed boosted the target task.
 *	false (0) if we failed to boost the target.
 *	-ESRCH if there's no task to yield to.
 */
int __sched yield_to(struct task_struct *p, bool preempt)
{
	struct task_struct *curr = current;
	struct rq *rq, *p_rq;
	unsigned long flags;
	int yielded = 0;

	local_irq_save(flags);
	rq = this_rq();

again:
	p_rq = task_rq(p);
	/*
	 * If we're the only runnable task on the rq and target rq also
	 * has only one task, there's absolutely no point in yielding.
	 */
	if (rq->nr_running == 1 && p_rq->nr_running == 1) {
		yielded = -ESRCH;
		goto out_irq;
	}

	double_rq_lock(rq, p_rq);
	if (task_rq(p) != p_rq) {
		double_rq_unlock(rq, p_rq);
		goto again;
	}

	if (!curr->sched_class->yield_to_task)
		goto out_unlock;

	if (curr->sched_class != p->sched_class)
		goto out_unlock;

	if (task_running(p_rq, p) || p->state)
		goto out_unlock;

	yielded = curr->sched_class->yield_to_task(rq, p, preempt);
	if (yielded) {
		schedstat_inc(rq->yld_count);
		/*
		 * Make p's CPU reschedule; pick_next_entity takes care of
		 * fairness.
		 */
		if (preempt && rq != p_rq)
			resched_curr(p_rq);
	}

out_unlock:
	double_rq_unlock(rq, p_rq);
out_irq:
	local_irq_restore(flags);

	if (yielded > 0)
		schedule();

	return yielded;
}
EXPORT_SYMBOL_GPL(yield_to);

/*
 * This task is about to go to sleep on IO. Increment rq->nr_iowait so
 * that process accounting knows that this is a task in IO wait state.
 */
long __sched io_schedule_timeout(long timeout)
{
	int old_iowait = current->in_iowait;
	struct rq *rq;
	long ret;

	current->in_iowait = 1;
	blk_schedule_flush_plug(current);

	delayacct_blkio_start();
	rq = raw_rq();
	atomic_inc(&rq->nr_iowait);
	ret = schedule_timeout(timeout);
	current->in_iowait = old_iowait;
	atomic_dec(&rq->nr_iowait);
	delayacct_blkio_end();

	return ret;
}
EXPORT_SYMBOL(io_schedule_timeout);

/**
 * sys_sched_get_priority_max - return maximum RT priority.
 * @policy: scheduling class.
 *
 * Return: On success, this syscall returns the maximum
 * rt_priority that can be used by a given scheduling class.
 * On failure, a negative error code is returned.
 */
SYSCALL_DEFINE1(sched_get_priority_max, int, policy)
{
	int ret = -EINVAL;

	switch (policy) {
	case SCHED_FIFO:
	case SCHED_RR:
		ret = MAX_USER_RT_PRIO-1;
		break;
	case SCHED_DEADLINE:
	case SCHED_NORMAL:
	case SCHED_BATCH:
	case SCHED_IDLE:
		ret = 0;
		break;
	}
	return ret;
}

/**
 * sys_sched_get_priority_min - return minimum RT priority.
 * @policy: scheduling class.
 *
 * Return: On success, this syscall returns the minimum
 * rt_priority that can be used by a given scheduling class.
 * On failure, a negative error code is returned.
 */
SYSCALL_DEFINE1(sched_get_priority_min, int, policy)
{
	int ret = -EINVAL;

	switch (policy) {
	case SCHED_FIFO:
	case SCHED_RR:
		ret = 1;
		break;
	case SCHED_DEADLINE:
	case SCHED_NORMAL:
	case SCHED_BATCH:
	case SCHED_IDLE:
		ret = 0;
	}
	return ret;
}

/**
 * sys_sched_rr_get_interval - return the default timeslice of a process.
 * @pid: pid of the process.
 * @interval: userspace pointer to the timeslice value.
 *
 * this syscall writes the default timeslice value of a given process
 * into the user-space timespec buffer. A value of '0' means infinity.
 *
 * Return: On success, 0 and the timeslice is in @interval. Otherwise,
 * an error code.
 */
SYSCALL_DEFINE2(sched_rr_get_interval, pid_t, pid,
		struct timespec __user *, interval)
{
	struct task_struct *p;
	unsigned int time_slice;
	struct rq_flags rf;
	struct timespec t;
	struct rq *rq;
	int retval;

	if (pid < 0)
		return -EINVAL;

	retval = -ESRCH;
	rcu_read_lock();
	p = find_process_by_pid(pid);
	if (!p)
		goto out_unlock;

	retval = security_task_getscheduler(p);
	if (retval)
		goto out_unlock;

	rq = task_rq_lock(p, &rf);
	time_slice = 0;
	if (p->sched_class->get_rr_interval)
		time_slice = p->sched_class->get_rr_interval(rq, p);
	task_rq_unlock(rq, p, &rf);

	rcu_read_unlock();
	jiffies_to_timespec(time_slice, &t);
	retval = copy_to_user(interval, &t, sizeof(t)) ? -EFAULT : 0;
	return retval;

out_unlock:
	rcu_read_unlock();
	return retval;
}

static const char stat_nam[] = TASK_STATE_TO_CHAR_STR;

void sched_show_task(struct task_struct *p)
{
	unsigned long free = 0;
	int ppid;
	unsigned long state = p->state;

	if (!try_get_task_stack(p))
		return;
	if (state)
		state = __ffs(state) + 1;
	printk(KERN_INFO "%-15.15s %c", p->comm,
		state < sizeof(stat_nam) - 1 ? stat_nam[state] : '?');
	if (state == TASK_RUNNING)
		printk(KERN_CONT "  running task    ");
#ifdef CONFIG_DEBUG_STACK_USAGE
	free = stack_not_used(p);
#endif
	ppid = 0;
	rcu_read_lock();
	if (pid_alive(p))
		ppid = task_pid_nr(rcu_dereference(p->real_parent));
	rcu_read_unlock();
	printk(KERN_CONT "%5lu %5d %6d 0x%08lx\n", free,
		task_pid_nr(p), ppid,
		(unsigned long)task_thread_info(p)->flags);

	print_worker_info(KERN_INFO, p);
	show_stack(p, NULL);
	put_task_stack(p);
}

void show_state_filter(unsigned long state_filter)
{
	struct task_struct *g, *p;

#if BITS_PER_LONG == 32
	printk(KERN_INFO
		"  task                PC stack   pid father\n");
#else
	printk(KERN_INFO
		"  task                        PC stack   pid father\n");
#endif
	rcu_read_lock();
	for_each_process_thread(g, p) {
		/*
		 * reset the NMI-timeout, listing all files on a slow
		 * console might take a lot of time:
		 * Also, reset softlockup watchdogs on all CPUs, because
		 * another CPU might be blocked waiting for us to process
		 * an IPI.
		 */
		touch_nmi_watchdog();
		touch_all_softlockup_watchdogs();
		if (!state_filter || (p->state & state_filter))
			sched_show_task(p);
	}

#ifdef CONFIG_SCHED_DEBUG
	if (!state_filter)
		sysrq_sched_debug_show();
#endif
	rcu_read_unlock();
	/*
	 * Only show locks if all tasks are dumped:
	 */
	if (!state_filter)
		debug_show_all_locks();
}

void init_idle_bootup_task(struct task_struct *idle)
{
	idle->sched_class = &idle_sched_class;
}

/**
 * init_idle - set up an idle thread for a given CPU
 * @idle: task in question
 * @cpu: cpu the idle task belongs to
 *
 * NOTE: this function does not set the idle thread's NEED_RESCHED
 * flag, to make booting more robust.
 */
void init_idle(struct task_struct *idle, int cpu)
{
	struct rq *rq = cpu_rq(cpu);
	unsigned long flags;

	__sched_fork(0, idle);

	raw_spin_lock_irqsave(&idle->pi_lock, flags);
	raw_spin_lock(&rq->lock);

	idle->state = TASK_RUNNING;
	idle->se.exec_start = sched_clock();

	kasan_unpoison_task_stack(idle);

#ifdef CONFIG_SMP
	/*
	 * Its possible that init_idle() gets called multiple times on a task,
	 * in that case do_set_cpus_allowed() will not do the right thing.
	 *
	 * And since this is boot we can forgo the serialization.
	 */
	set_cpus_allowed_common(idle, cpumask_of(cpu));
#endif
	/*
	 * We're having a chicken and egg problem, even though we are
	 * holding rq->lock, the cpu isn't yet set to this cpu so the
	 * lockdep check in task_group() will fail.
	 *
	 * Similar case to sched_fork(). / Alternatively we could
	 * use task_rq_lock() here and obtain the other rq->lock.
	 *
	 * Silence PROVE_RCU
	 */
	rcu_read_lock();
	__set_task_cpu(idle, cpu);
	rcu_read_unlock();

	rq->curr = rq->idle = idle;
	idle->on_rq = TASK_ON_RQ_QUEUED;
#ifdef CONFIG_SMP
	idle->on_cpu = 1;
#endif
	raw_spin_unlock(&rq->lock);
	raw_spin_unlock_irqrestore(&idle->pi_lock, flags);

	/* Set the preempt count _outside_ the spinlocks! */
	init_idle_preempt_count(idle, cpu);

	/*
	 * The idle tasks have their own, simple scheduling class:
	 */
	idle->sched_class = &idle_sched_class;
	ftrace_graph_init_idle_task(idle, cpu);
	vtime_init_idle(idle, cpu);
#ifdef CONFIG_SMP
	sprintf(idle->comm, "%s/%d", INIT_TASK_COMM, cpu);
#endif
}

int cpuset_cpumask_can_shrink(const struct cpumask *cur,
			      const struct cpumask *trial)
{
	int ret = 1, trial_cpus;
	struct dl_bw *cur_dl_b;
	unsigned long flags;

	if (!cpumask_weight(cur))
		return ret;

	rcu_read_lock_sched();
	cur_dl_b = dl_bw_of(cpumask_any(cur));
	trial_cpus = cpumask_weight(trial);

	raw_spin_lock_irqsave(&cur_dl_b->lock, flags);
	if (cur_dl_b->bw != -1 &&
	    cur_dl_b->bw * trial_cpus < cur_dl_b->total_bw)
		ret = 0;
	raw_spin_unlock_irqrestore(&cur_dl_b->lock, flags);
	rcu_read_unlock_sched();

	return ret;
}

int task_can_attach(struct task_struct *p,
		    const struct cpumask *cs_cpus_allowed)
{
	int ret = 0;

	/*
	 * Kthreads which disallow setaffinity shouldn't be moved
	 * to a new cpuset; we don't want to change their cpu
	 * affinity and isolating such threads by their set of
	 * allowed nodes is unnecessary.  Thus, cpusets are not
	 * applicable for such threads.  This prevents checking for
	 * success of set_cpus_allowed_ptr() on all attached tasks
	 * before cpus_allowed may be changed.
	 */
	if (p->flags & PF_NO_SETAFFINITY) {
		ret = -EINVAL;
		goto out;
	}

#ifdef CONFIG_SMP
	if (dl_task(p) && !cpumask_intersects(task_rq(p)->rd->span,
					      cs_cpus_allowed)) {
		unsigned int dest_cpu = cpumask_any_and(cpu_active_mask,
							cs_cpus_allowed);
		struct dl_bw *dl_b;
		bool overflow;
		int cpus;
		unsigned long flags;

		rcu_read_lock_sched();
		dl_b = dl_bw_of(dest_cpu);
		raw_spin_lock_irqsave(&dl_b->lock, flags);
		cpus = dl_bw_cpus(dest_cpu);
		overflow = __dl_overflow(dl_b, cpus, 0, p->dl.dl_bw);
		if (overflow)
			ret = -EBUSY;
		else {
			/*
			 * We reserve space for this task in the destination
			 * root_domain, as we can't fail after this point.
			 * We will free resources in the source root_domain
			 * later on (see set_cpus_allowed_dl()).
			 */
			__dl_add(dl_b, p->dl.dl_bw);
		}
		raw_spin_unlock_irqrestore(&dl_b->lock, flags);
		rcu_read_unlock_sched();

	}
#endif
out:
	return ret;
}

#ifdef CONFIG_SMP

static bool sched_smp_initialized __read_mostly;

#ifdef CONFIG_NUMA_BALANCING
/* Migrate current task p to target_cpu */
int migrate_task_to(struct task_struct *p, int target_cpu)
{
	struct migration_arg arg = { p, target_cpu };
	int curr_cpu = task_cpu(p);

	if (curr_cpu == target_cpu)
		return 0;

	if (!cpumask_test_cpu(target_cpu, tsk_cpus_allowed(p)))
		return -EINVAL;

	/* TODO: This is not properly updating schedstats */

	trace_sched_move_numa(p, curr_cpu, target_cpu);
	return stop_one_cpu(curr_cpu, migration_cpu_stop, &arg);
}

/*
 * Requeue a task on a given node and accurately track the number of NUMA
 * tasks on the runqueues
 */
void sched_setnuma(struct task_struct *p, int nid)
{
	bool queued, running;
	struct rq_flags rf;
	struct rq *rq;

	rq = task_rq_lock(p, &rf);
	queued = task_on_rq_queued(p);
	running = task_current(rq, p);

	if (queued)
		dequeue_task(rq, p, DEQUEUE_SAVE);
	if (running)
		put_prev_task(rq, p);

	p->numa_preferred_nid = nid;

	if (queued)
		enqueue_task(rq, p, ENQUEUE_RESTORE);
	if (running)
		set_curr_task(rq, p);
	task_rq_unlock(rq, p, &rf);
}
#endif /* CONFIG_NUMA_BALANCING */

#ifdef CONFIG_HOTPLUG_CPU
/*
 * Ensures that the idle task is using init_mm right before its cpu goes
 * offline.
 */
void idle_task_exit(void)
{
	struct mm_struct *mm = current->active_mm;

	BUG_ON(cpu_online(smp_processor_id()));

	if (mm != &init_mm) {
		switch_mm(mm, &init_mm, current);
		finish_arch_post_lock_switch();
	}
	mmdrop(mm);
}

/*
 * Since this CPU is going 'away' for a while, fold any nr_active delta
 * we might have. Assumes we're called after migrate_tasks() so that the
 * nr_active count is stable. We need to take the teardown thread which
 * is calling this into account, so we hand in adjust = 1 to the load
 * calculation.
 *
 * Also see the comment "Global load-average calculations".
 */
static void calc_load_migrate(struct rq *rq)
{
	long delta = calc_load_fold_active(rq, 1);
	if (delta)
		atomic_long_add(delta, &calc_load_tasks);
}

static void put_prev_task_fake(struct rq *rq, struct task_struct *prev)
{
}

static const struct sched_class fake_sched_class = {
	.put_prev_task = put_prev_task_fake,
};

static struct task_struct fake_task = {
	/*
	 * Avoid pull_{rt,dl}_task()
	 */
	.prio = MAX_PRIO + 1,
	.sched_class = &fake_sched_class,
};

/*
 * Remove a task from the runqueue and pretend that it's migrating. This
 * should prevent migrations for the detached task and disallow further
 * changes to tsk_cpus_allowed.
 */
static void
detach_one_task(struct task_struct *p, struct rq *rq, struct list_head *tasks)
{
	lockdep_assert_held(&rq->lock);

	p->on_rq = TASK_ON_RQ_MIGRATING;
	deactivate_task(rq, p, 0);
	list_add(&p->se.group_node, tasks);
}

static void attach_tasks(struct list_head *tasks, struct rq *rq)
{
	struct task_struct *p;

	lockdep_assert_held(&rq->lock);

	while (!list_empty(tasks)) {
		p = list_first_entry(tasks, struct task_struct, se.group_node);
		list_del_init(&p->se.group_node);

		BUG_ON(task_rq(p) != rq);
		activate_task(rq, p, 0);
		p->on_rq = TASK_ON_RQ_QUEUED;
	}
}

/*
 * Migrate all tasks (not pinned if pinned argument say so) from the rq,
 * sleeping tasks will be migrated by try_to_wake_up()->select_task_rq().
 *
 * Called with rq->lock held even though we'er in stop_machine() and
 * there's no concurrency possible, we hold the required locks anyway
 * because of lock validation efforts.
 */
static void migrate_tasks(struct rq *dead_rq, bool migrate_pinned_tasks)
{
	struct rq *rq = dead_rq;
	struct task_struct *next, *stop = rq->stop;
	struct rq_flags rf;
	int dest_cpu;
	unsigned int num_pinned_kthreads = 1; /* this thread */
	LIST_HEAD(tasks);
	cpumask_t avail_cpus;

	cpumask_andnot(&avail_cpus, cpu_online_mask, cpu_isolated_mask);

	/*
	 * Fudge the rq selection such that the below task selection loop
	 * doesn't get stuck on the currently eligible stop task.
	 *
	 * We're currently inside stop_machine() and the rq is either stuck
	 * in the stop_machine_cpu_stop() loop, or we're executing this code,
	 * either way we should never end up calling schedule() until we're
	 * done here.
	 */
	rq->stop = NULL;

	/*
	 * put_prev_task() and pick_next_task() sched
	 * class method both need to have an up-to-date
	 * value of rq->clock[_task]
	 */
	update_rq_clock(rq);

	for (;;) {
		/*
		 * There's this thread running, bail when that's the only
		 * remaining thread.
		 */
		if (rq->nr_running == 1)
			break;

		/*
		 * pick_next_task assumes pinned rq->lock.
		 */
		rq_pin_lock(rq, &rf);
		next = pick_next_task(rq, &fake_task, &rf);
		BUG_ON(!next);
		next->sched_class->put_prev_task(rq, next);

		if (!migrate_pinned_tasks && next->flags & PF_KTHREAD &&
			!cpumask_intersects(&avail_cpus, &next->cpus_allowed)) {
			detach_one_task(next, rq, &tasks);
			num_pinned_kthreads += 1;
			lockdep_unpin_lock(&rq->lock, cookie);
			continue;
		}

		/*
		 * Rules for changing task_struct::cpus_allowed are holding
		 * both pi_lock and rq->lock, such that holding either
		 * stabilizes the mask.
		 *
		 * Drop rq->lock is not quite as disastrous as it usually is
		 * because !cpu_active at this point, which means load-balance
		 * will not interfere. Also, stop-machine.
		 */
		rq_unpin_lock(rq, &rf);
		raw_spin_unlock(&rq->lock);
		raw_spin_lock(&next->pi_lock);
		raw_spin_lock(&rq->lock);

		/*
		 * Since we're inside stop-machine, _nothing_ should have
		 * changed the task, WARN if weird stuff happened, because in
		 * that case the above rq->lock drop is a fail too.
		 * However, during cpu isolation the load balancer might have
		 * interferred since we don't stop all CPUs. Ignore warning for
		 * this case.
		 */
		if (task_rq(next) != rq || !task_on_rq_queued(next)) {
			WARN_ON(migrate_pinned_tasks);
			raw_spin_unlock(&next->pi_lock);
			continue;
		}

		/* Find suitable destination for @next, with force if needed. */
		dest_cpu = select_fallback_rq(dead_rq->cpu, next, false);

		rq = __migrate_task(rq, next, dest_cpu);
		if (rq != dead_rq) {
			raw_spin_unlock(&rq->lock);
			raw_spin_unlock(&next->pi_lock);
			rq = dead_rq;
			raw_spin_lock(&next->pi_lock);
			raw_spin_lock(&rq->lock);
		}
		raw_spin_unlock(&next->pi_lock);
	}

	rq->stop = stop;

	if (num_pinned_kthreads > 1)
		attach_tasks(&tasks, rq);
}

static void set_rq_online(struct rq *rq);
static void set_rq_offline(struct rq *rq);

int do_isolation_work_cpu_stop(void *data)
{
	unsigned int cpu = smp_processor_id();
	struct rq *rq = cpu_rq(cpu);

	watchdog_disable(cpu);

	irq_migrate_all_off_this_cpu();

	local_irq_disable();

	sched_ttwu_pending();

	raw_spin_lock(&rq->lock);

	/*
	 * Temporarily mark the rq as offline. This will allow us to
	 * move tasks off the CPU.
	 */
	if (rq->rd) {
		BUG_ON(!cpumask_test_cpu(cpu, rq->rd->span));
		set_rq_offline(rq);
	}

	migrate_tasks(rq, false);

	if (rq->rd)
		set_rq_online(rq);
	raw_spin_unlock(&rq->lock);

	clear_walt_request(cpu);
	local_irq_enable();
	return 0;
}

int do_unisolation_work_cpu_stop(void *data)
{
	watchdog_enable(smp_processor_id());
	return 0;
}

static void init_sched_groups_capacity(int cpu, struct sched_domain *sd);

static void sched_update_group_capacities(int cpu)
{
	struct sched_domain *sd;

	mutex_lock(&sched_domains_mutex);
	rcu_read_lock();

	for_each_domain(cpu, sd) {
		int balance_cpu = group_balance_cpu(sd->groups);

		init_sched_groups_capacity(cpu, sd);
		/*
		 * Need to ensure this is also called with balancing
		 * cpu.
		*/
		if (cpu != balance_cpu)
			init_sched_groups_capacity(balance_cpu, sd);
	}

	rcu_read_unlock();
	mutex_unlock(&sched_domains_mutex);
}

static unsigned int cpu_isolation_vote[NR_CPUS];

int sched_isolate_count(const cpumask_t *mask, bool include_offline)
{
	cpumask_t count_mask = CPU_MASK_NONE;

	if (include_offline) {
		cpumask_complement(&count_mask, cpu_online_mask);
		cpumask_or(&count_mask, &count_mask, cpu_isolated_mask);
		cpumask_and(&count_mask, &count_mask, mask);
	} else {
		cpumask_and(&count_mask, mask, cpu_isolated_mask);
	}

	return cpumask_weight(&count_mask);
}

/*
 * 1) CPU is isolated and cpu is offlined:
 *	Unisolate the core.
 * 2) CPU is not isolated and CPU is offlined:
 *	No action taken.
 * 3) CPU is offline and request to isolate
 *	Request ignored.
 * 4) CPU is offline and isolated:
 *	Not a possible state.
 * 5) CPU is online and request to isolate
 *	Normal case: Isolate the CPU
 * 6) CPU is not isolated and comes back online
 *	Nothing to do
 *
 * Note: The client calling sched_isolate_cpu() is repsonsible for ONLY
 * calling sched_unisolate_cpu() on a CPU that the client previously isolated.
 * Client is also responsible for unisolating when a core goes offline
 * (after CPU is marked offline).
 */
int sched_isolate_cpu(int cpu)
{
	struct rq *rq = cpu_rq(cpu);
	cpumask_t avail_cpus;
	int ret_code = 0;
	u64 start_time = 0;

	if (trace_sched_isolate_enabled())
		start_time = sched_clock();

	cpu_maps_update_begin();

	cpumask_andnot(&avail_cpus, cpu_online_mask, cpu_isolated_mask);

	/* We cannot isolate ALL cpus in the system */
	if (cpumask_weight(&avail_cpus) == 1) {
		ret_code = -EINVAL;
		goto out;
	}

	if (!cpu_online(cpu)) {
		ret_code = -EINVAL;
		goto out;
	}

	if (++cpu_isolation_vote[cpu] > 1)
		goto out;

	/*
	 * There is a race between watchdog being enabled by hotplug and
	 * core isolation disabling the watchdog. When a CPU is hotplugged in
	 * and the hotplug lock has been released the watchdog thread might
	 * not have run yet to enable the watchdog.
	 * We have to wait for the watchdog to be enabled before proceeding.
	 */
	if (!watchdog_configured(cpu)) {
		msleep(20);
		if (!watchdog_configured(cpu)) {
			--cpu_isolation_vote[cpu];
			ret_code = -EBUSY;
			goto out;
		}
	}

	set_cpu_isolated(cpu, true);
	cpumask_clear_cpu(cpu, &avail_cpus);

	/* Migrate timers */
	smp_call_function_any(&avail_cpus, hrtimer_quiesce_cpu, &cpu, 1);
	smp_call_function_any(&avail_cpus, timer_quiesce_cpu, &cpu, 1);

	stop_cpus(cpumask_of(cpu), do_isolation_work_cpu_stop, 0);

	calc_load_migrate(rq);
	update_max_interval();
	sched_update_group_capacities(cpu);

out:
	cpu_maps_update_done();
	trace_sched_isolate(cpu, cpumask_bits(cpu_isolated_mask)[0],
			    start_time, 1);
	return ret_code;
}

/*
 * Note: The client calling sched_isolate_cpu() is repsonsible for ONLY
 * calling sched_unisolate_cpu() on a CPU that the client previously isolated.
 * Client is also responsible for unisolating when a core goes offline
 * (after CPU is marked offline).
 */
int sched_unisolate_cpu_unlocked(int cpu)
{
	int ret_code = 0;
	struct rq *rq = cpu_rq(cpu);
	u64 start_time = 0;

	if (trace_sched_isolate_enabled())
		start_time = sched_clock();

	if (!cpu_isolation_vote[cpu]) {
		ret_code = -EINVAL;
		goto out;
	}

	if (--cpu_isolation_vote[cpu])
		goto out;

	if (cpu_online(cpu)) {
		unsigned long flags;

		raw_spin_lock_irqsave(&rq->lock, flags);
		rq->age_stamp = sched_clock_cpu(cpu);
		raw_spin_unlock_irqrestore(&rq->lock, flags);
	}

	set_cpu_isolated(cpu, false);
	update_max_interval();
	sched_update_group_capacities(cpu);

	if (cpu_online(cpu)) {
		stop_cpus(cpumask_of(cpu), do_unisolation_work_cpu_stop, 0);

		/* Kick CPU to immediately do load balancing */
		if (!test_and_set_bit(NOHZ_BALANCE_KICK, nohz_flags(cpu)))
			smp_send_reschedule(cpu);
	}

out:
	trace_sched_isolate(cpu, cpumask_bits(cpu_isolated_mask)[0],
			    start_time, 0);
	return ret_code;
}

int sched_unisolate_cpu(int cpu)
{
	int ret_code;

	cpu_maps_update_begin();
	ret_code = sched_unisolate_cpu_unlocked(cpu);
	cpu_maps_update_done();
	return ret_code;
}

#endif /* CONFIG_HOTPLUG_CPU */

static void set_rq_online(struct rq *rq)
{
	if (!rq->online) {
		const struct sched_class *class;

		cpumask_set_cpu(rq->cpu, rq->rd->online);
		rq->online = 1;

		for_each_class(class) {
			if (class->rq_online)
				class->rq_online(rq);
		}
	}
}

static void set_rq_offline(struct rq *rq)
{
	if (rq->online) {
		const struct sched_class *class;

		for_each_class(class) {
			if (class->rq_offline)
				class->rq_offline(rq);
		}

		cpumask_clear_cpu(rq->cpu, rq->rd->online);
		rq->online = 0;
	}
}

static void set_cpu_rq_start_time(unsigned int cpu)
{
	struct rq *rq = cpu_rq(cpu);

	rq->age_stamp = sched_clock_cpu(cpu);
}

static cpumask_var_t sched_domains_tmpmask; /* sched_domains_mutex */

#ifdef CONFIG_SCHED_DEBUG

static __read_mostly int sched_debug_enabled;

static int __init sched_debug_setup(char *str)
{
	sched_debug_enabled = 1;

	return 0;
}
early_param("sched_debug", sched_debug_setup);

static inline bool sched_debug(void)
{
	return sched_debug_enabled;
}

static int sched_domain_debug_one(struct sched_domain *sd, int cpu, int level,
				  struct cpumask *groupmask)
{
	struct sched_group *group = sd->groups;

	cpumask_clear(groupmask);

	printk(KERN_DEBUG "%*s domain %d: ", level, "", level);

	if (!(sd->flags & SD_LOAD_BALANCE)) {
		printk("does not load-balance\n");
		return -1;
	}

	printk(KERN_CONT "span %*pbl level %s\n",
	       cpumask_pr_args(sched_domain_span(sd)), sd->name);

	if (!cpumask_test_cpu(cpu, sched_domain_span(sd))) {
		printk(KERN_ERR "ERROR: domain->span does not contain "
				"CPU%d\n", cpu);
	}
	if (!cpumask_test_cpu(cpu, sched_group_cpus(group))) {
		printk(KERN_ERR "ERROR: domain->groups does not contain"
				" CPU%d\n", cpu);
	}

	printk(KERN_DEBUG "%*s groups:", level + 1, "");
	do {
		if (!group) {
			printk("\n");
			printk(KERN_ERR "ERROR: group is NULL\n");
			break;
		}

		if (!cpumask_weight(sched_group_cpus(group))) {
			printk(KERN_CONT "\n");
			printk(KERN_ERR "ERROR: empty group\n");
			break;
		}

		if (!(sd->flags & SD_OVERLAP) &&
		    cpumask_intersects(groupmask, sched_group_cpus(group))) {
			printk(KERN_CONT "\n");
			printk(KERN_ERR "ERROR: repeated CPUs\n");
			break;
		}

		cpumask_or(groupmask, groupmask, sched_group_cpus(group));

		printk(KERN_CONT " %*pbl",
		       cpumask_pr_args(sched_group_cpus(group)));
		if (group->sgc->capacity != SCHED_CAPACITY_SCALE) {
			printk(KERN_CONT " (cpu_capacity = %lu)",
				group->sgc->capacity);
		}

		group = group->next;
	} while (group != sd->groups);
	printk(KERN_CONT "\n");

	if (!cpumask_equal(sched_domain_span(sd), groupmask))
		printk(KERN_ERR "ERROR: groups don't span domain->span\n");

	if (sd->parent &&
	    !cpumask_subset(groupmask, sched_domain_span(sd->parent)))
		printk(KERN_ERR "ERROR: parent span is not a superset "
			"of domain->span\n");
	return 0;
}

static void sched_domain_debug(struct sched_domain *sd, int cpu)
{
	int level = 0;

	if (!sched_debug_enabled)
		return;

	if (!sd) {
		printk(KERN_DEBUG "CPU%d attaching NULL sched-domain.\n", cpu);
		return;
	}

	printk(KERN_DEBUG "CPU%d attaching sched-domain:\n", cpu);

	for (;;) {
		if (sched_domain_debug_one(sd, cpu, level, sched_domains_tmpmask))
			break;
		level++;
		sd = sd->parent;
		if (!sd)
			break;
	}
}
#else /* !CONFIG_SCHED_DEBUG */

# define sched_debug_enabled 0
# define sched_domain_debug(sd, cpu) do { } while (0)
static inline bool sched_debug(void)
{
	return false;
}
#endif /* CONFIG_SCHED_DEBUG */

static int sd_degenerate(struct sched_domain *sd)
{
	if (cpumask_weight(sched_domain_span(sd)) == 1) {
		if (sd->groups->sge)
			sd->flags &= ~SD_LOAD_BALANCE;
		else
			return 1;
	}

	/* Following flags need at least 2 groups */
	if (sd->flags & (SD_LOAD_BALANCE |
			 SD_BALANCE_NEWIDLE |
			 SD_BALANCE_FORK |
			 SD_BALANCE_EXEC |
			 SD_SHARE_CPUCAPACITY |
			 SD_ASYM_CPUCAPACITY |
			 SD_SHARE_PKG_RESOURCES |
			 SD_SHARE_POWERDOMAIN |
			 SD_SHARE_CAP_STATES)) {
		if (sd->groups != sd->groups->next)
			return 0;
	}

	/* Following flags don't use groups */
	if (sd->flags & (SD_WAKE_AFFINE))
		return 0;

	return 1;
}

static int
sd_parent_degenerate(struct sched_domain *sd, struct sched_domain *parent)
{
	unsigned long cflags = sd->flags, pflags = parent->flags;

	if (sd_degenerate(parent))
		return 1;

	if (!cpumask_equal(sched_domain_span(sd), sched_domain_span(parent)))
		return 0;

	/* Flags needing groups don't count if only 1 group in parent */
	if (parent->groups == parent->groups->next) {
		pflags &= ~(SD_LOAD_BALANCE |
				SD_BALANCE_NEWIDLE |
				SD_BALANCE_FORK |
				SD_BALANCE_EXEC |
				SD_ASYM_CPUCAPACITY |
				SD_SHARE_CPUCAPACITY |
				SD_SHARE_PKG_RESOURCES |
				SD_PREFER_SIBLING |
				SD_SHARE_POWERDOMAIN |
				SD_SHARE_CAP_STATES);
		if (parent->groups->sge) {
			parent->flags &= ~SD_LOAD_BALANCE;
			return 0;
		}
		if (nr_node_ids == 1)
			pflags &= ~SD_SERIALIZE;
	}
	if (~cflags & pflags)
		return 0;

	return 1;
}

static void free_rootdomain(struct rcu_head *rcu)
{
	struct root_domain *rd = container_of(rcu, struct root_domain, rcu);

	cpupri_cleanup(&rd->cpupri);
	cpudl_cleanup(&rd->cpudl);
	free_cpumask_var(rd->dlo_mask);
	free_cpumask_var(rd->rto_mask);
	free_cpumask_var(rd->online);
	free_cpumask_var(rd->span);
	kfree(rd);
}

static void rq_attach_root(struct rq *rq, struct root_domain *rd)
{
	struct root_domain *old_rd = NULL;
	unsigned long flags;

	raw_spin_lock_irqsave(&rq->lock, flags);

	if (rq->rd) {
		old_rd = rq->rd;

		if (cpumask_test_cpu(rq->cpu, old_rd->online))
			set_rq_offline(rq);

		cpumask_clear_cpu(rq->cpu, old_rd->span);

		/*
		 * If we dont want to free the old_rd yet then
		 * set old_rd to NULL to skip the freeing later
		 * in this function:
		 */
		if (!atomic_dec_and_test(&old_rd->refcount))
			old_rd = NULL;
	}

	atomic_inc(&rd->refcount);
	rq->rd = rd;

	cpumask_set_cpu(rq->cpu, rd->span);
	if (cpumask_test_cpu(rq->cpu, cpu_active_mask))
		set_rq_online(rq);

	raw_spin_unlock_irqrestore(&rq->lock, flags);

	if (old_rd)
		call_rcu_sched(&old_rd->rcu, free_rootdomain);
}

void sched_get_rd(struct root_domain *rd)
{
	atomic_inc(&rd->refcount);
}

void sched_put_rd(struct root_domain *rd)
{
	if (!atomic_dec_and_test(&rd->refcount))
		return;

	call_rcu_sched(&rd->rcu, free_rootdomain);
}

static int init_rootdomain(struct root_domain *rd)
{
	memset(rd, 0, sizeof(*rd));

	if (!zalloc_cpumask_var(&rd->span, GFP_KERNEL))
		goto out;
	if (!zalloc_cpumask_var(&rd->online, GFP_KERNEL))
		goto free_span;
	if (!zalloc_cpumask_var(&rd->dlo_mask, GFP_KERNEL))
		goto free_online;
	if (!zalloc_cpumask_var(&rd->rto_mask, GFP_KERNEL))
		goto free_dlo_mask;

#ifdef HAVE_RT_PUSH_IPI
	rd->rto_cpu = -1;
	raw_spin_lock_init(&rd->rto_lock);
	init_irq_work(&rd->rto_push_work, rto_push_irq_work_func);
#endif

	init_dl_bw(&rd->dl_bw);
	if (cpudl_init(&rd->cpudl) != 0)
		goto free_dlo_mask;

	if (cpupri_init(&rd->cpupri) != 0)
		goto free_rto_mask;

	init_max_cpu_capacity(&rd->max_cpu_capacity);

	rd->max_cap_orig_cpu = rd->min_cap_orig_cpu = -1;

	return 0;

free_rto_mask:
	free_cpumask_var(rd->rto_mask);
free_dlo_mask:
	free_cpumask_var(rd->dlo_mask);
free_online:
	free_cpumask_var(rd->online);
free_span:
	free_cpumask_var(rd->span);
out:
	return -ENOMEM;
}

/*
 * By default the system creates a single root-domain with all cpus as
 * members (mimicking the global state we have today).
 */
struct root_domain def_root_domain;

static void init_defrootdomain(void)
{
	init_rootdomain(&def_root_domain);

	atomic_set(&def_root_domain.refcount, 1);
}

static struct root_domain *alloc_rootdomain(void)
{
	struct root_domain *rd;

	rd = kmalloc(sizeof(*rd), GFP_KERNEL);
	if (!rd)
		return NULL;

	if (init_rootdomain(rd) != 0) {
		kfree(rd);
		return NULL;
	}

	return rd;
}

static void free_sched_groups(struct sched_group *sg, int free_sgc)
{
	struct sched_group *tmp, *first;

	if (!sg)
		return;

	first = sg;
	do {
		tmp = sg->next;

		if (free_sgc && atomic_dec_and_test(&sg->sgc->ref))
			kfree(sg->sgc);

		kfree(sg);
		sg = tmp;
	} while (sg != first);
}

static void destroy_sched_domain(struct sched_domain *sd)
{
	/*
	 * If its an overlapping domain it has private groups, iterate and
	 * nuke them all.
	 */
	if (sd->flags & SD_OVERLAP) {
		free_sched_groups(sd->groups, 1);
	} else if (atomic_dec_and_test(&sd->groups->ref)) {
		kfree(sd->groups->sgc);
		kfree(sd->groups);
	}
	if (sd->shared && atomic_dec_and_test(&sd->shared->ref))
		kfree(sd->shared);
	kfree(sd);
}

static void destroy_sched_domains_rcu(struct rcu_head *rcu)
{
	struct sched_domain *sd = container_of(rcu, struct sched_domain, rcu);

	while (sd) {
		struct sched_domain *parent = sd->parent;
		destroy_sched_domain(sd);
		sd = parent;
	}
}

static void destroy_sched_domains(struct sched_domain *sd)
{
	if (sd)
		call_rcu(&sd->rcu, destroy_sched_domains_rcu);
}

/*
 * Keep a special pointer to the highest sched_domain that has
 * SD_SHARE_PKG_RESOURCE set (Last Level Cache Domain) for this
 * allows us to avoid some pointer chasing select_idle_sibling().
 *
 * Also keep a unique ID per domain (we use the first cpu number in
 * the cpumask of the domain), this allows us to quickly tell if
 * two cpus are in the same cache domain, see cpus_share_cache().
 */
DEFINE_PER_CPU(struct sched_domain *, sd_llc);
DEFINE_PER_CPU(int, sd_llc_size);
DEFINE_PER_CPU(int, sd_llc_id);
DEFINE_PER_CPU(struct sched_domain_shared *, sd_llc_shared);
DEFINE_PER_CPU(struct sched_domain *, sd_numa);
DEFINE_PER_CPU(struct sched_domain *, sd_asym);
DEFINE_PER_CPU(struct sched_domain *, sd_ea);
DEFINE_PER_CPU(struct sched_domain *, sd_scs);

static void update_top_cache_domain(int cpu)
{
	struct sched_domain_shared *sds = NULL;
	struct sched_domain *sd;
	struct sched_domain *ea_sd = NULL;
	int id = cpu;
	int size = 1;

	sd = highest_flag_domain(cpu, SD_SHARE_PKG_RESOURCES);
	if (sd) {
		id = cpumask_first(sched_domain_span(sd));
		size = cpumask_weight(sched_domain_span(sd));
		sds = sd->shared;
	}

	rcu_assign_pointer(per_cpu(sd_llc, cpu), sd);
	per_cpu(sd_llc_size, cpu) = size;
	per_cpu(sd_llc_id, cpu) = id;
	rcu_assign_pointer(per_cpu(sd_llc_shared, cpu), sds);

	sd = lowest_flag_domain(cpu, SD_NUMA);
	rcu_assign_pointer(per_cpu(sd_numa, cpu), sd);

	sd = highest_flag_domain(cpu, SD_ASYM_PACKING);
	rcu_assign_pointer(per_cpu(sd_asym, cpu), sd);

	for_each_domain(cpu, sd) {
		if (sd->groups->sge)
			ea_sd = sd;
		else
			break;
	}
	rcu_assign_pointer(per_cpu(sd_ea, cpu), ea_sd);

	sd = highest_flag_domain(cpu, SD_SHARE_CAP_STATES);
	rcu_assign_pointer(per_cpu(sd_scs, cpu), sd);
}

/*
 * Attach the domain 'sd' to 'cpu' as its base domain. Callers must
 * hold the hotplug lock.
 */
static void
cpu_attach_domain(struct sched_domain *sd, struct root_domain *rd, int cpu)
{
	struct rq *rq = cpu_rq(cpu);
	struct sched_domain *tmp;
	unsigned long next_balance = rq->next_balance;

	/* Remove the sched domains which do not contribute to scheduling. */
	for (tmp = sd; tmp; ) {
		struct sched_domain *parent = tmp->parent;
		if (!parent)
			break;

		if (sd_parent_degenerate(tmp, parent)) {
			tmp->parent = parent->parent;
			if (parent->parent)
				parent->parent->child = tmp;
			/*
			 * Transfer SD_PREFER_SIBLING down in case of a
			 * degenerate parent; the spans match for this
			 * so the property transfers.
			 */
			if (parent->flags & SD_PREFER_SIBLING)
				tmp->flags |= SD_PREFER_SIBLING;
			destroy_sched_domain(parent);
		} else
			tmp = tmp->parent;
	}

	if (sd && sd_degenerate(sd)) {
		tmp = sd;
		sd = sd->parent;
		destroy_sched_domain(tmp);
		if (sd)
			sd->child = NULL;
	}

	for (tmp = sd; tmp; ) {
		unsigned long interval;

		interval = msecs_to_jiffies(tmp->balance_interval);
		if (time_after(next_balance, tmp->last_balance + interval))
			next_balance = tmp->last_balance + interval;

		tmp = tmp->parent;
	}
	rq->next_balance = next_balance;

	sched_domain_debug(sd, cpu);

	rq_attach_root(rq, rd);
	tmp = rq->sd;
	rcu_assign_pointer(rq->sd, sd);
	destroy_sched_domains(tmp);

	update_top_cache_domain(cpu);
}

/* Setup the mask of cpus configured for isolated domains */
static int __init isolated_cpu_setup(char *str)
{
	int ret;

	alloc_bootmem_cpumask_var(&cpu_isolated_map);
	ret = cpulist_parse(str, cpu_isolated_map);
	if (ret) {
		pr_err("sched: Error, all isolcpus= values must be between 0 and %d\n", nr_cpu_ids);
		return 0;
	}
	return 1;
}
__setup("isolcpus=", isolated_cpu_setup);

struct s_data {
	struct sched_domain ** __percpu sd;
	struct root_domain	*rd;
};

enum s_alloc {
	sa_rootdomain,
	sa_sd,
	sa_sd_storage,
	sa_none,
};

/*
 * Build an iteration mask that can exclude certain CPUs from the upwards
 * domain traversal.
 *
 * Only CPUs that can arrive at this group should be considered to continue
 * balancing.
 *
 * Asymmetric node setups can result in situations where the domain tree is of
 * unequal depth, make sure to skip domains that already cover the entire
 * range.
 *
 * In that case build_sched_domains() will have terminated the iteration early
 * and our sibling sd spans will be empty. Domains should always include the
 * cpu they're built on, so check that.
 *
 */
static void build_group_mask(struct sched_domain *sd, struct sched_group *sg)
{
	const struct cpumask *sg_span = sched_group_cpus(sg);
	struct sd_data *sdd = sd->private;
	struct sched_domain *sibling;
	int i;

	for_each_cpu(i, sg_span) {
		sibling = *per_cpu_ptr(sdd->sd, i);

		/*
		 * Can happen in the asymmetric case, where these siblings are
		 * unused. The mask will not be empty because those CPUs that
		 * do have the top domain _should_ span the domain.
		 */
		if (!sibling->child)
			continue;

		/* If we would not end up here, we can't continue from here */
		if (!cpumask_equal(sg_span, sched_domain_span(sibling->child)))
			continue;

		cpumask_set_cpu(i, sched_group_mask(sg));
	}

	/* We must not have empty masks here */
	WARN_ON_ONCE(cpumask_empty(sched_group_mask(sg)));
}

/*
 * Return the canonical balance cpu for this group, this is the first cpu
 * of this group that's also in the iteration mask.
 */
int group_balance_cpu(struct sched_group *sg)
{
	return cpumask_first_and(sched_group_cpus(sg), sched_group_mask(sg));
}

static int
build_overlap_sched_groups(struct sched_domain *sd, int cpu)
{
	struct sched_group *first = NULL, *last = NULL, *groups = NULL, *sg;
	const struct cpumask *span = sched_domain_span(sd);
	struct cpumask *covered = sched_domains_tmpmask;
	struct sd_data *sdd = sd->private;
	struct sched_domain *sibling;
	int i;

	cpumask_clear(covered);

	for_each_cpu_wrap(i, span, cpu) {
		struct cpumask *sg_span;

		if (cpumask_test_cpu(i, covered))
			continue;

		sibling = *per_cpu_ptr(sdd->sd, i);

		/* See the comment near build_group_mask(). */
		if (!cpumask_test_cpu(i, sched_domain_span(sibling)))
			continue;

		sg = kzalloc_node(sizeof(struct sched_group) + cpumask_size(),
				GFP_KERNEL, cpu_to_node(cpu));

		if (!sg)
			goto fail;

		sg_span = sched_group_cpus(sg);
		if (sibling->child)
			cpumask_copy(sg_span, sched_domain_span(sibling->child));
		else
			cpumask_set_cpu(i, sg_span);

		cpumask_or(covered, covered, sg_span);

		sg->sgc = *per_cpu_ptr(sdd->sgc, i);
		if (atomic_inc_return(&sg->sgc->ref) == 1)
			build_group_mask(sd, sg);

		/*
		 * Initialize sgc->capacity such that even if we mess up the
		 * domains and no possible iteration will get us here, we won't
		 * die on a /0 trap.
		 */
		sg->sgc->capacity = SCHED_CAPACITY_SCALE * cpumask_weight(sg_span);
		sg->sgc->max_capacity = SCHED_CAPACITY_SCALE;
		sg->sgc->min_capacity = SCHED_CAPACITY_SCALE;

		/*
		 * Make sure the first group of this domain contains the
		 * canonical balance cpu. Otherwise the sched_domain iteration
		 * breaks. See update_sg_lb_stats().
		 */
		if ((!groups && cpumask_test_cpu(cpu, sg_span)) ||
		    group_balance_cpu(sg) == cpu)
			groups = sg;

		if (!first)
			first = sg;
		if (last)
			last->next = sg;
		last = sg;
		last->next = first;
	}
	sd->groups = groups;

	return 0;

fail:
	free_sched_groups(first, 0);

	return -ENOMEM;
}

static int get_group(int cpu, struct sd_data *sdd, struct sched_group **sg)
{
	struct sched_domain *sd = *per_cpu_ptr(sdd->sd, cpu);
	struct sched_domain *child = sd->child;

	if (child)
		cpu = cpumask_first(sched_domain_span(child));

	if (sg) {
		*sg = *per_cpu_ptr(sdd->sg, cpu);
		(*sg)->sgc = *per_cpu_ptr(sdd->sgc, cpu);
		atomic_set(&(*sg)->sgc->ref, 1); /* for claim_allocations */
	}

	return cpu;
}

/*
 * build_sched_groups will build a circular linked list of the groups
 * covered by the given span, and will set each group's ->cpumask correctly,
 * and ->cpu_capacity to 0.
 *
 * Assumes the sched_domain tree is fully constructed
 */
static int
build_sched_groups(struct sched_domain *sd, int cpu)
{
	struct sched_group *first = NULL, *last = NULL;
	struct sd_data *sdd = sd->private;
	const struct cpumask *span = sched_domain_span(sd);
	struct cpumask *covered;
	int i;

	get_group(cpu, sdd, &sd->groups);
	atomic_inc(&sd->groups->ref);

	if (cpu != cpumask_first(span))
		return 0;

	lockdep_assert_held(&sched_domains_mutex);
	covered = sched_domains_tmpmask;

	cpumask_clear(covered);

	for_each_cpu(i, span) {
		struct sched_group *sg;
		int group, j;

		if (cpumask_test_cpu(i, covered))
			continue;

		group = get_group(i, sdd, &sg);
		cpumask_setall(sched_group_mask(sg));

		for_each_cpu(j, span) {
			if (get_group(j, sdd, NULL) != group)
				continue;

			cpumask_set_cpu(j, covered);
			cpumask_set_cpu(j, sched_group_cpus(sg));
		}

		if (!first)
			first = sg;
		if (last)
			last->next = sg;
		last = sg;
	}
	last->next = first;

	return 0;
}

/*
 * Initialize sched groups cpu_capacity.
 *
 * cpu_capacity indicates the capacity of sched group, which is used while
 * distributing the load between different sched groups in a sched domain.
 * Typically cpu_capacity for all the groups in a sched domain will be same
 * unless there are asymmetries in the topology. If there are asymmetries,
 * group having more cpu_capacity will pickup more load compared to the
 * group having less cpu_capacity.
 */
static void init_sched_groups_capacity(int cpu, struct sched_domain *sd)
{
	struct sched_group *sg = sd->groups;
	cpumask_t avail_mask;

	WARN_ON(!sg);

	do {
		cpumask_andnot(&avail_mask, sched_group_cpus(sg),
							cpu_isolated_mask);
		sg->group_weight = cpumask_weight(&avail_mask);
		sg = sg->next;
	} while (sg != sd->groups);

	if (cpu != group_balance_cpu(sg))
		return;

	update_group_capacity(sd, cpu);
}

/*
 * Check that the per-cpu provided sd energy data is consistent for all cpus
 * within the mask.
 */
static inline void check_sched_energy_data(int cpu, sched_domain_energy_f fn,
					   const struct cpumask *cpumask)
{
	const struct sched_group_energy * const sge = fn(cpu);
	struct cpumask mask;
	int i;

	if (cpumask_weight(cpumask) <= 1)
		return;

	cpumask_xor(&mask, cpumask, get_cpu_mask(cpu));

	for_each_cpu(i, &mask) {
		const struct sched_group_energy * const e = fn(i);
		int y;

		BUG_ON(e->nr_idle_states != sge->nr_idle_states);

		for (y = 0; y < (e->nr_idle_states); y++) {
			BUG_ON(e->idle_states[y].power !=
					sge->idle_states[y].power);
		}

		BUG_ON(e->nr_cap_states != sge->nr_cap_states);

		for (y = 0; y < (e->nr_cap_states); y++) {
			BUG_ON(e->cap_states[y].cap != sge->cap_states[y].cap);
			BUG_ON(e->cap_states[y].power !=
					sge->cap_states[y].power);
		}
	}
}

static void init_sched_energy(int cpu, struct sched_domain *sd,
			      sched_domain_energy_f fn)
{
	if (!(fn && fn(cpu)))
		return;

	if (cpu != group_balance_cpu(sd->groups))
		return;

	if (sd->child && !sd->child->groups->sge) {
		pr_err("BUG: EAS setup broken for CPU%d\n", cpu);
#ifdef CONFIG_SCHED_DEBUG
		pr_err("     energy data on %s but not on %s domain\n",
			sd->name, sd->child->name);
#endif
		return;
	}

	check_sched_energy_data(cpu, fn, sched_group_cpus(sd->groups));

	sd->groups->sge = fn(cpu);
}

/*
 * Initializers for schedule domains
 * Non-inlined to reduce accumulated stack pressure in build_sched_domains()
 */

static int default_relax_domain_level = -1;
int sched_domain_level_max;

static int __init setup_relax_domain_level(char *str)
{
	if (kstrtoint(str, 0, &default_relax_domain_level))
		pr_warn("Unable to set relax_domain_level\n");

	return 1;
}
__setup("relax_domain_level=", setup_relax_domain_level);

static void set_domain_attribute(struct sched_domain *sd,
				 struct sched_domain_attr *attr)
{
	int request;

	if (!attr || attr->relax_domain_level < 0) {
		if (default_relax_domain_level < 0)
			return;
		else
			request = default_relax_domain_level;
	} else
		request = attr->relax_domain_level;
	if (request < sd->level) {
		/* turn off idle balance on this domain */
		sd->flags &= ~(SD_BALANCE_WAKE|SD_BALANCE_NEWIDLE);
	} else {
		/* turn on idle balance on this domain */
		sd->flags |= (SD_BALANCE_WAKE|SD_BALANCE_NEWIDLE);
	}
}

static void __sdt_free(const struct cpumask *cpu_map);
static int __sdt_alloc(const struct cpumask *cpu_map);

static void __free_domain_allocs(struct s_data *d, enum s_alloc what,
				 const struct cpumask *cpu_map)
{
	switch (what) {
	case sa_rootdomain:
		if (!atomic_read(&d->rd->refcount))
			free_rootdomain(&d->rd->rcu); /* fall through */
	case sa_sd:
		free_percpu(d->sd); /* fall through */
	case sa_sd_storage:
		__sdt_free(cpu_map); /* fall through */
	case sa_none:
		break;
	}
}

static enum s_alloc __visit_domain_allocation_hell(struct s_data *d,
						   const struct cpumask *cpu_map)
{
	memset(d, 0, sizeof(*d));

	if (__sdt_alloc(cpu_map))
		return sa_sd_storage;
	d->sd = alloc_percpu(struct sched_domain *);
	if (!d->sd)
		return sa_sd_storage;
	d->rd = alloc_rootdomain();
	if (!d->rd)
		return sa_sd;
	return sa_rootdomain;
}

/*
 * NULL the sd_data elements we've used to build the sched_domain and
 * sched_group structure so that the subsequent __free_domain_allocs()
 * will not free the data we're using.
 */
static void claim_allocations(int cpu, struct sched_domain *sd)
{
	struct sd_data *sdd = sd->private;

	WARN_ON_ONCE(*per_cpu_ptr(sdd->sd, cpu) != sd);
	*per_cpu_ptr(sdd->sd, cpu) = NULL;

	if (atomic_read(&(*per_cpu_ptr(sdd->sds, cpu))->ref))
		*per_cpu_ptr(sdd->sds, cpu) = NULL;

	if (atomic_read(&(*per_cpu_ptr(sdd->sg, cpu))->ref))
		*per_cpu_ptr(sdd->sg, cpu) = NULL;

	if (atomic_read(&(*per_cpu_ptr(sdd->sgc, cpu))->ref))
		*per_cpu_ptr(sdd->sgc, cpu) = NULL;
}

#ifdef CONFIG_NUMA
static int sched_domains_numa_levels;
enum numa_topology_type sched_numa_topology_type;
static int *sched_domains_numa_distance;
int sched_max_numa_distance;
static struct cpumask ***sched_domains_numa_masks;
static int sched_domains_curr_level;
#endif

/*
 * SD_flags allowed in topology descriptions.
 *
 * These flags are purely descriptive of the topology and do not prescribe
 * behaviour. Behaviour is artificial and mapped in the below sd_init()
 * function:
 *
 *   SD_SHARE_CPUCAPACITY   - describes SMT topologies
 *   SD_SHARE_PKG_RESOURCES - describes shared caches
 *   SD_NUMA                - describes NUMA topologies
 *   SD_SHARE_POWERDOMAIN   - describes shared power domain
 *   SD_ASYM_CPUCAPACITY    - describes mixed capacity topologies
 *   SD_SHARE_CAP_STATES    - describes shared capacity states
 *
 * Odd one out, which beside describing the topology has a quirk also
 * prescribes the desired behaviour that goes along with it:
 *
 *   SD_ASYM_PACKING        - describes SMT quirks
 */
#define TOPOLOGY_SD_FLAGS		\
	(SD_SHARE_CPUCAPACITY |		\
	 SD_SHARE_PKG_RESOURCES |	\
	 SD_NUMA |			\
	 SD_ASYM_PACKING |		\
	 SD_ASYM_CPUCAPACITY |		\
	 SD_SHARE_POWERDOMAIN |		\
	 SD_SHARE_CAP_STATES)

static struct sched_domain *
sd_init(struct sched_domain_topology_level *tl,
	const struct cpumask *cpu_map,
	struct sched_domain *child, int cpu)
{
	struct sd_data *sdd = &tl->data;
	struct sched_domain *sd = *per_cpu_ptr(sdd->sd, cpu);
	int sd_id, sd_weight, sd_flags = 0;

#ifdef CONFIG_NUMA
	/*
	 * Ugly hack to pass state to sd_numa_mask()...
	 */
	sched_domains_curr_level = tl->numa_level;
#endif

	sd_weight = cpumask_weight(tl->mask(cpu));

	if (tl->sd_flags)
		sd_flags = (*tl->sd_flags)();
	if (WARN_ONCE(sd_flags & ~TOPOLOGY_SD_FLAGS,
			"wrong sd_flags in topology description\n"))
		sd_flags &= ~TOPOLOGY_SD_FLAGS;

	*sd = (struct sched_domain){
		.min_interval		= sd_weight,
		.max_interval		= 2*sd_weight,
		.busy_factor		= 32,
		.imbalance_pct		= 125,

		.cache_nice_tries	= 0,
		.busy_idx		= 0,
		.idle_idx		= 0,
		.newidle_idx		= 0,
		.wake_idx		= 0,
		.forkexec_idx		= 0,

		.flags			= 1*SD_LOAD_BALANCE
					| 1*SD_BALANCE_NEWIDLE
					| 1*SD_BALANCE_EXEC
					| 1*SD_BALANCE_FORK
					| 0*SD_BALANCE_WAKE
					| 1*SD_WAKE_AFFINE
					| 0*SD_SHARE_CPUCAPACITY
					| 0*SD_SHARE_PKG_RESOURCES
					| 0*SD_SERIALIZE
					| 0*SD_PREFER_SIBLING
					| 0*SD_NUMA
					| sd_flags
					,

		.last_balance		= jiffies,
		.balance_interval	= sd_weight,
		.smt_gain		= 0,
		.max_newidle_lb_cost	= 0,
		.next_decay_max_lb_cost	= jiffies,
		.child			= child,
#ifdef CONFIG_SCHED_DEBUG
		.name			= tl->name,
#endif
	};

	cpumask_and(sched_domain_span(sd), cpu_map, tl->mask(cpu));
	sd_id = cpumask_first(sched_domain_span(sd));

	/*
	 * Convert topological properties into behaviour.
	 */

	if (sd->flags & SD_ASYM_CPUCAPACITY) {
		struct sched_domain *t = sd;

		for_each_lower_domain(t)
			t->flags |= SD_BALANCE_WAKE;
	}

	if (sd->flags & SD_SHARE_CPUCAPACITY) {
		sd->flags |= SD_PREFER_SIBLING;
		sd->imbalance_pct = 110;
		sd->smt_gain = 1178; /* ~15% */

	} else if (sd->flags & SD_SHARE_PKG_RESOURCES) {
		sd->imbalance_pct = 117;
		sd->cache_nice_tries = 1;
		sd->busy_idx = 2;

#ifdef CONFIG_NUMA
	} else if (sd->flags & SD_NUMA) {
		sd->cache_nice_tries = 2;
		sd->busy_idx = 3;
		sd->idle_idx = 2;

		sd->flags |= SD_SERIALIZE;
		if (sched_domains_numa_distance[tl->numa_level] > RECLAIM_DISTANCE) {
			sd->flags &= ~(SD_BALANCE_EXEC |
				       SD_BALANCE_FORK |
				       SD_WAKE_AFFINE);
		}

#endif
	} else {
		sd->flags |= SD_PREFER_SIBLING;
		sd->cache_nice_tries = 1;
		sd->busy_idx = 2;
		sd->idle_idx = 1;
	}

	/*
	 * For all levels sharing cache; connect a sched_domain_shared
	 * instance.
	 */
	if (sd->flags & SD_SHARE_PKG_RESOURCES) {
		sd->shared = *per_cpu_ptr(sdd->sds, sd_id);
		atomic_inc(&sd->shared->ref);
		atomic_set(&sd->shared->nr_busy_cpus, sd_weight);
	}

	sd->private = sdd;

	return sd;
}

/*
 * Topology list, bottom-up.
 */
static struct sched_domain_topology_level default_topology[] = {
#ifdef CONFIG_SCHED_SMT
	{ cpu_smt_mask, cpu_smt_flags, SD_INIT_NAME(SMT) },
#endif
#ifdef CONFIG_SCHED_MC
	{ cpu_coregroup_mask, cpu_core_flags, SD_INIT_NAME(MC) },
#endif
	{ cpu_cpu_mask, SD_INIT_NAME(DIE) },
	{ NULL, },
};

static struct sched_domain_topology_level *sched_domain_topology =
	default_topology;

#define for_each_sd_topology(tl)			\
	for (tl = sched_domain_topology; tl->mask; tl++)

void set_sched_topology(struct sched_domain_topology_level *tl)
{
	if (WARN_ON_ONCE(sched_smp_initialized))
		return;

	sched_domain_topology = tl;
}

#ifdef CONFIG_NUMA

static const struct cpumask *sd_numa_mask(int cpu)
{
	return sched_domains_numa_masks[sched_domains_curr_level][cpu_to_node(cpu)];
}

static void sched_numa_warn(const char *str)
{
	static int done = false;
	int i,j;

	if (done)
		return;

	done = true;

	printk(KERN_WARNING "ERROR: %s\n\n", str);

	for (i = 0; i < nr_node_ids; i++) {
		printk(KERN_WARNING "  ");
		for (j = 0; j < nr_node_ids; j++)
			printk(KERN_CONT "%02d ", node_distance(i,j));
		printk(KERN_CONT "\n");
	}
	printk(KERN_WARNING "\n");
}

bool find_numa_distance(int distance)
{
	int i;

	if (distance == node_distance(0, 0))
		return true;

	for (i = 0; i < sched_domains_numa_levels; i++) {
		if (sched_domains_numa_distance[i] == distance)
			return true;
	}

	return false;
}

/*
 * A system can have three types of NUMA topology:
 * NUMA_DIRECT: all nodes are directly connected, or not a NUMA system
 * NUMA_GLUELESS_MESH: some nodes reachable through intermediary nodes
 * NUMA_BACKPLANE: nodes can reach other nodes through a backplane
 *
 * The difference between a glueless mesh topology and a backplane
 * topology lies in whether communication between not directly
 * connected nodes goes through intermediary nodes (where programs
 * could run), or through backplane controllers. This affects
 * placement of programs.
 *
 * The type of topology can be discerned with the following tests:
 * - If the maximum distance between any nodes is 1 hop, the system
 *   is directly connected.
 * - If for two nodes A and B, located N > 1 hops away from each other,
 *   there is an intermediary node C, which is < N hops away from both
 *   nodes A and B, the system is a glueless mesh.
 */
static void init_numa_topology_type(void)
{
	int a, b, c, n;

	n = sched_max_numa_distance;

	if (sched_domains_numa_levels <= 1) {
		sched_numa_topology_type = NUMA_DIRECT;
		return;
	}

	for_each_online_node(a) {
		for_each_online_node(b) {
			/* Find two nodes furthest removed from each other. */
			if (node_distance(a, b) < n)
				continue;

			/* Is there an intermediary node between a and b? */
			for_each_online_node(c) {
				if (node_distance(a, c) < n &&
				    node_distance(b, c) < n) {
					sched_numa_topology_type =
							NUMA_GLUELESS_MESH;
					return;
				}
			}

			sched_numa_topology_type = NUMA_BACKPLANE;
			return;
		}
	}
}

static void sched_init_numa(void)
{
	int next_distance, curr_distance = node_distance(0, 0);
	struct sched_domain_topology_level *tl;
	int level = 0;
	int i, j, k;

	sched_domains_numa_distance = kzalloc(sizeof(int) * nr_node_ids, GFP_KERNEL);
	if (!sched_domains_numa_distance)
		return;

	/*
	 * O(nr_nodes^2) deduplicating selection sort -- in order to find the
	 * unique distances in the node_distance() table.
	 *
	 * Assumes node_distance(0,j) includes all distances in
	 * node_distance(i,j) in order to avoid cubic time.
	 */
	next_distance = curr_distance;
	for (i = 0; i < nr_node_ids; i++) {
		for (j = 0; j < nr_node_ids; j++) {
			for (k = 0; k < nr_node_ids; k++) {
				int distance = node_distance(i, k);

				if (distance > curr_distance &&
				    (distance < next_distance ||
				     next_distance == curr_distance))
					next_distance = distance;

				/*
				 * While not a strong assumption it would be nice to know
				 * about cases where if node A is connected to B, B is not
				 * equally connected to A.
				 */
				if (sched_debug() && node_distance(k, i) != distance)
					sched_numa_warn("Node-distance not symmetric");

				if (sched_debug() && i && !find_numa_distance(distance))
					sched_numa_warn("Node-0 not representative");
			}
			if (next_distance != curr_distance) {
				sched_domains_numa_distance[level++] = next_distance;
				sched_domains_numa_levels = level;
				curr_distance = next_distance;
			} else break;
		}

		/*
		 * In case of sched_debug() we verify the above assumption.
		 */
		if (!sched_debug())
			break;
	}

	if (!level)
		return;

	/*
	 * 'level' contains the number of unique distances, excluding the
	 * identity distance node_distance(i,i).
	 *
	 * The sched_domains_numa_distance[] array includes the actual distance
	 * numbers.
	 */

	/*
	 * Here, we should temporarily reset sched_domains_numa_levels to 0.
	 * If it fails to allocate memory for array sched_domains_numa_masks[][],
	 * the array will contain less then 'level' members. This could be
	 * dangerous when we use it to iterate array sched_domains_numa_masks[][]
	 * in other functions.
	 *
	 * We reset it to 'level' at the end of this function.
	 */
	sched_domains_numa_levels = 0;

	sched_domains_numa_masks = kzalloc(sizeof(void *) * level, GFP_KERNEL);
	if (!sched_domains_numa_masks)
		return;

	/*
	 * Now for each level, construct a mask per node which contains all
	 * cpus of nodes that are that many hops away from us.
	 */
	for (i = 0; i < level; i++) {
		sched_domains_numa_masks[i] =
			kzalloc(nr_node_ids * sizeof(void *), GFP_KERNEL);
		if (!sched_domains_numa_masks[i])
			return;

		for (j = 0; j < nr_node_ids; j++) {
			struct cpumask *mask = kzalloc(cpumask_size(), GFP_KERNEL);
			if (!mask)
				return;

			sched_domains_numa_masks[i][j] = mask;

			for_each_node(k) {
				if (node_distance(j, k) > sched_domains_numa_distance[i])
					continue;

				cpumask_or(mask, mask, cpumask_of_node(k));
			}
		}
	}

	/* Compute default topology size */
	for (i = 0; sched_domain_topology[i].mask; i++);

	tl = kzalloc((i + level + 1) *
			sizeof(struct sched_domain_topology_level), GFP_KERNEL);
	if (!tl)
		return;

	/*
	 * Copy the default topology bits..
	 */
	for (i = 0; sched_domain_topology[i].mask; i++)
		tl[i] = sched_domain_topology[i];

	/*
	 * .. and append 'j' levels of NUMA goodness.
	 */
	for (j = 0; j < level; i++, j++) {
		tl[i] = (struct sched_domain_topology_level){
			.mask = sd_numa_mask,
			.sd_flags = cpu_numa_flags,
			.flags = SDTL_OVERLAP,
			.numa_level = j,
			SD_INIT_NAME(NUMA)
		};
	}

	sched_domain_topology = tl;

	sched_domains_numa_levels = level;
	sched_max_numa_distance = sched_domains_numa_distance[level - 1];

	init_numa_topology_type();
}

static void sched_domains_numa_masks_set(unsigned int cpu)
{
	int node = cpu_to_node(cpu);
	int i, j;

	for (i = 0; i < sched_domains_numa_levels; i++) {
		for (j = 0; j < nr_node_ids; j++) {
			if (node_distance(j, node) <= sched_domains_numa_distance[i])
				cpumask_set_cpu(cpu, sched_domains_numa_masks[i][j]);
		}
	}
}

static void sched_domains_numa_masks_clear(unsigned int cpu)
{
	int i, j;

	for (i = 0; i < sched_domains_numa_levels; i++) {
		for (j = 0; j < nr_node_ids; j++)
			cpumask_clear_cpu(cpu, sched_domains_numa_masks[i][j]);
	}
}

#else
static inline void sched_init_numa(void) { }
static void sched_domains_numa_masks_set(unsigned int cpu) { }
static void sched_domains_numa_masks_clear(unsigned int cpu) { }
#endif /* CONFIG_NUMA */

static int __sdt_alloc(const struct cpumask *cpu_map)
{
	struct sched_domain_topology_level *tl;
	int j;

	for_each_sd_topology(tl) {
		struct sd_data *sdd = &tl->data;

		sdd->sd = alloc_percpu(struct sched_domain *);
		if (!sdd->sd)
			return -ENOMEM;

		sdd->sds = alloc_percpu(struct sched_domain_shared *);
		if (!sdd->sds)
			return -ENOMEM;

		sdd->sg = alloc_percpu(struct sched_group *);
		if (!sdd->sg)
			return -ENOMEM;

		sdd->sgc = alloc_percpu(struct sched_group_capacity *);
		if (!sdd->sgc)
			return -ENOMEM;

		for_each_cpu(j, cpu_map) {
			struct sched_domain *sd;
			struct sched_domain_shared *sds;
			struct sched_group *sg;
			struct sched_group_capacity *sgc;

			sd = kzalloc_node(sizeof(struct sched_domain) + cpumask_size(),
					GFP_KERNEL, cpu_to_node(j));
			if (!sd)
				return -ENOMEM;

			*per_cpu_ptr(sdd->sd, j) = sd;

			sds = kzalloc_node(sizeof(struct sched_domain_shared),
					GFP_KERNEL, cpu_to_node(j));
			if (!sds)
				return -ENOMEM;

			*per_cpu_ptr(sdd->sds, j) = sds;

			sg = kzalloc_node(sizeof(struct sched_group) + cpumask_size(),
					GFP_KERNEL, cpu_to_node(j));
			if (!sg)
				return -ENOMEM;

			sg->next = sg;

			*per_cpu_ptr(sdd->sg, j) = sg;

			sgc = kzalloc_node(sizeof(struct sched_group_capacity) + cpumask_size(),
					GFP_KERNEL, cpu_to_node(j));
			if (!sgc)
				return -ENOMEM;

			*per_cpu_ptr(sdd->sgc, j) = sgc;
		}
	}

	return 0;
}

static void __sdt_free(const struct cpumask *cpu_map)
{
	struct sched_domain_topology_level *tl;
	int j;

	for_each_sd_topology(tl) {
		struct sd_data *sdd = &tl->data;

		for_each_cpu(j, cpu_map) {
			struct sched_domain *sd;

			if (sdd->sd) {
				sd = *per_cpu_ptr(sdd->sd, j);
				if (sd && (sd->flags & SD_OVERLAP))
					free_sched_groups(sd->groups, 0);
				kfree(*per_cpu_ptr(sdd->sd, j));
			}

			if (sdd->sds)
				kfree(*per_cpu_ptr(sdd->sds, j));
			if (sdd->sg)
				kfree(*per_cpu_ptr(sdd->sg, j));
			if (sdd->sgc)
				kfree(*per_cpu_ptr(sdd->sgc, j));
		}
		free_percpu(sdd->sd);
		sdd->sd = NULL;
		free_percpu(sdd->sds);
		sdd->sds = NULL;
		free_percpu(sdd->sg);
		sdd->sg = NULL;
		free_percpu(sdd->sgc);
		sdd->sgc = NULL;
	}
}

struct sched_domain *build_sched_domain(struct sched_domain_topology_level *tl,
		const struct cpumask *cpu_map, struct sched_domain_attr *attr,
		struct sched_domain *child, int cpu)
{
	struct sched_domain *sd = sd_init(tl, cpu_map, child, cpu);

	if (child) {
		sd->level = child->level + 1;
		sched_domain_level_max = max(sched_domain_level_max, sd->level);
		child->parent = sd;

		if (!cpumask_subset(sched_domain_span(child),
				    sched_domain_span(sd))) {
			pr_err("BUG: arch topology borken\n");
#ifdef CONFIG_SCHED_DEBUG
			pr_err("     the %s domain not a subset of the %s domain\n",
					child->name, sd->name);
#endif
			/* Fixup, ensure @sd has at least @child cpus. */
			cpumask_or(sched_domain_span(sd),
				   sched_domain_span(sd),
				   sched_domain_span(child));
		}

	}
	set_domain_attribute(sd, attr);

	return sd;
}

/*
 * Build sched domains for a given set of cpus and attach the sched domains
 * to the individual cpus
 */
static int build_sched_domains(const struct cpumask *cpu_map,
			       struct sched_domain_attr *attr)
{
	enum s_alloc alloc_state;
	struct sched_domain *sd;
	struct s_data d;
	int i, ret = -ENOMEM;

	alloc_state = __visit_domain_allocation_hell(&d, cpu_map);
	if (alloc_state != sa_rootdomain)
		goto error;

	/* Set up domains for cpus specified by the cpu_map. */
	for_each_cpu(i, cpu_map) {
		struct sched_domain_topology_level *tl;

		sd = NULL;
		for_each_sd_topology(tl) {
			sd = build_sched_domain(tl, cpu_map, attr, sd, i);
			if (tl == sched_domain_topology)
				*per_cpu_ptr(d.sd, i) = sd;
			if (tl->flags & SDTL_OVERLAP || sched_feat(FORCE_SD_OVERLAP))
				sd->flags |= SD_OVERLAP;
		}
	}

	/* Build the groups for the domains */
	for_each_cpu(i, cpu_map) {
		for (sd = *per_cpu_ptr(d.sd, i); sd; sd = sd->parent) {
			sd->span_weight = cpumask_weight(sched_domain_span(sd));
			if (sd->flags & SD_OVERLAP) {
				if (build_overlap_sched_groups(sd, i))
					goto error;
			} else {
				if (build_sched_groups(sd, i))
					goto error;
			}
		}
	}

	/* Calculate CPU capacity for physical packages and nodes */
	for (i = nr_cpumask_bits-1; i >= 0; i--) {
		struct sched_domain_topology_level *tl = sched_domain_topology;

		if (!cpumask_test_cpu(i, cpu_map))
			continue;

		for (sd = *per_cpu_ptr(d.sd, i); sd; sd = sd->parent, tl++) {
			init_sched_energy(i, sd, tl->energy);
			claim_allocations(i, sd);
			init_sched_groups_capacity(i, sd);
		}
	}

	/* Attach the domains */
	rcu_read_lock();
	for_each_cpu(i, cpu_map) {
		int max_cpu = READ_ONCE(d.rd->max_cap_orig_cpu);
		int min_cpu = READ_ONCE(d.rd->min_cap_orig_cpu);

		if ((max_cpu < 0) || (cpu_rq(i)->cpu_capacity_orig >
		    cpu_rq(max_cpu)->cpu_capacity_orig))
			WRITE_ONCE(d.rd->max_cap_orig_cpu, i);

		if ((min_cpu < 0) || (cpu_rq(i)->cpu_capacity_orig <
		    cpu_rq(min_cpu)->cpu_capacity_orig))
			WRITE_ONCE(d.rd->min_cap_orig_cpu, i);

		sd = *per_cpu_ptr(d.sd, i);

		cpu_attach_domain(sd, d.rd, i);
	}
	rcu_read_unlock();

	ret = 0;
error:
	__free_domain_allocs(&d, alloc_state, cpu_map);
	return ret;
}

static cpumask_var_t *doms_cur;	/* current sched domains */
static int ndoms_cur;		/* number of sched domains in 'doms_cur' */
static struct sched_domain_attr *dattr_cur;
				/* attribues of custom domains in 'doms_cur' */

/*
 * Special case: If a kmalloc of a doms_cur partition (array of
 * cpumask) fails, then fallback to a single sched domain,
 * as determined by the single cpumask fallback_doms.
 */
static cpumask_var_t fallback_doms;

/*
 * arch_update_cpu_topology lets virtualized architectures update the
 * cpu core maps. It is supposed to return 1 if the topology changed
 * or 0 if it stayed the same.
 */
int __weak arch_update_cpu_topology(void)
{
	return 0;
}

cpumask_var_t *alloc_sched_domains(unsigned int ndoms)
{
	int i;
	cpumask_var_t *doms;

	doms = kmalloc(sizeof(*doms) * ndoms, GFP_KERNEL);
	if (!doms)
		return NULL;
	for (i = 0; i < ndoms; i++) {
		if (!alloc_cpumask_var(&doms[i], GFP_KERNEL)) {
			free_sched_domains(doms, i);
			return NULL;
		}
	}
	return doms;
}

void free_sched_domains(cpumask_var_t doms[], unsigned int ndoms)
{
	unsigned int i;
	for (i = 0; i < ndoms; i++)
		free_cpumask_var(doms[i]);
	kfree(doms);
}

/*
 * Set up scheduler domains and groups. Callers must hold the hotplug lock.
 * For now this just excludes isolated cpus, but could be used to
 * exclude other special cases in the future.
 */
static int init_sched_domains(const struct cpumask *cpu_map)
{
	int err;

	arch_update_cpu_topology();
	ndoms_cur = 1;
	doms_cur = alloc_sched_domains(ndoms_cur);
	if (!doms_cur)
		doms_cur = &fallback_doms;
	cpumask_andnot(doms_cur[0], cpu_map, cpu_isolated_map);
	err = build_sched_domains(doms_cur[0], NULL);
	register_sched_domain_sysctl();

	return err;
}

/*
 * Detach sched domains from a group of cpus specified in cpu_map
 * These cpus will now be attached to the NULL domain
 */
static void detach_destroy_domains(const struct cpumask *cpu_map)
{
	int i;

	rcu_read_lock();
	for_each_cpu(i, cpu_map)
		cpu_attach_domain(NULL, &def_root_domain, i);
	rcu_read_unlock();
}

/* handle null as "default" */
static int dattrs_equal(struct sched_domain_attr *cur, int idx_cur,
			struct sched_domain_attr *new, int idx_new)
{
	struct sched_domain_attr tmp;

	/* fast path */
	if (!new && !cur)
		return 1;

	tmp = SD_ATTR_INIT;
	return !memcmp(cur ? (cur + idx_cur) : &tmp,
			new ? (new + idx_new) : &tmp,
			sizeof(struct sched_domain_attr));
}

/*
 * Partition sched domains as specified by the 'ndoms_new'
 * cpumasks in the array doms_new[] of cpumasks. This compares
 * doms_new[] to the current sched domain partitioning, doms_cur[].
 * It destroys each deleted domain and builds each new domain.
 *
 * 'doms_new' is an array of cpumask_var_t's of length 'ndoms_new'.
 * The masks don't intersect (don't overlap.) We should setup one
 * sched domain for each mask. CPUs not in any of the cpumasks will
 * not be load balanced. If the same cpumask appears both in the
 * current 'doms_cur' domains and in the new 'doms_new', we can leave
 * it as it is.
 *
 * The passed in 'doms_new' should be allocated using
 * alloc_sched_domains.  This routine takes ownership of it and will
 * free_sched_domains it when done with it. If the caller failed the
 * alloc call, then it can pass in doms_new == NULL && ndoms_new == 1,
 * and partition_sched_domains() will fallback to the single partition
 * 'fallback_doms', it also forces the domains to be rebuilt.
 *
 * If doms_new == NULL it will be replaced with cpu_online_mask.
 * ndoms_new == 0 is a special case for destroying existing domains,
 * and it will not create the default domain.
 *
 * Call with hotplug lock held
 */
void partition_sched_domains(int ndoms_new, cpumask_var_t doms_new[],
			     struct sched_domain_attr *dattr_new)
{
	int i, j, n;
	int new_topology;

	mutex_lock(&sched_domains_mutex);

	/* always unregister in case we don't destroy any domains */
	unregister_sched_domain_sysctl();

	/* Let architecture update cpu core mappings. */
	new_topology = arch_update_cpu_topology();

	n = doms_new ? ndoms_new : 0;

	/* Destroy deleted domains */
	for (i = 0; i < ndoms_cur; i++) {
		for (j = 0; j < n && !new_topology; j++) {
			if (cpumask_equal(doms_cur[i], doms_new[j])
			    && dattrs_equal(dattr_cur, i, dattr_new, j))
				goto match1;
		}
		/* no match - a current sched domain not in new doms_new[] */
		detach_destroy_domains(doms_cur[i]);
match1:
		;
	}

	n = ndoms_cur;
	if (doms_new == NULL) {
		n = 0;
		doms_new = &fallback_doms;
		cpumask_andnot(doms_new[0], cpu_active_mask, cpu_isolated_map);
		WARN_ON_ONCE(dattr_new);
	}

	/* Build new domains */
	for (i = 0; i < ndoms_new; i++) {
		for (j = 0; j < n && !new_topology; j++) {
			if (cpumask_equal(doms_new[i], doms_cur[j])
			    && dattrs_equal(dattr_new, i, dattr_cur, j))
				goto match2;
		}
		/* no match - add a new doms_new */
		build_sched_domains(doms_new[i], dattr_new ? dattr_new + i : NULL);
match2:
		;
	}

	/* Remember the new sched domains */
	if (doms_cur != &fallback_doms)
		free_sched_domains(doms_cur, ndoms_cur);
	kfree(dattr_cur);	/* kfree(NULL) is safe */
	doms_cur = doms_new;
	dattr_cur = dattr_new;
	ndoms_cur = ndoms_new;

	register_sched_domain_sysctl();

	mutex_unlock(&sched_domains_mutex);
}

static int num_cpus_frozen;	/* used to mark begin/end of suspend/resume */

/*
 * Update cpusets according to cpu_active mask.  If cpusets are
 * disabled, cpuset_update_active_cpus() becomes a simple wrapper
 * around partition_sched_domains().
 *
 * If we come here as part of a suspend/resume, don't touch cpusets because we
 * want to restore it back to its original state upon resume anyway.
 */
static void cpuset_cpu_active(void)
{
	if (cpuhp_tasks_frozen) {
		/*
		 * num_cpus_frozen tracks how many CPUs are involved in suspend
		 * resume sequence. As long as this is not the last online
		 * operation in the resume sequence, just build a single sched
		 * domain, ignoring cpusets.
		 */
		partition_sched_domains(1, NULL, NULL);
		if (--num_cpus_frozen)
			return;
		/*
		 * This is the last CPU online operation. So fall through and
		 * restore the original sched domains by considering the
		 * cpuset configurations.
		 */
		cpuset_force_rebuild();
	}
	cpuset_update_active_cpus(true);
}

static int cpuset_cpu_inactive(unsigned int cpu)
{
	unsigned long flags;
	struct dl_bw *dl_b;
	bool overflow;
	int cpus;

	if (!cpuhp_tasks_frozen) {
		rcu_read_lock_sched();
		dl_b = dl_bw_of(cpu);

		raw_spin_lock_irqsave(&dl_b->lock, flags);
		cpus = dl_bw_cpus(cpu);
		overflow = __dl_overflow(dl_b, cpus, 0, 0);
		raw_spin_unlock_irqrestore(&dl_b->lock, flags);

		rcu_read_unlock_sched();

		if (overflow)
			return -EBUSY;
		cpuset_update_active_cpus(false);
	} else {
		num_cpus_frozen++;
		partition_sched_domains(1, NULL, NULL);
	}
	return 0;
}

int sched_cpu_activate(unsigned int cpu)
{
	struct rq *rq = cpu_rq(cpu);
	unsigned long flags;

	set_cpu_active(cpu, true);

	if (sched_smp_initialized) {
		sched_domains_numa_masks_set(cpu);
		cpuset_cpu_active();
	}

	/*
	 * Put the rq online, if not already. This happens:
	 *
	 * 1) In the early boot process, because we build the real domains
	 *    after all cpus have been brought up.
	 *
	 * 2) At runtime, if cpuset_cpu_active() fails to rebuild the
	 *    domains.
	 */
	raw_spin_lock_irqsave(&rq->lock, flags);
	if (rq->rd) {
		BUG_ON(!cpumask_test_cpu(cpu, rq->rd->span));
		set_rq_online(rq);
	}
	raw_spin_unlock_irqrestore(&rq->lock, flags);

	update_max_interval();
	walt_update_min_max_capacity();

	return 0;
}

int sched_cpu_deactivate(unsigned int cpu)
{
	int ret;

	set_cpu_active(cpu, false);
	/*
	 * We've cleared cpu_active_mask, wait for all preempt-disabled and RCU
	 * users of this state to go away such that all new such users will
	 * observe it.
	 *
	 * For CONFIG_PREEMPT we have preemptible RCU and its sync_rcu() might
	 * not imply sync_sched(), so wait for both.
	 *
	 * Do sync before park smpboot threads to take care the rcu boost case.
	 */
	if (IS_ENABLED(CONFIG_PREEMPT))
		synchronize_rcu_mult(call_rcu, call_rcu_sched);
	else
		synchronize_rcu();

	if (!sched_smp_initialized)
		return 0;

	ret = cpuset_cpu_inactive(cpu);
	if (ret) {
		set_cpu_active(cpu, true);
		return ret;
	}
	sched_domains_numa_masks_clear(cpu);
	walt_update_min_max_capacity();
	return 0;
}

static void sched_rq_cpu_starting(unsigned int cpu)
{
	struct rq *rq = cpu_rq(cpu);
	unsigned long flags;

	raw_spin_lock_irqsave(&rq->lock, flags);
	set_window_start(rq);
	raw_spin_unlock_irqrestore(&rq->lock, flags);
	rq->calc_load_update = calc_load_update;
	update_max_interval();
}

int sched_cpu_starting(unsigned int cpu)
{
	set_cpu_rq_start_time(cpu);
	sched_rq_cpu_starting(cpu);
	return 0;
}

#ifdef CONFIG_HOTPLUG_CPU
int sched_cpu_dying(unsigned int cpu)
{
	struct rq *rq = cpu_rq(cpu);
	unsigned long flags;

	/* Handle pending wakeups and then migrate everything off */
	sched_ttwu_pending();
	raw_spin_lock_irqsave(&rq->lock, flags);

	if (rq->rd) {
		BUG_ON(!cpumask_test_cpu(cpu, rq->rd->span));
		set_rq_offline(rq);
	}
	migrate_tasks(rq, true);
	BUG_ON(rq->nr_running != 1);
	raw_spin_unlock_irqrestore(&rq->lock, flags);

	clear_walt_request(cpu);

	calc_load_migrate(rq);
	update_max_interval();
	nohz_balance_exit_idle(cpu);
	hrtick_clear(rq);
	return 0;
}
#endif

void __init sched_init_smp(void)
{
	cpumask_var_t non_isolated_cpus;

	alloc_cpumask_var(&non_isolated_cpus, GFP_KERNEL);
	alloc_cpumask_var(&fallback_doms, GFP_KERNEL);

	sched_init_numa();

	/*
	 * There's no userspace yet to cause hotplug operations; hence all the
	 * cpu masks are stable and all blatant races in the below code cannot
	 * happen.
	 */
	mutex_lock(&sched_domains_mutex);
	init_sched_domains(cpu_active_mask);
	cpumask_andnot(non_isolated_cpus, cpu_possible_mask, cpu_isolated_map);
	if (cpumask_empty(non_isolated_cpus))
		cpumask_set_cpu(smp_processor_id(), non_isolated_cpus);
	mutex_unlock(&sched_domains_mutex);

	update_cluster_topology();

	/* Move init over to a non-isolated CPU */
	if (set_cpus_allowed_ptr(current, non_isolated_cpus) < 0)
		BUG();
	cpumask_copy(&current->cpus_requested, cpu_possible_mask);
	sched_init_granularity();
	free_cpumask_var(non_isolated_cpus);

	init_sched_rt_class();
	init_sched_dl_class();
	sched_smp_initialized = true;
}

static int __init migration_init(void)
{
	sched_rq_cpu_starting(smp_processor_id());
	return 0;
}
early_initcall(migration_init);

#else
void __init sched_init_smp(void)
{
	sched_init_granularity();
}
#endif /* CONFIG_SMP */

int in_sched_functions(unsigned long addr)
{
	return in_lock_functions(addr) ||
		(addr >= (unsigned long)__sched_text_start
		&& addr < (unsigned long)__sched_text_end);
}

#ifdef CONFIG_CGROUP_SCHED
/*
 * Default task group.
 * Every task in system belongs to this group at bootup.
 */
struct task_group root_task_group;
LIST_HEAD(task_groups);

/* Cacheline aligned slab cache for task_group */
static struct kmem_cache *task_group_cache __read_mostly;
#endif

DECLARE_PER_CPU(cpumask_var_t, load_balance_mask);
DECLARE_PER_CPU(cpumask_var_t, select_idle_mask);

#define WAIT_TABLE_BITS 8
#define WAIT_TABLE_SIZE (1 << WAIT_TABLE_BITS)
static wait_queue_head_t bit_wait_table[WAIT_TABLE_SIZE] __cacheline_aligned;

wait_queue_head_t *bit_waitqueue(void *word, int bit)
{
	const int shift = BITS_PER_LONG == 32 ? 5 : 6;
	unsigned long val = (unsigned long)word << shift | bit;

	return bit_wait_table + hash_long(val, WAIT_TABLE_BITS);
}
EXPORT_SYMBOL(bit_waitqueue);

void __init sched_init(void)
{
	int i, j;
	unsigned long alloc_size = 0, ptr;

	for (i = 0; i < WAIT_TABLE_SIZE; i++)
		init_waitqueue_head(bit_wait_table + i);

	sched_boost_parse_dt();
	init_clusters();

#ifdef CONFIG_FAIR_GROUP_SCHED
	alloc_size += 2 * nr_cpu_ids * sizeof(void **);
#endif
#ifdef CONFIG_RT_GROUP_SCHED
	alloc_size += 2 * nr_cpu_ids * sizeof(void **);
#endif
	if (alloc_size) {
		ptr = (unsigned long)kzalloc(alloc_size, GFP_NOWAIT);

#ifdef CONFIG_FAIR_GROUP_SCHED
		root_task_group.se = (struct sched_entity **)ptr;
		ptr += nr_cpu_ids * sizeof(void **);

		root_task_group.cfs_rq = (struct cfs_rq **)ptr;
		ptr += nr_cpu_ids * sizeof(void **);

#endif /* CONFIG_FAIR_GROUP_SCHED */
#ifdef CONFIG_RT_GROUP_SCHED
		root_task_group.rt_se = (struct sched_rt_entity **)ptr;
		ptr += nr_cpu_ids * sizeof(void **);

		root_task_group.rt_rq = (struct rt_rq **)ptr;
		ptr += nr_cpu_ids * sizeof(void **);

#endif /* CONFIG_RT_GROUP_SCHED */
	}
#ifdef CONFIG_CPUMASK_OFFSTACK
	for_each_possible_cpu(i) {
		per_cpu(load_balance_mask, i) = (cpumask_var_t)kzalloc_node(
			cpumask_size(), GFP_KERNEL, cpu_to_node(i));
		per_cpu(select_idle_mask, i) = (cpumask_var_t)kzalloc_node(
			cpumask_size(), GFP_KERNEL, cpu_to_node(i));
	}
#endif /* CONFIG_CPUMASK_OFFSTACK */

	init_rt_bandwidth(&def_rt_bandwidth,
			global_rt_period(), global_rt_runtime());
	init_dl_bandwidth(&def_dl_bandwidth,
			global_rt_period(), global_rt_runtime());

#ifdef CONFIG_SMP
	init_defrootdomain();
#endif

#ifdef CONFIG_RT_GROUP_SCHED
	init_rt_bandwidth(&root_task_group.rt_bandwidth,
			global_rt_period(), global_rt_runtime());
#endif /* CONFIG_RT_GROUP_SCHED */

#ifdef CONFIG_CGROUP_SCHED
	task_group_cache = KMEM_CACHE(task_group, 0);

	list_add(&root_task_group.list, &task_groups);
	INIT_LIST_HEAD(&root_task_group.children);
	INIT_LIST_HEAD(&root_task_group.siblings);
	autogroup_init(&init_task);
#endif /* CONFIG_CGROUP_SCHED */

	for_each_possible_cpu(i) {
		struct rq *rq;

		rq = cpu_rq(i);
		raw_spin_lock_init(&rq->lock);
		rq->nr_running = 0;
		rq->calc_load_active = 0;
		rq->calc_load_update = jiffies + LOAD_FREQ;
		init_cfs_rq(&rq->cfs);
		init_rt_rq(&rq->rt);
		init_dl_rq(&rq->dl);
#ifdef CONFIG_FAIR_GROUP_SCHED
		root_task_group.shares = ROOT_TASK_GROUP_LOAD;
		INIT_LIST_HEAD(&rq->leaf_cfs_rq_list);
		rq->tmp_alone_branch = &rq->leaf_cfs_rq_list;
		/*
		 * How much cpu bandwidth does root_task_group get?
		 *
		 * In case of task-groups formed thr' the cgroup filesystem, it
		 * gets 100% of the cpu resources in the system. This overall
		 * system cpu resource is divided among the tasks of
		 * root_task_group and its child task-groups in a fair manner,
		 * based on each entity's (task or task-group's) weight
		 * (se->load.weight).
		 *
		 * In other words, if root_task_group has 10 tasks of weight
		 * 1024) and two child groups A0 and A1 (of weight 1024 each),
		 * then A0's share of the cpu resource is:
		 *
		 *	A0's bandwidth = 1024 / (10*1024 + 1024 + 1024) = 8.33%
		 *
		 * We achieve this by letting root_task_group's tasks sit
		 * directly in rq->cfs (i.e root_task_group->se[] = NULL).
		 */
		init_cfs_bandwidth(&root_task_group.cfs_bandwidth);
		init_tg_cfs_entry(&root_task_group, &rq->cfs, NULL, i, NULL);
#endif /* CONFIG_FAIR_GROUP_SCHED */

		rq->rt.rt_runtime = def_rt_bandwidth.rt_runtime;
#ifdef CONFIG_RT_GROUP_SCHED
		init_tg_rt_entry(&root_task_group, &rq->rt, NULL, i, NULL);
#endif

		for (j = 0; j < CPU_LOAD_IDX_MAX; j++)
			rq->cpu_load[j] = 0;

#ifdef CONFIG_SMP
		rq->sd = NULL;
		rq->rd = NULL;
		rq->cpu_capacity = rq->cpu_capacity_orig = SCHED_CAPACITY_SCALE;
		rq->balance_callback = NULL;
		rq->active_balance = 0;
		rq->next_balance = jiffies;
		rq->push_cpu = 0;
		rq->cpu = i;
		rq->online = 0;
		rq->idle_stamp = 0;
		rq->avg_idle = 2*sysctl_sched_migration_cost;
		rq->max_idle_balance_cost = sysctl_sched_migration_cost;
		rq->push_task = NULL;
		walt_sched_init(rq);

		INIT_LIST_HEAD(&rq->cfs_tasks);

		rq_attach_root(rq, &def_root_domain);
#ifdef CONFIG_NO_HZ_COMMON
		rq->last_load_update_tick = jiffies;
		rq->nohz_flags = 0;
#endif
#ifdef CONFIG_NO_HZ_FULL
		rq->last_sched_tick = 0;
#endif
#endif /* CONFIG_SMP */
		init_rq_hrtick(rq);
		atomic_set(&rq->nr_iowait, 0);
	}

	i = alloc_related_thread_groups();
	BUG_ON(i);

	set_load_weight(&init_task);

	/*
	 * The boot idle thread does lazy MMU switching as well:
	 */
	atomic_inc(&init_mm.mm_count);
	enter_lazy_tlb(&init_mm, current);

	/*
	 * Make us the idle thread. Technically, schedule() should not be
	 * called from this thread, however somewhere below it might be,
	 * but because we are the idle thread, we just pick up running again
	 * when this runqueue becomes "idle".
	 */
	init_idle(current, smp_processor_id());
	init_new_task_load(current);

	calc_load_update = jiffies + LOAD_FREQ;

#ifdef CONFIG_SMP
	zalloc_cpumask_var(&sched_domains_tmpmask, GFP_NOWAIT);
	/* May be allocated at isolcpus cmdline parse time */
	if (cpu_isolated_map == NULL)
		zalloc_cpumask_var(&cpu_isolated_map, GFP_NOWAIT);
	idle_thread_set_boot_cpu();
	set_cpu_rq_start_time(smp_processor_id());
#endif
	init_sched_fair_class();

	init_schedstats();

	psi_init();

	scheduler_running = 1;
}

#ifdef CONFIG_DEBUG_ATOMIC_SLEEP
static inline int preempt_count_equals(int preempt_offset)
{
	int nested = preempt_count() + rcu_preempt_depth();

	return (nested == preempt_offset);
}

static int __might_sleep_init_called;
int __init __might_sleep_init(void)
{
	__might_sleep_init_called = 1;
	return 0;
}
early_initcall(__might_sleep_init);

void __might_sleep(const char *file, int line, int preempt_offset)
{
	/*
	 * Blocking primitives will set (and therefore destroy) current->state,
	 * since we will exit with TASK_RUNNING make sure we enter with it,
	 * otherwise we will destroy state.
	 */
	WARN_ONCE(current->state != TASK_RUNNING && current->task_state_change,
			"do not call blocking ops when !TASK_RUNNING; "
			"state=%lx set at [<%p>] %pS\n",
			current->state,
			(void *)current->task_state_change,
			(void *)current->task_state_change);

	___might_sleep(file, line, preempt_offset);
}
EXPORT_SYMBOL(__might_sleep);

void ___might_sleep(const char *file, int line, int preempt_offset)
{
	static unsigned long prev_jiffy;	/* ratelimiting */
	unsigned long preempt_disable_ip;

	rcu_sleep_check(); /* WARN_ON_ONCE() by default, no rate limit reqd. */
	if ((preempt_count_equals(preempt_offset) && !irqs_disabled() &&
	     !is_idle_task(current)) || oops_in_progress)
		return;
	if (system_state != SYSTEM_RUNNING &&
	    (!__might_sleep_init_called || system_state != SYSTEM_BOOTING))
		return;
	if (time_before(jiffies, prev_jiffy + HZ) && prev_jiffy)
		return;
	prev_jiffy = jiffies;

	/* Save this before calling printk(), since that will clobber it */
	preempt_disable_ip = get_preempt_disable_ip(current);

	printk(KERN_ERR
		"BUG: sleeping function called from invalid context at %s:%d\n",
			file, line);
	printk(KERN_ERR
		"in_atomic(): %d, irqs_disabled(): %d, pid: %d, name: %s\n",
			in_atomic(), irqs_disabled(),
			current->pid, current->comm);

	if (task_stack_end_corrupted(current))
		printk(KERN_EMERG "Thread overran stack, or stack corrupted\n");

	debug_show_held_locks(current);
	if (irqs_disabled())
		print_irqtrace_events(current);
	if (IS_ENABLED(CONFIG_DEBUG_PREEMPT)
	    && !preempt_count_equals(preempt_offset)) {
		pr_err("Preemption disabled at:");
		print_ip_sym(preempt_disable_ip);
		pr_cont("\n");
	}
#ifdef CONFIG_PANIC_ON_SCHED_BUG
	BUG();
#endif
	dump_stack();
	add_taint(TAINT_WARN, LOCKDEP_STILL_OK);
}
EXPORT_SYMBOL(___might_sleep);
#endif

#ifdef CONFIG_MAGIC_SYSRQ
void normalize_rt_tasks(void)
{
	struct task_struct *g, *p;
	struct sched_attr attr = {
		.sched_policy = SCHED_NORMAL,
	};

	read_lock(&tasklist_lock);
	for_each_process_thread(g, p) {
		/*
		 * Only normalize user tasks:
		 */
		if (p->flags & PF_KTHREAD)
			continue;

		p->se.exec_start = 0;
		schedstat_set(p->se.statistics.wait_start,  0);
		schedstat_set(p->se.statistics.sleep_start, 0);
		schedstat_set(p->se.statistics.block_start, 0);

		if (!dl_task(p) && !rt_task(p)) {
			/*
			 * Renice negative nice level userspace
			 * tasks back to 0:
			 */
			if (task_nice(p) < 0)
				set_user_nice(p, 0);
			continue;
		}

		__sched_setscheduler(p, &attr, false, false);
	}
	read_unlock(&tasklist_lock);
}

#endif /* CONFIG_MAGIC_SYSRQ */

#if defined(CONFIG_IA64) || defined(CONFIG_KGDB_KDB)
/*
 * These functions are only useful for the IA64 MCA handling, or kdb.
 *
 * They can only be called when the whole system has been
 * stopped - every CPU needs to be quiescent, and no scheduling
 * activity can take place. Using them for anything else would
 * be a serious bug, and as a result, they aren't even visible
 * under any other configuration.
 */

/**
 * curr_task - return the current task for a given cpu.
 * @cpu: the processor in question.
 *
 * ONLY VALID WHEN THE WHOLE SYSTEM IS STOPPED!
 *
 * Return: The current task for @cpu.
 */
struct task_struct *curr_task(int cpu)
{
	return cpu_curr(cpu);
}

#endif /* defined(CONFIG_IA64) || defined(CONFIG_KGDB_KDB) */

#ifdef CONFIG_IA64
/**
 * set_curr_task - set the current task for a given cpu.
 * @cpu: the processor in question.
 * @p: the task pointer to set.
 *
 * Description: This function must only be used when non-maskable interrupts
 * are serviced on a separate stack. It allows the architecture to switch the
 * notion of the current task on a cpu in a non-blocking manner. This function
 * must be called with all CPU's synchronized, and interrupts disabled, the
 * and caller must save the original value of the current task (see
 * curr_task() above) and restore that value before reenabling interrupts and
 * re-starting the system.
 *
 * ONLY VALID WHEN THE WHOLE SYSTEM IS STOPPED!
 */
void ia64_set_curr_task(int cpu, struct task_struct *p)
{
	cpu_curr(cpu) = p;
}

#endif

#ifdef CONFIG_CGROUP_SCHED
/* task_group_lock serializes the addition/removal of task groups */
static DEFINE_SPINLOCK(task_group_lock);

static void sched_free_group(struct task_group *tg)
{
	free_fair_sched_group(tg);
	free_rt_sched_group(tg);
	autogroup_free(tg);
	kmem_cache_free(task_group_cache, tg);
}

/* allocate runqueue etc for a new task group */
struct task_group *sched_create_group(struct task_group *parent)
{
	struct task_group *tg;

	tg = kmem_cache_alloc(task_group_cache, GFP_KERNEL | __GFP_ZERO);
	if (!tg)
		return ERR_PTR(-ENOMEM);

	if (!alloc_fair_sched_group(tg, parent))
		goto err;

	if (!alloc_rt_sched_group(tg, parent))
		goto err;

	return tg;

err:
	sched_free_group(tg);
	return ERR_PTR(-ENOMEM);
}

void sched_online_group(struct task_group *tg, struct task_group *parent)
{
	unsigned long flags;

	spin_lock_irqsave(&task_group_lock, flags);
	list_add_rcu(&tg->list, &task_groups);

	WARN_ON(!parent); /* root should already exist */

	tg->parent = parent;
	INIT_LIST_HEAD(&tg->children);
	list_add_rcu(&tg->siblings, &parent->children);
	spin_unlock_irqrestore(&task_group_lock, flags);

	online_fair_sched_group(tg);
}

/* rcu callback to free various structures associated with a task group */
static void sched_free_group_rcu(struct rcu_head *rhp)
{
	/* now it should be safe to free those cfs_rqs */
	sched_free_group(container_of(rhp, struct task_group, rcu));
}

void sched_destroy_group(struct task_group *tg)
{
	/* wait for possible concurrent references to cfs_rqs complete */
	call_rcu(&tg->rcu, sched_free_group_rcu);
}

void sched_offline_group(struct task_group *tg)
{
	unsigned long flags;

	/* end participation in shares distribution */
	unregister_fair_sched_group(tg);

	spin_lock_irqsave(&task_group_lock, flags);
	list_del_rcu(&tg->list);
	list_del_rcu(&tg->siblings);
	spin_unlock_irqrestore(&task_group_lock, flags);
}

static void sched_change_group(struct task_struct *tsk, int type)
{
	struct task_group *tg;

	/*
	 * All callers are synchronized by task_rq_lock(); we do not use RCU
	 * which is pointless here. Thus, we pass "true" to task_css_check()
	 * to prevent lockdep warnings.
	 */
	tg = container_of(task_css_check(tsk, cpu_cgrp_id, true),
			  struct task_group, css);
	tg = autogroup_task_group(tsk, tg);
	tsk->sched_task_group = tg;

#ifdef CONFIG_FAIR_GROUP_SCHED
	if (tsk->sched_class->task_change_group)
		tsk->sched_class->task_change_group(tsk, type);
	else
#endif
		set_task_rq(tsk, task_cpu(tsk));
}

/*
 * Change task's runqueue when it moves between groups.
 *
 * The caller of this function should have put the task in its new group by
 * now. This function just updates tsk->se.cfs_rq and tsk->se.parent to reflect
 * its new group.
 */
void sched_move_task(struct task_struct *tsk)
{
	int queued, running;
	struct rq_flags rf;
	struct rq *rq;

	rq = task_rq_lock(tsk, &rf);
	update_rq_clock(rq);

	running = task_current(rq, tsk);
	queued = task_on_rq_queued(tsk);

	if (queued)
		dequeue_task(rq, tsk, DEQUEUE_SAVE | DEQUEUE_MOVE);
	if (unlikely(running))
		put_prev_task(rq, tsk);

	sched_change_group(tsk, TASK_MOVE_GROUP);

	if (queued)
		enqueue_task(rq, tsk, ENQUEUE_RESTORE | ENQUEUE_MOVE);
	if (unlikely(running))
		set_curr_task(rq, tsk);

	task_rq_unlock(rq, tsk, &rf);
}
#endif /* CONFIG_CGROUP_SCHED */

#ifdef CONFIG_RT_GROUP_SCHED
/*
 * Ensure that the real time constraints are schedulable.
 */
static DEFINE_MUTEX(rt_constraints_mutex);

/* Must be called with tasklist_lock held */
static inline int tg_has_rt_tasks(struct task_group *tg)
{
	struct task_struct *g, *p;

	/*
	 * Autogroups do not have RT tasks; see autogroup_create().
	 */
	if (task_group_is_autogroup(tg))
		return 0;

	for_each_process_thread(g, p) {
		if (rt_task(p) && task_group(p) == tg)
			return 1;
	}

	return 0;
}

struct rt_schedulable_data {
	struct task_group *tg;
	u64 rt_period;
	u64 rt_runtime;
};

static int tg_rt_schedulable(struct task_group *tg, void *data)
{
	struct rt_schedulable_data *d = data;
	struct task_group *child;
	unsigned long total, sum = 0;
	u64 period, runtime;

	period = ktime_to_ns(tg->rt_bandwidth.rt_period);
	runtime = tg->rt_bandwidth.rt_runtime;

	if (tg == d->tg) {
		period = d->rt_period;
		runtime = d->rt_runtime;
	}

	/*
	 * Cannot have more runtime than the period.
	 */
	if (runtime > period && runtime != RUNTIME_INF)
		return -EINVAL;

	/*
	 * Ensure we don't starve existing RT tasks.
	 */
	if (rt_bandwidth_enabled() && !runtime && tg_has_rt_tasks(tg))
		return -EBUSY;

	total = to_ratio(period, runtime);

	/*
	 * Nobody can have more than the global setting allows.
	 */
	if (total > to_ratio(global_rt_period(), global_rt_runtime()))
		return -EINVAL;

	/*
	 * The sum of our children's runtime should not exceed our own.
	 */
	list_for_each_entry_rcu(child, &tg->children, siblings) {
		period = ktime_to_ns(child->rt_bandwidth.rt_period);
		runtime = child->rt_bandwidth.rt_runtime;

		if (child == d->tg) {
			period = d->rt_period;
			runtime = d->rt_runtime;
		}

		sum += to_ratio(period, runtime);
	}

	if (sum > total)
		return -EINVAL;

	return 0;
}

static int __rt_schedulable(struct task_group *tg, u64 period, u64 runtime)
{
	int ret;

	struct rt_schedulable_data data = {
		.tg = tg,
		.rt_period = period,
		.rt_runtime = runtime,
	};

	rcu_read_lock();
	ret = walk_tg_tree(tg_rt_schedulable, tg_nop, &data);
	rcu_read_unlock();

	return ret;
}

static int tg_set_rt_bandwidth(struct task_group *tg,
		u64 rt_period, u64 rt_runtime)
{
	int i, err = 0;

	/*
	 * Disallowing the root group RT runtime is BAD, it would disallow the
	 * kernel creating (and or operating) RT threads.
	 */
	if (tg == &root_task_group && rt_runtime == 0)
		return -EINVAL;

	/* No period doesn't make any sense. */
	if (rt_period == 0)
		return -EINVAL;

	mutex_lock(&rt_constraints_mutex);
	read_lock(&tasklist_lock);
	err = __rt_schedulable(tg, rt_period, rt_runtime);
	if (err)
		goto unlock;

	raw_spin_lock_irq(&tg->rt_bandwidth.rt_runtime_lock);
	tg->rt_bandwidth.rt_period = ns_to_ktime(rt_period);
	tg->rt_bandwidth.rt_runtime = rt_runtime;

	for_each_possible_cpu(i) {
		struct rt_rq *rt_rq = tg->rt_rq[i];

		raw_spin_lock(&rt_rq->rt_runtime_lock);
		rt_rq->rt_runtime = rt_runtime;
		raw_spin_unlock(&rt_rq->rt_runtime_lock);
	}
	raw_spin_unlock_irq(&tg->rt_bandwidth.rt_runtime_lock);
unlock:
	read_unlock(&tasklist_lock);
	mutex_unlock(&rt_constraints_mutex);

	return err;
}

static int sched_group_set_rt_runtime(struct task_group *tg, long rt_runtime_us)
{
	u64 rt_runtime, rt_period;

	rt_period = ktime_to_ns(tg->rt_bandwidth.rt_period);
	rt_runtime = (u64)rt_runtime_us * NSEC_PER_USEC;
	if (rt_runtime_us < 0)
		rt_runtime = RUNTIME_INF;

	return tg_set_rt_bandwidth(tg, rt_period, rt_runtime);
}

static long sched_group_rt_runtime(struct task_group *tg)
{
	u64 rt_runtime_us;

	if (tg->rt_bandwidth.rt_runtime == RUNTIME_INF)
		return -1;

	rt_runtime_us = tg->rt_bandwidth.rt_runtime;
	do_div(rt_runtime_us, NSEC_PER_USEC);
	return rt_runtime_us;
}

static int sched_group_set_rt_period(struct task_group *tg, u64 rt_period_us)
{
	u64 rt_runtime, rt_period;

	rt_period = rt_period_us * NSEC_PER_USEC;
	rt_runtime = tg->rt_bandwidth.rt_runtime;

	return tg_set_rt_bandwidth(tg, rt_period, rt_runtime);
}

static long sched_group_rt_period(struct task_group *tg)
{
	u64 rt_period_us;

	rt_period_us = ktime_to_ns(tg->rt_bandwidth.rt_period);
	do_div(rt_period_us, NSEC_PER_USEC);
	return rt_period_us;
}
#endif /* CONFIG_RT_GROUP_SCHED */

#ifdef CONFIG_RT_GROUP_SCHED
static int sched_rt_global_constraints(void)
{
	int ret = 0;

	mutex_lock(&rt_constraints_mutex);
	read_lock(&tasklist_lock);
	ret = __rt_schedulable(NULL, 0, 0);
	read_unlock(&tasklist_lock);
	mutex_unlock(&rt_constraints_mutex);

	return ret;
}

static int sched_rt_can_attach(struct task_group *tg, struct task_struct *tsk)
{
	/* Don't accept realtime tasks when there is no way for them to run */
	if (rt_task(tsk) && tg->rt_bandwidth.rt_runtime == 0)
		return 0;

	return 1;
}

#else /* !CONFIG_RT_GROUP_SCHED */
static int sched_rt_global_constraints(void)
{
	unsigned long flags;
	int i;

	raw_spin_lock_irqsave(&def_rt_bandwidth.rt_runtime_lock, flags);
	for_each_possible_cpu(i) {
		struct rt_rq *rt_rq = &cpu_rq(i)->rt;

		raw_spin_lock(&rt_rq->rt_runtime_lock);
		rt_rq->rt_runtime = global_rt_runtime();
		raw_spin_unlock(&rt_rq->rt_runtime_lock);
	}
	raw_spin_unlock_irqrestore(&def_rt_bandwidth.rt_runtime_lock, flags);

	return 0;
}
#endif /* CONFIG_RT_GROUP_SCHED */

static int sched_dl_global_validate(void)
{
	u64 runtime = global_rt_runtime();
	u64 period = global_rt_period();
	u64 new_bw = to_ratio(period, runtime);
	struct dl_bw *dl_b;
	int cpu, ret = 0;
	unsigned long flags;

	/*
	 * Here we want to check the bandwidth not being set to some
	 * value smaller than the currently allocated bandwidth in
	 * any of the root_domains.
	 *
	 * FIXME: Cycling on all the CPUs is overdoing, but simpler than
	 * cycling on root_domains... Discussion on different/better
	 * solutions is welcome!
	 */
	for_each_possible_cpu(cpu) {
		rcu_read_lock_sched();
		dl_b = dl_bw_of(cpu);

		raw_spin_lock_irqsave(&dl_b->lock, flags);
		if (new_bw < dl_b->total_bw)
			ret = -EBUSY;
		raw_spin_unlock_irqrestore(&dl_b->lock, flags);

		rcu_read_unlock_sched();

		if (ret)
			break;
	}

	return ret;
}

static void sched_dl_do_global(void)
{
	u64 new_bw = -1;
	struct dl_bw *dl_b;
	int cpu;
	unsigned long flags;

	def_dl_bandwidth.dl_period = global_rt_period();
	def_dl_bandwidth.dl_runtime = global_rt_runtime();

	if (global_rt_runtime() != RUNTIME_INF)
		new_bw = to_ratio(global_rt_period(), global_rt_runtime());

	/*
	 * FIXME: As above...
	 */
	for_each_possible_cpu(cpu) {
		rcu_read_lock_sched();
		dl_b = dl_bw_of(cpu);

		raw_spin_lock_irqsave(&dl_b->lock, flags);
		dl_b->bw = new_bw;
		raw_spin_unlock_irqrestore(&dl_b->lock, flags);

		rcu_read_unlock_sched();
	}
}

static int sched_rt_global_validate(void)
{
	if (sysctl_sched_rt_period <= 0)
		return -EINVAL;

	if ((sysctl_sched_rt_runtime != RUNTIME_INF) &&
		(sysctl_sched_rt_runtime > sysctl_sched_rt_period))
		return -EINVAL;

	return 0;
}

static void sched_rt_do_global(void)
{
	def_rt_bandwidth.rt_runtime = global_rt_runtime();
	def_rt_bandwidth.rt_period = ns_to_ktime(global_rt_period());
}

int sched_rt_handler(struct ctl_table *table, int write,
		void __user *buffer, size_t *lenp,
		loff_t *ppos)
{
	int old_period, old_runtime;
	static DEFINE_MUTEX(mutex);
	int ret;

	mutex_lock(&mutex);
	old_period = sysctl_sched_rt_period;
	old_runtime = sysctl_sched_rt_runtime;

	ret = proc_dointvec(table, write, buffer, lenp, ppos);

	if (!ret && write) {
		ret = sched_rt_global_validate();
		if (ret)
			goto undo;

		ret = sched_dl_global_validate();
		if (ret)
			goto undo;

		ret = sched_rt_global_constraints();
		if (ret)
			goto undo;

		sched_rt_do_global();
		sched_dl_do_global();
	}
	if (0) {
undo:
		sysctl_sched_rt_period = old_period;
		sysctl_sched_rt_runtime = old_runtime;
	}
	mutex_unlock(&mutex);

	return ret;
}

int sched_rr_handler(struct ctl_table *table, int write,
		void __user *buffer, size_t *lenp,
		loff_t *ppos)
{
	int ret;
	static DEFINE_MUTEX(mutex);

	mutex_lock(&mutex);
	ret = proc_dointvec(table, write, buffer, lenp, ppos);
	/* make sure that internally we keep jiffies */
	/* also, writing zero resets timeslice to default */
	if (!ret && write) {
		sched_rr_timeslice = sched_rr_timeslice <= 0 ?
			RR_TIMESLICE : msecs_to_jiffies(sched_rr_timeslice);
	}
	mutex_unlock(&mutex);
	return ret;
}

#ifdef CONFIG_PROC_SYSCTL
int sched_updown_migrate_handler(struct ctl_table *table, int write,
				 void __user *buffer, size_t *lenp,
				 loff_t *ppos)
{
	int ret;
	unsigned int *data = (unsigned int *)table->data;
	unsigned int old_val;
	static DEFINE_MUTEX(mutex);

	mutex_lock(&mutex);
	old_val = *data;

	ret = proc_douintvec_capacity(table, write, buffer, lenp, ppos);

	if (!ret && write &&
	    sysctl_sched_capacity_margin > sysctl_sched_capacity_margin_down) {
		ret = -EINVAL;
		*data = old_val;
	}
	mutex_unlock(&mutex);

	return ret;
}
#endif

#ifdef CONFIG_CGROUP_SCHED

inline struct task_group *css_tg(struct cgroup_subsys_state *css)
{
	return css ? container_of(css, struct task_group, css) : NULL;
}

void threadgroup_change_begin(struct task_struct *tsk)
{
	might_sleep();
	cgroup_threadgroup_change_begin(tsk);
}

void threadgroup_change_end(struct task_struct *tsk)
{
	cgroup_threadgroup_change_end(tsk);
}

static struct cgroup_subsys_state *
cpu_cgroup_css_alloc(struct cgroup_subsys_state *parent_css)
{
	struct task_group *parent = css_tg(parent_css);
	struct task_group *tg;

	if (!parent) {
		/* This is early initialization for the top cgroup */
		return &root_task_group.css;
	}

	tg = sched_create_group(parent);
	if (IS_ERR(tg))
		return ERR_PTR(-ENOMEM);

	return &tg->css;
}

/* Expose task group only after completing cgroup initialization */
static int cpu_cgroup_css_online(struct cgroup_subsys_state *css)
{
	struct task_group *tg = css_tg(css);
	struct task_group *parent = css_tg(css->parent);

	if (parent)
		sched_online_group(tg, parent);
	return 0;
}

static void cpu_cgroup_css_released(struct cgroup_subsys_state *css)
{
	struct task_group *tg = css_tg(css);

	sched_offline_group(tg);
}

static void cpu_cgroup_css_free(struct cgroup_subsys_state *css)
{
	struct task_group *tg = css_tg(css);

	/*
	 * Relies on the RCU grace period between css_released() and this.
	 */
	sched_free_group(tg);
}

/*
 * This is called before wake_up_new_task(), therefore we really only
 * have to set its group bits, all the other stuff does not apply.
 */
static void cpu_cgroup_fork(struct task_struct *task)
{
	struct rq_flags rf;
	struct rq *rq;

	rq = task_rq_lock(task, &rf);

	sched_change_group(task, TASK_SET_GROUP);

	task_rq_unlock(rq, task, &rf);
}

static int cpu_cgroup_can_attach(struct cgroup_taskset *tset)
{
	struct task_struct *task;
	struct cgroup_subsys_state *css;
	int ret = 0;

	cgroup_taskset_for_each(task, css, tset) {
#ifdef CONFIG_RT_GROUP_SCHED
		if (!sched_rt_can_attach(css_tg(css), task))
			return -EINVAL;
#else
		/* We don't support RT-tasks being in separate groups */
		if (task->sched_class != &fair_sched_class)
			return -EINVAL;
#endif
		/*
		 * Serialize against wake_up_new_task() such that if its
		 * running, we're sure to observe its full state.
		 */
		raw_spin_lock_irq(&task->pi_lock);
		/*
		 * Avoid calling sched_move_task() before wake_up_new_task()
		 * has happened. This would lead to problems with PELT, due to
		 * move wanting to detach+attach while we're not attached yet.
		 */
		if (task->state == TASK_NEW)
			ret = -EINVAL;
		raw_spin_unlock_irq(&task->pi_lock);

		if (ret)
			break;
	}
	return ret;
}

static void cpu_cgroup_attach(struct cgroup_taskset *tset)
{
	struct task_struct *task;
	struct cgroup_subsys_state *css;

	cgroup_taskset_for_each(task, css, tset)
		sched_move_task(task);
}

#ifdef CONFIG_FAIR_GROUP_SCHED
static int cpu_shares_write_u64(struct cgroup_subsys_state *css,
				struct cftype *cftype, u64 shareval)
{
	return sched_group_set_shares(css_tg(css), scale_load(shareval));
}

static u64 cpu_shares_read_u64(struct cgroup_subsys_state *css,
			       struct cftype *cft)
{
	struct task_group *tg = css_tg(css);

	return (u64) scale_load_down(tg->shares);
}

#ifdef CONFIG_CFS_BANDWIDTH
static DEFINE_MUTEX(cfs_constraints_mutex);

const u64 max_cfs_quota_period = 1 * NSEC_PER_SEC; /* 1s */
const u64 min_cfs_quota_period = 1 * NSEC_PER_MSEC; /* 1ms */

static int __cfs_schedulable(struct task_group *tg, u64 period, u64 runtime);

static int tg_set_cfs_bandwidth(struct task_group *tg, u64 period, u64 quota)
{
	int i, ret = 0, runtime_enabled, runtime_was_enabled;
	struct cfs_bandwidth *cfs_b = &tg->cfs_bandwidth;

	if (tg == &root_task_group)
		return -EINVAL;

	/*
	 * Ensure we have at some amount of bandwidth every period.  This is
	 * to prevent reaching a state of large arrears when throttled via
	 * entity_tick() resulting in prolonged exit starvation.
	 */
	if (quota < min_cfs_quota_period || period < min_cfs_quota_period)
		return -EINVAL;

	/*
	 * Likewise, bound things on the otherside by preventing insane quota
	 * periods.  This also allows us to normalize in computing quota
	 * feasibility.
	 */
	if (period > max_cfs_quota_period)
		return -EINVAL;

	/*
	 * Prevent race between setting of cfs_rq->runtime_enabled and
	 * unthrottle_offline_cfs_rqs().
	 */
	get_online_cpus();
	mutex_lock(&cfs_constraints_mutex);
	ret = __cfs_schedulable(tg, period, quota);
	if (ret)
		goto out_unlock;

	runtime_enabled = quota != RUNTIME_INF;
	runtime_was_enabled = cfs_b->quota != RUNTIME_INF;
	/*
	 * If we need to toggle cfs_bandwidth_used, off->on must occur
	 * before making related changes, and on->off must occur afterwards
	 */
	if (runtime_enabled && !runtime_was_enabled)
		cfs_bandwidth_usage_inc();
	raw_spin_lock_irq(&cfs_b->lock);
	cfs_b->period = ns_to_ktime(period);
	cfs_b->quota = quota;

	__refill_cfs_bandwidth_runtime(cfs_b);
	/* restart the period timer (if active) to handle new period expiry */
	if (runtime_enabled)
		start_cfs_bandwidth(cfs_b);
	raw_spin_unlock_irq(&cfs_b->lock);

	for_each_online_cpu(i) {
		struct cfs_rq *cfs_rq = tg->cfs_rq[i];
		struct rq *rq = cfs_rq->rq;

		raw_spin_lock_irq(&rq->lock);
		cfs_rq->runtime_enabled = runtime_enabled;
		cfs_rq->runtime_remaining = 0;

		if (cfs_rq->throttled)
			unthrottle_cfs_rq(cfs_rq);
		raw_spin_unlock_irq(&rq->lock);
	}
	if (runtime_was_enabled && !runtime_enabled)
		cfs_bandwidth_usage_dec();
out_unlock:
	mutex_unlock(&cfs_constraints_mutex);
	put_online_cpus();

	return ret;
}

int tg_set_cfs_quota(struct task_group *tg, long cfs_quota_us)
{
	u64 quota, period;

	period = ktime_to_ns(tg->cfs_bandwidth.period);
	if (cfs_quota_us < 0)
		quota = RUNTIME_INF;
	else
		quota = (u64)cfs_quota_us * NSEC_PER_USEC;

	return tg_set_cfs_bandwidth(tg, period, quota);
}

long tg_get_cfs_quota(struct task_group *tg)
{
	u64 quota_us;

	if (tg->cfs_bandwidth.quota == RUNTIME_INF)
		return -1;

	quota_us = tg->cfs_bandwidth.quota;
	do_div(quota_us, NSEC_PER_USEC);

	return quota_us;
}

int tg_set_cfs_period(struct task_group *tg, long cfs_period_us)
{
	u64 quota, period;

	period = (u64)cfs_period_us * NSEC_PER_USEC;
	quota = tg->cfs_bandwidth.quota;

	return tg_set_cfs_bandwidth(tg, period, quota);
}

long tg_get_cfs_period(struct task_group *tg)
{
	u64 cfs_period_us;

	cfs_period_us = ktime_to_ns(tg->cfs_bandwidth.period);
	do_div(cfs_period_us, NSEC_PER_USEC);

	return cfs_period_us;
}

static s64 cpu_cfs_quota_read_s64(struct cgroup_subsys_state *css,
				  struct cftype *cft)
{
	return tg_get_cfs_quota(css_tg(css));
}

static int cpu_cfs_quota_write_s64(struct cgroup_subsys_state *css,
				   struct cftype *cftype, s64 cfs_quota_us)
{
	return tg_set_cfs_quota(css_tg(css), cfs_quota_us);
}

static u64 cpu_cfs_period_read_u64(struct cgroup_subsys_state *css,
				   struct cftype *cft)
{
	return tg_get_cfs_period(css_tg(css));
}

static int cpu_cfs_period_write_u64(struct cgroup_subsys_state *css,
				    struct cftype *cftype, u64 cfs_period_us)
{
	return tg_set_cfs_period(css_tg(css), cfs_period_us);
}

struct cfs_schedulable_data {
	struct task_group *tg;
	u64 period, quota;
};

/*
 * normalize group quota/period to be quota/max_period
 * note: units are usecs
 */
static u64 normalize_cfs_quota(struct task_group *tg,
			       struct cfs_schedulable_data *d)
{
	u64 quota, period;

	if (tg == d->tg) {
		period = d->period;
		quota = d->quota;
	} else {
		period = tg_get_cfs_period(tg);
		quota = tg_get_cfs_quota(tg);
	}

	/* note: these should typically be equivalent */
	if (quota == RUNTIME_INF || quota == -1)
		return RUNTIME_INF;

	return to_ratio(period, quota);
}

static int tg_cfs_schedulable_down(struct task_group *tg, void *data)
{
	struct cfs_schedulable_data *d = data;
	struct cfs_bandwidth *cfs_b = &tg->cfs_bandwidth;
	s64 quota = 0, parent_quota = -1;

	if (!tg->parent) {
		quota = RUNTIME_INF;
	} else {
		struct cfs_bandwidth *parent_b = &tg->parent->cfs_bandwidth;

		quota = normalize_cfs_quota(tg, d);
		parent_quota = parent_b->hierarchical_quota;

		/*
		 * ensure max(child_quota) <= parent_quota, inherit when no
		 * limit is set
		 */
		if (quota == RUNTIME_INF)
			quota = parent_quota;
		else if (parent_quota != RUNTIME_INF && quota > parent_quota)
			return -EINVAL;
	}
	cfs_b->hierarchical_quota = quota;

	return 0;
}

static int __cfs_schedulable(struct task_group *tg, u64 period, u64 quota)
{
	int ret;
	struct cfs_schedulable_data data = {
		.tg = tg,
		.period = period,
		.quota = quota,
	};

	if (quota != RUNTIME_INF) {
		do_div(data.period, NSEC_PER_USEC);
		do_div(data.quota, NSEC_PER_USEC);
	}

	rcu_read_lock();
	ret = walk_tg_tree(tg_cfs_schedulable_down, tg_nop, &data);
	rcu_read_unlock();

	return ret;
}

static int cpu_stats_show(struct seq_file *sf, void *v)
{
	struct task_group *tg = css_tg(seq_css(sf));
	struct cfs_bandwidth *cfs_b = &tg->cfs_bandwidth;

	seq_printf(sf, "nr_periods %d\n", cfs_b->nr_periods);
	seq_printf(sf, "nr_throttled %d\n", cfs_b->nr_throttled);
	seq_printf(sf, "throttled_time %llu\n", cfs_b->throttled_time);

	return 0;
}
#endif /* CONFIG_CFS_BANDWIDTH */
#endif /* CONFIG_FAIR_GROUP_SCHED */

#ifdef CONFIG_RT_GROUP_SCHED
static int cpu_rt_runtime_write(struct cgroup_subsys_state *css,
				struct cftype *cft, s64 val)
{
	return sched_group_set_rt_runtime(css_tg(css), val);
}

static s64 cpu_rt_runtime_read(struct cgroup_subsys_state *css,
			       struct cftype *cft)
{
	return sched_group_rt_runtime(css_tg(css));
}

static int cpu_rt_period_write_uint(struct cgroup_subsys_state *css,
				    struct cftype *cftype, u64 rt_period_us)
{
	return sched_group_set_rt_period(css_tg(css), rt_period_us);
}

static u64 cpu_rt_period_read_uint(struct cgroup_subsys_state *css,
				   struct cftype *cft)
{
	return sched_group_rt_period(css_tg(css));
}
#endif /* CONFIG_RT_GROUP_SCHED */

static struct cftype cpu_files[] = {
#ifdef CONFIG_FAIR_GROUP_SCHED
	{
		.name = "shares",
		.read_u64 = cpu_shares_read_u64,
		.write_u64 = cpu_shares_write_u64,
	},
#endif
#ifdef CONFIG_CFS_BANDWIDTH
	{
		.name = "cfs_quota_us",
		.read_s64 = cpu_cfs_quota_read_s64,
		.write_s64 = cpu_cfs_quota_write_s64,
	},
	{
		.name = "cfs_period_us",
		.read_u64 = cpu_cfs_period_read_u64,
		.write_u64 = cpu_cfs_period_write_u64,
	},
	{
		.name = "stat",
		.seq_show = cpu_stats_show,
	},
#endif
#ifdef CONFIG_RT_GROUP_SCHED
	{
		.name = "rt_runtime_us",
		.read_s64 = cpu_rt_runtime_read,
		.write_s64 = cpu_rt_runtime_write,
	},
	{
		.name = "rt_period_us",
		.read_u64 = cpu_rt_period_read_uint,
		.write_u64 = cpu_rt_period_write_uint,
	},
#endif
	{ }	/* terminate */
};

struct cgroup_subsys cpu_cgrp_subsys = {
	.css_alloc	= cpu_cgroup_css_alloc,
	.css_online	= cpu_cgroup_css_online,
	.css_released	= cpu_cgroup_css_released,
	.css_free	= cpu_cgroup_css_free,
	.fork		= cpu_cgroup_fork,
	.can_attach	= cpu_cgroup_can_attach,
	.attach		= cpu_cgroup_attach,
	.allow_attach   = subsys_cgroup_allow_attach,
	.legacy_cftypes	= cpu_files,
	.early_init	= true,
};

#endif	/* CONFIG_CGROUP_SCHED */

void dump_cpu_task(int cpu)
{
	pr_info("Task dump for CPU %d:\n", cpu);
	sched_show_task(cpu_curr(cpu));
}

/*
 * Nice levels are multiplicative, with a gentle 10% change for every
 * nice level changed. I.e. when a CPU-bound task goes from nice 0 to
 * nice 1, it will get ~10% less CPU time than another CPU-bound task
 * that remained on nice 0.
 *
 * The "10% effect" is relative and cumulative: from _any_ nice level,
 * if you go up 1 level, it's -10% CPU usage, if you go down 1 level
 * it's +10% CPU usage. (to achieve that we use a multiplier of 1.25.
 * If a task goes up by ~10% and another task goes down by ~10% then
 * the relative distance between them is ~25%.)
 */
const int sched_prio_to_weight[40] = {
 /* -20 */     88761,     71755,     56483,     46273,     36291,
 /* -15 */     29154,     23254,     18705,     14949,     11916,
 /* -10 */      9548,      7620,      6100,      4904,      3906,
 /*  -5 */      3121,      2501,      1991,      1586,      1277,
 /*   0 */      1024,       820,       655,       526,       423,
 /*   5 */       335,       272,       215,       172,       137,
 /*  10 */       110,        87,        70,        56,        45,
 /*  15 */        36,        29,        23,        18,        15,
};

/*
 * Inverse (2^32/x) values of the sched_prio_to_weight[] array, precalculated.
 *
 * In cases where the weight does not change often, we can use the
 * precalculated inverse to speed up arithmetics by turning divisions
 * into multiplications:
 */
const u32 sched_prio_to_wmult[40] = {
 /* -20 */     48388,     59856,     76040,     92818,    118348,
 /* -15 */    147320,    184698,    229616,    287308,    360437,
 /* -10 */    449829,    563644,    704093,    875809,   1099582,
 /*  -5 */   1376151,   1717300,   2157191,   2708050,   3363326,
 /*   0 */   4194304,   5237765,   6557202,   8165337,  10153587,
 /*   5 */  12820798,  15790321,  19976592,  24970740,  31350126,
 /*  10 */  39045157,  49367440,  61356676,  76695844,  95443717,
 /*  15 */ 119304647, 148102320, 186737708, 238609294, 286331153,
};

#ifdef CONFIG_SCHED_WALT
/*
 * sched_exit() - Set EXITING_TASK_MARKER in task's ravg.demand field
 *
 * Stop accounting (exiting) task's future cpu usage
 *
 * We need this so that reset_all_windows_stats() can function correctly.
 * reset_all_window_stats() depends on do_each_thread/for_each_thread task
 * iterators to reset *all* task's statistics. Exiting tasks however become
 * invisible to those iterators. sched_exit() is called on a exiting task prior
 * to being removed from task_list, which will let reset_all_window_stats()
 * function correctly.
 */
void sched_exit(struct task_struct *p)
{
	struct rq_flags rf;
	struct rq *rq;
	u64 wallclock;

	sched_set_group_id(p, 0);

	rq = task_rq_lock(p, &rf);

	/* rq->curr == p */
	wallclock = sched_ktime_clock();
	update_task_ravg(rq->curr, rq, TASK_UPDATE, wallclock, 0);
	dequeue_task(rq, p, 0);
	/*
	 * task's contribution is already removed from the
	 * cumulative window demand in dequeue. As the
	 * task's stats are reset, the next enqueue does
	 * not change the cumulative window demand.
	 */
	reset_task_stats(p);
	p->ravg.mark_start = wallclock;
	p->ravg.sum_history[0] = EXITING_TASK_MARKER;

	enqueue_task(rq, p, 0);
	clear_ed_task(p, rq);
	task_rq_unlock(rq, p, &rf);
	free_task_load_ptrs(p);
}
#endif /* CONFIG_SCHED_WALT */

__read_mostly bool sched_predl = 1;

#ifdef CONFIG_SCHED_CORE_ROTATE
int
find_first_cpu_bit(struct task_struct *p, const cpumask_t *search_cpus,
		   struct sched_group *sg_target, bool *avoid_prev_cpu,
		   bool *do_rotate, struct find_first_cpu_bit_env *env)
{
	int i = -1;
	unsigned long mcc;
	int cpu = smp_processor_id();

	mcc = cpu_rq(cpu)->rd->max_cpu_capacity.val;

	/* do rotation only for big CPUs. */
	*do_rotate = (cpumask_first(search_cpus) < nr_cpu_ids &&
		     capacity_orig_of(cpumask_first(search_cpus)) == mcc);

	if (*do_rotate) {
		if (time_before_eq(jiffies, *env->avoid_prev_cpu_last +
				   env->interval))
			return *env->rotate_cpu_start;

		spin_lock(env->rotate_lock);
		if (time_after(jiffies, *env->avoid_prev_cpu_last +
					env->interval)) {
			cpumask_t tmpmask;

			*env->avoid_prev_cpu_last = jiffies;
			*avoid_prev_cpu = true;

			cpumask_copy(&tmpmask, sched_group_cpus(sg_target));
			cpumask_andnot(&tmpmask, &tmpmask, cpu_isolated_mask);

			i = cpumask_next(*env->rotate_cpu_start, &tmpmask);
			if (i >= nr_cpu_ids)
				i = cpumask_first(&tmpmask) - 1;
			/* Change start CPU every interval. */
			*env->rotate_cpu_start = i;
		} else {
			i = *env->rotate_cpu_start;
		}
		spin_unlock(env->rotate_lock);
	}

	return i;
}
#endif<|MERGE_RESOLUTION|>--- conflicted
+++ resolved
@@ -3256,16 +3256,15 @@
 	curr->sched_class->task_tick(rq, curr, 0);
 	cpu_load_update_active(rq);
 	calc_global_load_tick(rq);
-<<<<<<< HEAD
 
 	early_notif = early_detection_notify(rq, wallclock);
 	if (early_notif)
 		flag = SCHED_CPUFREQ_WALT | SCHED_CPUFREQ_EARLY_DET;
 
 	cpufreq_update_util(rq, flag);
-=======
+
 	psi_task_tick(rq);
->>>>>>> 72b54df9
+
 	raw_spin_unlock(&rq->lock);
 
 	if (early_notif)
@@ -3620,19 +3619,12 @@
 	if (task_on_rq_queued(prev))
 		update_rq_clock(rq);
 
-<<<<<<< HEAD
-	next = pick_next_task(rq, prev, cookie);
-=======
 	next = pick_next_task(rq, prev, &rf);
-	wallclock = walt_ktime_clock();
-	walt_update_task_ravg(prev, rq, PUT_PREV_TASK, wallclock, 0);
-	walt_update_task_ravg(next, rq, PICK_NEXT_TASK, wallclock, 0);
->>>>>>> 72b54df9
+	wallclock = sched_ktime_clock();
 	clear_tsk_need_resched(prev);
 	clear_preempt_need_resched();
 	rq->clock_skip_update = 0;
 
-	wallclock = sched_ktime_clock();
 	if (likely(prev != next)) {
 		if (!prev->on_rq)
 			prev->last_sleep_ts = wallclock;
@@ -3646,12 +3638,8 @@
 		trace_sched_switch(preempt, prev, next);
 		rq = context_switch(rq, prev, next, &rf); /* unlocks the rq */
 	} else {
-<<<<<<< HEAD
 		update_task_ravg(prev, rq, TASK_UPDATE, wallclock, 0);
-		lockdep_unpin_lock(&rq->lock, cookie);
-=======
 		rq_unpin_lock(rq, &rf);
->>>>>>> 72b54df9
 		raw_spin_unlock_irq(&rq->lock);
 	}
 
@@ -5870,7 +5858,7 @@
 			!cpumask_intersects(&avail_cpus, &next->cpus_allowed)) {
 			detach_one_task(next, rq, &tasks);
 			num_pinned_kthreads += 1;
-			lockdep_unpin_lock(&rq->lock, cookie);
+			rq_unpin_lock(rq, &rf);
 			continue;
 		}
 
