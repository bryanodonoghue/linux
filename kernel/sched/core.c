--- conflicted
+++ resolved
@@ -9623,9 +9623,6 @@
 }
 #endif /* CONFIG_SCHED_WALT */
 
-<<<<<<< HEAD
-__read_mostly bool sched_predl = 1;
-=======
 __read_mostly bool sched_predl = 1;
 
 #ifdef CONFIG_SCHED_CORE_ROTATE
@@ -9673,5 +9670,4 @@
 
 	return i;
 }
-#endif
->>>>>>> f526258c
+#endif