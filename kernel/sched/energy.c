--- conflicted
+++ resolved
@@ -50,9 +50,7 @@
 		}
 	}
 }
-<<<<<<< HEAD
 static bool sge_ready;
-=======
 
 void check_max_cap_vs_cpu_scale(int cpu, struct sched_group_energy *sge)
 {
@@ -64,10 +62,9 @@
 	if (max_cap == cpu_scale)
 		return;
 
-	pr_warn("CPU%d max energy model capacity=%ld != cpu_scale=%ld\n", cpu,
+	pr_debug("CPU%d max energy model capacity=%ld != cpu_scale=%ld\n", cpu,
 		max_cap, cpu_scale);
 }
->>>>>>> b7e55e84
 
 void init_sched_energy_costs(void)
 {
