/*
 * drivers/power/process.c - Functions for starting/stopping processes on 
 *                           suspend transitions.
 *
 * Originally from swsusp.
 */


#undef DEBUG

#include <linux/interrupt.h>
#include <linux/oom.h>
#include <linux/suspend.h>
#include <linux/module.h>
#include <linux/syscalls.h>
#include <linux/freezer.h>
#include <linux/delay.h>
#include <linux/workqueue.h>
#include <linux/kmod.h>
#include <trace/events/power.h>
#include <linux/wakeup_reason.h>

/* 
 * Timeout for stopping processes
 */
unsigned int __read_mostly freeze_timeout_msecs = 20 * MSEC_PER_SEC;

static int try_to_freeze_tasks(bool user_only)
{
	struct task_struct *g, *p;
	unsigned long end_time;
	unsigned int todo;
	bool wq_busy = false;
	struct timeval start, end;
	u64 elapsed_msecs64;
	unsigned int elapsed_msecs;
	bool wakeup = false;
	int sleep_usecs = USEC_PER_MSEC;
#ifdef CONFIG_PM_SLEEP
	char suspend_abort[MAX_SUSPEND_ABORT_LEN];
#endif

	do_gettimeofday(&start);

	end_time = jiffies + msecs_to_jiffies(freeze_timeout_msecs);

	if (!user_only)
		freeze_workqueues_begin();

	while (true) {
		todo = 0;
		read_lock(&tasklist_lock);
		for_each_process_thread(g, p) {
			if (p == current || !freeze_task(p))
				continue;

			if (!freezer_should_skip(p))
				todo++;
		}
		read_unlock(&tasklist_lock);

		if (!user_only) {
			wq_busy = freeze_workqueues_busy();
			todo += wq_busy;
		}

		if (!todo || time_after(jiffies, end_time))
			break;

		if (pm_wakeup_pending()) {
#ifdef CONFIG_PM_SLEEP
			pm_get_active_wakeup_sources(suspend_abort,
				MAX_SUSPEND_ABORT_LEN);
			log_suspend_abort_reason(suspend_abort);
#endif
			wakeup = true;
			break;
		}

		/*
		 * We need to retry, but first give the freezing tasks some
		 * time to enter the refrigerator.  Start with an initial
		 * 1 ms sleep followed by exponential backoff until 8 ms.
		 */
		usleep_range(sleep_usecs / 2, sleep_usecs);
		if (sleep_usecs < 8 * USEC_PER_MSEC)
			sleep_usecs *= 2;
	}

	do_gettimeofday(&end);
	elapsed_msecs64 = timeval_to_ns(&end) - timeval_to_ns(&start);
	do_div(elapsed_msecs64, NSEC_PER_MSEC);
	elapsed_msecs = elapsed_msecs64;

<<<<<<< HEAD
	if (todo) {
		pr_cont("\n");
		pr_err("Freezing of tasks %s after %d.%03d seconds "
		       "(%d tasks refusing to freeze, wq_busy=%d):\n",
		       wakeup ? "aborted" : "failed",
=======
	if (wakeup) {
		printk("\n");
		printk(KERN_ERR "Freezing of tasks aborted after %d.%03d seconds",
		       elapsed_msecs / 1000, elapsed_msecs % 1000);
	} else if (todo) {
		printk("\n");
		printk(KERN_ERR "Freezing of tasks failed after %d.%03d seconds"
		       " (%d tasks refusing to freeze, wq_busy=%d):\n",
>>>>>>> a63e9712
		       elapsed_msecs / 1000, elapsed_msecs % 1000,
		       todo - wq_busy, wq_busy);

			read_lock(&tasklist_lock);
			for_each_process_thread(g, p) {
				if (p != current && !freezer_should_skip(p)
				    && freezing(p) && !frozen(p))
					sched_show_task(p);
			}
			read_unlock(&tasklist_lock);
	} else {
		pr_cont("(elapsed %d.%03d seconds) ", elapsed_msecs / 1000,
			elapsed_msecs % 1000);
	}

	return todo ? -EBUSY : 0;
}

/**
 * freeze_processes - Signal user space processes to enter the refrigerator.
 * The current thread will not be frozen.  The same process that calls
 * freeze_processes must later call thaw_processes.
 *
 * On success, returns 0.  On failure, -errno and system is fully thawed.
 */
int freeze_processes(void)
{
	int error;

	error = __usermodehelper_disable(UMH_FREEZING);
	if (error)
		return error;

	/* Make sure this task doesn't get frozen */
	current->flags |= PF_SUSPEND_TASK;

	if (!pm_freezing)
		atomic_inc(&system_freezing_cnt);

	pm_wakeup_clear();
	pr_info("Freezing user space processes ... ");
	pm_freezing = true;
	error = try_to_freeze_tasks(true);
	if (!error) {
		__usermodehelper_set_disable_depth(UMH_DISABLED);
		pr_cont("done.");
	}
	pr_cont("\n");
	BUG_ON(in_atomic());

	/*
	 * Now that the whole userspace is frozen we need to disbale
	 * the OOM killer to disallow any further interference with
	 * killable tasks.
	 */
	if (!error && !oom_killer_disable())
		error = -EBUSY;

	if (error)
		thaw_processes();
	return error;
}

/**
 * freeze_kernel_threads - Make freezable kernel threads go to the refrigerator.
 *
 * On success, returns 0.  On failure, -errno and only the kernel threads are
 * thawed, so as to give a chance to the caller to do additional cleanups
 * (if any) before thawing the userspace tasks. So, it is the responsibility
 * of the caller to thaw the userspace tasks, when the time is right.
 */
int freeze_kernel_threads(void)
{
	int error;

	pr_info("Freezing remaining freezable tasks ... ");

	pm_nosig_freezing = true;
	error = try_to_freeze_tasks(false);
	if (!error)
		pr_cont("done.");

	pr_cont("\n");
	BUG_ON(in_atomic());

	if (error)
		thaw_kernel_threads();
	return error;
}

void thaw_processes(void)
{
	struct task_struct *g, *p;
	struct task_struct *curr = current;

	trace_suspend_resume(TPS("thaw_processes"), 0, true);
	if (pm_freezing)
		atomic_dec(&system_freezing_cnt);
	pm_freezing = false;
	pm_nosig_freezing = false;

	oom_killer_enable();

	pr_info("Restarting tasks ... ");

	__usermodehelper_set_disable_depth(UMH_FREEZING);
	thaw_workqueues();

	read_lock(&tasklist_lock);
	for_each_process_thread(g, p) {
		/* No other threads should have PF_SUSPEND_TASK set */
		WARN_ON((p != curr) && (p->flags & PF_SUSPEND_TASK));
		__thaw_task(p);
	}
	read_unlock(&tasklist_lock);

	WARN_ON(!(curr->flags & PF_SUSPEND_TASK));
	curr->flags &= ~PF_SUSPEND_TASK;

	usermodehelper_enable();

	schedule();
	pr_cont("done.\n");
	trace_suspend_resume(TPS("thaw_processes"), 0, false);
}

void thaw_kernel_threads(void)
{
	struct task_struct *g, *p;

	pm_nosig_freezing = false;
	pr_info("Restarting kernel threads ... ");

	thaw_workqueues();

	read_lock(&tasklist_lock);
	for_each_process_thread(g, p) {
		if (p->flags & (PF_KTHREAD | PF_WQ_WORKER))
			__thaw_task(p);
	}
	read_unlock(&tasklist_lock);

	schedule();
	pr_cont("done.\n");
}<|MERGE_RESOLUTION|>--- conflicted
+++ resolved
@@ -92,13 +92,6 @@
 	do_div(elapsed_msecs64, NSEC_PER_MSEC);
 	elapsed_msecs = elapsed_msecs64;
 
-<<<<<<< HEAD
-	if (todo) {
-		pr_cont("\n");
-		pr_err("Freezing of tasks %s after %d.%03d seconds "
-		       "(%d tasks refusing to freeze, wq_busy=%d):\n",
-		       wakeup ? "aborted" : "failed",
-=======
 	if (wakeup) {
 		printk("\n");
 		printk(KERN_ERR "Freezing of tasks aborted after %d.%03d seconds",
@@ -107,7 +100,6 @@
 		printk("\n");
 		printk(KERN_ERR "Freezing of tasks failed after %d.%03d seconds"
 		       " (%d tasks refusing to freeze, wq_busy=%d):\n",
->>>>>>> a63e9712
 		       elapsed_msecs / 1000, elapsed_msecs % 1000,
 		       todo - wq_busy, wq_busy);
 
