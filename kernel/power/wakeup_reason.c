--- conflicted
+++ resolved
@@ -27,11 +27,8 @@
 #include <linux/notifier.h>
 #include <linux/suspend.h>
 #include <linux/slab.h>
-<<<<<<< HEAD
-=======
 #include <linux/debugfs.h>
 #include <linux/debugfs.h>
->>>>>>> 4ace475a
 
 #define MAX_WAKEUP_REASON_IRQS 32
 static bool suspend_abort;
@@ -364,7 +361,6 @@
 	if (!base_irq_nodes) {
 		stop_logging_wakeup_reasons();
 		return NULL;
-<<<<<<< HEAD
 	}
 
 	/* We assume wakeup interrupts are handlerd only by the first core. */
@@ -373,16 +369,6 @@
 		return NULL;
 	}
 
-=======
-	}
-
-	/* We assume wakeup interrupts are handlerd only by the first core. */
-	/* TODO: relax this by having percpu versions of the irq tree */
-	if (smp_processor_id() != 0) {
-		return NULL;
-	}
-
->>>>>>> 4ace475a
 	if (depth == 0) {
 		cur_irq_tree_depth = 0;
 		cur_irq_tree = search_siblings(base_irq_nodes, irq);
@@ -455,13 +441,12 @@
 void log_suspend_abort_reason(const char *fmt, ...)
 {
 	va_list args;
-	unsigned long flags;
-
-	spin_lock_irqsave(&resume_reason_lock, flags);
+
+	spin_lock(&resume_reason_lock);
 
 	//Suspend abort reason has already been logged.
 	if (suspend_abort) {
-		spin_unlock_irqrestore(&resume_reason_lock, flags);
+		spin_unlock(&resume_reason_lock);
 		return;
 	}
 
@@ -470,8 +455,7 @@
 	vsnprintf(abort_reason, MAX_SUSPEND_ABORT_LEN, fmt, args);
 	va_end(args);
 
-<<<<<<< HEAD
-	spin_unlock_irqrestore(&resume_reason_lock, flags);
+	spin_unlock(&resume_reason_lock);
 }
 
 static bool match_node(struct wakeup_irq_node *n, void *_p)
@@ -483,10 +467,9 @@
 int check_wakeup_reason(int irq)
 {
 	bool found;
-	unsigned long flags;
-	spin_lock_irqsave(&resume_reason_lock, flags);
+	spin_lock(&resume_reason_lock);
 	found = !walk_irq_node_tree(base_irq_nodes, match_node, &irq);
-	spin_unlock_irqrestore(&resume_reason_lock, flags);
+	spin_unlock(&resume_reason_lock);
 	return found;
 }
 
@@ -560,112 +543,17 @@
 	suspend_abort = false;
 
 	spin_unlock_irqrestore(&resume_reason_lock, flags);
-=======
-	spin_unlock(&resume_reason_lock);
->>>>>>> 4ace475a
-}
-
-static bool match_node(struct wakeup_irq_node *n, void *_p)
-{
-	int irq = *((int *)_p);
-	return n->irq != irq;
-}
-
-int check_wakeup_reason(int irq)
-{
-	bool found;
-	spin_lock(&resume_reason_lock);
-	found = !walk_irq_node_tree(base_irq_nodes, match_node, &irq);
-	spin_unlock(&resume_reason_lock);
-	return found;
-}
-
-static bool build_leaf_nodes(struct wakeup_irq_node *n, void *_p)
-{
-	struct list_head *wakeups = _p;
-	if (!n->child)
-		list_add(&n->next, wakeups);
-	return true;
-}
-
-static const struct list_head* get_wakeup_reasons_nosync(void)
-{
-	BUG_ON(logging_wakeup_reasons());
-	INIT_LIST_HEAD(&wakeup_irqs);
-	walk_irq_node_tree(base_irq_nodes, build_leaf_nodes, &wakeup_irqs);
-	return &wakeup_irqs;
-}
-
-static bool build_unfinished_nodes(struct wakeup_irq_node *n, void *_p)
-{
-	struct list_head *unfinished = _p;
-	if (!n->handled) {
-		pr_warning("%s: wakeup irq %d was not handled\n",
-			   __func__, n->irq);
-		list_add(&n->next, unfinished);
-	}
-	return true;
-}
-
-const struct list_head* get_wakeup_reasons(unsigned long timeout,
-					struct list_head *unfinished)
-{
-	INIT_LIST_HEAD(unfinished);
-
-	if (logging_wakeup_reasons()) {
-		unsigned long signalled = 0;
-		if (timeout)
-			signalled = wait_for_completion_timeout(&wakeups_completion, timeout);
-		if (WARN_ON(!signalled)) {
-			stop_logging_wakeup_reasons();
-			walk_irq_node_tree(base_irq_nodes, build_unfinished_nodes, unfinished);
-			return NULL;
-		}
-		pr_info("%s: waited for %u ms\n",
-				__func__,
-				jiffies_to_msecs(timeout - signalled));
-	}
-
-	return get_wakeup_reasons_nosync();
-}
-
-static bool delete_node(struct wakeup_irq_node *n, void *unused)
-{
-	list_del(&n->siblings);
-	kmem_cache_free(wakeup_irq_nodes_cache, n);
-	return true;
-}
-
-void clear_wakeup_reasons(void)
-{
-	unsigned long flags;
-	spin_lock_irqsave(&resume_reason_lock, flags);
-
-	BUG_ON(logging_wakeup_reasons());
-	walk_irq_node_tree(base_irq_nodes, delete_node, NULL);
-	base_irq_nodes = NULL;
-	cur_irq_tree = NULL;
-	cur_irq_tree_depth = 0;
-	INIT_LIST_HEAD(&wakeup_irqs);
-	suspend_abort = false;
-
-	spin_unlock_irqrestore(&resume_reason_lock, flags);
 }
 
 /* Detects a suspend and clears all the previous wake up reasons*/
 static int wakeup_reason_pm_event(struct notifier_block *notifier,
 		unsigned long pm_event, void *unused)
 {
-	unsigned long flags;
 	switch (pm_event) {
 	case PM_SUSPEND_PREPARE:
-<<<<<<< HEAD
-		spin_lock_irqsave(&resume_reason_lock, flags);
-=======
 		spin_lock(&resume_reason_lock);
->>>>>>> 4ace475a
 		suspend_abort = false;
-		spin_unlock_irqrestore(&resume_reason_lock, flags);
+		spin_unlock(&resume_reason_lock);
 		/* monotonic time since boot */
 		last_monotime = ktime_get();
 		/* monotonic time since boot including the time spent in suspend */
@@ -677,10 +565,7 @@
 		curr_monotime = ktime_get();
 		/* monotonic time since boot including the time spent in suspend */
 		curr_stime = ktime_get_boottime();
-<<<<<<< HEAD
-=======
-
->>>>>>> 4ace475a
+
 #ifdef CONFIG_DEDUCE_WAKEUP_REASONS
 		/* log_wakeups should have been cleared by now. */
 		if (WARN_ON(logging_wakeup_reasons())) {
@@ -701,8 +586,6 @@
 	.notifier_call = wakeup_reason_pm_event,
 };
 
-<<<<<<< HEAD
-=======
 #if IS_ENABLED(CONFIG_DEBUG_FS) && IS_ENABLED(CONFIG_SUSPEND_TIME)
 static int suspend_time_debug_show(struct seq_file *s, void *data)
 {
@@ -751,7 +634,6 @@
 /* Initializes the sysfs parameter
  * registers the pm_event notifier
  */
->>>>>>> 4ace475a
 int __init wakeup_reason_init(void)
 {
 	spin_lock_init(&resume_reason_lock);
