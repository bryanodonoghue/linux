--- conflicted
+++ resolved
@@ -532,11 +532,7 @@
 	u8 prot = iph->protocol;
 	u32 mark = skb->mark;
 
-<<<<<<< HEAD
-	__build_flow_key(sock_net(sk), fl4, sk, iph, oif, tos, prot, mark, 0);
-=======
 	__build_flow_key(net, fl4, sk, iph, oif, tos, prot, mark, 0);
->>>>>>> e045a95c
 }
 
 static void build_sk_flow_key(struct flowi4 *fl4, const struct sock *sk)
@@ -806,11 +802,7 @@
 
 	rt = (struct rtable *) dst;
 
-<<<<<<< HEAD
-	__build_flow_key(sock_net(sk), &fl4, sk, iph, oif, tos, prot, mark, 0);
-=======
 	__build_flow_key(net, &fl4, sk, iph, oif, tos, prot, mark, 0);
->>>>>>> e045a95c
 	__ip_do_redirect(rt, skb, &fl4, true);
 }
 
