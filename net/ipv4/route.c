--- conflicted
+++ resolved
@@ -2592,12 +2592,6 @@
 	fl4.flowi4_oif = tb[RTA_OIF] ? nla_get_u32(tb[RTA_OIF]) : 0;
 	fl4.flowi4_mark = mark;
 	fl4.flowi4_uid = uid;
-<<<<<<< HEAD
-
-	if (netif_index_is_l3_master(net, fl4.flowi4_oif))
-		fl4.flowi4_flags = FLOWI_FLAG_L3MDEV_SRC | FLOWI_FLAG_SKIP_NH_OIF;
-=======
->>>>>>> 730d8a50
 
 	if (iif) {
 		struct net_device *dev;
