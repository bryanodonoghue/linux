--- conflicted
+++ resolved
@@ -730,19 +730,18 @@
 		.extra2		= &one,
 	},
 	{
-<<<<<<< HEAD
 		.procname	= "tcp_invalid_ratelimit",
 		.data		= &sysctl_tcp_invalid_ratelimit,
 		.maxlen		= sizeof(int),
 		.mode		= 0644,
 		.proc_handler	= proc_dointvec_ms_jiffies,
-=======
+	},
+	{
 		.procname       = "tcp_default_init_rwnd",
 		.data           = &sysctl_tcp_default_init_rwnd,
 		.maxlen         = sizeof(int),
 		.mode           = 0644,
 		.proc_handler   = proc_tcp_default_init_rwnd
->>>>>>> a63e9712
 	},
 	{
 		.procname	= "icmp_msgs_per_sec",
