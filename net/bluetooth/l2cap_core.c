/*
   BlueZ - Bluetooth protocol stack for Linux
   Copyright (C) 2000-2001 Qualcomm Incorporated
   Copyright (C) 2009-2010 Gustavo F. Padovan <gustavo@padovan.org>
   Copyright (C) 2010 Google Inc.
   Copyright (C) 2011 ProFUSION Embedded Systems
   Copyright (c) 2012 Code Aurora Forum.  All rights reserved.

   Written 2000,2001 by Maxim Krasnyansky <maxk@qualcomm.com>

   This program is free software; you can redistribute it and/or modify
   it under the terms of the GNU General Public License version 2 as
   published by the Free Software Foundation;

   THE SOFTWARE IS PROVIDED "AS IS", WITHOUT WARRANTY OF ANY KIND, EXPRESS
   OR IMPLIED, INCLUDING BUT NOT LIMITED TO THE WARRANTIES OF MERCHANTABILITY,
   FITNESS FOR A PARTICULAR PURPOSE AND NONINFRINGEMENT OF THIRD PARTY RIGHTS.
   IN NO EVENT SHALL THE COPYRIGHT HOLDER(S) AND AUTHOR(S) BE LIABLE FOR ANY
   CLAIM, OR ANY SPECIAL INDIRECT OR CONSEQUENTIAL DAMAGES, OR ANY DAMAGES
   WHATSOEVER RESULTING FROM LOSS OF USE, DATA OR PROFITS, WHETHER IN AN
   ACTION OF CONTRACT, NEGLIGENCE OR OTHER TORTIOUS ACTION, ARISING OUT OF
   OR IN CONNECTION WITH THE USE OR PERFORMANCE OF THIS SOFTWARE.

   ALL LIABILITY, INCLUDING LIABILITY FOR INFRINGEMENT OF ANY PATENTS,
   COPYRIGHTS, TRADEMARKS OR OTHER RIGHTS, RELATING TO USE OF THIS
   SOFTWARE IS DISCLAIMED.
*/

/* Bluetooth L2CAP core. */

#include <linux/module.h>

#include <linux/debugfs.h>
#include <linux/crc16.h>
#include <linux/filter.h>

#include <net/bluetooth/bluetooth.h>
#include <net/bluetooth/hci_core.h>
#include <net/bluetooth/l2cap.h>

#include "smp.h"
#include "a2mp.h"
#include "amp.h"

#define LE_FLOWCTL_MAX_CREDITS 65535

bool disable_ertm;
bool enable_ecred;

static u32 l2cap_feat_mask = L2CAP_FEAT_FIXED_CHAN | L2CAP_FEAT_UCD;

static LIST_HEAD(chan_list);
static DEFINE_RWLOCK(chan_list_lock);

static struct sk_buff *l2cap_build_cmd(struct l2cap_conn *conn,
				       u8 code, u8 ident, u16 dlen, void *data);
static void l2cap_send_cmd(struct l2cap_conn *conn, u8 ident, u8 code, u16 len,
			   void *data);
static int l2cap_build_conf_req(struct l2cap_chan *chan, void *data, size_t data_size);
static void l2cap_send_disconn_req(struct l2cap_chan *chan, int err);

static void l2cap_tx(struct l2cap_chan *chan, struct l2cap_ctrl *control,
		     struct sk_buff_head *skbs, u8 event);
static void l2cap_retrans_timeout(struct work_struct *work);
static void l2cap_monitor_timeout(struct work_struct *work);
static void l2cap_ack_timeout(struct work_struct *work);

static inline u8 bdaddr_type(u8 link_type, u8 bdaddr_type)
{
	if (link_type == LE_LINK) {
		if (bdaddr_type == ADDR_LE_DEV_PUBLIC)
			return BDADDR_LE_PUBLIC;
		else
			return BDADDR_LE_RANDOM;
	}

	return BDADDR_BREDR;
}

static inline u8 bdaddr_src_type(struct hci_conn *hcon)
{
	return bdaddr_type(hcon->type, hcon->src_type);
}

static inline u8 bdaddr_dst_type(struct hci_conn *hcon)
{
	return bdaddr_type(hcon->type, hcon->dst_type);
}

/* ---- L2CAP channels ---- */

static struct l2cap_chan *__l2cap_get_chan_by_dcid(struct l2cap_conn *conn,
						   u16 cid)
{
	struct l2cap_chan *c;

	list_for_each_entry(c, &conn->chan_l, list) {
		if (c->dcid == cid)
			return c;
	}
	return NULL;
}

static struct l2cap_chan *__l2cap_get_chan_by_scid(struct l2cap_conn *conn,
						   u16 cid)
{
	struct l2cap_chan *c;

	list_for_each_entry(c, &conn->chan_l, list) {
		if (c->scid == cid)
			return c;
	}
	return NULL;
}

/* Find channel with given SCID.
 * Returns a reference locked channel.
 */
static struct l2cap_chan *l2cap_get_chan_by_scid(struct l2cap_conn *conn,
						 u16 cid)
{
	struct l2cap_chan *c;

	mutex_lock(&conn->chan_lock);
	c = __l2cap_get_chan_by_scid(conn, cid);
	if (c) {
		/* Only lock if chan reference is not 0 */
		c = l2cap_chan_hold_unless_zero(c);
		if (c)
			l2cap_chan_lock(c);
	}
	mutex_unlock(&conn->chan_lock);

	return c;
}

/* Find channel with given DCID.
 * Returns a reference locked channel.
 */
static struct l2cap_chan *l2cap_get_chan_by_dcid(struct l2cap_conn *conn,
						 u16 cid)
{
	struct l2cap_chan *c;

	mutex_lock(&conn->chan_lock);
	c = __l2cap_get_chan_by_dcid(conn, cid);
	if (c) {
		/* Only lock if chan reference is not 0 */
		c = l2cap_chan_hold_unless_zero(c);
		if (c)
			l2cap_chan_lock(c);
	}
	mutex_unlock(&conn->chan_lock);

	return c;
}

static struct l2cap_chan *__l2cap_get_chan_by_ident(struct l2cap_conn *conn,
						    u8 ident)
{
	struct l2cap_chan *c;

	list_for_each_entry(c, &conn->chan_l, list) {
		if (c->ident == ident)
			return c;
	}
	return NULL;
}

static struct l2cap_chan *l2cap_get_chan_by_ident(struct l2cap_conn *conn,
						  u8 ident)
{
	struct l2cap_chan *c;

	mutex_lock(&conn->chan_lock);
	c = __l2cap_get_chan_by_ident(conn, ident);
	if (c) {
		/* Only lock if chan reference is not 0 */
		c = l2cap_chan_hold_unless_zero(c);
		if (c)
			l2cap_chan_lock(c);
	}
	mutex_unlock(&conn->chan_lock);

	return c;
}

static struct l2cap_chan *__l2cap_global_chan_by_addr(__le16 psm, bdaddr_t *src,
						      u8 src_type)
{
	struct l2cap_chan *c;

	list_for_each_entry(c, &chan_list, global_l) {
		if (src_type == BDADDR_BREDR && c->src_type != BDADDR_BREDR)
			continue;

		if (src_type != BDADDR_BREDR && c->src_type == BDADDR_BREDR)
			continue;

		if (c->sport == psm && !bacmp(&c->src, src))
			return c;
	}
	return NULL;
}

int l2cap_add_psm(struct l2cap_chan *chan, bdaddr_t *src, __le16 psm)
{
	int err;

	write_lock(&chan_list_lock);

	if (psm && __l2cap_global_chan_by_addr(psm, src, chan->src_type)) {
		err = -EADDRINUSE;
		goto done;
	}

	if (psm) {
		chan->psm = psm;
		chan->sport = psm;
		err = 0;
	} else {
		u16 p, start, end, incr;

		if (chan->src_type == BDADDR_BREDR) {
			start = L2CAP_PSM_DYN_START;
			end = L2CAP_PSM_AUTO_END;
			incr = 2;
		} else {
			start = L2CAP_PSM_LE_DYN_START;
			end = L2CAP_PSM_LE_DYN_END;
			incr = 1;
		}

		err = -EINVAL;
		for (p = start; p <= end; p += incr)
			if (!__l2cap_global_chan_by_addr(cpu_to_le16(p), src,
							 chan->src_type)) {
				chan->psm   = cpu_to_le16(p);
				chan->sport = cpu_to_le16(p);
				err = 0;
				break;
			}
	}

done:
	write_unlock(&chan_list_lock);
	return err;
}
EXPORT_SYMBOL_GPL(l2cap_add_psm);

int l2cap_add_scid(struct l2cap_chan *chan,  __u16 scid)
{
	write_lock(&chan_list_lock);

	/* Override the defaults (which are for conn-oriented) */
	chan->omtu = L2CAP_DEFAULT_MTU;
	chan->chan_type = L2CAP_CHAN_FIXED;

	chan->scid = scid;

	write_unlock(&chan_list_lock);

	return 0;
}

static u16 l2cap_alloc_cid(struct l2cap_conn *conn)
{
	u16 cid, dyn_end;

	if (conn->hcon->type == LE_LINK)
		dyn_end = L2CAP_CID_LE_DYN_END;
	else
		dyn_end = L2CAP_CID_DYN_END;

	for (cid = L2CAP_CID_DYN_START; cid <= dyn_end; cid++) {
		if (!__l2cap_get_chan_by_scid(conn, cid))
			return cid;
	}

	return 0;
}

static void l2cap_state_change(struct l2cap_chan *chan, int state)
{
	BT_DBG("chan %p %s -> %s", chan, state_to_string(chan->state),
	       state_to_string(state));

	chan->state = state;
	chan->ops->state_change(chan, state, 0);
}

static inline void l2cap_state_change_and_error(struct l2cap_chan *chan,
						int state, int err)
{
	chan->state = state;
	chan->ops->state_change(chan, chan->state, err);
}

static inline void l2cap_chan_set_err(struct l2cap_chan *chan, int err)
{
	chan->ops->state_change(chan, chan->state, err);
}

static void __set_retrans_timer(struct l2cap_chan *chan)
{
	if (!delayed_work_pending(&chan->monitor_timer) &&
	    chan->retrans_timeout) {
		l2cap_set_timer(chan, &chan->retrans_timer,
				msecs_to_jiffies(chan->retrans_timeout));
	}
}

static void __set_monitor_timer(struct l2cap_chan *chan)
{
	__clear_retrans_timer(chan);
	if (chan->monitor_timeout) {
		l2cap_set_timer(chan, &chan->monitor_timer,
				msecs_to_jiffies(chan->monitor_timeout));
	}
}

static struct sk_buff *l2cap_ertm_seq_in_queue(struct sk_buff_head *head,
					       u16 seq)
{
	struct sk_buff *skb;

	skb_queue_walk(head, skb) {
		if (bt_cb(skb)->l2cap.txseq == seq)
			return skb;
	}

	return NULL;
}

/* ---- L2CAP sequence number lists ---- */

/* For ERTM, ordered lists of sequence numbers must be tracked for
 * SREJ requests that are received and for frames that are to be
 * retransmitted. These seq_list functions implement a singly-linked
 * list in an array, where membership in the list can also be checked
 * in constant time. Items can also be added to the tail of the list
 * and removed from the head in constant time, without further memory
 * allocs or frees.
 */

static int l2cap_seq_list_init(struct l2cap_seq_list *seq_list, u16 size)
{
	size_t alloc_size, i;

	/* Allocated size is a power of 2 to map sequence numbers
	 * (which may be up to 14 bits) in to a smaller array that is
	 * sized for the negotiated ERTM transmit windows.
	 */
	alloc_size = roundup_pow_of_two(size);

	seq_list->list = kmalloc_array(alloc_size, sizeof(u16), GFP_KERNEL);
	if (!seq_list->list)
		return -ENOMEM;

	seq_list->mask = alloc_size - 1;
	seq_list->head = L2CAP_SEQ_LIST_CLEAR;
	seq_list->tail = L2CAP_SEQ_LIST_CLEAR;
	for (i = 0; i < alloc_size; i++)
		seq_list->list[i] = L2CAP_SEQ_LIST_CLEAR;

	return 0;
}

static inline void l2cap_seq_list_free(struct l2cap_seq_list *seq_list)
{
	kfree(seq_list->list);
}

static inline bool l2cap_seq_list_contains(struct l2cap_seq_list *seq_list,
					   u16 seq)
{
	/* Constant-time check for list membership */
	return seq_list->list[seq & seq_list->mask] != L2CAP_SEQ_LIST_CLEAR;
}

static inline u16 l2cap_seq_list_pop(struct l2cap_seq_list *seq_list)
{
	u16 seq = seq_list->head;
	u16 mask = seq_list->mask;

	seq_list->head = seq_list->list[seq & mask];
	seq_list->list[seq & mask] = L2CAP_SEQ_LIST_CLEAR;

	if (seq_list->head == L2CAP_SEQ_LIST_TAIL) {
		seq_list->head = L2CAP_SEQ_LIST_CLEAR;
		seq_list->tail = L2CAP_SEQ_LIST_CLEAR;
	}

	return seq;
}

static void l2cap_seq_list_clear(struct l2cap_seq_list *seq_list)
{
	u16 i;

	if (seq_list->head == L2CAP_SEQ_LIST_CLEAR)
		return;

	for (i = 0; i <= seq_list->mask; i++)
		seq_list->list[i] = L2CAP_SEQ_LIST_CLEAR;

	seq_list->head = L2CAP_SEQ_LIST_CLEAR;
	seq_list->tail = L2CAP_SEQ_LIST_CLEAR;
}

static void l2cap_seq_list_append(struct l2cap_seq_list *seq_list, u16 seq)
{
	u16 mask = seq_list->mask;

	/* All appends happen in constant time */

	if (seq_list->list[seq & mask] != L2CAP_SEQ_LIST_CLEAR)
		return;

	if (seq_list->tail == L2CAP_SEQ_LIST_CLEAR)
		seq_list->head = seq;
	else
		seq_list->list[seq_list->tail & mask] = seq;

	seq_list->tail = seq;
	seq_list->list[seq & mask] = L2CAP_SEQ_LIST_TAIL;
}

static void l2cap_chan_timeout(struct work_struct *work)
{
	struct l2cap_chan *chan = container_of(work, struct l2cap_chan,
					       chan_timer.work);
	struct l2cap_conn *conn = chan->conn;
	int reason;

	BT_DBG("chan %p state %s", chan, state_to_string(chan->state));

	mutex_lock(&conn->chan_lock);
	/* __set_chan_timer() calls l2cap_chan_hold(chan) while scheduling
	 * this work. No need to call l2cap_chan_hold(chan) here again.
	 */
	l2cap_chan_lock(chan);

	if (chan->state == BT_CONNECTED || chan->state == BT_CONFIG)
		reason = ECONNREFUSED;
	else if (chan->state == BT_CONNECT &&
		 chan->sec_level != BT_SECURITY_SDP)
		reason = ECONNREFUSED;
	else
		reason = ETIMEDOUT;

	l2cap_chan_close(chan, reason);

	chan->ops->close(chan);

	l2cap_chan_unlock(chan);
	l2cap_chan_put(chan);

	mutex_unlock(&conn->chan_lock);
}

struct l2cap_chan *l2cap_chan_create(void)
{
	struct l2cap_chan *chan;

	chan = kzalloc(sizeof(*chan), GFP_ATOMIC);
	if (!chan)
		return NULL;

	skb_queue_head_init(&chan->tx_q);
	skb_queue_head_init(&chan->srej_q);
	mutex_init(&chan->lock);

	/* Set default lock nesting level */
	atomic_set(&chan->nesting, L2CAP_NESTING_NORMAL);

	write_lock(&chan_list_lock);
	list_add(&chan->global_l, &chan_list);
	write_unlock(&chan_list_lock);

	INIT_DELAYED_WORK(&chan->chan_timer, l2cap_chan_timeout);
	INIT_DELAYED_WORK(&chan->retrans_timer, l2cap_retrans_timeout);
	INIT_DELAYED_WORK(&chan->monitor_timer, l2cap_monitor_timeout);
	INIT_DELAYED_WORK(&chan->ack_timer, l2cap_ack_timeout);

	chan->state = BT_OPEN;

	kref_init(&chan->kref);

	/* This flag is cleared in l2cap_chan_ready() */
	set_bit(CONF_NOT_COMPLETE, &chan->conf_state);

	BT_DBG("chan %p", chan);

	return chan;
}
EXPORT_SYMBOL_GPL(l2cap_chan_create);

static void l2cap_chan_destroy(struct kref *kref)
{
	struct l2cap_chan *chan = container_of(kref, struct l2cap_chan, kref);

	BT_DBG("chan %p", chan);

	write_lock(&chan_list_lock);
	list_del(&chan->global_l);
	write_unlock(&chan_list_lock);

	kfree(chan);
}

void l2cap_chan_hold(struct l2cap_chan *c)
{
	BT_DBG("chan %p orig refcnt %u", c, kref_read(&c->kref));

	kref_get(&c->kref);
}

struct l2cap_chan *l2cap_chan_hold_unless_zero(struct l2cap_chan *c)
{
	BT_DBG("chan %p orig refcnt %u", c, kref_read(&c->kref));

	if (!kref_get_unless_zero(&c->kref))
		return NULL;

	return c;
}

void l2cap_chan_put(struct l2cap_chan *c)
{
	BT_DBG("chan %p orig refcnt %u", c, kref_read(&c->kref));

	kref_put(&c->kref, l2cap_chan_destroy);
}
EXPORT_SYMBOL_GPL(l2cap_chan_put);

void l2cap_chan_set_defaults(struct l2cap_chan *chan)
{
	chan->fcs  = L2CAP_FCS_CRC16;
	chan->max_tx = L2CAP_DEFAULT_MAX_TX;
	chan->tx_win = L2CAP_DEFAULT_TX_WINDOW;
	chan->tx_win_max = L2CAP_DEFAULT_TX_WINDOW;
	chan->remote_max_tx = chan->max_tx;
	chan->remote_tx_win = chan->tx_win;
	chan->ack_win = L2CAP_DEFAULT_TX_WINDOW;
	chan->sec_level = BT_SECURITY_LOW;
	chan->flush_to = L2CAP_DEFAULT_FLUSH_TO;
	chan->retrans_timeout = L2CAP_DEFAULT_RETRANS_TO;
	chan->monitor_timeout = L2CAP_DEFAULT_MONITOR_TO;

	chan->conf_state = 0;
	set_bit(CONF_NOT_COMPLETE, &chan->conf_state);

	set_bit(FLAG_FORCE_ACTIVE, &chan->flags);
}
EXPORT_SYMBOL_GPL(l2cap_chan_set_defaults);

static void l2cap_le_flowctl_init(struct l2cap_chan *chan, u16 tx_credits)
{
	chan->sdu = NULL;
	chan->sdu_last_frag = NULL;
	chan->sdu_len = 0;
	chan->tx_credits = tx_credits;
	/* Derive MPS from connection MTU to stop HCI fragmentation */
	chan->mps = min_t(u16, chan->imtu, chan->conn->mtu - L2CAP_HDR_SIZE);
	/* Give enough credits for a full packet */
	chan->rx_credits = (chan->imtu / chan->mps) + 1;

	skb_queue_head_init(&chan->tx_q);
}

static void l2cap_ecred_init(struct l2cap_chan *chan, u16 tx_credits)
{
	l2cap_le_flowctl_init(chan, tx_credits);

	/* L2CAP implementations shall support a minimum MPS of 64 octets */
	if (chan->mps < L2CAP_ECRED_MIN_MPS) {
		chan->mps = L2CAP_ECRED_MIN_MPS;
		chan->rx_credits = (chan->imtu / chan->mps) + 1;
	}
}

void __l2cap_chan_add(struct l2cap_conn *conn, struct l2cap_chan *chan)
{
	BT_DBG("conn %p, psm 0x%2.2x, dcid 0x%4.4x", conn,
	       __le16_to_cpu(chan->psm), chan->dcid);

	conn->disc_reason = HCI_ERROR_REMOTE_USER_TERM;

	chan->conn = conn;

	switch (chan->chan_type) {
	case L2CAP_CHAN_CONN_ORIENTED:
		/* Alloc CID for connection-oriented socket */
		chan->scid = l2cap_alloc_cid(conn);
		if (conn->hcon->type == ACL_LINK)
			chan->omtu = L2CAP_DEFAULT_MTU;
		break;

	case L2CAP_CHAN_CONN_LESS:
		/* Connectionless socket */
		chan->scid = L2CAP_CID_CONN_LESS;
		chan->dcid = L2CAP_CID_CONN_LESS;
		chan->omtu = L2CAP_DEFAULT_MTU;
		break;

	case L2CAP_CHAN_FIXED:
		/* Caller will set CID and CID specific MTU values */
		break;

	default:
		/* Raw socket can send/recv signalling messages only */
		chan->scid = L2CAP_CID_SIGNALING;
		chan->dcid = L2CAP_CID_SIGNALING;
		chan->omtu = L2CAP_DEFAULT_MTU;
	}

	chan->local_id		= L2CAP_BESTEFFORT_ID;
	chan->local_stype	= L2CAP_SERV_BESTEFFORT;
	chan->local_msdu	= L2CAP_DEFAULT_MAX_SDU_SIZE;
	chan->local_sdu_itime	= L2CAP_DEFAULT_SDU_ITIME;
	chan->local_acc_lat	= L2CAP_DEFAULT_ACC_LAT;
	chan->local_flush_to	= L2CAP_EFS_DEFAULT_FLUSH_TO;

	l2cap_chan_hold(chan);

	/* Only keep a reference for fixed channels if they requested it */
	if (chan->chan_type != L2CAP_CHAN_FIXED ||
	    test_bit(FLAG_HOLD_HCI_CONN, &chan->flags))
		hci_conn_hold(conn->hcon);

	list_add(&chan->list, &conn->chan_l);
}

void l2cap_chan_add(struct l2cap_conn *conn, struct l2cap_chan *chan)
{
	mutex_lock(&conn->chan_lock);
	__l2cap_chan_add(conn, chan);
	mutex_unlock(&conn->chan_lock);
}

void l2cap_chan_del(struct l2cap_chan *chan, int err)
{
	struct l2cap_conn *conn = chan->conn;

	__clear_chan_timer(chan);

	BT_DBG("chan %p, conn %p, err %d, state %s", chan, conn, err,
	       state_to_string(chan->state));

	chan->ops->teardown(chan, err);

	if (conn) {
		struct amp_mgr *mgr = conn->hcon->amp_mgr;
		/* Delete from channel list */
		list_del(&chan->list);

		l2cap_chan_put(chan);

		chan->conn = NULL;

		/* Reference was only held for non-fixed channels or
		 * fixed channels that explicitly requested it using the
		 * FLAG_HOLD_HCI_CONN flag.
		 */
		if (chan->chan_type != L2CAP_CHAN_FIXED ||
		    test_bit(FLAG_HOLD_HCI_CONN, &chan->flags))
			hci_conn_drop(conn->hcon);

		if (mgr && mgr->bredr_chan == chan)
			mgr->bredr_chan = NULL;
	}

	if (chan->hs_hchan) {
		struct hci_chan *hs_hchan = chan->hs_hchan;

		BT_DBG("chan %p disconnect hs_hchan %p", chan, hs_hchan);
		amp_disconnect_logical_link(hs_hchan);
	}

	if (test_bit(CONF_NOT_COMPLETE, &chan->conf_state))
		return;

	switch (chan->mode) {
	case L2CAP_MODE_BASIC:
		break;

	case L2CAP_MODE_LE_FLOWCTL:
	case L2CAP_MODE_EXT_FLOWCTL:
		skb_queue_purge(&chan->tx_q);
		break;

	case L2CAP_MODE_ERTM:
		__clear_retrans_timer(chan);
		__clear_monitor_timer(chan);
		__clear_ack_timer(chan);

		skb_queue_purge(&chan->srej_q);

		l2cap_seq_list_free(&chan->srej_list);
		l2cap_seq_list_free(&chan->retrans_list);
		fallthrough;

	case L2CAP_MODE_STREAMING:
		skb_queue_purge(&chan->tx_q);
		break;
	}
}
EXPORT_SYMBOL_GPL(l2cap_chan_del);

static void __l2cap_chan_list(struct l2cap_conn *conn, l2cap_chan_func_t func,
			      void *data)
{
	struct l2cap_chan *chan;

	list_for_each_entry(chan, &conn->chan_l, list) {
		func(chan, data);
	}
}

void l2cap_chan_list(struct l2cap_conn *conn, l2cap_chan_func_t func,
		     void *data)
{
	if (!conn)
		return;

	mutex_lock(&conn->chan_lock);
	__l2cap_chan_list(conn, func, data);
	mutex_unlock(&conn->chan_lock);
}

EXPORT_SYMBOL_GPL(l2cap_chan_list);

static void l2cap_conn_update_id_addr(struct work_struct *work)
{
	struct l2cap_conn *conn = container_of(work, struct l2cap_conn,
					       id_addr_update_work);
	struct hci_conn *hcon = conn->hcon;
	struct l2cap_chan *chan;

	mutex_lock(&conn->chan_lock);

	list_for_each_entry(chan, &conn->chan_l, list) {
		l2cap_chan_lock(chan);
		bacpy(&chan->dst, &hcon->dst);
		chan->dst_type = bdaddr_dst_type(hcon);
		l2cap_chan_unlock(chan);
	}

	mutex_unlock(&conn->chan_lock);
}

static void l2cap_chan_le_connect_reject(struct l2cap_chan *chan)
{
	struct l2cap_conn *conn = chan->conn;
	struct l2cap_le_conn_rsp rsp;
	u16 result;

	if (test_bit(FLAG_DEFER_SETUP, &chan->flags))
		result = L2CAP_CR_LE_AUTHORIZATION;
	else
		result = L2CAP_CR_LE_BAD_PSM;

	l2cap_state_change(chan, BT_DISCONN);

	rsp.dcid    = cpu_to_le16(chan->scid);
	rsp.mtu     = cpu_to_le16(chan->imtu);
	rsp.mps     = cpu_to_le16(chan->mps);
	rsp.credits = cpu_to_le16(chan->rx_credits);
	rsp.result  = cpu_to_le16(result);

	l2cap_send_cmd(conn, chan->ident, L2CAP_LE_CONN_RSP, sizeof(rsp),
		       &rsp);
}

static void l2cap_chan_ecred_connect_reject(struct l2cap_chan *chan)
{
	struct l2cap_conn *conn = chan->conn;
	struct l2cap_ecred_conn_rsp rsp;
	u16 result;

	if (test_bit(FLAG_DEFER_SETUP, &chan->flags))
		result = L2CAP_CR_LE_AUTHORIZATION;
	else
		result = L2CAP_CR_LE_BAD_PSM;

	l2cap_state_change(chan, BT_DISCONN);

	memset(&rsp, 0, sizeof(rsp));

	rsp.result  = cpu_to_le16(result);

	l2cap_send_cmd(conn, chan->ident, L2CAP_LE_CONN_RSP, sizeof(rsp),
		       &rsp);
}

static void l2cap_chan_connect_reject(struct l2cap_chan *chan)
{
	struct l2cap_conn *conn = chan->conn;
	struct l2cap_conn_rsp rsp;
	u16 result;

	if (test_bit(FLAG_DEFER_SETUP, &chan->flags))
		result = L2CAP_CR_SEC_BLOCK;
	else
		result = L2CAP_CR_BAD_PSM;

	l2cap_state_change(chan, BT_DISCONN);

	rsp.scid   = cpu_to_le16(chan->dcid);
	rsp.dcid   = cpu_to_le16(chan->scid);
	rsp.result = cpu_to_le16(result);
	rsp.status = cpu_to_le16(L2CAP_CS_NO_INFO);

	l2cap_send_cmd(conn, chan->ident, L2CAP_CONN_RSP, sizeof(rsp), &rsp);
}

void l2cap_chan_close(struct l2cap_chan *chan, int reason)
{
	struct l2cap_conn *conn = chan->conn;

	BT_DBG("chan %p state %s", chan, state_to_string(chan->state));

	switch (chan->state) {
	case BT_LISTEN:
		chan->ops->teardown(chan, 0);
		break;

	case BT_CONNECTED:
	case BT_CONFIG:
		if (chan->chan_type == L2CAP_CHAN_CONN_ORIENTED) {
			__set_chan_timer(chan, chan->ops->get_sndtimeo(chan));
			l2cap_send_disconn_req(chan, reason);
		} else
			l2cap_chan_del(chan, reason);
		break;

	case BT_CONNECT2:
		if (chan->chan_type == L2CAP_CHAN_CONN_ORIENTED) {
			if (conn->hcon->type == ACL_LINK)
				l2cap_chan_connect_reject(chan);
			else if (conn->hcon->type == LE_LINK) {
				switch (chan->mode) {
				case L2CAP_MODE_LE_FLOWCTL:
					l2cap_chan_le_connect_reject(chan);
					break;
				case L2CAP_MODE_EXT_FLOWCTL:
					l2cap_chan_ecred_connect_reject(chan);
					break;
				}
			}
		}

		l2cap_chan_del(chan, reason);
		break;

	case BT_CONNECT:
	case BT_DISCONN:
		l2cap_chan_del(chan, reason);
		break;

	default:
		chan->ops->teardown(chan, 0);
		break;
	}
}
EXPORT_SYMBOL(l2cap_chan_close);

static inline u8 l2cap_get_auth_type(struct l2cap_chan *chan)
{
	switch (chan->chan_type) {
	case L2CAP_CHAN_RAW:
		switch (chan->sec_level) {
		case BT_SECURITY_HIGH:
		case BT_SECURITY_FIPS:
			return HCI_AT_DEDICATED_BONDING_MITM;
		case BT_SECURITY_MEDIUM:
			return HCI_AT_DEDICATED_BONDING;
		default:
			return HCI_AT_NO_BONDING;
		}
		break;
	case L2CAP_CHAN_CONN_LESS:
		if (chan->psm == cpu_to_le16(L2CAP_PSM_3DSP)) {
			if (chan->sec_level == BT_SECURITY_LOW)
				chan->sec_level = BT_SECURITY_SDP;
		}
		if (chan->sec_level == BT_SECURITY_HIGH ||
		    chan->sec_level == BT_SECURITY_FIPS)
			return HCI_AT_NO_BONDING_MITM;
		else
			return HCI_AT_NO_BONDING;
		break;
	case L2CAP_CHAN_CONN_ORIENTED:
		if (chan->psm == cpu_to_le16(L2CAP_PSM_SDP)) {
			if (chan->sec_level == BT_SECURITY_LOW)
				chan->sec_level = BT_SECURITY_SDP;

			if (chan->sec_level == BT_SECURITY_HIGH ||
			    chan->sec_level == BT_SECURITY_FIPS)
				return HCI_AT_NO_BONDING_MITM;
			else
				return HCI_AT_NO_BONDING;
		}
		fallthrough;

	default:
		switch (chan->sec_level) {
		case BT_SECURITY_HIGH:
		case BT_SECURITY_FIPS:
			return HCI_AT_GENERAL_BONDING_MITM;
		case BT_SECURITY_MEDIUM:
			return HCI_AT_GENERAL_BONDING;
		default:
			return HCI_AT_NO_BONDING;
		}
		break;
	}
}

/* Service level security */
int l2cap_chan_check_security(struct l2cap_chan *chan, bool initiator)
{
	struct l2cap_conn *conn = chan->conn;
	__u8 auth_type;

	if (conn->hcon->type == LE_LINK)
		return smp_conn_security(conn->hcon, chan->sec_level);

	auth_type = l2cap_get_auth_type(chan);

	return hci_conn_security(conn->hcon, chan->sec_level, auth_type,
				 initiator);
}

static u8 l2cap_get_ident(struct l2cap_conn *conn)
{
	u8 id;

	/* Get next available identificator.
	 *    1 - 128 are used by kernel.
	 *  129 - 199 are reserved.
	 *  200 - 254 are used by utilities like l2ping, etc.
	 */

	mutex_lock(&conn->ident_lock);

	if (++conn->tx_ident > 128)
		conn->tx_ident = 1;

	id = conn->tx_ident;

	mutex_unlock(&conn->ident_lock);

	return id;
}

static void l2cap_send_cmd(struct l2cap_conn *conn, u8 ident, u8 code, u16 len,
			   void *data)
{
	struct sk_buff *skb = l2cap_build_cmd(conn, code, ident, len, data);
	u8 flags;

	BT_DBG("code 0x%2.2x", code);

	if (!skb)
		return;

	/* Use NO_FLUSH if supported or we have an LE link (which does
	 * not support auto-flushing packets) */
	if (lmp_no_flush_capable(conn->hcon->hdev) ||
	    conn->hcon->type == LE_LINK)
		flags = ACL_START_NO_FLUSH;
	else
		flags = ACL_START;

	bt_cb(skb)->force_active = BT_POWER_FORCE_ACTIVE_ON;
	skb->priority = HCI_PRIO_MAX;

	hci_send_acl(conn->hchan, skb, flags);
}

static bool __chan_is_moving(struct l2cap_chan *chan)
{
	return chan->move_state != L2CAP_MOVE_STABLE &&
	       chan->move_state != L2CAP_MOVE_WAIT_PREPARE;
}

static void l2cap_do_send(struct l2cap_chan *chan, struct sk_buff *skb)
{
	struct hci_conn *hcon = chan->conn->hcon;
	u16 flags;

	BT_DBG("chan %p, skb %p len %d priority %u", chan, skb, skb->len,
	       skb->priority);

	if (chan->hs_hcon && !__chan_is_moving(chan)) {
		if (chan->hs_hchan)
			hci_send_acl(chan->hs_hchan, skb, ACL_COMPLETE);
		else
			kfree_skb(skb);

		return;
	}

	/* Use NO_FLUSH for LE links (where this is the only option) or
	 * if the BR/EDR link supports it and flushing has not been
	 * explicitly requested (through FLAG_FLUSHABLE).
	 */
	if (hcon->type == LE_LINK ||
	    (!test_bit(FLAG_FLUSHABLE, &chan->flags) &&
	     lmp_no_flush_capable(hcon->hdev)))
		flags = ACL_START_NO_FLUSH;
	else
		flags = ACL_START;

	bt_cb(skb)->force_active = test_bit(FLAG_FORCE_ACTIVE, &chan->flags);
	hci_send_acl(chan->conn->hchan, skb, flags);
}

static void __unpack_enhanced_control(u16 enh, struct l2cap_ctrl *control)
{
	control->reqseq = (enh & L2CAP_CTRL_REQSEQ) >> L2CAP_CTRL_REQSEQ_SHIFT;
	control->final = (enh & L2CAP_CTRL_FINAL) >> L2CAP_CTRL_FINAL_SHIFT;

	if (enh & L2CAP_CTRL_FRAME_TYPE) {
		/* S-Frame */
		control->sframe = 1;
		control->poll = (enh & L2CAP_CTRL_POLL) >> L2CAP_CTRL_POLL_SHIFT;
		control->super = (enh & L2CAP_CTRL_SUPERVISE) >> L2CAP_CTRL_SUPER_SHIFT;

		control->sar = 0;
		control->txseq = 0;
	} else {
		/* I-Frame */
		control->sframe = 0;
		control->sar = (enh & L2CAP_CTRL_SAR) >> L2CAP_CTRL_SAR_SHIFT;
		control->txseq = (enh & L2CAP_CTRL_TXSEQ) >> L2CAP_CTRL_TXSEQ_SHIFT;

		control->poll = 0;
		control->super = 0;
	}
}

static void __unpack_extended_control(u32 ext, struct l2cap_ctrl *control)
{
	control->reqseq = (ext & L2CAP_EXT_CTRL_REQSEQ) >> L2CAP_EXT_CTRL_REQSEQ_SHIFT;
	control->final = (ext & L2CAP_EXT_CTRL_FINAL) >> L2CAP_EXT_CTRL_FINAL_SHIFT;

	if (ext & L2CAP_EXT_CTRL_FRAME_TYPE) {
		/* S-Frame */
		control->sframe = 1;
		control->poll = (ext & L2CAP_EXT_CTRL_POLL) >> L2CAP_EXT_CTRL_POLL_SHIFT;
		control->super = (ext & L2CAP_EXT_CTRL_SUPERVISE) >> L2CAP_EXT_CTRL_SUPER_SHIFT;

		control->sar = 0;
		control->txseq = 0;
	} else {
		/* I-Frame */
		control->sframe = 0;
		control->sar = (ext & L2CAP_EXT_CTRL_SAR) >> L2CAP_EXT_CTRL_SAR_SHIFT;
		control->txseq = (ext & L2CAP_EXT_CTRL_TXSEQ) >> L2CAP_EXT_CTRL_TXSEQ_SHIFT;

		control->poll = 0;
		control->super = 0;
	}
}

static inline void __unpack_control(struct l2cap_chan *chan,
				    struct sk_buff *skb)
{
	if (test_bit(FLAG_EXT_CTRL, &chan->flags)) {
		__unpack_extended_control(get_unaligned_le32(skb->data),
					  &bt_cb(skb)->l2cap);
		skb_pull(skb, L2CAP_EXT_CTRL_SIZE);
	} else {
		__unpack_enhanced_control(get_unaligned_le16(skb->data),
					  &bt_cb(skb)->l2cap);
		skb_pull(skb, L2CAP_ENH_CTRL_SIZE);
	}
}

static u32 __pack_extended_control(struct l2cap_ctrl *control)
{
	u32 packed;

	packed = control->reqseq << L2CAP_EXT_CTRL_REQSEQ_SHIFT;
	packed |= control->final << L2CAP_EXT_CTRL_FINAL_SHIFT;

	if (control->sframe) {
		packed |= control->poll << L2CAP_EXT_CTRL_POLL_SHIFT;
		packed |= control->super << L2CAP_EXT_CTRL_SUPER_SHIFT;
		packed |= L2CAP_EXT_CTRL_FRAME_TYPE;
	} else {
		packed |= control->sar << L2CAP_EXT_CTRL_SAR_SHIFT;
		packed |= control->txseq << L2CAP_EXT_CTRL_TXSEQ_SHIFT;
	}

	return packed;
}

static u16 __pack_enhanced_control(struct l2cap_ctrl *control)
{
	u16 packed;

	packed = control->reqseq << L2CAP_CTRL_REQSEQ_SHIFT;
	packed |= control->final << L2CAP_CTRL_FINAL_SHIFT;

	if (control->sframe) {
		packed |= control->poll << L2CAP_CTRL_POLL_SHIFT;
		packed |= control->super << L2CAP_CTRL_SUPER_SHIFT;
		packed |= L2CAP_CTRL_FRAME_TYPE;
	} else {
		packed |= control->sar << L2CAP_CTRL_SAR_SHIFT;
		packed |= control->txseq << L2CAP_CTRL_TXSEQ_SHIFT;
	}

	return packed;
}

static inline void __pack_control(struct l2cap_chan *chan,
				  struct l2cap_ctrl *control,
				  struct sk_buff *skb)
{
	if (test_bit(FLAG_EXT_CTRL, &chan->flags)) {
		put_unaligned_le32(__pack_extended_control(control),
				   skb->data + L2CAP_HDR_SIZE);
	} else {
		put_unaligned_le16(__pack_enhanced_control(control),
				   skb->data + L2CAP_HDR_SIZE);
	}
}

static inline unsigned int __ertm_hdr_size(struct l2cap_chan *chan)
{
	if (test_bit(FLAG_EXT_CTRL, &chan->flags))
		return L2CAP_EXT_HDR_SIZE;
	else
		return L2CAP_ENH_HDR_SIZE;
}

static struct sk_buff *l2cap_create_sframe_pdu(struct l2cap_chan *chan,
					       u32 control)
{
	struct sk_buff *skb;
	struct l2cap_hdr *lh;
	int hlen = __ertm_hdr_size(chan);

	if (chan->fcs == L2CAP_FCS_CRC16)
		hlen += L2CAP_FCS_SIZE;

	skb = bt_skb_alloc(hlen, GFP_KERNEL);

	if (!skb)
		return ERR_PTR(-ENOMEM);

	lh = skb_put(skb, L2CAP_HDR_SIZE);
	lh->len = cpu_to_le16(hlen - L2CAP_HDR_SIZE);
	lh->cid = cpu_to_le16(chan->dcid);

	if (test_bit(FLAG_EXT_CTRL, &chan->flags))
		put_unaligned_le32(control, skb_put(skb, L2CAP_EXT_CTRL_SIZE));
	else
		put_unaligned_le16(control, skb_put(skb, L2CAP_ENH_CTRL_SIZE));

	if (chan->fcs == L2CAP_FCS_CRC16) {
		u16 fcs = crc16(0, (u8 *)skb->data, skb->len);
		put_unaligned_le16(fcs, skb_put(skb, L2CAP_FCS_SIZE));
	}

	skb->priority = HCI_PRIO_MAX;
	return skb;
}

static void l2cap_send_sframe(struct l2cap_chan *chan,
			      struct l2cap_ctrl *control)
{
	struct sk_buff *skb;
	u32 control_field;

	BT_DBG("chan %p, control %p", chan, control);

	if (!control->sframe)
		return;

	if (__chan_is_moving(chan))
		return;

	if (test_and_clear_bit(CONN_SEND_FBIT, &chan->conn_state) &&
	    !control->poll)
		control->final = 1;

	if (control->super == L2CAP_SUPER_RR)
		clear_bit(CONN_RNR_SENT, &chan->conn_state);
	else if (control->super == L2CAP_SUPER_RNR)
		set_bit(CONN_RNR_SENT, &chan->conn_state);

	if (control->super != L2CAP_SUPER_SREJ) {
		chan->last_acked_seq = control->reqseq;
		__clear_ack_timer(chan);
	}

	BT_DBG("reqseq %d, final %d, poll %d, super %d", control->reqseq,
	       control->final, control->poll, control->super);

	if (test_bit(FLAG_EXT_CTRL, &chan->flags))
		control_field = __pack_extended_control(control);
	else
		control_field = __pack_enhanced_control(control);

	skb = l2cap_create_sframe_pdu(chan, control_field);
	if (!IS_ERR(skb))
		l2cap_do_send(chan, skb);
}

static void l2cap_send_rr_or_rnr(struct l2cap_chan *chan, bool poll)
{
	struct l2cap_ctrl control;

	BT_DBG("chan %p, poll %d", chan, poll);

	memset(&control, 0, sizeof(control));
	control.sframe = 1;
	control.poll = poll;

	if (test_bit(CONN_LOCAL_BUSY, &chan->conn_state))
		control.super = L2CAP_SUPER_RNR;
	else
		control.super = L2CAP_SUPER_RR;

	control.reqseq = chan->buffer_seq;
	l2cap_send_sframe(chan, &control);
}

static inline int __l2cap_no_conn_pending(struct l2cap_chan *chan)
{
	if (chan->chan_type != L2CAP_CHAN_CONN_ORIENTED)
		return true;

	return !test_bit(CONF_CONNECT_PEND, &chan->conf_state);
}

static bool __amp_capable(struct l2cap_chan *chan)
{
	struct l2cap_conn *conn = chan->conn;
	struct hci_dev *hdev;
	bool amp_available = false;

	if (!(conn->local_fixed_chan & L2CAP_FC_A2MP))
		return false;

	if (!(conn->remote_fixed_chan & L2CAP_FC_A2MP))
		return false;

	read_lock(&hci_dev_list_lock);
	list_for_each_entry(hdev, &hci_dev_list, list) {
		if (hdev->amp_type != AMP_TYPE_BREDR &&
		    test_bit(HCI_UP, &hdev->flags)) {
			amp_available = true;
			break;
		}
	}
	read_unlock(&hci_dev_list_lock);

	if (chan->chan_policy == BT_CHANNEL_POLICY_AMP_PREFERRED)
		return amp_available;

	return false;
}

static bool l2cap_check_efs(struct l2cap_chan *chan)
{
	/* Check EFS parameters */
	return true;
}

void l2cap_send_conn_req(struct l2cap_chan *chan)
{
	struct l2cap_conn *conn = chan->conn;
	struct l2cap_conn_req req;

	req.scid = cpu_to_le16(chan->scid);
	req.psm  = chan->psm;

	chan->ident = l2cap_get_ident(conn);

	set_bit(CONF_CONNECT_PEND, &chan->conf_state);

	l2cap_send_cmd(conn, chan->ident, L2CAP_CONN_REQ, sizeof(req), &req);
}

static void l2cap_send_create_chan_req(struct l2cap_chan *chan, u8 amp_id)
{
	struct l2cap_create_chan_req req;
	req.scid = cpu_to_le16(chan->scid);
	req.psm  = chan->psm;
	req.amp_id = amp_id;

	chan->ident = l2cap_get_ident(chan->conn);

	l2cap_send_cmd(chan->conn, chan->ident, L2CAP_CREATE_CHAN_REQ,
		       sizeof(req), &req);
}

static void l2cap_move_setup(struct l2cap_chan *chan)
{
	struct sk_buff *skb;

	BT_DBG("chan %p", chan);

	if (chan->mode != L2CAP_MODE_ERTM)
		return;

	__clear_retrans_timer(chan);
	__clear_monitor_timer(chan);
	__clear_ack_timer(chan);

	chan->retry_count = 0;
	skb_queue_walk(&chan->tx_q, skb) {
		if (bt_cb(skb)->l2cap.retries)
			bt_cb(skb)->l2cap.retries = 1;
		else
			break;
	}

	chan->expected_tx_seq = chan->buffer_seq;

	clear_bit(CONN_REJ_ACT, &chan->conn_state);
	clear_bit(CONN_SREJ_ACT, &chan->conn_state);
	l2cap_seq_list_clear(&chan->retrans_list);
	l2cap_seq_list_clear(&chan->srej_list);
	skb_queue_purge(&chan->srej_q);

	chan->tx_state = L2CAP_TX_STATE_XMIT;
	chan->rx_state = L2CAP_RX_STATE_MOVE;

	set_bit(CONN_REMOTE_BUSY, &chan->conn_state);
}

static void l2cap_move_done(struct l2cap_chan *chan)
{
	u8 move_role = chan->move_role;
	BT_DBG("chan %p", chan);

	chan->move_state = L2CAP_MOVE_STABLE;
	chan->move_role = L2CAP_MOVE_ROLE_NONE;

	if (chan->mode != L2CAP_MODE_ERTM)
		return;

	switch (move_role) {
	case L2CAP_MOVE_ROLE_INITIATOR:
		l2cap_tx(chan, NULL, NULL, L2CAP_EV_EXPLICIT_POLL);
		chan->rx_state = L2CAP_RX_STATE_WAIT_F;
		break;
	case L2CAP_MOVE_ROLE_RESPONDER:
		chan->rx_state = L2CAP_RX_STATE_WAIT_P;
		break;
	}
}

static void l2cap_chan_ready(struct l2cap_chan *chan)
{
	/* The channel may have already been flagged as connected in
	 * case of receiving data before the L2CAP info req/rsp
	 * procedure is complete.
	 */
	if (chan->state == BT_CONNECTED)
		return;

	/* This clears all conf flags, including CONF_NOT_COMPLETE */
	chan->conf_state = 0;
	__clear_chan_timer(chan);

	switch (chan->mode) {
	case L2CAP_MODE_LE_FLOWCTL:
	case L2CAP_MODE_EXT_FLOWCTL:
		if (!chan->tx_credits)
			chan->ops->suspend(chan);
		break;
	}

	chan->state = BT_CONNECTED;

	chan->ops->ready(chan);
}

static void l2cap_le_connect(struct l2cap_chan *chan)
{
	struct l2cap_conn *conn = chan->conn;
	struct l2cap_le_conn_req req;

	if (test_and_set_bit(FLAG_LE_CONN_REQ_SENT, &chan->flags))
		return;

	if (!chan->imtu)
		chan->imtu = chan->conn->mtu;

	l2cap_le_flowctl_init(chan, 0);

	memset(&req, 0, sizeof(req));
	req.psm     = chan->psm;
	req.scid    = cpu_to_le16(chan->scid);
	req.mtu     = cpu_to_le16(chan->imtu);
	req.mps     = cpu_to_le16(chan->mps);
	req.credits = cpu_to_le16(chan->rx_credits);

	chan->ident = l2cap_get_ident(conn);

	l2cap_send_cmd(conn, chan->ident, L2CAP_LE_CONN_REQ,
		       sizeof(req), &req);
}

struct l2cap_ecred_conn_data {
	struct {
		struct l2cap_ecred_conn_req req;
		__le16 scid[5];
	} __packed pdu;
	struct l2cap_chan *chan;
	struct pid *pid;
	int count;
};

static void l2cap_ecred_defer_connect(struct l2cap_chan *chan, void *data)
{
	struct l2cap_ecred_conn_data *conn = data;
	struct pid *pid;

	if (chan == conn->chan)
		return;

	if (!test_and_clear_bit(FLAG_DEFER_SETUP, &chan->flags))
		return;

	pid = chan->ops->get_peer_pid(chan);

	/* Only add deferred channels with the same PID/PSM */
	if (conn->pid != pid || chan->psm != conn->chan->psm || chan->ident ||
	    chan->mode != L2CAP_MODE_EXT_FLOWCTL || chan->state != BT_CONNECT)
		return;

	if (test_and_set_bit(FLAG_ECRED_CONN_REQ_SENT, &chan->flags))
		return;

	l2cap_ecred_init(chan, 0);

	/* Set the same ident so we can match on the rsp */
	chan->ident = conn->chan->ident;

	/* Include all channels deferred */
	conn->pdu.scid[conn->count] = cpu_to_le16(chan->scid);

	conn->count++;
}

static void l2cap_ecred_connect(struct l2cap_chan *chan)
{
	struct l2cap_conn *conn = chan->conn;
	struct l2cap_ecred_conn_data data;

	if (test_bit(FLAG_DEFER_SETUP, &chan->flags))
		return;

	if (test_and_set_bit(FLAG_ECRED_CONN_REQ_SENT, &chan->flags))
		return;

	l2cap_ecred_init(chan, 0);

	memset(&data, 0, sizeof(data));
	data.pdu.req.psm     = chan->psm;
	data.pdu.req.mtu     = cpu_to_le16(chan->imtu);
	data.pdu.req.mps     = cpu_to_le16(chan->mps);
	data.pdu.req.credits = cpu_to_le16(chan->rx_credits);
	data.pdu.scid[0]     = cpu_to_le16(chan->scid);

	chan->ident = l2cap_get_ident(conn);

	data.count = 1;
	data.chan = chan;
	data.pid = chan->ops->get_peer_pid(chan);

	__l2cap_chan_list(conn, l2cap_ecred_defer_connect, &data);

	l2cap_send_cmd(conn, chan->ident, L2CAP_ECRED_CONN_REQ,
		       sizeof(data.pdu.req) + data.count * sizeof(__le16),
		       &data.pdu);
}

static void l2cap_le_start(struct l2cap_chan *chan)
{
	struct l2cap_conn *conn = chan->conn;

	if (!smp_conn_security(conn->hcon, chan->sec_level))
		return;

	if (!chan->psm) {
		l2cap_chan_ready(chan);
		return;
	}

	if (chan->state == BT_CONNECT) {
		if (chan->mode == L2CAP_MODE_EXT_FLOWCTL)
			l2cap_ecred_connect(chan);
		else
			l2cap_le_connect(chan);
	}
}

static void l2cap_start_connection(struct l2cap_chan *chan)
{
	if (__amp_capable(chan)) {
		BT_DBG("chan %p AMP capable: discover AMPs", chan);
		a2mp_discover_amp(chan);
	} else if (chan->conn->hcon->type == LE_LINK) {
		l2cap_le_start(chan);
	} else {
		l2cap_send_conn_req(chan);
	}
}

static void l2cap_request_info(struct l2cap_conn *conn)
{
	struct l2cap_info_req req;

	if (conn->info_state & L2CAP_INFO_FEAT_MASK_REQ_SENT)
		return;

	req.type = cpu_to_le16(L2CAP_IT_FEAT_MASK);

	conn->info_state |= L2CAP_INFO_FEAT_MASK_REQ_SENT;
	conn->info_ident = l2cap_get_ident(conn);

	schedule_delayed_work(&conn->info_timer, L2CAP_INFO_TIMEOUT);

	l2cap_send_cmd(conn, conn->info_ident, L2CAP_INFO_REQ,
		       sizeof(req), &req);
}

static bool l2cap_check_enc_key_size(struct hci_conn *hcon)
{
	/* The minimum encryption key size needs to be enforced by the
	 * host stack before establishing any L2CAP connections. The
	 * specification in theory allows a minimum of 1, but to align
	 * BR/EDR and LE transports, a minimum of 7 is chosen.
	 *
	 * This check might also be called for unencrypted connections
	 * that have no key size requirements. Ensure that the link is
	 * actually encrypted before enforcing a key size.
	 */
	int min_key_size = hcon->hdev->min_enc_key_size;

	/* On FIPS security level, key size must be 16 bytes */
	if (hcon->sec_level == BT_SECURITY_FIPS)
		min_key_size = 16;

	return (!test_bit(HCI_CONN_ENCRYPT, &hcon->flags) ||
		hcon->enc_key_size >= min_key_size);
}

static void l2cap_do_start(struct l2cap_chan *chan)
{
	struct l2cap_conn *conn = chan->conn;

	if (conn->hcon->type == LE_LINK) {
		l2cap_le_start(chan);
		return;
	}

	if (!(conn->info_state & L2CAP_INFO_FEAT_MASK_REQ_SENT)) {
		l2cap_request_info(conn);
		return;
	}

	if (!(conn->info_state & L2CAP_INFO_FEAT_MASK_REQ_DONE))
		return;

	if (!l2cap_chan_check_security(chan, true) ||
	    !__l2cap_no_conn_pending(chan))
		return;

	if (l2cap_check_enc_key_size(conn->hcon))
		l2cap_start_connection(chan);
	else
		__set_chan_timer(chan, L2CAP_DISC_TIMEOUT);
}

static inline int l2cap_mode_supported(__u8 mode, __u32 feat_mask)
{
	u32 local_feat_mask = l2cap_feat_mask;
	if (!disable_ertm)
		local_feat_mask |= L2CAP_FEAT_ERTM | L2CAP_FEAT_STREAMING;

	switch (mode) {
	case L2CAP_MODE_ERTM:
		return L2CAP_FEAT_ERTM & feat_mask & local_feat_mask;
	case L2CAP_MODE_STREAMING:
		return L2CAP_FEAT_STREAMING & feat_mask & local_feat_mask;
	default:
		return 0x00;
	}
}

static void l2cap_send_disconn_req(struct l2cap_chan *chan, int err)
{
	struct l2cap_conn *conn = chan->conn;
	struct l2cap_disconn_req req;

	if (!conn)
		return;

	if (chan->mode == L2CAP_MODE_ERTM && chan->state == BT_CONNECTED) {
		__clear_retrans_timer(chan);
		__clear_monitor_timer(chan);
		__clear_ack_timer(chan);
	}

	if (chan->scid == L2CAP_CID_A2MP) {
		l2cap_state_change(chan, BT_DISCONN);
		return;
	}

	req.dcid = cpu_to_le16(chan->dcid);
	req.scid = cpu_to_le16(chan->scid);
	l2cap_send_cmd(conn, l2cap_get_ident(conn), L2CAP_DISCONN_REQ,
		       sizeof(req), &req);

	l2cap_state_change_and_error(chan, BT_DISCONN, err);
}

/* ---- L2CAP connections ---- */
static void l2cap_conn_start(struct l2cap_conn *conn)
{
	struct l2cap_chan *chan, *tmp;

	BT_DBG("conn %p", conn);

	mutex_lock(&conn->chan_lock);

	list_for_each_entry_safe(chan, tmp, &conn->chan_l, list) {
		l2cap_chan_lock(chan);

		if (chan->chan_type != L2CAP_CHAN_CONN_ORIENTED) {
			l2cap_chan_ready(chan);
			l2cap_chan_unlock(chan);
			continue;
		}

		if (chan->state == BT_CONNECT) {
			if (!l2cap_chan_check_security(chan, true) ||
			    !__l2cap_no_conn_pending(chan)) {
				l2cap_chan_unlock(chan);
				continue;
			}

			if (!l2cap_mode_supported(chan->mode, conn->feat_mask)
			    && test_bit(CONF_STATE2_DEVICE,
					&chan->conf_state)) {
				l2cap_chan_close(chan, ECONNRESET);
				l2cap_chan_unlock(chan);
				continue;
			}

			if (l2cap_check_enc_key_size(conn->hcon))
				l2cap_start_connection(chan);
			else
				l2cap_chan_close(chan, ECONNREFUSED);

		} else if (chan->state == BT_CONNECT2) {
			struct l2cap_conn_rsp rsp;
			char buf[128];
			rsp.scid = cpu_to_le16(chan->dcid);
			rsp.dcid = cpu_to_le16(chan->scid);

			if (l2cap_chan_check_security(chan, false)) {
				if (test_bit(FLAG_DEFER_SETUP, &chan->flags)) {
					rsp.result = cpu_to_le16(L2CAP_CR_PEND);
					rsp.status = cpu_to_le16(L2CAP_CS_AUTHOR_PEND);
					chan->ops->defer(chan);

				} else {
					l2cap_state_change(chan, BT_CONFIG);
					rsp.result = cpu_to_le16(L2CAP_CR_SUCCESS);
					rsp.status = cpu_to_le16(L2CAP_CS_NO_INFO);
				}
			} else {
				rsp.result = cpu_to_le16(L2CAP_CR_PEND);
				rsp.status = cpu_to_le16(L2CAP_CS_AUTHEN_PEND);
			}

			l2cap_send_cmd(conn, chan->ident, L2CAP_CONN_RSP,
				       sizeof(rsp), &rsp);

			if (test_bit(CONF_REQ_SENT, &chan->conf_state) ||
			    rsp.result != L2CAP_CR_SUCCESS) {
				l2cap_chan_unlock(chan);
				continue;
			}

			set_bit(CONF_REQ_SENT, &chan->conf_state);
			l2cap_send_cmd(conn, l2cap_get_ident(conn), L2CAP_CONF_REQ,
				       l2cap_build_conf_req(chan, buf, sizeof(buf)), buf);
			chan->num_conf_req++;
		}

		l2cap_chan_unlock(chan);
	}

	mutex_unlock(&conn->chan_lock);
}

static void l2cap_le_conn_ready(struct l2cap_conn *conn)
{
	struct hci_conn *hcon = conn->hcon;
	struct hci_dev *hdev = hcon->hdev;

	BT_DBG("%s conn %p", hdev->name, conn);

	/* For outgoing pairing which doesn't necessarily have an
	 * associated socket (e.g. mgmt_pair_device).
	 */
	if (hcon->out)
		smp_conn_security(hcon, hcon->pending_sec_level);

	/* For LE peripheral connections, make sure the connection interval
	 * is in the range of the minimum and maximum interval that has
	 * been configured for this connection. If not, then trigger
	 * the connection update procedure.
	 */
	if (hcon->role == HCI_ROLE_SLAVE &&
	    (hcon->le_conn_interval < hcon->le_conn_min_interval ||
	     hcon->le_conn_interval > hcon->le_conn_max_interval)) {
		struct l2cap_conn_param_update_req req;

		req.min = cpu_to_le16(hcon->le_conn_min_interval);
		req.max = cpu_to_le16(hcon->le_conn_max_interval);
		req.latency = cpu_to_le16(hcon->le_conn_latency);
		req.to_multiplier = cpu_to_le16(hcon->le_supv_timeout);

		l2cap_send_cmd(conn, l2cap_get_ident(conn),
			       L2CAP_CONN_PARAM_UPDATE_REQ, sizeof(req), &req);
	}
}

static void l2cap_conn_ready(struct l2cap_conn *conn)
{
	struct l2cap_chan *chan;
	struct hci_conn *hcon = conn->hcon;

	BT_DBG("conn %p", conn);

	if (hcon->type == ACL_LINK)
		l2cap_request_info(conn);

	mutex_lock(&conn->chan_lock);

	list_for_each_entry(chan, &conn->chan_l, list) {

		l2cap_chan_lock(chan);

		if (chan->scid == L2CAP_CID_A2MP) {
			l2cap_chan_unlock(chan);
			continue;
		}

		if (hcon->type == LE_LINK) {
			l2cap_le_start(chan);
		} else if (chan->chan_type != L2CAP_CHAN_CONN_ORIENTED) {
			if (conn->info_state & L2CAP_INFO_FEAT_MASK_REQ_DONE)
				l2cap_chan_ready(chan);
		} else if (chan->state == BT_CONNECT) {
			l2cap_do_start(chan);
		}

		l2cap_chan_unlock(chan);
	}

	mutex_unlock(&conn->chan_lock);

	if (hcon->type == LE_LINK)
		l2cap_le_conn_ready(conn);

	queue_work(hcon->hdev->workqueue, &conn->pending_rx_work);
}

/* Notify sockets that we cannot guaranty reliability anymore */
static void l2cap_conn_unreliable(struct l2cap_conn *conn, int err)
{
	struct l2cap_chan *chan;

	BT_DBG("conn %p", conn);

	mutex_lock(&conn->chan_lock);

	list_for_each_entry(chan, &conn->chan_l, list) {
		if (test_bit(FLAG_FORCE_RELIABLE, &chan->flags))
			l2cap_chan_set_err(chan, err);
	}

	mutex_unlock(&conn->chan_lock);
}

static void l2cap_info_timeout(struct work_struct *work)
{
	struct l2cap_conn *conn = container_of(work, struct l2cap_conn,
					       info_timer.work);

	conn->info_state |= L2CAP_INFO_FEAT_MASK_REQ_DONE;
	conn->info_ident = 0;

	l2cap_conn_start(conn);
}

/*
 * l2cap_user
 * External modules can register l2cap_user objects on l2cap_conn. The ->probe
 * callback is called during registration. The ->remove callback is called
 * during unregistration.
 * An l2cap_user object can either be explicitly unregistered or when the
 * underlying l2cap_conn object is deleted. This guarantees that l2cap->hcon,
 * l2cap->hchan, .. are valid as long as the remove callback hasn't been called.
 * External modules must own a reference to the l2cap_conn object if they intend
 * to call l2cap_unregister_user(). The l2cap_conn object might get destroyed at
 * any time if they don't.
 */

int l2cap_register_user(struct l2cap_conn *conn, struct l2cap_user *user)
{
	struct hci_dev *hdev = conn->hcon->hdev;
	int ret;

	/* We need to check whether l2cap_conn is registered. If it is not, we
	 * must not register the l2cap_user. l2cap_conn_del() is unregisters
	 * l2cap_conn objects, but doesn't provide its own locking. Instead, it
	 * relies on the parent hci_conn object to be locked. This itself relies
	 * on the hci_dev object to be locked. So we must lock the hci device
	 * here, too. */

	hci_dev_lock(hdev);

	if (!list_empty(&user->list)) {
		ret = -EINVAL;
		goto out_unlock;
	}

	/* conn->hchan is NULL after l2cap_conn_del() was called */
	if (!conn->hchan) {
		ret = -ENODEV;
		goto out_unlock;
	}

	ret = user->probe(conn, user);
	if (ret)
		goto out_unlock;

	list_add(&user->list, &conn->users);
	ret = 0;

out_unlock:
	hci_dev_unlock(hdev);
	return ret;
}
EXPORT_SYMBOL(l2cap_register_user);

void l2cap_unregister_user(struct l2cap_conn *conn, struct l2cap_user *user)
{
	struct hci_dev *hdev = conn->hcon->hdev;

	hci_dev_lock(hdev);

	if (list_empty(&user->list))
		goto out_unlock;

	list_del_init(&user->list);
	user->remove(conn, user);

out_unlock:
	hci_dev_unlock(hdev);
}
EXPORT_SYMBOL(l2cap_unregister_user);

static void l2cap_unregister_all_users(struct l2cap_conn *conn)
{
	struct l2cap_user *user;

	while (!list_empty(&conn->users)) {
		user = list_first_entry(&conn->users, struct l2cap_user, list);
		list_del_init(&user->list);
		user->remove(conn, user);
	}
}

static void l2cap_conn_del(struct hci_conn *hcon, int err)
{
	struct l2cap_conn *conn = hcon->l2cap_data;
	struct l2cap_chan *chan, *l;

	if (!conn)
		return;

	BT_DBG("hcon %p conn %p, err %d", hcon, conn, err);

	kfree_skb(conn->rx_skb);

	skb_queue_purge(&conn->pending_rx);

	/* We can not call flush_work(&conn->pending_rx_work) here since we
	 * might block if we are running on a worker from the same workqueue
	 * pending_rx_work is waiting on.
	 */
	if (work_pending(&conn->pending_rx_work))
		cancel_work_sync(&conn->pending_rx_work);

	if (work_pending(&conn->id_addr_update_work))
		cancel_work_sync(&conn->id_addr_update_work);

	l2cap_unregister_all_users(conn);

	/* Force the connection to be immediately dropped */
	hcon->disc_timeout = 0;

	mutex_lock(&conn->chan_lock);

	/* Kill channels */
	list_for_each_entry_safe(chan, l, &conn->chan_l, list) {
		l2cap_chan_hold(chan);
		l2cap_chan_lock(chan);

		l2cap_chan_del(chan, err);

		chan->ops->close(chan);

		l2cap_chan_unlock(chan);
		l2cap_chan_put(chan);
	}

	mutex_unlock(&conn->chan_lock);

	hci_chan_del(conn->hchan);

	if (conn->info_state & L2CAP_INFO_FEAT_MASK_REQ_SENT)
		cancel_delayed_work_sync(&conn->info_timer);

	hcon->l2cap_data = NULL;
	conn->hchan = NULL;
	l2cap_conn_put(conn);
}

static void l2cap_conn_free(struct kref *ref)
{
	struct l2cap_conn *conn = container_of(ref, struct l2cap_conn, ref);

	hci_conn_put(conn->hcon);
	kfree(conn);
}

struct l2cap_conn *l2cap_conn_get(struct l2cap_conn *conn)
{
	kref_get(&conn->ref);
	return conn;
}
EXPORT_SYMBOL(l2cap_conn_get);

void l2cap_conn_put(struct l2cap_conn *conn)
{
	kref_put(&conn->ref, l2cap_conn_free);
}
EXPORT_SYMBOL(l2cap_conn_put);

/* ---- Socket interface ---- */

/* Find socket with psm and source / destination bdaddr.
 * Returns closest match.
 */
static struct l2cap_chan *l2cap_global_chan_by_psm(int state, __le16 psm,
						   bdaddr_t *src,
						   bdaddr_t *dst,
						   u8 link_type)
{
	struct l2cap_chan *c, *tmp, *c1 = NULL;

	read_lock(&chan_list_lock);

	list_for_each_entry_safe(c, tmp, &chan_list, global_l) {
		if (state && c->state != state)
			continue;

		if (link_type == ACL_LINK && c->src_type != BDADDR_BREDR)
			continue;

		if (link_type == LE_LINK && c->src_type == BDADDR_BREDR)
			continue;

		if (c->psm == psm) {
			int src_match, dst_match;
			int src_any, dst_any;

			/* Exact match. */
			src_match = !bacmp(&c->src, src);
			dst_match = !bacmp(&c->dst, dst);
			if (src_match && dst_match) {
<<<<<<< HEAD
				c = l2cap_chan_hold_unless_zero(c);
				if (!c)
=======
				if (!l2cap_chan_hold_unless_zero(c))
>>>>>>> 7365df19
					continue;

				read_unlock(&chan_list_lock);
				return c;
			}

			/* Closest match */
			src_any = !bacmp(&c->src, BDADDR_ANY);
			dst_any = !bacmp(&c->dst, BDADDR_ANY);
			if ((src_match && dst_any) || (src_any && dst_match) ||
			    (src_any && dst_any))
				c1 = c;
		}
	}

	if (c1)
		c1 = l2cap_chan_hold_unless_zero(c1);

	read_unlock(&chan_list_lock);

	return c1;
}

static void l2cap_monitor_timeout(struct work_struct *work)
{
	struct l2cap_chan *chan = container_of(work, struct l2cap_chan,
					       monitor_timer.work);

	BT_DBG("chan %p", chan);

	l2cap_chan_lock(chan);

	if (!chan->conn) {
		l2cap_chan_unlock(chan);
		l2cap_chan_put(chan);
		return;
	}

	l2cap_tx(chan, NULL, NULL, L2CAP_EV_MONITOR_TO);

	l2cap_chan_unlock(chan);
	l2cap_chan_put(chan);
}

static void l2cap_retrans_timeout(struct work_struct *work)
{
	struct l2cap_chan *chan = container_of(work, struct l2cap_chan,
					       retrans_timer.work);

	BT_DBG("chan %p", chan);

	l2cap_chan_lock(chan);

	if (!chan->conn) {
		l2cap_chan_unlock(chan);
		l2cap_chan_put(chan);
		return;
	}

	l2cap_tx(chan, NULL, NULL, L2CAP_EV_RETRANS_TO);
	l2cap_chan_unlock(chan);
	l2cap_chan_put(chan);
}

static void l2cap_streaming_send(struct l2cap_chan *chan,
				 struct sk_buff_head *skbs)
{
	struct sk_buff *skb;
	struct l2cap_ctrl *control;

	BT_DBG("chan %p, skbs %p", chan, skbs);

	if (__chan_is_moving(chan))
		return;

	skb_queue_splice_tail_init(skbs, &chan->tx_q);

	while (!skb_queue_empty(&chan->tx_q)) {

		skb = skb_dequeue(&chan->tx_q);

		bt_cb(skb)->l2cap.retries = 1;
		control = &bt_cb(skb)->l2cap;

		control->reqseq = 0;
		control->txseq = chan->next_tx_seq;

		__pack_control(chan, control, skb);

		if (chan->fcs == L2CAP_FCS_CRC16) {
			u16 fcs = crc16(0, (u8 *) skb->data, skb->len);
			put_unaligned_le16(fcs, skb_put(skb, L2CAP_FCS_SIZE));
		}

		l2cap_do_send(chan, skb);

		BT_DBG("Sent txseq %u", control->txseq);

		chan->next_tx_seq = __next_seq(chan, chan->next_tx_seq);
		chan->frames_sent++;
	}
}

static int l2cap_ertm_send(struct l2cap_chan *chan)
{
	struct sk_buff *skb, *tx_skb;
	struct l2cap_ctrl *control;
	int sent = 0;

	BT_DBG("chan %p", chan);

	if (chan->state != BT_CONNECTED)
		return -ENOTCONN;

	if (test_bit(CONN_REMOTE_BUSY, &chan->conn_state))
		return 0;

	if (__chan_is_moving(chan))
		return 0;

	while (chan->tx_send_head &&
	       chan->unacked_frames < chan->remote_tx_win &&
	       chan->tx_state == L2CAP_TX_STATE_XMIT) {

		skb = chan->tx_send_head;

		bt_cb(skb)->l2cap.retries = 1;
		control = &bt_cb(skb)->l2cap;

		if (test_and_clear_bit(CONN_SEND_FBIT, &chan->conn_state))
			control->final = 1;

		control->reqseq = chan->buffer_seq;
		chan->last_acked_seq = chan->buffer_seq;
		control->txseq = chan->next_tx_seq;

		__pack_control(chan, control, skb);

		if (chan->fcs == L2CAP_FCS_CRC16) {
			u16 fcs = crc16(0, (u8 *) skb->data, skb->len);
			put_unaligned_le16(fcs, skb_put(skb, L2CAP_FCS_SIZE));
		}

		/* Clone after data has been modified. Data is assumed to be
		   read-only (for locking purposes) on cloned sk_buffs.
		 */
		tx_skb = skb_clone(skb, GFP_KERNEL);

		if (!tx_skb)
			break;

		__set_retrans_timer(chan);

		chan->next_tx_seq = __next_seq(chan, chan->next_tx_seq);
		chan->unacked_frames++;
		chan->frames_sent++;
		sent++;

		if (skb_queue_is_last(&chan->tx_q, skb))
			chan->tx_send_head = NULL;
		else
			chan->tx_send_head = skb_queue_next(&chan->tx_q, skb);

		l2cap_do_send(chan, tx_skb);
		BT_DBG("Sent txseq %u", control->txseq);
	}

	BT_DBG("Sent %d, %u unacked, %u in ERTM queue", sent,
	       chan->unacked_frames, skb_queue_len(&chan->tx_q));

	return sent;
}

static void l2cap_ertm_resend(struct l2cap_chan *chan)
{
	struct l2cap_ctrl control;
	struct sk_buff *skb;
	struct sk_buff *tx_skb;
	u16 seq;

	BT_DBG("chan %p", chan);

	if (test_bit(CONN_REMOTE_BUSY, &chan->conn_state))
		return;

	if (__chan_is_moving(chan))
		return;

	while (chan->retrans_list.head != L2CAP_SEQ_LIST_CLEAR) {
		seq = l2cap_seq_list_pop(&chan->retrans_list);

		skb = l2cap_ertm_seq_in_queue(&chan->tx_q, seq);
		if (!skb) {
			BT_DBG("Error: Can't retransmit seq %d, frame missing",
			       seq);
			continue;
		}

		bt_cb(skb)->l2cap.retries++;
		control = bt_cb(skb)->l2cap;

		if (chan->max_tx != 0 &&
		    bt_cb(skb)->l2cap.retries > chan->max_tx) {
			BT_DBG("Retry limit exceeded (%d)", chan->max_tx);
			l2cap_send_disconn_req(chan, ECONNRESET);
			l2cap_seq_list_clear(&chan->retrans_list);
			break;
		}

		control.reqseq = chan->buffer_seq;
		if (test_and_clear_bit(CONN_SEND_FBIT, &chan->conn_state))
			control.final = 1;
		else
			control.final = 0;

		if (skb_cloned(skb)) {
			/* Cloned sk_buffs are read-only, so we need a
			 * writeable copy
			 */
			tx_skb = skb_copy(skb, GFP_KERNEL);
		} else {
			tx_skb = skb_clone(skb, GFP_KERNEL);
		}

		if (!tx_skb) {
			l2cap_seq_list_clear(&chan->retrans_list);
			break;
		}

		/* Update skb contents */
		if (test_bit(FLAG_EXT_CTRL, &chan->flags)) {
			put_unaligned_le32(__pack_extended_control(&control),
					   tx_skb->data + L2CAP_HDR_SIZE);
		} else {
			put_unaligned_le16(__pack_enhanced_control(&control),
					   tx_skb->data + L2CAP_HDR_SIZE);
		}

		/* Update FCS */
		if (chan->fcs == L2CAP_FCS_CRC16) {
			u16 fcs = crc16(0, (u8 *) tx_skb->data,
					tx_skb->len - L2CAP_FCS_SIZE);
			put_unaligned_le16(fcs, skb_tail_pointer(tx_skb) -
						L2CAP_FCS_SIZE);
		}

		l2cap_do_send(chan, tx_skb);

		BT_DBG("Resent txseq %d", control.txseq);

		chan->last_acked_seq = chan->buffer_seq;
	}
}

static void l2cap_retransmit(struct l2cap_chan *chan,
			     struct l2cap_ctrl *control)
{
	BT_DBG("chan %p, control %p", chan, control);

	l2cap_seq_list_append(&chan->retrans_list, control->reqseq);
	l2cap_ertm_resend(chan);
}

static void l2cap_retransmit_all(struct l2cap_chan *chan,
				 struct l2cap_ctrl *control)
{
	struct sk_buff *skb;

	BT_DBG("chan %p, control %p", chan, control);

	if (control->poll)
		set_bit(CONN_SEND_FBIT, &chan->conn_state);

	l2cap_seq_list_clear(&chan->retrans_list);

	if (test_bit(CONN_REMOTE_BUSY, &chan->conn_state))
		return;

	if (chan->unacked_frames) {
		skb_queue_walk(&chan->tx_q, skb) {
			if (bt_cb(skb)->l2cap.txseq == control->reqseq ||
			    skb == chan->tx_send_head)
				break;
		}

		skb_queue_walk_from(&chan->tx_q, skb) {
			if (skb == chan->tx_send_head)
				break;

			l2cap_seq_list_append(&chan->retrans_list,
					      bt_cb(skb)->l2cap.txseq);
		}

		l2cap_ertm_resend(chan);
	}
}

static void l2cap_send_ack(struct l2cap_chan *chan)
{
	struct l2cap_ctrl control;
	u16 frames_to_ack = __seq_offset(chan, chan->buffer_seq,
					 chan->last_acked_seq);
	int threshold;

	BT_DBG("chan %p last_acked_seq %d buffer_seq %d",
	       chan, chan->last_acked_seq, chan->buffer_seq);

	memset(&control, 0, sizeof(control));
	control.sframe = 1;

	if (test_bit(CONN_LOCAL_BUSY, &chan->conn_state) &&
	    chan->rx_state == L2CAP_RX_STATE_RECV) {
		__clear_ack_timer(chan);
		control.super = L2CAP_SUPER_RNR;
		control.reqseq = chan->buffer_seq;
		l2cap_send_sframe(chan, &control);
	} else {
		if (!test_bit(CONN_REMOTE_BUSY, &chan->conn_state)) {
			l2cap_ertm_send(chan);
			/* If any i-frames were sent, they included an ack */
			if (chan->buffer_seq == chan->last_acked_seq)
				frames_to_ack = 0;
		}

		/* Ack now if the window is 3/4ths full.
		 * Calculate without mul or div
		 */
		threshold = chan->ack_win;
		threshold += threshold << 1;
		threshold >>= 2;

		BT_DBG("frames_to_ack %u, threshold %d", frames_to_ack,
		       threshold);

		if (frames_to_ack >= threshold) {
			__clear_ack_timer(chan);
			control.super = L2CAP_SUPER_RR;
			control.reqseq = chan->buffer_seq;
			l2cap_send_sframe(chan, &control);
			frames_to_ack = 0;
		}

		if (frames_to_ack)
			__set_ack_timer(chan);
	}
}

static inline int l2cap_skbuff_fromiovec(struct l2cap_chan *chan,
					 struct msghdr *msg, int len,
					 int count, struct sk_buff *skb)
{
	struct l2cap_conn *conn = chan->conn;
	struct sk_buff **frag;
	int sent = 0;

	if (!copy_from_iter_full(skb_put(skb, count), count, &msg->msg_iter))
		return -EFAULT;

	sent += count;
	len  -= count;

	/* Continuation fragments (no L2CAP header) */
	frag = &skb_shinfo(skb)->frag_list;
	while (len) {
		struct sk_buff *tmp;

		count = min_t(unsigned int, conn->mtu, len);

		tmp = chan->ops->alloc_skb(chan, 0, count,
					   msg->msg_flags & MSG_DONTWAIT);
		if (IS_ERR(tmp))
			return PTR_ERR(tmp);

		*frag = tmp;

		if (!copy_from_iter_full(skb_put(*frag, count), count,
				   &msg->msg_iter))
			return -EFAULT;

		sent += count;
		len  -= count;

		skb->len += (*frag)->len;
		skb->data_len += (*frag)->len;

		frag = &(*frag)->next;
	}

	return sent;
}

static struct sk_buff *l2cap_create_connless_pdu(struct l2cap_chan *chan,
						 struct msghdr *msg, size_t len)
{
	struct l2cap_conn *conn = chan->conn;
	struct sk_buff *skb;
	int err, count, hlen = L2CAP_HDR_SIZE + L2CAP_PSMLEN_SIZE;
	struct l2cap_hdr *lh;

	BT_DBG("chan %p psm 0x%2.2x len %zu", chan,
	       __le16_to_cpu(chan->psm), len);

	count = min_t(unsigned int, (conn->mtu - hlen), len);

	skb = chan->ops->alloc_skb(chan, hlen, count,
				   msg->msg_flags & MSG_DONTWAIT);
	if (IS_ERR(skb))
		return skb;

	/* Create L2CAP header */
	lh = skb_put(skb, L2CAP_HDR_SIZE);
	lh->cid = cpu_to_le16(chan->dcid);
	lh->len = cpu_to_le16(len + L2CAP_PSMLEN_SIZE);
	put_unaligned(chan->psm, (__le16 *) skb_put(skb, L2CAP_PSMLEN_SIZE));

	err = l2cap_skbuff_fromiovec(chan, msg, len, count, skb);
	if (unlikely(err < 0)) {
		kfree_skb(skb);
		return ERR_PTR(err);
	}
	return skb;
}

static struct sk_buff *l2cap_create_basic_pdu(struct l2cap_chan *chan,
					      struct msghdr *msg, size_t len)
{
	struct l2cap_conn *conn = chan->conn;
	struct sk_buff *skb;
	int err, count;
	struct l2cap_hdr *lh;

	BT_DBG("chan %p len %zu", chan, len);

	count = min_t(unsigned int, (conn->mtu - L2CAP_HDR_SIZE), len);

	skb = chan->ops->alloc_skb(chan, L2CAP_HDR_SIZE, count,
				   msg->msg_flags & MSG_DONTWAIT);
	if (IS_ERR(skb))
		return skb;

	/* Create L2CAP header */
	lh = skb_put(skb, L2CAP_HDR_SIZE);
	lh->cid = cpu_to_le16(chan->dcid);
	lh->len = cpu_to_le16(len);

	err = l2cap_skbuff_fromiovec(chan, msg, len, count, skb);
	if (unlikely(err < 0)) {
		kfree_skb(skb);
		return ERR_PTR(err);
	}
	return skb;
}

static struct sk_buff *l2cap_create_iframe_pdu(struct l2cap_chan *chan,
					       struct msghdr *msg, size_t len,
					       u16 sdulen)
{
	struct l2cap_conn *conn = chan->conn;
	struct sk_buff *skb;
	int err, count, hlen;
	struct l2cap_hdr *lh;

	BT_DBG("chan %p len %zu", chan, len);

	if (!conn)
		return ERR_PTR(-ENOTCONN);

	hlen = __ertm_hdr_size(chan);

	if (sdulen)
		hlen += L2CAP_SDULEN_SIZE;

	if (chan->fcs == L2CAP_FCS_CRC16)
		hlen += L2CAP_FCS_SIZE;

	count = min_t(unsigned int, (conn->mtu - hlen), len);

	skb = chan->ops->alloc_skb(chan, hlen, count,
				   msg->msg_flags & MSG_DONTWAIT);
	if (IS_ERR(skb))
		return skb;

	/* Create L2CAP header */
	lh = skb_put(skb, L2CAP_HDR_SIZE);
	lh->cid = cpu_to_le16(chan->dcid);
	lh->len = cpu_to_le16(len + (hlen - L2CAP_HDR_SIZE));

	/* Control header is populated later */
	if (test_bit(FLAG_EXT_CTRL, &chan->flags))
		put_unaligned_le32(0, skb_put(skb, L2CAP_EXT_CTRL_SIZE));
	else
		put_unaligned_le16(0, skb_put(skb, L2CAP_ENH_CTRL_SIZE));

	if (sdulen)
		put_unaligned_le16(sdulen, skb_put(skb, L2CAP_SDULEN_SIZE));

	err = l2cap_skbuff_fromiovec(chan, msg, len, count, skb);
	if (unlikely(err < 0)) {
		kfree_skb(skb);
		return ERR_PTR(err);
	}

	bt_cb(skb)->l2cap.fcs = chan->fcs;
	bt_cb(skb)->l2cap.retries = 0;
	return skb;
}

static int l2cap_segment_sdu(struct l2cap_chan *chan,
			     struct sk_buff_head *seg_queue,
			     struct msghdr *msg, size_t len)
{
	struct sk_buff *skb;
	u16 sdu_len;
	size_t pdu_len;
	u8 sar;

	BT_DBG("chan %p, msg %p, len %zu", chan, msg, len);

	/* It is critical that ERTM PDUs fit in a single HCI fragment,
	 * so fragmented skbs are not used.  The HCI layer's handling
	 * of fragmented skbs is not compatible with ERTM's queueing.
	 */

	/* PDU size is derived from the HCI MTU */
	pdu_len = chan->conn->mtu;

	/* Constrain PDU size for BR/EDR connections */
	if (!chan->hs_hcon)
		pdu_len = min_t(size_t, pdu_len, L2CAP_BREDR_MAX_PAYLOAD);

	/* Adjust for largest possible L2CAP overhead. */
	if (chan->fcs)
		pdu_len -= L2CAP_FCS_SIZE;

	pdu_len -= __ertm_hdr_size(chan);

	/* Remote device may have requested smaller PDUs */
	pdu_len = min_t(size_t, pdu_len, chan->remote_mps);

	if (len <= pdu_len) {
		sar = L2CAP_SAR_UNSEGMENTED;
		sdu_len = 0;
		pdu_len = len;
	} else {
		sar = L2CAP_SAR_START;
		sdu_len = len;
	}

	while (len > 0) {
		skb = l2cap_create_iframe_pdu(chan, msg, pdu_len, sdu_len);

		if (IS_ERR(skb)) {
			__skb_queue_purge(seg_queue);
			return PTR_ERR(skb);
		}

		bt_cb(skb)->l2cap.sar = sar;
		__skb_queue_tail(seg_queue, skb);

		len -= pdu_len;
		if (sdu_len)
			sdu_len = 0;

		if (len <= pdu_len) {
			sar = L2CAP_SAR_END;
			pdu_len = len;
		} else {
			sar = L2CAP_SAR_CONTINUE;
		}
	}

	return 0;
}

static struct sk_buff *l2cap_create_le_flowctl_pdu(struct l2cap_chan *chan,
						   struct msghdr *msg,
						   size_t len, u16 sdulen)
{
	struct l2cap_conn *conn = chan->conn;
	struct sk_buff *skb;
	int err, count, hlen;
	struct l2cap_hdr *lh;

	BT_DBG("chan %p len %zu", chan, len);

	if (!conn)
		return ERR_PTR(-ENOTCONN);

	hlen = L2CAP_HDR_SIZE;

	if (sdulen)
		hlen += L2CAP_SDULEN_SIZE;

	count = min_t(unsigned int, (conn->mtu - hlen), len);

	skb = chan->ops->alloc_skb(chan, hlen, count,
				   msg->msg_flags & MSG_DONTWAIT);
	if (IS_ERR(skb))
		return skb;

	/* Create L2CAP header */
	lh = skb_put(skb, L2CAP_HDR_SIZE);
	lh->cid = cpu_to_le16(chan->dcid);
	lh->len = cpu_to_le16(len + (hlen - L2CAP_HDR_SIZE));

	if (sdulen)
		put_unaligned_le16(sdulen, skb_put(skb, L2CAP_SDULEN_SIZE));

	err = l2cap_skbuff_fromiovec(chan, msg, len, count, skb);
	if (unlikely(err < 0)) {
		kfree_skb(skb);
		return ERR_PTR(err);
	}

	return skb;
}

static int l2cap_segment_le_sdu(struct l2cap_chan *chan,
				struct sk_buff_head *seg_queue,
				struct msghdr *msg, size_t len)
{
	struct sk_buff *skb;
	size_t pdu_len;
	u16 sdu_len;

	BT_DBG("chan %p, msg %p, len %zu", chan, msg, len);

	sdu_len = len;
	pdu_len = chan->remote_mps - L2CAP_SDULEN_SIZE;

	while (len > 0) {
		if (len <= pdu_len)
			pdu_len = len;

		skb = l2cap_create_le_flowctl_pdu(chan, msg, pdu_len, sdu_len);
		if (IS_ERR(skb)) {
			__skb_queue_purge(seg_queue);
			return PTR_ERR(skb);
		}

		__skb_queue_tail(seg_queue, skb);

		len -= pdu_len;

		if (sdu_len) {
			sdu_len = 0;
			pdu_len += L2CAP_SDULEN_SIZE;
		}
	}

	return 0;
}

static void l2cap_le_flowctl_send(struct l2cap_chan *chan)
{
	int sent = 0;

	BT_DBG("chan %p", chan);

	while (chan->tx_credits && !skb_queue_empty(&chan->tx_q)) {
		l2cap_do_send(chan, skb_dequeue(&chan->tx_q));
		chan->tx_credits--;
		sent++;
	}

	BT_DBG("Sent %d credits %u queued %u", sent, chan->tx_credits,
	       skb_queue_len(&chan->tx_q));
}

int l2cap_chan_send(struct l2cap_chan *chan, struct msghdr *msg, size_t len)
{
	struct sk_buff *skb;
	int err;
	struct sk_buff_head seg_queue;

	if (!chan->conn)
		return -ENOTCONN;

	/* Connectionless channel */
	if (chan->chan_type == L2CAP_CHAN_CONN_LESS) {
		skb = l2cap_create_connless_pdu(chan, msg, len);
		if (IS_ERR(skb))
			return PTR_ERR(skb);

		/* Channel lock is released before requesting new skb and then
		 * reacquired thus we need to recheck channel state.
		 */
		if (chan->state != BT_CONNECTED) {
			kfree_skb(skb);
			return -ENOTCONN;
		}

		l2cap_do_send(chan, skb);
		return len;
	}

	switch (chan->mode) {
	case L2CAP_MODE_LE_FLOWCTL:
	case L2CAP_MODE_EXT_FLOWCTL:
		/* Check outgoing MTU */
		if (len > chan->omtu)
			return -EMSGSIZE;

		__skb_queue_head_init(&seg_queue);

		err = l2cap_segment_le_sdu(chan, &seg_queue, msg, len);

		if (chan->state != BT_CONNECTED) {
			__skb_queue_purge(&seg_queue);
			err = -ENOTCONN;
		}

		if (err)
			return err;

		skb_queue_splice_tail_init(&seg_queue, &chan->tx_q);

		l2cap_le_flowctl_send(chan);

		if (!chan->tx_credits)
			chan->ops->suspend(chan);

		err = len;

		break;

	case L2CAP_MODE_BASIC:
		/* Check outgoing MTU */
		if (len > chan->omtu)
			return -EMSGSIZE;

		/* Create a basic PDU */
		skb = l2cap_create_basic_pdu(chan, msg, len);
		if (IS_ERR(skb))
			return PTR_ERR(skb);

		/* Channel lock is released before requesting new skb and then
		 * reacquired thus we need to recheck channel state.
		 */
		if (chan->state != BT_CONNECTED) {
			kfree_skb(skb);
			return -ENOTCONN;
		}

		l2cap_do_send(chan, skb);
		err = len;
		break;

	case L2CAP_MODE_ERTM:
	case L2CAP_MODE_STREAMING:
		/* Check outgoing MTU */
		if (len > chan->omtu) {
			err = -EMSGSIZE;
			break;
		}

		__skb_queue_head_init(&seg_queue);

		/* Do segmentation before calling in to the state machine,
		 * since it's possible to block while waiting for memory
		 * allocation.
		 */
		err = l2cap_segment_sdu(chan, &seg_queue, msg, len);

		/* The channel could have been closed while segmenting,
		 * check that it is still connected.
		 */
		if (chan->state != BT_CONNECTED) {
			__skb_queue_purge(&seg_queue);
			err = -ENOTCONN;
		}

		if (err)
			break;

		if (chan->mode == L2CAP_MODE_ERTM)
			l2cap_tx(chan, NULL, &seg_queue, L2CAP_EV_DATA_REQUEST);
		else
			l2cap_streaming_send(chan, &seg_queue);

		err = len;

		/* If the skbs were not queued for sending, they'll still be in
		 * seg_queue and need to be purged.
		 */
		__skb_queue_purge(&seg_queue);
		break;

	default:
		BT_DBG("bad state %1.1x", chan->mode);
		err = -EBADFD;
	}

	return err;
}
EXPORT_SYMBOL_GPL(l2cap_chan_send);

static void l2cap_send_srej(struct l2cap_chan *chan, u16 txseq)
{
	struct l2cap_ctrl control;
	u16 seq;

	BT_DBG("chan %p, txseq %u", chan, txseq);

	memset(&control, 0, sizeof(control));
	control.sframe = 1;
	control.super = L2CAP_SUPER_SREJ;

	for (seq = chan->expected_tx_seq; seq != txseq;
	     seq = __next_seq(chan, seq)) {
		if (!l2cap_ertm_seq_in_queue(&chan->srej_q, seq)) {
			control.reqseq = seq;
			l2cap_send_sframe(chan, &control);
			l2cap_seq_list_append(&chan->srej_list, seq);
		}
	}

	chan->expected_tx_seq = __next_seq(chan, txseq);
}

static void l2cap_send_srej_tail(struct l2cap_chan *chan)
{
	struct l2cap_ctrl control;

	BT_DBG("chan %p", chan);

	if (chan->srej_list.tail == L2CAP_SEQ_LIST_CLEAR)
		return;

	memset(&control, 0, sizeof(control));
	control.sframe = 1;
	control.super = L2CAP_SUPER_SREJ;
	control.reqseq = chan->srej_list.tail;
	l2cap_send_sframe(chan, &control);
}

static void l2cap_send_srej_list(struct l2cap_chan *chan, u16 txseq)
{
	struct l2cap_ctrl control;
	u16 initial_head;
	u16 seq;

	BT_DBG("chan %p, txseq %u", chan, txseq);

	memset(&control, 0, sizeof(control));
	control.sframe = 1;
	control.super = L2CAP_SUPER_SREJ;

	/* Capture initial list head to allow only one pass through the list. */
	initial_head = chan->srej_list.head;

	do {
		seq = l2cap_seq_list_pop(&chan->srej_list);
		if (seq == txseq || seq == L2CAP_SEQ_LIST_CLEAR)
			break;

		control.reqseq = seq;
		l2cap_send_sframe(chan, &control);
		l2cap_seq_list_append(&chan->srej_list, seq);
	} while (chan->srej_list.head != initial_head);
}

static void l2cap_process_reqseq(struct l2cap_chan *chan, u16 reqseq)
{
	struct sk_buff *acked_skb;
	u16 ackseq;

	BT_DBG("chan %p, reqseq %u", chan, reqseq);

	if (chan->unacked_frames == 0 || reqseq == chan->expected_ack_seq)
		return;

	BT_DBG("expected_ack_seq %u, unacked_frames %u",
	       chan->expected_ack_seq, chan->unacked_frames);

	for (ackseq = chan->expected_ack_seq; ackseq != reqseq;
	     ackseq = __next_seq(chan, ackseq)) {

		acked_skb = l2cap_ertm_seq_in_queue(&chan->tx_q, ackseq);
		if (acked_skb) {
			skb_unlink(acked_skb, &chan->tx_q);
			kfree_skb(acked_skb);
			chan->unacked_frames--;
		}
	}

	chan->expected_ack_seq = reqseq;

	if (chan->unacked_frames == 0)
		__clear_retrans_timer(chan);

	BT_DBG("unacked_frames %u", chan->unacked_frames);
}

static void l2cap_abort_rx_srej_sent(struct l2cap_chan *chan)
{
	BT_DBG("chan %p", chan);

	chan->expected_tx_seq = chan->buffer_seq;
	l2cap_seq_list_clear(&chan->srej_list);
	skb_queue_purge(&chan->srej_q);
	chan->rx_state = L2CAP_RX_STATE_RECV;
}

static void l2cap_tx_state_xmit(struct l2cap_chan *chan,
				struct l2cap_ctrl *control,
				struct sk_buff_head *skbs, u8 event)
{
	BT_DBG("chan %p, control %p, skbs %p, event %d", chan, control, skbs,
	       event);

	switch (event) {
	case L2CAP_EV_DATA_REQUEST:
		if (chan->tx_send_head == NULL)
			chan->tx_send_head = skb_peek(skbs);

		skb_queue_splice_tail_init(skbs, &chan->tx_q);
		l2cap_ertm_send(chan);
		break;
	case L2CAP_EV_LOCAL_BUSY_DETECTED:
		BT_DBG("Enter LOCAL_BUSY");
		set_bit(CONN_LOCAL_BUSY, &chan->conn_state);

		if (chan->rx_state == L2CAP_RX_STATE_SREJ_SENT) {
			/* The SREJ_SENT state must be aborted if we are to
			 * enter the LOCAL_BUSY state.
			 */
			l2cap_abort_rx_srej_sent(chan);
		}

		l2cap_send_ack(chan);

		break;
	case L2CAP_EV_LOCAL_BUSY_CLEAR:
		BT_DBG("Exit LOCAL_BUSY");
		clear_bit(CONN_LOCAL_BUSY, &chan->conn_state);

		if (test_bit(CONN_RNR_SENT, &chan->conn_state)) {
			struct l2cap_ctrl local_control;

			memset(&local_control, 0, sizeof(local_control));
			local_control.sframe = 1;
			local_control.super = L2CAP_SUPER_RR;
			local_control.poll = 1;
			local_control.reqseq = chan->buffer_seq;
			l2cap_send_sframe(chan, &local_control);

			chan->retry_count = 1;
			__set_monitor_timer(chan);
			chan->tx_state = L2CAP_TX_STATE_WAIT_F;
		}
		break;
	case L2CAP_EV_RECV_REQSEQ_AND_FBIT:
		l2cap_process_reqseq(chan, control->reqseq);
		break;
	case L2CAP_EV_EXPLICIT_POLL:
		l2cap_send_rr_or_rnr(chan, 1);
		chan->retry_count = 1;
		__set_monitor_timer(chan);
		__clear_ack_timer(chan);
		chan->tx_state = L2CAP_TX_STATE_WAIT_F;
		break;
	case L2CAP_EV_RETRANS_TO:
		l2cap_send_rr_or_rnr(chan, 1);
		chan->retry_count = 1;
		__set_monitor_timer(chan);
		chan->tx_state = L2CAP_TX_STATE_WAIT_F;
		break;
	case L2CAP_EV_RECV_FBIT:
		/* Nothing to process */
		break;
	default:
		break;
	}
}

static void l2cap_tx_state_wait_f(struct l2cap_chan *chan,
				  struct l2cap_ctrl *control,
				  struct sk_buff_head *skbs, u8 event)
{
	BT_DBG("chan %p, control %p, skbs %p, event %d", chan, control, skbs,
	       event);

	switch (event) {
	case L2CAP_EV_DATA_REQUEST:
		if (chan->tx_send_head == NULL)
			chan->tx_send_head = skb_peek(skbs);
		/* Queue data, but don't send. */
		skb_queue_splice_tail_init(skbs, &chan->tx_q);
		break;
	case L2CAP_EV_LOCAL_BUSY_DETECTED:
		BT_DBG("Enter LOCAL_BUSY");
		set_bit(CONN_LOCAL_BUSY, &chan->conn_state);

		if (chan->rx_state == L2CAP_RX_STATE_SREJ_SENT) {
			/* The SREJ_SENT state must be aborted if we are to
			 * enter the LOCAL_BUSY state.
			 */
			l2cap_abort_rx_srej_sent(chan);
		}

		l2cap_send_ack(chan);

		break;
	case L2CAP_EV_LOCAL_BUSY_CLEAR:
		BT_DBG("Exit LOCAL_BUSY");
		clear_bit(CONN_LOCAL_BUSY, &chan->conn_state);

		if (test_bit(CONN_RNR_SENT, &chan->conn_state)) {
			struct l2cap_ctrl local_control;
			memset(&local_control, 0, sizeof(local_control));
			local_control.sframe = 1;
			local_control.super = L2CAP_SUPER_RR;
			local_control.poll = 1;
			local_control.reqseq = chan->buffer_seq;
			l2cap_send_sframe(chan, &local_control);

			chan->retry_count = 1;
			__set_monitor_timer(chan);
			chan->tx_state = L2CAP_TX_STATE_WAIT_F;
		}
		break;
	case L2CAP_EV_RECV_REQSEQ_AND_FBIT:
		l2cap_process_reqseq(chan, control->reqseq);
		fallthrough;

	case L2CAP_EV_RECV_FBIT:
		if (control && control->final) {
			__clear_monitor_timer(chan);
			if (chan->unacked_frames > 0)
				__set_retrans_timer(chan);
			chan->retry_count = 0;
			chan->tx_state = L2CAP_TX_STATE_XMIT;
			BT_DBG("recv fbit tx_state 0x2.2%x", chan->tx_state);
		}
		break;
	case L2CAP_EV_EXPLICIT_POLL:
		/* Ignore */
		break;
	case L2CAP_EV_MONITOR_TO:
		if (chan->max_tx == 0 || chan->retry_count < chan->max_tx) {
			l2cap_send_rr_or_rnr(chan, 1);
			__set_monitor_timer(chan);
			chan->retry_count++;
		} else {
			l2cap_send_disconn_req(chan, ECONNABORTED);
		}
		break;
	default:
		break;
	}
}

static void l2cap_tx(struct l2cap_chan *chan, struct l2cap_ctrl *control,
		     struct sk_buff_head *skbs, u8 event)
{
	BT_DBG("chan %p, control %p, skbs %p, event %d, state %d",
	       chan, control, skbs, event, chan->tx_state);

	switch (chan->tx_state) {
	case L2CAP_TX_STATE_XMIT:
		l2cap_tx_state_xmit(chan, control, skbs, event);
		break;
	case L2CAP_TX_STATE_WAIT_F:
		l2cap_tx_state_wait_f(chan, control, skbs, event);
		break;
	default:
		/* Ignore event */
		break;
	}
}

static void l2cap_pass_to_tx(struct l2cap_chan *chan,
			     struct l2cap_ctrl *control)
{
	BT_DBG("chan %p, control %p", chan, control);
	l2cap_tx(chan, control, NULL, L2CAP_EV_RECV_REQSEQ_AND_FBIT);
}

static void l2cap_pass_to_tx_fbit(struct l2cap_chan *chan,
				  struct l2cap_ctrl *control)
{
	BT_DBG("chan %p, control %p", chan, control);
	l2cap_tx(chan, control, NULL, L2CAP_EV_RECV_FBIT);
}

/* Copy frame to all raw sockets on that connection */
static void l2cap_raw_recv(struct l2cap_conn *conn, struct sk_buff *skb)
{
	struct sk_buff *nskb;
	struct l2cap_chan *chan;

	BT_DBG("conn %p", conn);

	mutex_lock(&conn->chan_lock);

	list_for_each_entry(chan, &conn->chan_l, list) {
		if (chan->chan_type != L2CAP_CHAN_RAW)
			continue;

		/* Don't send frame to the channel it came from */
		if (bt_cb(skb)->l2cap.chan == chan)
			continue;

		nskb = skb_clone(skb, GFP_KERNEL);
		if (!nskb)
			continue;
		if (chan->ops->recv(chan, nskb))
			kfree_skb(nskb);
	}

	mutex_unlock(&conn->chan_lock);
}

/* ---- L2CAP signalling commands ---- */
static struct sk_buff *l2cap_build_cmd(struct l2cap_conn *conn, u8 code,
				       u8 ident, u16 dlen, void *data)
{
	struct sk_buff *skb, **frag;
	struct l2cap_cmd_hdr *cmd;
	struct l2cap_hdr *lh;
	int len, count;

	BT_DBG("conn %p, code 0x%2.2x, ident 0x%2.2x, len %u",
	       conn, code, ident, dlen);

	if (conn->mtu < L2CAP_HDR_SIZE + L2CAP_CMD_HDR_SIZE)
		return NULL;

	len = L2CAP_HDR_SIZE + L2CAP_CMD_HDR_SIZE + dlen;
	count = min_t(unsigned int, conn->mtu, len);

	skb = bt_skb_alloc(count, GFP_KERNEL);
	if (!skb)
		return NULL;

	lh = skb_put(skb, L2CAP_HDR_SIZE);
	lh->len = cpu_to_le16(L2CAP_CMD_HDR_SIZE + dlen);

	if (conn->hcon->type == LE_LINK)
		lh->cid = cpu_to_le16(L2CAP_CID_LE_SIGNALING);
	else
		lh->cid = cpu_to_le16(L2CAP_CID_SIGNALING);

	cmd = skb_put(skb, L2CAP_CMD_HDR_SIZE);
	cmd->code  = code;
	cmd->ident = ident;
	cmd->len   = cpu_to_le16(dlen);

	if (dlen) {
		count -= L2CAP_HDR_SIZE + L2CAP_CMD_HDR_SIZE;
		skb_put_data(skb, data, count);
		data += count;
	}

	len -= skb->len;

	/* Continuation fragments (no L2CAP header) */
	frag = &skb_shinfo(skb)->frag_list;
	while (len) {
		count = min_t(unsigned int, conn->mtu, len);

		*frag = bt_skb_alloc(count, GFP_KERNEL);
		if (!*frag)
			goto fail;

		skb_put_data(*frag, data, count);

		len  -= count;
		data += count;

		frag = &(*frag)->next;
	}

	return skb;

fail:
	kfree_skb(skb);
	return NULL;
}

static inline int l2cap_get_conf_opt(void **ptr, int *type, int *olen,
				     unsigned long *val)
{
	struct l2cap_conf_opt *opt = *ptr;
	int len;

	len = L2CAP_CONF_OPT_SIZE + opt->len;
	*ptr += len;

	*type = opt->type;
	*olen = opt->len;

	switch (opt->len) {
	case 1:
		*val = *((u8 *) opt->val);
		break;

	case 2:
		*val = get_unaligned_le16(opt->val);
		break;

	case 4:
		*val = get_unaligned_le32(opt->val);
		break;

	default:
		*val = (unsigned long) opt->val;
		break;
	}

	BT_DBG("type 0x%2.2x len %u val 0x%lx", *type, opt->len, *val);
	return len;
}

static void l2cap_add_conf_opt(void **ptr, u8 type, u8 len, unsigned long val, size_t size)
{
	struct l2cap_conf_opt *opt = *ptr;

	BT_DBG("type 0x%2.2x len %u val 0x%lx", type, len, val);

	if (size < L2CAP_CONF_OPT_SIZE + len)
		return;

	opt->type = type;
	opt->len  = len;

	switch (len) {
	case 1:
		*((u8 *) opt->val)  = val;
		break;

	case 2:
		put_unaligned_le16(val, opt->val);
		break;

	case 4:
		put_unaligned_le32(val, opt->val);
		break;

	default:
		memcpy(opt->val, (void *) val, len);
		break;
	}

	*ptr += L2CAP_CONF_OPT_SIZE + len;
}

static void l2cap_add_opt_efs(void **ptr, struct l2cap_chan *chan, size_t size)
{
	struct l2cap_conf_efs efs;

	switch (chan->mode) {
	case L2CAP_MODE_ERTM:
		efs.id		= chan->local_id;
		efs.stype	= chan->local_stype;
		efs.msdu	= cpu_to_le16(chan->local_msdu);
		efs.sdu_itime	= cpu_to_le32(chan->local_sdu_itime);
		efs.acc_lat	= cpu_to_le32(L2CAP_DEFAULT_ACC_LAT);
		efs.flush_to	= cpu_to_le32(L2CAP_EFS_DEFAULT_FLUSH_TO);
		break;

	case L2CAP_MODE_STREAMING:
		efs.id		= 1;
		efs.stype	= L2CAP_SERV_BESTEFFORT;
		efs.msdu	= cpu_to_le16(chan->local_msdu);
		efs.sdu_itime	= cpu_to_le32(chan->local_sdu_itime);
		efs.acc_lat	= 0;
		efs.flush_to	= 0;
		break;

	default:
		return;
	}

	l2cap_add_conf_opt(ptr, L2CAP_CONF_EFS, sizeof(efs),
			   (unsigned long) &efs, size);
}

static void l2cap_ack_timeout(struct work_struct *work)
{
	struct l2cap_chan *chan = container_of(work, struct l2cap_chan,
					       ack_timer.work);
	u16 frames_to_ack;

	BT_DBG("chan %p", chan);

	l2cap_chan_lock(chan);

	frames_to_ack = __seq_offset(chan, chan->buffer_seq,
				     chan->last_acked_seq);

	if (frames_to_ack)
		l2cap_send_rr_or_rnr(chan, 0);

	l2cap_chan_unlock(chan);
	l2cap_chan_put(chan);
}

int l2cap_ertm_init(struct l2cap_chan *chan)
{
	int err;

	chan->next_tx_seq = 0;
	chan->expected_tx_seq = 0;
	chan->expected_ack_seq = 0;
	chan->unacked_frames = 0;
	chan->buffer_seq = 0;
	chan->frames_sent = 0;
	chan->last_acked_seq = 0;
	chan->sdu = NULL;
	chan->sdu_last_frag = NULL;
	chan->sdu_len = 0;

	skb_queue_head_init(&chan->tx_q);

	chan->local_amp_id = AMP_ID_BREDR;
	chan->move_id = AMP_ID_BREDR;
	chan->move_state = L2CAP_MOVE_STABLE;
	chan->move_role = L2CAP_MOVE_ROLE_NONE;

	if (chan->mode != L2CAP_MODE_ERTM)
		return 0;

	chan->rx_state = L2CAP_RX_STATE_RECV;
	chan->tx_state = L2CAP_TX_STATE_XMIT;

	skb_queue_head_init(&chan->srej_q);

	err = l2cap_seq_list_init(&chan->srej_list, chan->tx_win);
	if (err < 0)
		return err;

	err = l2cap_seq_list_init(&chan->retrans_list, chan->remote_tx_win);
	if (err < 0)
		l2cap_seq_list_free(&chan->srej_list);

	return err;
}

static inline __u8 l2cap_select_mode(__u8 mode, __u16 remote_feat_mask)
{
	switch (mode) {
	case L2CAP_MODE_STREAMING:
	case L2CAP_MODE_ERTM:
		if (l2cap_mode_supported(mode, remote_feat_mask))
			return mode;
		fallthrough;
	default:
		return L2CAP_MODE_BASIC;
	}
}

static inline bool __l2cap_ews_supported(struct l2cap_conn *conn)
{
	return ((conn->local_fixed_chan & L2CAP_FC_A2MP) &&
		(conn->feat_mask & L2CAP_FEAT_EXT_WINDOW));
}

static inline bool __l2cap_efs_supported(struct l2cap_conn *conn)
{
	return ((conn->local_fixed_chan & L2CAP_FC_A2MP) &&
		(conn->feat_mask & L2CAP_FEAT_EXT_FLOW));
}

static void __l2cap_set_ertm_timeouts(struct l2cap_chan *chan,
				      struct l2cap_conf_rfc *rfc)
{
	if (chan->local_amp_id != AMP_ID_BREDR && chan->hs_hcon) {
		u64 ertm_to = chan->hs_hcon->hdev->amp_be_flush_to;

		/* Class 1 devices have must have ERTM timeouts
		 * exceeding the Link Supervision Timeout.  The
		 * default Link Supervision Timeout for AMP
		 * controllers is 10 seconds.
		 *
		 * Class 1 devices use 0xffffffff for their
		 * best-effort flush timeout, so the clamping logic
		 * will result in a timeout that meets the above
		 * requirement.  ERTM timeouts are 16-bit values, so
		 * the maximum timeout is 65.535 seconds.
		 */

		/* Convert timeout to milliseconds and round */
		ertm_to = DIV_ROUND_UP_ULL(ertm_to, 1000);

		/* This is the recommended formula for class 2 devices
		 * that start ERTM timers when packets are sent to the
		 * controller.
		 */
		ertm_to = 3 * ertm_to + 500;

		if (ertm_to > 0xffff)
			ertm_to = 0xffff;

		rfc->retrans_timeout = cpu_to_le16((u16) ertm_to);
		rfc->monitor_timeout = rfc->retrans_timeout;
	} else {
		rfc->retrans_timeout = cpu_to_le16(L2CAP_DEFAULT_RETRANS_TO);
		rfc->monitor_timeout = cpu_to_le16(L2CAP_DEFAULT_MONITOR_TO);
	}
}

static inline void l2cap_txwin_setup(struct l2cap_chan *chan)
{
	if (chan->tx_win > L2CAP_DEFAULT_TX_WINDOW &&
	    __l2cap_ews_supported(chan->conn)) {
		/* use extended control field */
		set_bit(FLAG_EXT_CTRL, &chan->flags);
		chan->tx_win_max = L2CAP_DEFAULT_EXT_WINDOW;
	} else {
		chan->tx_win = min_t(u16, chan->tx_win,
				     L2CAP_DEFAULT_TX_WINDOW);
		chan->tx_win_max = L2CAP_DEFAULT_TX_WINDOW;
	}
	chan->ack_win = chan->tx_win;
}

static void l2cap_mtu_auto(struct l2cap_chan *chan)
{
	struct hci_conn *conn = chan->conn->hcon;

	chan->imtu = L2CAP_DEFAULT_MIN_MTU;

	/* The 2-DH1 packet has between 2 and 56 information bytes
	 * (including the 2-byte payload header)
	 */
	if (!(conn->pkt_type & HCI_2DH1))
		chan->imtu = 54;

	/* The 3-DH1 packet has between 2 and 85 information bytes
	 * (including the 2-byte payload header)
	 */
	if (!(conn->pkt_type & HCI_3DH1))
		chan->imtu = 83;

	/* The 2-DH3 packet has between 2 and 369 information bytes
	 * (including the 2-byte payload header)
	 */
	if (!(conn->pkt_type & HCI_2DH3))
		chan->imtu = 367;

	/* The 3-DH3 packet has between 2 and 554 information bytes
	 * (including the 2-byte payload header)
	 */
	if (!(conn->pkt_type & HCI_3DH3))
		chan->imtu = 552;

	/* The 2-DH5 packet has between 2 and 681 information bytes
	 * (including the 2-byte payload header)
	 */
	if (!(conn->pkt_type & HCI_2DH5))
		chan->imtu = 679;

	/* The 3-DH5 packet has between 2 and 1023 information bytes
	 * (including the 2-byte payload header)
	 */
	if (!(conn->pkt_type & HCI_3DH5))
		chan->imtu = 1021;
}

static int l2cap_build_conf_req(struct l2cap_chan *chan, void *data, size_t data_size)
{
	struct l2cap_conf_req *req = data;
	struct l2cap_conf_rfc rfc = { .mode = chan->mode };
	void *ptr = req->data;
	void *endptr = data + data_size;
	u16 size;

	BT_DBG("chan %p", chan);

	if (chan->num_conf_req || chan->num_conf_rsp)
		goto done;

	switch (chan->mode) {
	case L2CAP_MODE_STREAMING:
	case L2CAP_MODE_ERTM:
		if (test_bit(CONF_STATE2_DEVICE, &chan->conf_state))
			break;

		if (__l2cap_efs_supported(chan->conn))
			set_bit(FLAG_EFS_ENABLE, &chan->flags);

		fallthrough;
	default:
		chan->mode = l2cap_select_mode(rfc.mode, chan->conn->feat_mask);
		break;
	}

done:
	if (chan->imtu != L2CAP_DEFAULT_MTU) {
		if (!chan->imtu)
			l2cap_mtu_auto(chan);
		l2cap_add_conf_opt(&ptr, L2CAP_CONF_MTU, 2, chan->imtu,
				   endptr - ptr);
	}

	switch (chan->mode) {
	case L2CAP_MODE_BASIC:
		if (disable_ertm)
			break;

		if (!(chan->conn->feat_mask & L2CAP_FEAT_ERTM) &&
		    !(chan->conn->feat_mask & L2CAP_FEAT_STREAMING))
			break;

		rfc.mode            = L2CAP_MODE_BASIC;
		rfc.txwin_size      = 0;
		rfc.max_transmit    = 0;
		rfc.retrans_timeout = 0;
		rfc.monitor_timeout = 0;
		rfc.max_pdu_size    = 0;

		l2cap_add_conf_opt(&ptr, L2CAP_CONF_RFC, sizeof(rfc),
				   (unsigned long) &rfc, endptr - ptr);
		break;

	case L2CAP_MODE_ERTM:
		rfc.mode            = L2CAP_MODE_ERTM;
		rfc.max_transmit    = chan->max_tx;

		__l2cap_set_ertm_timeouts(chan, &rfc);

		size = min_t(u16, L2CAP_DEFAULT_MAX_PDU_SIZE, chan->conn->mtu -
			     L2CAP_EXT_HDR_SIZE - L2CAP_SDULEN_SIZE -
			     L2CAP_FCS_SIZE);
		rfc.max_pdu_size = cpu_to_le16(size);

		l2cap_txwin_setup(chan);

		rfc.txwin_size = min_t(u16, chan->tx_win,
				       L2CAP_DEFAULT_TX_WINDOW);

		l2cap_add_conf_opt(&ptr, L2CAP_CONF_RFC, sizeof(rfc),
				   (unsigned long) &rfc, endptr - ptr);

		if (test_bit(FLAG_EFS_ENABLE, &chan->flags))
			l2cap_add_opt_efs(&ptr, chan, endptr - ptr);

		if (test_bit(FLAG_EXT_CTRL, &chan->flags))
			l2cap_add_conf_opt(&ptr, L2CAP_CONF_EWS, 2,
					   chan->tx_win, endptr - ptr);

		if (chan->conn->feat_mask & L2CAP_FEAT_FCS)
			if (chan->fcs == L2CAP_FCS_NONE ||
			    test_bit(CONF_RECV_NO_FCS, &chan->conf_state)) {
				chan->fcs = L2CAP_FCS_NONE;
				l2cap_add_conf_opt(&ptr, L2CAP_CONF_FCS, 1,
						   chan->fcs, endptr - ptr);
			}
		break;

	case L2CAP_MODE_STREAMING:
		l2cap_txwin_setup(chan);
		rfc.mode            = L2CAP_MODE_STREAMING;
		rfc.txwin_size      = 0;
		rfc.max_transmit    = 0;
		rfc.retrans_timeout = 0;
		rfc.monitor_timeout = 0;

		size = min_t(u16, L2CAP_DEFAULT_MAX_PDU_SIZE, chan->conn->mtu -
			     L2CAP_EXT_HDR_SIZE - L2CAP_SDULEN_SIZE -
			     L2CAP_FCS_SIZE);
		rfc.max_pdu_size = cpu_to_le16(size);

		l2cap_add_conf_opt(&ptr, L2CAP_CONF_RFC, sizeof(rfc),
				   (unsigned long) &rfc, endptr - ptr);

		if (test_bit(FLAG_EFS_ENABLE, &chan->flags))
			l2cap_add_opt_efs(&ptr, chan, endptr - ptr);

		if (chan->conn->feat_mask & L2CAP_FEAT_FCS)
			if (chan->fcs == L2CAP_FCS_NONE ||
			    test_bit(CONF_RECV_NO_FCS, &chan->conf_state)) {
				chan->fcs = L2CAP_FCS_NONE;
				l2cap_add_conf_opt(&ptr, L2CAP_CONF_FCS, 1,
						   chan->fcs, endptr - ptr);
			}
		break;
	}

	req->dcid  = cpu_to_le16(chan->dcid);
	req->flags = cpu_to_le16(0);

	return ptr - data;
}

static int l2cap_parse_conf_req(struct l2cap_chan *chan, void *data, size_t data_size)
{
	struct l2cap_conf_rsp *rsp = data;
	void *ptr = rsp->data;
	void *endptr = data + data_size;
	void *req = chan->conf_req;
	int len = chan->conf_len;
	int type, hint, olen;
	unsigned long val;
	struct l2cap_conf_rfc rfc = { .mode = L2CAP_MODE_BASIC };
	struct l2cap_conf_efs efs;
	u8 remote_efs = 0;
	u16 mtu = L2CAP_DEFAULT_MTU;
	u16 result = L2CAP_CONF_SUCCESS;
	u16 size;

	BT_DBG("chan %p", chan);

	while (len >= L2CAP_CONF_OPT_SIZE) {
		len -= l2cap_get_conf_opt(&req, &type, &olen, &val);
		if (len < 0)
			break;

		hint  = type & L2CAP_CONF_HINT;
		type &= L2CAP_CONF_MASK;

		switch (type) {
		case L2CAP_CONF_MTU:
			if (olen != 2)
				break;
			mtu = val;
			break;

		case L2CAP_CONF_FLUSH_TO:
			if (olen != 2)
				break;
			chan->flush_to = val;
			break;

		case L2CAP_CONF_QOS:
			break;

		case L2CAP_CONF_RFC:
			if (olen != sizeof(rfc))
				break;
			memcpy(&rfc, (void *) val, olen);
			break;

		case L2CAP_CONF_FCS:
			if (olen != 1)
				break;
			if (val == L2CAP_FCS_NONE)
				set_bit(CONF_RECV_NO_FCS, &chan->conf_state);
			break;

		case L2CAP_CONF_EFS:
			if (olen != sizeof(efs))
				break;
			remote_efs = 1;
			memcpy(&efs, (void *) val, olen);
			break;

		case L2CAP_CONF_EWS:
			if (olen != 2)
				break;
			if (!(chan->conn->local_fixed_chan & L2CAP_FC_A2MP))
				return -ECONNREFUSED;
			set_bit(FLAG_EXT_CTRL, &chan->flags);
			set_bit(CONF_EWS_RECV, &chan->conf_state);
			chan->tx_win_max = L2CAP_DEFAULT_EXT_WINDOW;
			chan->remote_tx_win = val;
			break;

		default:
			if (hint)
				break;
			result = L2CAP_CONF_UNKNOWN;
			l2cap_add_conf_opt(&ptr, (u8)type, sizeof(u8), type, endptr - ptr);
			break;
		}
	}

	if (chan->num_conf_rsp || chan->num_conf_req > 1)
		goto done;

	switch (chan->mode) {
	case L2CAP_MODE_STREAMING:
	case L2CAP_MODE_ERTM:
		if (!test_bit(CONF_STATE2_DEVICE, &chan->conf_state)) {
			chan->mode = l2cap_select_mode(rfc.mode,
						       chan->conn->feat_mask);
			break;
		}

		if (remote_efs) {
			if (__l2cap_efs_supported(chan->conn))
				set_bit(FLAG_EFS_ENABLE, &chan->flags);
			else
				return -ECONNREFUSED;
		}

		if (chan->mode != rfc.mode)
			return -ECONNREFUSED;

		break;
	}

done:
	if (chan->mode != rfc.mode) {
		result = L2CAP_CONF_UNACCEPT;
		rfc.mode = chan->mode;

		if (chan->num_conf_rsp == 1)
			return -ECONNREFUSED;

		l2cap_add_conf_opt(&ptr, L2CAP_CONF_RFC, sizeof(rfc),
				   (unsigned long) &rfc, endptr - ptr);
	}

	if (result == L2CAP_CONF_SUCCESS) {
		/* Configure output options and let the other side know
		 * which ones we don't like. */

		if (mtu < L2CAP_DEFAULT_MIN_MTU)
			result = L2CAP_CONF_UNACCEPT;
		else {
			chan->omtu = mtu;
			set_bit(CONF_MTU_DONE, &chan->conf_state);
		}
		l2cap_add_conf_opt(&ptr, L2CAP_CONF_MTU, 2, chan->omtu, endptr - ptr);

		if (remote_efs) {
			if (chan->local_stype != L2CAP_SERV_NOTRAFIC &&
			    efs.stype != L2CAP_SERV_NOTRAFIC &&
			    efs.stype != chan->local_stype) {

				result = L2CAP_CONF_UNACCEPT;

				if (chan->num_conf_req >= 1)
					return -ECONNREFUSED;

				l2cap_add_conf_opt(&ptr, L2CAP_CONF_EFS,
						   sizeof(efs),
						   (unsigned long) &efs, endptr - ptr);
			} else {
				/* Send PENDING Conf Rsp */
				result = L2CAP_CONF_PENDING;
				set_bit(CONF_LOC_CONF_PEND, &chan->conf_state);
			}
		}

		switch (rfc.mode) {
		case L2CAP_MODE_BASIC:
			chan->fcs = L2CAP_FCS_NONE;
			set_bit(CONF_MODE_DONE, &chan->conf_state);
			break;

		case L2CAP_MODE_ERTM:
			if (!test_bit(CONF_EWS_RECV, &chan->conf_state))
				chan->remote_tx_win = rfc.txwin_size;
			else
				rfc.txwin_size = L2CAP_DEFAULT_TX_WINDOW;

			chan->remote_max_tx = rfc.max_transmit;

			size = min_t(u16, le16_to_cpu(rfc.max_pdu_size),
				     chan->conn->mtu - L2CAP_EXT_HDR_SIZE -
				     L2CAP_SDULEN_SIZE - L2CAP_FCS_SIZE);
			rfc.max_pdu_size = cpu_to_le16(size);
			chan->remote_mps = size;

			__l2cap_set_ertm_timeouts(chan, &rfc);

			set_bit(CONF_MODE_DONE, &chan->conf_state);

			l2cap_add_conf_opt(&ptr, L2CAP_CONF_RFC,
					   sizeof(rfc), (unsigned long) &rfc, endptr - ptr);

			if (test_bit(FLAG_EFS_ENABLE, &chan->flags)) {
				chan->remote_id = efs.id;
				chan->remote_stype = efs.stype;
				chan->remote_msdu = le16_to_cpu(efs.msdu);
				chan->remote_flush_to =
					le32_to_cpu(efs.flush_to);
				chan->remote_acc_lat =
					le32_to_cpu(efs.acc_lat);
				chan->remote_sdu_itime =
					le32_to_cpu(efs.sdu_itime);
				l2cap_add_conf_opt(&ptr, L2CAP_CONF_EFS,
						   sizeof(efs),
						   (unsigned long) &efs, endptr - ptr);
			}
			break;

		case L2CAP_MODE_STREAMING:
			size = min_t(u16, le16_to_cpu(rfc.max_pdu_size),
				     chan->conn->mtu - L2CAP_EXT_HDR_SIZE -
				     L2CAP_SDULEN_SIZE - L2CAP_FCS_SIZE);
			rfc.max_pdu_size = cpu_to_le16(size);
			chan->remote_mps = size;

			set_bit(CONF_MODE_DONE, &chan->conf_state);

			l2cap_add_conf_opt(&ptr, L2CAP_CONF_RFC, sizeof(rfc),
					   (unsigned long) &rfc, endptr - ptr);

			break;

		default:
			result = L2CAP_CONF_UNACCEPT;

			memset(&rfc, 0, sizeof(rfc));
			rfc.mode = chan->mode;
		}

		if (result == L2CAP_CONF_SUCCESS)
			set_bit(CONF_OUTPUT_DONE, &chan->conf_state);
	}
	rsp->scid   = cpu_to_le16(chan->dcid);
	rsp->result = cpu_to_le16(result);
	rsp->flags  = cpu_to_le16(0);

	return ptr - data;
}

static int l2cap_parse_conf_rsp(struct l2cap_chan *chan, void *rsp, int len,
				void *data, size_t size, u16 *result)
{
	struct l2cap_conf_req *req = data;
	void *ptr = req->data;
	void *endptr = data + size;
	int type, olen;
	unsigned long val;
	struct l2cap_conf_rfc rfc = { .mode = L2CAP_MODE_BASIC };
	struct l2cap_conf_efs efs;

	BT_DBG("chan %p, rsp %p, len %d, req %p", chan, rsp, len, data);

	while (len >= L2CAP_CONF_OPT_SIZE) {
		len -= l2cap_get_conf_opt(&rsp, &type, &olen, &val);
		if (len < 0)
			break;

		switch (type) {
		case L2CAP_CONF_MTU:
			if (olen != 2)
				break;
			if (val < L2CAP_DEFAULT_MIN_MTU) {
				*result = L2CAP_CONF_UNACCEPT;
				chan->imtu = L2CAP_DEFAULT_MIN_MTU;
			} else
				chan->imtu = val;
			l2cap_add_conf_opt(&ptr, L2CAP_CONF_MTU, 2, chan->imtu,
					   endptr - ptr);
			break;

		case L2CAP_CONF_FLUSH_TO:
			if (olen != 2)
				break;
			chan->flush_to = val;
			l2cap_add_conf_opt(&ptr, L2CAP_CONF_FLUSH_TO, 2,
					   chan->flush_to, endptr - ptr);
			break;

		case L2CAP_CONF_RFC:
			if (olen != sizeof(rfc))
				break;
			memcpy(&rfc, (void *)val, olen);
			if (test_bit(CONF_STATE2_DEVICE, &chan->conf_state) &&
			    rfc.mode != chan->mode)
				return -ECONNREFUSED;
			chan->fcs = 0;
			l2cap_add_conf_opt(&ptr, L2CAP_CONF_RFC, sizeof(rfc),
					   (unsigned long) &rfc, endptr - ptr);
			break;

		case L2CAP_CONF_EWS:
			if (olen != 2)
				break;
			chan->ack_win = min_t(u16, val, chan->ack_win);
			l2cap_add_conf_opt(&ptr, L2CAP_CONF_EWS, 2,
					   chan->tx_win, endptr - ptr);
			break;

		case L2CAP_CONF_EFS:
			if (olen != sizeof(efs))
				break;
			memcpy(&efs, (void *)val, olen);
			if (chan->local_stype != L2CAP_SERV_NOTRAFIC &&
			    efs.stype != L2CAP_SERV_NOTRAFIC &&
			    efs.stype != chan->local_stype)
				return -ECONNREFUSED;
			l2cap_add_conf_opt(&ptr, L2CAP_CONF_EFS, sizeof(efs),
					   (unsigned long) &efs, endptr - ptr);
			break;

		case L2CAP_CONF_FCS:
			if (olen != 1)
				break;
			if (*result == L2CAP_CONF_PENDING)
				if (val == L2CAP_FCS_NONE)
					set_bit(CONF_RECV_NO_FCS,
						&chan->conf_state);
			break;
		}
	}

	if (chan->mode == L2CAP_MODE_BASIC && chan->mode != rfc.mode)
		return -ECONNREFUSED;

	chan->mode = rfc.mode;

	if (*result == L2CAP_CONF_SUCCESS || *result == L2CAP_CONF_PENDING) {
		switch (rfc.mode) {
		case L2CAP_MODE_ERTM:
			chan->retrans_timeout = le16_to_cpu(rfc.retrans_timeout);
			chan->monitor_timeout = le16_to_cpu(rfc.monitor_timeout);
			chan->mps    = le16_to_cpu(rfc.max_pdu_size);
			if (!test_bit(FLAG_EXT_CTRL, &chan->flags))
				chan->ack_win = min_t(u16, chan->ack_win,
						      rfc.txwin_size);

			if (test_bit(FLAG_EFS_ENABLE, &chan->flags)) {
				chan->local_msdu = le16_to_cpu(efs.msdu);
				chan->local_sdu_itime =
					le32_to_cpu(efs.sdu_itime);
				chan->local_acc_lat = le32_to_cpu(efs.acc_lat);
				chan->local_flush_to =
					le32_to_cpu(efs.flush_to);
			}
			break;

		case L2CAP_MODE_STREAMING:
			chan->mps    = le16_to_cpu(rfc.max_pdu_size);
		}
	}

	req->dcid   = cpu_to_le16(chan->dcid);
	req->flags  = cpu_to_le16(0);

	return ptr - data;
}

static int l2cap_build_conf_rsp(struct l2cap_chan *chan, void *data,
				u16 result, u16 flags)
{
	struct l2cap_conf_rsp *rsp = data;
	void *ptr = rsp->data;

	BT_DBG("chan %p", chan);

	rsp->scid   = cpu_to_le16(chan->dcid);
	rsp->result = cpu_to_le16(result);
	rsp->flags  = cpu_to_le16(flags);

	return ptr - data;
}

void __l2cap_le_connect_rsp_defer(struct l2cap_chan *chan)
{
	struct l2cap_le_conn_rsp rsp;
	struct l2cap_conn *conn = chan->conn;

	BT_DBG("chan %p", chan);

	rsp.dcid    = cpu_to_le16(chan->scid);
	rsp.mtu     = cpu_to_le16(chan->imtu);
	rsp.mps     = cpu_to_le16(chan->mps);
	rsp.credits = cpu_to_le16(chan->rx_credits);
	rsp.result  = cpu_to_le16(L2CAP_CR_LE_SUCCESS);

	l2cap_send_cmd(conn, chan->ident, L2CAP_LE_CONN_RSP, sizeof(rsp),
		       &rsp);
}

void __l2cap_ecred_conn_rsp_defer(struct l2cap_chan *chan)
{
	struct {
		struct l2cap_ecred_conn_rsp rsp;
		__le16 dcid[5];
	} __packed pdu;
	struct l2cap_conn *conn = chan->conn;
	u16 ident = chan->ident;
	int i = 0;

	if (!ident)
		return;

	BT_DBG("chan %p ident %d", chan, ident);

	pdu.rsp.mtu     = cpu_to_le16(chan->imtu);
	pdu.rsp.mps     = cpu_to_le16(chan->mps);
	pdu.rsp.credits = cpu_to_le16(chan->rx_credits);
	pdu.rsp.result  = cpu_to_le16(L2CAP_CR_LE_SUCCESS);

	mutex_lock(&conn->chan_lock);

	list_for_each_entry(chan, &conn->chan_l, list) {
		if (chan->ident != ident)
			continue;

		/* Reset ident so only one response is sent */
		chan->ident = 0;

		/* Include all channels pending with the same ident */
		pdu.dcid[i++] = cpu_to_le16(chan->scid);
	}

	mutex_unlock(&conn->chan_lock);

	l2cap_send_cmd(conn, ident, L2CAP_ECRED_CONN_RSP,
			sizeof(pdu.rsp) + i * sizeof(__le16), &pdu);
}

void __l2cap_connect_rsp_defer(struct l2cap_chan *chan)
{
	struct l2cap_conn_rsp rsp;
	struct l2cap_conn *conn = chan->conn;
	u8 buf[128];
	u8 rsp_code;

	rsp.scid   = cpu_to_le16(chan->dcid);
	rsp.dcid   = cpu_to_le16(chan->scid);
	rsp.result = cpu_to_le16(L2CAP_CR_SUCCESS);
	rsp.status = cpu_to_le16(L2CAP_CS_NO_INFO);

	if (chan->hs_hcon)
		rsp_code = L2CAP_CREATE_CHAN_RSP;
	else
		rsp_code = L2CAP_CONN_RSP;

	BT_DBG("chan %p rsp_code %u", chan, rsp_code);

	l2cap_send_cmd(conn, chan->ident, rsp_code, sizeof(rsp), &rsp);

	if (test_and_set_bit(CONF_REQ_SENT, &chan->conf_state))
		return;

	l2cap_send_cmd(conn, l2cap_get_ident(conn), L2CAP_CONF_REQ,
		       l2cap_build_conf_req(chan, buf, sizeof(buf)), buf);
	chan->num_conf_req++;
}

static void l2cap_conf_rfc_get(struct l2cap_chan *chan, void *rsp, int len)
{
	int type, olen;
	unsigned long val;
	/* Use sane default values in case a misbehaving remote device
	 * did not send an RFC or extended window size option.
	 */
	u16 txwin_ext = chan->ack_win;
	struct l2cap_conf_rfc rfc = {
		.mode = chan->mode,
		.retrans_timeout = cpu_to_le16(L2CAP_DEFAULT_RETRANS_TO),
		.monitor_timeout = cpu_to_le16(L2CAP_DEFAULT_MONITOR_TO),
		.max_pdu_size = cpu_to_le16(chan->imtu),
		.txwin_size = min_t(u16, chan->ack_win, L2CAP_DEFAULT_TX_WINDOW),
	};

	BT_DBG("chan %p, rsp %p, len %d", chan, rsp, len);

	if ((chan->mode != L2CAP_MODE_ERTM) && (chan->mode != L2CAP_MODE_STREAMING))
		return;

	while (len >= L2CAP_CONF_OPT_SIZE) {
		len -= l2cap_get_conf_opt(&rsp, &type, &olen, &val);
		if (len < 0)
			break;

		switch (type) {
		case L2CAP_CONF_RFC:
			if (olen != sizeof(rfc))
				break;
			memcpy(&rfc, (void *)val, olen);
			break;
		case L2CAP_CONF_EWS:
			if (olen != 2)
				break;
			txwin_ext = val;
			break;
		}
	}

	switch (rfc.mode) {
	case L2CAP_MODE_ERTM:
		chan->retrans_timeout = le16_to_cpu(rfc.retrans_timeout);
		chan->monitor_timeout = le16_to_cpu(rfc.monitor_timeout);
		chan->mps = le16_to_cpu(rfc.max_pdu_size);
		if (test_bit(FLAG_EXT_CTRL, &chan->flags))
			chan->ack_win = min_t(u16, chan->ack_win, txwin_ext);
		else
			chan->ack_win = min_t(u16, chan->ack_win,
					      rfc.txwin_size);
		break;
	case L2CAP_MODE_STREAMING:
		chan->mps    = le16_to_cpu(rfc.max_pdu_size);
	}
}

static inline int l2cap_command_rej(struct l2cap_conn *conn,
				    struct l2cap_cmd_hdr *cmd, u16 cmd_len,
				    u8 *data)
{
	struct l2cap_cmd_rej_unk *rej = (struct l2cap_cmd_rej_unk *) data;

	if (cmd_len < sizeof(*rej))
		return -EPROTO;

	if (rej->reason != L2CAP_REJ_NOT_UNDERSTOOD)
		return 0;

	if ((conn->info_state & L2CAP_INFO_FEAT_MASK_REQ_SENT) &&
	    cmd->ident == conn->info_ident) {
		cancel_delayed_work(&conn->info_timer);

		conn->info_state |= L2CAP_INFO_FEAT_MASK_REQ_DONE;
		conn->info_ident = 0;

		l2cap_conn_start(conn);
	}

	return 0;
}

static struct l2cap_chan *l2cap_connect(struct l2cap_conn *conn,
					struct l2cap_cmd_hdr *cmd,
					u8 *data, u8 rsp_code, u8 amp_id)
{
	struct l2cap_conn_req *req = (struct l2cap_conn_req *) data;
	struct l2cap_conn_rsp rsp;
	struct l2cap_chan *chan = NULL, *pchan;
	int result, status = L2CAP_CS_NO_INFO;

	u16 dcid = 0, scid = __le16_to_cpu(req->scid);
	__le16 psm = req->psm;

	BT_DBG("psm 0x%2.2x scid 0x%4.4x", __le16_to_cpu(psm), scid);

	/* Check if we have socket listening on psm */
	pchan = l2cap_global_chan_by_psm(BT_LISTEN, psm, &conn->hcon->src,
					 &conn->hcon->dst, ACL_LINK);
	if (!pchan) {
		result = L2CAP_CR_BAD_PSM;
		goto sendresp;
	}

	mutex_lock(&conn->chan_lock);
	l2cap_chan_lock(pchan);

	/* Check if the ACL is secure enough (if not SDP) */
	if (psm != cpu_to_le16(L2CAP_PSM_SDP) &&
	    !hci_conn_check_link_mode(conn->hcon)) {
		conn->disc_reason = HCI_ERROR_AUTH_FAILURE;
		result = L2CAP_CR_SEC_BLOCK;
		goto response;
	}

	result = L2CAP_CR_NO_MEM;

	/* Check for valid dynamic CID range (as per Erratum 3253) */
	if (scid < L2CAP_CID_DYN_START || scid > L2CAP_CID_DYN_END) {
		result = L2CAP_CR_INVALID_SCID;
		goto response;
	}

	/* Check if we already have channel with that dcid */
	if (__l2cap_get_chan_by_dcid(conn, scid)) {
		result = L2CAP_CR_SCID_IN_USE;
		goto response;
	}

	chan = pchan->ops->new_connection(pchan);
	if (!chan)
		goto response;

	/* For certain devices (ex: HID mouse), support for authentication,
	 * pairing and bonding is optional. For such devices, inorder to avoid
	 * the ACL alive for too long after L2CAP disconnection, reset the ACL
	 * disc_timeout back to HCI_DISCONN_TIMEOUT during L2CAP connect.
	 */
	conn->hcon->disc_timeout = HCI_DISCONN_TIMEOUT;

	bacpy(&chan->src, &conn->hcon->src);
	bacpy(&chan->dst, &conn->hcon->dst);
	chan->src_type = bdaddr_src_type(conn->hcon);
	chan->dst_type = bdaddr_dst_type(conn->hcon);
	chan->psm  = psm;
	chan->dcid = scid;
	chan->local_amp_id = amp_id;

	__l2cap_chan_add(conn, chan);

	dcid = chan->scid;

	__set_chan_timer(chan, chan->ops->get_sndtimeo(chan));

	chan->ident = cmd->ident;

	if (conn->info_state & L2CAP_INFO_FEAT_MASK_REQ_DONE) {
		if (l2cap_chan_check_security(chan, false)) {
			if (test_bit(FLAG_DEFER_SETUP, &chan->flags)) {
				l2cap_state_change(chan, BT_CONNECT2);
				result = L2CAP_CR_PEND;
				status = L2CAP_CS_AUTHOR_PEND;
				chan->ops->defer(chan);
			} else {
				/* Force pending result for AMP controllers.
				 * The connection will succeed after the
				 * physical link is up.
				 */
				if (amp_id == AMP_ID_BREDR) {
					l2cap_state_change(chan, BT_CONFIG);
					result = L2CAP_CR_SUCCESS;
				} else {
					l2cap_state_change(chan, BT_CONNECT2);
					result = L2CAP_CR_PEND;
				}
				status = L2CAP_CS_NO_INFO;
			}
		} else {
			l2cap_state_change(chan, BT_CONNECT2);
			result = L2CAP_CR_PEND;
			status = L2CAP_CS_AUTHEN_PEND;
		}
	} else {
		l2cap_state_change(chan, BT_CONNECT2);
		result = L2CAP_CR_PEND;
		status = L2CAP_CS_NO_INFO;
	}

response:
	l2cap_chan_unlock(pchan);
	mutex_unlock(&conn->chan_lock);
	l2cap_chan_put(pchan);

sendresp:
	rsp.scid   = cpu_to_le16(scid);
	rsp.dcid   = cpu_to_le16(dcid);
	rsp.result = cpu_to_le16(result);
	rsp.status = cpu_to_le16(status);
	l2cap_send_cmd(conn, cmd->ident, rsp_code, sizeof(rsp), &rsp);

	if (result == L2CAP_CR_PEND && status == L2CAP_CS_NO_INFO) {
		struct l2cap_info_req info;
		info.type = cpu_to_le16(L2CAP_IT_FEAT_MASK);

		conn->info_state |= L2CAP_INFO_FEAT_MASK_REQ_SENT;
		conn->info_ident = l2cap_get_ident(conn);

		schedule_delayed_work(&conn->info_timer, L2CAP_INFO_TIMEOUT);

		l2cap_send_cmd(conn, conn->info_ident, L2CAP_INFO_REQ,
			       sizeof(info), &info);
	}

	if (chan && !test_bit(CONF_REQ_SENT, &chan->conf_state) &&
	    result == L2CAP_CR_SUCCESS) {
		u8 buf[128];
		set_bit(CONF_REQ_SENT, &chan->conf_state);
		l2cap_send_cmd(conn, l2cap_get_ident(conn), L2CAP_CONF_REQ,
			       l2cap_build_conf_req(chan, buf, sizeof(buf)), buf);
		chan->num_conf_req++;
	}

	return chan;
}

static int l2cap_connect_req(struct l2cap_conn *conn,
			     struct l2cap_cmd_hdr *cmd, u16 cmd_len, u8 *data)
{
	struct hci_dev *hdev = conn->hcon->hdev;
	struct hci_conn *hcon = conn->hcon;

	if (cmd_len < sizeof(struct l2cap_conn_req))
		return -EPROTO;

	hci_dev_lock(hdev);
	if (hci_dev_test_flag(hdev, HCI_MGMT) &&
	    !test_and_set_bit(HCI_CONN_MGMT_CONNECTED, &hcon->flags))
		mgmt_device_connected(hdev, hcon, NULL, 0);
	hci_dev_unlock(hdev);

	l2cap_connect(conn, cmd, data, L2CAP_CONN_RSP, 0);
	return 0;
}

static int l2cap_connect_create_rsp(struct l2cap_conn *conn,
				    struct l2cap_cmd_hdr *cmd, u16 cmd_len,
				    u8 *data)
{
	struct l2cap_conn_rsp *rsp = (struct l2cap_conn_rsp *) data;
	u16 scid, dcid, result, status;
	struct l2cap_chan *chan;
	u8 req[128];
	int err;

	if (cmd_len < sizeof(*rsp))
		return -EPROTO;

	scid   = __le16_to_cpu(rsp->scid);
	dcid   = __le16_to_cpu(rsp->dcid);
	result = __le16_to_cpu(rsp->result);
	status = __le16_to_cpu(rsp->status);

	BT_DBG("dcid 0x%4.4x scid 0x%4.4x result 0x%2.2x status 0x%2.2x",
	       dcid, scid, result, status);

	mutex_lock(&conn->chan_lock);

	if (scid) {
		chan = __l2cap_get_chan_by_scid(conn, scid);
		if (!chan) {
			err = -EBADSLT;
			goto unlock;
		}
	} else {
		chan = __l2cap_get_chan_by_ident(conn, cmd->ident);
		if (!chan) {
			err = -EBADSLT;
			goto unlock;
		}
	}

	chan = l2cap_chan_hold_unless_zero(chan);
	if (!chan) {
		err = -EBADSLT;
		goto unlock;
	}

	err = 0;

	l2cap_chan_lock(chan);

	switch (result) {
	case L2CAP_CR_SUCCESS:
		l2cap_state_change(chan, BT_CONFIG);
		chan->ident = 0;
		chan->dcid = dcid;
		clear_bit(CONF_CONNECT_PEND, &chan->conf_state);

		if (test_and_set_bit(CONF_REQ_SENT, &chan->conf_state))
			break;

		l2cap_send_cmd(conn, l2cap_get_ident(conn), L2CAP_CONF_REQ,
			       l2cap_build_conf_req(chan, req, sizeof(req)), req);
		chan->num_conf_req++;
		break;

	case L2CAP_CR_PEND:
		set_bit(CONF_CONNECT_PEND, &chan->conf_state);
		break;

	default:
		l2cap_chan_del(chan, ECONNREFUSED);
		break;
	}

	l2cap_chan_unlock(chan);
	l2cap_chan_put(chan);

unlock:
	mutex_unlock(&conn->chan_lock);

	return err;
}

static inline void set_default_fcs(struct l2cap_chan *chan)
{
	/* FCS is enabled only in ERTM or streaming mode, if one or both
	 * sides request it.
	 */
	if (chan->mode != L2CAP_MODE_ERTM && chan->mode != L2CAP_MODE_STREAMING)
		chan->fcs = L2CAP_FCS_NONE;
	else if (!test_bit(CONF_RECV_NO_FCS, &chan->conf_state))
		chan->fcs = L2CAP_FCS_CRC16;
}

static void l2cap_send_efs_conf_rsp(struct l2cap_chan *chan, void *data,
				    u8 ident, u16 flags)
{
	struct l2cap_conn *conn = chan->conn;

	BT_DBG("conn %p chan %p ident %d flags 0x%4.4x", conn, chan, ident,
	       flags);

	clear_bit(CONF_LOC_CONF_PEND, &chan->conf_state);
	set_bit(CONF_OUTPUT_DONE, &chan->conf_state);

	l2cap_send_cmd(conn, ident, L2CAP_CONF_RSP,
		       l2cap_build_conf_rsp(chan, data,
					    L2CAP_CONF_SUCCESS, flags), data);
}

static void cmd_reject_invalid_cid(struct l2cap_conn *conn, u8 ident,
				   u16 scid, u16 dcid)
{
	struct l2cap_cmd_rej_cid rej;

	rej.reason = cpu_to_le16(L2CAP_REJ_INVALID_CID);
	rej.scid = __cpu_to_le16(scid);
	rej.dcid = __cpu_to_le16(dcid);

	l2cap_send_cmd(conn, ident, L2CAP_COMMAND_REJ, sizeof(rej), &rej);
}

static inline int l2cap_config_req(struct l2cap_conn *conn,
				   struct l2cap_cmd_hdr *cmd, u16 cmd_len,
				   u8 *data)
{
	struct l2cap_conf_req *req = (struct l2cap_conf_req *) data;
	u16 dcid, flags;
	u8 rsp[64];
	struct l2cap_chan *chan;
	int len, err = 0;

	if (cmd_len < sizeof(*req))
		return -EPROTO;

	dcid  = __le16_to_cpu(req->dcid);
	flags = __le16_to_cpu(req->flags);

	BT_DBG("dcid 0x%4.4x flags 0x%2.2x", dcid, flags);

	chan = l2cap_get_chan_by_scid(conn, dcid);
	if (!chan) {
		cmd_reject_invalid_cid(conn, cmd->ident, dcid, 0);
		return 0;
	}

	if (chan->state != BT_CONFIG && chan->state != BT_CONNECT2 &&
	    chan->state != BT_CONNECTED) {
		cmd_reject_invalid_cid(conn, cmd->ident, chan->scid,
				       chan->dcid);
		goto unlock;
	}

	/* Reject if config buffer is too small. */
	len = cmd_len - sizeof(*req);
	if (chan->conf_len + len > sizeof(chan->conf_req)) {
		l2cap_send_cmd(conn, cmd->ident, L2CAP_CONF_RSP,
			       l2cap_build_conf_rsp(chan, rsp,
			       L2CAP_CONF_REJECT, flags), rsp);
		goto unlock;
	}

	/* Store config. */
	memcpy(chan->conf_req + chan->conf_len, req->data, len);
	chan->conf_len += len;

	if (flags & L2CAP_CONF_FLAG_CONTINUATION) {
		/* Incomplete config. Send empty response. */
		l2cap_send_cmd(conn, cmd->ident, L2CAP_CONF_RSP,
			       l2cap_build_conf_rsp(chan, rsp,
			       L2CAP_CONF_SUCCESS, flags), rsp);
		goto unlock;
	}

	/* Complete config. */
	len = l2cap_parse_conf_req(chan, rsp, sizeof(rsp));
	if (len < 0) {
		l2cap_send_disconn_req(chan, ECONNRESET);
		goto unlock;
	}

	chan->ident = cmd->ident;
	l2cap_send_cmd(conn, cmd->ident, L2CAP_CONF_RSP, len, rsp);
	chan->num_conf_rsp++;

	/* Reset config buffer. */
	chan->conf_len = 0;

	if (!test_bit(CONF_OUTPUT_DONE, &chan->conf_state))
		goto unlock;

	if (test_bit(CONF_INPUT_DONE, &chan->conf_state)) {
		set_default_fcs(chan);

		if (chan->mode == L2CAP_MODE_ERTM ||
		    chan->mode == L2CAP_MODE_STREAMING)
			err = l2cap_ertm_init(chan);

		if (err < 0)
			l2cap_send_disconn_req(chan, -err);
		else
			l2cap_chan_ready(chan);

		goto unlock;
	}

	if (!test_and_set_bit(CONF_REQ_SENT, &chan->conf_state)) {
		u8 buf[64];
		l2cap_send_cmd(conn, l2cap_get_ident(conn), L2CAP_CONF_REQ,
			       l2cap_build_conf_req(chan, buf, sizeof(buf)), buf);
		chan->num_conf_req++;
	}

	/* Got Conf Rsp PENDING from remote side and assume we sent
	   Conf Rsp PENDING in the code above */
	if (test_bit(CONF_REM_CONF_PEND, &chan->conf_state) &&
	    test_bit(CONF_LOC_CONF_PEND, &chan->conf_state)) {

		/* check compatibility */

		/* Send rsp for BR/EDR channel */
		if (!chan->hs_hcon)
			l2cap_send_efs_conf_rsp(chan, rsp, cmd->ident, flags);
		else
			chan->ident = cmd->ident;
	}

unlock:
	l2cap_chan_unlock(chan);
	l2cap_chan_put(chan);
	return err;
}

static inline int l2cap_config_rsp(struct l2cap_conn *conn,
				   struct l2cap_cmd_hdr *cmd, u16 cmd_len,
				   u8 *data)
{
	struct l2cap_conf_rsp *rsp = (struct l2cap_conf_rsp *)data;
	u16 scid, flags, result;
	struct l2cap_chan *chan;
	int len = cmd_len - sizeof(*rsp);
	int err = 0;

	if (cmd_len < sizeof(*rsp))
		return -EPROTO;

	scid   = __le16_to_cpu(rsp->scid);
	flags  = __le16_to_cpu(rsp->flags);
	result = __le16_to_cpu(rsp->result);

	BT_DBG("scid 0x%4.4x flags 0x%2.2x result 0x%2.2x len %d", scid, flags,
	       result, len);

	chan = l2cap_get_chan_by_scid(conn, scid);
	if (!chan)
		return 0;

	switch (result) {
	case L2CAP_CONF_SUCCESS:
		l2cap_conf_rfc_get(chan, rsp->data, len);
		clear_bit(CONF_REM_CONF_PEND, &chan->conf_state);
		break;

	case L2CAP_CONF_PENDING:
		set_bit(CONF_REM_CONF_PEND, &chan->conf_state);

		if (test_bit(CONF_LOC_CONF_PEND, &chan->conf_state)) {
			char buf[64];

			len = l2cap_parse_conf_rsp(chan, rsp->data, len,
						   buf, sizeof(buf), &result);
			if (len < 0) {
				l2cap_send_disconn_req(chan, ECONNRESET);
				goto done;
			}

			if (!chan->hs_hcon) {
				l2cap_send_efs_conf_rsp(chan, buf, cmd->ident,
							0);
			} else {
				if (l2cap_check_efs(chan)) {
					amp_create_logical_link(chan);
					chan->ident = cmd->ident;
				}
			}
		}
		goto done;

	case L2CAP_CONF_UNKNOWN:
	case L2CAP_CONF_UNACCEPT:
		if (chan->num_conf_rsp <= L2CAP_CONF_MAX_CONF_RSP) {
			char req[64];

			if (len > sizeof(req) - sizeof(struct l2cap_conf_req)) {
				l2cap_send_disconn_req(chan, ECONNRESET);
				goto done;
			}

			/* throw out any old stored conf requests */
			result = L2CAP_CONF_SUCCESS;
			len = l2cap_parse_conf_rsp(chan, rsp->data, len,
						   req, sizeof(req), &result);
			if (len < 0) {
				l2cap_send_disconn_req(chan, ECONNRESET);
				goto done;
			}

			l2cap_send_cmd(conn, l2cap_get_ident(conn),
				       L2CAP_CONF_REQ, len, req);
			chan->num_conf_req++;
			if (result != L2CAP_CONF_SUCCESS)
				goto done;
			break;
		}
		fallthrough;

	default:
		l2cap_chan_set_err(chan, ECONNRESET);

		__set_chan_timer(chan, L2CAP_DISC_REJ_TIMEOUT);
		l2cap_send_disconn_req(chan, ECONNRESET);
		goto done;
	}

	if (flags & L2CAP_CONF_FLAG_CONTINUATION)
		goto done;

	set_bit(CONF_INPUT_DONE, &chan->conf_state);

	if (test_bit(CONF_OUTPUT_DONE, &chan->conf_state)) {
		set_default_fcs(chan);

		if (chan->mode == L2CAP_MODE_ERTM ||
		    chan->mode == L2CAP_MODE_STREAMING)
			err = l2cap_ertm_init(chan);

		if (err < 0)
			l2cap_send_disconn_req(chan, -err);
		else
			l2cap_chan_ready(chan);
	}

done:
	l2cap_chan_unlock(chan);
	l2cap_chan_put(chan);
	return err;
}

static inline int l2cap_disconnect_req(struct l2cap_conn *conn,
				       struct l2cap_cmd_hdr *cmd, u16 cmd_len,
				       u8 *data)
{
	struct l2cap_disconn_req *req = (struct l2cap_disconn_req *) data;
	struct l2cap_disconn_rsp rsp;
	u16 dcid, scid;
	struct l2cap_chan *chan;

	if (cmd_len != sizeof(*req))
		return -EPROTO;

	scid = __le16_to_cpu(req->scid);
	dcid = __le16_to_cpu(req->dcid);

	BT_DBG("scid 0x%4.4x dcid 0x%4.4x", scid, dcid);

	mutex_lock(&conn->chan_lock);

	chan = __l2cap_get_chan_by_scid(conn, dcid);
	if (!chan) {
		mutex_unlock(&conn->chan_lock);
		cmd_reject_invalid_cid(conn, cmd->ident, dcid, scid);
		return 0;
	}

	l2cap_chan_hold(chan);
	l2cap_chan_lock(chan);

	rsp.dcid = cpu_to_le16(chan->scid);
	rsp.scid = cpu_to_le16(chan->dcid);
	l2cap_send_cmd(conn, cmd->ident, L2CAP_DISCONN_RSP, sizeof(rsp), &rsp);

	chan->ops->set_shutdown(chan);

	l2cap_chan_del(chan, ECONNRESET);

	chan->ops->close(chan);

	l2cap_chan_unlock(chan);
	l2cap_chan_put(chan);

	mutex_unlock(&conn->chan_lock);

	return 0;
}

static inline int l2cap_disconnect_rsp(struct l2cap_conn *conn,
				       struct l2cap_cmd_hdr *cmd, u16 cmd_len,
				       u8 *data)
{
	struct l2cap_disconn_rsp *rsp = (struct l2cap_disconn_rsp *) data;
	u16 dcid, scid;
	struct l2cap_chan *chan;

	if (cmd_len != sizeof(*rsp))
		return -EPROTO;

	scid = __le16_to_cpu(rsp->scid);
	dcid = __le16_to_cpu(rsp->dcid);

	BT_DBG("dcid 0x%4.4x scid 0x%4.4x", dcid, scid);

	mutex_lock(&conn->chan_lock);

	chan = __l2cap_get_chan_by_scid(conn, scid);
	if (!chan) {
		mutex_unlock(&conn->chan_lock);
		return 0;
	}

	l2cap_chan_hold(chan);
	l2cap_chan_lock(chan);

	if (chan->state != BT_DISCONN) {
		l2cap_chan_unlock(chan);
		l2cap_chan_put(chan);
		mutex_unlock(&conn->chan_lock);
		return 0;
	}

	l2cap_chan_del(chan, 0);

	chan->ops->close(chan);

	l2cap_chan_unlock(chan);
	l2cap_chan_put(chan);

	mutex_unlock(&conn->chan_lock);

	return 0;
}

static inline int l2cap_information_req(struct l2cap_conn *conn,
					struct l2cap_cmd_hdr *cmd, u16 cmd_len,
					u8 *data)
{
	struct l2cap_info_req *req = (struct l2cap_info_req *) data;
	u16 type;

	if (cmd_len != sizeof(*req))
		return -EPROTO;

	type = __le16_to_cpu(req->type);

	BT_DBG("type 0x%4.4x", type);

	if (type == L2CAP_IT_FEAT_MASK) {
		u8 buf[8];
		u32 feat_mask = l2cap_feat_mask;
		struct l2cap_info_rsp *rsp = (struct l2cap_info_rsp *) buf;
		rsp->type   = cpu_to_le16(L2CAP_IT_FEAT_MASK);
		rsp->result = cpu_to_le16(L2CAP_IR_SUCCESS);
		if (!disable_ertm)
			feat_mask |= L2CAP_FEAT_ERTM | L2CAP_FEAT_STREAMING
				| L2CAP_FEAT_FCS;
		if (conn->local_fixed_chan & L2CAP_FC_A2MP)
			feat_mask |= L2CAP_FEAT_EXT_FLOW
				| L2CAP_FEAT_EXT_WINDOW;

		put_unaligned_le32(feat_mask, rsp->data);
		l2cap_send_cmd(conn, cmd->ident, L2CAP_INFO_RSP, sizeof(buf),
			       buf);
	} else if (type == L2CAP_IT_FIXED_CHAN) {
		u8 buf[12];
		struct l2cap_info_rsp *rsp = (struct l2cap_info_rsp *) buf;

		rsp->type   = cpu_to_le16(L2CAP_IT_FIXED_CHAN);
		rsp->result = cpu_to_le16(L2CAP_IR_SUCCESS);
		rsp->data[0] = conn->local_fixed_chan;
		memset(rsp->data + 1, 0, 7);
		l2cap_send_cmd(conn, cmd->ident, L2CAP_INFO_RSP, sizeof(buf),
			       buf);
	} else {
		struct l2cap_info_rsp rsp;
		rsp.type   = cpu_to_le16(type);
		rsp.result = cpu_to_le16(L2CAP_IR_NOTSUPP);
		l2cap_send_cmd(conn, cmd->ident, L2CAP_INFO_RSP, sizeof(rsp),
			       &rsp);
	}

	return 0;
}

static inline int l2cap_information_rsp(struct l2cap_conn *conn,
					struct l2cap_cmd_hdr *cmd, u16 cmd_len,
					u8 *data)
{
	struct l2cap_info_rsp *rsp = (struct l2cap_info_rsp *) data;
	u16 type, result;

	if (cmd_len < sizeof(*rsp))
		return -EPROTO;

	type   = __le16_to_cpu(rsp->type);
	result = __le16_to_cpu(rsp->result);

	BT_DBG("type 0x%4.4x result 0x%2.2x", type, result);

	/* L2CAP Info req/rsp are unbound to channels, add extra checks */
	if (cmd->ident != conn->info_ident ||
	    conn->info_state & L2CAP_INFO_FEAT_MASK_REQ_DONE)
		return 0;

	cancel_delayed_work(&conn->info_timer);

	if (result != L2CAP_IR_SUCCESS) {
		conn->info_state |= L2CAP_INFO_FEAT_MASK_REQ_DONE;
		conn->info_ident = 0;

		l2cap_conn_start(conn);

		return 0;
	}

	switch (type) {
	case L2CAP_IT_FEAT_MASK:
		conn->feat_mask = get_unaligned_le32(rsp->data);

		if (conn->feat_mask & L2CAP_FEAT_FIXED_CHAN) {
			struct l2cap_info_req req;
			req.type = cpu_to_le16(L2CAP_IT_FIXED_CHAN);

			conn->info_ident = l2cap_get_ident(conn);

			l2cap_send_cmd(conn, conn->info_ident,
				       L2CAP_INFO_REQ, sizeof(req), &req);
		} else {
			conn->info_state |= L2CAP_INFO_FEAT_MASK_REQ_DONE;
			conn->info_ident = 0;

			l2cap_conn_start(conn);
		}
		break;

	case L2CAP_IT_FIXED_CHAN:
		conn->remote_fixed_chan = rsp->data[0];
		conn->info_state |= L2CAP_INFO_FEAT_MASK_REQ_DONE;
		conn->info_ident = 0;

		l2cap_conn_start(conn);
		break;
	}

	return 0;
}

static int l2cap_create_channel_req(struct l2cap_conn *conn,
				    struct l2cap_cmd_hdr *cmd,
				    u16 cmd_len, void *data)
{
	struct l2cap_create_chan_req *req = data;
	struct l2cap_create_chan_rsp rsp;
	struct l2cap_chan *chan;
	struct hci_dev *hdev;
	u16 psm, scid;

	if (cmd_len != sizeof(*req))
		return -EPROTO;

	if (!(conn->local_fixed_chan & L2CAP_FC_A2MP))
		return -EINVAL;

	psm = le16_to_cpu(req->psm);
	scid = le16_to_cpu(req->scid);

	BT_DBG("psm 0x%2.2x, scid 0x%4.4x, amp_id %d", psm, scid, req->amp_id);

	/* For controller id 0 make BR/EDR connection */
	if (req->amp_id == AMP_ID_BREDR) {
		l2cap_connect(conn, cmd, data, L2CAP_CREATE_CHAN_RSP,
			      req->amp_id);
		return 0;
	}

	/* Validate AMP controller id */
	hdev = hci_dev_get(req->amp_id);
	if (!hdev)
		goto error;

	if (hdev->dev_type != HCI_AMP || !test_bit(HCI_UP, &hdev->flags)) {
		hci_dev_put(hdev);
		goto error;
	}

	chan = l2cap_connect(conn, cmd, data, L2CAP_CREATE_CHAN_RSP,
			     req->amp_id);
	if (chan) {
		struct amp_mgr *mgr = conn->hcon->amp_mgr;
		struct hci_conn *hs_hcon;

		hs_hcon = hci_conn_hash_lookup_ba(hdev, AMP_LINK,
						  &conn->hcon->dst);
		if (!hs_hcon) {
			hci_dev_put(hdev);
			cmd_reject_invalid_cid(conn, cmd->ident, chan->scid,
					       chan->dcid);
			return 0;
		}

		BT_DBG("mgr %p bredr_chan %p hs_hcon %p", mgr, chan, hs_hcon);

		mgr->bredr_chan = chan;
		chan->hs_hcon = hs_hcon;
		chan->fcs = L2CAP_FCS_NONE;
		conn->mtu = hdev->block_mtu;
	}

	hci_dev_put(hdev);

	return 0;

error:
	rsp.dcid = 0;
	rsp.scid = cpu_to_le16(scid);
	rsp.result = cpu_to_le16(L2CAP_CR_BAD_AMP);
	rsp.status = cpu_to_le16(L2CAP_CS_NO_INFO);

	l2cap_send_cmd(conn, cmd->ident, L2CAP_CREATE_CHAN_RSP,
		       sizeof(rsp), &rsp);

	return 0;
}

static void l2cap_send_move_chan_req(struct l2cap_chan *chan, u8 dest_amp_id)
{
	struct l2cap_move_chan_req req;
	u8 ident;

	BT_DBG("chan %p, dest_amp_id %d", chan, dest_amp_id);

	ident = l2cap_get_ident(chan->conn);
	chan->ident = ident;

	req.icid = cpu_to_le16(chan->scid);
	req.dest_amp_id = dest_amp_id;

	l2cap_send_cmd(chan->conn, ident, L2CAP_MOVE_CHAN_REQ, sizeof(req),
		       &req);

	__set_chan_timer(chan, L2CAP_MOVE_TIMEOUT);
}

static void l2cap_send_move_chan_rsp(struct l2cap_chan *chan, u16 result)
{
	struct l2cap_move_chan_rsp rsp;

	BT_DBG("chan %p, result 0x%4.4x", chan, result);

	rsp.icid = cpu_to_le16(chan->dcid);
	rsp.result = cpu_to_le16(result);

	l2cap_send_cmd(chan->conn, chan->ident, L2CAP_MOVE_CHAN_RSP,
		       sizeof(rsp), &rsp);
}

static void l2cap_send_move_chan_cfm(struct l2cap_chan *chan, u16 result)
{
	struct l2cap_move_chan_cfm cfm;

	BT_DBG("chan %p, result 0x%4.4x", chan, result);

	chan->ident = l2cap_get_ident(chan->conn);

	cfm.icid = cpu_to_le16(chan->scid);
	cfm.result = cpu_to_le16(result);

	l2cap_send_cmd(chan->conn, chan->ident, L2CAP_MOVE_CHAN_CFM,
		       sizeof(cfm), &cfm);

	__set_chan_timer(chan, L2CAP_MOVE_TIMEOUT);
}

static void l2cap_send_move_chan_cfm_icid(struct l2cap_conn *conn, u16 icid)
{
	struct l2cap_move_chan_cfm cfm;

	BT_DBG("conn %p, icid 0x%4.4x", conn, icid);

	cfm.icid = cpu_to_le16(icid);
	cfm.result = cpu_to_le16(L2CAP_MC_UNCONFIRMED);

	l2cap_send_cmd(conn, l2cap_get_ident(conn), L2CAP_MOVE_CHAN_CFM,
		       sizeof(cfm), &cfm);
}

static void l2cap_send_move_chan_cfm_rsp(struct l2cap_conn *conn, u8 ident,
					 u16 icid)
{
	struct l2cap_move_chan_cfm_rsp rsp;

	BT_DBG("icid 0x%4.4x", icid);

	rsp.icid = cpu_to_le16(icid);
	l2cap_send_cmd(conn, ident, L2CAP_MOVE_CHAN_CFM_RSP, sizeof(rsp), &rsp);
}

static void __release_logical_link(struct l2cap_chan *chan)
{
	chan->hs_hchan = NULL;
	chan->hs_hcon = NULL;

	/* Placeholder - release the logical link */
}

static void l2cap_logical_fail(struct l2cap_chan *chan)
{
	/* Logical link setup failed */
	if (chan->state != BT_CONNECTED) {
		/* Create channel failure, disconnect */
		l2cap_send_disconn_req(chan, ECONNRESET);
		return;
	}

	switch (chan->move_role) {
	case L2CAP_MOVE_ROLE_RESPONDER:
		l2cap_move_done(chan);
		l2cap_send_move_chan_rsp(chan, L2CAP_MR_NOT_SUPP);
		break;
	case L2CAP_MOVE_ROLE_INITIATOR:
		if (chan->move_state == L2CAP_MOVE_WAIT_LOGICAL_COMP ||
		    chan->move_state == L2CAP_MOVE_WAIT_LOGICAL_CFM) {
			/* Remote has only sent pending or
			 * success responses, clean up
			 */
			l2cap_move_done(chan);
		}

		/* Other amp move states imply that the move
		 * has already aborted
		 */
		l2cap_send_move_chan_cfm(chan, L2CAP_MC_UNCONFIRMED);
		break;
	}
}

static void l2cap_logical_finish_create(struct l2cap_chan *chan,
					struct hci_chan *hchan)
{
	struct l2cap_conf_rsp rsp;

	chan->hs_hchan = hchan;
	chan->hs_hcon->l2cap_data = chan->conn;

	l2cap_send_efs_conf_rsp(chan, &rsp, chan->ident, 0);

	if (test_bit(CONF_INPUT_DONE, &chan->conf_state)) {
		int err;

		set_default_fcs(chan);

		err = l2cap_ertm_init(chan);
		if (err < 0)
			l2cap_send_disconn_req(chan, -err);
		else
			l2cap_chan_ready(chan);
	}
}

static void l2cap_logical_finish_move(struct l2cap_chan *chan,
				      struct hci_chan *hchan)
{
	chan->hs_hcon = hchan->conn;
	chan->hs_hcon->l2cap_data = chan->conn;

	BT_DBG("move_state %d", chan->move_state);

	switch (chan->move_state) {
	case L2CAP_MOVE_WAIT_LOGICAL_COMP:
		/* Move confirm will be sent after a success
		 * response is received
		 */
		chan->move_state = L2CAP_MOVE_WAIT_RSP_SUCCESS;
		break;
	case L2CAP_MOVE_WAIT_LOGICAL_CFM:
		if (test_bit(CONN_LOCAL_BUSY, &chan->conn_state)) {
			chan->move_state = L2CAP_MOVE_WAIT_LOCAL_BUSY;
		} else if (chan->move_role == L2CAP_MOVE_ROLE_INITIATOR) {
			chan->move_state = L2CAP_MOVE_WAIT_CONFIRM_RSP;
			l2cap_send_move_chan_cfm(chan, L2CAP_MC_CONFIRMED);
		} else if (chan->move_role == L2CAP_MOVE_ROLE_RESPONDER) {
			chan->move_state = L2CAP_MOVE_WAIT_CONFIRM;
			l2cap_send_move_chan_rsp(chan, L2CAP_MR_SUCCESS);
		}
		break;
	default:
		/* Move was not in expected state, free the channel */
		__release_logical_link(chan);

		chan->move_state = L2CAP_MOVE_STABLE;
	}
}

/* Call with chan locked */
void l2cap_logical_cfm(struct l2cap_chan *chan, struct hci_chan *hchan,
		       u8 status)
{
	BT_DBG("chan %p, hchan %p, status %d", chan, hchan, status);

	if (status) {
		l2cap_logical_fail(chan);
		__release_logical_link(chan);
		return;
	}

	if (chan->state != BT_CONNECTED) {
		/* Ignore logical link if channel is on BR/EDR */
		if (chan->local_amp_id != AMP_ID_BREDR)
			l2cap_logical_finish_create(chan, hchan);
	} else {
		l2cap_logical_finish_move(chan, hchan);
	}
}

void l2cap_move_start(struct l2cap_chan *chan)
{
	BT_DBG("chan %p", chan);

	if (chan->local_amp_id == AMP_ID_BREDR) {
		if (chan->chan_policy != BT_CHANNEL_POLICY_AMP_PREFERRED)
			return;
		chan->move_role = L2CAP_MOVE_ROLE_INITIATOR;
		chan->move_state = L2CAP_MOVE_WAIT_PREPARE;
		/* Placeholder - start physical link setup */
	} else {
		chan->move_role = L2CAP_MOVE_ROLE_INITIATOR;
		chan->move_state = L2CAP_MOVE_WAIT_RSP_SUCCESS;
		chan->move_id = 0;
		l2cap_move_setup(chan);
		l2cap_send_move_chan_req(chan, 0);
	}
}

static void l2cap_do_create(struct l2cap_chan *chan, int result,
			    u8 local_amp_id, u8 remote_amp_id)
{
	BT_DBG("chan %p state %s %u -> %u", chan, state_to_string(chan->state),
	       local_amp_id, remote_amp_id);

	chan->fcs = L2CAP_FCS_NONE;

	/* Outgoing channel on AMP */
	if (chan->state == BT_CONNECT) {
		if (result == L2CAP_CR_SUCCESS) {
			chan->local_amp_id = local_amp_id;
			l2cap_send_create_chan_req(chan, remote_amp_id);
		} else {
			/* Revert to BR/EDR connect */
			l2cap_send_conn_req(chan);
		}

		return;
	}

	/* Incoming channel on AMP */
	if (__l2cap_no_conn_pending(chan)) {
		struct l2cap_conn_rsp rsp;
		char buf[128];
		rsp.scid = cpu_to_le16(chan->dcid);
		rsp.dcid = cpu_to_le16(chan->scid);

		if (result == L2CAP_CR_SUCCESS) {
			/* Send successful response */
			rsp.result = cpu_to_le16(L2CAP_CR_SUCCESS);
			rsp.status = cpu_to_le16(L2CAP_CS_NO_INFO);
		} else {
			/* Send negative response */
			rsp.result = cpu_to_le16(L2CAP_CR_NO_MEM);
			rsp.status = cpu_to_le16(L2CAP_CS_NO_INFO);
		}

		l2cap_send_cmd(chan->conn, chan->ident, L2CAP_CREATE_CHAN_RSP,
			       sizeof(rsp), &rsp);

		if (result == L2CAP_CR_SUCCESS) {
			l2cap_state_change(chan, BT_CONFIG);
			set_bit(CONF_REQ_SENT, &chan->conf_state);
			l2cap_send_cmd(chan->conn, l2cap_get_ident(chan->conn),
				       L2CAP_CONF_REQ,
				       l2cap_build_conf_req(chan, buf, sizeof(buf)), buf);
			chan->num_conf_req++;
		}
	}
}

static void l2cap_do_move_initiate(struct l2cap_chan *chan, u8 local_amp_id,
				   u8 remote_amp_id)
{
	l2cap_move_setup(chan);
	chan->move_id = local_amp_id;
	chan->move_state = L2CAP_MOVE_WAIT_RSP;

	l2cap_send_move_chan_req(chan, remote_amp_id);
}

static void l2cap_do_move_respond(struct l2cap_chan *chan, int result)
{
	struct hci_chan *hchan = NULL;

	/* Placeholder - get hci_chan for logical link */

	if (hchan) {
		if (hchan->state == BT_CONNECTED) {
			/* Logical link is ready to go */
			chan->hs_hcon = hchan->conn;
			chan->hs_hcon->l2cap_data = chan->conn;
			chan->move_state = L2CAP_MOVE_WAIT_CONFIRM;
			l2cap_send_move_chan_rsp(chan, L2CAP_MR_SUCCESS);

			l2cap_logical_cfm(chan, hchan, L2CAP_MR_SUCCESS);
		} else {
			/* Wait for logical link to be ready */
			chan->move_state = L2CAP_MOVE_WAIT_LOGICAL_CFM;
		}
	} else {
		/* Logical link not available */
		l2cap_send_move_chan_rsp(chan, L2CAP_MR_NOT_ALLOWED);
	}
}

static void l2cap_do_move_cancel(struct l2cap_chan *chan, int result)
{
	if (chan->move_role == L2CAP_MOVE_ROLE_RESPONDER) {
		u8 rsp_result;
		if (result == -EINVAL)
			rsp_result = L2CAP_MR_BAD_ID;
		else
			rsp_result = L2CAP_MR_NOT_ALLOWED;

		l2cap_send_move_chan_rsp(chan, rsp_result);
	}

	chan->move_role = L2CAP_MOVE_ROLE_NONE;
	chan->move_state = L2CAP_MOVE_STABLE;

	/* Restart data transmission */
	l2cap_ertm_send(chan);
}

/* Invoke with locked chan */
void __l2cap_physical_cfm(struct l2cap_chan *chan, int result)
{
	u8 local_amp_id = chan->local_amp_id;
	u8 remote_amp_id = chan->remote_amp_id;

	BT_DBG("chan %p, result %d, local_amp_id %d, remote_amp_id %d",
	       chan, result, local_amp_id, remote_amp_id);

	if (chan->state == BT_DISCONN || chan->state == BT_CLOSED)
		return;

	if (chan->state != BT_CONNECTED) {
		l2cap_do_create(chan, result, local_amp_id, remote_amp_id);
	} else if (result != L2CAP_MR_SUCCESS) {
		l2cap_do_move_cancel(chan, result);
	} else {
		switch (chan->move_role) {
		case L2CAP_MOVE_ROLE_INITIATOR:
			l2cap_do_move_initiate(chan, local_amp_id,
					       remote_amp_id);
			break;
		case L2CAP_MOVE_ROLE_RESPONDER:
			l2cap_do_move_respond(chan, result);
			break;
		default:
			l2cap_do_move_cancel(chan, result);
			break;
		}
	}
}

static inline int l2cap_move_channel_req(struct l2cap_conn *conn,
					 struct l2cap_cmd_hdr *cmd,
					 u16 cmd_len, void *data)
{
	struct l2cap_move_chan_req *req = data;
	struct l2cap_move_chan_rsp rsp;
	struct l2cap_chan *chan;
	u16 icid = 0;
	u16 result = L2CAP_MR_NOT_ALLOWED;

	if (cmd_len != sizeof(*req))
		return -EPROTO;

	icid = le16_to_cpu(req->icid);

	BT_DBG("icid 0x%4.4x, dest_amp_id %d", icid, req->dest_amp_id);

	if (!(conn->local_fixed_chan & L2CAP_FC_A2MP))
		return -EINVAL;

	chan = l2cap_get_chan_by_dcid(conn, icid);
	if (!chan) {
		rsp.icid = cpu_to_le16(icid);
		rsp.result = cpu_to_le16(L2CAP_MR_NOT_ALLOWED);
		l2cap_send_cmd(conn, cmd->ident, L2CAP_MOVE_CHAN_RSP,
			       sizeof(rsp), &rsp);
		return 0;
	}

	chan->ident = cmd->ident;

	if (chan->scid < L2CAP_CID_DYN_START ||
	    chan->chan_policy == BT_CHANNEL_POLICY_BREDR_ONLY ||
	    (chan->mode != L2CAP_MODE_ERTM &&
	     chan->mode != L2CAP_MODE_STREAMING)) {
		result = L2CAP_MR_NOT_ALLOWED;
		goto send_move_response;
	}

	if (chan->local_amp_id == req->dest_amp_id) {
		result = L2CAP_MR_SAME_ID;
		goto send_move_response;
	}

	if (req->dest_amp_id != AMP_ID_BREDR) {
		struct hci_dev *hdev;
		hdev = hci_dev_get(req->dest_amp_id);
		if (!hdev || hdev->dev_type != HCI_AMP ||
		    !test_bit(HCI_UP, &hdev->flags)) {
			if (hdev)
				hci_dev_put(hdev);

			result = L2CAP_MR_BAD_ID;
			goto send_move_response;
		}
		hci_dev_put(hdev);
	}

	/* Detect a move collision.  Only send a collision response
	 * if this side has "lost", otherwise proceed with the move.
	 * The winner has the larger bd_addr.
	 */
	if ((__chan_is_moving(chan) ||
	     chan->move_role != L2CAP_MOVE_ROLE_NONE) &&
	    bacmp(&conn->hcon->src, &conn->hcon->dst) > 0) {
		result = L2CAP_MR_COLLISION;
		goto send_move_response;
	}

	chan->move_role = L2CAP_MOVE_ROLE_RESPONDER;
	l2cap_move_setup(chan);
	chan->move_id = req->dest_amp_id;

	if (req->dest_amp_id == AMP_ID_BREDR) {
		/* Moving to BR/EDR */
		if (test_bit(CONN_LOCAL_BUSY, &chan->conn_state)) {
			chan->move_state = L2CAP_MOVE_WAIT_LOCAL_BUSY;
			result = L2CAP_MR_PEND;
		} else {
			chan->move_state = L2CAP_MOVE_WAIT_CONFIRM;
			result = L2CAP_MR_SUCCESS;
		}
	} else {
		chan->move_state = L2CAP_MOVE_WAIT_PREPARE;
		/* Placeholder - uncomment when amp functions are available */
		/*amp_accept_physical(chan, req->dest_amp_id);*/
		result = L2CAP_MR_PEND;
	}

send_move_response:
	l2cap_send_move_chan_rsp(chan, result);

	l2cap_chan_unlock(chan);
	l2cap_chan_put(chan);

	return 0;
}

static void l2cap_move_continue(struct l2cap_conn *conn, u16 icid, u16 result)
{
	struct l2cap_chan *chan;
	struct hci_chan *hchan = NULL;

	chan = l2cap_get_chan_by_scid(conn, icid);
	if (!chan) {
		l2cap_send_move_chan_cfm_icid(conn, icid);
		return;
	}

	__clear_chan_timer(chan);
	if (result == L2CAP_MR_PEND)
		__set_chan_timer(chan, L2CAP_MOVE_ERTX_TIMEOUT);

	switch (chan->move_state) {
	case L2CAP_MOVE_WAIT_LOGICAL_COMP:
		/* Move confirm will be sent when logical link
		 * is complete.
		 */
		chan->move_state = L2CAP_MOVE_WAIT_LOGICAL_CFM;
		break;
	case L2CAP_MOVE_WAIT_RSP_SUCCESS:
		if (result == L2CAP_MR_PEND) {
			break;
		} else if (test_bit(CONN_LOCAL_BUSY,
				    &chan->conn_state)) {
			chan->move_state = L2CAP_MOVE_WAIT_LOCAL_BUSY;
		} else {
			/* Logical link is up or moving to BR/EDR,
			 * proceed with move
			 */
			chan->move_state = L2CAP_MOVE_WAIT_CONFIRM_RSP;
			l2cap_send_move_chan_cfm(chan, L2CAP_MC_CONFIRMED);
		}
		break;
	case L2CAP_MOVE_WAIT_RSP:
		/* Moving to AMP */
		if (result == L2CAP_MR_SUCCESS) {
			/* Remote is ready, send confirm immediately
			 * after logical link is ready
			 */
			chan->move_state = L2CAP_MOVE_WAIT_LOGICAL_CFM;
		} else {
			/* Both logical link and move success
			 * are required to confirm
			 */
			chan->move_state = L2CAP_MOVE_WAIT_LOGICAL_COMP;
		}

		/* Placeholder - get hci_chan for logical link */
		if (!hchan) {
			/* Logical link not available */
			l2cap_send_move_chan_cfm(chan, L2CAP_MC_UNCONFIRMED);
			break;
		}

		/* If the logical link is not yet connected, do not
		 * send confirmation.
		 */
		if (hchan->state != BT_CONNECTED)
			break;

		/* Logical link is already ready to go */

		chan->hs_hcon = hchan->conn;
		chan->hs_hcon->l2cap_data = chan->conn;

		if (result == L2CAP_MR_SUCCESS) {
			/* Can confirm now */
			l2cap_send_move_chan_cfm(chan, L2CAP_MC_CONFIRMED);
		} else {
			/* Now only need move success
			 * to confirm
			 */
			chan->move_state = L2CAP_MOVE_WAIT_RSP_SUCCESS;
		}

		l2cap_logical_cfm(chan, hchan, L2CAP_MR_SUCCESS);
		break;
	default:
		/* Any other amp move state means the move failed. */
		chan->move_id = chan->local_amp_id;
		l2cap_move_done(chan);
		l2cap_send_move_chan_cfm(chan, L2CAP_MC_UNCONFIRMED);
	}

	l2cap_chan_unlock(chan);
	l2cap_chan_put(chan);
}

static void l2cap_move_fail(struct l2cap_conn *conn, u8 ident, u16 icid,
			    u16 result)
{
	struct l2cap_chan *chan;

	chan = l2cap_get_chan_by_ident(conn, ident);
	if (!chan) {
		/* Could not locate channel, icid is best guess */
		l2cap_send_move_chan_cfm_icid(conn, icid);
		return;
	}

	__clear_chan_timer(chan);

	if (chan->move_role == L2CAP_MOVE_ROLE_INITIATOR) {
		if (result == L2CAP_MR_COLLISION) {
			chan->move_role = L2CAP_MOVE_ROLE_RESPONDER;
		} else {
			/* Cleanup - cancel move */
			chan->move_id = chan->local_amp_id;
			l2cap_move_done(chan);
		}
	}

	l2cap_send_move_chan_cfm(chan, L2CAP_MC_UNCONFIRMED);

	l2cap_chan_unlock(chan);
	l2cap_chan_put(chan);
}

static int l2cap_move_channel_rsp(struct l2cap_conn *conn,
				  struct l2cap_cmd_hdr *cmd,
				  u16 cmd_len, void *data)
{
	struct l2cap_move_chan_rsp *rsp = data;
	u16 icid, result;

	if (cmd_len != sizeof(*rsp))
		return -EPROTO;

	icid = le16_to_cpu(rsp->icid);
	result = le16_to_cpu(rsp->result);

	BT_DBG("icid 0x%4.4x, result 0x%4.4x", icid, result);

	if (result == L2CAP_MR_SUCCESS || result == L2CAP_MR_PEND)
		l2cap_move_continue(conn, icid, result);
	else
		l2cap_move_fail(conn, cmd->ident, icid, result);

	return 0;
}

static int l2cap_move_channel_confirm(struct l2cap_conn *conn,
				      struct l2cap_cmd_hdr *cmd,
				      u16 cmd_len, void *data)
{
	struct l2cap_move_chan_cfm *cfm = data;
	struct l2cap_chan *chan;
	u16 icid, result;

	if (cmd_len != sizeof(*cfm))
		return -EPROTO;

	icid = le16_to_cpu(cfm->icid);
	result = le16_to_cpu(cfm->result);

	BT_DBG("icid 0x%4.4x, result 0x%4.4x", icid, result);

	chan = l2cap_get_chan_by_dcid(conn, icid);
	if (!chan) {
		/* Spec requires a response even if the icid was not found */
		l2cap_send_move_chan_cfm_rsp(conn, cmd->ident, icid);
		return 0;
	}

	if (chan->move_state == L2CAP_MOVE_WAIT_CONFIRM) {
		if (result == L2CAP_MC_CONFIRMED) {
			chan->local_amp_id = chan->move_id;
			if (chan->local_amp_id == AMP_ID_BREDR)
				__release_logical_link(chan);
		} else {
			chan->move_id = chan->local_amp_id;
		}

		l2cap_move_done(chan);
	}

	l2cap_send_move_chan_cfm_rsp(conn, cmd->ident, icid);

	l2cap_chan_unlock(chan);
	l2cap_chan_put(chan);

	return 0;
}

static inline int l2cap_move_channel_confirm_rsp(struct l2cap_conn *conn,
						 struct l2cap_cmd_hdr *cmd,
						 u16 cmd_len, void *data)
{
	struct l2cap_move_chan_cfm_rsp *rsp = data;
	struct l2cap_chan *chan;
	u16 icid;

	if (cmd_len != sizeof(*rsp))
		return -EPROTO;

	icid = le16_to_cpu(rsp->icid);

	BT_DBG("icid 0x%4.4x", icid);

	chan = l2cap_get_chan_by_scid(conn, icid);
	if (!chan)
		return 0;

	__clear_chan_timer(chan);

	if (chan->move_state == L2CAP_MOVE_WAIT_CONFIRM_RSP) {
		chan->local_amp_id = chan->move_id;

		if (chan->local_amp_id == AMP_ID_BREDR && chan->hs_hchan)
			__release_logical_link(chan);

		l2cap_move_done(chan);
	}

	l2cap_chan_unlock(chan);
	l2cap_chan_put(chan);

	return 0;
}

static inline int l2cap_conn_param_update_req(struct l2cap_conn *conn,
					      struct l2cap_cmd_hdr *cmd,
					      u16 cmd_len, u8 *data)
{
	struct hci_conn *hcon = conn->hcon;
	struct l2cap_conn_param_update_req *req;
	struct l2cap_conn_param_update_rsp rsp;
	u16 min, max, latency, to_multiplier;
	int err;

	if (hcon->role != HCI_ROLE_MASTER)
		return -EINVAL;

	if (cmd_len != sizeof(struct l2cap_conn_param_update_req))
		return -EPROTO;

	req = (struct l2cap_conn_param_update_req *) data;
	min		= __le16_to_cpu(req->min);
	max		= __le16_to_cpu(req->max);
	latency		= __le16_to_cpu(req->latency);
	to_multiplier	= __le16_to_cpu(req->to_multiplier);

	BT_DBG("min 0x%4.4x max 0x%4.4x latency: 0x%4.4x Timeout: 0x%4.4x",
	       min, max, latency, to_multiplier);

	memset(&rsp, 0, sizeof(rsp));

	err = hci_check_conn_params(min, max, latency, to_multiplier);
	if (err)
		rsp.result = cpu_to_le16(L2CAP_CONN_PARAM_REJECTED);
	else
		rsp.result = cpu_to_le16(L2CAP_CONN_PARAM_ACCEPTED);

	l2cap_send_cmd(conn, cmd->ident, L2CAP_CONN_PARAM_UPDATE_RSP,
		       sizeof(rsp), &rsp);

	if (!err) {
		u8 store_hint;

		store_hint = hci_le_conn_update(hcon, min, max, latency,
						to_multiplier);
		mgmt_new_conn_param(hcon->hdev, &hcon->dst, hcon->dst_type,
				    store_hint, min, max, latency,
				    to_multiplier);

	}

	return 0;
}

static int l2cap_le_connect_rsp(struct l2cap_conn *conn,
				struct l2cap_cmd_hdr *cmd, u16 cmd_len,
				u8 *data)
{
	struct l2cap_le_conn_rsp *rsp = (struct l2cap_le_conn_rsp *) data;
	struct hci_conn *hcon = conn->hcon;
	u16 dcid, mtu, mps, credits, result;
	struct l2cap_chan *chan;
	int err, sec_level;

	if (cmd_len < sizeof(*rsp))
		return -EPROTO;

	dcid    = __le16_to_cpu(rsp->dcid);
	mtu     = __le16_to_cpu(rsp->mtu);
	mps     = __le16_to_cpu(rsp->mps);
	credits = __le16_to_cpu(rsp->credits);
	result  = __le16_to_cpu(rsp->result);

	if (result == L2CAP_CR_LE_SUCCESS && (mtu < 23 || mps < 23 ||
					   dcid < L2CAP_CID_DYN_START ||
					   dcid > L2CAP_CID_LE_DYN_END))
		return -EPROTO;

	BT_DBG("dcid 0x%4.4x mtu %u mps %u credits %u result 0x%2.2x",
	       dcid, mtu, mps, credits, result);

	mutex_lock(&conn->chan_lock);

	chan = __l2cap_get_chan_by_ident(conn, cmd->ident);
	if (!chan) {
		err = -EBADSLT;
		goto unlock;
	}

	err = 0;

	l2cap_chan_lock(chan);

	switch (result) {
	case L2CAP_CR_LE_SUCCESS:
		if (__l2cap_get_chan_by_dcid(conn, dcid)) {
			err = -EBADSLT;
			break;
		}

		chan->ident = 0;
		chan->dcid = dcid;
		chan->omtu = mtu;
		chan->remote_mps = mps;
		chan->tx_credits = credits;
		l2cap_chan_ready(chan);
		break;

	case L2CAP_CR_LE_AUTHENTICATION:
	case L2CAP_CR_LE_ENCRYPTION:
		/* If we already have MITM protection we can't do
		 * anything.
		 */
		if (hcon->sec_level > BT_SECURITY_MEDIUM) {
			l2cap_chan_del(chan, ECONNREFUSED);
			break;
		}

		sec_level = hcon->sec_level + 1;
		if (chan->sec_level < sec_level)
			chan->sec_level = sec_level;

		/* We'll need to send a new Connect Request */
		clear_bit(FLAG_LE_CONN_REQ_SENT, &chan->flags);

		smp_conn_security(hcon, chan->sec_level);
		break;

	default:
		l2cap_chan_del(chan, ECONNREFUSED);
		break;
	}

	l2cap_chan_unlock(chan);

unlock:
	mutex_unlock(&conn->chan_lock);

	return err;
}

static inline int l2cap_bredr_sig_cmd(struct l2cap_conn *conn,
				      struct l2cap_cmd_hdr *cmd, u16 cmd_len,
				      u8 *data)
{
	int err = 0;

	switch (cmd->code) {
	case L2CAP_COMMAND_REJ:
		l2cap_command_rej(conn, cmd, cmd_len, data);
		break;

	case L2CAP_CONN_REQ:
		err = l2cap_connect_req(conn, cmd, cmd_len, data);
		break;

	case L2CAP_CONN_RSP:
	case L2CAP_CREATE_CHAN_RSP:
		l2cap_connect_create_rsp(conn, cmd, cmd_len, data);
		break;

	case L2CAP_CONF_REQ:
		err = l2cap_config_req(conn, cmd, cmd_len, data);
		break;

	case L2CAP_CONF_RSP:
		l2cap_config_rsp(conn, cmd, cmd_len, data);
		break;

	case L2CAP_DISCONN_REQ:
		err = l2cap_disconnect_req(conn, cmd, cmd_len, data);
		break;

	case L2CAP_DISCONN_RSP:
		l2cap_disconnect_rsp(conn, cmd, cmd_len, data);
		break;

	case L2CAP_ECHO_REQ:
		l2cap_send_cmd(conn, cmd->ident, L2CAP_ECHO_RSP, cmd_len, data);
		break;

	case L2CAP_ECHO_RSP:
		break;

	case L2CAP_INFO_REQ:
		err = l2cap_information_req(conn, cmd, cmd_len, data);
		break;

	case L2CAP_INFO_RSP:
		l2cap_information_rsp(conn, cmd, cmd_len, data);
		break;

	case L2CAP_CREATE_CHAN_REQ:
		err = l2cap_create_channel_req(conn, cmd, cmd_len, data);
		break;

	case L2CAP_MOVE_CHAN_REQ:
		err = l2cap_move_channel_req(conn, cmd, cmd_len, data);
		break;

	case L2CAP_MOVE_CHAN_RSP:
		l2cap_move_channel_rsp(conn, cmd, cmd_len, data);
		break;

	case L2CAP_MOVE_CHAN_CFM:
		err = l2cap_move_channel_confirm(conn, cmd, cmd_len, data);
		break;

	case L2CAP_MOVE_CHAN_CFM_RSP:
		l2cap_move_channel_confirm_rsp(conn, cmd, cmd_len, data);
		break;

	default:
		BT_ERR("Unknown BR/EDR signaling command 0x%2.2x", cmd->code);
		err = -EINVAL;
		break;
	}

	return err;
}

static int l2cap_le_connect_req(struct l2cap_conn *conn,
				struct l2cap_cmd_hdr *cmd, u16 cmd_len,
				u8 *data)
{
	struct l2cap_le_conn_req *req = (struct l2cap_le_conn_req *) data;
	struct l2cap_le_conn_rsp rsp;
	struct l2cap_chan *chan, *pchan;
	u16 dcid, scid, credits, mtu, mps;
	__le16 psm;
	u8 result;

	if (cmd_len != sizeof(*req))
		return -EPROTO;

	scid = __le16_to_cpu(req->scid);
	mtu  = __le16_to_cpu(req->mtu);
	mps  = __le16_to_cpu(req->mps);
	psm  = req->psm;
	dcid = 0;
	credits = 0;

	if (mtu < 23 || mps < 23)
		return -EPROTO;

	BT_DBG("psm 0x%2.2x scid 0x%4.4x mtu %u mps %u", __le16_to_cpu(psm),
	       scid, mtu, mps);

	/* Check if we have socket listening on psm */
	pchan = l2cap_global_chan_by_psm(BT_LISTEN, psm, &conn->hcon->src,
					 &conn->hcon->dst, LE_LINK);
	if (!pchan) {
		result = L2CAP_CR_LE_BAD_PSM;
		chan = NULL;
		goto response;
	}

	mutex_lock(&conn->chan_lock);
	l2cap_chan_lock(pchan);

	if (!smp_sufficient_security(conn->hcon, pchan->sec_level,
				     SMP_ALLOW_STK)) {
		result = L2CAP_CR_LE_AUTHENTICATION;
		chan = NULL;
		goto response_unlock;
	}

	/* Check for valid dynamic CID range */
	if (scid < L2CAP_CID_DYN_START || scid > L2CAP_CID_LE_DYN_END) {
		result = L2CAP_CR_LE_INVALID_SCID;
		chan = NULL;
		goto response_unlock;
	}

	/* Check if we already have channel with that dcid */
	if (__l2cap_get_chan_by_dcid(conn, scid)) {
		result = L2CAP_CR_LE_SCID_IN_USE;
		chan = NULL;
		goto response_unlock;
	}

	chan = pchan->ops->new_connection(pchan);
	if (!chan) {
		result = L2CAP_CR_LE_NO_MEM;
		goto response_unlock;
	}

	bacpy(&chan->src, &conn->hcon->src);
	bacpy(&chan->dst, &conn->hcon->dst);
	chan->src_type = bdaddr_src_type(conn->hcon);
	chan->dst_type = bdaddr_dst_type(conn->hcon);
	chan->psm  = psm;
	chan->dcid = scid;
	chan->omtu = mtu;
	chan->remote_mps = mps;

	__l2cap_chan_add(conn, chan);

	l2cap_le_flowctl_init(chan, __le16_to_cpu(req->credits));

	dcid = chan->scid;
	credits = chan->rx_credits;

	__set_chan_timer(chan, chan->ops->get_sndtimeo(chan));

	chan->ident = cmd->ident;

	if (test_bit(FLAG_DEFER_SETUP, &chan->flags)) {
		l2cap_state_change(chan, BT_CONNECT2);
		/* The following result value is actually not defined
		 * for LE CoC but we use it to let the function know
		 * that it should bail out after doing its cleanup
		 * instead of sending a response.
		 */
		result = L2CAP_CR_PEND;
		chan->ops->defer(chan);
	} else {
		l2cap_chan_ready(chan);
		result = L2CAP_CR_LE_SUCCESS;
	}

response_unlock:
	l2cap_chan_unlock(pchan);
	mutex_unlock(&conn->chan_lock);
	l2cap_chan_put(pchan);

	if (result == L2CAP_CR_PEND)
		return 0;

response:
	if (chan) {
		rsp.mtu = cpu_to_le16(chan->imtu);
		rsp.mps = cpu_to_le16(chan->mps);
	} else {
		rsp.mtu = 0;
		rsp.mps = 0;
	}

	rsp.dcid    = cpu_to_le16(dcid);
	rsp.credits = cpu_to_le16(credits);
	rsp.result  = cpu_to_le16(result);

	l2cap_send_cmd(conn, cmd->ident, L2CAP_LE_CONN_RSP, sizeof(rsp), &rsp);

	return 0;
}

static inline int l2cap_le_credits(struct l2cap_conn *conn,
				   struct l2cap_cmd_hdr *cmd, u16 cmd_len,
				   u8 *data)
{
	struct l2cap_le_credits *pkt;
	struct l2cap_chan *chan;
	u16 cid, credits, max_credits;

	if (cmd_len != sizeof(*pkt))
		return -EPROTO;

	pkt = (struct l2cap_le_credits *) data;
	cid	= __le16_to_cpu(pkt->cid);
	credits	= __le16_to_cpu(pkt->credits);

	BT_DBG("cid 0x%4.4x credits 0x%4.4x", cid, credits);

	chan = l2cap_get_chan_by_dcid(conn, cid);
	if (!chan)
		return -EBADSLT;

	max_credits = LE_FLOWCTL_MAX_CREDITS - chan->tx_credits;
	if (credits > max_credits) {
		BT_ERR("LE credits overflow");
		l2cap_send_disconn_req(chan, ECONNRESET);

		/* Return 0 so that we don't trigger an unnecessary
		 * command reject packet.
		 */
		goto unlock;
	}

	chan->tx_credits += credits;

	/* Resume sending */
	l2cap_le_flowctl_send(chan);

	if (chan->tx_credits)
		chan->ops->resume(chan);

unlock:
	l2cap_chan_unlock(chan);
	l2cap_chan_put(chan);

	return 0;
}

static inline int l2cap_ecred_conn_req(struct l2cap_conn *conn,
				       struct l2cap_cmd_hdr *cmd, u16 cmd_len,
				       u8 *data)
{
	struct l2cap_ecred_conn_req *req = (void *) data;
	struct {
		struct l2cap_ecred_conn_rsp rsp;
		__le16 dcid[L2CAP_ECRED_MAX_CID];
	} __packed pdu;
	struct l2cap_chan *chan, *pchan;
	u16 mtu, mps;
	__le16 psm;
	u8 result, len = 0;
	int i, num_scid;
	bool defer = false;

	if (!enable_ecred)
		return -EINVAL;

	if (cmd_len < sizeof(*req) || (cmd_len - sizeof(*req)) % sizeof(u16)) {
		result = L2CAP_CR_LE_INVALID_PARAMS;
		goto response;
	}

	cmd_len -= sizeof(*req);
	num_scid = cmd_len / sizeof(u16);

	if (num_scid > ARRAY_SIZE(pdu.dcid)) {
		result = L2CAP_CR_LE_INVALID_PARAMS;
		goto response;
	}

	mtu  = __le16_to_cpu(req->mtu);
	mps  = __le16_to_cpu(req->mps);

	if (mtu < L2CAP_ECRED_MIN_MTU || mps < L2CAP_ECRED_MIN_MPS) {
		result = L2CAP_CR_LE_UNACCEPT_PARAMS;
		goto response;
	}

	psm  = req->psm;

	BT_DBG("psm 0x%2.2x mtu %u mps %u", __le16_to_cpu(psm), mtu, mps);

	memset(&pdu, 0, sizeof(pdu));

	/* Check if we have socket listening on psm */
	pchan = l2cap_global_chan_by_psm(BT_LISTEN, psm, &conn->hcon->src,
					 &conn->hcon->dst, LE_LINK);
	if (!pchan) {
		result = L2CAP_CR_LE_BAD_PSM;
		goto response;
	}

	mutex_lock(&conn->chan_lock);
	l2cap_chan_lock(pchan);

	if (!smp_sufficient_security(conn->hcon, pchan->sec_level,
				     SMP_ALLOW_STK)) {
		result = L2CAP_CR_LE_AUTHENTICATION;
		goto unlock;
	}

	result = L2CAP_CR_LE_SUCCESS;

	for (i = 0; i < num_scid; i++) {
		u16 scid = __le16_to_cpu(req->scid[i]);

		BT_DBG("scid[%d] 0x%4.4x", i, scid);

		pdu.dcid[i] = 0x0000;
		len += sizeof(*pdu.dcid);

		/* Check for valid dynamic CID range */
		if (scid < L2CAP_CID_DYN_START || scid > L2CAP_CID_LE_DYN_END) {
			result = L2CAP_CR_LE_INVALID_SCID;
			continue;
		}

		/* Check if we already have channel with that dcid */
		if (__l2cap_get_chan_by_dcid(conn, scid)) {
			result = L2CAP_CR_LE_SCID_IN_USE;
			continue;
		}

		chan = pchan->ops->new_connection(pchan);
		if (!chan) {
			result = L2CAP_CR_LE_NO_MEM;
			continue;
		}

		bacpy(&chan->src, &conn->hcon->src);
		bacpy(&chan->dst, &conn->hcon->dst);
		chan->src_type = bdaddr_src_type(conn->hcon);
		chan->dst_type = bdaddr_dst_type(conn->hcon);
		chan->psm  = psm;
		chan->dcid = scid;
		chan->omtu = mtu;
		chan->remote_mps = mps;

		__l2cap_chan_add(conn, chan);

		l2cap_ecred_init(chan, __le16_to_cpu(req->credits));

		/* Init response */
		if (!pdu.rsp.credits) {
			pdu.rsp.mtu = cpu_to_le16(chan->imtu);
			pdu.rsp.mps = cpu_to_le16(chan->mps);
			pdu.rsp.credits = cpu_to_le16(chan->rx_credits);
		}

		pdu.dcid[i] = cpu_to_le16(chan->scid);

		__set_chan_timer(chan, chan->ops->get_sndtimeo(chan));

		chan->ident = cmd->ident;

		if (test_bit(FLAG_DEFER_SETUP, &chan->flags)) {
			l2cap_state_change(chan, BT_CONNECT2);
			defer = true;
			chan->ops->defer(chan);
		} else {
			l2cap_chan_ready(chan);
		}
	}

unlock:
	l2cap_chan_unlock(pchan);
	mutex_unlock(&conn->chan_lock);
	l2cap_chan_put(pchan);

response:
	pdu.rsp.result = cpu_to_le16(result);

	if (defer)
		return 0;

	l2cap_send_cmd(conn, cmd->ident, L2CAP_ECRED_CONN_RSP,
		       sizeof(pdu.rsp) + len, &pdu);

	return 0;
}

static inline int l2cap_ecred_conn_rsp(struct l2cap_conn *conn,
				       struct l2cap_cmd_hdr *cmd, u16 cmd_len,
				       u8 *data)
{
	struct l2cap_ecred_conn_rsp *rsp = (void *) data;
	struct hci_conn *hcon = conn->hcon;
	u16 mtu, mps, credits, result;
	struct l2cap_chan *chan, *tmp;
	int err = 0, sec_level;
	int i = 0;

	if (cmd_len < sizeof(*rsp))
		return -EPROTO;

	mtu     = __le16_to_cpu(rsp->mtu);
	mps     = __le16_to_cpu(rsp->mps);
	credits = __le16_to_cpu(rsp->credits);
	result  = __le16_to_cpu(rsp->result);

	BT_DBG("mtu %u mps %u credits %u result 0x%4.4x", mtu, mps, credits,
	       result);

	mutex_lock(&conn->chan_lock);

	cmd_len -= sizeof(*rsp);

	list_for_each_entry_safe(chan, tmp, &conn->chan_l, list) {
		u16 dcid;

		if (chan->ident != cmd->ident ||
		    chan->mode != L2CAP_MODE_EXT_FLOWCTL ||
		    chan->state == BT_CONNECTED)
			continue;

		l2cap_chan_lock(chan);

		/* Check that there is a dcid for each pending channel */
		if (cmd_len < sizeof(dcid)) {
			l2cap_chan_del(chan, ECONNREFUSED);
			l2cap_chan_unlock(chan);
			continue;
		}

		dcid = __le16_to_cpu(rsp->dcid[i++]);
		cmd_len -= sizeof(u16);

		BT_DBG("dcid[%d] 0x%4.4x", i, dcid);

		/* Check if dcid is already in use */
		if (dcid && __l2cap_get_chan_by_dcid(conn, dcid)) {
			/* If a device receives a
			 * L2CAP_CREDIT_BASED_CONNECTION_RSP packet with an
			 * already-assigned Destination CID, then both the
			 * original channel and the new channel shall be
			 * immediately discarded and not used.
			 */
			l2cap_chan_del(chan, ECONNREFUSED);
			l2cap_chan_unlock(chan);
			chan = __l2cap_get_chan_by_dcid(conn, dcid);
			l2cap_chan_lock(chan);
			l2cap_chan_del(chan, ECONNRESET);
			l2cap_chan_unlock(chan);
			continue;
		}

		switch (result) {
		case L2CAP_CR_LE_AUTHENTICATION:
		case L2CAP_CR_LE_ENCRYPTION:
			/* If we already have MITM protection we can't do
			 * anything.
			 */
			if (hcon->sec_level > BT_SECURITY_MEDIUM) {
				l2cap_chan_del(chan, ECONNREFUSED);
				break;
			}

			sec_level = hcon->sec_level + 1;
			if (chan->sec_level < sec_level)
				chan->sec_level = sec_level;

			/* We'll need to send a new Connect Request */
			clear_bit(FLAG_ECRED_CONN_REQ_SENT, &chan->flags);

			smp_conn_security(hcon, chan->sec_level);
			break;

		case L2CAP_CR_LE_BAD_PSM:
			l2cap_chan_del(chan, ECONNREFUSED);
			break;

		default:
			/* If dcid was not set it means channels was refused */
			if (!dcid) {
				l2cap_chan_del(chan, ECONNREFUSED);
				break;
			}

			chan->ident = 0;
			chan->dcid = dcid;
			chan->omtu = mtu;
			chan->remote_mps = mps;
			chan->tx_credits = credits;
			l2cap_chan_ready(chan);
			break;
		}

		l2cap_chan_unlock(chan);
	}

	mutex_unlock(&conn->chan_lock);

	return err;
}

static inline int l2cap_ecred_reconf_req(struct l2cap_conn *conn,
					 struct l2cap_cmd_hdr *cmd, u16 cmd_len,
					 u8 *data)
{
	struct l2cap_ecred_reconf_req *req = (void *) data;
	struct l2cap_ecred_reconf_rsp rsp;
	u16 mtu, mps, result;
	struct l2cap_chan *chan;
	int i, num_scid;

	if (!enable_ecred)
		return -EINVAL;

	if (cmd_len < sizeof(*req) || cmd_len - sizeof(*req) % sizeof(u16)) {
		result = L2CAP_CR_LE_INVALID_PARAMS;
		goto respond;
	}

	mtu = __le16_to_cpu(req->mtu);
	mps = __le16_to_cpu(req->mps);

	BT_DBG("mtu %u mps %u", mtu, mps);

	if (mtu < L2CAP_ECRED_MIN_MTU) {
		result = L2CAP_RECONF_INVALID_MTU;
		goto respond;
	}

	if (mps < L2CAP_ECRED_MIN_MPS) {
		result = L2CAP_RECONF_INVALID_MPS;
		goto respond;
	}

	cmd_len -= sizeof(*req);
	num_scid = cmd_len / sizeof(u16);
	result = L2CAP_RECONF_SUCCESS;

	for (i = 0; i < num_scid; i++) {
		u16 scid;

		scid = __le16_to_cpu(req->scid[i]);
		if (!scid)
			return -EPROTO;

		chan = __l2cap_get_chan_by_dcid(conn, scid);
		if (!chan)
			continue;

		/* If the MTU value is decreased for any of the included
		 * channels, then the receiver shall disconnect all
		 * included channels.
		 */
		if (chan->omtu > mtu) {
			BT_ERR("chan %p decreased MTU %u -> %u", chan,
			       chan->omtu, mtu);
			result = L2CAP_RECONF_INVALID_MTU;
		}

		chan->omtu = mtu;
		chan->remote_mps = mps;
	}

respond:
	rsp.result = cpu_to_le16(result);

	l2cap_send_cmd(conn, cmd->ident, L2CAP_ECRED_RECONF_RSP, sizeof(rsp),
		       &rsp);

	return 0;
}

static inline int l2cap_ecred_reconf_rsp(struct l2cap_conn *conn,
					 struct l2cap_cmd_hdr *cmd, u16 cmd_len,
					 u8 *data)
{
	struct l2cap_chan *chan, *tmp;
	struct l2cap_ecred_conn_rsp *rsp = (void *) data;
	u16 result;

	if (cmd_len < sizeof(*rsp))
		return -EPROTO;

	result = __le16_to_cpu(rsp->result);

	BT_DBG("result 0x%4.4x", rsp->result);

	if (!result)
		return 0;

	list_for_each_entry_safe(chan, tmp, &conn->chan_l, list) {
		if (chan->ident != cmd->ident)
			continue;

		l2cap_chan_del(chan, ECONNRESET);
	}

	return 0;
}

static inline int l2cap_le_command_rej(struct l2cap_conn *conn,
				       struct l2cap_cmd_hdr *cmd, u16 cmd_len,
				       u8 *data)
{
	struct l2cap_cmd_rej_unk *rej = (struct l2cap_cmd_rej_unk *) data;
	struct l2cap_chan *chan;

	if (cmd_len < sizeof(*rej))
		return -EPROTO;

	mutex_lock(&conn->chan_lock);

	chan = __l2cap_get_chan_by_ident(conn, cmd->ident);
	if (!chan)
		goto done;

	l2cap_chan_lock(chan);
	l2cap_chan_del(chan, ECONNREFUSED);
	l2cap_chan_unlock(chan);

done:
	mutex_unlock(&conn->chan_lock);
	return 0;
}

static inline int l2cap_le_sig_cmd(struct l2cap_conn *conn,
				   struct l2cap_cmd_hdr *cmd, u16 cmd_len,
				   u8 *data)
{
	int err = 0;

	switch (cmd->code) {
	case L2CAP_COMMAND_REJ:
		l2cap_le_command_rej(conn, cmd, cmd_len, data);
		break;

	case L2CAP_CONN_PARAM_UPDATE_REQ:
		err = l2cap_conn_param_update_req(conn, cmd, cmd_len, data);
		break;

	case L2CAP_CONN_PARAM_UPDATE_RSP:
		break;

	case L2CAP_LE_CONN_RSP:
		l2cap_le_connect_rsp(conn, cmd, cmd_len, data);
		break;

	case L2CAP_LE_CONN_REQ:
		err = l2cap_le_connect_req(conn, cmd, cmd_len, data);
		break;

	case L2CAP_LE_CREDITS:
		err = l2cap_le_credits(conn, cmd, cmd_len, data);
		break;

	case L2CAP_ECRED_CONN_REQ:
		err = l2cap_ecred_conn_req(conn, cmd, cmd_len, data);
		break;

	case L2CAP_ECRED_CONN_RSP:
		err = l2cap_ecred_conn_rsp(conn, cmd, cmd_len, data);
		break;

	case L2CAP_ECRED_RECONF_REQ:
		err = l2cap_ecred_reconf_req(conn, cmd, cmd_len, data);
		break;

	case L2CAP_ECRED_RECONF_RSP:
		err = l2cap_ecred_reconf_rsp(conn, cmd, cmd_len, data);
		break;

	case L2CAP_DISCONN_REQ:
		err = l2cap_disconnect_req(conn, cmd, cmd_len, data);
		break;

	case L2CAP_DISCONN_RSP:
		l2cap_disconnect_rsp(conn, cmd, cmd_len, data);
		break;

	default:
		BT_ERR("Unknown LE signaling command 0x%2.2x", cmd->code);
		err = -EINVAL;
		break;
	}

	return err;
}

static inline void l2cap_le_sig_channel(struct l2cap_conn *conn,
					struct sk_buff *skb)
{
	struct hci_conn *hcon = conn->hcon;
	struct l2cap_cmd_hdr *cmd;
	u16 len;
	int err;

	if (hcon->type != LE_LINK)
		goto drop;

	if (skb->len < L2CAP_CMD_HDR_SIZE)
		goto drop;

	cmd = (void *) skb->data;
	skb_pull(skb, L2CAP_CMD_HDR_SIZE);

	len = le16_to_cpu(cmd->len);

	BT_DBG("code 0x%2.2x len %d id 0x%2.2x", cmd->code, len, cmd->ident);

	if (len != skb->len || !cmd->ident) {
		BT_DBG("corrupted command");
		goto drop;
	}

	err = l2cap_le_sig_cmd(conn, cmd, len, skb->data);
	if (err) {
		struct l2cap_cmd_rej_unk rej;

		BT_ERR("Wrong link type (%d)", err);

		rej.reason = cpu_to_le16(L2CAP_REJ_NOT_UNDERSTOOD);
		l2cap_send_cmd(conn, cmd->ident, L2CAP_COMMAND_REJ,
			       sizeof(rej), &rej);
	}

drop:
	kfree_skb(skb);
}

static inline void l2cap_sig_channel(struct l2cap_conn *conn,
				     struct sk_buff *skb)
{
	struct hci_conn *hcon = conn->hcon;
	struct l2cap_cmd_hdr *cmd;
	int err;

	l2cap_raw_recv(conn, skb);

	if (hcon->type != ACL_LINK)
		goto drop;

	while (skb->len >= L2CAP_CMD_HDR_SIZE) {
		u16 len;

		cmd = (void *) skb->data;
		skb_pull(skb, L2CAP_CMD_HDR_SIZE);

		len = le16_to_cpu(cmd->len);

		BT_DBG("code 0x%2.2x len %d id 0x%2.2x", cmd->code, len,
		       cmd->ident);

		if (len > skb->len || !cmd->ident) {
			BT_DBG("corrupted command");
			break;
		}

		err = l2cap_bredr_sig_cmd(conn, cmd, len, skb->data);
		if (err) {
			struct l2cap_cmd_rej_unk rej;

			BT_ERR("Wrong link type (%d)", err);

			rej.reason = cpu_to_le16(L2CAP_REJ_NOT_UNDERSTOOD);
			l2cap_send_cmd(conn, cmd->ident, L2CAP_COMMAND_REJ,
				       sizeof(rej), &rej);
		}

		skb_pull(skb, len);
	}

drop:
	kfree_skb(skb);
}

static int l2cap_check_fcs(struct l2cap_chan *chan,  struct sk_buff *skb)
{
	u16 our_fcs, rcv_fcs;
	int hdr_size;

	if (test_bit(FLAG_EXT_CTRL, &chan->flags))
		hdr_size = L2CAP_EXT_HDR_SIZE;
	else
		hdr_size = L2CAP_ENH_HDR_SIZE;

	if (chan->fcs == L2CAP_FCS_CRC16) {
		skb_trim(skb, skb->len - L2CAP_FCS_SIZE);
		rcv_fcs = get_unaligned_le16(skb->data + skb->len);
		our_fcs = crc16(0, skb->data - hdr_size, skb->len + hdr_size);

		if (our_fcs != rcv_fcs)
			return -EBADMSG;
	}
	return 0;
}

static void l2cap_send_i_or_rr_or_rnr(struct l2cap_chan *chan)
{
	struct l2cap_ctrl control;

	BT_DBG("chan %p", chan);

	memset(&control, 0, sizeof(control));
	control.sframe = 1;
	control.final = 1;
	control.reqseq = chan->buffer_seq;
	set_bit(CONN_SEND_FBIT, &chan->conn_state);

	if (test_bit(CONN_LOCAL_BUSY, &chan->conn_state)) {
		control.super = L2CAP_SUPER_RNR;
		l2cap_send_sframe(chan, &control);
	}

	if (test_and_clear_bit(CONN_REMOTE_BUSY, &chan->conn_state) &&
	    chan->unacked_frames > 0)
		__set_retrans_timer(chan);

	/* Send pending iframes */
	l2cap_ertm_send(chan);

	if (!test_bit(CONN_LOCAL_BUSY, &chan->conn_state) &&
	    test_bit(CONN_SEND_FBIT, &chan->conn_state)) {
		/* F-bit wasn't sent in an s-frame or i-frame yet, so
		 * send it now.
		 */
		control.super = L2CAP_SUPER_RR;
		l2cap_send_sframe(chan, &control);
	}
}

static void append_skb_frag(struct sk_buff *skb, struct sk_buff *new_frag,
			    struct sk_buff **last_frag)
{
	/* skb->len reflects data in skb as well as all fragments
	 * skb->data_len reflects only data in fragments
	 */
	if (!skb_has_frag_list(skb))
		skb_shinfo(skb)->frag_list = new_frag;

	new_frag->next = NULL;

	(*last_frag)->next = new_frag;
	*last_frag = new_frag;

	skb->len += new_frag->len;
	skb->data_len += new_frag->len;
	skb->truesize += new_frag->truesize;
}

static int l2cap_reassemble_sdu(struct l2cap_chan *chan, struct sk_buff *skb,
				struct l2cap_ctrl *control)
{
	int err = -EINVAL;

	switch (control->sar) {
	case L2CAP_SAR_UNSEGMENTED:
		if (chan->sdu)
			break;

		err = chan->ops->recv(chan, skb);
		break;

	case L2CAP_SAR_START:
		if (chan->sdu)
			break;

		if (!pskb_may_pull(skb, L2CAP_SDULEN_SIZE))
			break;

		chan->sdu_len = get_unaligned_le16(skb->data);
		skb_pull(skb, L2CAP_SDULEN_SIZE);

		if (chan->sdu_len > chan->imtu) {
			err = -EMSGSIZE;
			break;
		}

		if (skb->len >= chan->sdu_len)
			break;

		chan->sdu = skb;
		chan->sdu_last_frag = skb;

		skb = NULL;
		err = 0;
		break;

	case L2CAP_SAR_CONTINUE:
		if (!chan->sdu)
			break;

		append_skb_frag(chan->sdu, skb,
				&chan->sdu_last_frag);
		skb = NULL;

		if (chan->sdu->len >= chan->sdu_len)
			break;

		err = 0;
		break;

	case L2CAP_SAR_END:
		if (!chan->sdu)
			break;

		append_skb_frag(chan->sdu, skb,
				&chan->sdu_last_frag);
		skb = NULL;

		if (chan->sdu->len != chan->sdu_len)
			break;

		err = chan->ops->recv(chan, chan->sdu);

		if (!err) {
			/* Reassembly complete */
			chan->sdu = NULL;
			chan->sdu_last_frag = NULL;
			chan->sdu_len = 0;
		}
		break;
	}

	if (err) {
		kfree_skb(skb);
		kfree_skb(chan->sdu);
		chan->sdu = NULL;
		chan->sdu_last_frag = NULL;
		chan->sdu_len = 0;
	}

	return err;
}

static int l2cap_resegment(struct l2cap_chan *chan)
{
	/* Placeholder */
	return 0;
}

void l2cap_chan_busy(struct l2cap_chan *chan, int busy)
{
	u8 event;

	if (chan->mode != L2CAP_MODE_ERTM)
		return;

	event = busy ? L2CAP_EV_LOCAL_BUSY_DETECTED : L2CAP_EV_LOCAL_BUSY_CLEAR;
	l2cap_tx(chan, NULL, NULL, event);
}

static int l2cap_rx_queued_iframes(struct l2cap_chan *chan)
{
	int err = 0;
	/* Pass sequential frames to l2cap_reassemble_sdu()
	 * until a gap is encountered.
	 */

	BT_DBG("chan %p", chan);

	while (!test_bit(CONN_LOCAL_BUSY, &chan->conn_state)) {
		struct sk_buff *skb;
		BT_DBG("Searching for skb with txseq %d (queue len %d)",
		       chan->buffer_seq, skb_queue_len(&chan->srej_q));

		skb = l2cap_ertm_seq_in_queue(&chan->srej_q, chan->buffer_seq);

		if (!skb)
			break;

		skb_unlink(skb, &chan->srej_q);
		chan->buffer_seq = __next_seq(chan, chan->buffer_seq);
		err = l2cap_reassemble_sdu(chan, skb, &bt_cb(skb)->l2cap);
		if (err)
			break;
	}

	if (skb_queue_empty(&chan->srej_q)) {
		chan->rx_state = L2CAP_RX_STATE_RECV;
		l2cap_send_ack(chan);
	}

	return err;
}

static void l2cap_handle_srej(struct l2cap_chan *chan,
			      struct l2cap_ctrl *control)
{
	struct sk_buff *skb;

	BT_DBG("chan %p, control %p", chan, control);

	if (control->reqseq == chan->next_tx_seq) {
		BT_DBG("Invalid reqseq %d, disconnecting", control->reqseq);
		l2cap_send_disconn_req(chan, ECONNRESET);
		return;
	}

	skb = l2cap_ertm_seq_in_queue(&chan->tx_q, control->reqseq);

	if (skb == NULL) {
		BT_DBG("Seq %d not available for retransmission",
		       control->reqseq);
		return;
	}

	if (chan->max_tx != 0 && bt_cb(skb)->l2cap.retries >= chan->max_tx) {
		BT_DBG("Retry limit exceeded (%d)", chan->max_tx);
		l2cap_send_disconn_req(chan, ECONNRESET);
		return;
	}

	clear_bit(CONN_REMOTE_BUSY, &chan->conn_state);

	if (control->poll) {
		l2cap_pass_to_tx(chan, control);

		set_bit(CONN_SEND_FBIT, &chan->conn_state);
		l2cap_retransmit(chan, control);
		l2cap_ertm_send(chan);

		if (chan->tx_state == L2CAP_TX_STATE_WAIT_F) {
			set_bit(CONN_SREJ_ACT, &chan->conn_state);
			chan->srej_save_reqseq = control->reqseq;
		}
	} else {
		l2cap_pass_to_tx_fbit(chan, control);

		if (control->final) {
			if (chan->srej_save_reqseq != control->reqseq ||
			    !test_and_clear_bit(CONN_SREJ_ACT,
						&chan->conn_state))
				l2cap_retransmit(chan, control);
		} else {
			l2cap_retransmit(chan, control);
			if (chan->tx_state == L2CAP_TX_STATE_WAIT_F) {
				set_bit(CONN_SREJ_ACT, &chan->conn_state);
				chan->srej_save_reqseq = control->reqseq;
			}
		}
	}
}

static void l2cap_handle_rej(struct l2cap_chan *chan,
			     struct l2cap_ctrl *control)
{
	struct sk_buff *skb;

	BT_DBG("chan %p, control %p", chan, control);

	if (control->reqseq == chan->next_tx_seq) {
		BT_DBG("Invalid reqseq %d, disconnecting", control->reqseq);
		l2cap_send_disconn_req(chan, ECONNRESET);
		return;
	}

	skb = l2cap_ertm_seq_in_queue(&chan->tx_q, control->reqseq);

	if (chan->max_tx && skb &&
	    bt_cb(skb)->l2cap.retries >= chan->max_tx) {
		BT_DBG("Retry limit exceeded (%d)", chan->max_tx);
		l2cap_send_disconn_req(chan, ECONNRESET);
		return;
	}

	clear_bit(CONN_REMOTE_BUSY, &chan->conn_state);

	l2cap_pass_to_tx(chan, control);

	if (control->final) {
		if (!test_and_clear_bit(CONN_REJ_ACT, &chan->conn_state))
			l2cap_retransmit_all(chan, control);
	} else {
		l2cap_retransmit_all(chan, control);
		l2cap_ertm_send(chan);
		if (chan->tx_state == L2CAP_TX_STATE_WAIT_F)
			set_bit(CONN_REJ_ACT, &chan->conn_state);
	}
}

static u8 l2cap_classify_txseq(struct l2cap_chan *chan, u16 txseq)
{
	BT_DBG("chan %p, txseq %d", chan, txseq);

	BT_DBG("last_acked_seq %d, expected_tx_seq %d", chan->last_acked_seq,
	       chan->expected_tx_seq);

	if (chan->rx_state == L2CAP_RX_STATE_SREJ_SENT) {
		if (__seq_offset(chan, txseq, chan->last_acked_seq) >=
		    chan->tx_win) {
			/* See notes below regarding "double poll" and
			 * invalid packets.
			 */
			if (chan->tx_win <= ((chan->tx_win_max + 1) >> 1)) {
				BT_DBG("Invalid/Ignore - after SREJ");
				return L2CAP_TXSEQ_INVALID_IGNORE;
			} else {
				BT_DBG("Invalid - in window after SREJ sent");
				return L2CAP_TXSEQ_INVALID;
			}
		}

		if (chan->srej_list.head == txseq) {
			BT_DBG("Expected SREJ");
			return L2CAP_TXSEQ_EXPECTED_SREJ;
		}

		if (l2cap_ertm_seq_in_queue(&chan->srej_q, txseq)) {
			BT_DBG("Duplicate SREJ - txseq already stored");
			return L2CAP_TXSEQ_DUPLICATE_SREJ;
		}

		if (l2cap_seq_list_contains(&chan->srej_list, txseq)) {
			BT_DBG("Unexpected SREJ - not requested");
			return L2CAP_TXSEQ_UNEXPECTED_SREJ;
		}
	}

	if (chan->expected_tx_seq == txseq) {
		if (__seq_offset(chan, txseq, chan->last_acked_seq) >=
		    chan->tx_win) {
			BT_DBG("Invalid - txseq outside tx window");
			return L2CAP_TXSEQ_INVALID;
		} else {
			BT_DBG("Expected");
			return L2CAP_TXSEQ_EXPECTED;
		}
	}

	if (__seq_offset(chan, txseq, chan->last_acked_seq) <
	    __seq_offset(chan, chan->expected_tx_seq, chan->last_acked_seq)) {
		BT_DBG("Duplicate - expected_tx_seq later than txseq");
		return L2CAP_TXSEQ_DUPLICATE;
	}

	if (__seq_offset(chan, txseq, chan->last_acked_seq) >= chan->tx_win) {
		/* A source of invalid packets is a "double poll" condition,
		 * where delays cause us to send multiple poll packets.  If
		 * the remote stack receives and processes both polls,
		 * sequence numbers can wrap around in such a way that a
		 * resent frame has a sequence number that looks like new data
		 * with a sequence gap.  This would trigger an erroneous SREJ
		 * request.
		 *
		 * Fortunately, this is impossible with a tx window that's
		 * less than half of the maximum sequence number, which allows
		 * invalid frames to be safely ignored.
		 *
		 * With tx window sizes greater than half of the tx window
		 * maximum, the frame is invalid and cannot be ignored.  This
		 * causes a disconnect.
		 */

		if (chan->tx_win <= ((chan->tx_win_max + 1) >> 1)) {
			BT_DBG("Invalid/Ignore - txseq outside tx window");
			return L2CAP_TXSEQ_INVALID_IGNORE;
		} else {
			BT_DBG("Invalid - txseq outside tx window");
			return L2CAP_TXSEQ_INVALID;
		}
	} else {
		BT_DBG("Unexpected - txseq indicates missing frames");
		return L2CAP_TXSEQ_UNEXPECTED;
	}
}

static int l2cap_rx_state_recv(struct l2cap_chan *chan,
			       struct l2cap_ctrl *control,
			       struct sk_buff *skb, u8 event)
{
	int err = 0;
	bool skb_in_use = false;

	BT_DBG("chan %p, control %p, skb %p, event %d", chan, control, skb,
	       event);

	switch (event) {
	case L2CAP_EV_RECV_IFRAME:
		switch (l2cap_classify_txseq(chan, control->txseq)) {
		case L2CAP_TXSEQ_EXPECTED:
			l2cap_pass_to_tx(chan, control);

			if (test_bit(CONN_LOCAL_BUSY, &chan->conn_state)) {
				BT_DBG("Busy, discarding expected seq %d",
				       control->txseq);
				break;
			}

			chan->expected_tx_seq = __next_seq(chan,
							   control->txseq);

			chan->buffer_seq = chan->expected_tx_seq;
			skb_in_use = true;

			err = l2cap_reassemble_sdu(chan, skb, control);
			if (err)
				break;

			if (control->final) {
				if (!test_and_clear_bit(CONN_REJ_ACT,
							&chan->conn_state)) {
					control->final = 0;
					l2cap_retransmit_all(chan, control);
					l2cap_ertm_send(chan);
				}
			}

			if (!test_bit(CONN_LOCAL_BUSY, &chan->conn_state))
				l2cap_send_ack(chan);
			break;
		case L2CAP_TXSEQ_UNEXPECTED:
			l2cap_pass_to_tx(chan, control);

			/* Can't issue SREJ frames in the local busy state.
			 * Drop this frame, it will be seen as missing
			 * when local busy is exited.
			 */
			if (test_bit(CONN_LOCAL_BUSY, &chan->conn_state)) {
				BT_DBG("Busy, discarding unexpected seq %d",
				       control->txseq);
				break;
			}

			/* There was a gap in the sequence, so an SREJ
			 * must be sent for each missing frame.  The
			 * current frame is stored for later use.
			 */
			skb_queue_tail(&chan->srej_q, skb);
			skb_in_use = true;
			BT_DBG("Queued %p (queue len %d)", skb,
			       skb_queue_len(&chan->srej_q));

			clear_bit(CONN_SREJ_ACT, &chan->conn_state);
			l2cap_seq_list_clear(&chan->srej_list);
			l2cap_send_srej(chan, control->txseq);

			chan->rx_state = L2CAP_RX_STATE_SREJ_SENT;
			break;
		case L2CAP_TXSEQ_DUPLICATE:
			l2cap_pass_to_tx(chan, control);
			break;
		case L2CAP_TXSEQ_INVALID_IGNORE:
			break;
		case L2CAP_TXSEQ_INVALID:
		default:
			l2cap_send_disconn_req(chan, ECONNRESET);
			break;
		}
		break;
	case L2CAP_EV_RECV_RR:
		l2cap_pass_to_tx(chan, control);
		if (control->final) {
			clear_bit(CONN_REMOTE_BUSY, &chan->conn_state);

			if (!test_and_clear_bit(CONN_REJ_ACT, &chan->conn_state) &&
			    !__chan_is_moving(chan)) {
				control->final = 0;
				l2cap_retransmit_all(chan, control);
			}

			l2cap_ertm_send(chan);
		} else if (control->poll) {
			l2cap_send_i_or_rr_or_rnr(chan);
		} else {
			if (test_and_clear_bit(CONN_REMOTE_BUSY,
					       &chan->conn_state) &&
			    chan->unacked_frames)
				__set_retrans_timer(chan);

			l2cap_ertm_send(chan);
		}
		break;
	case L2CAP_EV_RECV_RNR:
		set_bit(CONN_REMOTE_BUSY, &chan->conn_state);
		l2cap_pass_to_tx(chan, control);
		if (control && control->poll) {
			set_bit(CONN_SEND_FBIT, &chan->conn_state);
			l2cap_send_rr_or_rnr(chan, 0);
		}
		__clear_retrans_timer(chan);
		l2cap_seq_list_clear(&chan->retrans_list);
		break;
	case L2CAP_EV_RECV_REJ:
		l2cap_handle_rej(chan, control);
		break;
	case L2CAP_EV_RECV_SREJ:
		l2cap_handle_srej(chan, control);
		break;
	default:
		break;
	}

	if (skb && !skb_in_use) {
		BT_DBG("Freeing %p", skb);
		kfree_skb(skb);
	}

	return err;
}

static int l2cap_rx_state_srej_sent(struct l2cap_chan *chan,
				    struct l2cap_ctrl *control,
				    struct sk_buff *skb, u8 event)
{
	int err = 0;
	u16 txseq = control->txseq;
	bool skb_in_use = false;

	BT_DBG("chan %p, control %p, skb %p, event %d", chan, control, skb,
	       event);

	switch (event) {
	case L2CAP_EV_RECV_IFRAME:
		switch (l2cap_classify_txseq(chan, txseq)) {
		case L2CAP_TXSEQ_EXPECTED:
			/* Keep frame for reassembly later */
			l2cap_pass_to_tx(chan, control);
			skb_queue_tail(&chan->srej_q, skb);
			skb_in_use = true;
			BT_DBG("Queued %p (queue len %d)", skb,
			       skb_queue_len(&chan->srej_q));

			chan->expected_tx_seq = __next_seq(chan, txseq);
			break;
		case L2CAP_TXSEQ_EXPECTED_SREJ:
			l2cap_seq_list_pop(&chan->srej_list);

			l2cap_pass_to_tx(chan, control);
			skb_queue_tail(&chan->srej_q, skb);
			skb_in_use = true;
			BT_DBG("Queued %p (queue len %d)", skb,
			       skb_queue_len(&chan->srej_q));

			err = l2cap_rx_queued_iframes(chan);
			if (err)
				break;

			break;
		case L2CAP_TXSEQ_UNEXPECTED:
			/* Got a frame that can't be reassembled yet.
			 * Save it for later, and send SREJs to cover
			 * the missing frames.
			 */
			skb_queue_tail(&chan->srej_q, skb);
			skb_in_use = true;
			BT_DBG("Queued %p (queue len %d)", skb,
			       skb_queue_len(&chan->srej_q));

			l2cap_pass_to_tx(chan, control);
			l2cap_send_srej(chan, control->txseq);
			break;
		case L2CAP_TXSEQ_UNEXPECTED_SREJ:
			/* This frame was requested with an SREJ, but
			 * some expected retransmitted frames are
			 * missing.  Request retransmission of missing
			 * SREJ'd frames.
			 */
			skb_queue_tail(&chan->srej_q, skb);
			skb_in_use = true;
			BT_DBG("Queued %p (queue len %d)", skb,
			       skb_queue_len(&chan->srej_q));

			l2cap_pass_to_tx(chan, control);
			l2cap_send_srej_list(chan, control->txseq);
			break;
		case L2CAP_TXSEQ_DUPLICATE_SREJ:
			/* We've already queued this frame.  Drop this copy. */
			l2cap_pass_to_tx(chan, control);
			break;
		case L2CAP_TXSEQ_DUPLICATE:
			/* Expecting a later sequence number, so this frame
			 * was already received.  Ignore it completely.
			 */
			break;
		case L2CAP_TXSEQ_INVALID_IGNORE:
			break;
		case L2CAP_TXSEQ_INVALID:
		default:
			l2cap_send_disconn_req(chan, ECONNRESET);
			break;
		}
		break;
	case L2CAP_EV_RECV_RR:
		l2cap_pass_to_tx(chan, control);
		if (control->final) {
			clear_bit(CONN_REMOTE_BUSY, &chan->conn_state);

			if (!test_and_clear_bit(CONN_REJ_ACT,
						&chan->conn_state)) {
				control->final = 0;
				l2cap_retransmit_all(chan, control);
			}

			l2cap_ertm_send(chan);
		} else if (control->poll) {
			if (test_and_clear_bit(CONN_REMOTE_BUSY,
					       &chan->conn_state) &&
			    chan->unacked_frames) {
				__set_retrans_timer(chan);
			}

			set_bit(CONN_SEND_FBIT, &chan->conn_state);
			l2cap_send_srej_tail(chan);
		} else {
			if (test_and_clear_bit(CONN_REMOTE_BUSY,
					       &chan->conn_state) &&
			    chan->unacked_frames)
				__set_retrans_timer(chan);

			l2cap_send_ack(chan);
		}
		break;
	case L2CAP_EV_RECV_RNR:
		set_bit(CONN_REMOTE_BUSY, &chan->conn_state);
		l2cap_pass_to_tx(chan, control);
		if (control->poll) {
			l2cap_send_srej_tail(chan);
		} else {
			struct l2cap_ctrl rr_control;
			memset(&rr_control, 0, sizeof(rr_control));
			rr_control.sframe = 1;
			rr_control.super = L2CAP_SUPER_RR;
			rr_control.reqseq = chan->buffer_seq;
			l2cap_send_sframe(chan, &rr_control);
		}

		break;
	case L2CAP_EV_RECV_REJ:
		l2cap_handle_rej(chan, control);
		break;
	case L2CAP_EV_RECV_SREJ:
		l2cap_handle_srej(chan, control);
		break;
	}

	if (skb && !skb_in_use) {
		BT_DBG("Freeing %p", skb);
		kfree_skb(skb);
	}

	return err;
}

static int l2cap_finish_move(struct l2cap_chan *chan)
{
	BT_DBG("chan %p", chan);

	chan->rx_state = L2CAP_RX_STATE_RECV;

	if (chan->hs_hcon)
		chan->conn->mtu = chan->hs_hcon->hdev->block_mtu;
	else
		chan->conn->mtu = chan->conn->hcon->hdev->acl_mtu;

	return l2cap_resegment(chan);
}

static int l2cap_rx_state_wait_p(struct l2cap_chan *chan,
				 struct l2cap_ctrl *control,
				 struct sk_buff *skb, u8 event)
{
	int err;

	BT_DBG("chan %p, control %p, skb %p, event %d", chan, control, skb,
	       event);

	if (!control->poll)
		return -EPROTO;

	l2cap_process_reqseq(chan, control->reqseq);

	if (!skb_queue_empty(&chan->tx_q))
		chan->tx_send_head = skb_peek(&chan->tx_q);
	else
		chan->tx_send_head = NULL;

	/* Rewind next_tx_seq to the point expected
	 * by the receiver.
	 */
	chan->next_tx_seq = control->reqseq;
	chan->unacked_frames = 0;

	err = l2cap_finish_move(chan);
	if (err)
		return err;

	set_bit(CONN_SEND_FBIT, &chan->conn_state);
	l2cap_send_i_or_rr_or_rnr(chan);

	if (event == L2CAP_EV_RECV_IFRAME)
		return -EPROTO;

	return l2cap_rx_state_recv(chan, control, NULL, event);
}

static int l2cap_rx_state_wait_f(struct l2cap_chan *chan,
				 struct l2cap_ctrl *control,
				 struct sk_buff *skb, u8 event)
{
	int err;

	if (!control->final)
		return -EPROTO;

	clear_bit(CONN_REMOTE_BUSY, &chan->conn_state);

	chan->rx_state = L2CAP_RX_STATE_RECV;
	l2cap_process_reqseq(chan, control->reqseq);

	if (!skb_queue_empty(&chan->tx_q))
		chan->tx_send_head = skb_peek(&chan->tx_q);
	else
		chan->tx_send_head = NULL;

	/* Rewind next_tx_seq to the point expected
	 * by the receiver.
	 */
	chan->next_tx_seq = control->reqseq;
	chan->unacked_frames = 0;

	if (chan->hs_hcon)
		chan->conn->mtu = chan->hs_hcon->hdev->block_mtu;
	else
		chan->conn->mtu = chan->conn->hcon->hdev->acl_mtu;

	err = l2cap_resegment(chan);

	if (!err)
		err = l2cap_rx_state_recv(chan, control, skb, event);

	return err;
}

static bool __valid_reqseq(struct l2cap_chan *chan, u16 reqseq)
{
	/* Make sure reqseq is for a packet that has been sent but not acked */
	u16 unacked;

	unacked = __seq_offset(chan, chan->next_tx_seq, chan->expected_ack_seq);
	return __seq_offset(chan, chan->next_tx_seq, reqseq) <= unacked;
}

static int l2cap_rx(struct l2cap_chan *chan, struct l2cap_ctrl *control,
		    struct sk_buff *skb, u8 event)
{
	int err = 0;

	BT_DBG("chan %p, control %p, skb %p, event %d, state %d", chan,
	       control, skb, event, chan->rx_state);

	if (__valid_reqseq(chan, control->reqseq)) {
		switch (chan->rx_state) {
		case L2CAP_RX_STATE_RECV:
			err = l2cap_rx_state_recv(chan, control, skb, event);
			break;
		case L2CAP_RX_STATE_SREJ_SENT:
			err = l2cap_rx_state_srej_sent(chan, control, skb,
						       event);
			break;
		case L2CAP_RX_STATE_WAIT_P:
			err = l2cap_rx_state_wait_p(chan, control, skb, event);
			break;
		case L2CAP_RX_STATE_WAIT_F:
			err = l2cap_rx_state_wait_f(chan, control, skb, event);
			break;
		default:
			/* shut it down */
			break;
		}
	} else {
		BT_DBG("Invalid reqseq %d (next_tx_seq %d, expected_ack_seq %d",
		       control->reqseq, chan->next_tx_seq,
		       chan->expected_ack_seq);
		l2cap_send_disconn_req(chan, ECONNRESET);
	}

	return err;
}

static int l2cap_stream_rx(struct l2cap_chan *chan, struct l2cap_ctrl *control,
			   struct sk_buff *skb)
{
	BT_DBG("chan %p, control %p, skb %p, state %d", chan, control, skb,
	       chan->rx_state);

	if (l2cap_classify_txseq(chan, control->txseq) ==
	    L2CAP_TXSEQ_EXPECTED) {
		l2cap_pass_to_tx(chan, control);

		BT_DBG("buffer_seq %u->%u", chan->buffer_seq,
		       __next_seq(chan, chan->buffer_seq));

		chan->buffer_seq = __next_seq(chan, chan->buffer_seq);

		l2cap_reassemble_sdu(chan, skb, control);
	} else {
		if (chan->sdu) {
			kfree_skb(chan->sdu);
			chan->sdu = NULL;
		}
		chan->sdu_last_frag = NULL;
		chan->sdu_len = 0;

		if (skb) {
			BT_DBG("Freeing %p", skb);
			kfree_skb(skb);
		}
	}

	chan->last_acked_seq = control->txseq;
	chan->expected_tx_seq = __next_seq(chan, control->txseq);

	return 0;
}

static int l2cap_data_rcv(struct l2cap_chan *chan, struct sk_buff *skb)
{
	struct l2cap_ctrl *control = &bt_cb(skb)->l2cap;
	u16 len;
	u8 event;

	__unpack_control(chan, skb);

	len = skb->len;

	/*
	 * We can just drop the corrupted I-frame here.
	 * Receiver will miss it and start proper recovery
	 * procedures and ask for retransmission.
	 */
	if (l2cap_check_fcs(chan, skb))
		goto drop;

	if (!control->sframe && control->sar == L2CAP_SAR_START)
		len -= L2CAP_SDULEN_SIZE;

	if (chan->fcs == L2CAP_FCS_CRC16)
		len -= L2CAP_FCS_SIZE;

	if (len > chan->mps) {
		l2cap_send_disconn_req(chan, ECONNRESET);
		goto drop;
	}

	if (chan->ops->filter) {
		if (chan->ops->filter(chan, skb))
			goto drop;
	}

	if (!control->sframe) {
		int err;

		BT_DBG("iframe sar %d, reqseq %d, final %d, txseq %d",
		       control->sar, control->reqseq, control->final,
		       control->txseq);

		/* Validate F-bit - F=0 always valid, F=1 only
		 * valid in TX WAIT_F
		 */
		if (control->final && chan->tx_state != L2CAP_TX_STATE_WAIT_F)
			goto drop;

		if (chan->mode != L2CAP_MODE_STREAMING) {
			event = L2CAP_EV_RECV_IFRAME;
			err = l2cap_rx(chan, control, skb, event);
		} else {
			err = l2cap_stream_rx(chan, control, skb);
		}

		if (err)
			l2cap_send_disconn_req(chan, ECONNRESET);
	} else {
		const u8 rx_func_to_event[4] = {
			L2CAP_EV_RECV_RR, L2CAP_EV_RECV_REJ,
			L2CAP_EV_RECV_RNR, L2CAP_EV_RECV_SREJ
		};

		/* Only I-frames are expected in streaming mode */
		if (chan->mode == L2CAP_MODE_STREAMING)
			goto drop;

		BT_DBG("sframe reqseq %d, final %d, poll %d, super %d",
		       control->reqseq, control->final, control->poll,
		       control->super);

		if (len != 0) {
			BT_ERR("Trailing bytes: %d in sframe", len);
			l2cap_send_disconn_req(chan, ECONNRESET);
			goto drop;
		}

		/* Validate F and P bits */
		if (control->final && (control->poll ||
				       chan->tx_state != L2CAP_TX_STATE_WAIT_F))
			goto drop;

		event = rx_func_to_event[control->super];
		if (l2cap_rx(chan, control, skb, event))
			l2cap_send_disconn_req(chan, ECONNRESET);
	}

	return 0;

drop:
	kfree_skb(skb);
	return 0;
}

static void l2cap_chan_le_send_credits(struct l2cap_chan *chan)
{
	struct l2cap_conn *conn = chan->conn;
	struct l2cap_le_credits pkt;
	u16 return_credits;

	return_credits = (chan->imtu / chan->mps) + 1;

	if (chan->rx_credits >= return_credits)
		return;

	return_credits -= chan->rx_credits;

	BT_DBG("chan %p returning %u credits to sender", chan, return_credits);

	chan->rx_credits += return_credits;

	pkt.cid     = cpu_to_le16(chan->scid);
	pkt.credits = cpu_to_le16(return_credits);

	chan->ident = l2cap_get_ident(conn);

	l2cap_send_cmd(conn, chan->ident, L2CAP_LE_CREDITS, sizeof(pkt), &pkt);
}

static int l2cap_ecred_recv(struct l2cap_chan *chan, struct sk_buff *skb)
{
	int err;

	BT_DBG("SDU reassemble complete: chan %p skb->len %u", chan, skb->len);

	/* Wait recv to confirm reception before updating the credits */
	err = chan->ops->recv(chan, skb);

	/* Update credits whenever an SDU is received */
	l2cap_chan_le_send_credits(chan);

	return err;
}

static int l2cap_ecred_data_rcv(struct l2cap_chan *chan, struct sk_buff *skb)
{
	int err;

	if (!chan->rx_credits) {
		BT_ERR("No credits to receive LE L2CAP data");
		l2cap_send_disconn_req(chan, ECONNRESET);
		return -ENOBUFS;
	}

	if (chan->imtu < skb->len) {
		BT_ERR("Too big LE L2CAP PDU");
		return -ENOBUFS;
	}

	chan->rx_credits--;
	BT_DBG("rx_credits %u -> %u", chan->rx_credits + 1, chan->rx_credits);

	/* Update if remote had run out of credits, this should only happens
	 * if the remote is not using the entire MPS.
	 */
	if (!chan->rx_credits)
		l2cap_chan_le_send_credits(chan);

	err = 0;

	if (!chan->sdu) {
		u16 sdu_len;

		sdu_len = get_unaligned_le16(skb->data);
		skb_pull(skb, L2CAP_SDULEN_SIZE);

		BT_DBG("Start of new SDU. sdu_len %u skb->len %u imtu %u",
		       sdu_len, skb->len, chan->imtu);

		if (sdu_len > chan->imtu) {
			BT_ERR("Too big LE L2CAP SDU length received");
			err = -EMSGSIZE;
			goto failed;
		}

		if (skb->len > sdu_len) {
			BT_ERR("Too much LE L2CAP data received");
			err = -EINVAL;
			goto failed;
		}

		if (skb->len == sdu_len)
			return l2cap_ecred_recv(chan, skb);

		chan->sdu = skb;
		chan->sdu_len = sdu_len;
		chan->sdu_last_frag = skb;

		/* Detect if remote is not able to use the selected MPS */
		if (skb->len + L2CAP_SDULEN_SIZE < chan->mps) {
			u16 mps_len = skb->len + L2CAP_SDULEN_SIZE;

			/* Adjust the number of credits */
			BT_DBG("chan->mps %u -> %u", chan->mps, mps_len);
			chan->mps = mps_len;
			l2cap_chan_le_send_credits(chan);
		}

		return 0;
	}

	BT_DBG("SDU fragment. chan->sdu->len %u skb->len %u chan->sdu_len %u",
	       chan->sdu->len, skb->len, chan->sdu_len);

	if (chan->sdu->len + skb->len > chan->sdu_len) {
		BT_ERR("Too much LE L2CAP data received");
		err = -EINVAL;
		goto failed;
	}

	append_skb_frag(chan->sdu, skb, &chan->sdu_last_frag);
	skb = NULL;

	if (chan->sdu->len == chan->sdu_len) {
		err = l2cap_ecred_recv(chan, chan->sdu);
		if (!err) {
			chan->sdu = NULL;
			chan->sdu_last_frag = NULL;
			chan->sdu_len = 0;
		}
	}

failed:
	if (err) {
		kfree_skb(skb);
		kfree_skb(chan->sdu);
		chan->sdu = NULL;
		chan->sdu_last_frag = NULL;
		chan->sdu_len = 0;
	}

	/* We can't return an error here since we took care of the skb
	 * freeing internally. An error return would cause the caller to
	 * do a double-free of the skb.
	 */
	return 0;
}

static void l2cap_data_channel(struct l2cap_conn *conn, u16 cid,
			       struct sk_buff *skb)
{
	struct l2cap_chan *chan;

	chan = l2cap_get_chan_by_scid(conn, cid);
	if (!chan) {
		if (cid == L2CAP_CID_A2MP) {
			chan = a2mp_channel_create(conn, skb);
			if (!chan) {
				kfree_skb(skb);
				return;
			}

			l2cap_chan_lock(chan);
		} else {
			BT_DBG("unknown cid 0x%4.4x", cid);
			/* Drop packet and return */
			kfree_skb(skb);
			return;
		}
	}

	BT_DBG("chan %p, len %d", chan, skb->len);

	/* If we receive data on a fixed channel before the info req/rsp
	 * procedure is done simply assume that the channel is supported
	 * and mark it as ready.
	 */
	if (chan->chan_type == L2CAP_CHAN_FIXED)
		l2cap_chan_ready(chan);

	if (chan->state != BT_CONNECTED)
		goto drop;

	switch (chan->mode) {
	case L2CAP_MODE_LE_FLOWCTL:
	case L2CAP_MODE_EXT_FLOWCTL:
		if (l2cap_ecred_data_rcv(chan, skb) < 0)
			goto drop;

		goto done;

	case L2CAP_MODE_BASIC:
		/* If socket recv buffers overflows we drop data here
		 * which is *bad* because L2CAP has to be reliable.
		 * But we don't have any other choice. L2CAP doesn't
		 * provide flow control mechanism. */

		if (chan->imtu < skb->len) {
			BT_ERR("Dropping L2CAP data: receive buffer overflow");
			goto drop;
		}

		if (!chan->ops->recv(chan, skb))
			goto done;
		break;

	case L2CAP_MODE_ERTM:
	case L2CAP_MODE_STREAMING:
		l2cap_data_rcv(chan, skb);
		goto done;

	default:
		BT_DBG("chan %p: bad mode 0x%2.2x", chan, chan->mode);
		break;
	}

drop:
	kfree_skb(skb);

done:
	l2cap_chan_unlock(chan);
	l2cap_chan_put(chan);
}

static void l2cap_conless_channel(struct l2cap_conn *conn, __le16 psm,
				  struct sk_buff *skb)
{
	struct hci_conn *hcon = conn->hcon;
	struct l2cap_chan *chan;

	if (hcon->type != ACL_LINK)
		goto free_skb;

	chan = l2cap_global_chan_by_psm(0, psm, &hcon->src, &hcon->dst,
					ACL_LINK);
	if (!chan)
		goto free_skb;

	BT_DBG("chan %p, len %d", chan, skb->len);

	if (chan->state != BT_BOUND && chan->state != BT_CONNECTED)
		goto drop;

	if (chan->imtu < skb->len)
		goto drop;

	/* Store remote BD_ADDR and PSM for msg_name */
	bacpy(&bt_cb(skb)->l2cap.bdaddr, &hcon->dst);
	bt_cb(skb)->l2cap.psm = psm;

	if (!chan->ops->recv(chan, skb)) {
		l2cap_chan_put(chan);
		return;
	}

drop:
	l2cap_chan_put(chan);
free_skb:
	kfree_skb(skb);
}

static void l2cap_recv_frame(struct l2cap_conn *conn, struct sk_buff *skb)
{
	struct l2cap_hdr *lh = (void *) skb->data;
	struct hci_conn *hcon = conn->hcon;
	u16 cid, len;
	__le16 psm;

	if (hcon->state != BT_CONNECTED) {
		BT_DBG("queueing pending rx skb");
		skb_queue_tail(&conn->pending_rx, skb);
		return;
	}

	skb_pull(skb, L2CAP_HDR_SIZE);
	cid = __le16_to_cpu(lh->cid);
	len = __le16_to_cpu(lh->len);

	if (len != skb->len) {
		kfree_skb(skb);
		return;
	}

	/* Since we can't actively block incoming LE connections we must
	 * at least ensure that we ignore incoming data from them.
	 */
	if (hcon->type == LE_LINK &&
	    hci_bdaddr_list_lookup(&hcon->hdev->reject_list, &hcon->dst,
				   bdaddr_dst_type(hcon))) {
		kfree_skb(skb);
		return;
	}

	BT_DBG("len %d, cid 0x%4.4x", len, cid);

	switch (cid) {
	case L2CAP_CID_SIGNALING:
		l2cap_sig_channel(conn, skb);
		break;

	case L2CAP_CID_CONN_LESS:
		psm = get_unaligned((__le16 *) skb->data);
		skb_pull(skb, L2CAP_PSMLEN_SIZE);
		l2cap_conless_channel(conn, psm, skb);
		break;

	case L2CAP_CID_LE_SIGNALING:
		l2cap_le_sig_channel(conn, skb);
		break;

	default:
		l2cap_data_channel(conn, cid, skb);
		break;
	}
}

static void process_pending_rx(struct work_struct *work)
{
	struct l2cap_conn *conn = container_of(work, struct l2cap_conn,
					       pending_rx_work);
	struct sk_buff *skb;

	BT_DBG("");

	while ((skb = skb_dequeue(&conn->pending_rx)))
		l2cap_recv_frame(conn, skb);
}

static struct l2cap_conn *l2cap_conn_add(struct hci_conn *hcon)
{
	struct l2cap_conn *conn = hcon->l2cap_data;
	struct hci_chan *hchan;

	if (conn)
		return conn;

	hchan = hci_chan_create(hcon);
	if (!hchan)
		return NULL;

	conn = kzalloc(sizeof(*conn), GFP_KERNEL);
	if (!conn) {
		hci_chan_del(hchan);
		return NULL;
	}

	kref_init(&conn->ref);
	hcon->l2cap_data = conn;
	conn->hcon = hci_conn_get(hcon);
	conn->hchan = hchan;

	BT_DBG("hcon %p conn %p hchan %p", hcon, conn, hchan);

	switch (hcon->type) {
	case LE_LINK:
		if (hcon->hdev->le_mtu) {
			conn->mtu = hcon->hdev->le_mtu;
			break;
		}
		fallthrough;
	default:
		conn->mtu = hcon->hdev->acl_mtu;
		break;
	}

	conn->feat_mask = 0;

	conn->local_fixed_chan = L2CAP_FC_SIG_BREDR | L2CAP_FC_CONNLESS;

	if (hcon->type == ACL_LINK &&
	    hci_dev_test_flag(hcon->hdev, HCI_HS_ENABLED))
		conn->local_fixed_chan |= L2CAP_FC_A2MP;

	if (hci_dev_test_flag(hcon->hdev, HCI_LE_ENABLED) &&
	    (bredr_sc_enabled(hcon->hdev) ||
	     hci_dev_test_flag(hcon->hdev, HCI_FORCE_BREDR_SMP)))
		conn->local_fixed_chan |= L2CAP_FC_SMP_BREDR;

	mutex_init(&conn->ident_lock);
	mutex_init(&conn->chan_lock);

	INIT_LIST_HEAD(&conn->chan_l);
	INIT_LIST_HEAD(&conn->users);

	INIT_DELAYED_WORK(&conn->info_timer, l2cap_info_timeout);

	skb_queue_head_init(&conn->pending_rx);
	INIT_WORK(&conn->pending_rx_work, process_pending_rx);
	INIT_WORK(&conn->id_addr_update_work, l2cap_conn_update_id_addr);

	conn->disc_reason = HCI_ERROR_REMOTE_USER_TERM;

	return conn;
}

static bool is_valid_psm(u16 psm, u8 dst_type)
{
	if (!psm)
		return false;

	if (bdaddr_type_is_le(dst_type))
		return (psm <= 0x00ff);

	/* PSM must be odd and lsb of upper byte must be 0 */
	return ((psm & 0x0101) == 0x0001);
}

struct l2cap_chan_data {
	struct l2cap_chan *chan;
	struct pid *pid;
	int count;
};

static void l2cap_chan_by_pid(struct l2cap_chan *chan, void *data)
{
	struct l2cap_chan_data *d = data;
	struct pid *pid;

	if (chan == d->chan)
		return;

	if (!test_bit(FLAG_DEFER_SETUP, &chan->flags))
		return;

	pid = chan->ops->get_peer_pid(chan);

	/* Only count deferred channels with the same PID/PSM */
	if (d->pid != pid || chan->psm != d->chan->psm || chan->ident ||
	    chan->mode != L2CAP_MODE_EXT_FLOWCTL || chan->state != BT_CONNECT)
		return;

	d->count++;
}

int l2cap_chan_connect(struct l2cap_chan *chan, __le16 psm, u16 cid,
		       bdaddr_t *dst, u8 dst_type)
{
	struct l2cap_conn *conn;
	struct hci_conn *hcon;
	struct hci_dev *hdev;
	int err;

	BT_DBG("%pMR -> %pMR (type %u) psm 0x%4.4x mode 0x%2.2x", &chan->src,
	       dst, dst_type, __le16_to_cpu(psm), chan->mode);

	hdev = hci_get_route(dst, &chan->src, chan->src_type);
	if (!hdev)
		return -EHOSTUNREACH;

	hci_dev_lock(hdev);

	if (!is_valid_psm(__le16_to_cpu(psm), dst_type) && !cid &&
	    chan->chan_type != L2CAP_CHAN_RAW) {
		err = -EINVAL;
		goto done;
	}

	if (chan->chan_type == L2CAP_CHAN_CONN_ORIENTED && !psm) {
		err = -EINVAL;
		goto done;
	}

	if (chan->chan_type == L2CAP_CHAN_FIXED && !cid) {
		err = -EINVAL;
		goto done;
	}

	switch (chan->mode) {
	case L2CAP_MODE_BASIC:
		break;
	case L2CAP_MODE_LE_FLOWCTL:
		break;
	case L2CAP_MODE_EXT_FLOWCTL:
		if (!enable_ecred) {
			err = -EOPNOTSUPP;
			goto done;
		}
		break;
	case L2CAP_MODE_ERTM:
	case L2CAP_MODE_STREAMING:
		if (!disable_ertm)
			break;
		fallthrough;
	default:
		err = -EOPNOTSUPP;
		goto done;
	}

	switch (chan->state) {
	case BT_CONNECT:
	case BT_CONNECT2:
	case BT_CONFIG:
		/* Already connecting */
		err = 0;
		goto done;

	case BT_CONNECTED:
		/* Already connected */
		err = -EISCONN;
		goto done;

	case BT_OPEN:
	case BT_BOUND:
		/* Can connect */
		break;

	default:
		err = -EBADFD;
		goto done;
	}

	/* Set destination address and psm */
	bacpy(&chan->dst, dst);
	chan->dst_type = dst_type;

	chan->psm = psm;
	chan->dcid = cid;

	if (bdaddr_type_is_le(dst_type)) {
		/* Convert from L2CAP channel address type to HCI address type
		 */
		if (dst_type == BDADDR_LE_PUBLIC)
			dst_type = ADDR_LE_DEV_PUBLIC;
		else
			dst_type = ADDR_LE_DEV_RANDOM;

		if (hci_dev_test_flag(hdev, HCI_ADVERTISING))
			hcon = hci_connect_le(hdev, dst, dst_type, false,
					      chan->sec_level,
					      HCI_LE_CONN_TIMEOUT,
					      HCI_ROLE_SLAVE);
		else
			hcon = hci_connect_le_scan(hdev, dst, dst_type,
						   chan->sec_level,
						   HCI_LE_CONN_TIMEOUT,
						   CONN_REASON_L2CAP_CHAN);

	} else {
		u8 auth_type = l2cap_get_auth_type(chan);
		hcon = hci_connect_acl(hdev, dst, chan->sec_level, auth_type,
				       CONN_REASON_L2CAP_CHAN);
	}

	if (IS_ERR(hcon)) {
		err = PTR_ERR(hcon);
		goto done;
	}

	conn = l2cap_conn_add(hcon);
	if (!conn) {
		hci_conn_drop(hcon);
		err = -ENOMEM;
		goto done;
	}

	if (chan->mode == L2CAP_MODE_EXT_FLOWCTL) {
		struct l2cap_chan_data data;

		data.chan = chan;
		data.pid = chan->ops->get_peer_pid(chan);
		data.count = 1;

		l2cap_chan_list(conn, l2cap_chan_by_pid, &data);

		/* Check if there isn't too many channels being connected */
		if (data.count > L2CAP_ECRED_CONN_SCID_MAX) {
			hci_conn_drop(hcon);
			err = -EPROTO;
			goto done;
		}
	}

	mutex_lock(&conn->chan_lock);
	l2cap_chan_lock(chan);

	if (cid && __l2cap_get_chan_by_dcid(conn, cid)) {
		hci_conn_drop(hcon);
		err = -EBUSY;
		goto chan_unlock;
	}

	/* Update source addr of the socket */
	bacpy(&chan->src, &hcon->src);
	chan->src_type = bdaddr_src_type(hcon);

	__l2cap_chan_add(conn, chan);

	/* l2cap_chan_add takes its own ref so we can drop this one */
	hci_conn_drop(hcon);

	l2cap_state_change(chan, BT_CONNECT);
	__set_chan_timer(chan, chan->ops->get_sndtimeo(chan));

	/* Release chan->sport so that it can be reused by other
	 * sockets (as it's only used for listening sockets).
	 */
	write_lock(&chan_list_lock);
	chan->sport = 0;
	write_unlock(&chan_list_lock);

	if (hcon->state == BT_CONNECTED) {
		if (chan->chan_type != L2CAP_CHAN_CONN_ORIENTED) {
			__clear_chan_timer(chan);
			if (l2cap_chan_check_security(chan, true))
				l2cap_state_change(chan, BT_CONNECTED);
		} else
			l2cap_do_start(chan);
	}

	err = 0;

chan_unlock:
	l2cap_chan_unlock(chan);
	mutex_unlock(&conn->chan_lock);
done:
	hci_dev_unlock(hdev);
	hci_dev_put(hdev);
	return err;
}
EXPORT_SYMBOL_GPL(l2cap_chan_connect);

static void l2cap_ecred_reconfigure(struct l2cap_chan *chan)
{
	struct l2cap_conn *conn = chan->conn;
	struct {
		struct l2cap_ecred_reconf_req req;
		__le16 scid;
	} pdu;

	pdu.req.mtu = cpu_to_le16(chan->imtu);
	pdu.req.mps = cpu_to_le16(chan->mps);
	pdu.scid    = cpu_to_le16(chan->scid);

	chan->ident = l2cap_get_ident(conn);

	l2cap_send_cmd(conn, chan->ident, L2CAP_ECRED_RECONF_REQ,
		       sizeof(pdu), &pdu);
}

int l2cap_chan_reconfigure(struct l2cap_chan *chan, __u16 mtu)
{
	if (chan->imtu > mtu)
		return -EINVAL;

	BT_DBG("chan %p mtu 0x%4.4x", chan, mtu);

	chan->imtu = mtu;

	l2cap_ecred_reconfigure(chan);

	return 0;
}

/* ---- L2CAP interface with lower layer (HCI) ---- */

int l2cap_connect_ind(struct hci_dev *hdev, bdaddr_t *bdaddr)
{
	int exact = 0, lm1 = 0, lm2 = 0;
	struct l2cap_chan *c;

	BT_DBG("hdev %s, bdaddr %pMR", hdev->name, bdaddr);

	/* Find listening sockets and check their link_mode */
	read_lock(&chan_list_lock);
	list_for_each_entry(c, &chan_list, global_l) {
		if (c->state != BT_LISTEN)
			continue;

		if (!bacmp(&c->src, &hdev->bdaddr)) {
			lm1 |= HCI_LM_ACCEPT;
			if (test_bit(FLAG_ROLE_SWITCH, &c->flags))
				lm1 |= HCI_LM_MASTER;
			exact++;
		} else if (!bacmp(&c->src, BDADDR_ANY)) {
			lm2 |= HCI_LM_ACCEPT;
			if (test_bit(FLAG_ROLE_SWITCH, &c->flags))
				lm2 |= HCI_LM_MASTER;
		}
	}
	read_unlock(&chan_list_lock);

	return exact ? lm1 : lm2;
}

/* Find the next fixed channel in BT_LISTEN state, continue iteration
 * from an existing channel in the list or from the beginning of the
 * global list (by passing NULL as first parameter).
 */
static struct l2cap_chan *l2cap_global_fixed_chan(struct l2cap_chan *c,
						  struct hci_conn *hcon)
{
	u8 src_type = bdaddr_src_type(hcon);

	read_lock(&chan_list_lock);

	if (c)
		c = list_next_entry(c, global_l);
	else
		c = list_entry(chan_list.next, typeof(*c), global_l);

	list_for_each_entry_from(c, &chan_list, global_l) {
		if (c->chan_type != L2CAP_CHAN_FIXED)
			continue;
		if (c->state != BT_LISTEN)
			continue;
		if (bacmp(&c->src, &hcon->src) && bacmp(&c->src, BDADDR_ANY))
			continue;
		if (src_type != c->src_type)
			continue;

		c = l2cap_chan_hold_unless_zero(c);
		read_unlock(&chan_list_lock);
		return c;
	}

	read_unlock(&chan_list_lock);

	return NULL;
}

static void l2cap_connect_cfm(struct hci_conn *hcon, u8 status)
{
	struct hci_dev *hdev = hcon->hdev;
	struct l2cap_conn *conn;
	struct l2cap_chan *pchan;
	u8 dst_type;

	if (hcon->type != ACL_LINK && hcon->type != LE_LINK)
		return;

	BT_DBG("hcon %p bdaddr %pMR status %d", hcon, &hcon->dst, status);

	if (status) {
		l2cap_conn_del(hcon, bt_to_errno(status));
		return;
	}

	conn = l2cap_conn_add(hcon);
	if (!conn)
		return;

	dst_type = bdaddr_dst_type(hcon);

	/* If device is blocked, do not create channels for it */
	if (hci_bdaddr_list_lookup(&hdev->reject_list, &hcon->dst, dst_type))
		return;

	/* Find fixed channels and notify them of the new connection. We
	 * use multiple individual lookups, continuing each time where
	 * we left off, because the list lock would prevent calling the
	 * potentially sleeping l2cap_chan_lock() function.
	 */
	pchan = l2cap_global_fixed_chan(NULL, hcon);
	while (pchan) {
		struct l2cap_chan *chan, *next;

		/* Client fixed channels should override server ones */
		if (__l2cap_get_chan_by_dcid(conn, pchan->scid))
			goto next;

		l2cap_chan_lock(pchan);
		chan = pchan->ops->new_connection(pchan);
		if (chan) {
			bacpy(&chan->src, &hcon->src);
			bacpy(&chan->dst, &hcon->dst);
			chan->src_type = bdaddr_src_type(hcon);
			chan->dst_type = dst_type;

			__l2cap_chan_add(conn, chan);
		}

		l2cap_chan_unlock(pchan);
next:
		next = l2cap_global_fixed_chan(pchan, hcon);
		l2cap_chan_put(pchan);
		pchan = next;
	}

	l2cap_conn_ready(conn);
}

int l2cap_disconn_ind(struct hci_conn *hcon)
{
	struct l2cap_conn *conn = hcon->l2cap_data;

	BT_DBG("hcon %p", hcon);

	if (!conn)
		return HCI_ERROR_REMOTE_USER_TERM;
	return conn->disc_reason;
}

static void l2cap_disconn_cfm(struct hci_conn *hcon, u8 reason)
{
	if (hcon->type != ACL_LINK && hcon->type != LE_LINK)
		return;

	BT_DBG("hcon %p reason %d", hcon, reason);

	l2cap_conn_del(hcon, bt_to_errno(reason));
}

static inline void l2cap_check_encryption(struct l2cap_chan *chan, u8 encrypt)
{
	if (chan->chan_type != L2CAP_CHAN_CONN_ORIENTED)
		return;

	if (encrypt == 0x00) {
		if (chan->sec_level == BT_SECURITY_MEDIUM) {
			__set_chan_timer(chan, L2CAP_ENC_TIMEOUT);
		} else if (chan->sec_level == BT_SECURITY_HIGH ||
			   chan->sec_level == BT_SECURITY_FIPS)
			l2cap_chan_close(chan, ECONNREFUSED);
	} else {
		if (chan->sec_level == BT_SECURITY_MEDIUM)
			__clear_chan_timer(chan);
	}
}

static void l2cap_security_cfm(struct hci_conn *hcon, u8 status, u8 encrypt)
{
	struct l2cap_conn *conn = hcon->l2cap_data;
	struct l2cap_chan *chan;

	if (!conn)
		return;

	BT_DBG("conn %p status 0x%2.2x encrypt %u", conn, status, encrypt);

	mutex_lock(&conn->chan_lock);

	list_for_each_entry(chan, &conn->chan_l, list) {
		l2cap_chan_lock(chan);

		BT_DBG("chan %p scid 0x%4.4x state %s", chan, chan->scid,
		       state_to_string(chan->state));

		if (chan->scid == L2CAP_CID_A2MP) {
			l2cap_chan_unlock(chan);
			continue;
		}

		if (!status && encrypt)
			chan->sec_level = hcon->sec_level;

		if (!__l2cap_no_conn_pending(chan)) {
			l2cap_chan_unlock(chan);
			continue;
		}

		if (!status && (chan->state == BT_CONNECTED ||
				chan->state == BT_CONFIG)) {
			chan->ops->resume(chan);
			l2cap_check_encryption(chan, encrypt);
			l2cap_chan_unlock(chan);
			continue;
		}

		if (chan->state == BT_CONNECT) {
			if (!status && l2cap_check_enc_key_size(hcon))
				l2cap_start_connection(chan);
			else
				__set_chan_timer(chan, L2CAP_DISC_TIMEOUT);
		} else if (chan->state == BT_CONNECT2 &&
			   !(chan->mode == L2CAP_MODE_EXT_FLOWCTL ||
			     chan->mode == L2CAP_MODE_LE_FLOWCTL)) {
			struct l2cap_conn_rsp rsp;
			__u16 res, stat;

			if (!status && l2cap_check_enc_key_size(hcon)) {
				if (test_bit(FLAG_DEFER_SETUP, &chan->flags)) {
					res = L2CAP_CR_PEND;
					stat = L2CAP_CS_AUTHOR_PEND;
					chan->ops->defer(chan);
				} else {
					l2cap_state_change(chan, BT_CONFIG);
					res = L2CAP_CR_SUCCESS;
					stat = L2CAP_CS_NO_INFO;
				}
			} else {
				l2cap_state_change(chan, BT_DISCONN);
				__set_chan_timer(chan, L2CAP_DISC_TIMEOUT);
				res = L2CAP_CR_SEC_BLOCK;
				stat = L2CAP_CS_NO_INFO;
			}

			rsp.scid   = cpu_to_le16(chan->dcid);
			rsp.dcid   = cpu_to_le16(chan->scid);
			rsp.result = cpu_to_le16(res);
			rsp.status = cpu_to_le16(stat);
			l2cap_send_cmd(conn, chan->ident, L2CAP_CONN_RSP,
				       sizeof(rsp), &rsp);

			if (!test_bit(CONF_REQ_SENT, &chan->conf_state) &&
			    res == L2CAP_CR_SUCCESS) {
				char buf[128];
				set_bit(CONF_REQ_SENT, &chan->conf_state);
				l2cap_send_cmd(conn, l2cap_get_ident(conn),
					       L2CAP_CONF_REQ,
					       l2cap_build_conf_req(chan, buf, sizeof(buf)),
					       buf);
				chan->num_conf_req++;
			}
		}

		l2cap_chan_unlock(chan);
	}

	mutex_unlock(&conn->chan_lock);
}

/* Append fragment into frame respecting the maximum len of rx_skb */
static int l2cap_recv_frag(struct l2cap_conn *conn, struct sk_buff *skb,
			   u16 len)
{
	if (!conn->rx_skb) {
		/* Allocate skb for the complete frame (with header) */
		conn->rx_skb = bt_skb_alloc(len, GFP_KERNEL);
		if (!conn->rx_skb)
			return -ENOMEM;
		/* Init rx_len */
		conn->rx_len = len;
	}

	/* Copy as much as the rx_skb can hold */
	len = min_t(u16, len, skb->len);
	skb_copy_from_linear_data(skb, skb_put(conn->rx_skb, len), len);
	skb_pull(skb, len);
	conn->rx_len -= len;

	return len;
}

static int l2cap_recv_len(struct l2cap_conn *conn, struct sk_buff *skb)
{
	struct sk_buff *rx_skb;
	int len;

	/* Append just enough to complete the header */
	len = l2cap_recv_frag(conn, skb, L2CAP_LEN_SIZE - conn->rx_skb->len);

	/* If header could not be read just continue */
	if (len < 0 || conn->rx_skb->len < L2CAP_LEN_SIZE)
		return len;

	rx_skb = conn->rx_skb;
	len = get_unaligned_le16(rx_skb->data);

	/* Check if rx_skb has enough space to received all fragments */
	if (len + (L2CAP_HDR_SIZE - L2CAP_LEN_SIZE) <= skb_tailroom(rx_skb)) {
		/* Update expected len */
		conn->rx_len = len + (L2CAP_HDR_SIZE - L2CAP_LEN_SIZE);
		return L2CAP_LEN_SIZE;
	}

	/* Reset conn->rx_skb since it will need to be reallocated in order to
	 * fit all fragments.
	 */
	conn->rx_skb = NULL;

	/* Reallocates rx_skb using the exact expected length */
	len = l2cap_recv_frag(conn, rx_skb,
			      len + (L2CAP_HDR_SIZE - L2CAP_LEN_SIZE));
	kfree_skb(rx_skb);

	return len;
}

static void l2cap_recv_reset(struct l2cap_conn *conn)
{
	kfree_skb(conn->rx_skb);
	conn->rx_skb = NULL;
	conn->rx_len = 0;
}

void l2cap_recv_acldata(struct hci_conn *hcon, struct sk_buff *skb, u16 flags)
{
	struct l2cap_conn *conn = hcon->l2cap_data;
	int len;

	/* For AMP controller do not create l2cap conn */
	if (!conn && hcon->hdev->dev_type != HCI_PRIMARY)
		goto drop;

	if (!conn)
		conn = l2cap_conn_add(hcon);

	if (!conn)
		goto drop;

	BT_DBG("conn %p len %u flags 0x%x", conn, skb->len, flags);

	switch (flags) {
	case ACL_START:
	case ACL_START_NO_FLUSH:
	case ACL_COMPLETE:
		if (conn->rx_skb) {
			BT_ERR("Unexpected start frame (len %d)", skb->len);
			l2cap_recv_reset(conn);
			l2cap_conn_unreliable(conn, ECOMM);
		}

		/* Start fragment may not contain the L2CAP length so just
		 * copy the initial byte when that happens and use conn->mtu as
		 * expected length.
		 */
		if (skb->len < L2CAP_LEN_SIZE) {
			if (l2cap_recv_frag(conn, skb, conn->mtu) < 0)
				goto drop;
			return;
		}

		len = get_unaligned_le16(skb->data) + L2CAP_HDR_SIZE;

		if (len == skb->len) {
			/* Complete frame received */
			l2cap_recv_frame(conn, skb);
			return;
		}

		BT_DBG("Start: total len %d, frag len %u", len, skb->len);

		if (skb->len > len) {
			BT_ERR("Frame is too long (len %u, expected len %d)",
			       skb->len, len);
			l2cap_conn_unreliable(conn, ECOMM);
			goto drop;
		}

		/* Append fragment into frame (with header) */
		if (l2cap_recv_frag(conn, skb, len) < 0)
			goto drop;

		break;

	case ACL_CONT:
		BT_DBG("Cont: frag len %u (expecting %u)", skb->len, conn->rx_len);

		if (!conn->rx_skb) {
			BT_ERR("Unexpected continuation frame (len %d)", skb->len);
			l2cap_conn_unreliable(conn, ECOMM);
			goto drop;
		}

		/* Complete the L2CAP length if it has not been read */
		if (conn->rx_skb->len < L2CAP_LEN_SIZE) {
			if (l2cap_recv_len(conn, skb) < 0) {
				l2cap_conn_unreliable(conn, ECOMM);
				goto drop;
			}

			/* Header still could not be read just continue */
			if (conn->rx_skb->len < L2CAP_LEN_SIZE)
				return;
		}

		if (skb->len > conn->rx_len) {
			BT_ERR("Fragment is too long (len %u, expected %u)",
			       skb->len, conn->rx_len);
			l2cap_recv_reset(conn);
			l2cap_conn_unreliable(conn, ECOMM);
			goto drop;
		}

		/* Append fragment into frame (with header) */
		l2cap_recv_frag(conn, skb, skb->len);

		if (!conn->rx_len) {
			/* Complete frame received. l2cap_recv_frame
			 * takes ownership of the skb so set the global
			 * rx_skb pointer to NULL first.
			 */
			struct sk_buff *rx_skb = conn->rx_skb;
			conn->rx_skb = NULL;
			l2cap_recv_frame(conn, rx_skb);
		}
		break;
	}

drop:
	kfree_skb(skb);
}

static struct hci_cb l2cap_cb = {
	.name		= "L2CAP",
	.connect_cfm	= l2cap_connect_cfm,
	.disconn_cfm	= l2cap_disconn_cfm,
	.security_cfm	= l2cap_security_cfm,
};

static int l2cap_debugfs_show(struct seq_file *f, void *p)
{
	struct l2cap_chan *c;

	read_lock(&chan_list_lock);

	list_for_each_entry(c, &chan_list, global_l) {
		seq_printf(f, "%pMR (%u) %pMR (%u) %d %d 0x%4.4x 0x%4.4x %d %d %d %d\n",
			   &c->src, c->src_type, &c->dst, c->dst_type,
			   c->state, __le16_to_cpu(c->psm),
			   c->scid, c->dcid, c->imtu, c->omtu,
			   c->sec_level, c->mode);
	}

	read_unlock(&chan_list_lock);

	return 0;
}

DEFINE_SHOW_ATTRIBUTE(l2cap_debugfs);

static struct dentry *l2cap_debugfs;

int __init l2cap_init(void)
{
	int err;

	err = l2cap_init_sockets();
	if (err < 0)
		return err;

	hci_register_cb(&l2cap_cb);

	if (IS_ERR_OR_NULL(bt_debugfs))
		return 0;

	l2cap_debugfs = debugfs_create_file("l2cap", 0444, bt_debugfs,
					    NULL, &l2cap_debugfs_fops);

	return 0;
}

void l2cap_exit(void)
{
	debugfs_remove(l2cap_debugfs);
	hci_unregister_cb(&l2cap_cb);
	l2cap_cleanup_sockets();
}

module_param(disable_ertm, bool, 0644);
MODULE_PARM_DESC(disable_ertm, "Disable enhanced retransmission mode");

module_param(enable_ecred, bool, 0644);
MODULE_PARM_DESC(enable_ecred, "Enable enhanced credit flow control mode");<|MERGE_RESOLUTION|>--- conflicted
+++ resolved
@@ -1998,12 +1998,7 @@
 			src_match = !bacmp(&c->src, src);
 			dst_match = !bacmp(&c->dst, dst);
 			if (src_match && dst_match) {
-<<<<<<< HEAD
-				c = l2cap_chan_hold_unless_zero(c);
-				if (!c)
-=======
 				if (!l2cap_chan_hold_unless_zero(c))
->>>>>>> 7365df19
 					continue;
 
 				read_unlock(&chan_list_lock);
