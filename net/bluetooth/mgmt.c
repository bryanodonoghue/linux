--- conflicted
+++ resolved
@@ -1052,8 +1052,6 @@
 	hci_dev_unlock(hdev);
 }
 
-<<<<<<< HEAD
-=======
 static int send_settings_rsp(struct sock *sk, u16 opcode, struct hci_dev *hdev);
 
 static void mesh_send_complete(struct hci_dev *hdev,
@@ -1111,7 +1109,6 @@
 	hci_cmd_sync_queue(hdev, mesh_send_done_sync, NULL, mesh_next);
 }
 
->>>>>>> 7365df19
 static void mgmt_init_hdev(struct sock *sk, struct hci_dev *hdev)
 {
 	if (hci_dev_test_flag(hdev, HCI_MGMT))
@@ -4381,13 +4378,6 @@
 	0x6a, 0x49, 0xe0, 0x05, 0x88, 0xf1, 0xba, 0x6f,
 };
 
-<<<<<<< HEAD
-static int read_exp_features_info(struct sock *sk, struct hci_dev *hdev,
-				  void *data, u16 data_len)
-{
-	char buf[122];   /* Enough space for 6 features: 2 + 20 * 6 */
-	struct mgmt_rp_read_exp_features_info *rp = (void *)buf;
-=======
 /* 2ce463d7-7a03-4d8d-bf05-5f24e8f36e76 */
 static const u8 mgmt_mesh_uuid[16] = {
 	0x76, 0x6e, 0xf3, 0xe8, 0x24, 0x5f, 0x05, 0xbf,
@@ -4399,7 +4389,6 @@
 {
 	struct mgmt_rp_read_exp_features_info *rp;
 	size_t len;
->>>>>>> 7365df19
 	u16 idx = 0;
 	u32 flags;
 	int status;
@@ -4474,8 +4463,6 @@
 		idx++;
 	}
 
-<<<<<<< HEAD
-=======
 	if (hdev && lmp_le_capable(hdev)) {
 		if (hci_dev_test_flag(hdev, HCI_MESH_EXPERIMENTAL))
 			flags = BIT(0);
@@ -4487,7 +4474,6 @@
 		idx++;
 	}
 
->>>>>>> 7365df19
 	rp->feature_count = cpu_to_le16(idx);
 
 	/* After reading the experimental features information, enable
@@ -5081,10 +5067,7 @@
 		if (!params)
 			goto done;
 
-<<<<<<< HEAD
-=======
 		supported_flags = get_params_flags(hdev, params);
->>>>>>> 7365df19
 		current_flags = params->flags;
 	}
 
@@ -5152,40 +5135,6 @@
 			bt_dev_warn(hdev, "No such BR/EDR device %pMR (0x%x)",
 				    &cp->addr.bdaddr, cp->addr.type);
 		}
-<<<<<<< HEAD
-	} else {
-		params = hci_conn_params_lookup(hdev, &cp->addr.bdaddr,
-						le_addr_type(cp->addr.type));
-		if (params) {
-			/* Devices using RPAs can only be programmed in the
-			 * acceptlist LL Privacy has been enable otherwise they
-			 * cannot mark HCI_CONN_FLAG_REMOTE_WAKEUP.
-			 */
-			if ((current_flags & HCI_CONN_FLAG_REMOTE_WAKEUP) &&
-			    !use_ll_privacy(hdev) &&
-			    hci_find_irk_by_addr(hdev, &params->addr,
-						 params->addr_type)) {
-				bt_dev_warn(hdev,
-					    "Cannot set wakeable for RPA");
-				goto unlock;
-			}
-
-			params->flags = current_flags;
-			status = MGMT_STATUS_SUCCESS;
-
-			/* Update passive scan if HCI_CONN_FLAG_DEVICE_PRIVACY
-			 * has been set.
-			 */
-			if (params->flags & HCI_CONN_FLAG_DEVICE_PRIVACY)
-				hci_update_passive_scan(hdev);
-		} else {
-			bt_dev_warn(hdev, "No such LE device %pMR (0x%x)",
-				    &cp->addr.bdaddr,
-				    le_addr_type(cp->addr.type));
-		}
-	}
-
-=======
 
 		goto unlock;
 	}
@@ -5215,7 +5164,6 @@
 	if (params->flags & HCI_CONN_FLAG_DEVICE_PRIVACY)
 		hci_update_passive_scan(hdev);
 
->>>>>>> 7365df19
 unlock:
 	hci_dev_unlock(hdev);
 
@@ -5589,10 +5537,6 @@
 		else
 			status = MGMT_STATUS_FAILED;
 
-<<<<<<< HEAD
-		mgmt_pending_remove(cmd);
-=======
->>>>>>> 7365df19
 		goto unlock;
 	}
 
@@ -8758,11 +8702,7 @@
 				   timeout, duration,
 				   HCI_ADV_TX_POWER_NO_PREFERENCE,
 				   hdev->le_adv_min_interval,
-<<<<<<< HEAD
-				   hdev->le_adv_max_interval);
-=======
 				   hdev->le_adv_max_interval, 0);
->>>>>>> 7365df19
 	if (IS_ERR(adv)) {
 		err = mgmt_cmd_status(sk, hdev->id, MGMT_OP_ADD_ADVERTISING,
 				      MGMT_STATUS_FAILED);
@@ -8966,11 +8906,7 @@
 	/* Create advertising instance with no advertising or response data */
 	adv = hci_add_adv_instance(hdev, cp->instance, flags, 0, NULL, 0, NULL,
 				   timeout, duration, tx_power, min_interval,
-<<<<<<< HEAD
-				   max_interval);
-=======
 				   max_interval, 0);
->>>>>>> 7365df19
 
 	if (IS_ERR(adv)) {
 		err = mgmt_cmd_status(sk, hdev->id, MGMT_OP_ADD_EXT_ADV_PARAMS,
@@ -9492,11 +9428,8 @@
 			 HCI_MGMT_EXT_INDEX_EVENTS);
 
 	/* Cancel any remaining timed work */
-<<<<<<< HEAD
-=======
 	if (!hci_dev_test_flag(hdev, HCI_MGMT))
 		return;
->>>>>>> 7365df19
 	cancel_delayed_work_sync(&hdev->discov_off);
 	cancel_delayed_work_sync(&hdev->service_cache);
 	cancel_delayed_work_sync(&hdev->rpa_expired);
