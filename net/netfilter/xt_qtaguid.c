/*
 * Kernel iptables module to track stats for packets based on user tags.
 *
 * (C) 2011 Google, Inc
 *
 * This program is free software; you can redistribute it and/or modify
 * it under the terms of the GNU General Public License version 2 as
 * published by the Free Software Foundation.
 */

/*
 * There are run-time debug flags enabled via the debug_mask module param, or
 * via the DEFAULT_DEBUG_MASK. See xt_qtaguid_internal.h.
 */
#define DEBUG

#include <linux/file.h>
#include <linux/inetdevice.h>
#include <linux/module.h>
#include <linux/netfilter/x_tables.h>
#include <linux/netfilter/xt_qtaguid.h>
#include <linux/ratelimit.h>
#include <linux/seq_file.h>
#include <linux/skbuff.h>
#include <linux/workqueue.h>
#include <net/addrconf.h>
#include <net/sock.h>
#include <net/tcp.h>
#include <net/udp.h>

#if defined(CONFIG_IP6_NF_IPTABLES) || defined(CONFIG_IP6_NF_IPTABLES_MODULE)
#include <linux/netfilter_ipv6/ip6_tables.h>
#endif

#include <linux/netfilter/xt_socket.h>
#include "xt_qtaguid_internal.h"
#include "xt_qtaguid_print.h"
#include "../../fs/proc/internal.h"

/*
 * We only use the xt_socket funcs within a similar context to avoid unexpected
 * return values.
 */
#define XT_SOCKET_SUPPORTED_HOOKS \
	((1 << NF_INET_PRE_ROUTING) | (1 << NF_INET_LOCAL_IN))


static const char *module_procdirname = "xt_qtaguid";
static struct proc_dir_entry *xt_qtaguid_procdir;

static unsigned int proc_iface_perms = S_IRUGO;
module_param_named(iface_perms, proc_iface_perms, uint, S_IRUGO | S_IWUSR);

static struct proc_dir_entry *xt_qtaguid_stats_file;
static unsigned int proc_stats_perms = S_IRUGO;
module_param_named(stats_perms, proc_stats_perms, uint, S_IRUGO | S_IWUSR);

static struct proc_dir_entry *xt_qtaguid_ctrl_file;

/* Everybody can write. But proc_ctrl_write_limited is true by default which
 * limits what can be controlled. See the can_*() functions.
 */
static unsigned int proc_ctrl_perms = S_IRUGO | S_IWUGO;
module_param_named(ctrl_perms, proc_ctrl_perms, uint, S_IRUGO | S_IWUSR);

/* Limited by default, so the gid of the ctrl and stats proc entries
 * will limit what can be done. See the can_*() functions.
 */
static bool proc_stats_readall_limited = true;
static bool proc_ctrl_write_limited = true;

module_param_named(stats_readall_limited, proc_stats_readall_limited, bool,
		   S_IRUGO | S_IWUSR);
module_param_named(ctrl_write_limited, proc_ctrl_write_limited, bool,
		   S_IRUGO | S_IWUSR);

/*
 * Limit the number of active tags (via socket tags) for a given UID.
 * Multiple processes could share the UID.
 */
static int max_sock_tags = DEFAULT_MAX_SOCK_TAGS;
module_param(max_sock_tags, int, S_IRUGO | S_IWUSR);

/*
 * After the kernel has initiallized this module, it is still possible
 * to make it passive.
 * Setting passive to Y:
 *  - the iface stats handling will not act on notifications.
 *  - iptables matches will never match.
 *  - ctrl commands silently succeed.
 *  - stats are always empty.
 * This is mostly usefull when a bug is suspected.
 */
static bool module_passive;
module_param_named(passive, module_passive, bool, S_IRUGO | S_IWUSR);

/*
 * Control how qtaguid data is tracked per proc/uid.
 * Setting tag_tracking_passive to Y:
 *  - don't create proc specific structs to track tags
 *  - don't check that active tag stats exceed some limits.
 *  - don't clean up socket tags on process exits.
 * This is mostly usefull when a bug is suspected.
 */
static bool qtu_proc_handling_passive;
module_param_named(tag_tracking_passive, qtu_proc_handling_passive, bool,
		   S_IRUGO | S_IWUSR);

#define QTU_DEV_NAME "xt_qtaguid"

uint qtaguid_debug_mask = DEFAULT_DEBUG_MASK;
module_param_named(debug_mask, qtaguid_debug_mask, uint, S_IRUGO | S_IWUSR);

/*---------------------------------------------------------------------------*/
static const char *iface_stat_procdirname = "iface_stat";
static struct proc_dir_entry *iface_stat_procdir;
/*
 * The iface_stat_all* will go away once userspace gets use to the new fields
 * that have a format line.
 */
static const char *iface_stat_all_procfilename = "iface_stat_all";
static struct proc_dir_entry *iface_stat_all_procfile;
static const char *iface_stat_fmt_procfilename = "iface_stat_fmt";
static struct proc_dir_entry *iface_stat_fmt_procfile;


static LIST_HEAD(iface_stat_list);
static DEFINE_SPINLOCK(iface_stat_list_lock);

static struct rb_root sock_tag_tree = RB_ROOT;
static DEFINE_SPINLOCK(sock_tag_list_lock);

static struct rb_root tag_counter_set_tree = RB_ROOT;
static DEFINE_SPINLOCK(tag_counter_set_list_lock);

static struct rb_root uid_tag_data_tree = RB_ROOT;
static DEFINE_SPINLOCK(uid_tag_data_tree_lock);

static struct rb_root proc_qtu_data_tree = RB_ROOT;
/* No proc_qtu_data_tree_lock; use uid_tag_data_tree_lock */

static struct qtaguid_event_counts qtu_events;
/*----------------------------------------------*/
static bool can_manipulate_uids(void)
{
	/* root pwnd */
	return in_egroup_p(xt_qtaguid_ctrl_file->gid)
		|| unlikely(!from_kuid(&init_user_ns, current_fsuid())) || unlikely(!proc_ctrl_write_limited)
		|| unlikely(uid_eq(current_fsuid(), xt_qtaguid_ctrl_file->uid));
}

static bool can_impersonate_uid(kuid_t uid)
{
	return uid_eq(uid, current_fsuid()) || can_manipulate_uids();
}

static bool can_read_other_uid_stats(kuid_t uid)
{
	/* root pwnd */
	return in_egroup_p(xt_qtaguid_stats_file->gid)
		|| unlikely(!from_kuid(&init_user_ns, current_fsuid())) || uid_eq(uid, current_fsuid())
		|| unlikely(!proc_stats_readall_limited)
		|| unlikely(uid_eq(current_fsuid(), xt_qtaguid_ctrl_file->uid));
}

static inline void dc_add_byte_packets(struct data_counters *counters, int set,
				  enum ifs_tx_rx direction,
				  enum ifs_proto ifs_proto,
				  int bytes,
				  int packets)
{
	counters->bpc[set][direction][ifs_proto].bytes += bytes;
	counters->bpc[set][direction][ifs_proto].packets += packets;
}

static struct tag_node *tag_node_tree_search(struct rb_root *root, tag_t tag)
{
	struct rb_node *node = root->rb_node;

	while (node) {
		struct tag_node *data = rb_entry(node, struct tag_node, node);
		int result;
		RB_DEBUG("qtaguid: tag_node_tree_search(0x%llx): "
			 " node=%p data=%p\n", tag, node, data);
		result = tag_compare(tag, data->tag);
		RB_DEBUG("qtaguid: tag_node_tree_search(0x%llx): "
			 " data.tag=0x%llx (uid=%u) res=%d\n",
			 tag, data->tag, get_uid_from_tag(data->tag), result);
		if (result < 0)
			node = node->rb_left;
		else if (result > 0)
			node = node->rb_right;
		else
			return data;
	}
	return NULL;
}

static void tag_node_tree_insert(struct tag_node *data, struct rb_root *root)
{
	struct rb_node **new = &(root->rb_node), *parent = NULL;

	/* Figure out where to put new node */
	while (*new) {
		struct tag_node *this = rb_entry(*new, struct tag_node,
						 node);
		int result = tag_compare(data->tag, this->tag);
		RB_DEBUG("qtaguid: %s(): tag=0x%llx"
			 " (uid=%u)\n", __func__,
			 this->tag,
			 get_uid_from_tag(this->tag));
		parent = *new;
		if (result < 0)
			new = &((*new)->rb_left);
		else if (result > 0)
			new = &((*new)->rb_right);
		else
			BUG();
	}

	/* Add new node and rebalance tree. */
	rb_link_node(&data->node, parent, new);
	rb_insert_color(&data->node, root);
}

static void tag_stat_tree_insert(struct tag_stat *data, struct rb_root *root)
{
	tag_node_tree_insert(&data->tn, root);
}

static struct tag_stat *tag_stat_tree_search(struct rb_root *root, tag_t tag)
{
	struct tag_node *node = tag_node_tree_search(root, tag);
	if (!node)
		return NULL;
	return rb_entry(&node->node, struct tag_stat, tn.node);
}

static void tag_counter_set_tree_insert(struct tag_counter_set *data,
					struct rb_root *root)
{
	tag_node_tree_insert(&data->tn, root);
}

static struct tag_counter_set *tag_counter_set_tree_search(struct rb_root *root,
							   tag_t tag)
{
	struct tag_node *node = tag_node_tree_search(root, tag);
	if (!node)
		return NULL;
	return rb_entry(&node->node, struct tag_counter_set, tn.node);

}

static void tag_ref_tree_insert(struct tag_ref *data, struct rb_root *root)
{
	tag_node_tree_insert(&data->tn, root);
}

static struct tag_ref *tag_ref_tree_search(struct rb_root *root, tag_t tag)
{
	struct tag_node *node = tag_node_tree_search(root, tag);
	if (!node)
		return NULL;
	return rb_entry(&node->node, struct tag_ref, tn.node);
}

static struct sock_tag *sock_tag_tree_search(struct rb_root *root,
					     const struct sock *sk)
{
	struct rb_node *node = root->rb_node;

	while (node) {
		struct sock_tag *data = rb_entry(node, struct sock_tag,
						 sock_node);
		if (sk < data->sk)
			node = node->rb_left;
		else if (sk > data->sk)
			node = node->rb_right;
		else
			return data;
	}
	return NULL;
}

static void sock_tag_tree_insert(struct sock_tag *data, struct rb_root *root)
{
	struct rb_node **new = &(root->rb_node), *parent = NULL;

	/* Figure out where to put new node */
	while (*new) {
		struct sock_tag *this = rb_entry(*new, struct sock_tag,
						 sock_node);
		parent = *new;
		if (data->sk < this->sk)
			new = &((*new)->rb_left);
		else if (data->sk > this->sk)
			new = &((*new)->rb_right);
		else
			BUG();
	}

	/* Add new node and rebalance tree. */
	rb_link_node(&data->sock_node, parent, new);
	rb_insert_color(&data->sock_node, root);
}

static void sock_tag_tree_erase(struct rb_root *st_to_free_tree)
{
	struct rb_node *node;
	struct sock_tag *st_entry;

	node = rb_first(st_to_free_tree);
	while (node) {
		st_entry = rb_entry(node, struct sock_tag, sock_node);
		node = rb_next(node);
		CT_DEBUG("qtaguid: %s(): "
			 "erase st: sk=%p tag=0x%llx (uid=%u)\n", __func__,
			 st_entry->sk,
			 st_entry->tag,
			 get_uid_from_tag(st_entry->tag));
		rb_erase(&st_entry->sock_node, st_to_free_tree);
		sock_put(st_entry->sk);
		kfree(st_entry);
	}
}

static struct proc_qtu_data *proc_qtu_data_tree_search(struct rb_root *root,
						       const pid_t pid)
{
	struct rb_node *node = root->rb_node;

	while (node) {
		struct proc_qtu_data *data = rb_entry(node,
						      struct proc_qtu_data,
						      node);
		if (pid < data->pid)
			node = node->rb_left;
		else if (pid > data->pid)
			node = node->rb_right;
		else
			return data;
	}
	return NULL;
}

static void proc_qtu_data_tree_insert(struct proc_qtu_data *data,
				      struct rb_root *root)
{
	struct rb_node **new = &(root->rb_node), *parent = NULL;

	/* Figure out where to put new node */
	while (*new) {
		struct proc_qtu_data *this = rb_entry(*new,
						      struct proc_qtu_data,
						      node);
		parent = *new;
		if (data->pid < this->pid)
			new = &((*new)->rb_left);
		else if (data->pid > this->pid)
			new = &((*new)->rb_right);
		else
			BUG();
	}

	/* Add new node and rebalance tree. */
	rb_link_node(&data->node, parent, new);
	rb_insert_color(&data->node, root);
}

static void uid_tag_data_tree_insert(struct uid_tag_data *data,
				     struct rb_root *root)
{
	struct rb_node **new = &(root->rb_node), *parent = NULL;

	/* Figure out where to put new node */
	while (*new) {
		struct uid_tag_data *this = rb_entry(*new,
						     struct uid_tag_data,
						     node);
		parent = *new;
		if (data->uid < this->uid)
			new = &((*new)->rb_left);
		else if (data->uid > this->uid)
			new = &((*new)->rb_right);
		else
			BUG();
	}

	/* Add new node and rebalance tree. */
	rb_link_node(&data->node, parent, new);
	rb_insert_color(&data->node, root);
}

static struct uid_tag_data *uid_tag_data_tree_search(struct rb_root *root,
						     uid_t uid)
{
	struct rb_node *node = root->rb_node;

	while (node) {
		struct uid_tag_data *data = rb_entry(node,
						     struct uid_tag_data,
						     node);
		if (uid < data->uid)
			node = node->rb_left;
		else if (uid > data->uid)
			node = node->rb_right;
		else
			return data;
	}
	return NULL;
}

/*
 * Allocates a new uid_tag_data struct if needed.
 * Returns a pointer to the found or allocated uid_tag_data.
 * Returns a PTR_ERR on failures, and lock is not held.
 * If found is not NULL:
 *   sets *found to true if not allocated.
 *   sets *found to false if allocated.
 */
struct uid_tag_data *get_uid_data(uid_t uid, bool *found_res)
{
	struct uid_tag_data *utd_entry;

	/* Look for top level uid_tag_data for the UID */
	utd_entry = uid_tag_data_tree_search(&uid_tag_data_tree, uid);
	DR_DEBUG("qtaguid: get_uid_data(%u) utd=%p\n", uid, utd_entry);

	if (found_res)
		*found_res = utd_entry;
	if (utd_entry)
		return utd_entry;

	utd_entry = kzalloc(sizeof(*utd_entry), GFP_ATOMIC);
	if (!utd_entry) {
		pr_err("qtaguid: get_uid_data(%u): "
		       "tag data alloc failed\n", uid);
		return ERR_PTR(-ENOMEM);
	}

	utd_entry->uid = uid;
	utd_entry->tag_ref_tree = RB_ROOT;
	uid_tag_data_tree_insert(utd_entry, &uid_tag_data_tree);
	DR_DEBUG("qtaguid: get_uid_data(%u) new utd=%p\n", uid, utd_entry);
	return utd_entry;
}

/* Never returns NULL. Either PTR_ERR or a valid ptr. */
static struct tag_ref *new_tag_ref(tag_t new_tag,
				   struct uid_tag_data *utd_entry)
{
	struct tag_ref *tr_entry;
	int res;

	if (utd_entry->num_active_tags + 1 > max_sock_tags) {
		pr_info("qtaguid: new_tag_ref(0x%llx): "
			"tag ref alloc quota exceeded. max=%d\n",
			new_tag, max_sock_tags);
		res = -EMFILE;
		goto err_res;

	}

	tr_entry = kzalloc(sizeof(*tr_entry), GFP_ATOMIC);
	if (!tr_entry) {
		pr_err("qtaguid: new_tag_ref(0x%llx): "
		       "tag ref alloc failed\n",
		       new_tag);
		res = -ENOMEM;
		goto err_res;
	}
	tr_entry->tn.tag = new_tag;
	/* tr_entry->num_sock_tags  handled by caller */
	utd_entry->num_active_tags++;
	tag_ref_tree_insert(tr_entry, &utd_entry->tag_ref_tree);
	DR_DEBUG("qtaguid: new_tag_ref(0x%llx): "
		 " inserted new tag ref %p\n",
		 new_tag, tr_entry);
	return tr_entry;

err_res:
	return ERR_PTR(res);
}

static struct tag_ref *lookup_tag_ref(tag_t full_tag,
				      struct uid_tag_data **utd_res)
{
	struct uid_tag_data *utd_entry;
	struct tag_ref *tr_entry;
	bool found_utd;
	uid_t uid = get_uid_from_tag(full_tag);

	DR_DEBUG("qtaguid: lookup_tag_ref(tag=0x%llx (uid=%u))\n",
		 full_tag, uid);

	utd_entry = get_uid_data(uid, &found_utd);
	if (IS_ERR_OR_NULL(utd_entry)) {
		if (utd_res)
			*utd_res = utd_entry;
		return NULL;
	}

	tr_entry = tag_ref_tree_search(&utd_entry->tag_ref_tree, full_tag);
	if (utd_res)
		*utd_res = utd_entry;
	DR_DEBUG("qtaguid: lookup_tag_ref(0x%llx) utd_entry=%p tr_entry=%p\n",
		 full_tag, utd_entry, tr_entry);
	return tr_entry;
}

/* Never returns NULL. Either PTR_ERR or a valid ptr. */
static struct tag_ref *get_tag_ref(tag_t full_tag,
				   struct uid_tag_data **utd_res)
{
	struct uid_tag_data *utd_entry;
	struct tag_ref *tr_entry;

	DR_DEBUG("qtaguid: get_tag_ref(0x%llx)\n",
		 full_tag);
	tr_entry = lookup_tag_ref(full_tag, &utd_entry);
	BUG_ON(IS_ERR_OR_NULL(utd_entry));
	if (!tr_entry)
		tr_entry = new_tag_ref(full_tag, utd_entry);

	if (utd_res)
		*utd_res = utd_entry;
	DR_DEBUG("qtaguid: get_tag_ref(0x%llx) utd=%p tr=%p\n",
		 full_tag, utd_entry, tr_entry);
	return tr_entry;
}

/* Checks and maybe frees the UID Tag Data entry */
static void put_utd_entry(struct uid_tag_data *utd_entry)
{
	/* Are we done with the UID tag data entry? */
	if (RB_EMPTY_ROOT(&utd_entry->tag_ref_tree) &&
		!utd_entry->num_pqd) {
		DR_DEBUG("qtaguid: %s(): "
			 "erase utd_entry=%p uid=%u "
			 "by pid=%u tgid=%u uid=%u\n", __func__,
			 utd_entry, utd_entry->uid,
			 current->pid, current->tgid, from_kuid(&init_user_ns, current_fsuid()));
		BUG_ON(utd_entry->num_active_tags);
		rb_erase(&utd_entry->node, &uid_tag_data_tree);
		kfree(utd_entry);
	} else {
		DR_DEBUG("qtaguid: %s(): "
			 "utd_entry=%p still has %d tags %d proc_qtu_data\n",
			 __func__, utd_entry, utd_entry->num_active_tags,
			 utd_entry->num_pqd);
		BUG_ON(!(utd_entry->num_active_tags ||
			 utd_entry->num_pqd));
	}
}

/*
 * If no sock_tags are using this tag_ref,
 * decrements refcount of utd_entry, removes tr_entry
 * from utd_entry->tag_ref_tree and frees.
 */
static void free_tag_ref_from_utd_entry(struct tag_ref *tr_entry,
					struct uid_tag_data *utd_entry)
{
	DR_DEBUG("qtaguid: %s(): %p tag=0x%llx (uid=%u)\n", __func__,
		 tr_entry, tr_entry->tn.tag,
		 get_uid_from_tag(tr_entry->tn.tag));
	if (!tr_entry->num_sock_tags) {
		BUG_ON(!utd_entry->num_active_tags);
		utd_entry->num_active_tags--;
		rb_erase(&tr_entry->tn.node, &utd_entry->tag_ref_tree);
		DR_DEBUG("qtaguid: %s(): erased %p\n", __func__, tr_entry);
		kfree(tr_entry);
	}
}

static void put_tag_ref_tree(tag_t full_tag, struct uid_tag_data *utd_entry)
{
	struct rb_node *node;
	struct tag_ref *tr_entry;
	tag_t acct_tag;

	DR_DEBUG("qtaguid: %s(tag=0x%llx (uid=%u))\n", __func__,
		 full_tag, get_uid_from_tag(full_tag));
	acct_tag = get_atag_from_tag(full_tag);
	node = rb_first(&utd_entry->tag_ref_tree);
	while (node) {
		tr_entry = rb_entry(node, struct tag_ref, tn.node);
		node = rb_next(node);
		if (!acct_tag || tr_entry->tn.tag == full_tag)
			free_tag_ref_from_utd_entry(tr_entry, utd_entry);
	}
}

static ssize_t read_proc_u64(struct file *file, char __user *buf,
			 size_t size, loff_t *ppos)
{
	uint64_t *valuep = PDE_DATA(file_inode(file));
	char tmp[24];
	size_t tmp_size;

	tmp_size = scnprintf(tmp, sizeof(tmp), "%llu\n", *valuep);
	return simple_read_from_buffer(buf, size, ppos, tmp, tmp_size);
}

static ssize_t read_proc_bool(struct file *file, char __user *buf,
			  size_t size, loff_t *ppos)
{
	bool *valuep = PDE_DATA(file_inode(file));
	char tmp[24];
	size_t tmp_size;

	tmp_size = scnprintf(tmp, sizeof(tmp), "%u\n", *valuep);
	return simple_read_from_buffer(buf, size, ppos, tmp, tmp_size);
}

static int get_active_counter_set(tag_t tag)
{
	int active_set = 0;
	struct tag_counter_set *tcs;

	MT_DEBUG("qtaguid: get_active_counter_set(tag=0x%llx)"
		 " (uid=%u)\n",
		 tag, get_uid_from_tag(tag));
	/* For now we only handle UID tags for active sets */
	tag = get_utag_from_tag(tag);
	spin_lock_bh(&tag_counter_set_list_lock);
	tcs = tag_counter_set_tree_search(&tag_counter_set_tree, tag);
	if (tcs)
		active_set = tcs->active_set;
	spin_unlock_bh(&tag_counter_set_list_lock);
	return active_set;
}

/*
 * Find the entry for tracking the specified interface.
 * Caller must hold iface_stat_list_lock
 */
static struct iface_stat *get_iface_entry(const char *ifname)
{
	struct iface_stat *iface_entry;

	/* Find the entry for tracking the specified tag within the interface */
	if (ifname == NULL) {
		pr_info("qtaguid: iface_stat: get() NULL device name\n");
		return NULL;
	}

	/* Iterate over interfaces */
	list_for_each_entry(iface_entry, &iface_stat_list, list) {
		if (!strcmp(ifname, iface_entry->ifname))
			goto done;
	}
	iface_entry = NULL;
done:
	return iface_entry;
}

/* This is for fmt2 only */
static void pp_iface_stat_header(struct seq_file *m)
{
	seq_puts(m,
		 "ifname "
		 "total_skb_rx_bytes total_skb_rx_packets "
		 "total_skb_tx_bytes total_skb_tx_packets "
		 "rx_tcp_bytes rx_tcp_packets "
		 "rx_udp_bytes rx_udp_packets "
		 "rx_other_bytes rx_other_packets "
		 "tx_tcp_bytes tx_tcp_packets "
		 "tx_udp_bytes tx_udp_packets "
		 "tx_other_bytes tx_other_packets\n"
	);
}

static void pp_iface_stat_line(struct seq_file *m,
			       struct iface_stat *iface_entry)
{
	struct data_counters *cnts;
	int cnt_set = 0;   /* We only use one set for the device */
	cnts = &iface_entry->totals_via_skb;
	seq_printf(m, "%s %llu %llu %llu %llu %llu %llu %llu %llu "
		   "%llu %llu %llu %llu %llu %llu %llu %llu\n",
		   iface_entry->ifname,
		   dc_sum_bytes(cnts, cnt_set, IFS_RX),
		   dc_sum_packets(cnts, cnt_set, IFS_RX),
		   dc_sum_bytes(cnts, cnt_set, IFS_TX),
		   dc_sum_packets(cnts, cnt_set, IFS_TX),
		   cnts->bpc[cnt_set][IFS_RX][IFS_TCP].bytes,
		   cnts->bpc[cnt_set][IFS_RX][IFS_TCP].packets,
		   cnts->bpc[cnt_set][IFS_RX][IFS_UDP].bytes,
		   cnts->bpc[cnt_set][IFS_RX][IFS_UDP].packets,
		   cnts->bpc[cnt_set][IFS_RX][IFS_PROTO_OTHER].bytes,
		   cnts->bpc[cnt_set][IFS_RX][IFS_PROTO_OTHER].packets,
		   cnts->bpc[cnt_set][IFS_TX][IFS_TCP].bytes,
		   cnts->bpc[cnt_set][IFS_TX][IFS_TCP].packets,
		   cnts->bpc[cnt_set][IFS_TX][IFS_UDP].bytes,
		   cnts->bpc[cnt_set][IFS_TX][IFS_UDP].packets,
		   cnts->bpc[cnt_set][IFS_TX][IFS_PROTO_OTHER].bytes,
		   cnts->bpc[cnt_set][IFS_TX][IFS_PROTO_OTHER].packets);
}

struct proc_iface_stat_fmt_info {
	int fmt;
};

static void *iface_stat_fmt_proc_start(struct seq_file *m, loff_t *pos)
{
	struct proc_iface_stat_fmt_info *p = m->private;
	loff_t n = *pos;

	/*
	 * This lock will prevent iface_stat_update() from changing active,
	 * and in turn prevent an interface from unregistering itself.
	 */
	spin_lock_bh(&iface_stat_list_lock);

	if (unlikely(module_passive))
		return NULL;

	if (!n && p->fmt == 2)
		pp_iface_stat_header(m);

	return seq_list_start(&iface_stat_list, n);
}

static void *iface_stat_fmt_proc_next(struct seq_file *m, void *p, loff_t *pos)
{
	return seq_list_next(p, &iface_stat_list, pos);
}

static void iface_stat_fmt_proc_stop(struct seq_file *m, void *p)
{
	spin_unlock_bh(&iface_stat_list_lock);
}

static int iface_stat_fmt_proc_show(struct seq_file *m, void *v)
{
	struct proc_iface_stat_fmt_info *p = m->private;
	struct iface_stat *iface_entry;
	struct rtnl_link_stats64 dev_stats, *stats;
	struct rtnl_link_stats64 no_dev_stats = {0};


	CT_DEBUG("qtaguid:proc iface_stat_fmt pid=%u tgid=%u uid=%u\n",
		 current->pid, current->tgid, from_kuid(&init_user_ns, current_fsuid()));

	iface_entry = list_entry(v, struct iface_stat, list);

	if (iface_entry->active) {
		stats = dev_get_stats(iface_entry->net_dev,
				      &dev_stats);
	} else {
		stats = &no_dev_stats;
	}
	/*
	 * If the meaning of the data changes, then update the fmtX
	 * string.
	 */
	if (p->fmt == 1) {
		seq_printf(m, "%s %d %llu %llu %llu %llu %llu %llu %llu %llu\n",
			   iface_entry->ifname,
			   iface_entry->active,
			   iface_entry->totals_via_dev[IFS_RX].bytes,
			   iface_entry->totals_via_dev[IFS_RX].packets,
			   iface_entry->totals_via_dev[IFS_TX].bytes,
			   iface_entry->totals_via_dev[IFS_TX].packets,
			   stats->rx_bytes, stats->rx_packets,
			   stats->tx_bytes, stats->tx_packets
			   );
	} else {
		pp_iface_stat_line(m, iface_entry);
	}
	return 0;
}

static const struct file_operations read_u64_fops = {
	.read		= read_proc_u64,
	.llseek		= default_llseek,
};

static const struct file_operations read_bool_fops = {
	.read		= read_proc_bool,
	.llseek		= default_llseek,
};

static void iface_create_proc_worker(struct work_struct *work)
{
	struct proc_dir_entry *proc_entry;
	struct iface_stat_work *isw = container_of(work, struct iface_stat_work,
						   iface_work);
	struct iface_stat *new_iface  = isw->iface_entry;

	/* iface_entries are not deleted, so safe to manipulate. */
	proc_entry = proc_mkdir(new_iface->ifname, iface_stat_procdir);
	if (IS_ERR_OR_NULL(proc_entry)) {
		pr_err("qtaguid: iface_stat: create_proc(): alloc failed.\n");
		kfree(isw);
		return;
	}

	new_iface->proc_ptr = proc_entry;

	proc_create_data("tx_bytes", proc_iface_perms, proc_entry,
			 &read_u64_fops,
			 &new_iface->totals_via_dev[IFS_TX].bytes);
	proc_create_data("rx_bytes", proc_iface_perms, proc_entry,
			 &read_u64_fops,
			 &new_iface->totals_via_dev[IFS_RX].bytes);
	proc_create_data("tx_packets", proc_iface_perms, proc_entry,
			 &read_u64_fops,
			 &new_iface->totals_via_dev[IFS_TX].packets);
	proc_create_data("rx_packets", proc_iface_perms, proc_entry,
			 &read_u64_fops,
			 &new_iface->totals_via_dev[IFS_RX].packets);
	proc_create_data("active", proc_iface_perms, proc_entry,
			 &read_bool_fops, &new_iface->active);

	IF_DEBUG("qtaguid: iface_stat: create_proc(): done "
		 "entry=%p dev=%s\n", new_iface, new_iface->ifname);
	kfree(isw);
}

/*
 * Will set the entry's active state, and
 * update the net_dev accordingly also.
 */
static void _iface_stat_set_active(struct iface_stat *entry,
				   struct net_device *net_dev,
				   bool activate)
{
	if (activate) {
		entry->net_dev = net_dev;
		entry->active = true;
		IF_DEBUG("qtaguid: %s(%s): "
			 "enable tracking. rfcnt=%d\n", __func__,
			 entry->ifname,
			 __this_cpu_read(*net_dev->pcpu_refcnt));
	} else {
		entry->active = false;
		entry->net_dev = NULL;
		IF_DEBUG("qtaguid: %s(%s): "
			 "disable tracking. rfcnt=%d\n", __func__,
			 entry->ifname,
			 __this_cpu_read(*net_dev->pcpu_refcnt));

	}
}

/* Caller must hold iface_stat_list_lock */
static struct iface_stat *iface_alloc(struct net_device *net_dev)
{
	struct iface_stat *new_iface;
	struct iface_stat_work *isw;

	new_iface = kzalloc(sizeof(*new_iface), GFP_ATOMIC);
	if (new_iface == NULL) {
		pr_err("qtaguid: iface_stat: create(%s): "
		       "iface_stat alloc failed\n", net_dev->name);
		return NULL;
	}
	new_iface->ifname = kstrdup(net_dev->name, GFP_ATOMIC);
	if (new_iface->ifname == NULL) {
		pr_err("qtaguid: iface_stat: create(%s): "
		       "ifname alloc failed\n", net_dev->name);
		kfree(new_iface);
		return NULL;
	}
	spin_lock_init(&new_iface->tag_stat_list_lock);
	new_iface->tag_stat_tree = RB_ROOT;
	_iface_stat_set_active(new_iface, net_dev, true);

	/*
	 * ipv6 notifier chains are atomic :(
	 * No create_proc_read_entry() for you!
	 */
	isw = kmalloc(sizeof(*isw), GFP_ATOMIC);
	if (!isw) {
		pr_err("qtaguid: iface_stat: create(%s): "
		       "work alloc failed\n", new_iface->ifname);
		_iface_stat_set_active(new_iface, net_dev, false);
		kfree(new_iface->ifname);
		kfree(new_iface);
		return NULL;
	}
	isw->iface_entry = new_iface;
	INIT_WORK(&isw->iface_work, iface_create_proc_worker);
	schedule_work(&isw->iface_work);
	list_add(&new_iface->list, &iface_stat_list);
	return new_iface;
}

static void iface_check_stats_reset_and_adjust(struct net_device *net_dev,
					       struct iface_stat *iface)
{
	struct rtnl_link_stats64 dev_stats, *stats;
	bool stats_rewound;

	stats = dev_get_stats(net_dev, &dev_stats);
	/* No empty packets */
	stats_rewound =
		(stats->rx_bytes < iface->last_known[IFS_RX].bytes)
		|| (stats->tx_bytes < iface->last_known[IFS_TX].bytes);

	IF_DEBUG("qtaguid: %s(%s): iface=%p netdev=%p "
		 "bytes rx/tx=%llu/%llu "
		 "active=%d last_known=%d "
		 "stats_rewound=%d\n", __func__,
		 net_dev ? net_dev->name : "?",
		 iface, net_dev,
		 stats->rx_bytes, stats->tx_bytes,
		 iface->active, iface->last_known_valid, stats_rewound);

	if (iface->active && iface->last_known_valid && stats_rewound) {
		pr_warn_once("qtaguid: iface_stat: %s(%s): "
			     "iface reset its stats unexpectedly\n", __func__,
			     net_dev->name);

		iface->totals_via_dev[IFS_TX].bytes +=
			iface->last_known[IFS_TX].bytes;
		iface->totals_via_dev[IFS_TX].packets +=
			iface->last_known[IFS_TX].packets;
		iface->totals_via_dev[IFS_RX].bytes +=
			iface->last_known[IFS_RX].bytes;
		iface->totals_via_dev[IFS_RX].packets +=
			iface->last_known[IFS_RX].packets;
		iface->last_known_valid = false;
		IF_DEBUG("qtaguid: %s(%s): iface=%p "
			 "used last known bytes rx/tx=%llu/%llu\n", __func__,
			 iface->ifname, iface, iface->last_known[IFS_RX].bytes,
			 iface->last_known[IFS_TX].bytes);
	}
}

/*
 * Create a new entry for tracking the specified interface.
 * Do nothing if the entry already exists.
 * Called when an interface is configured with a valid IP address.
 */
static void iface_stat_create(struct net_device *net_dev,
			      struct in_ifaddr *ifa)
{
	struct in_device *in_dev = NULL;
	const char *ifname;
	struct iface_stat *entry;
	__be32 ipaddr = 0;
	struct iface_stat *new_iface;

	IF_DEBUG("qtaguid: iface_stat: create(%s): ifa=%p netdev=%p\n",
		 net_dev ? net_dev->name : "?",
		 ifa, net_dev);
	if (!net_dev) {
		pr_err("qtaguid: iface_stat: create(): no net dev\n");
		return;
	}

	ifname = net_dev->name;
	if (!ifa) {
		in_dev = in_dev_get(net_dev);
		if (!in_dev) {
			pr_err("qtaguid: iface_stat: create(%s): no inet dev\n",
			       ifname);
			return;
		}
		IF_DEBUG("qtaguid: iface_stat: create(%s): in_dev=%p\n",
			 ifname, in_dev);
		for (ifa = in_dev->ifa_list; ifa; ifa = ifa->ifa_next) {
			IF_DEBUG("qtaguid: iface_stat: create(%s): "
				 "ifa=%p ifa_label=%s\n",
				 ifname, ifa,
				 ifa->ifa_label ? ifa->ifa_label : "(null)");
			if (ifa->ifa_label && !strcmp(ifname, ifa->ifa_label))
				break;
		}
	}

	if (!ifa) {
		IF_DEBUG("qtaguid: iface_stat: create(%s): no matching IP\n",
			 ifname);
		goto done_put;
	}
	ipaddr = ifa->ifa_local;

	spin_lock_bh(&iface_stat_list_lock);
	entry = get_iface_entry(ifname);
	if (entry != NULL) {
		IF_DEBUG("qtaguid: iface_stat: create(%s): entry=%p\n",
			 ifname, entry);
		iface_check_stats_reset_and_adjust(net_dev, entry);
		_iface_stat_set_active(entry, net_dev, true);
		IF_DEBUG("qtaguid: %s(%s): "
			 "tracking now %d on ip=%pI4\n", __func__,
			 entry->ifname, true, &ipaddr);
		goto done_unlock_put;
	}

	new_iface = iface_alloc(net_dev);
	IF_DEBUG("qtaguid: iface_stat: create(%s): done "
		 "entry=%p ip=%pI4\n", ifname, new_iface, &ipaddr);
done_unlock_put:
	spin_unlock_bh(&iface_stat_list_lock);
done_put:
	if (in_dev)
		in_dev_put(in_dev);
}

static void iface_stat_create_ipv6(struct net_device *net_dev,
				   struct inet6_ifaddr *ifa)
{
	struct in_device *in_dev;
	const char *ifname;
	struct iface_stat *entry;
	struct iface_stat *new_iface;
	int addr_type;

	IF_DEBUG("qtaguid: iface_stat: create6(): ifa=%p netdev=%p->name=%s\n",
		 ifa, net_dev, net_dev ? net_dev->name : "");
	if (!net_dev) {
		pr_err("qtaguid: iface_stat: create6(): no net dev!\n");
		return;
	}
	ifname = net_dev->name;

	in_dev = in_dev_get(net_dev);
	if (!in_dev) {
		pr_err("qtaguid: iface_stat: create6(%s): no inet dev\n",
		       ifname);
		return;
	}

	IF_DEBUG("qtaguid: iface_stat: create6(%s): in_dev=%p\n",
		 ifname, in_dev);

	if (!ifa) {
		IF_DEBUG("qtaguid: iface_stat: create6(%s): no matching IP\n",
			 ifname);
		goto done_put;
	}
	addr_type = ipv6_addr_type(&ifa->addr);

	spin_lock_bh(&iface_stat_list_lock);
	entry = get_iface_entry(ifname);
	if (entry != NULL) {
		IF_DEBUG("qtaguid: %s(%s): entry=%p\n", __func__,
			 ifname, entry);
		iface_check_stats_reset_and_adjust(net_dev, entry);
		_iface_stat_set_active(entry, net_dev, true);
		IF_DEBUG("qtaguid: %s(%s): "
			 "tracking now %d on ip=%pI6c\n", __func__,
			 entry->ifname, true, &ifa->addr);
		goto done_unlock_put;
	}

	new_iface = iface_alloc(net_dev);
	IF_DEBUG("qtaguid: iface_stat: create6(%s): done "
		 "entry=%p ip=%pI6c\n", ifname, new_iface, &ifa->addr);

done_unlock_put:
	spin_unlock_bh(&iface_stat_list_lock);
done_put:
	in_dev_put(in_dev);
}

static struct sock_tag *get_sock_stat_nl(const struct sock *sk)
{
	MT_DEBUG("qtaguid: get_sock_stat_nl(sk=%p)\n", sk);
	return sock_tag_tree_search(&sock_tag_tree, sk);
}

static struct sock_tag *get_sock_stat(const struct sock *sk)
{
	struct sock_tag *sock_tag_entry;
	MT_DEBUG("qtaguid: get_sock_stat(sk=%p)\n", sk);
	if (!sk)
		return NULL;
	spin_lock_bh(&sock_tag_list_lock);
	sock_tag_entry = get_sock_stat_nl(sk);
	spin_unlock_bh(&sock_tag_list_lock);
	return sock_tag_entry;
}

static int ipx_proto(const struct sk_buff *skb,
		     struct xt_action_param *par)
{
	int thoff = 0, tproto;

	switch (par->family) {
	case NFPROTO_IPV6:
		tproto = ipv6_find_hdr(skb, &thoff, -1, NULL, NULL);
		if (tproto < 0)
			MT_DEBUG("%s(): transport header not found in ipv6"
				 " skb=%p\n", __func__, skb);
		break;
	case NFPROTO_IPV4:
		tproto = ip_hdr(skb)->protocol;
		break;
	default:
		tproto = IPPROTO_RAW;
	}
	return tproto;
}

static void
data_counters_update(struct data_counters *dc, int set,
		     enum ifs_tx_rx direction, int proto, int bytes)
{
	switch (proto) {
	case IPPROTO_TCP:
		dc_add_byte_packets(dc, set, direction, IFS_TCP, bytes, 1);
		break;
	case IPPROTO_UDP:
		dc_add_byte_packets(dc, set, direction, IFS_UDP, bytes, 1);
		break;
	case IPPROTO_IP:
	default:
		dc_add_byte_packets(dc, set, direction, IFS_PROTO_OTHER, bytes,
				    1);
		break;
	}
}

/*
 * Update stats for the specified interface. Do nothing if the entry
 * does not exist (when a device was never configured with an IP address).
 * Called when an device is being unregistered.
 */
static void iface_stat_update(struct net_device *net_dev, bool stash_only)
{
	struct rtnl_link_stats64 dev_stats, *stats;
	struct iface_stat *entry;

	stats = dev_get_stats(net_dev, &dev_stats);
	spin_lock_bh(&iface_stat_list_lock);
	entry = get_iface_entry(net_dev->name);
	if (entry == NULL) {
		IF_DEBUG("qtaguid: iface_stat: update(%s): not tracked\n",
			 net_dev->name);
		spin_unlock_bh(&iface_stat_list_lock);
		return;
	}

	IF_DEBUG("qtaguid: %s(%s): entry=%p\n", __func__,
		 net_dev->name, entry);
	if (!entry->active) {
		IF_DEBUG("qtaguid: %s(%s): already disabled\n", __func__,
			 net_dev->name);
		spin_unlock_bh(&iface_stat_list_lock);
		return;
	}

	if (stash_only) {
		entry->last_known[IFS_TX].bytes = stats->tx_bytes;
		entry->last_known[IFS_TX].packets = stats->tx_packets;
		entry->last_known[IFS_RX].bytes = stats->rx_bytes;
		entry->last_known[IFS_RX].packets = stats->rx_packets;
		entry->last_known_valid = true;
		IF_DEBUG("qtaguid: %s(%s): "
			 "dev stats stashed rx/tx=%llu/%llu\n", __func__,
			 net_dev->name, stats->rx_bytes, stats->tx_bytes);
		spin_unlock_bh(&iface_stat_list_lock);
		return;
	}
	entry->totals_via_dev[IFS_TX].bytes += stats->tx_bytes;
	entry->totals_via_dev[IFS_TX].packets += stats->tx_packets;
	entry->totals_via_dev[IFS_RX].bytes += stats->rx_bytes;
	entry->totals_via_dev[IFS_RX].packets += stats->rx_packets;
	/* We don't need the last_known[] anymore */
	entry->last_known_valid = false;
	_iface_stat_set_active(entry, net_dev, false);
	IF_DEBUG("qtaguid: %s(%s): "
		 "disable tracking. rx/tx=%llu/%llu\n", __func__,
		 net_dev->name, stats->rx_bytes, stats->tx_bytes);
	spin_unlock_bh(&iface_stat_list_lock);
}

/* Guarantied to return a net_device that has a name */
static void get_dev_and_dir(const struct sk_buff *skb,
			    struct xt_action_param *par,
			    enum ifs_tx_rx *direction,
			    const struct net_device **el_dev)
{
	BUG_ON(!direction || !el_dev);

	if (par->in) {
		*el_dev = par->in;
		*direction = IFS_RX;
	} else if (par->out) {
		*el_dev = par->out;
		*direction = IFS_TX;
	} else {
		pr_err("qtaguid[%d]: %s(): no par->in/out?!!\n",
		       par->hooknum, __func__);
		BUG();
	}
	if (unlikely(!(*el_dev)->name)) {
		pr_err("qtaguid[%d]: %s(): no dev->name?!!\n",
		       par->hooknum, __func__);
		BUG();
	}
	if (skb->dev && *el_dev != skb->dev) {
		MT_DEBUG("qtaguid[%d]: skb->dev=%p %s vs par->%s=%p %s\n",
			 par->hooknum, skb->dev, skb->dev->name,
			 *direction == IFS_RX ? "in" : "out",  *el_dev,
			 (*el_dev)->name);
	}
}

/*
 * Update stats for the specified interface from the skb.
 * Do nothing if the entry
 * does not exist (when a device was never configured with an IP address).
 * Called on each sk.
 */
static void iface_stat_update_from_skb(const struct sk_buff *skb,
				       struct xt_action_param *par)
{
	struct iface_stat *entry;
	const struct net_device *el_dev;
	enum ifs_tx_rx direction;
	int bytes = skb->len;
	int proto;

	get_dev_and_dir(skb, par, &direction, &el_dev);
	proto = ipx_proto(skb, par);
	MT_DEBUG("qtaguid[%d]: iface_stat: %s(%s): "
		 "type=%d fam=%d proto=%d dir=%d\n",
		 par->hooknum, __func__, el_dev->name, el_dev->type,
		 par->family, proto, direction);

	spin_lock_bh(&iface_stat_list_lock);
	entry = get_iface_entry(el_dev->name);
	if (entry == NULL) {
		IF_DEBUG("qtaguid[%d]: iface_stat: %s(%s): not tracked\n",
			 par->hooknum, __func__, el_dev->name);
		spin_unlock_bh(&iface_stat_list_lock);
		return;
	}

	IF_DEBUG("qtaguid[%d]: %s(%s): entry=%p\n", par->hooknum,  __func__,
		 el_dev->name, entry);

	data_counters_update(&entry->totals_via_skb, 0, direction, proto,
			     bytes);
	spin_unlock_bh(&iface_stat_list_lock);
}

static void tag_stat_update(struct tag_stat *tag_entry,
			enum ifs_tx_rx direction, int proto, int bytes)
{
	int active_set;
	active_set = get_active_counter_set(tag_entry->tn.tag);
	MT_DEBUG("qtaguid: tag_stat_update(tag=0x%llx (uid=%u) set=%d "
		 "dir=%d proto=%d bytes=%d)\n",
		 tag_entry->tn.tag, get_uid_from_tag(tag_entry->tn.tag),
		 active_set, direction, proto, bytes);
	data_counters_update(&tag_entry->counters, active_set, direction,
			     proto, bytes);
	if (tag_entry->parent_counters)
		data_counters_update(tag_entry->parent_counters, active_set,
				     direction, proto, bytes);
}

/*
 * Create a new entry for tracking the specified {acct_tag,uid_tag} within
 * the interface.
 * iface_entry->tag_stat_list_lock should be held.
 */
static struct tag_stat *create_if_tag_stat(struct iface_stat *iface_entry,
					   tag_t tag)
{
	struct tag_stat *new_tag_stat_entry = NULL;
	IF_DEBUG("qtaguid: iface_stat: %s(): ife=%p tag=0x%llx"
		 " (uid=%u)\n", __func__,
		 iface_entry, tag, get_uid_from_tag(tag));
	new_tag_stat_entry = kzalloc(sizeof(*new_tag_stat_entry), GFP_ATOMIC);
	if (!new_tag_stat_entry) {
		pr_err("qtaguid: iface_stat: tag stat alloc failed\n");
		goto done;
	}
	new_tag_stat_entry->tn.tag = tag;
	tag_stat_tree_insert(new_tag_stat_entry, &iface_entry->tag_stat_tree);
done:
	return new_tag_stat_entry;
}

static void if_tag_stat_update(const char *ifname, uid_t uid,
			       const struct sock *sk, enum ifs_tx_rx direction,
			       int proto, int bytes)
{
	struct tag_stat *tag_stat_entry;
	tag_t tag, acct_tag;
	tag_t uid_tag;
	struct data_counters *uid_tag_counters;
	struct sock_tag *sock_tag_entry;
	struct iface_stat *iface_entry;
	struct tag_stat *new_tag_stat = NULL;
	MT_DEBUG("qtaguid: if_tag_stat_update(ifname=%s "
		"uid=%u sk=%p dir=%d proto=%d bytes=%d)\n",
		 ifname, uid, sk, direction, proto, bytes);

	spin_lock_bh(&iface_stat_list_lock);
	iface_entry = get_iface_entry(ifname);
	if (!iface_entry) {
		pr_err_ratelimited("qtaguid: tag_stat: stat_update() "
				   "%s not found\n", ifname);
		spin_unlock_bh(&iface_stat_list_lock);
		return;
	}
	/* It is ok to process data when an iface_entry is inactive */

	MT_DEBUG("qtaguid: tag_stat: stat_update() dev=%s entry=%p\n",
		 ifname, iface_entry);

	/*
	 * Look for a tagged sock.
	 * It will have an acct_uid.
	 */
	sock_tag_entry = get_sock_stat(sk);
	if (sock_tag_entry) {
		tag = sock_tag_entry->tag;
		acct_tag = get_atag_from_tag(tag);
		uid_tag = get_utag_from_tag(tag);
	} else {
		acct_tag = make_atag_from_value(0);
		tag = combine_atag_with_uid(acct_tag, uid);
		uid_tag = make_tag_from_uid(uid);
	}
	MT_DEBUG("qtaguid: tag_stat: stat_update(): "
		 " looking for tag=0x%llx (uid=%u) in ife=%p\n",
		 tag, get_uid_from_tag(tag), iface_entry);
	/* Loop over tag list under this interface for {acct_tag,uid_tag} */
	spin_lock_bh(&iface_entry->tag_stat_list_lock);

	tag_stat_entry = tag_stat_tree_search(&iface_entry->tag_stat_tree,
					      tag);
	if (tag_stat_entry) {
		/*
		 * Updating the {acct_tag, uid_tag} entry handles both stats:
		 * {0, uid_tag} will also get updated.
		 */
		tag_stat_update(tag_stat_entry, direction, proto, bytes);
		goto unlock;
	}

	/* Loop over tag list under this interface for {0,uid_tag} */
	tag_stat_entry = tag_stat_tree_search(&iface_entry->tag_stat_tree,
					      uid_tag);
	if (!tag_stat_entry) {
		/* Here: the base uid_tag did not exist */
		/*
		 * No parent counters. So
		 *  - No {0, uid_tag} stats and no {acc_tag, uid_tag} stats.
		 */
		new_tag_stat = create_if_tag_stat(iface_entry, uid_tag);
		if (!new_tag_stat)
			goto unlock;
		uid_tag_counters = &new_tag_stat->counters;
	} else {
		uid_tag_counters = &tag_stat_entry->counters;
	}

	if (acct_tag) {
		/* Create the child {acct_tag, uid_tag} and hook up parent. */
		new_tag_stat = create_if_tag_stat(iface_entry, tag);
		if (!new_tag_stat)
			goto unlock;
		new_tag_stat->parent_counters = uid_tag_counters;
	} else {
		/*
		 * For new_tag_stat to be still NULL here would require:
		 *  {0, uid_tag} exists
		 *  and {acct_tag, uid_tag} doesn't exist
		 *  AND acct_tag == 0.
		 * Impossible. This reassures us that new_tag_stat
		 * below will always be assigned.
		 */
		BUG_ON(!new_tag_stat);
	}
	tag_stat_update(new_tag_stat, direction, proto, bytes);
unlock:
	spin_unlock_bh(&iface_entry->tag_stat_list_lock);
	spin_unlock_bh(&iface_stat_list_lock);
}

static int iface_netdev_event_handler(struct notifier_block *nb,
				      unsigned long event, void *ptr) {
	struct net_device *dev = netdev_notifier_info_to_dev(ptr);

	if (unlikely(module_passive))
		return NOTIFY_DONE;

	IF_DEBUG("qtaguid: iface_stat: netdev_event(): "
		 "ev=0x%lx/%s netdev=%p->name=%s\n",
		 event, netdev_evt_str(event), dev, dev ? dev->name : "");

	switch (event) {
	case NETDEV_UP:
		iface_stat_create(dev, NULL);
		atomic64_inc(&qtu_events.iface_events);
		break;
	case NETDEV_DOWN:
	case NETDEV_UNREGISTER:
		iface_stat_update(dev, event == NETDEV_DOWN);
		atomic64_inc(&qtu_events.iface_events);
		break;
	}
	return NOTIFY_DONE;
}

static int iface_inet6addr_event_handler(struct notifier_block *nb,
					 unsigned long event, void *ptr)
{
	struct inet6_ifaddr *ifa = ptr;
	struct net_device *dev;

	if (unlikely(module_passive))
		return NOTIFY_DONE;

	IF_DEBUG("qtaguid: iface_stat: inet6addr_event(): "
		 "ev=0x%lx/%s ifa=%p\n",
		 event, netdev_evt_str(event), ifa);

	switch (event) {
	case NETDEV_UP:
		BUG_ON(!ifa || !ifa->idev);
		dev = (struct net_device *)ifa->idev->dev;
		iface_stat_create_ipv6(dev, ifa);
		atomic64_inc(&qtu_events.iface_events);
		break;
	case NETDEV_DOWN:
	case NETDEV_UNREGISTER:
		BUG_ON(!ifa || !ifa->idev);
		dev = (struct net_device *)ifa->idev->dev;
		iface_stat_update(dev, event == NETDEV_DOWN);
		atomic64_inc(&qtu_events.iface_events);
		break;
	}
	return NOTIFY_DONE;
}

static int iface_inetaddr_event_handler(struct notifier_block *nb,
					unsigned long event, void *ptr)
{
	struct in_ifaddr *ifa = ptr;
	struct net_device *dev;

	if (unlikely(module_passive))
		return NOTIFY_DONE;

	IF_DEBUG("qtaguid: iface_stat: inetaddr_event(): "
		 "ev=0x%lx/%s ifa=%p\n",
		 event, netdev_evt_str(event), ifa);

	switch (event) {
	case NETDEV_UP:
		BUG_ON(!ifa || !ifa->ifa_dev);
		dev = ifa->ifa_dev->dev;
		iface_stat_create(dev, ifa);
		atomic64_inc(&qtu_events.iface_events);
		break;
	case NETDEV_DOWN:
	case NETDEV_UNREGISTER:
		BUG_ON(!ifa || !ifa->ifa_dev);
		dev = ifa->ifa_dev->dev;
		iface_stat_update(dev, event == NETDEV_DOWN);
		atomic64_inc(&qtu_events.iface_events);
		break;
	}
	return NOTIFY_DONE;
}

static struct notifier_block iface_netdev_notifier_blk = {
	.notifier_call = iface_netdev_event_handler,
};

static struct notifier_block iface_inetaddr_notifier_blk = {
	.notifier_call = iface_inetaddr_event_handler,
};

static struct notifier_block iface_inet6addr_notifier_blk = {
	.notifier_call = iface_inet6addr_event_handler,
};

static const struct seq_operations iface_stat_fmt_proc_seq_ops = {
	.start	= iface_stat_fmt_proc_start,
	.next	= iface_stat_fmt_proc_next,
	.stop	= iface_stat_fmt_proc_stop,
	.show	= iface_stat_fmt_proc_show,
};

static int proc_iface_stat_fmt_open(struct inode *inode, struct file *file)
{
	struct proc_iface_stat_fmt_info *s;

	s = __seq_open_private(file, &iface_stat_fmt_proc_seq_ops,
			sizeof(struct proc_iface_stat_fmt_info));
	if (!s)
		return -ENOMEM;

	s->fmt = (uintptr_t)PDE_DATA(inode);
	return 0;
}

static const struct file_operations proc_iface_stat_fmt_fops = {
	.open		= proc_iface_stat_fmt_open,
	.read		= seq_read,
	.llseek		= seq_lseek,
	.release	= seq_release_private,
};

static int __init iface_stat_init(struct proc_dir_entry *parent_procdir)
{
	int err;

	iface_stat_procdir = proc_mkdir(iface_stat_procdirname, parent_procdir);
	if (!iface_stat_procdir) {
		pr_err("qtaguid: iface_stat: init failed to create proc entry\n");
		err = -1;
		goto err;
	}

	iface_stat_all_procfile = proc_create_data(iface_stat_all_procfilename,
						   proc_iface_perms,
						   parent_procdir,
						   &proc_iface_stat_fmt_fops,
						   (void *)1 /* fmt1 */);
	if (!iface_stat_all_procfile) {
		pr_err("qtaguid: iface_stat: init "
		       " failed to create stat_old proc entry\n");
		err = -1;
		goto err_zap_entry;
	}

	iface_stat_fmt_procfile = proc_create_data(iface_stat_fmt_procfilename,
						   proc_iface_perms,
						   parent_procdir,
						   &proc_iface_stat_fmt_fops,
						   (void *)2 /* fmt2 */);
	if (!iface_stat_fmt_procfile) {
		pr_err("qtaguid: iface_stat: init "
		       " failed to create stat_all proc entry\n");
		err = -1;
		goto err_zap_all_stats_entry;
	}


	err = register_netdevice_notifier(&iface_netdev_notifier_blk);
	if (err) {
		pr_err("qtaguid: iface_stat: init "
		       "failed to register dev event handler\n");
		goto err_zap_all_stats_entries;
	}
	err = register_inetaddr_notifier(&iface_inetaddr_notifier_blk);
	if (err) {
		pr_err("qtaguid: iface_stat: init "
		       "failed to register ipv4 dev event handler\n");
		goto err_unreg_nd;
	}

	err = register_inet6addr_notifier(&iface_inet6addr_notifier_blk);
	if (err) {
		pr_err("qtaguid: iface_stat: init "
		       "failed to register ipv6 dev event handler\n");
		goto err_unreg_ip4_addr;
	}
	return 0;

err_unreg_ip4_addr:
	unregister_inetaddr_notifier(&iface_inetaddr_notifier_blk);
err_unreg_nd:
	unregister_netdevice_notifier(&iface_netdev_notifier_blk);
err_zap_all_stats_entries:
	remove_proc_entry(iface_stat_fmt_procfilename, parent_procdir);
err_zap_all_stats_entry:
	remove_proc_entry(iface_stat_all_procfilename, parent_procdir);
err_zap_entry:
	remove_proc_entry(iface_stat_procdirname, parent_procdir);
err:
	return err;
}

static struct sock *qtaguid_find_sk(const struct sk_buff *skb,
				    struct xt_action_param *par)
{
	struct sock *sk;
	unsigned int hook_mask = (1 << par->hooknum);

	MT_DEBUG("qtaguid[%d]: find_sk(skb=%p) family=%d\n",
		 par->hooknum, skb, par->family);

	/*
	 * Let's not abuse the the xt_socket_get*_sk(), or else it will
	 * return garbage SKs.
	 */
	if (!(hook_mask & XT_SOCKET_SUPPORTED_HOOKS))
		return NULL;

	switch (par->family) {
	case NFPROTO_IPV6:
		sk = xt_socket_get6_sk(skb, par);
		break;
	case NFPROTO_IPV4:
		sk = xt_socket_get4_sk(skb, par);
		break;
	default:
		return NULL;
	}

	if (sk) {
		MT_DEBUG("qtaguid[%d]: %p->sk_proto=%u->sk_state=%d\n",
			 par->hooknum, sk, sk->sk_protocol, sk->sk_state);
		/*
		 * When in TCP_TIME_WAIT the sk is not a "struct sock" but
		 * "struct inet_timewait_sock" which is missing fields.
		 */
		if (sk->sk_state  == TCP_TIME_WAIT) {
			sock_gen_put(sk);
			sk = NULL;
		}
	}
	return sk;
}

static void account_for_uid(const struct sk_buff *skb,
			    const struct sock *alternate_sk, uid_t uid,
			    struct xt_action_param *par)
{
	const struct net_device *el_dev;
	enum ifs_tx_rx direction;
	int proto;

	get_dev_and_dir(skb, par, &direction, &el_dev);
	proto = ipx_proto(skb, par);
	MT_DEBUG("qtaguid[%d]: dev name=%s type=%d fam=%d proto=%d dir=%d\n",
		 par->hooknum, el_dev->name, el_dev->type,
		 par->family, proto, direction);

	if_tag_stat_update(el_dev->name, uid,
			   skb->sk ? skb->sk : alternate_sk,
			   direction,
			   proto, skb->len);
}

static bool qtaguid_mt(const struct sk_buff *skb, struct xt_action_param *par)
{
	const struct xt_qtaguid_match_info *info = par->matchinfo;
	const struct file *filp;
	bool got_sock = false;
	struct sock *sk;
	kuid_t sock_uid;
	bool res;
	bool set_sk_callback_lock = false;
	/*
	 * TODO: unhack how to force just accounting.
	 * For now we only do tag stats when the uid-owner is not requested
	 */
	bool do_tag_stat = !(info->match & XT_QTAGUID_UID);

	if (unlikely(module_passive))
		return (info->match ^ info->invert) == 0;

	MT_DEBUG("qtaguid[%d]: entered skb=%p par->in=%p/out=%p fam=%d\n",
		 par->hooknum, skb, par->in, par->out, par->family);

	atomic64_inc(&qtu_events.match_calls);
	if (skb == NULL) {
		res = (info->match ^ info->invert) == 0;
		goto ret_res;
	}

	switch (par->hooknum) {
	case NF_INET_PRE_ROUTING:
	case NF_INET_POST_ROUTING:
		atomic64_inc(&qtu_events.match_calls_prepost);
		iface_stat_update_from_skb(skb, par);
		/*
		 * We are done in pre/post. The skb will get processed
		 * further alter.
		 */
		res = (info->match ^ info->invert);
		goto ret_res;
		break;
	/* default: Fall through and do UID releated work */
	}

	sk = skb->sk;
	/*
	 * When in TCP_TIME_WAIT the sk is not a "struct sock" but
	 * "struct inet_timewait_sock" which is missing fields.
	 * So we ignore it.
	 */
	if (sk && sk->sk_state == TCP_TIME_WAIT)
		sk = NULL;
	if (sk == NULL) {
		/*
		 * A missing sk->sk_socket happens when packets are in-flight
		 * and the matching socket is already closed and gone.
		 */
		sk = qtaguid_find_sk(skb, par);
		/*
		 * If we got the socket from the find_sk(), we will need to put
		 * it back, as nf_tproxy_get_sock_v4() got it.
		 */
		got_sock = sk;
		if (sk)
			atomic64_inc(&qtu_events.match_found_sk_in_ct);
		else
			atomic64_inc(&qtu_events.match_found_no_sk_in_ct);
	} else {
		atomic64_inc(&qtu_events.match_found_sk);
	}
	MT_DEBUG("qtaguid[%d]: sk=%p got_sock=%d fam=%d proto=%d\n",
		 par->hooknum, sk, got_sock, par->family, ipx_proto(skb, par));

	if (!sk) {
		/*
		 * Here, the qtaguid_find_sk() using connection tracking
		 * couldn't find the owner, so for now we just count them
		 * against the system.
		 */
		if (do_tag_stat)
			account_for_uid(skb, sk, 0, par);
		MT_DEBUG("qtaguid[%d]: leaving (sk=NULL)\n", par->hooknum);
		res = (info->match ^ info->invert) == 0;
		atomic64_inc(&qtu_events.match_no_sk);
		goto put_sock_ret_res;
	} else if (info->match & info->invert & XT_QTAGUID_SOCKET) {
		res = false;
		goto put_sock_ret_res;
	}
	sock_uid = sk->sk_uid;
	if (do_tag_stat)
		account_for_uid(skb, sk, from_kuid(&init_user_ns, sock_uid),
				par);

	/*
	 * The following two tests fail the match when:
	 *    id not in range AND no inverted condition requested
	 * or id     in range AND    inverted condition requested
	 * Thus (!a && b) || (a && !b) == a ^ b
	 */
	if (info->match & XT_QTAGUID_UID) {
		kuid_t uid_min = make_kuid(&init_user_ns, info->uid_min);
		kuid_t uid_max = make_kuid(&init_user_ns, info->uid_max);

		if ((uid_gte(sock_uid, uid_min) &&
		     uid_lte(sock_uid, uid_max)) ^
		    !(info->invert & XT_QTAGUID_UID)) {
			MT_DEBUG("qtaguid[%d]: leaving uid not matching\n",
				 par->hooknum);
			res = false;
			goto put_sock_ret_res;
		}
	}
	if (info->match & XT_QTAGUID_GID) {
		kgid_t gid_min = make_kgid(&init_user_ns, info->gid_min);
		kgid_t gid_max = make_kgid(&init_user_ns, info->gid_max);
		set_sk_callback_lock = true;
		read_lock_bh(&sk->sk_callback_lock);
		MT_DEBUG("qtaguid[%d]: sk=%p->sk_socket=%p->file=%p\n",
			 par->hooknum, sk, sk->sk_socket,
			 sk->sk_socket ? sk->sk_socket->file : (void *)-1LL);
		filp = sk->sk_socket ? sk->sk_socket->file : NULL;
		if (!filp) {
			res = ((info->match ^ info->invert) &
			       XT_QTAGUID_GID) == 0;
			atomic64_inc(&qtu_events.match_no_sk_gid);
			goto put_sock_ret_res;
		}
		MT_DEBUG("qtaguid[%d]: filp...uid=%u\n",
			 par->hooknum, filp ?
			 from_kuid(&init_user_ns, filp->f_cred->fsuid) : -1);
		if ((gid_gte(filp->f_cred->fsgid, gid_min) &&
				gid_lte(filp->f_cred->fsgid, gid_max)) ^
			!(info->invert & XT_QTAGUID_GID)) {
			MT_DEBUG("qtaguid[%d]: leaving gid not matching\n",
				par->hooknum);
			res = false;
			goto put_sock_ret_res;
		}
	}
	MT_DEBUG("qtaguid[%d]: leaving matched\n", par->hooknum);
	res = true;

put_sock_ret_res:
	if (got_sock)
		sock_gen_put(sk);
	if (set_sk_callback_lock)
		read_unlock_bh(&sk->sk_callback_lock);
ret_res:
	MT_DEBUG("qtaguid[%d]: left %d\n", par->hooknum, res);
	return res;
}

#ifdef DDEBUG
/*
 * This function is not in xt_qtaguid_print.c because of locks visibility.
 * The lock of sock_tag_list must be aquired before calling this function
 */
static void prdebug_full_state_locked(int indent_level, const char *fmt, ...)
{
	va_list args;
	char *fmt_buff;
	char *buff;

	if (!unlikely(qtaguid_debug_mask & DDEBUG_MASK))
		return;

	fmt_buff = kasprintf(GFP_ATOMIC,
			     "qtaguid: %s(): %s {\n", __func__, fmt);
	BUG_ON(!fmt_buff);
	va_start(args, fmt);
	buff = kvasprintf(GFP_ATOMIC,
			  fmt_buff, args);
	BUG_ON(!buff);
	pr_debug("%s", buff);
	kfree(fmt_buff);
	kfree(buff);
	va_end(args);

	prdebug_sock_tag_tree(indent_level, &sock_tag_tree);

	spin_lock_bh(&uid_tag_data_tree_lock);
	prdebug_uid_tag_data_tree(indent_level, &uid_tag_data_tree);
	prdebug_proc_qtu_data_tree(indent_level, &proc_qtu_data_tree);
	spin_unlock_bh(&uid_tag_data_tree_lock);

	spin_lock_bh(&iface_stat_list_lock);
	prdebug_iface_stat_list(indent_level, &iface_stat_list);
	spin_unlock_bh(&iface_stat_list_lock);

	pr_debug("qtaguid: %s(): }\n", __func__);
}
#else
static void prdebug_full_state_locked(int indent_level, const char *fmt, ...) {}
#endif

struct proc_ctrl_print_info {
	struct sock *sk; /* socket found by reading to sk_pos */
	loff_t sk_pos;
};

static void *qtaguid_ctrl_proc_next(struct seq_file *m, void *v, loff_t *pos)
{
	struct proc_ctrl_print_info *pcpi = m->private;
	struct sock_tag *sock_tag_entry = v;
	struct rb_node *node;

	(*pos)++;

	if (!v || v  == SEQ_START_TOKEN)
		return NULL;

	node = rb_next(&sock_tag_entry->sock_node);
	if (!node) {
		pcpi->sk = NULL;
		sock_tag_entry = SEQ_START_TOKEN;
	} else {
		sock_tag_entry = rb_entry(node, struct sock_tag, sock_node);
		pcpi->sk = sock_tag_entry->sk;
	}
	pcpi->sk_pos = *pos;
	return sock_tag_entry;
}

static void *qtaguid_ctrl_proc_start(struct seq_file *m, loff_t *pos)
{
	struct proc_ctrl_print_info *pcpi = m->private;
	struct sock_tag *sock_tag_entry;
	struct rb_node *node;

	spin_lock_bh(&sock_tag_list_lock);

	if (unlikely(module_passive))
		return NULL;

	if (*pos == 0) {
		pcpi->sk_pos = 0;
		node = rb_first(&sock_tag_tree);
		if (!node) {
			pcpi->sk = NULL;
			return SEQ_START_TOKEN;
		}
		sock_tag_entry = rb_entry(node, struct sock_tag, sock_node);
		pcpi->sk = sock_tag_entry->sk;
	} else {
		sock_tag_entry = (pcpi->sk ? get_sock_stat_nl(pcpi->sk) :
						NULL) ?: SEQ_START_TOKEN;
		if (*pos != pcpi->sk_pos) {
			/* seq_read skipped a next call */
			*pos = pcpi->sk_pos;
			return qtaguid_ctrl_proc_next(m, sock_tag_entry, pos);
		}
	}
	return sock_tag_entry;
}

static void qtaguid_ctrl_proc_stop(struct seq_file *m, void *v)
{
	spin_unlock_bh(&sock_tag_list_lock);
}

/*
 * Procfs reader to get all active socket tags using style "1)" as described in
 * fs/proc/generic.c
 */
static int qtaguid_ctrl_proc_show(struct seq_file *m, void *v)
{
	struct sock_tag *sock_tag_entry = v;
	uid_t uid;

	CT_DEBUG("qtaguid: proc ctrl pid=%u tgid=%u uid=%u\n",
		 current->pid, current->tgid, from_kuid(&init_user_ns, current_fsuid()));

	if (sock_tag_entry != SEQ_START_TOKEN) {
		int sk_ref_count;
		uid = get_uid_from_tag(sock_tag_entry->tag);
		CT_DEBUG("qtaguid: proc_read(): sk=%p tag=0x%llx (uid=%u) "
			 "pid=%u\n",
			 sock_tag_entry->sk,
			 sock_tag_entry->tag,
			 uid,
			 sock_tag_entry->pid
			);
<<<<<<< HEAD
		f_count = atomic_long_read(
			&sock_tag_entry->socket->file->f_count);
		seq_printf(m, "sock=%pK tag=0x%llx (uid=%u) pid=%u "
			   "f_count=%lu\n",
=======
		sk_ref_count = atomic_read(
			&sock_tag_entry->sk->sk_refcnt);
		seq_printf(m, "sock=%pK tag=0x%llx (uid=%u) pid=%u "
			   "f_count=%d\n",
>>>>>>> e045a95c
			   sock_tag_entry->sk,
			   sock_tag_entry->tag, uid,
			   sock_tag_entry->pid, sk_ref_count);
	} else {
		seq_printf(m, "events: sockets_tagged=%llu "
			   "sockets_untagged=%llu "
			   "counter_set_changes=%llu "
			   "delete_cmds=%llu "
			   "iface_events=%llu "
			   "match_calls=%llu "
			   "match_calls_prepost=%llu "
			   "match_found_sk=%llu "
			   "match_found_sk_in_ct=%llu "
			   "match_found_no_sk_in_ct=%llu "
			   "match_no_sk=%llu "
			   "match_no_sk_gid=%llu\n",
			   (u64)atomic64_read(&qtu_events.sockets_tagged),
			   (u64)atomic64_read(&qtu_events.sockets_untagged),
			   (u64)atomic64_read(&qtu_events.counter_set_changes),
			   (u64)atomic64_read(&qtu_events.delete_cmds),
			   (u64)atomic64_read(&qtu_events.iface_events),
			   (u64)atomic64_read(&qtu_events.match_calls),
			   (u64)atomic64_read(&qtu_events.match_calls_prepost),
			   (u64)atomic64_read(&qtu_events.match_found_sk),
			   (u64)atomic64_read(&qtu_events.match_found_sk_in_ct),
			   (u64)atomic64_read(&qtu_events.match_found_no_sk_in_ct),
			   (u64)atomic64_read(&qtu_events.match_no_sk),
			   (u64)atomic64_read(&qtu_events.match_no_sk_gid));

		/* Count the following as part of the last item_index. No need
		 * to lock the sock_tag_list here since it is already locked when
		 * starting the seq_file operation
		 */
		prdebug_full_state_locked(0, "proc ctrl");
	}

	return 0;
}

/*
 * Delete socket tags, and stat tags associated with a given
 * accouting tag and uid.
 */
static int ctrl_cmd_delete(const char *input)
{
	char cmd;
	int uid_int;
	kuid_t uid;
	uid_t entry_uid;
	tag_t acct_tag;
	tag_t tag;
	int res, argc;
	struct iface_stat *iface_entry;
	struct rb_node *node;
	struct sock_tag *st_entry;
	struct rb_root st_to_free_tree = RB_ROOT;
	struct tag_stat *ts_entry;
	struct tag_counter_set *tcs_entry;
	struct tag_ref *tr_entry;
	struct uid_tag_data *utd_entry;

	argc = sscanf(input, "%c %llu %u", &cmd, &acct_tag, &uid_int);
	uid = make_kuid(&init_user_ns, uid_int);
	CT_DEBUG("qtaguid: ctrl_delete(%s): argc=%d cmd=%c "
		 "user_tag=0x%llx uid=%u\n", input, argc, cmd,
		 acct_tag, uid_int);
	if (argc < 2) {
		res = -EINVAL;
		goto err;
	}
	if (!valid_atag(acct_tag)) {
		pr_info("qtaguid: ctrl_delete(%s): invalid tag\n", input);
		res = -EINVAL;
		goto err;
	}
	if (argc < 3) {
		uid = current_fsuid();
		uid_int = from_kuid(&init_user_ns, uid);
	} else if (!can_impersonate_uid(uid)) {
		pr_info("qtaguid: ctrl_delete(%s): "
			"insufficient priv from pid=%u tgid=%u uid=%u\n",
			input, current->pid, current->tgid, from_kuid(&init_user_ns, current_fsuid()));
		res = -EPERM;
		goto err;
	}

	tag = combine_atag_with_uid(acct_tag, uid_int);
	CT_DEBUG("qtaguid: ctrl_delete(%s): "
		 "looking for tag=0x%llx (uid=%u)\n",
		 input, tag, uid_int);

	/* Delete socket tags */
	spin_lock_bh(&sock_tag_list_lock);
	spin_lock_bh(&uid_tag_data_tree_lock);
	node = rb_first(&sock_tag_tree);
	while (node) {
		st_entry = rb_entry(node, struct sock_tag, sock_node);
		entry_uid = get_uid_from_tag(st_entry->tag);
		node = rb_next(node);
		if (entry_uid != uid_int)
			continue;

		CT_DEBUG("qtaguid: ctrl_delete(%s): st tag=0x%llx (uid=%u)\n",
			 input, st_entry->tag, entry_uid);

		if (!acct_tag || st_entry->tag == tag) {
			rb_erase(&st_entry->sock_node, &sock_tag_tree);
			/* Can't sockfd_put() within spinlock, do it later. */
			sock_tag_tree_insert(st_entry, &st_to_free_tree);
			tr_entry = lookup_tag_ref(st_entry->tag, NULL);
			BUG_ON(tr_entry->num_sock_tags <= 0);
			tr_entry->num_sock_tags--;
			/*
			 * TODO: remove if, and start failing.
			 * This is a hack to work around the fact that in some
			 * places we have "if (IS_ERR_OR_NULL(pqd_entry))"
			 * and are trying to work around apps
			 * that didn't open the /dev/xt_qtaguid.
			 */
			if (st_entry->list.next && st_entry->list.prev)
				list_del(&st_entry->list);
		}
	}
	spin_unlock_bh(&uid_tag_data_tree_lock);
	spin_unlock_bh(&sock_tag_list_lock);

	sock_tag_tree_erase(&st_to_free_tree);

	/* Delete tag counter-sets */
	spin_lock_bh(&tag_counter_set_list_lock);
	/* Counter sets are only on the uid tag, not full tag */
	tcs_entry = tag_counter_set_tree_search(&tag_counter_set_tree, tag);
	if (tcs_entry) {
		CT_DEBUG("qtaguid: ctrl_delete(%s): "
			 "erase tcs: tag=0x%llx (uid=%u) set=%d\n",
			 input,
			 tcs_entry->tn.tag,
			 get_uid_from_tag(tcs_entry->tn.tag),
			 tcs_entry->active_set);
		rb_erase(&tcs_entry->tn.node, &tag_counter_set_tree);
		kfree(tcs_entry);
	}
	spin_unlock_bh(&tag_counter_set_list_lock);

	/*
	 * If acct_tag is 0, then all entries belonging to uid are
	 * erased.
	 */
	spin_lock_bh(&iface_stat_list_lock);
	list_for_each_entry(iface_entry, &iface_stat_list, list) {
		spin_lock_bh(&iface_entry->tag_stat_list_lock);
		node = rb_first(&iface_entry->tag_stat_tree);
		while (node) {
			ts_entry = rb_entry(node, struct tag_stat, tn.node);
			entry_uid = get_uid_from_tag(ts_entry->tn.tag);
			node = rb_next(node);

			CT_DEBUG("qtaguid: ctrl_delete(%s): "
				 "ts tag=0x%llx (uid=%u)\n",
				 input, ts_entry->tn.tag, entry_uid);

			if (entry_uid != uid_int)
				continue;
			if (!acct_tag || ts_entry->tn.tag == tag) {
				CT_DEBUG("qtaguid: ctrl_delete(%s): "
					 "erase ts: %s 0x%llx %u\n",
					 input, iface_entry->ifname,
					 get_atag_from_tag(ts_entry->tn.tag),
					 entry_uid);
				rb_erase(&ts_entry->tn.node,
					 &iface_entry->tag_stat_tree);
				kfree(ts_entry);
			}
		}
		spin_unlock_bh(&iface_entry->tag_stat_list_lock);
	}
	spin_unlock_bh(&iface_stat_list_lock);

	/* Cleanup the uid_tag_data */
	spin_lock_bh(&uid_tag_data_tree_lock);
	node = rb_first(&uid_tag_data_tree);
	while (node) {
		utd_entry = rb_entry(node, struct uid_tag_data, node);
		entry_uid = utd_entry->uid;
		node = rb_next(node);

		CT_DEBUG("qtaguid: ctrl_delete(%s): "
			 "utd uid=%u\n",
			 input, entry_uid);

		if (entry_uid != uid_int)
			continue;
		/*
		 * Go over the tag_refs, and those that don't have
		 * sock_tags using them are freed.
		 */
		put_tag_ref_tree(tag, utd_entry);
		put_utd_entry(utd_entry);
	}
	spin_unlock_bh(&uid_tag_data_tree_lock);

	atomic64_inc(&qtu_events.delete_cmds);
	res = 0;

err:
	return res;
}

static int ctrl_cmd_counter_set(const char *input)
{
	char cmd;
	uid_t uid = 0;
	tag_t tag;
	int res, argc;
	struct tag_counter_set *tcs;
	int counter_set;

	argc = sscanf(input, "%c %d %u", &cmd, &counter_set, &uid);
	CT_DEBUG("qtaguid: ctrl_counterset(%s): argc=%d cmd=%c "
		 "set=%d uid=%u\n", input, argc, cmd,
		 counter_set, uid);
	if (argc != 3) {
		res = -EINVAL;
		goto err;
	}
	if (counter_set < 0 || counter_set >= IFS_MAX_COUNTER_SETS) {
		pr_info("qtaguid: ctrl_counterset(%s): invalid counter_set range\n",
			input);
		res = -EINVAL;
		goto err;
	}
	if (!can_manipulate_uids()) {
		pr_info("qtaguid: ctrl_counterset(%s): "
			"insufficient priv from pid=%u tgid=%u uid=%u\n",
			input, current->pid, current->tgid, from_kuid(&init_user_ns, current_fsuid()));
		res = -EPERM;
		goto err;
	}

	tag = make_tag_from_uid(uid);
	spin_lock_bh(&tag_counter_set_list_lock);
	tcs = tag_counter_set_tree_search(&tag_counter_set_tree, tag);
	if (!tcs) {
		tcs = kzalloc(sizeof(*tcs), GFP_ATOMIC);
		if (!tcs) {
			spin_unlock_bh(&tag_counter_set_list_lock);
			pr_err("qtaguid: ctrl_counterset(%s): "
			       "failed to alloc counter set\n",
			       input);
			res = -ENOMEM;
			goto err;
		}
		tcs->tn.tag = tag;
		tag_counter_set_tree_insert(tcs, &tag_counter_set_tree);
		CT_DEBUG("qtaguid: ctrl_counterset(%s): added tcs tag=0x%llx "
			 "(uid=%u) set=%d\n",
			 input, tag, get_uid_from_tag(tag), counter_set);
	}
	tcs->active_set = counter_set;
	spin_unlock_bh(&tag_counter_set_list_lock);
	atomic64_inc(&qtu_events.counter_set_changes);
	res = 0;

err:
	return res;
}

static int ctrl_cmd_tag(const char *input)
{
	char cmd;
	int sock_fd = 0;
	kuid_t uid;
	unsigned int uid_int = 0;
	tag_t acct_tag = make_atag_from_value(0);
	tag_t full_tag;
	struct socket *el_socket;
	int res, argc;
	struct sock_tag *sock_tag_entry;
	struct tag_ref *tag_ref_entry;
	struct uid_tag_data *uid_tag_data_entry;
	struct proc_qtu_data *pqd_entry;

	/* Unassigned args will get defaulted later. */
	argc = sscanf(input, "%c %d %llu %u", &cmd, &sock_fd, &acct_tag, &uid_int);
	uid = make_kuid(&init_user_ns, uid_int);
	CT_DEBUG("qtaguid: ctrl_tag(%s): argc=%d cmd=%c sock_fd=%d "
		 "acct_tag=0x%llx uid=%u\n", input, argc, cmd, sock_fd,
		 acct_tag, uid_int);
	if (argc < 2) {
		res = -EINVAL;
		goto err;
	}
	el_socket = sockfd_lookup(sock_fd, &res);  /* This locks the file */
	if (!el_socket) {
		pr_info("qtaguid: ctrl_tag(%s): failed to lookup"
			" sock_fd=%d err=%d pid=%u tgid=%u uid=%u\n",
			input, sock_fd, res, current->pid, current->tgid,
			from_kuid(&init_user_ns, current_fsuid()));
		goto err;
	}
	CT_DEBUG("qtaguid: ctrl_tag(%s): socket->...->sk_refcnt=%d ->sk=%pk\n",
		 input, atomic_read(&el_socket->sk->sk_refcnt),
		 el_socket->sk);
	if (argc < 3) {
		acct_tag = make_atag_from_value(0);
	} else if (!valid_atag(acct_tag)) {
		pr_info("qtaguid: ctrl_tag(%s): invalid tag\n", input);
		res = -EINVAL;
		goto err_put;
	}
	CT_DEBUG("qtaguid: ctrl_tag(%s): "
		 "pid=%u tgid=%u uid=%u euid=%u fsuid=%u "
		 "ctrl.gid=%u in_group()=%d in_egroup()=%d\n",
		 input, current->pid, current->tgid,
		 from_kuid(&init_user_ns, current_uid()),
		 from_kuid(&init_user_ns, current_euid()),
		 from_kuid(&init_user_ns, current_fsuid()),
		 from_kgid(&init_user_ns, xt_qtaguid_ctrl_file->gid),
		 in_group_p(xt_qtaguid_ctrl_file->gid),
		 in_egroup_p(xt_qtaguid_ctrl_file->gid));
	if (argc < 4) {
		uid = current_fsuid();
		uid_int = from_kuid(&init_user_ns, uid);
	} else if (!can_impersonate_uid(uid)) {
		pr_info("qtaguid: ctrl_tag(%s): "
			"insufficient priv from pid=%u tgid=%u uid=%u\n",
			input, current->pid, current->tgid, from_kuid(&init_user_ns, current_fsuid()));
		res = -EPERM;
		goto err_put;
	}
	full_tag = combine_atag_with_uid(acct_tag, uid_int);

	spin_lock_bh(&sock_tag_list_lock);
	spin_lock_bh(&uid_tag_data_tree_lock);
	sock_tag_entry = get_sock_stat_nl(el_socket->sk);
	tag_ref_entry = get_tag_ref(full_tag, &uid_tag_data_entry);
	if (IS_ERR(tag_ref_entry)) {
		res = PTR_ERR(tag_ref_entry);
		spin_unlock_bh(&uid_tag_data_tree_lock);
		spin_unlock_bh(&sock_tag_list_lock);
		goto err_put;
	}
	tag_ref_entry->num_sock_tags++;
	if (sock_tag_entry) {
		struct tag_ref *prev_tag_ref_entry;

		CT_DEBUG("qtaguid: ctrl_tag(%s): retag for sk=%p "
			 "st@%p ...->sk_refcnt=%d\n",
			 input, el_socket->sk, sock_tag_entry,
			 atomic_read(&el_socket->sk->sk_refcnt));
		prev_tag_ref_entry = lookup_tag_ref(sock_tag_entry->tag,
						    &uid_tag_data_entry);
		BUG_ON(IS_ERR_OR_NULL(prev_tag_ref_entry));
		BUG_ON(prev_tag_ref_entry->num_sock_tags <= 0);
		prev_tag_ref_entry->num_sock_tags--;
		sock_tag_entry->tag = full_tag;
	} else {
		CT_DEBUG("qtaguid: ctrl_tag(%s): newtag for sk=%p\n",
			 input, el_socket->sk);
		sock_tag_entry = kzalloc(sizeof(*sock_tag_entry),
					 GFP_ATOMIC);
		if (!sock_tag_entry) {
			pr_err("qtaguid: ctrl_tag(%s): "
			       "socket tag alloc failed\n",
			       input);
			BUG_ON(tag_ref_entry->num_sock_tags <= 0);
			tag_ref_entry->num_sock_tags--;
			free_tag_ref_from_utd_entry(tag_ref_entry,
						    uid_tag_data_entry);
			spin_unlock_bh(&uid_tag_data_tree_lock);
			spin_unlock_bh(&sock_tag_list_lock);
			res = -ENOMEM;
			goto err_put;
		}
		/*
		 * Hold the sk refcount here to make sure the sk pointer cannot
		 * be freed and reused
		 */
		sock_hold(el_socket->sk);
		sock_tag_entry->sk = el_socket->sk;
		sock_tag_entry->pid = current->tgid;
		sock_tag_entry->tag = combine_atag_with_uid(acct_tag, uid_int);
		pqd_entry = proc_qtu_data_tree_search(
			&proc_qtu_data_tree, current->tgid);
		/*
		 * TODO: remove if, and start failing.
		 * At first, we want to catch user-space code that is not
		 * opening the /dev/xt_qtaguid.
		 */
		if (IS_ERR_OR_NULL(pqd_entry))
			pr_warn_once(
				"qtaguid: %s(): "
				"User space forgot to open /dev/xt_qtaguid? "
				"pid=%u tgid=%u uid=%u\n", __func__,
				current->pid, current->tgid,
				from_kuid(&init_user_ns, current_fsuid()));
		else
			list_add(&sock_tag_entry->list,
				 &pqd_entry->sock_tag_list);

		sock_tag_tree_insert(sock_tag_entry, &sock_tag_tree);
		atomic64_inc(&qtu_events.sockets_tagged);
	}
	spin_unlock_bh(&uid_tag_data_tree_lock);
	spin_unlock_bh(&sock_tag_list_lock);
	/* We keep the ref to the sk until it is untagged */
	CT_DEBUG("qtaguid: ctrl_tag(%s): done st@%pk ...->sk_refcnt=%d\n",
		 input, sock_tag_entry,
		 atomic_read(&el_socket->sk->sk_refcnt));
	sockfd_put(el_socket);
	return 0;

err_put:
	CT_DEBUG("qtaguid: ctrl_tag(%s): done. ...->sk_refcnt=%d\n",
		 input, atomic_read(&el_socket->sk->sk_refcnt) - 1);
	/* Release the sock_fd that was grabbed by sockfd_lookup(). */
	sockfd_put(el_socket);
	return res;

err:
	CT_DEBUG("qtaguid: ctrl_tag(%s): done.\n", input);
	return res;
}

static int ctrl_cmd_untag(const char *input)
{
	char cmd;
	int sock_fd = 0;
	struct socket *el_socket;
	int res, argc;

	argc = sscanf(input, "%c %d", &cmd, &sock_fd);
	CT_DEBUG("qtaguid: ctrl_untag(%s): argc=%d cmd=%c sock_fd=%d\n",
		 input, argc, cmd, sock_fd);
	if (argc < 2) {
		res = -EINVAL;
		return res;
	}
	el_socket = sockfd_lookup(sock_fd, &res);  /* This locks the file */
	if (!el_socket) {
		pr_info("qtaguid: ctrl_untag(%s): failed to lookup"
			" sock_fd=%d err=%d pid=%u tgid=%u uid=%u\n",
			input, sock_fd, res, current->pid, current->tgid,
			from_kuid(&init_user_ns, current_fsuid()));
		return res;
	}
	CT_DEBUG("qtaguid: ctrl_untag(%s): socket->...->f_count=%ld ->sk=%p\n",
		 input, atomic_long_read(&el_socket->file->f_count),
		 el_socket->sk);
	res = qtaguid_untag(el_socket, false);
	sockfd_put(el_socket);
	return res;
}

int qtaguid_untag(struct socket *el_socket, bool kernel)
{
	int res;
	pid_t pid;
	struct sock_tag *sock_tag_entry;
	struct tag_ref *tag_ref_entry;
	struct uid_tag_data *utd_entry;
	struct proc_qtu_data *pqd_entry;

	spin_lock_bh(&sock_tag_list_lock);
	sock_tag_entry = get_sock_stat_nl(el_socket->sk);
	if (!sock_tag_entry) {
		spin_unlock_bh(&sock_tag_list_lock);
		res = -EINVAL;
		return res;
	}
	/*
	 * The socket already belongs to the current process
	 * so it can do whatever it wants to it.
	 */
	rb_erase(&sock_tag_entry->sock_node, &sock_tag_tree);

	tag_ref_entry = lookup_tag_ref(sock_tag_entry->tag, &utd_entry);
	BUG_ON(!tag_ref_entry);
	BUG_ON(tag_ref_entry->num_sock_tags <= 0);
	spin_lock_bh(&uid_tag_data_tree_lock);
	if (kernel)
		pid = sock_tag_entry->pid;
	else
		pid = current->tgid;
	pqd_entry = proc_qtu_data_tree_search(
		&proc_qtu_data_tree, pid);
	/*
	 * TODO: remove if, and start failing.
	 * At first, we want to catch user-space code that is not
	 * opening the /dev/xt_qtaguid.
	 */
	if (IS_ERR_OR_NULL(pqd_entry) || !sock_tag_entry->list.next) {
		pr_warn_once("qtaguid: %s(): "
			     "User space forgot to open /dev/xt_qtaguid? "
			     "pid=%u tgid=%u sk_pid=%u, uid=%u\n", __func__,
			     current->pid, current->tgid, sock_tag_entry->pid,
			     from_kuid(&init_user_ns, current_fsuid()));
	} else {
		list_del(&sock_tag_entry->list);
	}
	spin_unlock_bh(&uid_tag_data_tree_lock);
	/*
	 * We don't free tag_ref from the utd_entry here,
	 * only during a cmd_delete().
	 */
	tag_ref_entry->num_sock_tags--;
	spin_unlock_bh(&sock_tag_list_lock);
	/*
	 * Release the sock_fd that was grabbed at tag time.
	 */
	sock_put(sock_tag_entry->sk);
	CT_DEBUG("qtaguid: done. st@%pk ...->sk_refcnt=%d\n",
		 sock_tag_entry,
		 atomic_read(&el_socket->sk->sk_refcnt));

	kfree(sock_tag_entry);
	atomic64_inc(&qtu_events.sockets_untagged);

	return 0;
}

static ssize_t qtaguid_ctrl_parse(const char *input, size_t count)
{
	char cmd;
	ssize_t res;

	CT_DEBUG("qtaguid: ctrl(%s): pid=%u tgid=%u uid=%u\n",
		 input, current->pid, current->tgid, from_kuid(&init_user_ns, current_fsuid()));

	cmd = input[0];
	/* Collect params for commands */
	switch (cmd) {
	case 'd':
		res = ctrl_cmd_delete(input);
		break;

	case 's':
		res = ctrl_cmd_counter_set(input);
		break;

	case 't':
		res = ctrl_cmd_tag(input);
		break;

	case 'u':
		res = ctrl_cmd_untag(input);
		break;

	default:
		res = -EINVAL;
		goto err;
	}
	if (!res)
		res = count;
err:
	CT_DEBUG("qtaguid: ctrl(%s): res=%zd\n", input, res);
	return res;
}

#define MAX_QTAGUID_CTRL_INPUT_LEN 255
static ssize_t qtaguid_ctrl_proc_write(struct file *file, const char __user *buffer,
				   size_t count, loff_t *offp)
{
	char input_buf[MAX_QTAGUID_CTRL_INPUT_LEN];

	if (unlikely(module_passive))
		return count;

	if (count >= MAX_QTAGUID_CTRL_INPUT_LEN)
		return -EINVAL;

	if (copy_from_user(input_buf, buffer, count))
		return -EFAULT;

	input_buf[count] = '\0';
	return qtaguid_ctrl_parse(input_buf, count);
}

struct proc_print_info {
	struct iface_stat *iface_entry;
	int item_index;
	tag_t tag; /* tag found by reading to tag_pos */
	off_t tag_pos;
	int tag_item_index;
};

static void pp_stats_header(struct seq_file *m)
{
	seq_puts(m,
		 "idx iface acct_tag_hex uid_tag_int cnt_set "
		 "rx_bytes rx_packets "
		 "tx_bytes tx_packets "
		 "rx_tcp_bytes rx_tcp_packets "
		 "rx_udp_bytes rx_udp_packets "
		 "rx_other_bytes rx_other_packets "
		 "tx_tcp_bytes tx_tcp_packets "
		 "tx_udp_bytes tx_udp_packets "
		 "tx_other_bytes tx_other_packets\n");
}

static int pp_stats_line(struct seq_file *m, struct tag_stat *ts_entry,
			 int cnt_set)
{
	int ret;
	struct data_counters *cnts;
	tag_t tag = ts_entry->tn.tag;
	uid_t stat_uid = get_uid_from_tag(tag);
	struct proc_print_info *ppi = m->private;
	/* Detailed tags are not available to everybody */
	if (!can_read_other_uid_stats(make_kuid(&init_user_ns,stat_uid))) {
		CT_DEBUG("qtaguid: stats line: "
			 "%s 0x%llx %u: insufficient priv "
			 "from pid=%u tgid=%u uid=%u stats.gid=%u\n",
			 ppi->iface_entry->ifname,
			 get_atag_from_tag(tag), stat_uid,
			 current->pid, current->tgid, from_kuid(&init_user_ns, current_fsuid()),
			 from_kgid(&init_user_ns,xt_qtaguid_stats_file->gid));
		return 0;
	}
	ppi->item_index++;
	cnts = &ts_entry->counters;
	ret = seq_printf(m, "%d %s 0x%llx %u %u "
		"%llu %llu "
		"%llu %llu "
		"%llu %llu "
		"%llu %llu "
		"%llu %llu "
		"%llu %llu "
		"%llu %llu "
		"%llu %llu\n",
		ppi->item_index,
		ppi->iface_entry->ifname,
		get_atag_from_tag(tag),
		stat_uid,
		cnt_set,
		dc_sum_bytes(cnts, cnt_set, IFS_RX),
		dc_sum_packets(cnts, cnt_set, IFS_RX),
		dc_sum_bytes(cnts, cnt_set, IFS_TX),
		dc_sum_packets(cnts, cnt_set, IFS_TX),
		cnts->bpc[cnt_set][IFS_RX][IFS_TCP].bytes,
		cnts->bpc[cnt_set][IFS_RX][IFS_TCP].packets,
		cnts->bpc[cnt_set][IFS_RX][IFS_UDP].bytes,
		cnts->bpc[cnt_set][IFS_RX][IFS_UDP].packets,
		cnts->bpc[cnt_set][IFS_RX][IFS_PROTO_OTHER].bytes,
		cnts->bpc[cnt_set][IFS_RX][IFS_PROTO_OTHER].packets,
		cnts->bpc[cnt_set][IFS_TX][IFS_TCP].bytes,
		cnts->bpc[cnt_set][IFS_TX][IFS_TCP].packets,
		cnts->bpc[cnt_set][IFS_TX][IFS_UDP].bytes,
		cnts->bpc[cnt_set][IFS_TX][IFS_UDP].packets,
		cnts->bpc[cnt_set][IFS_TX][IFS_PROTO_OTHER].bytes,
		cnts->bpc[cnt_set][IFS_TX][IFS_PROTO_OTHER].packets);
	return ret ?: 1;
}

static bool pp_sets(struct seq_file *m, struct tag_stat *ts_entry)
{
	int ret;
	int counter_set;
	for (counter_set = 0; counter_set < IFS_MAX_COUNTER_SETS;
	     counter_set++) {
		ret = pp_stats_line(m, ts_entry, counter_set);
		if (ret < 0)
			return false;
	}
	return true;
}

static int qtaguid_stats_proc_iface_stat_ptr_valid(struct iface_stat *ptr)
{
	struct iface_stat *iface_entry;

	if (!ptr)
		return false;

	list_for_each_entry(iface_entry, &iface_stat_list, list)
		if (iface_entry == ptr)
			return true;
	return false;
}

static void qtaguid_stats_proc_next_iface_entry(struct proc_print_info *ppi)
{
	spin_unlock_bh(&ppi->iface_entry->tag_stat_list_lock);
	list_for_each_entry_continue(ppi->iface_entry, &iface_stat_list, list) {
		spin_lock_bh(&ppi->iface_entry->tag_stat_list_lock);
		return;
	}
	ppi->iface_entry = NULL;
}

static void *qtaguid_stats_proc_next(struct seq_file *m, void *v, loff_t *pos)
{
	struct proc_print_info *ppi = m->private;
	struct tag_stat *ts_entry;
	struct rb_node *node;

	if (!v) {
		pr_err("qtaguid: %s(): unexpected v: NULL\n", __func__);
		return NULL;
	}

	(*pos)++;

	if (!ppi->iface_entry || unlikely(module_passive))
		return NULL;

	if (v == SEQ_START_TOKEN)
		node = rb_first(&ppi->iface_entry->tag_stat_tree);
	else
		node = rb_next(&((struct tag_stat *)v)->tn.node);

	while (!node) {
		qtaguid_stats_proc_next_iface_entry(ppi);
		if (!ppi->iface_entry)
			return NULL;
		node = rb_first(&ppi->iface_entry->tag_stat_tree);
	}

	ts_entry = rb_entry(node, struct tag_stat, tn.node);
	ppi->tag = ts_entry->tn.tag;
	ppi->tag_pos = *pos;
	ppi->tag_item_index = ppi->item_index;
	return ts_entry;
}

static void *qtaguid_stats_proc_start(struct seq_file *m, loff_t *pos)
{
	struct proc_print_info *ppi = m->private;
	struct tag_stat *ts_entry = NULL;

	spin_lock_bh(&iface_stat_list_lock);

	if (*pos == 0) {
		ppi->item_index = 1;
		ppi->tag_pos = 0;
		if (list_empty(&iface_stat_list)) {
			ppi->iface_entry = NULL;
		} else {
			ppi->iface_entry = list_first_entry(&iface_stat_list,
							    struct iface_stat,
							    list);
			spin_lock_bh(&ppi->iface_entry->tag_stat_list_lock);
		}
		return SEQ_START_TOKEN;
	}
	if (!qtaguid_stats_proc_iface_stat_ptr_valid(ppi->iface_entry)) {
		if (ppi->iface_entry) {
			pr_err("qtaguid: %s(): iface_entry %p not found\n",
			       __func__, ppi->iface_entry);
			ppi->iface_entry = NULL;
		}
		return NULL;
	}

	spin_lock_bh(&ppi->iface_entry->tag_stat_list_lock);

	if (!ppi->tag_pos) {
		/* seq_read skipped first next call */
		ts_entry = SEQ_START_TOKEN;
	} else {
		ts_entry = tag_stat_tree_search(
				&ppi->iface_entry->tag_stat_tree, ppi->tag);
		if (!ts_entry) {
			pr_info("qtaguid: %s(): tag_stat.tag 0x%llx not found. Abort.\n",
				__func__, ppi->tag);
			return NULL;
		}
	}

	if (*pos == ppi->tag_pos) { /* normal resume */
		ppi->item_index = ppi->tag_item_index;
	} else {
		/* seq_read skipped a next call */
		*pos = ppi->tag_pos;
		ts_entry = qtaguid_stats_proc_next(m, ts_entry, pos);
	}

	return ts_entry;
}

static void qtaguid_stats_proc_stop(struct seq_file *m, void *v)
{
	struct proc_print_info *ppi = m->private;
	if (ppi->iface_entry)
		spin_unlock_bh(&ppi->iface_entry->tag_stat_list_lock);
	spin_unlock_bh(&iface_stat_list_lock);
}

/*
 * Procfs reader to get all tag stats using style "1)" as described in
 * fs/proc/generic.c
 * Groups all protocols tx/rx bytes.
 */
static int qtaguid_stats_proc_show(struct seq_file *m, void *v)
{
	struct tag_stat *ts_entry = v;

	if (v == SEQ_START_TOKEN)
		pp_stats_header(m);
	else
		pp_sets(m, ts_entry);

	return 0;
}

/*------------------------------------------*/
static int qtudev_open(struct inode *inode, struct file *file)
{
	struct uid_tag_data *utd_entry;
	struct proc_qtu_data  *pqd_entry;
	struct proc_qtu_data  *new_pqd_entry;
	int res;
	bool utd_entry_found;

	if (unlikely(qtu_proc_handling_passive))
		return 0;

	DR_DEBUG("qtaguid: qtudev_open(): pid=%u tgid=%u uid=%u\n",
		 current->pid, current->tgid, from_kuid(&init_user_ns, current_fsuid()));

	spin_lock_bh(&uid_tag_data_tree_lock);

	/* Look for existing uid data, or alloc one. */
	utd_entry = get_uid_data(from_kuid(&init_user_ns, current_fsuid()), &utd_entry_found);
	if (IS_ERR_OR_NULL(utd_entry)) {
		res = PTR_ERR(utd_entry);
		goto err_unlock;
	}

	/* Look for existing PID based proc_data */
	pqd_entry = proc_qtu_data_tree_search(&proc_qtu_data_tree,
					      current->tgid);
	if (pqd_entry) {
		pr_err("qtaguid: qtudev_open(): %u/%u %u "
		       "%s already opened\n",
		       current->pid, current->tgid, from_kuid(&init_user_ns, current_fsuid()),
		       QTU_DEV_NAME);
		res = -EBUSY;
		goto err_unlock_free_utd;
	}

	new_pqd_entry = kzalloc(sizeof(*new_pqd_entry), GFP_ATOMIC);
	if (!new_pqd_entry) {
		pr_err("qtaguid: qtudev_open(): %u/%u %u: "
		       "proc data alloc failed\n",
		       current->pid, current->tgid, from_kuid(&init_user_ns, current_fsuid()));
		res = -ENOMEM;
		goto err_unlock_free_utd;
	}
	new_pqd_entry->pid = current->tgid;
	INIT_LIST_HEAD(&new_pqd_entry->sock_tag_list);
	new_pqd_entry->parent_tag_data = utd_entry;
	utd_entry->num_pqd++;

	proc_qtu_data_tree_insert(new_pqd_entry,
				  &proc_qtu_data_tree);

	spin_unlock_bh(&uid_tag_data_tree_lock);
	DR_DEBUG("qtaguid: tracking data for uid=%u in pqd=%p\n",
		 from_kuid(&init_user_ns, current_fsuid()), new_pqd_entry);
	file->private_data = new_pqd_entry;
	return 0;

err_unlock_free_utd:
	if (!utd_entry_found) {
		rb_erase(&utd_entry->node, &uid_tag_data_tree);
		kfree(utd_entry);
	}
err_unlock:
	spin_unlock_bh(&uid_tag_data_tree_lock);
	return res;
}

static int qtudev_release(struct inode *inode, struct file *file)
{
	struct proc_qtu_data  *pqd_entry = file->private_data;
	struct uid_tag_data  *utd_entry = pqd_entry->parent_tag_data;
	struct sock_tag *st_entry;
	struct rb_root st_to_free_tree = RB_ROOT;
	struct list_head *entry, *next;
	struct tag_ref *tr;

	if (unlikely(qtu_proc_handling_passive))
		return 0;

	/*
	 * Do not trust the current->pid, it might just be a kworker cleaning
	 * up after a dead proc.
	 */
	DR_DEBUG("qtaguid: qtudev_release(): "
		 "pid=%u tgid=%u uid=%u "
		 "pqd_entry=%p->pid=%u utd_entry=%p->active_tags=%d\n",
		 current->pid, current->tgid, pqd_entry->parent_tag_data->uid,
		 pqd_entry, pqd_entry->pid, utd_entry,
		 utd_entry->num_active_tags);

	spin_lock_bh(&sock_tag_list_lock);
	spin_lock_bh(&uid_tag_data_tree_lock);

	list_for_each_safe(entry, next, &pqd_entry->sock_tag_list) {
		st_entry = list_entry(entry, struct sock_tag, list);
		DR_DEBUG("qtaguid: %s(): "
			 "erase sock_tag=%p->sk=%p pid=%u tgid=%u uid=%u\n",
			 __func__,
			 st_entry, st_entry->sk,
			 current->pid, current->tgid,
			 pqd_entry->parent_tag_data->uid);

		utd_entry = uid_tag_data_tree_search(
			&uid_tag_data_tree,
			get_uid_from_tag(st_entry->tag));
		BUG_ON(IS_ERR_OR_NULL(utd_entry));
		DR_DEBUG("qtaguid: %s(): "
			 "looking for tag=0x%llx in utd_entry=%p\n", __func__,
			 st_entry->tag, utd_entry);
		tr = tag_ref_tree_search(&utd_entry->tag_ref_tree,
					 st_entry->tag);
		BUG_ON(!tr);
		BUG_ON(tr->num_sock_tags <= 0);
		tr->num_sock_tags--;
		free_tag_ref_from_utd_entry(tr, utd_entry);

		rb_erase(&st_entry->sock_node, &sock_tag_tree);
		list_del(&st_entry->list);
		/* Can't sockfd_put() within spinlock, do it later. */
		sock_tag_tree_insert(st_entry, &st_to_free_tree);

		/*
		 * Try to free the utd_entry if no other proc_qtu_data is
		 * using it (num_pqd is 0) and it doesn't have active tags
		 * (num_active_tags is 0).
		 */
		put_utd_entry(utd_entry);
	}

	rb_erase(&pqd_entry->node, &proc_qtu_data_tree);
	BUG_ON(pqd_entry->parent_tag_data->num_pqd < 1);
	pqd_entry->parent_tag_data->num_pqd--;
	put_utd_entry(pqd_entry->parent_tag_data);
	kfree(pqd_entry);
	file->private_data = NULL;

	spin_unlock_bh(&uid_tag_data_tree_lock);
	spin_unlock_bh(&sock_tag_list_lock);


	sock_tag_tree_erase(&st_to_free_tree);

	spin_lock_bh(&sock_tag_list_lock);
	prdebug_full_state_locked(0, "%s(): pid=%u tgid=%u", __func__,
			   current->pid, current->tgid);
	spin_unlock_bh(&sock_tag_list_lock);
	return 0;
}

/*------------------------------------------*/
static const struct file_operations qtudev_fops = {
	.owner = THIS_MODULE,
	.open = qtudev_open,
	.release = qtudev_release,
};

static struct miscdevice qtu_device = {
	.minor = MISC_DYNAMIC_MINOR,
	.name = QTU_DEV_NAME,
	.fops = &qtudev_fops,
	/* How sad it doesn't allow for defaults: .mode = S_IRUGO | S_IWUSR */
};

static const struct seq_operations proc_qtaguid_ctrl_seqops = {
	.start = qtaguid_ctrl_proc_start,
	.next = qtaguid_ctrl_proc_next,
	.stop = qtaguid_ctrl_proc_stop,
	.show = qtaguid_ctrl_proc_show,
};

static int proc_qtaguid_ctrl_open(struct inode *inode, struct file *file)
{
	return seq_open_private(file, &proc_qtaguid_ctrl_seqops,
				sizeof(struct proc_ctrl_print_info));
}

static const struct file_operations proc_qtaguid_ctrl_fops = {
	.open		= proc_qtaguid_ctrl_open,
	.read		= seq_read,
	.write		= qtaguid_ctrl_proc_write,
	.llseek		= seq_lseek,
	.release	= seq_release_private,
};

static const struct seq_operations proc_qtaguid_stats_seqops = {
	.start = qtaguid_stats_proc_start,
	.next = qtaguid_stats_proc_next,
	.stop = qtaguid_stats_proc_stop,
	.show = qtaguid_stats_proc_show,
};

static int proc_qtaguid_stats_open(struct inode *inode, struct file *file)
{
	return seq_open_private(file, &proc_qtaguid_stats_seqops,
				sizeof(struct proc_print_info));
}

static const struct file_operations proc_qtaguid_stats_fops = {
	.open		= proc_qtaguid_stats_open,
	.read		= seq_read,
	.llseek		= seq_lseek,
	.release	= seq_release_private,
};

/*------------------------------------------*/
static int __init qtaguid_proc_register(struct proc_dir_entry **res_procdir)
{
	int ret;
	*res_procdir = proc_mkdir(module_procdirname, init_net.proc_net);
	if (!*res_procdir) {
		pr_err("qtaguid: failed to create proc/.../xt_qtaguid\n");
		ret = -ENOMEM;
		goto no_dir;
	}

	xt_qtaguid_ctrl_file = proc_create_data("ctrl", proc_ctrl_perms,
						*res_procdir,
						&proc_qtaguid_ctrl_fops,
						NULL);
	if (!xt_qtaguid_ctrl_file) {
		pr_err("qtaguid: failed to create xt_qtaguid/ctrl "
			" file\n");
		ret = -ENOMEM;
		goto no_ctrl_entry;
	}

	xt_qtaguid_stats_file = proc_create_data("stats", proc_stats_perms,
						 *res_procdir,
						 &proc_qtaguid_stats_fops,
						 NULL);
	if (!xt_qtaguid_stats_file) {
		pr_err("qtaguid: failed to create xt_qtaguid/stats "
			"file\n");
		ret = -ENOMEM;
		goto no_stats_entry;
	}
	/*
	 * TODO: add support counter hacking
	 * xt_qtaguid_stats_file->write_proc = qtaguid_stats_proc_write;
	 */
	return 0;

no_stats_entry:
	remove_proc_entry("ctrl", *res_procdir);
no_ctrl_entry:
	remove_proc_entry("xt_qtaguid", NULL);
no_dir:
	return ret;
}

static struct xt_match qtaguid_mt_reg __read_mostly = {
	/*
	 * This module masquerades as the "owner" module so that iptables
	 * tools can deal with it.
	 */
	.name       = "owner",
	.revision   = 1,
	.family     = NFPROTO_UNSPEC,
	.match      = qtaguid_mt,
	.matchsize  = sizeof(struct xt_qtaguid_match_info),
	.me         = THIS_MODULE,
};

static int __init qtaguid_mt_init(void)
{
	if (qtaguid_proc_register(&xt_qtaguid_procdir)
	    || iface_stat_init(xt_qtaguid_procdir)
	    || xt_register_match(&qtaguid_mt_reg)
	    || misc_register(&qtu_device))
		return -1;
	return 0;
}

/*
 * TODO: allow unloading of the module.
 * For now stats are permanent.
 * Kconfig forces'y/n' and never an 'm'.
 */

module_init(qtaguid_mt_init);
MODULE_AUTHOR("jpa <jpa@google.com>");
MODULE_DESCRIPTION("Xtables: socket owner+tag matching and associated stats");
MODULE_LICENSE("GPL");
MODULE_ALIAS("ipt_owner");
MODULE_ALIAS("ip6t_owner");
MODULE_ALIAS("ipt_qtaguid");
MODULE_ALIAS("ip6t_qtaguid");<|MERGE_RESOLUTION|>--- conflicted
+++ resolved
@@ -1921,17 +1921,10 @@
 			 uid,
 			 sock_tag_entry->pid
 			);
-<<<<<<< HEAD
-		f_count = atomic_long_read(
-			&sock_tag_entry->socket->file->f_count);
-		seq_printf(m, "sock=%pK tag=0x%llx (uid=%u) pid=%u "
-			   "f_count=%lu\n",
-=======
 		sk_ref_count = atomic_read(
 			&sock_tag_entry->sk->sk_refcnt);
 		seq_printf(m, "sock=%pK tag=0x%llx (uid=%u) pid=%u "
 			   "f_count=%d\n",
->>>>>>> e045a95c
 			   sock_tag_entry->sk,
 			   sock_tag_entry->tag, uid,
 			   sock_tag_entry->pid, sk_ref_count);
