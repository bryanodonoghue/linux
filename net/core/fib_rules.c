/*
 * net/core/fib_rules.c		Generic Routing Rules
 *
 *	This program is free software; you can redistribute it and/or
 *	modify it under the terms of the GNU General Public License as
 *	published by the Free Software Foundation, version 2.
 *
 * Authors:	Thomas Graf <tgraf@suug.ch>
 */

#include <linux/types.h>
#include <linux/kernel.h>
#include <linux/slab.h>
#include <linux/list.h>
#include <linux/module.h>
#include <net/net_namespace.h>
#include <net/sock.h>
#include <net/fib_rules.h>

int fib_default_rule_add(struct fib_rules_ops *ops,
			 u32 pref, u32 table, u32 flags)
{
	struct fib_rule *r;

	r = kzalloc(ops->rule_size, GFP_KERNEL);
	if (r == NULL)
		return -ENOMEM;

	atomic_set(&r->refcnt, 1);
	r->action = FR_ACT_TO_TBL;
	r->pref = pref;
	r->table = table;
	r->flags = flags;
<<<<<<< HEAD
	r->fr_net = ops->fro_net;
=======
	r->uid_start = INVALID_UID;
	r->uid_end = INVALID_UID;
	r->fr_net = hold_net(ops->fro_net);
>>>>>>> a63e9712

	r->suppress_prefixlen = -1;
	r->suppress_ifgroup = -1;

	/* The lock is not required here, the list in unreacheable
	 * at the moment this function is called */
	list_add_tail(&r->list, &ops->rules_list);
	return 0;
}
EXPORT_SYMBOL(fib_default_rule_add);

u32 fib_default_rule_pref(struct fib_rules_ops *ops)
{
	struct list_head *pos;
	struct fib_rule *rule;

	if (!list_empty(&ops->rules_list)) {
		pos = ops->rules_list.next;
		if (pos->next != &ops->rules_list) {
			rule = list_entry(pos->next, struct fib_rule, list);
			if (rule->pref)
				return rule->pref - 1;
		}
	}

	return 0;
}
EXPORT_SYMBOL(fib_default_rule_pref);

static void notify_rule_change(int event, struct fib_rule *rule,
			       struct fib_rules_ops *ops, struct nlmsghdr *nlh,
			       u32 pid);

static struct fib_rules_ops *lookup_rules_ops(struct net *net, int family)
{
	struct fib_rules_ops *ops;

	rcu_read_lock();
	list_for_each_entry_rcu(ops, &net->rules_ops, list) {
		if (ops->family == family) {
			if (!try_module_get(ops->owner))
				ops = NULL;
			rcu_read_unlock();
			return ops;
		}
	}
	rcu_read_unlock();

	return NULL;
}

static void rules_ops_put(struct fib_rules_ops *ops)
{
	if (ops)
		module_put(ops->owner);
}

static void flush_route_cache(struct fib_rules_ops *ops)
{
	if (ops->flush_cache)
		ops->flush_cache(ops);
}

static int __fib_rules_register(struct fib_rules_ops *ops)
{
	int err = -EEXIST;
	struct fib_rules_ops *o;
	struct net *net;

	net = ops->fro_net;

	if (ops->rule_size < sizeof(struct fib_rule))
		return -EINVAL;

	if (ops->match == NULL || ops->configure == NULL ||
	    ops->compare == NULL || ops->fill == NULL ||
	    ops->action == NULL)
		return -EINVAL;

	spin_lock(&net->rules_mod_lock);
	list_for_each_entry(o, &net->rules_ops, list)
		if (ops->family == o->family)
			goto errout;

	list_add_tail_rcu(&ops->list, &net->rules_ops);
	err = 0;
errout:
	spin_unlock(&net->rules_mod_lock);

	return err;
}

struct fib_rules_ops *
fib_rules_register(const struct fib_rules_ops *tmpl, struct net *net)
{
	struct fib_rules_ops *ops;
	int err;

	ops = kmemdup(tmpl, sizeof(*ops), GFP_KERNEL);
	if (ops == NULL)
		return ERR_PTR(-ENOMEM);

	INIT_LIST_HEAD(&ops->rules_list);
	ops->fro_net = net;

	err = __fib_rules_register(ops);
	if (err) {
		kfree(ops);
		ops = ERR_PTR(err);
	}

	return ops;
}
EXPORT_SYMBOL_GPL(fib_rules_register);

static void fib_rules_cleanup_ops(struct fib_rules_ops *ops)
{
	struct fib_rule *rule, *tmp;

	list_for_each_entry_safe(rule, tmp, &ops->rules_list, list) {
		list_del_rcu(&rule->list);
		if (ops->delete)
			ops->delete(rule);
		fib_rule_put(rule);
	}
}

void fib_rules_unregister(struct fib_rules_ops *ops)
{
	struct net *net = ops->fro_net;

	spin_lock(&net->rules_mod_lock);
	list_del_rcu(&ops->list);
	spin_unlock(&net->rules_mod_lock);

	fib_rules_cleanup_ops(ops);
	kfree_rcu(ops, rcu);
}
EXPORT_SYMBOL_GPL(fib_rules_unregister);

static inline kuid_t fib_nl_uid(struct nlattr *nla)
{
	return make_kuid(current_user_ns(), nla_get_u32(nla));
}

static int nla_put_uid(struct sk_buff *skb, int idx, kuid_t uid)
{
	return nla_put_u32(skb, idx, from_kuid_munged(current_user_ns(), uid));
}

static int fib_uid_range_match(struct flowi *fl, struct fib_rule *rule)
{
	return (!uid_valid(rule->uid_start) && !uid_valid(rule->uid_end)) ||
	       (uid_gte(fl->flowi_uid, rule->uid_start) &&
		uid_lte(fl->flowi_uid, rule->uid_end));
}

static int fib_rule_match(struct fib_rule *rule, struct fib_rules_ops *ops,
			  struct flowi *fl, int flags)
{
	int ret = 0;

	if (rule->iifindex && (rule->iifindex != fl->flowi_iif))
		goto out;

	if (rule->oifindex && (rule->oifindex != fl->flowi_oif))
		goto out;

	if ((rule->mark ^ fl->flowi_mark) & rule->mark_mask)
		goto out;

	if (!fib_uid_range_match(fl, rule))
		goto out;

	ret = ops->match(rule, fl, flags);
out:
	return (rule->flags & FIB_RULE_INVERT) ? !ret : ret;
}

int fib_rules_lookup(struct fib_rules_ops *ops, struct flowi *fl,
		     int flags, struct fib_lookup_arg *arg)
{
	struct fib_rule *rule;
	int err;

	rcu_read_lock();

	list_for_each_entry_rcu(rule, &ops->rules_list, list) {
jumped:
		if (!fib_rule_match(rule, ops, fl, flags))
			continue;

		if (rule->action == FR_ACT_GOTO) {
			struct fib_rule *target;

			target = rcu_dereference(rule->ctarget);
			if (target == NULL) {
				continue;
			} else {
				rule = target;
				goto jumped;
			}
		} else if (rule->action == FR_ACT_NOP)
			continue;
		else
			err = ops->action(rule, fl, flags, arg);

		if (!err && ops->suppress && ops->suppress(rule, arg))
			continue;

		if (err != -EAGAIN) {
			if ((arg->flags & FIB_LOOKUP_NOREF) ||
			    likely(atomic_inc_not_zero(&rule->refcnt))) {
				arg->rule = rule;
				goto out;
			}
			break;
		}
	}

	err = -ESRCH;
out:
	rcu_read_unlock();

	return err;
}
EXPORT_SYMBOL_GPL(fib_rules_lookup);

static int validate_rulemsg(struct fib_rule_hdr *frh, struct nlattr **tb,
			    struct fib_rules_ops *ops)
{
	int err = -EINVAL;

	if (frh->src_len)
		if (tb[FRA_SRC] == NULL ||
		    frh->src_len > (ops->addr_size * 8) ||
		    nla_len(tb[FRA_SRC]) != ops->addr_size)
			goto errout;

	if (frh->dst_len)
		if (tb[FRA_DST] == NULL ||
		    frh->dst_len > (ops->addr_size * 8) ||
		    nla_len(tb[FRA_DST]) != ops->addr_size)
			goto errout;

	err = 0;
errout:
	return err;
}

static int fib_nl_newrule(struct sk_buff *skb, struct nlmsghdr* nlh)
{
	struct net *net = sock_net(skb->sk);
	struct fib_rule_hdr *frh = nlmsg_data(nlh);
	struct fib_rules_ops *ops = NULL;
	struct fib_rule *rule, *r, *last = NULL;
	struct nlattr *tb[FRA_MAX+1];
	int err = -EINVAL, unresolved = 0;

	if (nlh->nlmsg_len < nlmsg_msg_size(sizeof(*frh)))
		goto errout;

	ops = lookup_rules_ops(net, frh->family);
	if (ops == NULL) {
		err = -EAFNOSUPPORT;
		goto errout;
	}

	err = nlmsg_parse(nlh, sizeof(*frh), tb, FRA_MAX, ops->policy);
	if (err < 0)
		goto errout;

	err = validate_rulemsg(frh, tb, ops);
	if (err < 0)
		goto errout;

	rule = kzalloc(ops->rule_size, GFP_KERNEL);
	if (rule == NULL) {
		err = -ENOMEM;
		goto errout;
	}
	rule->fr_net = net;

	if (tb[FRA_PRIORITY])
		rule->pref = nla_get_u32(tb[FRA_PRIORITY]);

	if (tb[FRA_IIFNAME]) {
		struct net_device *dev;

		rule->iifindex = -1;
		nla_strlcpy(rule->iifname, tb[FRA_IIFNAME], IFNAMSIZ);
		dev = __dev_get_by_name(net, rule->iifname);
		if (dev)
			rule->iifindex = dev->ifindex;
	}

	if (tb[FRA_OIFNAME]) {
		struct net_device *dev;

		rule->oifindex = -1;
		nla_strlcpy(rule->oifname, tb[FRA_OIFNAME], IFNAMSIZ);
		dev = __dev_get_by_name(net, rule->oifname);
		if (dev)
			rule->oifindex = dev->ifindex;
	}

	if (tb[FRA_FWMARK]) {
		rule->mark = nla_get_u32(tb[FRA_FWMARK]);
		if (rule->mark)
			/* compatibility: if the mark value is non-zero all bits
			 * are compared unless a mask is explicitly specified.
			 */
			rule->mark_mask = 0xFFFFFFFF;
	}

	if (tb[FRA_FWMASK])
		rule->mark_mask = nla_get_u32(tb[FRA_FWMASK]);

	rule->action = frh->action;
	rule->flags = frh->flags;
	rule->table = frh_get_table(frh, tb);
	if (tb[FRA_SUPPRESS_PREFIXLEN])
		rule->suppress_prefixlen = nla_get_u32(tb[FRA_SUPPRESS_PREFIXLEN]);
	else
		rule->suppress_prefixlen = -1;

	if (tb[FRA_SUPPRESS_IFGROUP])
		rule->suppress_ifgroup = nla_get_u32(tb[FRA_SUPPRESS_IFGROUP]);
	else
		rule->suppress_ifgroup = -1;

	if (!tb[FRA_PRIORITY] && ops->default_pref)
		rule->pref = ops->default_pref(ops);

	err = -EINVAL;
	if (tb[FRA_GOTO]) {
		if (rule->action != FR_ACT_GOTO)
			goto errout_free;

		rule->target = nla_get_u32(tb[FRA_GOTO]);
		/* Backward jumps are prohibited to avoid endless loops */
		if (rule->target <= rule->pref)
			goto errout_free;

		list_for_each_entry(r, &ops->rules_list, list) {
			if (r->pref == rule->target) {
				RCU_INIT_POINTER(rule->ctarget, r);
				break;
			}
		}

		if (rcu_dereference_protected(rule->ctarget, 1) == NULL)
			unresolved = 1;
	} else if (rule->action == FR_ACT_GOTO)
		goto errout_free;

	/* UID start and end must either both be valid or both unspecified. */
	rule->uid_start = rule->uid_end = INVALID_UID;
	if (tb[FRA_UID_START] || tb[FRA_UID_END]) {
		if (tb[FRA_UID_START] && tb[FRA_UID_END]) {
			rule->uid_start = fib_nl_uid(tb[FRA_UID_START]);
			rule->uid_end = fib_nl_uid(tb[FRA_UID_END]);
		}
		if (!uid_valid(rule->uid_start) ||
		    !uid_valid(rule->uid_end) ||
		    !uid_lte(rule->uid_start, rule->uid_end))
		goto errout_free;
	}

	err = ops->configure(rule, skb, frh, tb);
	if (err < 0)
		goto errout_free;

	list_for_each_entry(r, &ops->rules_list, list) {
		if (r->pref > rule->pref)
			break;
		last = r;
	}

	fib_rule_get(rule);

	if (last)
		list_add_rcu(&rule->list, &last->list);
	else
		list_add_rcu(&rule->list, &ops->rules_list);

	if (ops->unresolved_rules) {
		/*
		 * There are unresolved goto rules in the list, check if
		 * any of them are pointing to this new rule.
		 */
		list_for_each_entry(r, &ops->rules_list, list) {
			if (r->action == FR_ACT_GOTO &&
			    r->target == rule->pref &&
			    rtnl_dereference(r->ctarget) == NULL) {
				rcu_assign_pointer(r->ctarget, rule);
				if (--ops->unresolved_rules == 0)
					break;
			}
		}
	}

	if (rule->action == FR_ACT_GOTO)
		ops->nr_goto_rules++;

	if (unresolved)
		ops->unresolved_rules++;

	notify_rule_change(RTM_NEWRULE, rule, ops, nlh, NETLINK_CB(skb).portid);
	flush_route_cache(ops);
	rules_ops_put(ops);
	return 0;

errout_free:
	kfree(rule);
errout:
	rules_ops_put(ops);
	return err;
}

static int fib_nl_delrule(struct sk_buff *skb, struct nlmsghdr* nlh)
{
	struct net *net = sock_net(skb->sk);
	struct fib_rule_hdr *frh = nlmsg_data(nlh);
	struct fib_rules_ops *ops = NULL;
	struct fib_rule *rule, *tmp;
	struct nlattr *tb[FRA_MAX+1];
	int err = -EINVAL;

	if (nlh->nlmsg_len < nlmsg_msg_size(sizeof(*frh)))
		goto errout;

	ops = lookup_rules_ops(net, frh->family);
	if (ops == NULL) {
		err = -EAFNOSUPPORT;
		goto errout;
	}

	err = nlmsg_parse(nlh, sizeof(*frh), tb, FRA_MAX, ops->policy);
	if (err < 0)
		goto errout;

	err = validate_rulemsg(frh, tb, ops);
	if (err < 0)
		goto errout;

	list_for_each_entry(rule, &ops->rules_list, list) {
		if (frh->action && (frh->action != rule->action))
			continue;

		if (frh_get_table(frh, tb) &&
		    (frh_get_table(frh, tb) != rule->table))
			continue;

		if (tb[FRA_PRIORITY] &&
		    (rule->pref != nla_get_u32(tb[FRA_PRIORITY])))
			continue;

		if (tb[FRA_IIFNAME] &&
		    nla_strcmp(tb[FRA_IIFNAME], rule->iifname))
			continue;

		if (tb[FRA_OIFNAME] &&
		    nla_strcmp(tb[FRA_OIFNAME], rule->oifname))
			continue;

		if (tb[FRA_FWMARK] &&
		    (rule->mark != nla_get_u32(tb[FRA_FWMARK])))
			continue;

		if (tb[FRA_FWMASK] &&
		    (rule->mark_mask != nla_get_u32(tb[FRA_FWMASK])))
			continue;

		if (tb[FRA_UID_START] &&
		    !uid_eq(rule->uid_start, fib_nl_uid(tb[FRA_UID_START])))
			continue;

		if (tb[FRA_UID_END] &&
		    !uid_eq(rule->uid_end, fib_nl_uid(tb[FRA_UID_END])))
			continue;

		if (!ops->compare(rule, frh, tb))
			continue;

		if (rule->flags & FIB_RULE_PERMANENT) {
			err = -EPERM;
			goto errout;
		}

		if (ops->delete) {
			err = ops->delete(rule);
			if (err)
				goto errout;
		}

		list_del_rcu(&rule->list);

		if (rule->action == FR_ACT_GOTO) {
			ops->nr_goto_rules--;
			if (rtnl_dereference(rule->ctarget) == NULL)
				ops->unresolved_rules--;
		}

		/*
		 * Check if this rule is a target to any of them. If so,
		 * disable them. As this operation is eventually very
		 * expensive, it is only performed if goto rules have
		 * actually been added.
		 */
		if (ops->nr_goto_rules > 0) {
			list_for_each_entry(tmp, &ops->rules_list, list) {
				if (rtnl_dereference(tmp->ctarget) == rule) {
					RCU_INIT_POINTER(tmp->ctarget, NULL);
					ops->unresolved_rules++;
				}
			}
		}

		notify_rule_change(RTM_DELRULE, rule, ops, nlh,
				   NETLINK_CB(skb).portid);
		fib_rule_put(rule);
		flush_route_cache(ops);
		rules_ops_put(ops);
		return 0;
	}

	err = -ENOENT;
errout:
	rules_ops_put(ops);
	return err;
}

static inline size_t fib_rule_nlmsg_size(struct fib_rules_ops *ops,
					 struct fib_rule *rule)
{
	size_t payload = NLMSG_ALIGN(sizeof(struct fib_rule_hdr))
			 + nla_total_size(IFNAMSIZ) /* FRA_IIFNAME */
			 + nla_total_size(IFNAMSIZ) /* FRA_OIFNAME */
			 + nla_total_size(4) /* FRA_PRIORITY */
			 + nla_total_size(4) /* FRA_TABLE */
			 + nla_total_size(4) /* FRA_SUPPRESS_PREFIXLEN */
			 + nla_total_size(4) /* FRA_SUPPRESS_IFGROUP */
			 + nla_total_size(4) /* FRA_FWMARK */
			 + nla_total_size(4) /* FRA_FWMASK */
			 + nla_total_size(4) /* FRA_UID_START */
			 + nla_total_size(4); /* FRA_UID_END */

	if (ops->nlmsg_payload)
		payload += ops->nlmsg_payload(rule);

	return payload;
}

static int fib_nl_fill_rule(struct sk_buff *skb, struct fib_rule *rule,
			    u32 pid, u32 seq, int type, int flags,
			    struct fib_rules_ops *ops)
{
	struct nlmsghdr *nlh;
	struct fib_rule_hdr *frh;

	nlh = nlmsg_put(skb, pid, seq, type, sizeof(*frh), flags);
	if (nlh == NULL)
		return -EMSGSIZE;

	frh = nlmsg_data(nlh);
	frh->family = ops->family;
	frh->table = rule->table;
	if (nla_put_u32(skb, FRA_TABLE, rule->table))
		goto nla_put_failure;
	if (nla_put_u32(skb, FRA_SUPPRESS_PREFIXLEN, rule->suppress_prefixlen))
		goto nla_put_failure;
	frh->res1 = 0;
	frh->res2 = 0;
	frh->action = rule->action;
	frh->flags = rule->flags;

	if (rule->action == FR_ACT_GOTO &&
	    rcu_access_pointer(rule->ctarget) == NULL)
		frh->flags |= FIB_RULE_UNRESOLVED;

	if (rule->iifname[0]) {
		if (nla_put_string(skb, FRA_IIFNAME, rule->iifname))
			goto nla_put_failure;
		if (rule->iifindex == -1)
			frh->flags |= FIB_RULE_IIF_DETACHED;
	}

	if (rule->oifname[0]) {
		if (nla_put_string(skb, FRA_OIFNAME, rule->oifname))
			goto nla_put_failure;
		if (rule->oifindex == -1)
			frh->flags |= FIB_RULE_OIF_DETACHED;
	}

	if ((rule->pref &&
	     nla_put_u32(skb, FRA_PRIORITY, rule->pref)) ||
	    (rule->mark &&
	     nla_put_u32(skb, FRA_FWMARK, rule->mark)) ||
	    ((rule->mark_mask || rule->mark) &&
	     nla_put_u32(skb, FRA_FWMASK, rule->mark_mask)) ||
	    (rule->target &&
	     nla_put_u32(skb, FRA_GOTO, rule->target)) ||
	    (uid_valid(rule->uid_start) &&
	     nla_put_uid(skb, FRA_UID_START, rule->uid_start)) ||
	    (uid_valid(rule->uid_end) &&
	     nla_put_uid(skb, FRA_UID_END, rule->uid_end)))
		goto nla_put_failure;

	if (rule->suppress_ifgroup != -1) {
		if (nla_put_u32(skb, FRA_SUPPRESS_IFGROUP, rule->suppress_ifgroup))
			goto nla_put_failure;
	}

	if (ops->fill(rule, skb, frh) < 0)
		goto nla_put_failure;

	nlmsg_end(skb, nlh);
	return 0;

nla_put_failure:
	nlmsg_cancel(skb, nlh);
	return -EMSGSIZE;
}

static int dump_rules(struct sk_buff *skb, struct netlink_callback *cb,
		      struct fib_rules_ops *ops)
{
	int idx = 0;
	struct fib_rule *rule;

	rcu_read_lock();
	list_for_each_entry_rcu(rule, &ops->rules_list, list) {
		if (idx < cb->args[1])
			goto skip;

		if (fib_nl_fill_rule(skb, rule, NETLINK_CB(cb->skb).portid,
				     cb->nlh->nlmsg_seq, RTM_NEWRULE,
				     NLM_F_MULTI, ops) < 0)
			break;
skip:
		idx++;
	}
	rcu_read_unlock();
	cb->args[1] = idx;
	rules_ops_put(ops);

	return skb->len;
}

static int fib_nl_dumprule(struct sk_buff *skb, struct netlink_callback *cb)
{
	struct net *net = sock_net(skb->sk);
	struct fib_rules_ops *ops;
	int idx = 0, family;

	family = rtnl_msg_family(cb->nlh);
	if (family != AF_UNSPEC) {
		/* Protocol specific dump request */
		ops = lookup_rules_ops(net, family);
		if (ops == NULL)
			return -EAFNOSUPPORT;

		return dump_rules(skb, cb, ops);
	}

	rcu_read_lock();
	list_for_each_entry_rcu(ops, &net->rules_ops, list) {
		if (idx < cb->args[0] || !try_module_get(ops->owner))
			goto skip;

		if (dump_rules(skb, cb, ops) < 0)
			break;

		cb->args[1] = 0;
skip:
		idx++;
	}
	rcu_read_unlock();
	cb->args[0] = idx;

	return skb->len;
}

static void notify_rule_change(int event, struct fib_rule *rule,
			       struct fib_rules_ops *ops, struct nlmsghdr *nlh,
			       u32 pid)
{
	struct net *net;
	struct sk_buff *skb;
	int err = -ENOBUFS;

	net = ops->fro_net;
	skb = nlmsg_new(fib_rule_nlmsg_size(ops, rule), GFP_KERNEL);
	if (skb == NULL)
		goto errout;

	err = fib_nl_fill_rule(skb, rule, pid, nlh->nlmsg_seq, event, 0, ops);
	if (err < 0) {
		/* -EMSGSIZE implies BUG in fib_rule_nlmsg_size() */
		WARN_ON(err == -EMSGSIZE);
		kfree_skb(skb);
		goto errout;
	}

	rtnl_notify(skb, net, pid, ops->nlgroup, nlh, GFP_KERNEL);
	return;
errout:
	if (err < 0)
		rtnl_set_sk_err(net, ops->nlgroup, err);
}

static void attach_rules(struct list_head *rules, struct net_device *dev)
{
	struct fib_rule *rule;

	list_for_each_entry(rule, rules, list) {
		if (rule->iifindex == -1 &&
		    strcmp(dev->name, rule->iifname) == 0)
			rule->iifindex = dev->ifindex;
		if (rule->oifindex == -1 &&
		    strcmp(dev->name, rule->oifname) == 0)
			rule->oifindex = dev->ifindex;
	}
}

static void detach_rules(struct list_head *rules, struct net_device *dev)
{
	struct fib_rule *rule;

	list_for_each_entry(rule, rules, list) {
		if (rule->iifindex == dev->ifindex)
			rule->iifindex = -1;
		if (rule->oifindex == dev->ifindex)
			rule->oifindex = -1;
	}
}


static int fib_rules_event(struct notifier_block *this, unsigned long event,
			   void *ptr)
{
	struct net_device *dev = netdev_notifier_info_to_dev(ptr);
	struct net *net = dev_net(dev);
	struct fib_rules_ops *ops;

	ASSERT_RTNL();

	switch (event) {
	case NETDEV_REGISTER:
		list_for_each_entry(ops, &net->rules_ops, list)
			attach_rules(&ops->rules_list, dev);
		break;

	case NETDEV_CHANGENAME:
		list_for_each_entry(ops, &net->rules_ops, list) {
			detach_rules(&ops->rules_list, dev);
			attach_rules(&ops->rules_list, dev);
		}
		break;

	case NETDEV_UNREGISTER:
		list_for_each_entry(ops, &net->rules_ops, list)
			detach_rules(&ops->rules_list, dev);
		break;
	}

	return NOTIFY_DONE;
}

static struct notifier_block fib_rules_notifier = {
	.notifier_call = fib_rules_event,
};

static int __net_init fib_rules_net_init(struct net *net)
{
	INIT_LIST_HEAD(&net->rules_ops);
	spin_lock_init(&net->rules_mod_lock);
	return 0;
}

static struct pernet_operations fib_rules_net_ops = {
	.init = fib_rules_net_init,
};

static int __init fib_rules_init(void)
{
	int err;
	rtnl_register(PF_UNSPEC, RTM_NEWRULE, fib_nl_newrule, NULL, NULL);
	rtnl_register(PF_UNSPEC, RTM_DELRULE, fib_nl_delrule, NULL, NULL);
	rtnl_register(PF_UNSPEC, RTM_GETRULE, NULL, fib_nl_dumprule, NULL);

	err = register_pernet_subsys(&fib_rules_net_ops);
	if (err < 0)
		goto fail;

	err = register_netdevice_notifier(&fib_rules_notifier);
	if (err < 0)
		goto fail_unregister;

	return 0;

fail_unregister:
	unregister_pernet_subsys(&fib_rules_net_ops);
fail:
	rtnl_unregister(PF_UNSPEC, RTM_NEWRULE);
	rtnl_unregister(PF_UNSPEC, RTM_DELRULE);
	rtnl_unregister(PF_UNSPEC, RTM_GETRULE);
	return err;
}

subsys_initcall(fib_rules_init);<|MERGE_RESOLUTION|>--- conflicted
+++ resolved
@@ -31,13 +31,9 @@
 	r->pref = pref;
 	r->table = table;
 	r->flags = flags;
-<<<<<<< HEAD
-	r->fr_net = ops->fro_net;
-=======
 	r->uid_start = INVALID_UID;
 	r->uid_end = INVALID_UID;
-	r->fr_net = hold_net(ops->fro_net);
->>>>>>> a63e9712
+	r->fr_net = ops->fro_net;
 
 	r->suppress_prefixlen = -1;
 	r->suppress_ifgroup = -1;
