--- conflicted
+++ resolved
@@ -476,9 +476,6 @@
 				      &ipv6h->saddr, &ipv6h->daddr, tpi->key,
 				      tpi->proto);
 	if (tunnel) {
-<<<<<<< HEAD
-		ip6_tnl_rcv(tunnel, skb, tpi, NULL, log_ecn_error);
-=======
 		if (tunnel->parms.collect_md) {
 			struct metadata_dst *tun_dst;
 			__be64 tun_id;
@@ -567,7 +564,6 @@
 		} else {
 			ip6_tnl_rcv(tunnel, skb, tpi, NULL, log_ecn_error);
 		}
->>>>>>> 661e50bc
 
 		return PACKET_RCVD;
 	}
@@ -705,8 +701,6 @@
 	/* Push GRE header. */
 	protocol = (dev->type == ARPHRD_ETHER) ? htons(ETH_P_TEB) : proto;
 
-<<<<<<< HEAD
-=======
 	if (tunnel->parms.collect_md) {
 		struct ip_tunnel_info *tun_info;
 		const struct ip_tunnel_key *key;
@@ -739,7 +733,6 @@
 				 htonl(tunnel->o_seqno));
 	}
 
->>>>>>> 661e50bc
 	return ip6_tnl_xmit(skb, dev, dsfield, fl6, encap_limit, pmtu,
 			    NEXTHDR_GRE);
 }
@@ -1388,13 +1381,10 @@
 	if (!(tunnel->parms.flags & IP6_TNL_F_IGN_ENCAP_LIMIT))
 		dev->mtu -= 8;
 
-<<<<<<< HEAD
-=======
 	if (tunnel->parms.collect_md) {
 		dev->features |= NETIF_F_NETNS_LOCAL;
 		netif_keep_dst(dev);
 	}
->>>>>>> 661e50bc
 	ip6gre_tnl_init_features(dev);
 
 	return 0;
@@ -1725,8 +1715,6 @@
 	.ndo_get_iflink = ip6_tnl_get_iflink,
 };
 
-<<<<<<< HEAD
-=======
 static int ip6erspan_tap_init(struct net_device *dev)
 {
 	struct ip6_tnl *tunnel;
@@ -1780,7 +1768,6 @@
 	.ndo_get_iflink =	ip6_tnl_get_iflink,
 };
 
->>>>>>> 661e50bc
 static void ip6gre_tap_setup(struct net_device *dev)
 {
 
