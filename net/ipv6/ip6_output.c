/*
 *	IPv6 output functions
 *	Linux INET6 implementation
 *
 *	Authors:
 *	Pedro Roque		<roque@di.fc.ul.pt>
 *
 *	Based on linux/net/ipv4/ip_output.c
 *
 *	This program is free software; you can redistribute it and/or
 *      modify it under the terms of the GNU General Public License
 *      as published by the Free Software Foundation; either version
 *      2 of the License, or (at your option) any later version.
 *
 *	Changes:
 *	A.N.Kuznetsov	:	airthmetics in fragmentation.
 *				extension headers are implemented.
 *				route changes now work.
 *				ip6_forward does not confuse sniffers.
 *				etc.
 *
 *      H. von Brand    :       Added missing #include <linux/string.h>
 *	Imran Patel	:	frag id should be in NBO
 *      Kazunori MIYAZAWA @USAGI
 *			:       add ip6_append_data and related functions
 *				for datagram xmit
 */

#include <linux/errno.h>
#include <linux/kernel.h>
#include <linux/string.h>
#include <linux/socket.h>
#include <linux/net.h>
#include <linux/netdevice.h>
#include <linux/if_arp.h>
#include <linux/in6.h>
#include <linux/tcp.h>
#include <linux/route.h>
#include <linux/module.h>
#include <linux/slab.h>

#include <linux/netfilter.h>
#include <linux/netfilter_ipv6.h>

#include <net/sock.h>
#include <net/snmp.h>

#include <net/ipv6.h>
#include <net/ndisc.h>
#include <net/protocol.h>
#include <net/ip6_route.h>
#include <net/addrconf.h>
#include <net/rawv6.h>
#include <net/icmp.h>
#include <net/xfrm.h>
#include <net/checksum.h>
#include <linux/mroute6.h>

static int ip6_finish_output2(struct sk_buff *skb)
{
	struct dst_entry *dst = skb_dst(skb);
	struct net_device *dev = dst->dev;
	struct neighbour *neigh;
	struct in6_addr *nexthop;
	int ret;

	skb->protocol = htons(ETH_P_IPV6);
	skb->dev = dev;

	if (ipv6_addr_is_multicast(&ipv6_hdr(skb)->daddr)) {
		struct inet6_dev *idev = ip6_dst_idev(skb_dst(skb));

		if (!(dev->flags & IFF_LOOPBACK) && sk_mc_loop(skb->sk) &&
		    ((mroute6_socket(dev_net(dev), skb) &&
		     !(IP6CB(skb)->flags & IP6SKB_FORWARDED)) ||
		     ipv6_chk_mcast_addr(dev, &ipv6_hdr(skb)->daddr,
					 &ipv6_hdr(skb)->saddr))) {
			struct sk_buff *newskb = skb_clone(skb, GFP_ATOMIC);

			/* Do not check for IFF_ALLMULTI; multicast routing
			   is not supported in any case.
			 */
			if (newskb)
				NF_HOOK(NFPROTO_IPV6, NF_INET_POST_ROUTING,
					newskb, NULL, newskb->dev,
					dev_loopback_xmit);

			if (ipv6_hdr(skb)->hop_limit == 0) {
				IP6_INC_STATS(dev_net(dev), idev,
					      IPSTATS_MIB_OUTDISCARDS);
				kfree_skb(skb);
				return 0;
			}
		}

		IP6_UPD_PO_STATS(dev_net(dev), idev, IPSTATS_MIB_OUTMCAST,
				skb->len);

		if (IPV6_ADDR_MC_SCOPE(&ipv6_hdr(skb)->daddr) <=
		    IPV6_ADDR_SCOPE_NODELOCAL &&
		    !(dev->flags & IFF_LOOPBACK)) {
			kfree_skb(skb);
			return 0;
		}
	}

	rcu_read_lock_bh();
	nexthop = rt6_nexthop((struct rt6_info *)dst);
	neigh = __ipv6_neigh_lookup_noref(dst->dev, nexthop);
	if (unlikely(!neigh))
		neigh = __neigh_create(&nd_tbl, nexthop, dst->dev, false);
	if (!IS_ERR(neigh)) {
		ret = dst_neigh_output(dst, neigh, skb);
		rcu_read_unlock_bh();
		return ret;
	}
	rcu_read_unlock_bh();

	IP6_INC_STATS(dev_net(dst->dev),
		      ip6_dst_idev(dst), IPSTATS_MIB_OUTNOROUTES);
	kfree_skb(skb);
	return -EINVAL;
}

static int ip6_finish_output(struct sk_buff *skb)
{
	if ((skb->len > ip6_skb_dst_mtu(skb) && !skb_is_gso(skb)) ||
	    dst_allfrag(skb_dst(skb)) ||
	    (IP6CB(skb)->frag_max_size && skb->len > IP6CB(skb)->frag_max_size))
		return ip6_fragment(skb, ip6_finish_output2);
	else
		return ip6_finish_output2(skb);
}

int ip6_output(struct sock *sk, struct sk_buff *skb)
{
	struct net_device *dev = skb_dst(skb)->dev;
	struct inet6_dev *idev = ip6_dst_idev(skb_dst(skb));
	if (unlikely(idev->cnf.disable_ipv6)) {
		IP6_INC_STATS(dev_net(dev), idev,
			      IPSTATS_MIB_OUTDISCARDS);
		kfree_skb(skb);
		return 0;
	}

	return NF_HOOK_COND(NFPROTO_IPV6, NF_INET_POST_ROUTING, skb, NULL, dev,
			    ip6_finish_output,
			    !(IP6CB(skb)->flags & IP6SKB_REROUTED));
}

/*
 *	xmit an sk_buff (used by TCP, SCTP and DCCP)
 */

int ip6_xmit(struct sock *sk, struct sk_buff *skb, struct flowi6 *fl6,
	     struct ipv6_txoptions *opt, int tclass)
{
	struct net *net = sock_net(sk);
	struct ipv6_pinfo *np = inet6_sk(sk);
	struct in6_addr *first_hop = &fl6->daddr;
	struct dst_entry *dst = skb_dst(skb);
	struct ipv6hdr *hdr;
	u8  proto = fl6->flowi6_proto;
	int seg_len = skb->len;
	int hlimit = -1;
	u32 mtu;

	if (opt) {
		unsigned int head_room;

		/* First: exthdrs may take lots of space (~8K for now)
		   MAX_HEADER is not enough.
		 */
		head_room = opt->opt_nflen + opt->opt_flen;
		seg_len += head_room;
		head_room += sizeof(struct ipv6hdr) + LL_RESERVED_SPACE(dst->dev);

		if (skb_headroom(skb) < head_room) {
			struct sk_buff *skb2 = skb_realloc_headroom(skb, head_room);
			if (skb2 == NULL) {
				IP6_INC_STATS(net, ip6_dst_idev(skb_dst(skb)),
					      IPSTATS_MIB_OUTDISCARDS);
				kfree_skb(skb);
				return -ENOBUFS;
			}
			consume_skb(skb);
			skb = skb2;
			skb_set_owner_w(skb, sk);
		}
		if (opt->opt_flen)
			ipv6_push_frag_opts(skb, opt, &proto);
		if (opt->opt_nflen)
			ipv6_push_nfrag_opts(skb, opt, &proto, &first_hop);
	}

	skb_push(skb, sizeof(struct ipv6hdr));
	skb_reset_network_header(skb);
	hdr = ipv6_hdr(skb);

	/*
	 *	Fill in the IPv6 header
	 */
	if (np)
		hlimit = np->hop_limit;
	if (hlimit < 0)
		hlimit = ip6_dst_hoplimit(dst);

	ip6_flow_hdr(hdr, tclass, ip6_make_flowlabel(net, skb, fl6->flowlabel,
						     np->autoflowlabel));

	hdr->payload_len = htons(seg_len);
	hdr->nexthdr = proto;
	hdr->hop_limit = hlimit;

	hdr->saddr = fl6->saddr;
	hdr->daddr = *first_hop;

	skb->protocol = htons(ETH_P_IPV6);
	skb->priority = sk->sk_priority;
	skb->mark = sk->sk_mark;

	mtu = dst_mtu(dst);
	if ((skb->len <= mtu) || skb->ignore_df || skb_is_gso(skb)) {
		IP6_UPD_PO_STATS(net, ip6_dst_idev(skb_dst(skb)),
			      IPSTATS_MIB_OUT, skb->len);
		return NF_HOOK(NFPROTO_IPV6, NF_INET_LOCAL_OUT, skb, NULL,
			       dst->dev, dst_output);
	}

	skb->dev = dst->dev;
	ipv6_local_error(sk, EMSGSIZE, fl6, mtu);
	IP6_INC_STATS(net, ip6_dst_idev(skb_dst(skb)), IPSTATS_MIB_FRAGFAILS);
	kfree_skb(skb);
	return -EMSGSIZE;
}
EXPORT_SYMBOL(ip6_xmit);

static int ip6_call_ra_chain(struct sk_buff *skb, int sel)
{
	struct ip6_ra_chain *ra;
	struct sock *last = NULL;

	read_lock(&ip6_ra_lock);
	for (ra = ip6_ra_chain; ra; ra = ra->next) {
		struct sock *sk = ra->sk;
		if (sk && ra->sel == sel &&
		    (!sk->sk_bound_dev_if ||
		     sk->sk_bound_dev_if == skb->dev->ifindex)) {
			if (last) {
				struct sk_buff *skb2 = skb_clone(skb, GFP_ATOMIC);
				if (skb2)
					rawv6_rcv(last, skb2);
			}
			last = sk;
		}
	}

	if (last) {
		rawv6_rcv(last, skb);
		read_unlock(&ip6_ra_lock);
		return 1;
	}
	read_unlock(&ip6_ra_lock);
	return 0;
}

static int ip6_forward_proxy_check(struct sk_buff *skb)
{
	struct ipv6hdr *hdr = ipv6_hdr(skb);
	u8 nexthdr = hdr->nexthdr;
	__be16 frag_off;
	int offset;

	if (ipv6_ext_hdr(nexthdr)) {
		offset = ipv6_skip_exthdr(skb, sizeof(*hdr), &nexthdr, &frag_off);
		if (offset < 0)
			return 0;
	} else
		offset = sizeof(struct ipv6hdr);

	if (nexthdr == IPPROTO_ICMPV6) {
		struct icmp6hdr *icmp6;

		if (!pskb_may_pull(skb, (skb_network_header(skb) +
					 offset + 1 - skb->data)))
			return 0;

		icmp6 = (struct icmp6hdr *)(skb_network_header(skb) + offset);

		switch (icmp6->icmp6_type) {
		case NDISC_ROUTER_SOLICITATION:
		case NDISC_ROUTER_ADVERTISEMENT:
		case NDISC_NEIGHBOUR_SOLICITATION:
		case NDISC_NEIGHBOUR_ADVERTISEMENT:
		case NDISC_REDIRECT:
			/* For reaction involving unicast neighbor discovery
			 * message destined to the proxied address, pass it to
			 * input function.
			 */
			return 1;
		default:
			break;
		}
	}

	/*
	 * The proxying router can't forward traffic sent to a link-local
	 * address, so signal the sender and discard the packet. This
	 * behavior is clarified by the MIPv6 specification.
	 */
	if (ipv6_addr_type(&hdr->daddr) & IPV6_ADDR_LINKLOCAL) {
		dst_link_failure(skb);
		return -1;
	}

	return 0;
}

static inline int ip6_forward_finish(struct sk_buff *skb)
{
	return dst_output(skb);
}

static unsigned int ip6_dst_mtu_forward(const struct dst_entry *dst)
{
	unsigned int mtu;
	struct inet6_dev *idev;

	if (dst_metric_locked(dst, RTAX_MTU)) {
		mtu = dst_metric_raw(dst, RTAX_MTU);
		if (mtu)
			return mtu;
	}

	mtu = IPV6_MIN_MTU;
	rcu_read_lock();
	idev = __in6_dev_get(dst->dev);
	if (idev)
		mtu = idev->cnf.mtu6;
	rcu_read_unlock();

	return mtu;
}

static bool ip6_pkt_too_big(const struct sk_buff *skb, unsigned int mtu)
{
	if (skb->len <= mtu)
		return false;

	/* ipv6 conntrack defrag sets max_frag_size + ignore_df */
	if (IP6CB(skb)->frag_max_size && IP6CB(skb)->frag_max_size > mtu)
		return true;

	if (skb->ignore_df)
		return false;

	if (skb_is_gso(skb) && skb_gso_network_seglen(skb) <= mtu)
		return false;

	return true;
}

int ip6_forward(struct sk_buff *skb)
{
	struct dst_entry *dst = skb_dst(skb);
	struct ipv6hdr *hdr = ipv6_hdr(skb);
	struct inet6_skb_parm *opt = IP6CB(skb);
	struct net *net = dev_net(dst->dev);
	u32 mtu;

	if (net->ipv6.devconf_all->forwarding == 0)
		goto error;

	if (skb->pkt_type != PACKET_HOST)
		goto drop;

	if (unlikely(skb->sk))
		goto drop;

	if (skb_warn_if_lro(skb))
		goto drop;

	if (!xfrm6_policy_check(NULL, XFRM_POLICY_FWD, skb)) {
		IP6_INC_STATS_BH(net, ip6_dst_idev(dst),
				 IPSTATS_MIB_INDISCARDS);
		goto drop;
	}

	skb_forward_csum(skb);

	/*
	 *	We DO NOT make any processing on
	 *	RA packets, pushing them to user level AS IS
	 *	without ane WARRANTY that application will be able
	 *	to interpret them. The reason is that we
	 *	cannot make anything clever here.
	 *
	 *	We are not end-node, so that if packet contains
	 *	AH/ESP, we cannot make anything.
	 *	Defragmentation also would be mistake, RA packets
	 *	cannot be fragmented, because there is no warranty
	 *	that different fragments will go along one path. --ANK
	 */
	if (unlikely(opt->flags & IP6SKB_ROUTERALERT)) {
		if (ip6_call_ra_chain(skb, ntohs(opt->ra)))
			return 0;
	}

	/*
	 *	check and decrement ttl
	 */
	if (hdr->hop_limit <= 1) {
		/* Force OUTPUT device used as source address */
		skb->dev = dst->dev;
		icmpv6_send(skb, ICMPV6_TIME_EXCEED, ICMPV6_EXC_HOPLIMIT, 0);
		IP6_INC_STATS_BH(net, ip6_dst_idev(dst),
				 IPSTATS_MIB_INHDRERRORS);

		kfree_skb(skb);
		return -ETIMEDOUT;
	}

	/* XXX: idev->cnf.proxy_ndp? */
	if (net->ipv6.devconf_all->proxy_ndp &&
	    pneigh_lookup(&nd_tbl, net, &hdr->daddr, skb->dev, 0)) {
		int proxied = ip6_forward_proxy_check(skb);
		if (proxied > 0)
			return ip6_input(skb);
		else if (proxied < 0) {
			IP6_INC_STATS_BH(net, ip6_dst_idev(dst),
					 IPSTATS_MIB_INDISCARDS);
			goto drop;
		}
	}

	if (!xfrm6_route_forward(skb)) {
		IP6_INC_STATS_BH(net, ip6_dst_idev(dst),
				 IPSTATS_MIB_INDISCARDS);
		goto drop;
	}
	dst = skb_dst(skb);

	/* IPv6 specs say nothing about it, but it is clear that we cannot
	   send redirects to source routed frames.
	   We don't send redirects to frames decapsulated from IPsec.
	 */
	if (skb->dev == dst->dev && opt->srcrt == 0 && !skb_sec_path(skb)) {
		struct in6_addr *target = NULL;
		struct inet_peer *peer;
		struct rt6_info *rt;

		/*
		 *	incoming and outgoing devices are the same
		 *	send a redirect.
		 */

		rt = (struct rt6_info *) dst;
		if (rt->rt6i_flags & RTF_GATEWAY)
			target = &rt->rt6i_gateway;
		else
			target = &hdr->daddr;

		peer = inet_getpeer_v6(net->ipv6.peers, &rt->rt6i_dst.addr, 1);

		/* Limit redirects both by destination (here)
		   and by source (inside ndisc_send_redirect)
		 */
		if (inet_peer_xrlim_allow(peer, 1*HZ))
			ndisc_send_redirect(skb, target);
		if (peer)
			inet_putpeer(peer);
	} else {
		int addrtype = ipv6_addr_type(&hdr->saddr);

		/* This check is security critical. */
		if (addrtype == IPV6_ADDR_ANY ||
		    addrtype & (IPV6_ADDR_MULTICAST | IPV6_ADDR_LOOPBACK))
			goto error;
		if (addrtype & IPV6_ADDR_LINKLOCAL) {
			icmpv6_send(skb, ICMPV6_DEST_UNREACH,
				    ICMPV6_NOT_NEIGHBOUR, 0);
			goto error;
		}
	}

	mtu = ip6_dst_mtu_forward(dst);
	if (mtu < IPV6_MIN_MTU)
		mtu = IPV6_MIN_MTU;

	if (ip6_pkt_too_big(skb, mtu)) {
		/* Again, force OUTPUT device used as source address */
		skb->dev = dst->dev;
		icmpv6_send(skb, ICMPV6_PKT_TOOBIG, 0, mtu);
		IP6_INC_STATS_BH(net, ip6_dst_idev(dst),
				 IPSTATS_MIB_INTOOBIGERRORS);
		IP6_INC_STATS_BH(net, ip6_dst_idev(dst),
				 IPSTATS_MIB_FRAGFAILS);
		kfree_skb(skb);
		return -EMSGSIZE;
	}

	if (skb_cow(skb, dst->dev->hard_header_len)) {
		IP6_INC_STATS_BH(net, ip6_dst_idev(dst),
				 IPSTATS_MIB_OUTDISCARDS);
		goto drop;
	}

	hdr = ipv6_hdr(skb);

	/* Mangling hops number delayed to point after skb COW */

	hdr->hop_limit--;

	IP6_INC_STATS_BH(net, ip6_dst_idev(dst), IPSTATS_MIB_OUTFORWDATAGRAMS);
	IP6_ADD_STATS_BH(net, ip6_dst_idev(dst), IPSTATS_MIB_OUTOCTETS, skb->len);
	return NF_HOOK(NFPROTO_IPV6, NF_INET_FORWARD, skb, skb->dev, dst->dev,
		       ip6_forward_finish);

error:
	IP6_INC_STATS_BH(net, ip6_dst_idev(dst), IPSTATS_MIB_INADDRERRORS);
drop:
	kfree_skb(skb);
	return -EINVAL;
}

static void ip6_copy_metadata(struct sk_buff *to, struct sk_buff *from)
{
	to->pkt_type = from->pkt_type;
	to->priority = from->priority;
	to->protocol = from->protocol;
	skb_dst_drop(to);
	skb_dst_set(to, dst_clone(skb_dst(from)));
	to->dev = from->dev;
	to->mark = from->mark;

#ifdef CONFIG_NET_SCHED
	to->tc_index = from->tc_index;
#endif
	nf_copy(to, from);
	skb_copy_secmark(to, from);
}

static void ipv6_select_ident(struct frag_hdr *fhdr, struct rt6_info *rt)
{
	static u32 ip6_idents_hashrnd __read_mostly;
	u32 hash, id;

	net_get_random_once(&ip6_idents_hashrnd, sizeof(ip6_idents_hashrnd));

	hash = __ipv6_addr_jhash(&rt->rt6i_dst.addr, ip6_idents_hashrnd);
	hash = __ipv6_addr_jhash(&rt->rt6i_src.addr, hash);

	id = ip_idents_reserve(hash, 1);
	fhdr->identification = htonl(id);
}

int ip6_fragment(struct sk_buff *skb, int (*output)(struct sk_buff *))
{
	struct sk_buff *frag;
	struct rt6_info *rt = (struct rt6_info *)skb_dst(skb);
	struct ipv6_pinfo *np = skb->sk && !dev_recursion_level() ?
				inet6_sk(skb->sk) : NULL;
	struct ipv6hdr *tmp_hdr;
	struct frag_hdr *fh;
	unsigned int mtu, hlen, left, len;
	int hroom, troom;
	__be32 frag_id = 0;
	int ptr, offset = 0, err = 0;
	u8 *prevhdr, nexthdr = 0;
	struct net *net = dev_net(skb_dst(skb)->dev);

	err = ip6_find_1stfragopt(skb, &prevhdr);
	if (err < 0)
		goto fail;
	hlen = err;
	nexthdr = *prevhdr;

	mtu = ip6_skb_dst_mtu(skb);

	/* We must not fragment if the socket is set to force MTU discovery
	 * or if the skb it not generated by a local socket.
	 */
	if (unlikely(!skb->ignore_df && skb->len > mtu) ||
		     (IP6CB(skb)->frag_max_size &&
		      IP6CB(skb)->frag_max_size > mtu)) {
		if (skb->sk && dst_allfrag(skb_dst(skb)))
			sk_nocaps_add(skb->sk, NETIF_F_GSO_MASK);

		skb->dev = skb_dst(skb)->dev;
		icmpv6_send(skb, ICMPV6_PKT_TOOBIG, 0, mtu);
		IP6_INC_STATS(net, ip6_dst_idev(skb_dst(skb)),
			      IPSTATS_MIB_FRAGFAILS);
		kfree_skb(skb);
		return -EMSGSIZE;
	}

	if (np && np->frag_size < mtu) {
		if (np->frag_size)
			mtu = np->frag_size;
	}
	mtu -= hlen + sizeof(struct frag_hdr);

	if (skb_has_frag_list(skb)) {
		int first_len = skb_pagelen(skb);
		struct sk_buff *frag2;

		if (first_len - hlen > mtu ||
		    ((first_len - hlen) & 7) ||
		    skb_cloned(skb))
			goto slow_path;

		skb_walk_frags(skb, frag) {
			/* Correct geometry. */
			if (frag->len > mtu ||
			    ((frag->len & 7) && frag->next) ||
			    skb_headroom(frag) < hlen)
				goto slow_path_clean;

			/* Partially cloned skb? */
			if (skb_shared(frag))
				goto slow_path_clean;

			BUG_ON(frag->sk);
			if (skb->sk) {
				frag->sk = skb->sk;
				frag->destructor = sock_wfree;
			}
			skb->truesize -= frag->truesize;
		}

		err = 0;
		offset = 0;
		frag = skb_shinfo(skb)->frag_list;
		skb_frag_list_init(skb);
		/* BUILD HEADER */

		*prevhdr = NEXTHDR_FRAGMENT;
		tmp_hdr = kmemdup(skb_network_header(skb), hlen, GFP_ATOMIC);
		if (!tmp_hdr) {
			IP6_INC_STATS(net, ip6_dst_idev(skb_dst(skb)),
				      IPSTATS_MIB_FRAGFAILS);
			return -ENOMEM;
		}

		__skb_pull(skb, hlen);
		fh = (struct frag_hdr *)__skb_push(skb, sizeof(struct frag_hdr));
		__skb_push(skb, hlen);
		skb_reset_network_header(skb);
		memcpy(skb_network_header(skb), tmp_hdr, hlen);

		ipv6_select_ident(fh, rt);
		fh->nexthdr = nexthdr;
		fh->reserved = 0;
		fh->frag_off = htons(IP6_MF);
		frag_id = fh->identification;

		first_len = skb_pagelen(skb);
		skb->data_len = first_len - skb_headlen(skb);
		skb->len = first_len;
		ipv6_hdr(skb)->payload_len = htons(first_len -
						   sizeof(struct ipv6hdr));

		dst_hold(&rt->dst);

		for (;;) {
			/* Prepare header of the next frame,
			 * before previous one went down. */
			if (frag) {
				frag->ip_summed = CHECKSUM_NONE;
				skb_reset_transport_header(frag);
				fh = (struct frag_hdr *)__skb_push(frag, sizeof(struct frag_hdr));
				__skb_push(frag, hlen);
				skb_reset_network_header(frag);
				memcpy(skb_network_header(frag), tmp_hdr,
				       hlen);
				offset += skb->len - hlen - sizeof(struct frag_hdr);
				fh->nexthdr = nexthdr;
				fh->reserved = 0;
				fh->frag_off = htons(offset);
				if (frag->next != NULL)
					fh->frag_off |= htons(IP6_MF);
				fh->identification = frag_id;
				ipv6_hdr(frag)->payload_len =
						htons(frag->len -
						      sizeof(struct ipv6hdr));
				ip6_copy_metadata(frag, skb);
			}

			err = output(skb);
			if (!err)
				IP6_INC_STATS(net, ip6_dst_idev(&rt->dst),
					      IPSTATS_MIB_FRAGCREATES);

			if (err || !frag)
				break;

			skb = frag;
			frag = skb->next;
			skb->next = NULL;
		}

		kfree(tmp_hdr);

		if (err == 0) {
			IP6_INC_STATS(net, ip6_dst_idev(&rt->dst),
				      IPSTATS_MIB_FRAGOKS);
			ip6_rt_put(rt);
			return 0;
		}

		kfree_skb_list(frag);

		IP6_INC_STATS(net, ip6_dst_idev(&rt->dst),
			      IPSTATS_MIB_FRAGFAILS);
		ip6_rt_put(rt);
		return err;

slow_path_clean:
		skb_walk_frags(skb, frag2) {
			if (frag2 == frag)
				break;
			frag2->sk = NULL;
			frag2->destructor = NULL;
			skb->truesize += frag2->truesize;
		}
	}

slow_path:
	if ((skb->ip_summed == CHECKSUM_PARTIAL) &&
	    skb_checksum_help(skb))
		goto fail;

	left = skb->len - hlen;		/* Space per frame */
	ptr = hlen;			/* Where to start from */

	/*
	 *	Fragment the datagram.
	 */

	*prevhdr = NEXTHDR_FRAGMENT;
	hroom = LL_RESERVED_SPACE(rt->dst.dev);
	troom = rt->dst.dev->needed_tailroom;

	/*
	 *	Keep copying data until we run out.
	 */
	while (left > 0)	{
		len = left;
		/* IF: it doesn't fit, use 'mtu' - the data space left */
		if (len > mtu)
			len = mtu;
		/* IF: we are not sending up to and including the packet end
		   then align the next start on an eight byte boundary */
		if (len < left)	{
			len &= ~7;
		}
		/*
		 *	Allocate buffer.
		 */

		if ((frag = alloc_skb(len + hlen + sizeof(struct frag_hdr) +
				      hroom + troom, GFP_ATOMIC)) == NULL) {
			NETDEBUG(KERN_INFO "IPv6: frag: no memory for new fragment!\n");
			IP6_INC_STATS(net, ip6_dst_idev(skb_dst(skb)),
				      IPSTATS_MIB_FRAGFAILS);
			err = -ENOMEM;
			goto fail;
		}

		/*
		 *	Set up data on packet
		 */

		ip6_copy_metadata(frag, skb);
		skb_reserve(frag, hroom);
		skb_put(frag, len + hlen + sizeof(struct frag_hdr));
		skb_reset_network_header(frag);
		fh = (struct frag_hdr *)(skb_network_header(frag) + hlen);
		frag->transport_header = (frag->network_header + hlen +
					  sizeof(struct frag_hdr));

		/*
		 *	Charge the memory for the fragment to any owner
		 *	it might possess
		 */
		if (skb->sk)
			skb_set_owner_w(frag, skb->sk);

		/*
		 *	Copy the packet header into the new buffer.
		 */
		skb_copy_from_linear_data(skb, skb_network_header(frag), hlen);

		/*
		 *	Build fragment header.
		 */
		fh->nexthdr = nexthdr;
		fh->reserved = 0;
		if (!frag_id) {
			ipv6_select_ident(fh, rt);
			frag_id = fh->identification;
		} else
			fh->identification = frag_id;

		/*
		 *	Copy a block of the IP datagram.
		 */
		BUG_ON(skb_copy_bits(skb, ptr, skb_transport_header(frag),
				     len));
		left -= len;

		fh->frag_off = htons(offset);
		if (left > 0)
			fh->frag_off |= htons(IP6_MF);
		ipv6_hdr(frag)->payload_len = htons(frag->len -
						    sizeof(struct ipv6hdr));

		ptr += len;
		offset += len;

		/*
		 *	Put this fragment into the sending queue.
		 */
		err = output(frag);
		if (err)
			goto fail;

		IP6_INC_STATS(net, ip6_dst_idev(skb_dst(skb)),
			      IPSTATS_MIB_FRAGCREATES);
	}
	IP6_INC_STATS(net, ip6_dst_idev(skb_dst(skb)),
		      IPSTATS_MIB_FRAGOKS);
	consume_skb(skb);
	return err;

fail:
	IP6_INC_STATS(net, ip6_dst_idev(skb_dst(skb)),
		      IPSTATS_MIB_FRAGFAILS);
	kfree_skb(skb);
	return err;
}

static inline int ip6_rt_check(const struct rt6key *rt_key,
			       const struct in6_addr *fl_addr,
			       const struct in6_addr *addr_cache)
{
	return (rt_key->plen != 128 || !ipv6_addr_equal(fl_addr, &rt_key->addr)) &&
		(addr_cache == NULL || !ipv6_addr_equal(fl_addr, addr_cache));
}

static struct dst_entry *ip6_sk_dst_check(struct sock *sk,
					  struct dst_entry *dst,
					  const struct flowi6 *fl6)
{
	struct ipv6_pinfo *np = inet6_sk(sk);
	struct rt6_info *rt;

	if (!dst)
		goto out;

	if (dst->ops->family != AF_INET6) {
		dst_release(dst);
		return NULL;
	}

	rt = (struct rt6_info *)dst;
	/* Yes, checking route validity in not connected
	 * case is not very simple. Take into account,
	 * that we do not support routing by source, TOS,
	 * and MSG_DONTROUTE		--ANK (980726)
	 *
	 * 1. ip6_rt_check(): If route was host route,
	 *    check that cached destination is current.
	 *    If it is network route, we still may
	 *    check its validity using saved pointer
	 *    to the last used address: daddr_cache.
	 *    We do not want to save whole address now,
	 *    (because main consumer of this service
	 *    is tcp, which has not this problem),
	 *    so that the last trick works only on connected
	 *    sockets.
	 * 2. oif also should be the same.
	 */
	if (ip6_rt_check(&rt->rt6i_dst, &fl6->daddr, np->daddr_cache) ||
#ifdef CONFIG_IPV6_SUBTREES
	    ip6_rt_check(&rt->rt6i_src, &fl6->saddr, np->saddr_cache) ||
#endif
	    (fl6->flowi6_oif && fl6->flowi6_oif != dst->dev->ifindex)) {
		dst_release(dst);
		dst = NULL;
	}

out:
	return dst;
}

static int ip6_dst_lookup_tail(struct sock *sk,
			       struct dst_entry **dst, struct flowi6 *fl6)
{
	struct net *net = sock_net(sk);
#ifdef CONFIG_IPV6_OPTIMISTIC_DAD
	struct neighbour *n;
	struct rt6_info *rt;
#endif
	int err;

	if (*dst == NULL)
		*dst = ip6_route_output(net, sk, fl6);

	if ((err = (*dst)->error))
		goto out_err_release;

	if (ipv6_addr_any(&fl6->saddr)) {
		struct rt6_info *rt = (struct rt6_info *) *dst;
		err = ip6_route_get_saddr(net, rt, &fl6->daddr,
					  sk ? inet6_sk(sk)->srcprefs : 0,
					  &fl6->saddr);
		if (err)
			goto out_err_release;
	}

#ifdef CONFIG_IPV6_OPTIMISTIC_DAD
	/*
	 * Here if the dst entry we've looked up
	 * has a neighbour entry that is in the INCOMPLETE
	 * state and the src address from the flow is
	 * marked as OPTIMISTIC, we release the found
	 * dst entry and replace it instead with the
	 * dst entry of the nexthop router
	 */
	rt = (struct rt6_info *) *dst;
	rcu_read_lock_bh();
	n = __ipv6_neigh_lookup_noref(rt->dst.dev, rt6_nexthop(rt));
	err = n && !(n->nud_state & NUD_VALID) ? -EINVAL : 0;
	rcu_read_unlock_bh();

	if (err) {
		struct inet6_ifaddr *ifp;
		struct flowi6 fl_gw6;
		int redirect;

		ifp = ipv6_get_ifaddr(net, &fl6->saddr,
				      (*dst)->dev, 1);

		redirect = (ifp && ifp->flags & IFA_F_OPTIMISTIC);
		if (ifp)
			in6_ifa_put(ifp);

		if (redirect) {
			/*
			 * We need to get the dst entry for the
			 * default router instead
			 */
			dst_release(*dst);
			memcpy(&fl_gw6, fl6, sizeof(struct flowi6));
			memset(&fl_gw6.daddr, 0, sizeof(struct in6_addr));
			*dst = ip6_route_output(net, sk, &fl_gw6);
			if ((err = (*dst)->error))
				goto out_err_release;
		}
	}
#endif
	if (ipv6_addr_v4mapped(&fl6->saddr) &&
	    !(ipv6_addr_v4mapped(&fl6->daddr) || ipv6_addr_any(&fl6->daddr))) {
		err = -EAFNOSUPPORT;
		goto out_err_release;
	}

	return 0;

out_err_release:
	if (err == -ENETUNREACH)
		IP6_INC_STATS(net, NULL, IPSTATS_MIB_OUTNOROUTES);
	dst_release(*dst);
	*dst = NULL;
	return err;
}

/**
 *	ip6_dst_lookup - perform route lookup on flow
 *	@sk: socket which provides route info
 *	@dst: pointer to dst_entry * for result
 *	@fl6: flow to lookup
 *
 *	This function performs a route lookup on the given flow.
 *
 *	It returns zero on success, or a standard errno code on error.
 */
int ip6_dst_lookup(struct sock *sk, struct dst_entry **dst, struct flowi6 *fl6)
{
	*dst = NULL;
	return ip6_dst_lookup_tail(sk, dst, fl6);
}
EXPORT_SYMBOL_GPL(ip6_dst_lookup);

/**
 *	ip6_dst_lookup_flow - perform route lookup on flow with ipsec
 *	@sk: socket which provides route info
 *	@fl6: flow to lookup
 *	@final_dst: final destination address for ipsec lookup
 *
 *	This function performs a route lookup on the given flow.
 *
 *	It returns a valid dst pointer on success, or a pointer encoded
 *	error code.
 */
struct dst_entry *ip6_dst_lookup_flow(struct sock *sk, struct flowi6 *fl6,
				      const struct in6_addr *final_dst)
{
	struct dst_entry *dst = NULL;
	int err;

	err = ip6_dst_lookup_tail(sk, &dst, fl6);
	if (err)
		return ERR_PTR(err);
	if (final_dst)
		fl6->daddr = *final_dst;

	return xfrm_lookup_route(sock_net(sk), dst, flowi6_to_flowi(fl6), sk, 0);
}
EXPORT_SYMBOL_GPL(ip6_dst_lookup_flow);

/**
 *	ip6_sk_dst_lookup_flow - perform socket cached route lookup on flow
 *	@sk: socket which provides the dst cache and route info
 *	@fl6: flow to lookup
 *	@final_dst: final destination address for ipsec lookup
 *
 *	This function performs a route lookup on the given flow with the
 *	possibility of using the cached route in the socket if it is valid.
 *	It will take the socket dst lock when operating on the dst cache.
 *	As a result, this function can only be used in process context.
 *
 *	It returns a valid dst pointer on success, or a pointer encoded
 *	error code.
 */
struct dst_entry *ip6_sk_dst_lookup_flow(struct sock *sk, struct flowi6 *fl6,
					 const struct in6_addr *final_dst)
{
	struct dst_entry *dst = sk_dst_check(sk, inet6_sk(sk)->dst_cookie);

	dst = ip6_sk_dst_check(sk, dst, fl6);
	if (!dst)
		dst = ip6_dst_lookup_flow(sk, fl6, final_dst);

	return dst;
}
EXPORT_SYMBOL_GPL(ip6_sk_dst_lookup_flow);

static inline int ip6_ufo_append_data(struct sock *sk,
			int getfrag(void *from, char *to, int offset, int len,
			int odd, struct sk_buff *skb),
			void *from, int length, int hh_len, int fragheaderlen,
			int transhdrlen, int mtu, unsigned int flags,
			struct rt6_info *rt)

{
	struct sk_buff *skb;
	struct frag_hdr fhdr;
	int err;

	/* There is support for UDP large send offload by network
	 * device, so create one single skb packet containing complete
	 * udp datagram
	 */
	if ((skb = skb_peek_tail(&sk->sk_write_queue)) == NULL) {
		skb = sock_alloc_send_skb(sk,
			hh_len + fragheaderlen + transhdrlen + 20,
			(flags & MSG_DONTWAIT), &err);
		if (skb == NULL)
			return err;

		/* reserve space for Hardware header */
		skb_reserve(skb, hh_len);

		/* create space for UDP/IP header */
		skb_put(skb, fragheaderlen + transhdrlen);

		/* initialize network header pointer */
		skb_reset_network_header(skb);

		/* initialize protocol header pointer */
		skb->transport_header = skb->network_header + fragheaderlen;

		skb->protocol = htons(ETH_P_IPV6);
		skb->csum = 0;

		__skb_queue_tail(&sk->sk_write_queue, skb);
	} else if (skb_is_gso(skb)) {
		goto append;
	}

	skb->ip_summed = CHECKSUM_PARTIAL;
	/* Specify the length of each IPv6 datagram fragment.
	 * It has to be a multiple of 8.
	 */
	skb_shinfo(skb)->gso_size = (mtu - fragheaderlen -
				     sizeof(struct frag_hdr)) & ~7;
	skb_shinfo(skb)->gso_type = SKB_GSO_UDP;
	ipv6_select_ident(&fhdr, rt);
	skb_shinfo(skb)->ip6_frag_id = fhdr.identification;

append:
	return skb_append_datato_frags(sk, skb, getfrag, from,
				       (length - transhdrlen));
}

static inline struct ipv6_opt_hdr *ip6_opt_dup(struct ipv6_opt_hdr *src,
					       gfp_t gfp)
{
	return src ? kmemdup(src, (src->hdrlen + 1) * 8, gfp) : NULL;
}

static inline struct ipv6_rt_hdr *ip6_rthdr_dup(struct ipv6_rt_hdr *src,
						gfp_t gfp)
{
	return src ? kmemdup(src, (src->hdrlen + 1) * 8, gfp) : NULL;
}

static void ip6_append_data_mtu(unsigned int *mtu,
				int *maxfraglen,
				unsigned int fragheaderlen,
				struct sk_buff *skb,
				struct rt6_info *rt,
				unsigned int orig_mtu)
{
	if (!(rt->dst.flags & DST_XFRM_TUNNEL)) {
		if (skb == NULL) {
			/* first fragment, reserve header_len */
			*mtu = orig_mtu - rt->dst.header_len;

		} else {
			/*
			 * this fragment is not first, the headers
			 * space is regarded as data space.
			 */
			*mtu = orig_mtu;
		}
		*maxfraglen = ((*mtu - fragheaderlen) & ~7)
			      + fragheaderlen - sizeof(struct frag_hdr);
	}
}

int ip6_append_data(struct sock *sk, int getfrag(void *from, char *to,
	int offset, int len, int odd, struct sk_buff *skb),
	void *from, int length, int transhdrlen,
	int hlimit, int tclass, struct ipv6_txoptions *opt, struct flowi6 *fl6,
	struct rt6_info *rt, unsigned int flags, int dontfrag)
{
	struct inet_sock *inet = inet_sk(sk);
	struct ipv6_pinfo *np = inet6_sk(sk);
	struct inet_cork *cork;
	struct sk_buff *skb, *skb_prev = NULL;
	unsigned int maxfraglen, fragheaderlen, mtu, orig_mtu, pmtu;
	int exthdrlen;
	int dst_exthdrlen;
	int hh_len;
	int copy;
	int err;
	int offset = 0;
	__u8 tx_flags = 0;
	u32 tskey = 0;

	if (flags&MSG_PROBE)
		return 0;
	cork = &inet->cork.base;
	if (skb_queue_empty(&sk->sk_write_queue)) {
		/*
		 * setup for corking
		 */
		if (opt) {
			if (WARN_ON(np->cork.opt))
				return -EINVAL;

			np->cork.opt = kzalloc(sizeof(*opt), sk->sk_allocation);
			if (unlikely(np->cork.opt == NULL))
				return -ENOBUFS;

			np->cork.opt->tot_len = sizeof(*opt);
			np->cork.opt->opt_flen = opt->opt_flen;
			np->cork.opt->opt_nflen = opt->opt_nflen;

			np->cork.opt->dst0opt = ip6_opt_dup(opt->dst0opt,
							    sk->sk_allocation);
			if (opt->dst0opt && !np->cork.opt->dst0opt)
				return -ENOBUFS;

			np->cork.opt->dst1opt = ip6_opt_dup(opt->dst1opt,
							    sk->sk_allocation);
			if (opt->dst1opt && !np->cork.opt->dst1opt)
				return -ENOBUFS;

			np->cork.opt->hopopt = ip6_opt_dup(opt->hopopt,
							   sk->sk_allocation);
			if (opt->hopopt && !np->cork.opt->hopopt)
				return -ENOBUFS;

			np->cork.opt->srcrt = ip6_rthdr_dup(opt->srcrt,
							    sk->sk_allocation);
			if (opt->srcrt && !np->cork.opt->srcrt)
				return -ENOBUFS;

			/* need source address above miyazawa*/
		}
		dst_hold(&rt->dst);
		cork->dst = &rt->dst;
		inet->cork.fl.u.ip6 = *fl6;
		np->cork.hop_limit = hlimit;
		np->cork.tclass = tclass;
		if (rt->dst.flags & DST_XFRM_TUNNEL)
			mtu = np->pmtudisc >= IPV6_PMTUDISC_PROBE ?
			      READ_ONCE(rt->dst.dev->mtu) : dst_mtu(&rt->dst);
		else
			mtu = np->pmtudisc >= IPV6_PMTUDISC_PROBE ?
			      READ_ONCE(rt->dst.dev->mtu) : dst_mtu(rt->dst.path);
		if (np->frag_size < mtu) {
			if (np->frag_size)
				mtu = np->frag_size;
		}
<<<<<<< HEAD
	        if (mtu < IPV6_MIN_MTU)
		    return -EINVAL;
=======
		if (mtu < IPV6_MIN_MTU)
			return -EINVAL;
>>>>>>> e045a95c
		cork->fragsize = mtu;
		if (dst_allfrag(rt->dst.path))
			cork->flags |= IPCORK_ALLFRAG;
		cork->length = 0;
		exthdrlen = (opt ? opt->opt_flen : 0);
		length += exthdrlen;
		transhdrlen += exthdrlen;
		dst_exthdrlen = rt->dst.header_len - rt->rt6i_nfheader_len;
	} else {
		rt = (struct rt6_info *)cork->dst;
		fl6 = &inet->cork.fl.u.ip6;
		opt = np->cork.opt;
		transhdrlen = 0;
		exthdrlen = 0;
		dst_exthdrlen = 0;
		mtu = cork->fragsize;
	}
	orig_mtu = mtu;

	hh_len = LL_RESERVED_SPACE(rt->dst.dev);

	fragheaderlen = sizeof(struct ipv6hdr) + rt->rt6i_nfheader_len +
			(opt ? opt->opt_nflen : 0);
	maxfraglen = ((mtu - fragheaderlen) & ~7) + fragheaderlen -
		     sizeof(struct frag_hdr);

	if (mtu <= sizeof(struct ipv6hdr) + IPV6_MAXPLEN) {
		unsigned int maxnonfragsize, headersize;

		headersize = sizeof(struct ipv6hdr) +
			     (opt ? opt->opt_flen + opt->opt_nflen : 0) +
			     (dst_allfrag(&rt->dst) ?
			      sizeof(struct frag_hdr) : 0) +
			     rt->rt6i_nfheader_len;

		if (ip6_sk_ignore_df(sk))
			maxnonfragsize = sizeof(struct ipv6hdr) + IPV6_MAXPLEN;
		else
			maxnonfragsize = mtu;

		/* as per RFC 7112 section 5, the entire IPv6 Header Chain must fit
		 * the first fragment
		 */
		if (headersize + transhdrlen > mtu)
			goto emsgsize;

		/* dontfrag active */
		if ((cork->length + length > mtu - headersize) && dontfrag &&
		    (sk->sk_protocol == IPPROTO_UDP ||
		     sk->sk_protocol == IPPROTO_RAW)) {
			ipv6_local_rxpmtu(sk, fl6, mtu - headersize +
						   sizeof(struct ipv6hdr));
			goto emsgsize;
		}

		if (cork->length + length > maxnonfragsize - headersize) {
emsgsize:
			pmtu = max_t(int, mtu - headersize + sizeof(struct ipv6hdr), 0);
			ipv6_local_error(sk, EMSGSIZE, fl6, pmtu);
			return -EMSGSIZE;
		}
	}

	if (sk->sk_type == SOCK_DGRAM || sk->sk_type == SOCK_RAW) {
		sock_tx_timestamp(sk, &tx_flags);
		if (tx_flags & SKBTX_ANY_SW_TSTAMP &&
		    sk->sk_tsflags & SOF_TIMESTAMPING_OPT_ID)
			tskey = sk->sk_tskey++;
	}

	/*
	 * Let's try using as much space as possible.
	 * Use MTU if total length of the message fits into the MTU.
	 * Otherwise, we need to reserve fragment header and
	 * fragment alignment (= 8-15 octects, in total).
	 *
	 * Note that we may need to "move" the data from the tail of
	 * of the buffer to the new fragment when we split
	 * the message.
	 *
	 * FIXME: It may be fragmented into multiple chunks
	 *        at once if non-fragmentable extension headers
	 *        are too large.
	 * --yoshfuji
	 */

	skb = skb_peek_tail(&sk->sk_write_queue);
	cork->length += length;
	if ((skb && skb_is_gso(skb)) ||
	    (((length + fragheaderlen) > mtu) &&
	    (skb_queue_len(&sk->sk_write_queue) <= 1) &&
	    (sk->sk_protocol == IPPROTO_UDP) &&
	    (rt->dst.dev->features & NETIF_F_UFO) &&
	    (sk->sk_type == SOCK_DGRAM))) {
		err = ip6_ufo_append_data(sk, getfrag, from, length,
					  hh_len, fragheaderlen,
					  transhdrlen, mtu, flags, rt);
		if (err)
			goto error;
		return 0;
	}

	if (!skb)
		goto alloc_new_skb;

	while (length > 0) {
		/* Check if the remaining data fits into current packet. */
		copy = (cork->length <= mtu && !(cork->flags & IPCORK_ALLFRAG) ? mtu : maxfraglen) - skb->len;
		if (copy < length)
			copy = maxfraglen - skb->len;

		if (copy <= 0) {
			char *data;
			unsigned int datalen;
			unsigned int fraglen;
			unsigned int fraggap;
			unsigned int alloclen;
alloc_new_skb:
			/* There's no room in the current skb */
			if (skb)
				fraggap = skb->len - maxfraglen;
			else
				fraggap = 0;
			/* update mtu and maxfraglen if necessary */
			if (skb == NULL || skb_prev == NULL)
				ip6_append_data_mtu(&mtu, &maxfraglen,
						    fragheaderlen, skb, rt,
						    orig_mtu);

			skb_prev = skb;

			/*
			 * If remaining data exceeds the mtu,
			 * we know we need more fragment(s).
			 */
			datalen = length + fraggap;

			if (datalen > (cork->length <= mtu && !(cork->flags & IPCORK_ALLFRAG) ? mtu : maxfraglen) - fragheaderlen)
				datalen = maxfraglen - fragheaderlen - rt->dst.trailer_len;
			if ((flags & MSG_MORE) &&
			    !(rt->dst.dev->features&NETIF_F_SG))
				alloclen = mtu;
			else
				alloclen = datalen + fragheaderlen;

			alloclen += dst_exthdrlen;

			if (datalen != length + fraggap) {
				/*
				 * this is not the last fragment, the trailer
				 * space is regarded as data space.
				 */
				datalen += rt->dst.trailer_len;
			}

			alloclen += rt->dst.trailer_len;
			fraglen = datalen + fragheaderlen;

			/*
			 * We just reserve space for fragment header.
			 * Note: this may be overallocation if the message
			 * (without MSG_MORE) fits into the MTU.
			 */
			alloclen += sizeof(struct frag_hdr);

			copy = datalen - transhdrlen - fraggap;
			if (copy < 0) {
				err = -EINVAL;
				goto error;
			}
			if (transhdrlen) {
				skb = sock_alloc_send_skb(sk,
						alloclen + hh_len,
						(flags & MSG_DONTWAIT), &err);
			} else {
				skb = NULL;
				if (atomic_read(&sk->sk_wmem_alloc) <=
				    2 * sk->sk_sndbuf)
					skb = sock_wmalloc(sk,
							   alloclen + hh_len, 1,
							   sk->sk_allocation);
				if (unlikely(skb == NULL))
					err = -ENOBUFS;
			}
			if (skb == NULL)
				goto error;
			/*
			 *	Fill in the control structures
			 */
			skb->protocol = htons(ETH_P_IPV6);

			/* offload UDP checksum in case the packet is not
			 * a fragment (length <= mtu && transhdrlen) and the
			 * device supports it in its features.
			 */
			if ((rt->dst.dev->features &
				NETIF_F_IPV6_UDP_CSUM) &&
				(length <= mtu) && transhdrlen &&
				(sk->sk_protocol == IPPROTO_UDP)) {
				skb->ip_summed = CHECKSUM_PARTIAL;
			} else {
				skb->ip_summed = CHECKSUM_NONE;
				skb->csum = 0;
			}
			/* reserve for fragmentation and ipsec header */
			skb_reserve(skb, hh_len + sizeof(struct frag_hdr) +
				    dst_exthdrlen);

			/* Only the initial fragment is time stamped */
			skb_shinfo(skb)->tx_flags = tx_flags;
			tx_flags = 0;
			skb_shinfo(skb)->tskey = tskey;
			tskey = 0;

			/*
			 *	Find where to start putting bytes
			 */
			data = skb_put(skb, fraglen);
			skb_set_network_header(skb, exthdrlen);
			data += fragheaderlen;
			skb->transport_header = (skb->network_header +
						 fragheaderlen);
			if (fraggap) {
				skb->csum = skb_copy_and_csum_bits(
					skb_prev, maxfraglen,
					data + transhdrlen, fraggap, 0);
				skb_prev->csum = csum_sub(skb_prev->csum,
							  skb->csum);
				data += fraggap;
				pskb_trim_unique(skb_prev, maxfraglen);
			}
			if (copy > 0 &&
			    getfrag(from, data + transhdrlen, offset,
				    copy, fraggap, skb) < 0) {
				err = -EFAULT;
				kfree_skb(skb);
				goto error;
			}

			offset += copy;
			length -= datalen - fraggap;
			transhdrlen = 0;
			exthdrlen = 0;
			dst_exthdrlen = 0;

			/*
			 * Put the packet on the pending queue
			 */
			__skb_queue_tail(&sk->sk_write_queue, skb);
			continue;
		}

		if (copy > length)
			copy = length;

		if (!(rt->dst.dev->features&NETIF_F_SG) &&
		    skb_tailroom(skb) >= copy) {
			unsigned int off;

			off = skb->len;
			if (getfrag(from, skb_put(skb, copy),
						offset, copy, off, skb) < 0) {
				__skb_trim(skb, off);
				err = -EFAULT;
				goto error;
			}
		} else {
			int i = skb_shinfo(skb)->nr_frags;
			struct page_frag *pfrag = sk_page_frag(sk);

			err = -ENOMEM;
			if (!sk_page_frag_refill(sk, pfrag))
				goto error;

			if (!skb_can_coalesce(skb, i, pfrag->page,
					      pfrag->offset)) {
				err = -EMSGSIZE;
				if (i == MAX_SKB_FRAGS)
					goto error;

				__skb_fill_page_desc(skb, i, pfrag->page,
						     pfrag->offset, 0);
				skb_shinfo(skb)->nr_frags = ++i;
				get_page(pfrag->page);
			}
			copy = min_t(int, copy, pfrag->size - pfrag->offset);
			if (getfrag(from,
				    page_address(pfrag->page) + pfrag->offset,
				    offset, copy, skb->len, skb) < 0)
				goto error_efault;

			pfrag->offset += copy;
			skb_frag_size_add(&skb_shinfo(skb)->frags[i - 1], copy);
			skb->len += copy;
			skb->data_len += copy;
			skb->truesize += copy;
			atomic_add(copy, &sk->sk_wmem_alloc);
		}
		offset += copy;
		length -= copy;
	}

	return 0;

error_efault:
	err = -EFAULT;
error:
	cork->length -= length;
	IP6_INC_STATS(sock_net(sk), rt->rt6i_idev, IPSTATS_MIB_OUTDISCARDS);
	return err;
}
EXPORT_SYMBOL_GPL(ip6_append_data);

static void ip6_cork_release(struct inet_sock *inet, struct ipv6_pinfo *np)
{
	if (np->cork.opt) {
		kfree(np->cork.opt->dst0opt);
		kfree(np->cork.opt->dst1opt);
		kfree(np->cork.opt->hopopt);
		kfree(np->cork.opt->srcrt);
		kfree(np->cork.opt);
		np->cork.opt = NULL;
	}

	if (inet->cork.base.dst) {
		dst_release(inet->cork.base.dst);
		inet->cork.base.dst = NULL;
		inet->cork.base.flags &= ~IPCORK_ALLFRAG;
	}
	memset(&inet->cork.fl, 0, sizeof(inet->cork.fl));
}

int ip6_push_pending_frames(struct sock *sk)
{
	struct sk_buff *skb, *tmp_skb;
	struct sk_buff **tail_skb;
	struct in6_addr final_dst_buf, *final_dst = &final_dst_buf;
	struct inet_sock *inet = inet_sk(sk);
	struct ipv6_pinfo *np = inet6_sk(sk);
	struct net *net = sock_net(sk);
	struct ipv6hdr *hdr;
	struct ipv6_txoptions *opt = np->cork.opt;
	struct rt6_info *rt = (struct rt6_info *)inet->cork.base.dst;
	struct flowi6 *fl6 = &inet->cork.fl.u.ip6;
	unsigned char proto = fl6->flowi6_proto;
	int err = 0;

	if ((skb = __skb_dequeue(&sk->sk_write_queue)) == NULL)
		goto out;
	tail_skb = &(skb_shinfo(skb)->frag_list);

	/* move skb->data to ip header from ext header */
	if (skb->data < skb_network_header(skb))
		__skb_pull(skb, skb_network_offset(skb));
	while ((tmp_skb = __skb_dequeue(&sk->sk_write_queue)) != NULL) {
		__skb_pull(tmp_skb, skb_network_header_len(skb));
		*tail_skb = tmp_skb;
		tail_skb = &(tmp_skb->next);
		skb->len += tmp_skb->len;
		skb->data_len += tmp_skb->len;
		skb->truesize += tmp_skb->truesize;
		tmp_skb->destructor = NULL;
		tmp_skb->sk = NULL;
	}

	/* Allow local fragmentation. */
	skb->ignore_df = ip6_sk_ignore_df(sk);

	*final_dst = fl6->daddr;
	__skb_pull(skb, skb_network_header_len(skb));
	if (opt && opt->opt_flen)
		ipv6_push_frag_opts(skb, opt, &proto);
	if (opt && opt->opt_nflen)
		ipv6_push_nfrag_opts(skb, opt, &proto, &final_dst);

	skb_push(skb, sizeof(struct ipv6hdr));
	skb_reset_network_header(skb);
	hdr = ipv6_hdr(skb);

	ip6_flow_hdr(hdr, np->cork.tclass,
		     ip6_make_flowlabel(net, skb, fl6->flowlabel,
					np->autoflowlabel));
	hdr->hop_limit = np->cork.hop_limit;
	hdr->nexthdr = proto;
	hdr->saddr = fl6->saddr;
	hdr->daddr = *final_dst;

	skb->priority = sk->sk_priority;
	skb->mark = sk->sk_mark;

	skb_dst_set(skb, dst_clone(&rt->dst));
	IP6_UPD_PO_STATS(net, rt->rt6i_idev, IPSTATS_MIB_OUT, skb->len);
	if (proto == IPPROTO_ICMPV6) {
		struct inet6_dev *idev = ip6_dst_idev(skb_dst(skb));

		ICMP6MSGOUT_INC_STATS(net, idev, icmp6_hdr(skb)->icmp6_type);
		ICMP6_INC_STATS(net, idev, ICMP6_MIB_OUTMSGS);
	}

	err = ip6_local_out(skb);
	if (err) {
		if (err > 0)
			err = net_xmit_errno(err);
		if (err)
			goto error;
	}

out:
	ip6_cork_release(inet, np);
	return err;
error:
	IP6_INC_STATS(net, rt->rt6i_idev, IPSTATS_MIB_OUTDISCARDS);
	goto out;
}
EXPORT_SYMBOL_GPL(ip6_push_pending_frames);

void ip6_flush_pending_frames(struct sock *sk)
{
	struct sk_buff *skb;

	while ((skb = __skb_dequeue_tail(&sk->sk_write_queue)) != NULL) {
		if (skb_dst(skb))
			IP6_INC_STATS(sock_net(sk), ip6_dst_idev(skb_dst(skb)),
				      IPSTATS_MIB_OUTDISCARDS);
		kfree_skb(skb);
	}

	ip6_cork_release(inet_sk(sk), inet6_sk(sk));
}
EXPORT_SYMBOL_GPL(ip6_flush_pending_frames);<|MERGE_RESOLUTION|>--- conflicted
+++ resolved
@@ -1217,13 +1217,8 @@
 			if (np->frag_size)
 				mtu = np->frag_size;
 		}
-<<<<<<< HEAD
-	        if (mtu < IPV6_MIN_MTU)
-		    return -EINVAL;
-=======
 		if (mtu < IPV6_MIN_MTU)
 			return -EINVAL;
->>>>>>> e045a95c
 		cork->fragsize = mtu;
 		if (dst_allfrag(rt->dst.path))
 			cork->flags |= IPCORK_ALLFRAG;
