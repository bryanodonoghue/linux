#ifndef __LINUX_COMPILER_H
#error "Please don't include <linux/compiler-clang.h> directly, include <linux/compiler.h> instead."
#endif

/* Some compiler specific definitions are overwritten here
 * for Clang compiler
 */

#ifdef uninitialized_var
#undef uninitialized_var
#define uninitialized_var(x) x = *(&(x))
#endif

/* same as gcc, this was present in clang-2.6 so we can assume it works
 * with any version that can compile the kernel
 */
#define __UNIQUE_ID(prefix) __PASTE(__PASTE(__UNIQUE_ID_, prefix), __COUNTER__)

/*
 * GCC does not warn about unused static inline functions for
 * -Wunused-function.  This turns out to avoid the need for complex #ifdef
 * directives.  Suppress the warning in clang as well.
 */
#undef inline
#define inline inline __attribute__((unused)) notrace

<<<<<<< HEAD
=======
#undef __no_sanitize_address
#define __no_sanitize_address __attribute__((no_sanitize("address")))

/* Clang doesn't have a way to turn it off per-function, yet. */
#ifdef __noretpoline
#undef __noretpoline
#endif

>>>>>>> 07d220e1
#ifdef CONFIG_LTO_CLANG
#ifdef CONFIG_FTRACE_MCOUNT_RECORD
#define __norecordmcount \
	__attribute__((__section__(".text..ftrace")))
#endif

#define __nocfi		__attribute__((no_sanitize("cfi")))
#endif

#define __noscs		__attribute__((no_sanitize("shadow-call-stack")))

/* all clang versions usable with the kernel support KASAN ABI version 5 */
#define KASAN_ABI_VERSION 5

/* emulate gcc's __SANITIZE_ADDRESS__ flag */
#if __has_feature(address_sanitizer)
#define __SANITIZE_ADDRESS__
#endif

<<<<<<< HEAD
#undef __no_sanitize_address
#if __has_feature(address_sanitizer)
#define __no_sanitize_address __attribute__((no_sanitize("kernel-address")))
#else
#define __no_sanitize_address
#endif

/* Clang doesn't have a way to turn it off per-function, yet. */
#ifdef __noretpoline
#undef __noretpoline
=======
/*
 * Not all versions of clang implement the the type-generic versions
 * of the builtin overflow checkers. Fortunately, clang implements
 * __has_builtin allowing us to avoid awkward version
 * checks. Unfortunately, we don't know which version of gcc clang
 * pretends to be, so the macro may or may not be defined.
 */
#undef COMPILER_HAS_GENERIC_BUILTIN_OVERFLOW
#if __has_builtin(__builtin_mul_overflow) && \
    __has_builtin(__builtin_add_overflow) && \
    __has_builtin(__builtin_sub_overflow)
#define COMPILER_HAS_GENERIC_BUILTIN_OVERFLOW 1
>>>>>>> 07d220e1
#endif<|MERGE_RESOLUTION|>--- conflicted
+++ resolved
@@ -24,8 +24,6 @@
 #undef inline
 #define inline inline __attribute__((unused)) notrace
 
-<<<<<<< HEAD
-=======
 #undef __no_sanitize_address
 #define __no_sanitize_address __attribute__((no_sanitize("address")))
 
@@ -34,7 +32,6 @@
 #undef __noretpoline
 #endif
 
->>>>>>> 07d220e1
 #ifdef CONFIG_LTO_CLANG
 #ifdef CONFIG_FTRACE_MCOUNT_RECORD
 #define __norecordmcount \
@@ -54,18 +51,6 @@
 #define __SANITIZE_ADDRESS__
 #endif
 
-<<<<<<< HEAD
-#undef __no_sanitize_address
-#if __has_feature(address_sanitizer)
-#define __no_sanitize_address __attribute__((no_sanitize("kernel-address")))
-#else
-#define __no_sanitize_address
-#endif
-
-/* Clang doesn't have a way to turn it off per-function, yet. */
-#ifdef __noretpoline
-#undef __noretpoline
-=======
 /*
  * Not all versions of clang implement the the type-generic versions
  * of the builtin overflow checkers. Fortunately, clang implements
@@ -78,5 +63,4 @@
     __has_builtin(__builtin_add_overflow) && \
     __has_builtin(__builtin_sub_overflow)
 #define COMPILER_HAS_GENERIC_BUILTIN_OVERFLOW 1
->>>>>>> 07d220e1
 #endif