/* SPDX-License-Identifier: GPL-2.0-or-later */
/*
 * Framework and drivers for configuring and reading different PHYs
 * Based on code in sungem_phy.c and (long-removed) gianfar_phy.c
 *
 * Author: Andy Fleming
 *
 * Copyright (c) 2004 Freescale Semiconductor, Inc.
 */

#ifndef __PHY_H
#define __PHY_H

#include <linux/compiler.h>
#include <linux/spinlock.h>
#include <linux/ethtool.h>
#include <linux/linkmode.h>
#include <linux/netlink.h>
#include <linux/mdio.h>
#include <linux/mii.h>
#include <linux/mii_timestamper.h>
#include <linux/module.h>
#include <linux/timer.h>
#include <linux/workqueue.h>
#include <linux/mod_devicetable.h>
#include <linux/u64_stats_sync.h>
#include <linux/irqreturn.h>
#include <linux/iopoll.h>
#include <linux/refcount.h>

#include <linux/atomic.h>

#define PHY_DEFAULT_FEATURES	(SUPPORTED_Autoneg | \
				 SUPPORTED_TP | \
				 SUPPORTED_MII)

#define PHY_10BT_FEATURES	(SUPPORTED_10baseT_Half | \
				 SUPPORTED_10baseT_Full)

#define PHY_100BT_FEATURES	(SUPPORTED_100baseT_Half | \
				 SUPPORTED_100baseT_Full)

#define PHY_1000BT_FEATURES	(SUPPORTED_1000baseT_Half | \
				 SUPPORTED_1000baseT_Full)

extern __ETHTOOL_DECLARE_LINK_MODE_MASK(phy_basic_features) __ro_after_init;
extern __ETHTOOL_DECLARE_LINK_MODE_MASK(phy_basic_t1_features) __ro_after_init;
extern __ETHTOOL_DECLARE_LINK_MODE_MASK(phy_gbit_features) __ro_after_init;
extern __ETHTOOL_DECLARE_LINK_MODE_MASK(phy_gbit_fibre_features) __ro_after_init;
extern __ETHTOOL_DECLARE_LINK_MODE_MASK(phy_gbit_all_ports_features) __ro_after_init;
extern __ETHTOOL_DECLARE_LINK_MODE_MASK(phy_10gbit_features) __ro_after_init;
extern __ETHTOOL_DECLARE_LINK_MODE_MASK(phy_10gbit_fec_features) __ro_after_init;
extern __ETHTOOL_DECLARE_LINK_MODE_MASK(phy_10gbit_full_features) __ro_after_init;

#define PHY_BASIC_FEATURES ((unsigned long *)&phy_basic_features)
#define PHY_BASIC_T1_FEATURES ((unsigned long *)&phy_basic_t1_features)
#define PHY_GBIT_FEATURES ((unsigned long *)&phy_gbit_features)
#define PHY_GBIT_FIBRE_FEATURES ((unsigned long *)&phy_gbit_fibre_features)
#define PHY_GBIT_ALL_PORTS_FEATURES ((unsigned long *)&phy_gbit_all_ports_features)
#define PHY_10GBIT_FEATURES ((unsigned long *)&phy_10gbit_features)
#define PHY_10GBIT_FEC_FEATURES ((unsigned long *)&phy_10gbit_fec_features)
#define PHY_10GBIT_FULL_FEATURES ((unsigned long *)&phy_10gbit_full_features)

extern const int phy_basic_ports_array[3];
extern const int phy_fibre_port_array[1];
extern const int phy_all_ports_features_array[7];
extern const int phy_10_100_features_array[4];
extern const int phy_basic_t1_features_array[3];
extern const int phy_gbit_features_array[2];
extern const int phy_10gbit_features_array[1];

/*
 * Set phydev->irq to PHY_POLL if interrupts are not supported,
 * or not desired for this PHY.  Set to PHY_MAC_INTERRUPT if
 * the attached MAC driver handles the interrupt
 */
#define PHY_POLL		-1
#define PHY_MAC_INTERRUPT	-2

#define PHY_IS_INTERNAL		0x00000001
#define PHY_RST_AFTER_CLK_EN	0x00000002
#define PHY_POLL_CABLE_TEST	0x00000004
#define MDIO_DEVICE_IS_PHY	0x80000000

/**
 * enum phy_interface_t - Interface Mode definitions
 *
 * @PHY_INTERFACE_MODE_NA: Not Applicable - don't touch
 * @PHY_INTERFACE_MODE_INTERNAL: No interface, MAC and PHY combined
 * @PHY_INTERFACE_MODE_MII: Media-independent interface
 * @PHY_INTERFACE_MODE_GMII: Gigabit media-independent interface
 * @PHY_INTERFACE_MODE_SGMII: Serial gigabit media-independent interface
 * @PHY_INTERFACE_MODE_TBI: Ten Bit Interface
 * @PHY_INTERFACE_MODE_REVMII: Reverse Media Independent Interface
 * @PHY_INTERFACE_MODE_RMII: Reduced Media Independent Interface
 * @PHY_INTERFACE_MODE_REVRMII: Reduced Media Independent Interface in PHY role
 * @PHY_INTERFACE_MODE_RGMII: Reduced gigabit media-independent interface
 * @PHY_INTERFACE_MODE_RGMII_ID: RGMII with Internal RX+TX delay
 * @PHY_INTERFACE_MODE_RGMII_RXID: RGMII with Internal RX delay
 * @PHY_INTERFACE_MODE_RGMII_TXID: RGMII with Internal RX delay
 * @PHY_INTERFACE_MODE_RTBI: Reduced TBI
 * @PHY_INTERFACE_MODE_SMII: Serial MII
 * @PHY_INTERFACE_MODE_XGMII: 10 gigabit media-independent interface
 * @PHY_INTERFACE_MODE_XLGMII:40 gigabit media-independent interface
 * @PHY_INTERFACE_MODE_MOCA: Multimedia over Coax
 * @PHY_INTERFACE_MODE_QSGMII: Quad SGMII
 * @PHY_INTERFACE_MODE_TRGMII: Turbo RGMII
 * @PHY_INTERFACE_MODE_100BASEX: 100 BaseX
 * @PHY_INTERFACE_MODE_1000BASEX: 1000 BaseX
 * @PHY_INTERFACE_MODE_2500BASEX: 2500 BaseX
 * @PHY_INTERFACE_MODE_5GBASER: 5G BaseR
 * @PHY_INTERFACE_MODE_RXAUI: Reduced XAUI
 * @PHY_INTERFACE_MODE_XAUI: 10 Gigabit Attachment Unit Interface
 * @PHY_INTERFACE_MODE_10GBASER: 10G BaseR
 * @PHY_INTERFACE_MODE_25GBASER: 25G BaseR
 * @PHY_INTERFACE_MODE_USXGMII:  Universal Serial 10GE MII
 * @PHY_INTERFACE_MODE_10GKR: 10GBASE-KR - with Clause 73 AN
 * @PHY_INTERFACE_MODE_QUSGMII: Quad Universal SGMII
 * @PHY_INTERFACE_MODE_1000BASEKX: 1000Base-KX - with Clause 73 AN
 * @PHY_INTERFACE_MODE_MAX: Book keeping
 *
 * Describes the interface between the MAC and PHY.
 */
typedef enum {
	PHY_INTERFACE_MODE_NA,
	PHY_INTERFACE_MODE_INTERNAL,
	PHY_INTERFACE_MODE_MII,
	PHY_INTERFACE_MODE_GMII,
	PHY_INTERFACE_MODE_SGMII,
	PHY_INTERFACE_MODE_TBI,
	PHY_INTERFACE_MODE_REVMII,
	PHY_INTERFACE_MODE_RMII,
	PHY_INTERFACE_MODE_REVRMII,
	PHY_INTERFACE_MODE_RGMII,
	PHY_INTERFACE_MODE_RGMII_ID,
	PHY_INTERFACE_MODE_RGMII_RXID,
	PHY_INTERFACE_MODE_RGMII_TXID,
	PHY_INTERFACE_MODE_RTBI,
	PHY_INTERFACE_MODE_SMII,
	PHY_INTERFACE_MODE_XGMII,
	PHY_INTERFACE_MODE_XLGMII,
	PHY_INTERFACE_MODE_MOCA,
	PHY_INTERFACE_MODE_QSGMII,
	PHY_INTERFACE_MODE_TRGMII,
	PHY_INTERFACE_MODE_100BASEX,
	PHY_INTERFACE_MODE_1000BASEX,
	PHY_INTERFACE_MODE_2500BASEX,
	PHY_INTERFACE_MODE_5GBASER,
	PHY_INTERFACE_MODE_RXAUI,
	PHY_INTERFACE_MODE_XAUI,
	/* 10GBASE-R, XFI, SFI - single lane 10G Serdes */
	PHY_INTERFACE_MODE_10GBASER,
	PHY_INTERFACE_MODE_25GBASER,
	PHY_INTERFACE_MODE_USXGMII,
	/* 10GBASE-KR - with Clause 73 AN */
	PHY_INTERFACE_MODE_10GKR,
	PHY_INTERFACE_MODE_QUSGMII,
	PHY_INTERFACE_MODE_1000BASEKX,
	PHY_INTERFACE_MODE_MAX,
} phy_interface_t;

/* PHY interface mode bitmap handling */
#define DECLARE_PHY_INTERFACE_MASK(name) \
	DECLARE_BITMAP(name, PHY_INTERFACE_MODE_MAX)

static inline void phy_interface_zero(unsigned long *intf)
{
	bitmap_zero(intf, PHY_INTERFACE_MODE_MAX);
}

static inline bool phy_interface_empty(const unsigned long *intf)
{
	return bitmap_empty(intf, PHY_INTERFACE_MODE_MAX);
}

static inline void phy_interface_and(unsigned long *dst, const unsigned long *a,
				     const unsigned long *b)
{
	bitmap_and(dst, a, b, PHY_INTERFACE_MODE_MAX);
}

static inline void phy_interface_or(unsigned long *dst, const unsigned long *a,
				    const unsigned long *b)
{
	bitmap_or(dst, a, b, PHY_INTERFACE_MODE_MAX);
}

static inline void phy_interface_set_rgmii(unsigned long *intf)
{
	__set_bit(PHY_INTERFACE_MODE_RGMII, intf);
	__set_bit(PHY_INTERFACE_MODE_RGMII_ID, intf);
	__set_bit(PHY_INTERFACE_MODE_RGMII_RXID, intf);
	__set_bit(PHY_INTERFACE_MODE_RGMII_TXID, intf);
}

/*
 * phy_supported_speeds - return all speeds currently supported by a PHY device
 */
unsigned int phy_supported_speeds(struct phy_device *phy,
				      unsigned int *speeds,
				      unsigned int size);

/**
 * phy_modes - map phy_interface_t enum to device tree binding of phy-mode
 * @interface: enum phy_interface_t value
 *
 * Description: maps enum &phy_interface_t defined in this file
 * into the device tree binding of 'phy-mode', so that Ethernet
 * device driver can get PHY interface from device tree.
 */
static inline const char *phy_modes(phy_interface_t interface)
{
	switch (interface) {
	case PHY_INTERFACE_MODE_NA:
		return "";
	case PHY_INTERFACE_MODE_INTERNAL:
		return "internal";
	case PHY_INTERFACE_MODE_MII:
		return "mii";
	case PHY_INTERFACE_MODE_GMII:
		return "gmii";
	case PHY_INTERFACE_MODE_SGMII:
		return "sgmii";
	case PHY_INTERFACE_MODE_TBI:
		return "tbi";
	case PHY_INTERFACE_MODE_REVMII:
		return "rev-mii";
	case PHY_INTERFACE_MODE_RMII:
		return "rmii";
	case PHY_INTERFACE_MODE_REVRMII:
		return "rev-rmii";
	case PHY_INTERFACE_MODE_RGMII:
		return "rgmii";
	case PHY_INTERFACE_MODE_RGMII_ID:
		return "rgmii-id";
	case PHY_INTERFACE_MODE_RGMII_RXID:
		return "rgmii-rxid";
	case PHY_INTERFACE_MODE_RGMII_TXID:
		return "rgmii-txid";
	case PHY_INTERFACE_MODE_RTBI:
		return "rtbi";
	case PHY_INTERFACE_MODE_SMII:
		return "smii";
	case PHY_INTERFACE_MODE_XGMII:
		return "xgmii";
	case PHY_INTERFACE_MODE_XLGMII:
		return "xlgmii";
	case PHY_INTERFACE_MODE_MOCA:
		return "moca";
	case PHY_INTERFACE_MODE_QSGMII:
		return "qsgmii";
	case PHY_INTERFACE_MODE_TRGMII:
		return "trgmii";
	case PHY_INTERFACE_MODE_1000BASEX:
		return "1000base-x";
	case PHY_INTERFACE_MODE_1000BASEKX:
		return "1000base-kx";
	case PHY_INTERFACE_MODE_2500BASEX:
		return "2500base-x";
	case PHY_INTERFACE_MODE_5GBASER:
		return "5gbase-r";
	case PHY_INTERFACE_MODE_RXAUI:
		return "rxaui";
	case PHY_INTERFACE_MODE_XAUI:
		return "xaui";
	case PHY_INTERFACE_MODE_10GBASER:
		return "10gbase-r";
	case PHY_INTERFACE_MODE_25GBASER:
		return "25gbase-r";
	case PHY_INTERFACE_MODE_USXGMII:
		return "usxgmii";
	case PHY_INTERFACE_MODE_10GKR:
		return "10gbase-kr";
	case PHY_INTERFACE_MODE_100BASEX:
		return "100base-x";
	case PHY_INTERFACE_MODE_QUSGMII:
		return "qusgmii";
	default:
		return "unknown";
	}
}

#define PHY_INIT_TIMEOUT	100000
#define PHY_FORCE_TIMEOUT	10

#define PHY_MAX_ADDR	32

/* Used when trying to connect to a specific phy (mii bus id:phy device id) */
#define PHY_ID_FMT "%s:%02x"

#define MII_BUS_ID_SIZE	61

struct device;
struct phylink;
struct sfp_bus;
struct sfp_upstream_ops;
struct sk_buff;

/**
 * struct mdio_bus_stats - Statistics counters for MDIO busses
 * @transfers: Total number of transfers, i.e. @writes + @reads
 * @errors: Number of MDIO transfers that returned an error
 * @writes: Number of write transfers
 * @reads: Number of read transfers
 * @syncp: Synchronisation for incrementing statistics
 */
struct mdio_bus_stats {
	u64_stats_t transfers;
	u64_stats_t errors;
	u64_stats_t writes;
	u64_stats_t reads;
	/* Must be last, add new statistics above */
	struct u64_stats_sync syncp;
};

/**
 * struct phy_package_shared - Shared information in PHY packages
 * @addr: Common PHY address used to combine PHYs in one package
 * @refcnt: Number of PHYs connected to this shared data
 * @flags: Initialization of PHY package
 * @priv_size: Size of the shared private data @priv
 * @priv: Driver private data shared across a PHY package
 *
 * Represents a shared structure between different phydev's in the same
 * package, for example a quad PHY. See phy_package_join() and
 * phy_package_leave().
 */
struct phy_package_shared {
	int addr;
	refcount_t refcnt;
	unsigned long flags;
	size_t priv_size;

	/* private data pointer */
	/* note that this pointer is shared between different phydevs and
	 * the user has to take care of appropriate locking. It is allocated
	 * and freed automatically by phy_package_join() and
	 * phy_package_leave().
	 */
	void *priv;
};

/* used as bit number in atomic bitops */
#define PHY_SHARED_F_INIT_DONE  0
#define PHY_SHARED_F_PROBE_DONE 1

/**
 * struct mii_bus - Represents an MDIO bus
 *
 * @owner: Who owns this device
 * @name: User friendly name for this MDIO device, or driver name
 * @id: Unique identifier for this bus, typical from bus hierarchy
 * @priv: Driver private data
 *
 * The Bus class for PHYs.  Devices which provide access to
 * PHYs should register using this structure
 */
struct mii_bus {
	struct module *owner;
	const char *name;
	char id[MII_BUS_ID_SIZE];
	void *priv;
	/** @read: Perform a read transfer on the bus */
	int (*read)(struct mii_bus *bus, int addr, int regnum);
	/** @write: Perform a write transfer on the bus */
	int (*write)(struct mii_bus *bus, int addr, int regnum, u16 val);
	/** @reset: Perform a reset of the bus */
	int (*reset)(struct mii_bus *bus);

	/** @stats: Statistic counters per device on the bus */
	struct mdio_bus_stats stats[PHY_MAX_ADDR];

	/**
	 * @mdio_lock: A lock to ensure that only one thing can read/write
	 * the MDIO bus at a time
	 */
	struct mutex mdio_lock;

	/** @parent: Parent device of this bus */
	struct device *parent;
	/** @state: State of bus structure */
	enum {
		MDIOBUS_ALLOCATED = 1,
		MDIOBUS_REGISTERED,
		MDIOBUS_UNREGISTERED,
		MDIOBUS_RELEASED,
	} state;

	/** @dev: Kernel device representation */
	struct device dev;

	/** @mdio_map: list of all MDIO devices on bus */
	struct mdio_device *mdio_map[PHY_MAX_ADDR];

	/** @phy_mask: PHY addresses to be ignored when probing */
	u32 phy_mask;

	/** @phy_ignore_ta_mask: PHY addresses to ignore the TA/read failure */
	u32 phy_ignore_ta_mask;

	/**
	 * @irq: An array of interrupts, each PHY's interrupt at the index
	 * matching its address
	 */
	int irq[PHY_MAX_ADDR];

	/** @reset_delay_us: GPIO reset pulse width in microseconds */
	int reset_delay_us;
	/** @reset_post_delay_us: GPIO reset deassert delay in microseconds */
	int reset_post_delay_us;
	/** @reset_gpiod: Reset GPIO descriptor pointer */
	struct gpio_desc *reset_gpiod;

	/** @probe_capabilities: bus capabilities, used for probing */
	enum {
		MDIOBUS_NO_CAP = 0,
		MDIOBUS_C22,
		MDIOBUS_C45,
		MDIOBUS_C22_C45,
	} probe_capabilities;

	/** @shared_lock: protect access to the shared element */
	struct mutex shared_lock;

	/** @shared: shared state across different PHYs */
	struct phy_package_shared *shared[PHY_MAX_ADDR];
};
#define to_mii_bus(d) container_of(d, struct mii_bus, dev)

struct mii_bus *mdiobus_alloc_size(size_t size);

/**
 * mdiobus_alloc - Allocate an MDIO bus structure
 *
 * The internal state of the MDIO bus will be set of MDIOBUS_ALLOCATED ready
 * for the driver to register the bus.
 */
static inline struct mii_bus *mdiobus_alloc(void)
{
	return mdiobus_alloc_size(0);
}

int __mdiobus_register(struct mii_bus *bus, struct module *owner);
int __devm_mdiobus_register(struct device *dev, struct mii_bus *bus,
			    struct module *owner);
#define mdiobus_register(bus) __mdiobus_register(bus, THIS_MODULE)
#define devm_mdiobus_register(dev, bus) \
		__devm_mdiobus_register(dev, bus, THIS_MODULE)

void mdiobus_unregister(struct mii_bus *bus);
void mdiobus_free(struct mii_bus *bus);
struct mii_bus *devm_mdiobus_alloc_size(struct device *dev, int sizeof_priv);
static inline struct mii_bus *devm_mdiobus_alloc(struct device *dev)
{
	return devm_mdiobus_alloc_size(dev, 0);
}

struct mii_bus *mdio_find_bus(const char *mdio_name);
struct phy_device *mdiobus_scan(struct mii_bus *bus, int addr);

#define PHY_INTERRUPT_DISABLED	false
#define PHY_INTERRUPT_ENABLED	true

/**
 * enum phy_state - PHY state machine states:
 *
 * @PHY_DOWN: PHY device and driver are not ready for anything.  probe
 * should be called if and only if the PHY is in this state,
 * given that the PHY device exists.
 * - PHY driver probe function will set the state to @PHY_READY
 *
 * @PHY_READY: PHY is ready to send and receive packets, but the
 * controller is not.  By default, PHYs which do not implement
 * probe will be set to this state by phy_probe().
 * - start will set the state to UP
 *
 * @PHY_UP: The PHY and attached device are ready to do work.
 * Interrupts should be started here.
 * - timer moves to @PHY_NOLINK or @PHY_RUNNING
 *
 * @PHY_NOLINK: PHY is up, but not currently plugged in.
 * - irq or timer will set @PHY_RUNNING if link comes back
 * - phy_stop moves to @PHY_HALTED
 *
 * @PHY_RUNNING: PHY is currently up, running, and possibly sending
 * and/or receiving packets
 * - irq or timer will set @PHY_NOLINK if link goes down
 * - phy_stop moves to @PHY_HALTED
 *
 * @PHY_CABLETEST: PHY is performing a cable test. Packet reception/sending
 * is not expected to work, carrier will be indicated as down. PHY will be
 * poll once per second, or on interrupt for it current state.
 * Once complete, move to UP to restart the PHY.
 * - phy_stop aborts the running test and moves to @PHY_HALTED
 *
 * @PHY_HALTED: PHY is up, but no polling or interrupts are done. Or
 * PHY is in an error state.
 * - phy_start moves to @PHY_UP
 */
enum phy_state {
	PHY_DOWN = 0,
	PHY_READY,
	PHY_HALTED,
	PHY_UP,
	PHY_RUNNING,
	PHY_NOLINK,
	PHY_CABLETEST,
};

#define MDIO_MMD_NUM 32

/**
 * struct phy_c45_device_ids - 802.3-c45 Device Identifiers
 * @devices_in_package: IEEE 802.3 devices in package register value.
 * @mmds_present: bit vector of MMDs present.
 * @device_ids: The device identifer for each present device.
 */
struct phy_c45_device_ids {
	u32 devices_in_package;
	u32 mmds_present;
	u32 device_ids[MDIO_MMD_NUM];
};

struct macsec_context;
struct macsec_ops;

/**
 * struct phy_device - An instance of a PHY
 *
 * @mdio: MDIO bus this PHY is on
 * @drv: Pointer to the driver for this PHY instance
 * @phy_id: UID for this device found during discovery
 * @c45_ids: 802.3-c45 Device Identifiers if is_c45.
 * @is_c45:  Set to true if this PHY uses clause 45 addressing.
 * @is_internal: Set to true if this PHY is internal to a MAC.
 * @is_pseudo_fixed_link: Set to true if this PHY is an Ethernet switch, etc.
 * @is_gigabit_capable: Set to true if PHY supports 1000Mbps
 * @has_fixups: Set to true if this PHY has fixups/quirks.
 * @suspended: Set to true if this PHY has been suspended successfully.
 * @suspended_by_mdio_bus: Set to true if this PHY was suspended by MDIO bus.
 * @sysfs_links: Internal boolean tracking sysfs symbolic links setup/removal.
 * @loopback_enabled: Set true if this PHY has been loopbacked successfully.
 * @downshifted_rate: Set true if link speed has been downshifted.
 * @is_on_sfp_module: Set true if PHY is located on an SFP module.
 * @mac_managed_pm: Set true if MAC driver takes of suspending/resuming PHY
 * @state: State of the PHY for management purposes
 * @dev_flags: Device-specific flags used by the PHY driver.
 *
 *      - Bits [15:0] are free to use by the PHY driver to communicate
 *        driver specific behavior.
 *      - Bits [23:16] are currently reserved for future use.
 *      - Bits [31:24] are reserved for defining generic
 *        PHY driver behavior.
 * @irq: IRQ number of the PHY's interrupt (-1 if none)
 * @phy_timer: The timer for handling the state machine
 * @phylink: Pointer to phylink instance for this PHY
 * @sfp_bus_attached: Flag indicating whether the SFP bus has been attached
 * @sfp_bus: SFP bus attached to this PHY's fiber port
 * @attached_dev: The attached enet driver's device instance ptr
 * @adjust_link: Callback for the enet controller to respond to changes: in the
 *               link state.
 * @phy_link_change: Callback for phylink for notification of link change
 * @macsec_ops: MACsec offloading ops.
 *
 * @speed: Current link speed
 * @duplex: Current duplex
 * @port: Current port
 * @pause: Current pause
 * @asym_pause: Current asymmetric pause
 * @supported: Combined MAC/PHY supported linkmodes
 * @advertising: Currently advertised linkmodes
 * @adv_old: Saved advertised while power saving for WoL
 * @lp_advertising: Current link partner advertised linkmodes
 * @host_interfaces: PHY interface modes supported by host
 * @eee_broken_modes: Energy efficient ethernet modes which should be prohibited
 * @autoneg: Flag autoneg being used
 * @rate_matching: Current rate matching mode
 * @link: Current link state
 * @autoneg_complete: Flag auto negotiation of the link has completed
 * @mdix: Current crossover
 * @mdix_ctrl: User setting of crossover
 * @pma_extable: Cached value of PMA/PMD Extended Abilities Register
 * @interrupts: Flag interrupts have been enabled
 * @irq_suspended: Flag indicating PHY is suspended and therefore interrupt
 *                 handling shall be postponed until PHY has resumed
 * @irq_rerun: Flag indicating interrupts occurred while PHY was suspended,
 *             requiring a rerun of the interrupt handler after resume
 * @interface: enum phy_interface_t value
 * @skb: Netlink message for cable diagnostics
 * @nest: Netlink nest used for cable diagnostics
 * @ehdr: nNtlink header for cable diagnostics
 * @phy_led_triggers: Array of LED triggers
 * @phy_num_led_triggers: Number of triggers in @phy_led_triggers
 * @led_link_trigger: LED trigger for link up/down
 * @last_triggered: last LED trigger for link speed
 * @master_slave_set: User requested master/slave configuration
 * @master_slave_get: Current master/slave advertisement
 * @master_slave_state: Current master/slave configuration
 * @mii_ts: Pointer to time stamper callbacks
 * @psec: Pointer to Power Sourcing Equipment control struct
 * @lock:  Mutex for serialization access to PHY
 * @state_queue: Work queue for state machine
 * @shared: Pointer to private data shared by phys in one package
 * @priv: Pointer to driver private data
 *
 * interrupts currently only supports enabled or disabled,
 * but could be changed in the future to support enabling
 * and disabling specific interrupts
 *
 * Contains some infrastructure for polling and interrupt
 * handling, as well as handling shifts in PHY hardware state
 */
struct phy_device {
	struct mdio_device mdio;

	/* Information about the PHY type */
	/* And management functions */
	struct phy_driver *drv;

	u32 phy_id;

	struct phy_c45_device_ids c45_ids;
	unsigned is_c45:1;
	unsigned is_internal:1;
	unsigned is_pseudo_fixed_link:1;
	unsigned is_gigabit_capable:1;
	unsigned has_fixups:1;
	unsigned suspended:1;
	unsigned suspended_by_mdio_bus:1;
	unsigned sysfs_links:1;
	unsigned loopback_enabled:1;
	unsigned downshifted_rate:1;
	unsigned is_on_sfp_module:1;
	unsigned mac_managed_pm:1;

	unsigned autoneg:1;
	/* The most recently read link state */
	unsigned link:1;
	unsigned autoneg_complete:1;

	/* Interrupts are enabled */
	unsigned interrupts:1;
	unsigned irq_suspended:1;
	unsigned irq_rerun:1;
<<<<<<< HEAD
=======

	int rate_matching;
>>>>>>> 7365df19

	enum phy_state state;

	u32 dev_flags;

	phy_interface_t interface;

	/*
	 * forced speed & duplex (no autoneg)
	 * partner speed & duplex & pause (autoneg)
	 */
	int speed;
	int duplex;
	int port;
	int pause;
	int asym_pause;
	u8 master_slave_get;
	u8 master_slave_set;
	u8 master_slave_state;

	/* Union of PHY and Attached devices' supported link modes */
	/* See ethtool.h for more info */
	__ETHTOOL_DECLARE_LINK_MODE_MASK(supported);
	__ETHTOOL_DECLARE_LINK_MODE_MASK(advertising);
	__ETHTOOL_DECLARE_LINK_MODE_MASK(lp_advertising);
	/* used with phy_speed_down */
	__ETHTOOL_DECLARE_LINK_MODE_MASK(adv_old);

	/* Host supported PHY interface types. Should be ignored if empty. */
	DECLARE_PHY_INTERFACE_MASK(host_interfaces);

	/* Energy efficient ethernet modes which should be prohibited */
	u32 eee_broken_modes;

#ifdef CONFIG_LED_TRIGGER_PHY
	struct phy_led_trigger *phy_led_triggers;
	unsigned int phy_num_led_triggers;
	struct phy_led_trigger *last_triggered;

	struct phy_led_trigger *led_link_trigger;
#endif

	/*
	 * Interrupt number for this PHY
	 * -1 means no interrupt
	 */
	int irq;

	/* private data pointer */
	/* For use by PHYs to maintain extra state */
	void *priv;

	/* shared data pointer */
	/* For use by PHYs inside the same package that need a shared state. */
	struct phy_package_shared *shared;

	/* Reporting cable test results */
	struct sk_buff *skb;
	void *ehdr;
	struct nlattr *nest;

	/* Interrupt and Polling infrastructure */
	struct delayed_work state_queue;

	struct mutex lock;

	/* This may be modified under the rtnl lock */
	bool sfp_bus_attached;
	struct sfp_bus *sfp_bus;
	struct phylink *phylink;
	struct net_device *attached_dev;
	struct mii_timestamper *mii_ts;
	struct pse_control *psec;

	u8 mdix;
	u8 mdix_ctrl;

	int pma_extable;

	void (*phy_link_change)(struct phy_device *phydev, bool up);
	void (*adjust_link)(struct net_device *dev);

#if IS_ENABLED(CONFIG_MACSEC)
	/* MACsec management functions */
	const struct macsec_ops *macsec_ops;
#endif
};

static inline struct phy_device *to_phy_device(const struct device *dev)
{
	return container_of(to_mdio_device(dev), struct phy_device, mdio);
}

/**
 * struct phy_tdr_config - Configuration of a TDR raw test
 *
 * @first: Distance for first data collection point
 * @last: Distance for last data collection point
 * @step: Step between data collection points
 * @pair: Bitmap of cable pairs to collect data for
 *
 * A structure containing possible configuration parameters
 * for a TDR cable test. The driver does not need to implement
 * all the parameters, but should report what is actually used.
 * All distances are in centimeters.
 */
struct phy_tdr_config {
	u32 first;
	u32 last;
	u32 step;
	s8 pair;
};
#define PHY_PAIR_ALL -1

/**
 * struct phy_driver - Driver structure for a particular PHY type
 *
 * @mdiodrv: Data common to all MDIO devices
 * @phy_id: The result of reading the UID registers of this PHY
 *   type, and ANDing them with the phy_id_mask.  This driver
 *   only works for PHYs with IDs which match this field
 * @name: The friendly name of this PHY type
 * @phy_id_mask: Defines the important bits of the phy_id
 * @features: A mandatory list of features (speed, duplex, etc)
 *   supported by this PHY
 * @flags: A bitfield defining certain other features this PHY
 *   supports (like interrupts)
 * @driver_data: Static driver data
 *
 * All functions are optional. If config_aneg or read_status
 * are not implemented, the phy core uses the genphy versions.
 * Note that none of these functions should be called from
 * interrupt time. The goal is for the bus read/write functions
 * to be able to block when the bus transaction is happening,
 * and be freed up by an interrupt (The MPC85xx has this ability,
 * though it is not currently supported in the driver).
 */
struct phy_driver {
	struct mdio_driver_common mdiodrv;
	u32 phy_id;
	char *name;
	u32 phy_id_mask;
	const unsigned long * const features;
	u32 flags;
	const void *driver_data;

	/**
	 * @soft_reset: Called to issue a PHY software reset
	 */
	int (*soft_reset)(struct phy_device *phydev);

	/**
	 * @config_init: Called to initialize the PHY,
	 * including after a reset
	 */
	int (*config_init)(struct phy_device *phydev);

	/**
	 * @probe: Called during discovery.  Used to set
	 * up device-specific structures, if any
	 */
	int (*probe)(struct phy_device *phydev);

	/**
	 * @get_features: Probe the hardware to determine what
	 * abilities it has.  Should only set phydev->supported.
	 */
	int (*get_features)(struct phy_device *phydev);

	/**
	 * @get_rate_matching: Get the supported type of rate matching for a
	 * particular phy interface. This is used by phy consumers to determine
	 * whether to advertise lower-speed modes for that interface. It is
	 * assumed that if a rate matching mode is supported on an interface,
	 * then that interface's rate can be adapted to all slower link speeds
	 * supported by the phy. If iface is %PHY_INTERFACE_MODE_NA, and the phy
	 * supports any kind of rate matching for any interface, then it must
	 * return that rate matching mode (preferring %RATE_MATCH_PAUSE to
	 * %RATE_MATCH_CRS). If the interface is not supported, this should
	 * return %RATE_MATCH_NONE.
	 */
	int (*get_rate_matching)(struct phy_device *phydev,
				   phy_interface_t iface);

	/* PHY Power Management */
	/** @suspend: Suspend the hardware, saving state if needed */
	int (*suspend)(struct phy_device *phydev);
	/** @resume: Resume the hardware, restoring state if needed */
	int (*resume)(struct phy_device *phydev);

	/**
	 * @config_aneg: Configures the advertisement and resets
	 * autonegotiation if phydev->autoneg is on,
	 * forces the speed to the current settings in phydev
	 * if phydev->autoneg is off
	 */
	int (*config_aneg)(struct phy_device *phydev);

	/** @aneg_done: Determines the auto negotiation result */
	int (*aneg_done)(struct phy_device *phydev);

	/** @read_status: Determines the negotiated speed and duplex */
	int (*read_status)(struct phy_device *phydev);

	/**
	 * @config_intr: Enables or disables interrupts.
	 * It should also clear any pending interrupts prior to enabling the
	 * IRQs and after disabling them.
	 */
	int (*config_intr)(struct phy_device *phydev);

	/** @handle_interrupt: Override default interrupt handling */
	irqreturn_t (*handle_interrupt)(struct phy_device *phydev);

	/** @remove: Clears up any memory if needed */
	void (*remove)(struct phy_device *phydev);

	/**
	 * @match_phy_device: Returns true if this is a suitable
	 * driver for the given phydev.	 If NULL, matching is based on
	 * phy_id and phy_id_mask.
	 */
	int (*match_phy_device)(struct phy_device *phydev);

	/**
	 * @set_wol: Some devices (e.g. qnap TS-119P II) require PHY
	 * register changes to enable Wake on LAN, so set_wol is
	 * provided to be called in the ethernet driver's set_wol
	 * function.
	 */
	int (*set_wol)(struct phy_device *dev, struct ethtool_wolinfo *wol);

	/**
	 * @get_wol: See set_wol, but for checking whether Wake on LAN
	 * is enabled.
	 */
	void (*get_wol)(struct phy_device *dev, struct ethtool_wolinfo *wol);

	/**
	 * @link_change_notify: Called to inform a PHY device driver
	 * when the core is about to change the link state. This
	 * callback is supposed to be used as fixup hook for drivers
	 * that need to take action when the link state
	 * changes. Drivers are by no means allowed to mess with the
	 * PHY device structure in their implementations.
	 */
	void (*link_change_notify)(struct phy_device *dev);

	/**
	 * @read_mmd: PHY specific driver override for reading a MMD
	 * register.  This function is optional for PHY specific
	 * drivers.  When not provided, the default MMD read function
	 * will be used by phy_read_mmd(), which will use either a
	 * direct read for Clause 45 PHYs or an indirect read for
	 * Clause 22 PHYs.  devnum is the MMD device number within the
	 * PHY device, regnum is the register within the selected MMD
	 * device.
	 */
	int (*read_mmd)(struct phy_device *dev, int devnum, u16 regnum);

	/**
	 * @write_mmd: PHY specific driver override for writing a MMD
	 * register.  This function is optional for PHY specific
	 * drivers.  When not provided, the default MMD write function
	 * will be used by phy_write_mmd(), which will use either a
	 * direct write for Clause 45 PHYs, or an indirect write for
	 * Clause 22 PHYs.  devnum is the MMD device number within the
	 * PHY device, regnum is the register within the selected MMD
	 * device.  val is the value to be written.
	 */
	int (*write_mmd)(struct phy_device *dev, int devnum, u16 regnum,
			 u16 val);

	/** @read_page: Return the current PHY register page number */
	int (*read_page)(struct phy_device *dev);
	/** @write_page: Set the current PHY register page number */
	int (*write_page)(struct phy_device *dev, int page);

	/**
	 * @module_info: Get the size and type of the eeprom contained
	 * within a plug-in module
	 */
	int (*module_info)(struct phy_device *dev,
			   struct ethtool_modinfo *modinfo);

	/**
	 * @module_eeprom: Get the eeprom information from the plug-in
	 * module
	 */
	int (*module_eeprom)(struct phy_device *dev,
			     struct ethtool_eeprom *ee, u8 *data);

	/** @cable_test_start: Start a cable test */
	int (*cable_test_start)(struct phy_device *dev);

	/**  @cable_test_tdr_start: Start a raw TDR cable test */
	int (*cable_test_tdr_start)(struct phy_device *dev,
				    const struct phy_tdr_config *config);

	/**
	 * @cable_test_get_status: Once per second, or on interrupt,
	 * request the status of the test.
	 */
	int (*cable_test_get_status)(struct phy_device *dev, bool *finished);

	/* Get statistics from the PHY using ethtool */
	/** @get_sset_count: Number of statistic counters */
	int (*get_sset_count)(struct phy_device *dev);
	/** @get_strings: Names of the statistic counters */
	void (*get_strings)(struct phy_device *dev, u8 *data);
	/** @get_stats: Return the statistic counter values */
	void (*get_stats)(struct phy_device *dev,
			  struct ethtool_stats *stats, u64 *data);

	/* Get and Set PHY tunables */
	/** @get_tunable: Return the value of a tunable */
	int (*get_tunable)(struct phy_device *dev,
			   struct ethtool_tunable *tuna, void *data);
	/** @set_tunable: Set the value of a tunable */
	int (*set_tunable)(struct phy_device *dev,
			    struct ethtool_tunable *tuna,
			    const void *data);
	/** @set_loopback: Set the loopback mood of the PHY */
	int (*set_loopback)(struct phy_device *dev, bool enable);
	/** @get_sqi: Get the signal quality indication */
	int (*get_sqi)(struct phy_device *dev);
	/** @get_sqi_max: Get the maximum signal quality indication */
	int (*get_sqi_max)(struct phy_device *dev);
};
#define to_phy_driver(d) container_of(to_mdio_common_driver(d),		\
				      struct phy_driver, mdiodrv)

#define PHY_ANY_ID "MATCH ANY PHY"
#define PHY_ANY_UID 0xffffffff

#define PHY_ID_MATCH_EXACT(id) .phy_id = (id), .phy_id_mask = GENMASK(31, 0)
#define PHY_ID_MATCH_MODEL(id) .phy_id = (id), .phy_id_mask = GENMASK(31, 4)
#define PHY_ID_MATCH_VENDOR(id) .phy_id = (id), .phy_id_mask = GENMASK(31, 10)

/* A Structure for boards to register fixups with the PHY Lib */
struct phy_fixup {
	struct list_head list;
	char bus_id[MII_BUS_ID_SIZE + 3];
	u32 phy_uid;
	u32 phy_uid_mask;
	int (*run)(struct phy_device *phydev);
};

const char *phy_speed_to_str(int speed);
const char *phy_duplex_to_str(unsigned int duplex);
const char *phy_rate_matching_to_str(int rate_matching);

int phy_interface_num_ports(phy_interface_t interface);

/* A structure for mapping a particular speed and duplex
 * combination to a particular SUPPORTED and ADVERTISED value
 */
struct phy_setting {
	u32 speed;
	u8 duplex;
	u8 bit;
};

const struct phy_setting *
phy_lookup_setting(int speed, int duplex, const unsigned long *mask,
		   bool exact);
size_t phy_speeds(unsigned int *speeds, size_t size,
		  unsigned long *mask);
void of_set_phy_supported(struct phy_device *phydev);
void of_set_phy_eee_broken(struct phy_device *phydev);
int phy_speed_down_core(struct phy_device *phydev);

/**
 * phy_is_started - Convenience function to check whether PHY is started
 * @phydev: The phy_device struct
 */
static inline bool phy_is_started(struct phy_device *phydev)
{
	return phydev->state >= PHY_UP;
}

void phy_resolve_aneg_pause(struct phy_device *phydev);
void phy_resolve_aneg_linkmode(struct phy_device *phydev);
void phy_check_downshift(struct phy_device *phydev);

/**
 * phy_read - Convenience function for reading a given PHY register
 * @phydev: the phy_device struct
 * @regnum: register number to read
 *
 * NOTE: MUST NOT be called from interrupt context,
 * because the bus read/write functions may wait for an interrupt
 * to conclude the operation.
 */
static inline int phy_read(struct phy_device *phydev, u32 regnum)
{
	return mdiobus_read(phydev->mdio.bus, phydev->mdio.addr, regnum);
}

#define phy_read_poll_timeout(phydev, regnum, val, cond, sleep_us, \
				timeout_us, sleep_before_read) \
({ \
	int __ret = read_poll_timeout(phy_read, val, (cond) || val < 0, \
		sleep_us, timeout_us, sleep_before_read, phydev, regnum); \
	if (val <  0) \
		__ret = val; \
	if (__ret) \
		phydev_err(phydev, "%s failed: %d\n", __func__, __ret); \
	__ret; \
})


/**
 * __phy_read - convenience function for reading a given PHY register
 * @phydev: the phy_device struct
 * @regnum: register number to read
 *
 * The caller must have taken the MDIO bus lock.
 */
static inline int __phy_read(struct phy_device *phydev, u32 regnum)
{
	return __mdiobus_read(phydev->mdio.bus, phydev->mdio.addr, regnum);
}

/**
 * phy_write - Convenience function for writing a given PHY register
 * @phydev: the phy_device struct
 * @regnum: register number to write
 * @val: value to write to @regnum
 *
 * NOTE: MUST NOT be called from interrupt context,
 * because the bus read/write functions may wait for an interrupt
 * to conclude the operation.
 */
static inline int phy_write(struct phy_device *phydev, u32 regnum, u16 val)
{
	return mdiobus_write(phydev->mdio.bus, phydev->mdio.addr, regnum, val);
}

/**
 * __phy_write - Convenience function for writing a given PHY register
 * @phydev: the phy_device struct
 * @regnum: register number to write
 * @val: value to write to @regnum
 *
 * The caller must have taken the MDIO bus lock.
 */
static inline int __phy_write(struct phy_device *phydev, u32 regnum, u16 val)
{
	return __mdiobus_write(phydev->mdio.bus, phydev->mdio.addr, regnum,
			       val);
}

/**
 * __phy_modify_changed() - Convenience function for modifying a PHY register
 * @phydev: a pointer to a &struct phy_device
 * @regnum: register number
 * @mask: bit mask of bits to clear
 * @set: bit mask of bits to set
 *
 * Unlocked helper function which allows a PHY register to be modified as
 * new register value = (old register value & ~mask) | set
 *
 * Returns negative errno, 0 if there was no change, and 1 in case of change
 */
static inline int __phy_modify_changed(struct phy_device *phydev, u32 regnum,
				       u16 mask, u16 set)
{
	return __mdiobus_modify_changed(phydev->mdio.bus, phydev->mdio.addr,
					regnum, mask, set);
}

/*
 * phy_read_mmd - Convenience function for reading a register
 * from an MMD on a given PHY.
 */
int phy_read_mmd(struct phy_device *phydev, int devad, u32 regnum);

/**
 * phy_read_mmd_poll_timeout - Periodically poll a PHY register until a
 *                             condition is met or a timeout occurs
 *
 * @phydev: The phy_device struct
 * @devaddr: The MMD to read from
 * @regnum: The register on the MMD to read
 * @val: Variable to read the register into
 * @cond: Break condition (usually involving @val)
 * @sleep_us: Maximum time to sleep between reads in us (0
 *            tight-loops).  Should be less than ~20ms since usleep_range
 *            is used (see Documentation/timers/timers-howto.rst).
 * @timeout_us: Timeout in us, 0 means never timeout
 * @sleep_before_read: if it is true, sleep @sleep_us before read.
 * Returns 0 on success and -ETIMEDOUT upon a timeout. In either
 * case, the last read value at @args is stored in @val. Must not
 * be called from atomic context if sleep_us or timeout_us are used.
 */
#define phy_read_mmd_poll_timeout(phydev, devaddr, regnum, val, cond, \
				  sleep_us, timeout_us, sleep_before_read) \
({ \
	int __ret = read_poll_timeout(phy_read_mmd, val, (cond) || val < 0, \
				  sleep_us, timeout_us, sleep_before_read, \
				  phydev, devaddr, regnum); \
	if (val <  0) \
		__ret = val; \
	if (__ret) \
		phydev_err(phydev, "%s failed: %d\n", __func__, __ret); \
	__ret; \
})

/*
 * __phy_read_mmd - Convenience function for reading a register
 * from an MMD on a given PHY.
 */
int __phy_read_mmd(struct phy_device *phydev, int devad, u32 regnum);

/*
 * phy_write_mmd - Convenience function for writing a register
 * on an MMD on a given PHY.
 */
int phy_write_mmd(struct phy_device *phydev, int devad, u32 regnum, u16 val);

/*
 * __phy_write_mmd - Convenience function for writing a register
 * on an MMD on a given PHY.
 */
int __phy_write_mmd(struct phy_device *phydev, int devad, u32 regnum, u16 val);

int __phy_modify_changed(struct phy_device *phydev, u32 regnum, u16 mask,
			 u16 set);
int phy_modify_changed(struct phy_device *phydev, u32 regnum, u16 mask,
		       u16 set);
int __phy_modify(struct phy_device *phydev, u32 regnum, u16 mask, u16 set);
int phy_modify(struct phy_device *phydev, u32 regnum, u16 mask, u16 set);

int __phy_modify_mmd_changed(struct phy_device *phydev, int devad, u32 regnum,
			     u16 mask, u16 set);
int phy_modify_mmd_changed(struct phy_device *phydev, int devad, u32 regnum,
			   u16 mask, u16 set);
int __phy_modify_mmd(struct phy_device *phydev, int devad, u32 regnum,
		     u16 mask, u16 set);
int phy_modify_mmd(struct phy_device *phydev, int devad, u32 regnum,
		   u16 mask, u16 set);

/**
 * __phy_set_bits - Convenience function for setting bits in a PHY register
 * @phydev: the phy_device struct
 * @regnum: register number to write
 * @val: bits to set
 *
 * The caller must have taken the MDIO bus lock.
 */
static inline int __phy_set_bits(struct phy_device *phydev, u32 regnum, u16 val)
{
	return __phy_modify(phydev, regnum, 0, val);
}

/**
 * __phy_clear_bits - Convenience function for clearing bits in a PHY register
 * @phydev: the phy_device struct
 * @regnum: register number to write
 * @val: bits to clear
 *
 * The caller must have taken the MDIO bus lock.
 */
static inline int __phy_clear_bits(struct phy_device *phydev, u32 regnum,
				   u16 val)
{
	return __phy_modify(phydev, regnum, val, 0);
}

/**
 * phy_set_bits - Convenience function for setting bits in a PHY register
 * @phydev: the phy_device struct
 * @regnum: register number to write
 * @val: bits to set
 */
static inline int phy_set_bits(struct phy_device *phydev, u32 regnum, u16 val)
{
	return phy_modify(phydev, regnum, 0, val);
}

/**
 * phy_clear_bits - Convenience function for clearing bits in a PHY register
 * @phydev: the phy_device struct
 * @regnum: register number to write
 * @val: bits to clear
 */
static inline int phy_clear_bits(struct phy_device *phydev, u32 regnum, u16 val)
{
	return phy_modify(phydev, regnum, val, 0);
}

/**
 * __phy_set_bits_mmd - Convenience function for setting bits in a register
 * on MMD
 * @phydev: the phy_device struct
 * @devad: the MMD containing register to modify
 * @regnum: register number to modify
 * @val: bits to set
 *
 * The caller must have taken the MDIO bus lock.
 */
static inline int __phy_set_bits_mmd(struct phy_device *phydev, int devad,
		u32 regnum, u16 val)
{
	return __phy_modify_mmd(phydev, devad, regnum, 0, val);
}

/**
 * __phy_clear_bits_mmd - Convenience function for clearing bits in a register
 * on MMD
 * @phydev: the phy_device struct
 * @devad: the MMD containing register to modify
 * @regnum: register number to modify
 * @val: bits to clear
 *
 * The caller must have taken the MDIO bus lock.
 */
static inline int __phy_clear_bits_mmd(struct phy_device *phydev, int devad,
		u32 regnum, u16 val)
{
	return __phy_modify_mmd(phydev, devad, regnum, val, 0);
}

/**
 * phy_set_bits_mmd - Convenience function for setting bits in a register
 * on MMD
 * @phydev: the phy_device struct
 * @devad: the MMD containing register to modify
 * @regnum: register number to modify
 * @val: bits to set
 */
static inline int phy_set_bits_mmd(struct phy_device *phydev, int devad,
		u32 regnum, u16 val)
{
	return phy_modify_mmd(phydev, devad, regnum, 0, val);
}

/**
 * phy_clear_bits_mmd - Convenience function for clearing bits in a register
 * on MMD
 * @phydev: the phy_device struct
 * @devad: the MMD containing register to modify
 * @regnum: register number to modify
 * @val: bits to clear
 */
static inline int phy_clear_bits_mmd(struct phy_device *phydev, int devad,
		u32 regnum, u16 val)
{
	return phy_modify_mmd(phydev, devad, regnum, val, 0);
}

/**
 * phy_interrupt_is_valid - Convenience function for testing a given PHY irq
 * @phydev: the phy_device struct
 *
 * NOTE: must be kept in sync with addition/removal of PHY_POLL and
 * PHY_MAC_INTERRUPT
 */
static inline bool phy_interrupt_is_valid(struct phy_device *phydev)
{
	return phydev->irq != PHY_POLL && phydev->irq != PHY_MAC_INTERRUPT;
}

/**
 * phy_polling_mode - Convenience function for testing whether polling is
 * used to detect PHY status changes
 * @phydev: the phy_device struct
 */
static inline bool phy_polling_mode(struct phy_device *phydev)
{
	if (phydev->state == PHY_CABLETEST)
		if (phydev->drv->flags & PHY_POLL_CABLE_TEST)
			return true;

	return phydev->irq == PHY_POLL;
}

/**
 * phy_has_hwtstamp - Tests whether a PHY time stamp configuration.
 * @phydev: the phy_device struct
 */
static inline bool phy_has_hwtstamp(struct phy_device *phydev)
{
	return phydev && phydev->mii_ts && phydev->mii_ts->hwtstamp;
}

/**
 * phy_has_rxtstamp - Tests whether a PHY supports receive time stamping.
 * @phydev: the phy_device struct
 */
static inline bool phy_has_rxtstamp(struct phy_device *phydev)
{
	return phydev && phydev->mii_ts && phydev->mii_ts->rxtstamp;
}

/**
 * phy_has_tsinfo - Tests whether a PHY reports time stamping and/or
 * PTP hardware clock capabilities.
 * @phydev: the phy_device struct
 */
static inline bool phy_has_tsinfo(struct phy_device *phydev)
{
	return phydev && phydev->mii_ts && phydev->mii_ts->ts_info;
}

/**
 * phy_has_txtstamp - Tests whether a PHY supports transmit time stamping.
 * @phydev: the phy_device struct
 */
static inline bool phy_has_txtstamp(struct phy_device *phydev)
{
	return phydev && phydev->mii_ts && phydev->mii_ts->txtstamp;
}

static inline int phy_hwtstamp(struct phy_device *phydev, struct ifreq *ifr)
{
	return phydev->mii_ts->hwtstamp(phydev->mii_ts, ifr);
}

static inline bool phy_rxtstamp(struct phy_device *phydev, struct sk_buff *skb,
				int type)
{
	return phydev->mii_ts->rxtstamp(phydev->mii_ts, skb, type);
}

static inline int phy_ts_info(struct phy_device *phydev,
			      struct ethtool_ts_info *tsinfo)
{
	return phydev->mii_ts->ts_info(phydev->mii_ts, tsinfo);
}

static inline void phy_txtstamp(struct phy_device *phydev, struct sk_buff *skb,
				int type)
{
	phydev->mii_ts->txtstamp(phydev->mii_ts, skb, type);
}

/**
 * phy_is_internal - Convenience function for testing if a PHY is internal
 * @phydev: the phy_device struct
 */
static inline bool phy_is_internal(struct phy_device *phydev)
{
	return phydev->is_internal;
}

/**
 * phy_on_sfp - Convenience function for testing if a PHY is on an SFP module
 * @phydev: the phy_device struct
 */
static inline bool phy_on_sfp(struct phy_device *phydev)
{
	return phydev->is_on_sfp_module;
}

/**
 * phy_interface_mode_is_rgmii - Convenience function for testing if a
 * PHY interface mode is RGMII (all variants)
 * @mode: the &phy_interface_t enum
 */
static inline bool phy_interface_mode_is_rgmii(phy_interface_t mode)
{
	return mode >= PHY_INTERFACE_MODE_RGMII &&
		mode <= PHY_INTERFACE_MODE_RGMII_TXID;
};

/**
 * phy_interface_mode_is_8023z() - does the PHY interface mode use 802.3z
 *   negotiation
 * @mode: one of &enum phy_interface_t
 *
 * Returns true if the PHY interface mode uses the 16-bit negotiation
 * word as defined in 802.3z. (See 802.3-2015 37.2.1 Config_Reg encoding)
 */
static inline bool phy_interface_mode_is_8023z(phy_interface_t mode)
{
	return mode == PHY_INTERFACE_MODE_1000BASEX ||
	       mode == PHY_INTERFACE_MODE_2500BASEX;
}

/**
 * phy_interface_is_rgmii - Convenience function for testing if a PHY interface
 * is RGMII (all variants)
 * @phydev: the phy_device struct
 */
static inline bool phy_interface_is_rgmii(struct phy_device *phydev)
{
	return phy_interface_mode_is_rgmii(phydev->interface);
};

/**
 * phy_is_pseudo_fixed_link - Convenience function for testing if this
 * PHY is the CPU port facing side of an Ethernet switch, or similar.
 * @phydev: the phy_device struct
 */
static inline bool phy_is_pseudo_fixed_link(struct phy_device *phydev)
{
	return phydev->is_pseudo_fixed_link;
}

int phy_save_page(struct phy_device *phydev);
int phy_select_page(struct phy_device *phydev, int page);
int phy_restore_page(struct phy_device *phydev, int oldpage, int ret);
int phy_read_paged(struct phy_device *phydev, int page, u32 regnum);
int phy_write_paged(struct phy_device *phydev, int page, u32 regnum, u16 val);
int phy_modify_paged_changed(struct phy_device *phydev, int page, u32 regnum,
			     u16 mask, u16 set);
int phy_modify_paged(struct phy_device *phydev, int page, u32 regnum,
		     u16 mask, u16 set);

struct phy_device *phy_device_create(struct mii_bus *bus, int addr, u32 phy_id,
				     bool is_c45,
				     struct phy_c45_device_ids *c45_ids);
#if IS_ENABLED(CONFIG_PHYLIB)
int fwnode_get_phy_id(struct fwnode_handle *fwnode, u32 *phy_id);
struct mdio_device *fwnode_mdio_find_device(struct fwnode_handle *fwnode);
struct phy_device *fwnode_phy_find_device(struct fwnode_handle *phy_fwnode);
struct phy_device *device_phy_find_device(struct device *dev);
struct fwnode_handle *fwnode_get_phy_node(struct fwnode_handle *fwnode);
struct phy_device *get_phy_device(struct mii_bus *bus, int addr, bool is_c45);
int phy_device_register(struct phy_device *phy);
void phy_device_free(struct phy_device *phydev);
#else
static inline int fwnode_get_phy_id(struct fwnode_handle *fwnode, u32 *phy_id)
{
	return 0;
}
static inline
struct mdio_device *fwnode_mdio_find_device(struct fwnode_handle *fwnode)
{
	return 0;
}

static inline
struct phy_device *fwnode_phy_find_device(struct fwnode_handle *phy_fwnode)
{
	return NULL;
}

static inline struct phy_device *device_phy_find_device(struct device *dev)
{
	return NULL;
}

static inline
struct fwnode_handle *fwnode_get_phy_node(struct fwnode_handle *fwnode)
{
	return NULL;
}

static inline
struct phy_device *get_phy_device(struct mii_bus *bus, int addr, bool is_c45)
{
	return NULL;
}

static inline int phy_device_register(struct phy_device *phy)
{
	return 0;
}

static inline void phy_device_free(struct phy_device *phydev) { }
#endif /* CONFIG_PHYLIB */
void phy_device_remove(struct phy_device *phydev);
int phy_get_c45_ids(struct phy_device *phydev);
int phy_init_hw(struct phy_device *phydev);
int phy_suspend(struct phy_device *phydev);
int phy_resume(struct phy_device *phydev);
int __phy_resume(struct phy_device *phydev);
int phy_loopback(struct phy_device *phydev, bool enable);
void phy_sfp_attach(void *upstream, struct sfp_bus *bus);
void phy_sfp_detach(void *upstream, struct sfp_bus *bus);
int phy_sfp_probe(struct phy_device *phydev,
	          const struct sfp_upstream_ops *ops);
struct phy_device *phy_attach(struct net_device *dev, const char *bus_id,
			      phy_interface_t interface);
struct phy_device *phy_find_first(struct mii_bus *bus);
int phy_attach_direct(struct net_device *dev, struct phy_device *phydev,
		      u32 flags, phy_interface_t interface);
int phy_connect_direct(struct net_device *dev, struct phy_device *phydev,
		       void (*handler)(struct net_device *),
		       phy_interface_t interface);
struct phy_device *phy_connect(struct net_device *dev, const char *bus_id,
			       void (*handler)(struct net_device *),
			       phy_interface_t interface);
void phy_disconnect(struct phy_device *phydev);
void phy_detach(struct phy_device *phydev);
void phy_start(struct phy_device *phydev);
void phy_stop(struct phy_device *phydev);
int phy_config_aneg(struct phy_device *phydev);
int phy_start_aneg(struct phy_device *phydev);
int phy_aneg_done(struct phy_device *phydev);
int phy_speed_down(struct phy_device *phydev, bool sync);
int phy_speed_up(struct phy_device *phydev);

int phy_restart_aneg(struct phy_device *phydev);
int phy_reset_after_clk_enable(struct phy_device *phydev);

#if IS_ENABLED(CONFIG_PHYLIB)
int phy_start_cable_test(struct phy_device *phydev,
			 struct netlink_ext_ack *extack);
int phy_start_cable_test_tdr(struct phy_device *phydev,
			     struct netlink_ext_ack *extack,
			     const struct phy_tdr_config *config);
#else
static inline
int phy_start_cable_test(struct phy_device *phydev,
			 struct netlink_ext_ack *extack)
{
	NL_SET_ERR_MSG(extack, "Kernel not compiled with PHYLIB support");
	return -EOPNOTSUPP;
}
static inline
int phy_start_cable_test_tdr(struct phy_device *phydev,
			     struct netlink_ext_ack *extack,
			     const struct phy_tdr_config *config)
{
	NL_SET_ERR_MSG(extack, "Kernel not compiled with PHYLIB support");
	return -EOPNOTSUPP;
}
#endif

int phy_cable_test_result(struct phy_device *phydev, u8 pair, u16 result);
int phy_cable_test_fault_length(struct phy_device *phydev, u8 pair,
				u16 cm);

static inline void phy_device_reset(struct phy_device *phydev, int value)
{
	mdio_device_reset(&phydev->mdio, value);
}

#define phydev_err(_phydev, format, args...)	\
	dev_err(&_phydev->mdio.dev, format, ##args)

#define phydev_err_probe(_phydev, err, format, args...)	\
	dev_err_probe(&_phydev->mdio.dev, err, format, ##args)

#define phydev_info(_phydev, format, args...)	\
	dev_info(&_phydev->mdio.dev, format, ##args)

#define phydev_warn(_phydev, format, args...)	\
	dev_warn(&_phydev->mdio.dev, format, ##args)

#define phydev_dbg(_phydev, format, args...)	\
	dev_dbg(&_phydev->mdio.dev, format, ##args)

static inline const char *phydev_name(const struct phy_device *phydev)
{
	return dev_name(&phydev->mdio.dev);
}

static inline void phy_lock_mdio_bus(struct phy_device *phydev)
{
	mutex_lock(&phydev->mdio.bus->mdio_lock);
}

static inline void phy_unlock_mdio_bus(struct phy_device *phydev)
{
	mutex_unlock(&phydev->mdio.bus->mdio_lock);
}

void phy_attached_print(struct phy_device *phydev, const char *fmt, ...)
	__printf(2, 3);
char *phy_attached_info_irq(struct phy_device *phydev)
	__malloc;
void phy_attached_info(struct phy_device *phydev);

/* Clause 22 PHY */
int genphy_read_abilities(struct phy_device *phydev);
int genphy_setup_forced(struct phy_device *phydev);
int genphy_restart_aneg(struct phy_device *phydev);
int genphy_check_and_restart_aneg(struct phy_device *phydev, bool restart);
int genphy_config_eee_advert(struct phy_device *phydev);
int __genphy_config_aneg(struct phy_device *phydev, bool changed);
int genphy_aneg_done(struct phy_device *phydev);
int genphy_update_link(struct phy_device *phydev);
int genphy_read_lpa(struct phy_device *phydev);
int genphy_read_status_fixed(struct phy_device *phydev);
int genphy_read_status(struct phy_device *phydev);
int genphy_read_master_slave(struct phy_device *phydev);
int genphy_suspend(struct phy_device *phydev);
int genphy_resume(struct phy_device *phydev);
int genphy_loopback(struct phy_device *phydev, bool enable);
int genphy_soft_reset(struct phy_device *phydev);
irqreturn_t genphy_handle_interrupt_no_ack(struct phy_device *phydev);

static inline int genphy_config_aneg(struct phy_device *phydev)
{
	return __genphy_config_aneg(phydev, false);
}

static inline int genphy_no_config_intr(struct phy_device *phydev)
{
	return 0;
}
int genphy_read_mmd_unsupported(struct phy_device *phdev, int devad,
				u16 regnum);
int genphy_write_mmd_unsupported(struct phy_device *phdev, int devnum,
				 u16 regnum, u16 val);

/* Clause 37 */
int genphy_c37_config_aneg(struct phy_device *phydev);
int genphy_c37_read_status(struct phy_device *phydev);

/* Clause 45 PHY */
int genphy_c45_restart_aneg(struct phy_device *phydev);
int genphy_c45_check_and_restart_aneg(struct phy_device *phydev, bool restart);
int genphy_c45_aneg_done(struct phy_device *phydev);
int genphy_c45_read_link(struct phy_device *phydev);
int genphy_c45_read_lpa(struct phy_device *phydev);
int genphy_c45_read_pma(struct phy_device *phydev);
int genphy_c45_pma_setup_forced(struct phy_device *phydev);
int genphy_c45_pma_baset1_setup_master_slave(struct phy_device *phydev);
int genphy_c45_an_config_aneg(struct phy_device *phydev);
int genphy_c45_an_disable_aneg(struct phy_device *phydev);
int genphy_c45_read_mdix(struct phy_device *phydev);
int genphy_c45_pma_read_abilities(struct phy_device *phydev);
int genphy_c45_pma_baset1_read_master_slave(struct phy_device *phydev);
int genphy_c45_read_status(struct phy_device *phydev);
int genphy_c45_baset1_read_status(struct phy_device *phydev);
int genphy_c45_config_aneg(struct phy_device *phydev);
int genphy_c45_loopback(struct phy_device *phydev, bool enable);
int genphy_c45_pma_resume(struct phy_device *phydev);
int genphy_c45_pma_suspend(struct phy_device *phydev);
int genphy_c45_fast_retrain(struct phy_device *phydev, bool enable);

/* Generic C45 PHY driver */
extern struct phy_driver genphy_c45_driver;

/* The gen10g_* functions are the old Clause 45 stub */
int gen10g_config_aneg(struct phy_device *phydev);

static inline int phy_read_status(struct phy_device *phydev)
{
	if (!phydev->drv)
		return -EIO;

	if (phydev->drv->read_status)
		return phydev->drv->read_status(phydev);
	else
		return genphy_read_status(phydev);
}

void phy_driver_unregister(struct phy_driver *drv);
void phy_drivers_unregister(struct phy_driver *drv, int n);
int phy_driver_register(struct phy_driver *new_driver, struct module *owner);
int phy_drivers_register(struct phy_driver *new_driver, int n,
			 struct module *owner);
void phy_error(struct phy_device *phydev);
void phy_state_machine(struct work_struct *work);
void phy_queue_state_machine(struct phy_device *phydev, unsigned long jiffies);
void phy_trigger_machine(struct phy_device *phydev);
void phy_mac_interrupt(struct phy_device *phydev);
void phy_start_machine(struct phy_device *phydev);
void phy_stop_machine(struct phy_device *phydev);
void phy_ethtool_ksettings_get(struct phy_device *phydev,
			       struct ethtool_link_ksettings *cmd);
int phy_ethtool_ksettings_set(struct phy_device *phydev,
			      const struct ethtool_link_ksettings *cmd);
int phy_mii_ioctl(struct phy_device *phydev, struct ifreq *ifr, int cmd);
int phy_do_ioctl(struct net_device *dev, struct ifreq *ifr, int cmd);
int phy_do_ioctl_running(struct net_device *dev, struct ifreq *ifr, int cmd);
int phy_disable_interrupts(struct phy_device *phydev);
void phy_request_interrupt(struct phy_device *phydev);
void phy_free_interrupt(struct phy_device *phydev);
void phy_print_status(struct phy_device *phydev);
int phy_get_rate_matching(struct phy_device *phydev,
			    phy_interface_t iface);
void phy_set_max_speed(struct phy_device *phydev, u32 max_speed);
void phy_remove_link_mode(struct phy_device *phydev, u32 link_mode);
void phy_advertise_supported(struct phy_device *phydev);
void phy_support_sym_pause(struct phy_device *phydev);
void phy_support_asym_pause(struct phy_device *phydev);
void phy_set_sym_pause(struct phy_device *phydev, bool rx, bool tx,
		       bool autoneg);
void phy_set_asym_pause(struct phy_device *phydev, bool rx, bool tx);
bool phy_validate_pause(struct phy_device *phydev,
			struct ethtool_pauseparam *pp);
void phy_get_pause(struct phy_device *phydev, bool *tx_pause, bool *rx_pause);

s32 phy_get_internal_delay(struct phy_device *phydev, struct device *dev,
			   const int *delay_values, int size, bool is_rx);

void phy_resolve_pause(unsigned long *local_adv, unsigned long *partner_adv,
		       bool *tx_pause, bool *rx_pause);

int phy_register_fixup(const char *bus_id, u32 phy_uid, u32 phy_uid_mask,
		       int (*run)(struct phy_device *));
int phy_register_fixup_for_id(const char *bus_id,
			      int (*run)(struct phy_device *));
int phy_register_fixup_for_uid(u32 phy_uid, u32 phy_uid_mask,
			       int (*run)(struct phy_device *));

int phy_unregister_fixup(const char *bus_id, u32 phy_uid, u32 phy_uid_mask);
int phy_unregister_fixup_for_id(const char *bus_id);
int phy_unregister_fixup_for_uid(u32 phy_uid, u32 phy_uid_mask);

int phy_init_eee(struct phy_device *phydev, bool clk_stop_enable);
int phy_get_eee_err(struct phy_device *phydev);
int phy_ethtool_set_eee(struct phy_device *phydev, struct ethtool_eee *data);
int phy_ethtool_get_eee(struct phy_device *phydev, struct ethtool_eee *data);
int phy_ethtool_set_wol(struct phy_device *phydev, struct ethtool_wolinfo *wol);
void phy_ethtool_get_wol(struct phy_device *phydev,
			 struct ethtool_wolinfo *wol);
int phy_ethtool_get_link_ksettings(struct net_device *ndev,
				   struct ethtool_link_ksettings *cmd);
int phy_ethtool_set_link_ksettings(struct net_device *ndev,
				   const struct ethtool_link_ksettings *cmd);
int phy_ethtool_nway_reset(struct net_device *ndev);
int phy_package_join(struct phy_device *phydev, int addr, size_t priv_size);
void phy_package_leave(struct phy_device *phydev);
int devm_phy_package_join(struct device *dev, struct phy_device *phydev,
			  int addr, size_t priv_size);

#if IS_ENABLED(CONFIG_PHYLIB)
int __init mdio_bus_init(void);
void mdio_bus_exit(void);
#endif

int phy_ethtool_get_strings(struct phy_device *phydev, u8 *data);
int phy_ethtool_get_sset_count(struct phy_device *phydev);
int phy_ethtool_get_stats(struct phy_device *phydev,
			  struct ethtool_stats *stats, u64 *data);

static inline int phy_package_read(struct phy_device *phydev, u32 regnum)
{
	struct phy_package_shared *shared = phydev->shared;

	if (!shared)
		return -EIO;

	return mdiobus_read(phydev->mdio.bus, shared->addr, regnum);
}

static inline int __phy_package_read(struct phy_device *phydev, u32 regnum)
{
	struct phy_package_shared *shared = phydev->shared;

	if (!shared)
		return -EIO;

	return __mdiobus_read(phydev->mdio.bus, shared->addr, regnum);
}

static inline int phy_package_write(struct phy_device *phydev,
				    u32 regnum, u16 val)
{
	struct phy_package_shared *shared = phydev->shared;

	if (!shared)
		return -EIO;

	return mdiobus_write(phydev->mdio.bus, shared->addr, regnum, val);
}

static inline int __phy_package_write(struct phy_device *phydev,
				      u32 regnum, u16 val)
{
	struct phy_package_shared *shared = phydev->shared;

	if (!shared)
		return -EIO;

	return __mdiobus_write(phydev->mdio.bus, shared->addr, regnum, val);
}

static inline bool __phy_package_set_once(struct phy_device *phydev,
					  unsigned int b)
{
	struct phy_package_shared *shared = phydev->shared;

	if (!shared)
		return false;

	return !test_and_set_bit(b, &shared->flags);
}

static inline bool phy_package_init_once(struct phy_device *phydev)
{
	return __phy_package_set_once(phydev, PHY_SHARED_F_INIT_DONE);
}

static inline bool phy_package_probe_once(struct phy_device *phydev)
{
	return __phy_package_set_once(phydev, PHY_SHARED_F_PROBE_DONE);
}

extern struct bus_type mdio_bus_type;

struct mdio_board_info {
	const char	*bus_id;
	char		modalias[MDIO_NAME_SIZE];
	int		mdio_addr;
	const void	*platform_data;
};

#if IS_ENABLED(CONFIG_MDIO_DEVICE)
int mdiobus_register_board_info(const struct mdio_board_info *info,
				unsigned int n);
#else
static inline int mdiobus_register_board_info(const struct mdio_board_info *i,
					      unsigned int n)
{
	return 0;
}
#endif


/**
 * phy_module_driver() - Helper macro for registering PHY drivers
 * @__phy_drivers: array of PHY drivers to register
 * @__count: Numbers of members in array
 *
 * Helper macro for PHY drivers which do not do anything special in module
 * init/exit. Each module may only use this macro once, and calling it
 * replaces module_init() and module_exit().
 */
#define phy_module_driver(__phy_drivers, __count)			\
static int __init phy_module_init(void)					\
{									\
	return phy_drivers_register(__phy_drivers, __count, THIS_MODULE); \
}									\
module_init(phy_module_init);						\
static void __exit phy_module_exit(void)				\
{									\
	phy_drivers_unregister(__phy_drivers, __count);			\
}									\
module_exit(phy_module_exit)

#define module_phy_driver(__phy_drivers)				\
	phy_module_driver(__phy_drivers, ARRAY_SIZE(__phy_drivers))

bool phy_driver_is_genphy(struct phy_device *phydev);
bool phy_driver_is_genphy_10g(struct phy_device *phydev);

#endif /* __PHY_H */<|MERGE_RESOLUTION|>--- conflicted
+++ resolved
@@ -642,11 +642,8 @@
 	unsigned interrupts:1;
 	unsigned irq_suspended:1;
 	unsigned irq_rerun:1;
-<<<<<<< HEAD
-=======
 
 	int rate_matching;
->>>>>>> 7365df19
 
 	enum phy_state state;
 
