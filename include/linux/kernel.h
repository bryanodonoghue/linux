#ifndef _LINUX_KERNEL_H
#define _LINUX_KERNEL_H


#include <stdarg.h>
#include <linux/linkage.h>
#include <linux/stddef.h>
#include <linux/types.h>
#include <linux/compiler.h>
#include <linux/bitops.h>
#include <linux/log2.h>
#include <linux/typecheck.h>
#include <linux/printk.h>
#include <linux/dynamic_debug.h>
#include <asm/byteorder.h>
#include <uapi/linux/kernel.h>

#include <linux/asusdebug.h>

// +++ ASUS_BSP : add for miniporting
enum DEVICE_HWID
{
	// WI500Q
	WI500Q_EVB = 0x0,
	WI500Q_EVB2 = 0x1,
	WI500Q_SR = 0x2,
	WI500Q_SR2 = 0x3,
	WI500Q_ER = 0x4,
	WI500Q_PR = 0x5,
	HWID_UNKNOWN = 0xFF
};

extern enum DEVICE_HWID g_ASUS_hwID;
<<<<<<< HEAD
=======
extern int g_user_dbg_mode;//wendy4_wang@asus.com
>>>>>>> 475703d5
// --- ASUS_BSP : add for miniporting

#define USHRT_MAX	((u16)(~0U))
#define SHRT_MAX	((s16)(USHRT_MAX>>1))
#define SHRT_MIN	((s16)(-SHRT_MAX - 1))
#define INT_MAX		((int)(~0U>>1))
#define INT_MIN		(-INT_MAX - 1)
#define UINT_MAX	(~0U)
#define LONG_MAX	((long)(~0UL>>1))
#define LONG_MIN	(-LONG_MAX - 1)
#define ULONG_MAX	(~0UL)
#define LLONG_MAX	((long long)(~0ULL>>1))
#define LLONG_MIN	(-LLONG_MAX - 1)
#define ULLONG_MAX	(~0ULL)
#define SIZE_MAX	(~(size_t)0)

#define STACK_MAGIC	0xdeadbeef

#define REPEAT_BYTE(x)	((~0ul / 0xff) * (x))

#define ALIGN(x, a)		__ALIGN_KERNEL((x), (a))
#define __ALIGN_MASK(x, mask)	__ALIGN_KERNEL_MASK((x), (mask))
#define PTR_ALIGN(p, a)		((typeof(p))ALIGN((unsigned long)(p), (a)))
#define IS_ALIGNED(x, a)		(((x) & ((typeof(x))(a) - 1)) == 0)

#define ARRAY_SIZE(arr) (sizeof(arr) / sizeof((arr)[0]) + __must_be_array(arr))

/*
 * This looks more complex than it should be. But we need to
 * get the type for the ~ right in round_down (it needs to be
 * as wide as the result!), and we want to evaluate the macro
 * arguments just once each.
 */
#define __round_mask(x, y) ((__typeof__(x))((y)-1))
#define round_up(x, y) ((((x)-1) | __round_mask(x, y))+1)
#define round_down(x, y) ((x) & ~__round_mask(x, y))

#define FIELD_SIZEOF(t, f) (sizeof(((t*)0)->f))
#define DIV_ROUND_UP(n,d) (((n) + (d) - 1) / (d))
#define DIV_ROUND_UP_ULL(ll,d) \
	({ unsigned long long _tmp = (ll)+(d)-1; do_div(_tmp, d); _tmp; })

#if BITS_PER_LONG == 32
# define DIV_ROUND_UP_SECTOR_T(ll,d) DIV_ROUND_UP_ULL(ll, d)
#else
# define DIV_ROUND_UP_SECTOR_T(ll,d) DIV_ROUND_UP(ll,d)
#endif

/* The `const' in roundup() prevents gcc-3.3 from calling __divdi3 */
#define roundup(x, y) (					\
{							\
	const typeof(y) __y = y;			\
	(((x) + (__y - 1)) / __y) * __y;		\
}							\
)
#define rounddown(x, y) (				\
{							\
	typeof(x) __x = (x);				\
	__x - (__x % (y));				\
}							\
)

/*
 * Divide positive or negative dividend by positive divisor and round
 * to closest integer. Result is undefined for negative divisors and
 * for negative dividends if the divisor variable type is unsigned.
 */
#define DIV_ROUND_CLOSEST(x, divisor)(			\
{							\
	typeof(x) __x = x;				\
	typeof(divisor) __d = divisor;			\
	(((typeof(x))-1) > 0 ||				\
	 ((typeof(divisor))-1) > 0 || (__x) > 0) ?	\
		(((__x) + ((__d) / 2)) / (__d)) :	\
		(((__x) - ((__d) / 2)) / (__d));	\
}							\
)

/*
 * Multiplies an integer by a fraction, while avoiding unnecessary
 * overflow or loss of precision.
 */
#define mult_frac(x, numer, denom)(			\
{							\
	typeof(x) quot = (x) / (denom);			\
	typeof(x) rem  = (x) % (denom);			\
	(quot * (numer)) + ((rem * (numer)) / (denom));	\
}							\
)


#define _RET_IP_		(unsigned long)__builtin_return_address(0)
#define _THIS_IP_  ({ __label__ __here; __here: (unsigned long)&&__here; })

#ifdef CONFIG_LBDAF
# include <asm/div64.h>
# define sector_div(a, b) do_div(a, b)
#else
# define sector_div(n, b)( \
{ \
	int _res; \
	_res = (n) % (b); \
	(n) /= (b); \
	_res; \
} \
)
#endif

/**
 * upper_32_bits - return bits 32-63 of a number
 * @n: the number we're accessing
 *
 * A basic shift-right of a 64- or 32-bit quantity.  Use this to suppress
 * the "right shift count >= width of type" warning when that quantity is
 * 32-bits.
 */
#define upper_32_bits(n) ((u32)(((n) >> 16) >> 16))

/**
 * lower_32_bits - return bits 0-31 of a number
 * @n: the number we're accessing
 */
#define lower_32_bits(n) ((u32)(n))

struct completion;
struct pt_regs;
struct user;

#ifdef CONFIG_PREEMPT_VOLUNTARY
extern int _cond_resched(void);
# define might_resched() _cond_resched()
#else
# define might_resched() do { } while (0)
#endif

#ifdef CONFIG_DEBUG_ATOMIC_SLEEP
  void __might_sleep(const char *file, int line, int preempt_offset);
/**
 * might_sleep - annotation for functions that can sleep
 *
 * this macro will print a stack trace if it is executed in an atomic
 * context (spinlock, irq-handler, ...).
 *
 * This is a useful debugging help to be able to catch problems early and not
 * be bitten later when the calling function happens to sleep when it is not
 * supposed to.
 */
# define might_sleep() \
	do { __might_sleep(__FILE__, __LINE__, 0); might_resched(); } while (0)
#else
  static inline void __might_sleep(const char *file, int line,
				   int preempt_offset) { }
# define might_sleep() do { might_resched(); } while (0)
#endif

#define might_sleep_if(cond) do { if (cond) might_sleep(); } while (0)

/*
 * abs() handles unsigned and signed longs, ints, shorts and chars.  For all
 * input types abs() returns a signed long.
 * abs() should not be used for 64-bit types (s64, u64, long long) - use abs64()
 * for those.
 */
#define abs(x) ({						\
		long ret;					\
		if (sizeof(x) == sizeof(long)) {		\
			long __x = (x);				\
			ret = (__x < 0) ? -__x : __x;		\
		} else {					\
			int __x = (x);				\
			ret = (__x < 0) ? -__x : __x;		\
		}						\
		ret;						\
	})

#define abs64(x) ({				\
		s64 __x = (x);			\
		(__x < 0) ? -__x : __x;		\
	})

#if defined(CONFIG_PROVE_LOCKING) || defined(CONFIG_DEBUG_ATOMIC_SLEEP)
void might_fault(void);
#else
static inline void might_fault(void) { }
#endif

extern struct atomic_notifier_head panic_notifier_list;
extern long (*panic_blink)(int state);
__printf(1, 2)
void panic(const char *fmt, ...)
	__noreturn __cold;
extern void oops_enter(void);
extern void oops_exit(void);
void print_oops_end_marker(void);
extern int oops_may_print(void);
void do_exit(long error_code)
	__noreturn;
void complete_and_exit(struct completion *, long)
	__noreturn;

/* Internal, do not use. */
int __must_check _kstrtoul(const char *s, unsigned int base, unsigned long *res);
int __must_check _kstrtol(const char *s, unsigned int base, long *res);

int __must_check kstrtoull(const char *s, unsigned int base, unsigned long long *res);
int __must_check kstrtoll(const char *s, unsigned int base, long long *res);

/**
 * kstrtoul - convert a string to an unsigned long
 * @s: The start of the string. The string must be null-terminated, and may also
 *  include a single newline before its terminating null. The first character
 *  may also be a plus sign, but not a minus sign.
 * @base: The number base to use. The maximum supported base is 16. If base is
 *  given as 0, then the base of the string is automatically detected with the
 *  conventional semantics - If it begins with 0x the number will be parsed as a
 *  hexadecimal (case insensitive), if it otherwise begins with 0, it will be
 *  parsed as an octal number. Otherwise it will be parsed as a decimal.
 * @res: Where to write the result of the conversion on success.
 *
 * Returns 0 on success, -ERANGE on overflow and -EINVAL on parsing error.
 * Used as a replacement for the obsolete simple_strtoull. Return code must
 * be checked.
*/
static inline int __must_check kstrtoul(const char *s, unsigned int base, unsigned long *res)
{
	/*
	 * We want to shortcut function call, but
	 * __builtin_types_compatible_p(unsigned long, unsigned long long) = 0.
	 */
	if (sizeof(unsigned long) == sizeof(unsigned long long) &&
	    __alignof__(unsigned long) == __alignof__(unsigned long long))
		return kstrtoull(s, base, (unsigned long long *)res);
	else
		return _kstrtoul(s, base, res);
}

/**
 * kstrtol - convert a string to a long
 * @s: The start of the string. The string must be null-terminated, and may also
 *  include a single newline before its terminating null. The first character
 *  may also be a plus sign or a minus sign.
 * @base: The number base to use. The maximum supported base is 16. If base is
 *  given as 0, then the base of the string is automatically detected with the
 *  conventional semantics - If it begins with 0x the number will be parsed as a
 *  hexadecimal (case insensitive), if it otherwise begins with 0, it will be
 *  parsed as an octal number. Otherwise it will be parsed as a decimal.
 * @res: Where to write the result of the conversion on success.
 *
 * Returns 0 on success, -ERANGE on overflow and -EINVAL on parsing error.
 * Used as a replacement for the obsolete simple_strtoull. Return code must
 * be checked.
 */
static inline int __must_check kstrtol(const char *s, unsigned int base, long *res)
{
	/*
	 * We want to shortcut function call, but
	 * __builtin_types_compatible_p(long, long long) = 0.
	 */
	if (sizeof(long) == sizeof(long long) &&
	    __alignof__(long) == __alignof__(long long))
		return kstrtoll(s, base, (long long *)res);
	else
		return _kstrtol(s, base, res);
}

int __must_check kstrtouint(const char *s, unsigned int base, unsigned int *res);
int __must_check kstrtoint(const char *s, unsigned int base, int *res);

static inline int __must_check kstrtou64(const char *s, unsigned int base, u64 *res)
{
	return kstrtoull(s, base, res);
}

static inline int __must_check kstrtos64(const char *s, unsigned int base, s64 *res)
{
	return kstrtoll(s, base, res);
}

static inline int __must_check kstrtou32(const char *s, unsigned int base, u32 *res)
{
	return kstrtouint(s, base, res);
}

static inline int __must_check kstrtos32(const char *s, unsigned int base, s32 *res)
{
	return kstrtoint(s, base, res);
}

int __must_check kstrtou16(const char *s, unsigned int base, u16 *res);
int __must_check kstrtos16(const char *s, unsigned int base, s16 *res);
int __must_check kstrtou8(const char *s, unsigned int base, u8 *res);
int __must_check kstrtos8(const char *s, unsigned int base, s8 *res);

int __must_check kstrtoull_from_user(const char __user *s, size_t count, unsigned int base, unsigned long long *res);
int __must_check kstrtoll_from_user(const char __user *s, size_t count, unsigned int base, long long *res);
int __must_check kstrtoul_from_user(const char __user *s, size_t count, unsigned int base, unsigned long *res);
int __must_check kstrtol_from_user(const char __user *s, size_t count, unsigned int base, long *res);
int __must_check kstrtouint_from_user(const char __user *s, size_t count, unsigned int base, unsigned int *res);
int __must_check kstrtoint_from_user(const char __user *s, size_t count, unsigned int base, int *res);
int __must_check kstrtou16_from_user(const char __user *s, size_t count, unsigned int base, u16 *res);
int __must_check kstrtos16_from_user(const char __user *s, size_t count, unsigned int base, s16 *res);
int __must_check kstrtou8_from_user(const char __user *s, size_t count, unsigned int base, u8 *res);
int __must_check kstrtos8_from_user(const char __user *s, size_t count, unsigned int base, s8 *res);

static inline int __must_check kstrtou64_from_user(const char __user *s, size_t count, unsigned int base, u64 *res)
{
	return kstrtoull_from_user(s, count, base, res);
}

static inline int __must_check kstrtos64_from_user(const char __user *s, size_t count, unsigned int base, s64 *res)
{
	return kstrtoll_from_user(s, count, base, res);
}

static inline int __must_check kstrtou32_from_user(const char __user *s, size_t count, unsigned int base, u32 *res)
{
	return kstrtouint_from_user(s, count, base, res);
}

static inline int __must_check kstrtos32_from_user(const char __user *s, size_t count, unsigned int base, s32 *res)
{
	return kstrtoint_from_user(s, count, base, res);
}

/* Obsolete, do not use.  Use kstrto<foo> instead */

extern unsigned long simple_strtoul(const char *,char **,unsigned int);
extern long simple_strtol(const char *,char **,unsigned int);
extern unsigned long long simple_strtoull(const char *,char **,unsigned int);
extern long long simple_strtoll(const char *,char **,unsigned int);
#define strict_strtoul	kstrtoul
#define strict_strtol	kstrtol
#define strict_strtoull	kstrtoull
#define strict_strtoll	kstrtoll

extern int num_to_str(char *buf, int size, unsigned long long num);

/* lib/printf utilities */

extern __printf(2, 3) int sprintf(char *buf, const char * fmt, ...);
extern __printf(2, 0) int vsprintf(char *buf, const char *, va_list);
extern __printf(3, 4)
int snprintf(char *buf, size_t size, const char *fmt, ...);
extern __printf(3, 0)
int vsnprintf(char *buf, size_t size, const char *fmt, va_list args);
extern __printf(3, 4)
int scnprintf(char *buf, size_t size, const char *fmt, ...);
extern __printf(3, 0)
int vscnprintf(char *buf, size_t size, const char *fmt, va_list args);
extern __printf(2, 3)
char *kasprintf(gfp_t gfp, const char *fmt, ...);
extern char *kvasprintf(gfp_t gfp, const char *fmt, va_list args);

extern __scanf(2, 3)
int sscanf(const char *, const char *, ...);
extern __scanf(2, 0)
int vsscanf(const char *, const char *, va_list);

extern int get_option(char **str, int *pint);
extern char *get_options(const char *str, int nints, int *ints);
extern unsigned long long memparse(const char *ptr, char **retptr);

extern int core_kernel_text(unsigned long addr);
extern int core_kernel_data(unsigned long addr);
extern int __kernel_text_address(unsigned long addr);
extern int kernel_text_address(unsigned long addr);
extern int func_ptr_is_kernel_text(void *ptr);

struct pid;
extern struct pid *session_of_pgrp(struct pid *pgrp);

unsigned long int_sqrt(unsigned long);

extern void bust_spinlocks(int yes);
extern int oops_in_progress;		/* If set, an oops, panic(), BUG() or die() is in progress */
extern int panic_timeout;
extern int panic_on_oops;
extern int panic_on_unrecovered_nmi;
extern int panic_on_io_nmi;
extern int sysctl_panic_on_stackoverflow;
extern const char *print_tainted(void);
enum lockdep_ok {
	LOCKDEP_STILL_OK,
	LOCKDEP_NOW_UNRELIABLE
};
extern void add_taint(unsigned flag, enum lockdep_ok);
extern int test_taint(unsigned flag);
extern unsigned long get_taint(void);
extern int root_mountflags;

extern bool early_boot_irqs_disabled;

/* Values used for system_state */
extern enum system_states {
	SYSTEM_BOOTING,
	SYSTEM_RUNNING,
	SYSTEM_HALT,
	SYSTEM_POWER_OFF,
	SYSTEM_RESTART,
} system_state;

#define TAINT_PROPRIETARY_MODULE	0
#define TAINT_FORCED_MODULE		1
#define TAINT_UNSAFE_SMP		2
#define TAINT_FORCED_RMMOD		3
#define TAINT_MACHINE_CHECK		4
#define TAINT_BAD_PAGE			5
#define TAINT_USER			6
#define TAINT_DIE			7
#define TAINT_OVERRIDDEN_ACPI_TABLE	8
#define TAINT_WARN			9
#define TAINT_CRAP			10
#define TAINT_FIRMWARE_WORKAROUND	11
#define TAINT_OOT_MODULE		12

extern const char hex_asc[];
#define hex_asc_lo(x)	hex_asc[((x) & 0x0f)]
#define hex_asc_hi(x)	hex_asc[((x) & 0xf0) >> 4]

static inline char *hex_byte_pack(char *buf, u8 byte)
{
	*buf++ = hex_asc_hi(byte);
	*buf++ = hex_asc_lo(byte);
	return buf;
}

static inline char * __deprecated pack_hex_byte(char *buf, u8 byte)
{
	return hex_byte_pack(buf, byte);
}

extern int hex_to_bin(char ch);
extern int __must_check hex2bin(u8 *dst, const char *src, size_t count);

/*
 * General tracing related utility functions - trace_printk(),
 * tracing_on/tracing_off and tracing_start()/tracing_stop
 *
 * Use tracing_on/tracing_off when you want to quickly turn on or off
 * tracing. It simply enables or disables the recording of the trace events.
 * This also corresponds to the user space /sys/kernel/debug/tracing/tracing_on
 * file, which gives a means for the kernel and userspace to interact.
 * Place a tracing_off() in the kernel where you want tracing to end.
 * From user space, examine the trace, and then echo 1 > tracing_on
 * to continue tracing.
 *
 * tracing_stop/tracing_start has slightly more overhead. It is used
 * by things like suspend to ram where disabling the recording of the
 * trace is not enough, but tracing must actually stop because things
 * like calling smp_processor_id() may crash the system.
 *
 * Most likely, you want to use tracing_on/tracing_off.
 */
#ifdef CONFIG_RING_BUFFER
/* trace_off_permanent stops recording with no way to bring it back */
void tracing_off_permanent(void);
#else
static inline void tracing_off_permanent(void) { }
#endif

enum ftrace_dump_mode {
	DUMP_NONE,
	DUMP_ALL,
	DUMP_ORIG,
};

#ifdef CONFIG_TRACING
void tracing_on(void);
void tracing_off(void);
int tracing_is_on(void);
void tracing_snapshot(void);
void tracing_snapshot_alloc(void);

extern void tracing_start(void);
extern void tracing_stop(void);
extern void ftrace_off_permanent(void);

static inline __printf(1, 2)
void ____trace_printk_check_format(const char *fmt, ...)
{
}
#define __trace_printk_check_format(fmt, args...)			\
do {									\
	if (0)								\
		____trace_printk_check_format(fmt, ##args);		\
} while (0)

/**
 * trace_printk - printf formatting in the ftrace buffer
 * @fmt: the printf format for printing
 *
 * Note: __trace_printk is an internal function for trace_printk and
 *       the @ip is passed in via the trace_printk macro.
 *
 * This function allows a kernel developer to debug fast path sections
 * that printk is not appropriate for. By scattering in various
 * printk like tracing in the code, a developer can quickly see
 * where problems are occurring.
 *
 * This is intended as a debugging tool for the developer only.
 * Please refrain from leaving trace_printks scattered around in
 * your code. (Extra memory is used for special buffers that are
 * allocated when trace_printk() is used)
 *
 * A little optization trick is done here. If there's only one
 * argument, there's no need to scan the string for printf formats.
 * The trace_puts() will suffice. But how can we take advantage of
 * using trace_puts() when trace_printk() has only one argument?
 * By stringifying the args and checking the size we can tell
 * whether or not there are args. __stringify((__VA_ARGS__)) will
 * turn into "()\0" with a size of 3 when there are no args, anything
 * else will be bigger. All we need to do is define a string to this,
 * and then take its size and compare to 3. If it's bigger, use
 * do_trace_printk() otherwise, optimize it to trace_puts(). Then just
 * let gcc optimize the rest.
 */

#define trace_printk(fmt, ...)				\
do {							\
	char _______STR[] = __stringify((__VA_ARGS__));	\
	if (sizeof(_______STR) > 3)			\
		do_trace_printk(fmt, ##__VA_ARGS__);	\
	else						\
		trace_puts(fmt);			\
} while (0)

#define do_trace_printk(fmt, args...)					\
do {									\
	static const char *trace_printk_fmt				\
		__attribute__((section("__trace_printk_fmt"))) =	\
		__builtin_constant_p(fmt) ? fmt : NULL;			\
									\
	__trace_printk_check_format(fmt, ##args);			\
									\
	if (__builtin_constant_p(fmt))					\
		__trace_printk(_THIS_IP_, trace_printk_fmt, ##args);	\
	else								\
		__trace_printk(_THIS_IP_, fmt, ##args);			\
} while (0)

extern __printf(2, 3)
int __trace_bprintk(unsigned long ip, const char *fmt, ...);

extern __printf(2, 3)
int __trace_printk(unsigned long ip, const char *fmt, ...);

extern int __trace_bputs(unsigned long ip, const char *str);
extern int __trace_puts(unsigned long ip, const char *str, int size);

/**
 * trace_puts - write a string into the ftrace buffer
 * @str: the string to record
 *
 * Note: __trace_bputs is an internal function for trace_puts and
 *       the @ip is passed in via the trace_puts macro.
 *
 * This is similar to trace_printk() but is made for those really fast
 * paths that a developer wants the least amount of "Heisenbug" affects,
 * where the processing of the print format is still too much.
 *
 * This function allows a kernel developer to debug fast path sections
 * that printk is not appropriate for. By scattering in various
 * printk like tracing in the code, a developer can quickly see
 * where problems are occurring.
 *
 * This is intended as a debugging tool for the developer only.
 * Please refrain from leaving trace_puts scattered around in
 * your code. (Extra memory is used for special buffers that are
 * allocated when trace_puts() is used)
 *
 * Returns: 0 if nothing was written, positive # if string was.
 *  (1 when __trace_bputs is used, strlen(str) when __trace_puts is used)
 */

#define trace_puts(str) ({						\
	static const char *trace_printk_fmt				\
		__attribute__((section("__trace_printk_fmt"))) =	\
		__builtin_constant_p(str) ? str : NULL;			\
									\
	if (__builtin_constant_p(str))					\
		__trace_bputs(_THIS_IP_, trace_printk_fmt);		\
	else								\
		__trace_puts(_THIS_IP_, str, strlen(str));		\
})

extern void trace_dump_stack(int skip);

/*
 * The double __builtin_constant_p is because gcc will give us an error
 * if we try to allocate the static variable to fmt if it is not a
 * constant. Even with the outer if statement.
 */
#define ftrace_vprintk(fmt, vargs)					\
do {									\
	if (__builtin_constant_p(fmt)) {				\
		static const char *trace_printk_fmt			\
		  __attribute__((section("__trace_printk_fmt"))) =	\
			__builtin_constant_p(fmt) ? fmt : NULL;		\
									\
		__ftrace_vbprintk(_THIS_IP_, trace_printk_fmt, vargs);	\
	} else								\
		__ftrace_vprintk(_THIS_IP_, fmt, vargs);		\
} while (0)

extern int
__ftrace_vbprintk(unsigned long ip, const char *fmt, va_list ap);

extern int
__ftrace_vprintk(unsigned long ip, const char *fmt, va_list ap);

extern void ftrace_dump(enum ftrace_dump_mode oops_dump_mode);
#else
static inline void tracing_start(void) { }
static inline void tracing_stop(void) { }
static inline void ftrace_off_permanent(void) { }
static inline void trace_dump_stack(void) { }

static inline void tracing_on(void) { }
static inline void tracing_off(void) { }
static inline int tracing_is_on(void) { return 0; }
static inline void tracing_snapshot(void) { }
static inline void tracing_snapshot_alloc(void) { }

static inline __printf(1, 2)
int trace_printk(const char *fmt, ...)
{
	return 0;
}
static inline int
ftrace_vprintk(const char *fmt, va_list ap)
{
	return 0;
}
static inline void ftrace_dump(enum ftrace_dump_mode oops_dump_mode) { }
#endif /* CONFIG_TRACING */

/*
 * min()/max()/clamp() macros that also do
 * strict type-checking.. See the
 * "unnecessary" pointer comparison.
 */
#define min(x, y) ({				\
	typeof(x) _min1 = (x);			\
	typeof(y) _min2 = (y);			\
	(void) (&_min1 == &_min2);		\
	_min1 < _min2 ? _min1 : _min2; })

#define max(x, y) ({				\
	typeof(x) _max1 = (x);			\
	typeof(y) _max2 = (y);			\
	(void) (&_max1 == &_max2);		\
	_max1 > _max2 ? _max1 : _max2; })

#define min3(x, y, z) ({			\
	typeof(x) _min1 = (x);			\
	typeof(y) _min2 = (y);			\
	typeof(z) _min3 = (z);			\
	(void) (&_min1 == &_min2);		\
	(void) (&_min1 == &_min3);		\
	_min1 < _min2 ? (_min1 < _min3 ? _min1 : _min3) : \
		(_min2 < _min3 ? _min2 : _min3); })

#define max3(x, y, z) ({			\
	typeof(x) _max1 = (x);			\
	typeof(y) _max2 = (y);			\
	typeof(z) _max3 = (z);			\
	(void) (&_max1 == &_max2);		\
	(void) (&_max1 == &_max3);		\
	_max1 > _max2 ? (_max1 > _max3 ? _max1 : _max3) : \
		(_max2 > _max3 ? _max2 : _max3); })

/**
 * min_not_zero - return the minimum that is _not_ zero, unless both are zero
 * @x: value1
 * @y: value2
 */
#define min_not_zero(x, y) ({			\
	typeof(x) __x = (x);			\
	typeof(y) __y = (y);			\
	__x == 0 ? __y : ((__y == 0) ? __x : min(__x, __y)); })

/**
 * clamp - return a value clamped to a given range with strict typechecking
 * @val: current value
 * @min: minimum allowable value
 * @max: maximum allowable value
 *
 * This macro does strict typechecking of min/max to make sure they are of the
 * same type as val.  See the unnecessary pointer comparisons.
 */
#define clamp(val, min, max) ({			\
	typeof(val) __val = (val);		\
	typeof(min) __min = (min);		\
	typeof(max) __max = (max);		\
	(void) (&__val == &__min);		\
	(void) (&__val == &__max);		\
	__val = __val < __min ? __min: __val;	\
	__val > __max ? __max: __val; })

/*
 * ..and if you can't take the strict
 * types, you can specify one yourself.
 *
 * Or not use min/max/clamp at all, of course.
 */
#define min_t(type, x, y) ({			\
	type __min1 = (x);			\
	type __min2 = (y);			\
	__min1 < __min2 ? __min1: __min2; })

#define max_t(type, x, y) ({			\
	type __max1 = (x);			\
	type __max2 = (y);			\
	__max1 > __max2 ? __max1: __max2; })

/**
 * clamp_t - return a value clamped to a given range using a given type
 * @type: the type of variable to use
 * @val: current value
 * @min: minimum allowable value
 * @max: maximum allowable value
 *
 * This macro does no typechecking and uses temporary variables of type
 * 'type' to make all the comparisons.
 */
#define clamp_t(type, val, min, max) ({		\
	type __val = (val);			\
	type __min = (min);			\
	type __max = (max);			\
	__val = __val < __min ? __min: __val;	\
	__val > __max ? __max: __val; })

/**
 * clamp_val - return a value clamped to a given range using val's type
 * @val: current value
 * @min: minimum allowable value
 * @max: maximum allowable value
 *
 * This macro does no typechecking and uses temporary variables of whatever
 * type the input argument 'val' is.  This is useful when val is an unsigned
 * type and min and max are literals that will otherwise be assigned a signed
 * integer type.
 */
#define clamp_val(val, min, max) ({		\
	typeof(val) __val = (val);		\
	typeof(val) __min = (min);		\
	typeof(val) __max = (max);		\
	__val = __val < __min ? __min: __val;	\
	__val > __max ? __max: __val; })


/*
 * swap - swap value of @a and @b
 */
#define swap(a, b) \
	do { typeof(a) __tmp = (a); (a) = (b); (b) = __tmp; } while (0)

/**
 * container_of - cast a member of a structure out to the containing structure
 * @ptr:	the pointer to the member.
 * @type:	the type of the container struct this is embedded in.
 * @member:	the name of the member within the struct.
 *
 */
#define container_of(ptr, type, member) ({			\
	const typeof( ((type *)0)->member ) *__mptr = (ptr);	\
	(type *)( (char *)__mptr - offsetof(type,member) );})

/* Trap pasters of __FUNCTION__ at compile-time */
#define __FUNCTION__ (__func__)

/* Rebuild everything on CONFIG_FTRACE_MCOUNT_RECORD */
#ifdef CONFIG_FTRACE_MCOUNT_RECORD
# define REBUILD_DUE_TO_FTRACE_MCOUNT_RECORD
#endif

/* To identify board information in panic logs, set this */
extern char *mach_panic_string;

#endif<|MERGE_RESOLUTION|>--- conflicted
+++ resolved
@@ -31,10 +31,7 @@
 };
 
 extern enum DEVICE_HWID g_ASUS_hwID;
-<<<<<<< HEAD
-=======
 extern int g_user_dbg_mode;//wendy4_wang@asus.com
->>>>>>> 475703d5
 // --- ASUS_BSP : add for miniporting
 
 #define USHRT_MAX	((u16)(~0U))
