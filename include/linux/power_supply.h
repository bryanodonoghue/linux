/*
 *  Universal power supply monitor class
 *
 *  Copyright © 2007  Anton Vorontsov <cbou@mail.ru>
 *  Copyright © 2004  Szabolcs Gyurko
 *  Copyright © 2003  Ian Molton <spyro@f2s.com>
 *
 *  Modified: 2004, Oct     Szabolcs Gyurko
 *
 *  You may use this code as per GPL version 2
 */

#ifndef __LINUX_POWER_SUPPLY_H__
#define __LINUX_POWER_SUPPLY_H__

#include <linux/device.h>
#include <linux/workqueue.h>
#include <linux/leds.h>
#include <linux/spinlock.h>
#include <linux/notifier.h>
#include <linux/types.h>

/*
 * All voltages, currents, charges, energies, time and temperatures in uV,
 * µA, µAh, µWh, seconds and tenths of degree Celsius unless otherwise
 * stated. It's driver's job to convert its raw values to units in which
 * this class operates.
 */

/*
 * For systems where the charger determines the maximum battery capacity
 * the min and max fields should be used to present these values to user
 * space. Unused/unknown fields will not appear in sysfs.
 */

enum {
	POWER_SUPPLY_STATUS_UNKNOWN = 0,
	POWER_SUPPLY_STATUS_CHARGING,
	POWER_SUPPLY_STATUS_DISCHARGING,
	POWER_SUPPLY_STATUS_NOT_CHARGING,
	POWER_SUPPLY_STATUS_FULL,
};

enum {
	POWER_SUPPLY_CHARGE_TYPE_UNKNOWN = 0,
	POWER_SUPPLY_CHARGE_TYPE_NONE,
	POWER_SUPPLY_CHARGE_TYPE_TRICKLE,
	POWER_SUPPLY_CHARGE_TYPE_FAST,
	POWER_SUPPLY_CHARGE_TYPE_TAPER,
};

enum {
	POWER_SUPPLY_HEALTH_UNKNOWN = 0,
	POWER_SUPPLY_HEALTH_GOOD,
	POWER_SUPPLY_HEALTH_OVERHEAT,
	POWER_SUPPLY_HEALTH_DEAD,
	POWER_SUPPLY_HEALTH_OVERVOLTAGE,
	POWER_SUPPLY_HEALTH_UNSPEC_FAILURE,
	POWER_SUPPLY_HEALTH_COLD,
	POWER_SUPPLY_HEALTH_WATCHDOG_TIMER_EXPIRE,
	POWER_SUPPLY_HEALTH_SAFETY_TIMER_EXPIRE,
	POWER_SUPPLY_HEALTH_WARM,
	POWER_SUPPLY_HEALTH_COOL,
	POWER_SUPPLY_HEALTH_HOT,
};

enum {
	POWER_SUPPLY_TECHNOLOGY_UNKNOWN = 0,
	POWER_SUPPLY_TECHNOLOGY_NiMH,
	POWER_SUPPLY_TECHNOLOGY_LION,
	POWER_SUPPLY_TECHNOLOGY_LIPO,
	POWER_SUPPLY_TECHNOLOGY_LiFe,
	POWER_SUPPLY_TECHNOLOGY_NiCd,
	POWER_SUPPLY_TECHNOLOGY_LiMn,
};

enum {
	POWER_SUPPLY_CAPACITY_LEVEL_UNKNOWN = 0,
	POWER_SUPPLY_CAPACITY_LEVEL_CRITICAL,
	POWER_SUPPLY_CAPACITY_LEVEL_LOW,
	POWER_SUPPLY_CAPACITY_LEVEL_NORMAL,
	POWER_SUPPLY_CAPACITY_LEVEL_HIGH,
	POWER_SUPPLY_CAPACITY_LEVEL_FULL,
};

enum {
	POWER_SUPPLY_SCOPE_UNKNOWN = 0,
	POWER_SUPPLY_SCOPE_SYSTEM,
	POWER_SUPPLY_SCOPE_DEVICE,
};

enum {
	POWER_SUPPLY_DP_DM_UNKNOWN = 0,
	POWER_SUPPLY_DP_DM_PREPARE = 1,
	POWER_SUPPLY_DP_DM_UNPREPARE = 2,
	POWER_SUPPLY_DP_DM_CONFIRMED_HVDCP3 = 3,
	POWER_SUPPLY_DP_DM_DP_PULSE = 4,
	POWER_SUPPLY_DP_DM_DM_PULSE = 5,
	POWER_SUPPLY_DP_DM_DP0P6_DMF = 6,
	POWER_SUPPLY_DP_DM_DP0P6_DM3P3 = 7,
	POWER_SUPPLY_DP_DM_DPF_DMF = 8,
	POWER_SUPPLY_DP_DM_DPR_DMR = 9,
	POWER_SUPPLY_DP_DM_HVDCP3_SUPPORTED = 10,
	POWER_SUPPLY_DP_DM_ICL_DOWN = 11,
	POWER_SUPPLY_DP_DM_ICL_UP = 12,
	POWER_SUPPLY_DP_DM_FORCE_5V = 13,
	POWER_SUPPLY_DP_DM_FORCE_9V = 14,
	POWER_SUPPLY_DP_DM_FORCE_12V = 15,
};

enum {
	POWER_SUPPLY_PL_NONE,
	POWER_SUPPLY_PL_USBIN_USBIN,
	POWER_SUPPLY_PL_USBIN_USBIN_EXT,
	POWER_SUPPLY_PL_USBMID_USBMID,
};

enum {
	POWER_SUPPLY_CONNECTOR_TYPEC,
	POWER_SUPPLY_CONNECTOR_MICRO_USB,
};

<<<<<<< HEAD
=======
enum {
	POWER_SUPPLY_PL_STACKED_BATFET,
	POWER_SUPPLY_PL_NON_STACKED_BATFET,
};

>>>>>>> 38ef2dbc
enum power_supply_property {
	/* Properties of type `int' */
	POWER_SUPPLY_PROP_STATUS = 0,
	POWER_SUPPLY_PROP_CHARGE_TYPE,
	POWER_SUPPLY_PROP_HEALTH,
	POWER_SUPPLY_PROP_PRESENT,
	POWER_SUPPLY_PROP_ONLINE,
	POWER_SUPPLY_PROP_AUTHENTIC,
	POWER_SUPPLY_PROP_TECHNOLOGY,
	POWER_SUPPLY_PROP_CYCLE_COUNT,
	POWER_SUPPLY_PROP_VOLTAGE_MAX,
	POWER_SUPPLY_PROP_VOLTAGE_MIN,
	POWER_SUPPLY_PROP_VOLTAGE_MAX_DESIGN,
	POWER_SUPPLY_PROP_VOLTAGE_MIN_DESIGN,
	POWER_SUPPLY_PROP_VOLTAGE_NOW,
	POWER_SUPPLY_PROP_VOLTAGE_AVG,
	POWER_SUPPLY_PROP_VOLTAGE_OCV,
	POWER_SUPPLY_PROP_VOLTAGE_BOOT,
	POWER_SUPPLY_PROP_CURRENT_MAX,
	POWER_SUPPLY_PROP_CURRENT_NOW,
	POWER_SUPPLY_PROP_CURRENT_AVG,
	POWER_SUPPLY_PROP_CURRENT_BOOT,
	POWER_SUPPLY_PROP_POWER_NOW,
	POWER_SUPPLY_PROP_POWER_AVG,
	POWER_SUPPLY_PROP_CHARGE_FULL_DESIGN,
	POWER_SUPPLY_PROP_CHARGE_EMPTY_DESIGN,
	POWER_SUPPLY_PROP_CHARGE_FULL,
	POWER_SUPPLY_PROP_CHARGE_EMPTY,
	POWER_SUPPLY_PROP_CHARGE_NOW,
	POWER_SUPPLY_PROP_CHARGE_NOW_RAW,
	POWER_SUPPLY_PROP_CHARGE_NOW_ERROR,
	POWER_SUPPLY_PROP_CHARGE_AVG,
	POWER_SUPPLY_PROP_CHARGE_COUNTER,
	POWER_SUPPLY_PROP_CONSTANT_CHARGE_CURRENT,
	POWER_SUPPLY_PROP_CONSTANT_CHARGE_CURRENT_MAX,
	POWER_SUPPLY_PROP_CONSTANT_CHARGE_VOLTAGE,
	POWER_SUPPLY_PROP_CONSTANT_CHARGE_VOLTAGE_MAX,
	POWER_SUPPLY_PROP_CHARGE_CONTROL_LIMIT,
	POWER_SUPPLY_PROP_CHARGE_CONTROL_LIMIT_MAX,
	POWER_SUPPLY_PROP_INPUT_CURRENT_LIMIT,
	POWER_SUPPLY_PROP_ENERGY_FULL_DESIGN,
	POWER_SUPPLY_PROP_ENERGY_EMPTY_DESIGN,
	POWER_SUPPLY_PROP_ENERGY_FULL,
	POWER_SUPPLY_PROP_ENERGY_EMPTY,
	POWER_SUPPLY_PROP_ENERGY_NOW,
	POWER_SUPPLY_PROP_ENERGY_AVG,
	POWER_SUPPLY_PROP_CAPACITY, /* in percents! */
	POWER_SUPPLY_PROP_CAPACITY_ALERT_MIN, /* in percents! */
	POWER_SUPPLY_PROP_CAPACITY_ALERT_MAX, /* in percents! */
	POWER_SUPPLY_PROP_CAPACITY_LEVEL,
	POWER_SUPPLY_PROP_CAPACITY_RAW,
	POWER_SUPPLY_PROP_TEMP,
	POWER_SUPPLY_PROP_TEMP_MAX,
	POWER_SUPPLY_PROP_TEMP_MIN,
	POWER_SUPPLY_PROP_TEMP_ALERT_MIN,
	POWER_SUPPLY_PROP_TEMP_ALERT_MAX,
	POWER_SUPPLY_PROP_TEMP_AMBIENT,
	POWER_SUPPLY_PROP_TEMP_AMBIENT_ALERT_MIN,
	POWER_SUPPLY_PROP_TEMP_AMBIENT_ALERT_MAX,
	POWER_SUPPLY_PROP_TIME_TO_EMPTY_NOW,
	POWER_SUPPLY_PROP_TIME_TO_EMPTY_AVG,
	POWER_SUPPLY_PROP_TIME_TO_FULL_NOW,
	POWER_SUPPLY_PROP_TIME_TO_FULL_AVG,
	POWER_SUPPLY_PROP_TYPE, /* use power_supply.type instead */
	POWER_SUPPLY_PROP_SCOPE,
	POWER_SUPPLY_PROP_CHARGE_TERM_CURRENT,
	POWER_SUPPLY_PROP_CALIBRATE,
	/* Local extensions */
	POWER_SUPPLY_PROP_USB_HC,
	POWER_SUPPLY_PROP_USB_OTG,
	POWER_SUPPLY_PROP_BATTERY_CHARGING_ENABLED,
	POWER_SUPPLY_PROP_CHARGING_ENABLED,
	POWER_SUPPLY_PROP_STEP_CHARGING_ENABLED,
	POWER_SUPPLY_PROP_STEP_CHARGING_STEP,
	POWER_SUPPLY_PROP_PIN_ENABLED,
	POWER_SUPPLY_PROP_INPUT_SUSPEND,
	POWER_SUPPLY_PROP_INPUT_VOLTAGE_REGULATION,
	POWER_SUPPLY_PROP_INPUT_CURRENT_MAX,
	POWER_SUPPLY_PROP_INPUT_CURRENT_TRIM,
	POWER_SUPPLY_PROP_INPUT_CURRENT_SETTLED,
	POWER_SUPPLY_PROP_INPUT_VOLTAGE_SETTLED,
	POWER_SUPPLY_PROP_VCHG_LOOP_DBC_BYPASS,
	POWER_SUPPLY_PROP_CHARGE_COUNTER_SHADOW,
	POWER_SUPPLY_PROP_HI_POWER,
	POWER_SUPPLY_PROP_LOW_POWER,
	POWER_SUPPLY_PROP_COOL_TEMP,
	POWER_SUPPLY_PROP_WARM_TEMP,
	POWER_SUPPLY_PROP_COLD_TEMP,
	POWER_SUPPLY_PROP_HOT_TEMP,
	POWER_SUPPLY_PROP_SYSTEM_TEMP_LEVEL,
	POWER_SUPPLY_PROP_RESISTANCE,
	POWER_SUPPLY_PROP_RESISTANCE_CAPACITIVE,
	POWER_SUPPLY_PROP_RESISTANCE_ID, /* in Ohms */
	POWER_SUPPLY_PROP_RESISTANCE_NOW,
	POWER_SUPPLY_PROP_FLASH_CURRENT_MAX,
	POWER_SUPPLY_PROP_UPDATE_NOW,
	POWER_SUPPLY_PROP_ESR_COUNT,
	POWER_SUPPLY_PROP_BUCK_FREQ,
	POWER_SUPPLY_PROP_BOOST_CURRENT,
	POWER_SUPPLY_PROP_SAFETY_TIMER_ENABLE,
	POWER_SUPPLY_PROP_CHARGE_DONE,
	POWER_SUPPLY_PROP_FLASH_ACTIVE,
	POWER_SUPPLY_PROP_FLASH_TRIGGER,
	POWER_SUPPLY_PROP_FORCE_TLIM,
	POWER_SUPPLY_PROP_DP_DM,
	POWER_SUPPLY_PROP_INPUT_CURRENT_LIMITED,
	POWER_SUPPLY_PROP_INPUT_CURRENT_NOW,
	POWER_SUPPLY_PROP_CHARGE_QNOVO_ENABLE,
	POWER_SUPPLY_PROP_CURRENT_QNOVO,
	POWER_SUPPLY_PROP_VOLTAGE_QNOVO,
	POWER_SUPPLY_PROP_RERUN_AICL,
	POWER_SUPPLY_PROP_CYCLE_COUNT_ID,
	POWER_SUPPLY_PROP_SAFETY_TIMER_EXPIRED,
	POWER_SUPPLY_PROP_RESTRICTED_CHARGING,
	POWER_SUPPLY_PROP_CURRENT_CAPABILITY,
	POWER_SUPPLY_PROP_TYPEC_MODE,
	POWER_SUPPLY_PROP_TYPEC_CC_ORIENTATION, /* 0: N/C, 1: CC1, 2: CC2 */
	POWER_SUPPLY_PROP_TYPEC_POWER_ROLE,
	POWER_SUPPLY_PROP_PD_ALLOWED,
	POWER_SUPPLY_PROP_PD_ACTIVE,
	POWER_SUPPLY_PROP_PD_IN_HARD_RESET,
	POWER_SUPPLY_PROP_PD_CURRENT_MAX,
	POWER_SUPPLY_PROP_PD_USB_SUSPEND_SUPPORTED,
	POWER_SUPPLY_PROP_CHARGER_TEMP,
	POWER_SUPPLY_PROP_CHARGER_TEMP_MAX,
	POWER_SUPPLY_PROP_PARALLEL_DISABLE,
	POWER_SUPPLY_PROP_PE_START,
	POWER_SUPPLY_PROP_SET_SHIP_MODE,
	POWER_SUPPLY_PROP_SOC_REPORTING_READY,
	POWER_SUPPLY_PROP_DEBUG_BATTERY,
	POWER_SUPPLY_PROP_FCC_DELTA,
	POWER_SUPPLY_PROP_ICL_REDUCTION,
	POWER_SUPPLY_PROP_PARALLEL_MODE,
	POWER_SUPPLY_PROP_DIE_HEALTH,
	POWER_SUPPLY_PROP_CONNECTOR_HEALTH,
	POWER_SUPPLY_PROP_CTM_CURRENT_MAX,
	POWER_SUPPLY_PROP_HW_CURRENT_MAX,
	POWER_SUPPLY_PROP_REAL_TYPE,
	POWER_SUPPLY_PROP_PR_SWAP,
	POWER_SUPPLY_PROP_CC_STEP,
	POWER_SUPPLY_PROP_CC_STEP_SEL,
	POWER_SUPPLY_PROP_SW_JEITA_ENABLED,
	POWER_SUPPLY_PROP_PD_VOLTAGE_MAX,
	POWER_SUPPLY_PROP_PD_VOLTAGE_MIN,
	POWER_SUPPLY_PROP_SDP_CURRENT_MAX,
	POWER_SUPPLY_PROP_CONNECTOR_TYPE,
<<<<<<< HEAD
=======
	POWER_SUPPLY_PROP_PARALLEL_BATFET_MODE,
	POWER_SUPPLY_PROP_MIN_ICL,
	POWER_SUPPLY_PROP_MOISTURE_DETECTED,
>>>>>>> 38ef2dbc
	/* Local extensions of type int64_t */
	POWER_SUPPLY_PROP_CHARGE_COUNTER_EXT,
	/* Properties of type `const char *' */
	POWER_SUPPLY_PROP_MODEL_NAME,
	POWER_SUPPLY_PROP_MANUFACTURER,
	POWER_SUPPLY_PROP_SERIAL_NUMBER,
	POWER_SUPPLY_PROP_BATTERY_TYPE,
};

enum power_supply_type {
	POWER_SUPPLY_TYPE_UNKNOWN = 0,
	POWER_SUPPLY_TYPE_BATTERY,
	POWER_SUPPLY_TYPE_UPS,
	POWER_SUPPLY_TYPE_MAINS,
	POWER_SUPPLY_TYPE_USB,		/* Standard Downstream Port */
	POWER_SUPPLY_TYPE_USB_DCP,	/* Dedicated Charging Port */
	POWER_SUPPLY_TYPE_USB_CDP,	/* Charging Downstream Port */
	POWER_SUPPLY_TYPE_USB_ACA,	/* Accessory Charger Adapters */
	POWER_SUPPLY_TYPE_USB_HVDCP,	/* High Voltage DCP */
	POWER_SUPPLY_TYPE_USB_HVDCP_3,	/* Efficient High Voltage DCP */
	POWER_SUPPLY_TYPE_USB_PD,       /* Power Delivery */
	POWER_SUPPLY_TYPE_WIRELESS,	/* Accessory Charger Adapters */
	POWER_SUPPLY_TYPE_USB_FLOAT,	/* Floating charger */
	POWER_SUPPLY_TYPE_BMS,		/* Battery Monitor System */
	POWER_SUPPLY_TYPE_PARALLEL,	/* Parallel Path */
	POWER_SUPPLY_TYPE_MAIN,		/* Main Path */
	POWER_SUPPLY_TYPE_WIPOWER,	/* Wipower */
	POWER_SUPPLY_TYPE_TYPEC,	/* Type-C */
	POWER_SUPPLY_TYPE_UFP,		/* Type-C UFP */
	POWER_SUPPLY_TYPE_DFP,		/* TYpe-C DFP */
};

/* Indicates USB Type-C CC connection status */
enum power_supply_typec_mode {
	POWER_SUPPLY_TYPEC_NONE,

	/* Acting as source */
	POWER_SUPPLY_TYPEC_SINK,			/* Rd only */
	POWER_SUPPLY_TYPEC_SINK_POWERED_CABLE,		/* Rd/Ra */
	POWER_SUPPLY_TYPEC_SINK_DEBUG_ACCESSORY,	/* Rd/Rd */
	POWER_SUPPLY_TYPEC_SINK_AUDIO_ADAPTER,		/* Ra/Ra */
	POWER_SUPPLY_TYPEC_POWERED_CABLE_ONLY,		/* Ra only */

	/* Acting as sink */
	POWER_SUPPLY_TYPEC_SOURCE_DEFAULT,		/* Rp default */
	POWER_SUPPLY_TYPEC_SOURCE_MEDIUM,		/* Rp 1.5A */
	POWER_SUPPLY_TYPEC_SOURCE_HIGH,			/* Rp 3A */
	POWER_SUPPLY_TYPEC_NON_COMPLIANT,
};

enum power_supply_typec_power_role {
	POWER_SUPPLY_TYPEC_PR_NONE,	/* CC lines in high-Z */
	POWER_SUPPLY_TYPEC_PR_DUAL,
	POWER_SUPPLY_TYPEC_PR_SINK,
	POWER_SUPPLY_TYPEC_PR_SOURCE,
};

enum power_supply_notifier_events {
	PSY_EVENT_PROP_CHANGED,
};

union power_supply_propval {
	int intval;
	const char *strval;
	int64_t int64val;
};

struct device_node;
struct power_supply;

/* Run-time specific power supply configuration */
struct power_supply_config {
	struct device_node *of_node;
	/* Driver private data */
	void *drv_data;

	char **supplied_to;
	size_t num_supplicants;
};

/* Description of power supply */
struct power_supply_desc {
	const char *name;
	enum power_supply_type type;
	enum power_supply_property *properties;
	size_t num_properties;

	/*
	 * Functions for drivers implementing power supply class.
	 * These shouldn't be called directly by other drivers for accessing
	 * this power supply. Instead use power_supply_*() functions (for
	 * example power_supply_get_property()).
	 */
	int (*get_property)(struct power_supply *psy,
			    enum power_supply_property psp,
			    union power_supply_propval *val);
	int (*set_property)(struct power_supply *psy,
			    enum power_supply_property psp,
			    const union power_supply_propval *val);
	/*
	 * property_is_writeable() will be called during registration
	 * of power supply. If this happens during device probe then it must
	 * not access internal data of device (because probe did not end).
	 */
	int (*property_is_writeable)(struct power_supply *psy,
				     enum power_supply_property psp);
	void (*external_power_changed)(struct power_supply *psy);
	void (*set_charged)(struct power_supply *psy);

	/*
	 * Set if thermal zone should not be created for this power supply.
	 * For example for virtual supplies forwarding calls to actual
	 * sensors or other supplies.
	 */
	bool no_thermal;
	/* For APM emulation, think legacy userspace. */
	int use_for_apm;
};

struct power_supply {
	const struct power_supply_desc *desc;

	char **supplied_to;
	size_t num_supplicants;

	char **supplied_from;
	size_t num_supplies;
	struct device_node *of_node;

	/* Driver private data */
	void *drv_data;

	/* private */
	struct device dev;
	struct work_struct changed_work;
	struct delayed_work deferred_register_work;
	spinlock_t changed_lock;
	bool changed;
	bool initialized;
	atomic_t use_cnt;
#ifdef CONFIG_THERMAL
	struct thermal_zone_device *tzd;
	struct thermal_cooling_device *tcd;
#endif

#ifdef CONFIG_LEDS_TRIGGERS
	struct led_trigger *charging_full_trig;
	char *charging_full_trig_name;
	struct led_trigger *charging_trig;
	char *charging_trig_name;
	struct led_trigger *full_trig;
	char *full_trig_name;
	struct led_trigger *online_trig;
	char *online_trig_name;
	struct led_trigger *charging_blink_full_solid_trig;
	char *charging_blink_full_solid_trig_name;
#endif
};

/*
 * This is recommended structure to specify static power supply parameters.
 * Generic one, parametrizable for different power supplies. Power supply
 * class itself does not use it, but that's what implementing most platform
 * drivers, should try reuse for consistency.
 */

struct power_supply_info {
	const char *name;
	int technology;
	int voltage_max_design;
	int voltage_min_design;
	int charge_full_design;
	int charge_empty_design;
	int energy_full_design;
	int energy_empty_design;
	int use_for_apm;
};

extern struct atomic_notifier_head power_supply_notifier;
extern int power_supply_reg_notifier(struct notifier_block *nb);
extern void power_supply_unreg_notifier(struct notifier_block *nb);
extern struct power_supply *power_supply_get_by_name(const char *name);
extern void power_supply_put(struct power_supply *psy);
#ifdef CONFIG_OF
extern struct power_supply *power_supply_get_by_phandle(struct device_node *np,
							const char *property);
extern struct power_supply *devm_power_supply_get_by_phandle(
				    struct device *dev, const char *property);
#else /* !CONFIG_OF */
static inline struct power_supply *
power_supply_get_by_phandle(struct device_node *np, const char *property)
{ return NULL; }
static inline struct power_supply *
devm_power_supply_get_by_phandle(struct device *dev, const char *property)
{ return NULL; }
#endif /* CONFIG_OF */
extern void power_supply_changed(struct power_supply *psy);
extern int power_supply_am_i_supplied(struct power_supply *psy);
extern int power_supply_set_battery_charged(struct power_supply *psy);

#ifdef CONFIG_POWER_SUPPLY
extern int power_supply_is_system_supplied(void);
#else
static inline int power_supply_is_system_supplied(void) { return -EIO; }
#endif

extern int power_supply_get_property(struct power_supply *psy,
			    enum power_supply_property psp,
			    union power_supply_propval *val);
extern int power_supply_set_property(struct power_supply *psy,
			    enum power_supply_property psp,
			    const union power_supply_propval *val);
extern int power_supply_property_is_writeable(struct power_supply *psy,
					enum power_supply_property psp);
extern void power_supply_external_power_changed(struct power_supply *psy);

extern struct power_supply *__must_check
power_supply_register(struct device *parent,
				 const struct power_supply_desc *desc,
				 const struct power_supply_config *cfg);
extern struct power_supply *__must_check
power_supply_register_no_ws(struct device *parent,
				 const struct power_supply_desc *desc,
				 const struct power_supply_config *cfg);
extern struct power_supply *__must_check
devm_power_supply_register(struct device *parent,
				 const struct power_supply_desc *desc,
				 const struct power_supply_config *cfg);
extern struct power_supply *__must_check
devm_power_supply_register_no_ws(struct device *parent,
				 const struct power_supply_desc *desc,
				 const struct power_supply_config *cfg);
extern void power_supply_unregister(struct power_supply *psy);
extern int power_supply_powers(struct power_supply *psy, struct device *dev);

extern void *power_supply_get_drvdata(struct power_supply *psy);
/* For APM emulation, think legacy userspace. */
extern struct class *power_supply_class;

static inline bool power_supply_is_amp_property(enum power_supply_property psp)
{
	switch (psp) {
	case POWER_SUPPLY_PROP_CHARGE_FULL_DESIGN:
	case POWER_SUPPLY_PROP_CHARGE_EMPTY_DESIGN:
	case POWER_SUPPLY_PROP_CHARGE_FULL:
	case POWER_SUPPLY_PROP_CHARGE_EMPTY:
	case POWER_SUPPLY_PROP_CHARGE_NOW:
	case POWER_SUPPLY_PROP_CHARGE_AVG:
	case POWER_SUPPLY_PROP_CHARGE_COUNTER:
	case POWER_SUPPLY_PROP_CONSTANT_CHARGE_CURRENT:
	case POWER_SUPPLY_PROP_CONSTANT_CHARGE_CURRENT_MAX:
	case POWER_SUPPLY_PROP_CURRENT_MAX:
	case POWER_SUPPLY_PROP_CURRENT_NOW:
	case POWER_SUPPLY_PROP_CURRENT_AVG:
	case POWER_SUPPLY_PROP_CURRENT_BOOT:
	case POWER_SUPPLY_PROP_CHARGE_COUNTER_SHADOW:
	case POWER_SUPPLY_PROP_INPUT_CURRENT_MAX:
	case POWER_SUPPLY_PROP_FLASH_CURRENT_MAX:
		return 1;
	default:
		break;
	}

	return 0;
}

static inline bool power_supply_is_watt_property(enum power_supply_property psp)
{
	switch (psp) {
	case POWER_SUPPLY_PROP_ENERGY_FULL_DESIGN:
	case POWER_SUPPLY_PROP_ENERGY_EMPTY_DESIGN:
	case POWER_SUPPLY_PROP_ENERGY_FULL:
	case POWER_SUPPLY_PROP_ENERGY_EMPTY:
	case POWER_SUPPLY_PROP_ENERGY_NOW:
	case POWER_SUPPLY_PROP_ENERGY_AVG:
	case POWER_SUPPLY_PROP_VOLTAGE_MAX:
	case POWER_SUPPLY_PROP_VOLTAGE_MIN:
	case POWER_SUPPLY_PROP_VOLTAGE_MAX_DESIGN:
	case POWER_SUPPLY_PROP_VOLTAGE_MIN_DESIGN:
	case POWER_SUPPLY_PROP_VOLTAGE_NOW:
	case POWER_SUPPLY_PROP_VOLTAGE_AVG:
	case POWER_SUPPLY_PROP_VOLTAGE_OCV:
	case POWER_SUPPLY_PROP_VOLTAGE_BOOT:
	case POWER_SUPPLY_PROP_CONSTANT_CHARGE_VOLTAGE:
	case POWER_SUPPLY_PROP_CONSTANT_CHARGE_VOLTAGE_MAX:
	case POWER_SUPPLY_PROP_POWER_NOW:
		return 1;
	default:
		break;
	}

	return 0;
}

#endif /* __LINUX_POWER_SUPPLY_H__ */<|MERGE_RESOLUTION|>--- conflicted
+++ resolved
@@ -120,14 +120,11 @@
 	POWER_SUPPLY_CONNECTOR_MICRO_USB,
 };
 
-<<<<<<< HEAD
-=======
 enum {
 	POWER_SUPPLY_PL_STACKED_BATFET,
 	POWER_SUPPLY_PL_NON_STACKED_BATFET,
 };
 
->>>>>>> 38ef2dbc
 enum power_supply_property {
 	/* Properties of type `int' */
 	POWER_SUPPLY_PROP_STATUS = 0,
@@ -274,12 +271,9 @@
 	POWER_SUPPLY_PROP_PD_VOLTAGE_MIN,
 	POWER_SUPPLY_PROP_SDP_CURRENT_MAX,
 	POWER_SUPPLY_PROP_CONNECTOR_TYPE,
-<<<<<<< HEAD
-=======
 	POWER_SUPPLY_PROP_PARALLEL_BATFET_MODE,
 	POWER_SUPPLY_PROP_MIN_ICL,
 	POWER_SUPPLY_PROP_MOISTURE_DETECTED,
->>>>>>> 38ef2dbc
 	/* Local extensions of type int64_t */
 	POWER_SUPPLY_PROP_CHARGE_COUNTER_EXT,
 	/* Properties of type `const char *' */
