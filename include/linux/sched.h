--- conflicted
+++ resolved
@@ -1886,18 +1886,6 @@
 	return tsk->tgid;
 }
 
-<<<<<<< HEAD
-static inline pid_t task_tgid_nr_ns(struct task_struct *tsk, struct pid_namespace *ns)
-{
-	return __task_pid_nr_ns(tsk, __PIDTYPE_TGID, ns);
-}
-
-static inline pid_t task_tgid_vnr(struct task_struct *tsk)
-{
-	return __task_pid_nr_ns(tsk, __PIDTYPE_TGID, NULL);
-}
-=======
->>>>>>> e045a95c
 
 static inline int pid_alive(const struct task_struct *p);
 
@@ -2234,25 +2222,6 @@
 
 extern int set_cpus_allowed_ptr(struct task_struct *p,
 				const struct cpumask *new_mask);
-<<<<<<< HEAD
-#ifdef CONFIG_SCHED_HMP
-extern void sched_set_cpu_cstate(int cpu, int cstate,
-			 int wakeup_energy, int wakeup_latency);
-extern void sched_set_cluster_dstate(const cpumask_t *cluster_cpus, int dstate,
-				int wakeup_energy, int wakeup_latency);
-=======
->>>>>>> e045a95c
-#else
-static inline void
-sched_set_cpu_cstate(int cpu, int cstate, int wakeup_energy, int wakeup_latency)
-{
-}
-
-static inline void sched_set_cluster_dstate(const cpumask_t *cluster_cpus,
-			int dstate, int wakeup_energy, int wakeup_latency)
-{
-}
-#endif
 #else
 static inline void do_set_cpus_allowed(struct task_struct *p,
 				      const struct cpumask *new_mask)
