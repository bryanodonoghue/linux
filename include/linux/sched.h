#ifndef _LINUX_SCHED_H
#define _LINUX_SCHED_H

#include <uapi/linux/sched.h>

#include <linux/sched/prio.h>


struct sched_param {
	int sched_priority;
};

#include <asm/param.h>	/* for HZ */

#include <linux/capability.h>
#include <linux/threads.h>
#include <linux/kernel.h>
#include <linux/types.h>
#include <linux/timex.h>
#include <linux/jiffies.h>
#include <linux/plist.h>
#include <linux/rbtree.h>
#include <linux/thread_info.h>
#include <linux/cpumask.h>
#include <linux/errno.h>
#include <linux/nodemask.h>
#include <linux/mm_types.h>
#include <linux/preempt.h>

#include <asm/page.h>
#include <asm/ptrace.h>
#include <linux/cputime.h>

#include <linux/smp.h>
#include <linux/sem.h>
#include <linux/shm.h>
#include <linux/signal.h>
#include <linux/compiler.h>
#include <linux/completion.h>
#include <linux/pid.h>
#include <linux/percpu.h>
#include <linux/topology.h>
#include <linux/seccomp.h>
#include <linux/rcupdate.h>
#include <linux/rculist.h>
#include <linux/rtmutex.h>

#include <linux/time.h>
#include <linux/param.h>
#include <linux/resource.h>
#include <linux/timer.h>
#include <linux/hrtimer.h>
#include <linux/kcov.h>
#include <linux/task_io_accounting.h>
#include <linux/latencytop.h>
#include <linux/cred.h>
#include <linux/llist.h>
#include <linux/uidgid.h>
#include <linux/gfp.h>
#include <linux/magic.h>

#include <asm/processor.h>

#define SCHED_ATTR_SIZE_VER0	48	/* sizeof first published struct */

/*
 * Extended scheduling parameters data structure.
 *
 * This is needed because the original struct sched_param can not be
 * altered without introducing ABI issues with legacy applications
 * (e.g., in sched_getparam()).
 *
 * However, the possibility of specifying more than just a priority for
 * the tasks may be useful for a wide variety of application fields, e.g.,
 * multimedia, streaming, automation and control, and many others.
 *
 * This variant (sched_attr) is meant at describing a so-called
 * sporadic time-constrained task. In such model a task is specified by:
 *  - the activation period or minimum instance inter-arrival time;
 *  - the maximum (or average, depending on the actual scheduling
 *    discipline) computation time of all instances, a.k.a. runtime;
 *  - the deadline (relative to the actual activation time) of each
 *    instance.
 * Very briefly, a periodic (sporadic) task asks for the execution of
 * some specific computation --which is typically called an instance--
 * (at most) every period. Moreover, each instance typically lasts no more
 * than the runtime and must be completed by time instant t equal to
 * the instance activation time + the deadline.
 *
 * This is reflected by the actual fields of the sched_attr structure:
 *
 *  @size		size of the structure, for fwd/bwd compat.
 *
 *  @sched_policy	task's scheduling policy
 *  @sched_flags	for customizing the scheduler behaviour
 *  @sched_nice		task's nice value      (SCHED_NORMAL/BATCH)
 *  @sched_priority	task's static priority (SCHED_FIFO/RR)
 *  @sched_deadline	representative of the task's deadline
 *  @sched_runtime	representative of the task's runtime
 *  @sched_period	representative of the task's period
 *
 * Given this task model, there are a multiplicity of scheduling algorithms
 * and policies, that can be used to ensure all the tasks will make their
 * timing constraints.
 *
 * As of now, the SCHED_DEADLINE policy (sched_dl scheduling class) is the
 * only user of this new interface. More information about the algorithm
 * available in the scheduling class file or in Documentation/.
 */
struct sched_attr {
	u32 size;

	u32 sched_policy;
	u64 sched_flags;

	/* SCHED_NORMAL, SCHED_BATCH */
	s32 sched_nice;

	/* SCHED_FIFO, SCHED_RR */
	u32 sched_priority;

	/* SCHED_DEADLINE */
	u64 sched_runtime;
	u64 sched_deadline;
	u64 sched_period;
};

struct futex_pi_state;
struct robust_list_head;
struct bio_list;
struct fs_struct;
struct perf_event_context;
struct blk_plug;
struct filename;
struct nameidata;

#define VMACACHE_BITS 2
#define VMACACHE_SIZE (1U << VMACACHE_BITS)
#define VMACACHE_MASK (VMACACHE_SIZE - 1)

extern unsigned long total_forks;
extern int nr_threads;
DECLARE_PER_CPU(unsigned long, process_counts);
extern int nr_processes(void);
extern unsigned long nr_running(void);
extern bool single_task_running(void);
extern unsigned long nr_iowait(void);
extern unsigned long nr_iowait_cpu(int cpu);
extern void get_iowait_load(unsigned long *nr_waiters, unsigned long *load);
#ifdef CONFIG_CPU_QUIET
extern u64 nr_running_integral(unsigned int cpu);
#endif

<<<<<<< HEAD
#ifdef CONFIG_SMP
extern void sched_update_nr_prod(int cpu, long delta, bool inc);
extern void sched_get_nr_running_avg(int *avg, int *iowait_avg, int *big_avg,
				     unsigned int *max_nr,
				     unsigned int *big_max_nr);
extern unsigned int sched_get_cpu_util(int cpu);
extern u64 sched_get_cpu_last_busy_time(int cpu);
extern u32 sched_get_wake_up_idle(struct task_struct *p);
extern int sched_set_wake_up_idle(struct task_struct *p, int wake_up_idle);
#else
static inline void sched_update_nr_prod(int cpu, long delta, bool inc)
{
}
static inline void sched_get_nr_running_avg(int *avg, int *iowait_avg,
				int *big_avg, unsigned int *max_nr,
				unsigned int *big_max_nr)
{
}
static inline unsigned int sched_get_cpu_util(int cpu)
{
	return 0;
}
static inline u64 sched_get_cpu_last_busy_time(int cpu)
{
	return 0;
}
static inline u32 sched_get_wake_up_idle(struct task_struct *p)
{
	return 0;
}
static inline int sched_set_wake_up_idle(struct task_struct *p,
					 int wake_up_idle)
{
	return 0;
}
#endif

extern void calc_global_load(unsigned long ticks);

=======
>>>>>>> 72b54df9
#if defined(CONFIG_SMP) && defined(CONFIG_NO_HZ_COMMON)
extern void cpu_load_update_nohz_start(void);
extern void cpu_load_update_nohz_stop(void);
#else
static inline void cpu_load_update_nohz_start(void) { }
static inline void cpu_load_update_nohz_stop(void) { }
#endif

extern void dump_cpu_task(int cpu);

struct seq_file;
struct cfs_rq;
struct task_group;
#ifdef CONFIG_SCHED_DEBUG
extern void proc_sched_show_task(struct task_struct *p, struct seq_file *m);
extern void proc_sched_set_task(struct task_struct *p);
#endif

/*
 * Task state bitmask. NOTE! These bits are also
 * encoded in fs/proc/array.c: get_task_state().
 *
 * We have two separate sets of flags: task->state
 * is about runnability, while task->exit_state are
 * about the task exiting. Confusing, but this way
 * modifying one set can't modify the other one by
 * mistake.
 */
#define TASK_RUNNING		0
#define TASK_INTERRUPTIBLE	1
#define TASK_UNINTERRUPTIBLE	2
#define __TASK_STOPPED		4
#define __TASK_TRACED		8
/* in tsk->exit_state */
#define EXIT_DEAD		16
#define EXIT_ZOMBIE		32
#define EXIT_TRACE		(EXIT_ZOMBIE | EXIT_DEAD)
/* in tsk->state again */
#define TASK_DEAD		64
#define TASK_WAKEKILL		128
#define TASK_WAKING		256
#define TASK_PARKED		512
#define TASK_NOLOAD		1024
#define TASK_NEW		2048
#define TASK_STATE_MAX		4096

#define TASK_STATE_TO_CHAR_STR "RSDTtXZxKWPNn"

extern char ___assert_task_state[1 - 2*!!(
		sizeof(TASK_STATE_TO_CHAR_STR)-1 != ilog2(TASK_STATE_MAX)+1)];

/* Convenience macros for the sake of set_task_state */
#define TASK_KILLABLE		(TASK_WAKEKILL | TASK_UNINTERRUPTIBLE)
#define TASK_STOPPED		(TASK_WAKEKILL | __TASK_STOPPED)
#define TASK_TRACED		(TASK_WAKEKILL | __TASK_TRACED)

#define TASK_IDLE		(TASK_UNINTERRUPTIBLE | TASK_NOLOAD)

/* Convenience macros for the sake of wake_up */
#define TASK_NORMAL		(TASK_INTERRUPTIBLE | TASK_UNINTERRUPTIBLE)
#define TASK_ALL		(TASK_NORMAL | __TASK_STOPPED | __TASK_TRACED)

/* get_task_state() */
#define TASK_REPORT		(TASK_RUNNING | TASK_INTERRUPTIBLE | \
				 TASK_UNINTERRUPTIBLE | __TASK_STOPPED | \
				 __TASK_TRACED | EXIT_ZOMBIE | EXIT_DEAD)

#define task_is_traced(task)	((task->state & __TASK_TRACED) != 0)
#define task_is_stopped(task)	((task->state & __TASK_STOPPED) != 0)
#define task_is_stopped_or_traced(task)	\
			((task->state & (__TASK_STOPPED | __TASK_TRACED)) != 0)
#define task_contributes_to_load(task)	\
				((task->state & TASK_UNINTERRUPTIBLE) != 0 && \
				 (task->flags & PF_FROZEN) == 0 && \
				 (task->state & TASK_NOLOAD) == 0)

#ifdef CONFIG_DEBUG_ATOMIC_SLEEP

#define __set_task_state(tsk, state_value)			\
	do {							\
		(tsk)->task_state_change = _THIS_IP_;		\
		(tsk)->state = (state_value);			\
	} while (0)
#define set_task_state(tsk, state_value)			\
	do {							\
		(tsk)->task_state_change = _THIS_IP_;		\
		smp_store_mb((tsk)->state, (state_value));		\
	} while (0)

/*
 * set_current_state() includes a barrier so that the write of current->state
 * is correctly serialised wrt the caller's subsequent test of whether to
 * actually sleep:
 *
 *	set_current_state(TASK_UNINTERRUPTIBLE);
 *	if (do_i_need_to_sleep())
 *		schedule();
 *
 * If the caller does not need such serialisation then use __set_current_state()
 */
#define __set_current_state(state_value)			\
	do {							\
		current->task_state_change = _THIS_IP_;		\
		current->state = (state_value);			\
	} while (0)
#define set_current_state(state_value)				\
	do {							\
		current->task_state_change = _THIS_IP_;		\
		smp_store_mb(current->state, (state_value));		\
	} while (0)

#else

#define __set_task_state(tsk, state_value)		\
	do { (tsk)->state = (state_value); } while (0)
#define set_task_state(tsk, state_value)		\
	smp_store_mb((tsk)->state, (state_value))

/*
 * set_current_state() includes a barrier so that the write of current->state
 * is correctly serialised wrt the caller's subsequent test of whether to
 * actually sleep:
 *
 *	set_current_state(TASK_UNINTERRUPTIBLE);
 *	if (do_i_need_to_sleep())
 *		schedule();
 *
 * If the caller does not need such serialisation then use __set_current_state()
 */
#define __set_current_state(state_value)		\
	do { current->state = (state_value); } while (0)
#define set_current_state(state_value)			\
	smp_store_mb(current->state, (state_value))

#endif

/* Task command name length */
#define TASK_COMM_LEN 16

extern const char *sched_window_reset_reasons[];

enum task_event {
	PUT_PREV_TASK   = 0,
	PICK_NEXT_TASK  = 1,
	TASK_WAKE       = 2,
	TASK_MIGRATE    = 3,
	TASK_UPDATE     = 4,
	IRQ_UPDATE	= 5,
};

/* Note: this need to be in sync with migrate_type_names array */
enum migrate_types {
	GROUP_TO_RQ,
	RQ_TO_GROUP,
};

#include <linux/spinlock.h>

/*
 * This serializes "schedule()" and also protects
 * the run-queue from deletions/modifications (but
 * _adding_ to the beginning of the run-queue has
 * a separate lock).
 */
extern rwlock_t tasklist_lock;
extern spinlock_t mmlist_lock;

struct task_struct;

#ifdef CONFIG_PROVE_RCU
extern int lockdep_tasklist_lock_is_held(void);
#endif /* #ifdef CONFIG_PROVE_RCU */

extern void sched_init(void);
extern void sched_init_smp(void);
extern asmlinkage void schedule_tail(struct task_struct *prev);
extern void init_idle(struct task_struct *idle, int cpu);
extern void init_idle_bootup_task(struct task_struct *idle);

extern cpumask_var_t cpu_isolated_map;

extern int runqueue_is_locked(int cpu);

#ifdef CONFIG_HOTPLUG_CPU
extern int sched_isolate_count(const cpumask_t *mask, bool include_offline);
extern int sched_isolate_cpu(int cpu);
extern int sched_unisolate_cpu(int cpu);
extern int sched_unisolate_cpu_unlocked(int cpu);
#else
static inline int sched_isolate_count(const cpumask_t *mask,
				      bool include_offline)
{
	cpumask_t count_mask;

	if (include_offline)
		cpumask_andnot(&count_mask, mask, cpu_online_mask);
	else
		return 0;

	return cpumask_weight(&count_mask);
}

static inline int sched_isolate_cpu(int cpu)
{
	return 0;
}

static inline int sched_unisolate_cpu(int cpu)
{
	return 0;
}

static inline int sched_unisolate_cpu_unlocked(int cpu)
{
	return 0;
}
#endif

#if defined(CONFIG_SMP) && defined(CONFIG_NO_HZ_COMMON)
extern void nohz_balance_enter_idle(int cpu);
extern void set_cpu_sd_state_idle(void);
extern int get_nohz_timer_target(void);
#else
static inline void nohz_balance_enter_idle(int cpu) { }
static inline void set_cpu_sd_state_idle(void) { }
#endif

/*
 * Only dump TASK_* tasks. (0 for all tasks)
 */
extern void show_state_filter(unsigned long state_filter);

static inline void show_state(void)
{
	show_state_filter(0);
}

extern void show_regs(struct pt_regs *);

/*
 * TASK is a pointer to the task whose backtrace we want to see (or NULL for current
 * task), SP is the stack pointer of the first frame that should be shown in the back
 * trace (or NULL if the entire call-chain of the task should be shown).
 */
extern void show_stack(struct task_struct *task, unsigned long *sp);

extern void cpu_init (void);
extern void trap_init(void);
extern void update_process_times(int user);
extern void scheduler_tick(void);
extern int sched_cpu_starting(unsigned int cpu);
extern int sched_cpu_activate(unsigned int cpu);
extern int sched_cpu_deactivate(unsigned int cpu);

#ifdef CONFIG_HOTPLUG_CPU
extern int sched_cpu_dying(unsigned int cpu);
#else
# define sched_cpu_dying	NULL
#endif

extern void sched_show_task(struct task_struct *p);

#ifdef CONFIG_LOCKUP_DETECTOR
extern void touch_softlockup_watchdog_sched(void);
extern void touch_softlockup_watchdog(void);
extern void touch_softlockup_watchdog_sync(void);
extern void touch_all_softlockup_watchdogs(void);
extern int proc_dowatchdog_thresh(struct ctl_table *table, int write,
				  void __user *buffer,
				  size_t *lenp, loff_t *ppos);
extern unsigned int  softlockup_panic;
extern unsigned int  hardlockup_panic;
void lockup_detector_init(void);
extern void watchdog_enable(unsigned int cpu);
extern void watchdog_disable(unsigned int cpu);
extern bool watchdog_configured(unsigned int cpu);
#else
static inline void touch_softlockup_watchdog_sched(void)
{
}
static inline void touch_softlockup_watchdog(void)
{
}
static inline void touch_softlockup_watchdog_sync(void)
{
}
static inline void touch_all_softlockup_watchdogs(void)
{
}
static inline void lockup_detector_init(void)
{
}
static inline void watchdog_enable(unsigned int cpu)
{
}
static inline void watchdog_disable(unsigned int cpu)
{
}
static inline bool watchdog_configured(unsigned int cpu)
{
	/*
	 * Predend the watchdog is always configured.
	 * We will be waiting for the watchdog to be enabled in core isolation
	 */
	return true;
}
#endif

#ifdef CONFIG_DETECT_HUNG_TASK
void reset_hung_task_detector(void);
#else
static inline void reset_hung_task_detector(void)
{
}
#endif

/* Attach to any functions which should be ignored in wchan output. */
#define __sched		__attribute__((__section__(".sched.text")))

/* Linker adds these: start and end of __sched functions */
extern char __sched_text_start[], __sched_text_end[];

/* Is this address in the __sched functions? */
extern int in_sched_functions(unsigned long addr);

#define	MAX_SCHEDULE_TIMEOUT	LONG_MAX
extern signed long schedule_timeout(signed long timeout);
extern signed long schedule_timeout_interruptible(signed long timeout);
extern signed long schedule_timeout_killable(signed long timeout);
extern signed long schedule_timeout_uninterruptible(signed long timeout);
extern signed long schedule_timeout_idle(signed long timeout);
asmlinkage void schedule(void);
extern void schedule_preempt_disabled(void);

extern long io_schedule_timeout(long timeout);

static inline void io_schedule(void)
{
	io_schedule_timeout(MAX_SCHEDULE_TIMEOUT);
}

void __noreturn do_task_dead(void);

struct nsproxy;
struct user_namespace;

#ifdef CONFIG_MMU
extern void arch_pick_mmap_layout(struct mm_struct *mm);
extern unsigned long
arch_get_unmapped_area(struct file *, unsigned long, unsigned long,
		       unsigned long, unsigned long);
extern unsigned long
arch_get_unmapped_area_topdown(struct file *filp, unsigned long addr,
			  unsigned long len, unsigned long pgoff,
			  unsigned long flags);
#else
static inline void arch_pick_mmap_layout(struct mm_struct *mm) {}
#endif

#define SUID_DUMP_DISABLE	0	/* No setuid dumping */
#define SUID_DUMP_USER		1	/* Dump as user of process */
#define SUID_DUMP_ROOT		2	/* Dump as root */

/* mm flags */

/* for SUID_DUMP_* above */
#define MMF_DUMPABLE_BITS 2
#define MMF_DUMPABLE_MASK ((1 << MMF_DUMPABLE_BITS) - 1)

extern void set_dumpable(struct mm_struct *mm, int value);
/*
 * This returns the actual value of the suid_dumpable flag. For things
 * that are using this for checking for privilege transitions, it must
 * test against SUID_DUMP_USER rather than treating it as a boolean
 * value.
 */
static inline int __get_dumpable(unsigned long mm_flags)
{
	return mm_flags & MMF_DUMPABLE_MASK;
}

static inline int get_dumpable(struct mm_struct *mm)
{
	return __get_dumpable(mm->flags);
}

/* coredump filter bits */
#define MMF_DUMP_ANON_PRIVATE	2
#define MMF_DUMP_ANON_SHARED	3
#define MMF_DUMP_MAPPED_PRIVATE	4
#define MMF_DUMP_MAPPED_SHARED	5
#define MMF_DUMP_ELF_HEADERS	6
#define MMF_DUMP_HUGETLB_PRIVATE 7
#define MMF_DUMP_HUGETLB_SHARED  8
#define MMF_DUMP_DAX_PRIVATE	9
#define MMF_DUMP_DAX_SHARED	10

#define MMF_DUMP_FILTER_SHIFT	MMF_DUMPABLE_BITS
#define MMF_DUMP_FILTER_BITS	9
#define MMF_DUMP_FILTER_MASK \
	(((1 << MMF_DUMP_FILTER_BITS) - 1) << MMF_DUMP_FILTER_SHIFT)
#define MMF_DUMP_FILTER_DEFAULT \
	((1 << MMF_DUMP_ANON_PRIVATE) |	(1 << MMF_DUMP_ANON_SHARED) |\
	 (1 << MMF_DUMP_HUGETLB_PRIVATE) | MMF_DUMP_MASK_DEFAULT_ELF)

#ifdef CONFIG_CORE_DUMP_DEFAULT_ELF_HEADERS
# define MMF_DUMP_MASK_DEFAULT_ELF	(1 << MMF_DUMP_ELF_HEADERS)
#else
# define MMF_DUMP_MASK_DEFAULT_ELF	0
#endif
					/* leave room for more dump flags */
#define MMF_VM_MERGEABLE	16	/* KSM may merge identical pages */
#define MMF_VM_HUGEPAGE		17	/* set when VM_HUGEPAGE is set on vma */
#define MMF_EXE_FILE_CHANGED	18	/* see prctl_set_mm_exe_file() */

#define MMF_HAS_UPROBES		19	/* has uprobes */
#define MMF_RECALC_UPROBES	20	/* MMF_HAS_UPROBES can be wrong */
#define MMF_OOM_SKIP		21	/* mm is of no interest for the OOM killer */
#define MMF_UNSTABLE		22	/* mm is unstable for copy_from_user */
#define MMF_HUGE_ZERO_PAGE	23      /* mm has ever used the global huge zero page */
#define MMF_OOM_VICTIM		25      /* mm is the oom victim */
#define MMF_OOM_REAP_QUEUED	26	/* mm was queued for oom_reaper */

#define MMF_INIT_MASK		(MMF_DUMPABLE_MASK | MMF_DUMP_FILTER_MASK)

struct sighand_struct {
	atomic_t		count;
	struct k_sigaction	action[_NSIG];
	spinlock_t		siglock;
	wait_queue_head_t	signalfd_wqh;
};

struct pacct_struct {
	int			ac_flag;
	long			ac_exitcode;
	unsigned long		ac_mem;
	cputime_t		ac_utime, ac_stime;
	unsigned long		ac_minflt, ac_majflt;
};

struct cpu_itimer {
	cputime_t expires;
	cputime_t incr;
	u32 error;
	u32 incr_error;
};

/**
 * struct prev_cputime - snaphsot of system and user cputime
 * @utime: time spent in user mode
 * @stime: time spent in system mode
 * @lock: protects the above two fields
 *
 * Stores previous user/system time values such that we can guarantee
 * monotonicity.
 */
struct prev_cputime {
#ifndef CONFIG_VIRT_CPU_ACCOUNTING_NATIVE
	cputime_t utime;
	cputime_t stime;
	raw_spinlock_t lock;
#endif
};

static inline void prev_cputime_init(struct prev_cputime *prev)
{
#ifndef CONFIG_VIRT_CPU_ACCOUNTING_NATIVE
	prev->utime = prev->stime = 0;
	raw_spin_lock_init(&prev->lock);
#endif
}

/**
 * struct task_cputime - collected CPU time counts
 * @utime:		time spent in user mode, in &cputime_t units
 * @stime:		time spent in kernel mode, in &cputime_t units
 * @sum_exec_runtime:	total time spent on the CPU, in nanoseconds
 *
 * This structure groups together three kinds of CPU time that are tracked for
 * threads and thread groups.  Most things considering CPU time want to group
 * these counts together and treat all three of them in parallel.
 */
struct task_cputime {
	cputime_t utime;
	cputime_t stime;
	unsigned long long sum_exec_runtime;
};

/* Alternate field names when used to cache expirations. */
#define virt_exp	utime
#define prof_exp	stime
#define sched_exp	sum_exec_runtime

#define INIT_CPUTIME	\
	(struct task_cputime) {					\
		.utime = 0,					\
		.stime = 0,					\
		.sum_exec_runtime = 0,				\
	}

/*
 * This is the atomic variant of task_cputime, which can be used for
 * storing and updating task_cputime statistics without locking.
 */
struct task_cputime_atomic {
	atomic64_t utime;
	atomic64_t stime;
	atomic64_t sum_exec_runtime;
};

#define INIT_CPUTIME_ATOMIC \
	(struct task_cputime_atomic) {				\
		.utime = ATOMIC64_INIT(0),			\
		.stime = ATOMIC64_INIT(0),			\
		.sum_exec_runtime = ATOMIC64_INIT(0),		\
	}

#define PREEMPT_DISABLED	(PREEMPT_DISABLE_OFFSET + PREEMPT_ENABLED)

/*
 * Disable preemption until the scheduler is running -- use an unconditional
 * value so that it also works on !PREEMPT_COUNT kernels.
 *
 * Reset by start_kernel()->sched_init()->init_idle()->init_idle_preempt_count().
 */
#define INIT_PREEMPT_COUNT	PREEMPT_OFFSET

/*
 * Initial preempt_count value; reflects the preempt_count schedule invariant
 * which states that during context switches:
 *
 *    preempt_count() == 2*PREEMPT_DISABLE_OFFSET
 *
 * Note: PREEMPT_DISABLE_OFFSET is 0 for !PREEMPT_COUNT kernels.
 * Note: See finish_task_switch().
 */
#define FORK_PREEMPT_COUNT	(2*PREEMPT_DISABLE_OFFSET + PREEMPT_ENABLED)

/**
 * struct thread_group_cputimer - thread group interval timer counts
 * @cputime_atomic:	atomic thread group interval timers.
 * @running:		true when there are timers running and
 *			@cputime_atomic receives updates.
 * @checking_timer:	true when a thread in the group is in the
 *			process of checking for thread group timers.
 *
 * This structure contains the version of task_cputime, above, that is
 * used for thread group CPU timer calculations.
 */
struct thread_group_cputimer {
	struct task_cputime_atomic cputime_atomic;
	bool running;
	bool checking_timer;
};

#include <linux/rwsem.h>
struct autogroup;

/*
 * NOTE! "signal_struct" does not have its own
 * locking, because a shared signal_struct always
 * implies a shared sighand_struct, so locking
 * sighand_struct is always a proper superset of
 * the locking of signal_struct.
 */
struct signal_struct {
	atomic_t		sigcnt;
	atomic_t		live;
	int			nr_threads;
	struct list_head	thread_head;

	wait_queue_head_t	wait_chldexit;	/* for wait4() */

	/* current thread group signal load-balancing target: */
	struct task_struct	*curr_target;

	/* shared signal handling: */
	struct sigpending	shared_pending;

	/* thread group exit support */
	int			group_exit_code;
	/* overloaded:
	 * - notify group_exit_task when ->count is equal to notify_count
	 * - everyone except group_exit_task is stopped during signal delivery
	 *   of fatal signals, group_exit_task processes the signal.
	 */
	int			notify_count;
	struct task_struct	*group_exit_task;

	/* thread group stop support, overloads group_exit_code too */
	int			group_stop_count;
	unsigned int		flags; /* see SIGNAL_* flags below */

	/*
	 * PR_SET_CHILD_SUBREAPER marks a process, like a service
	 * manager, to re-parent orphan (double-forking) child processes
	 * to this process instead of 'init'. The service manager is
	 * able to receive SIGCHLD signals and is able to investigate
	 * the process until it calls wait(). All children of this
	 * process will inherit a flag if they should look for a
	 * child_subreaper process at exit.
	 */
	unsigned int		is_child_subreaper:1;
	unsigned int		has_child_subreaper:1;

	/* POSIX.1b Interval Timers */
	int			posix_timer_id;
	struct list_head	posix_timers;

	/* ITIMER_REAL timer for the process */
	struct hrtimer real_timer;
	struct pid *leader_pid;
	ktime_t it_real_incr;

	/*
	 * ITIMER_PROF and ITIMER_VIRTUAL timers for the process, we use
	 * CPUCLOCK_PROF and CPUCLOCK_VIRT for indexing array as these
	 * values are defined to 0 and 1 respectively
	 */
	struct cpu_itimer it[2];

	/*
	 * Thread group totals for process CPU timers.
	 * See thread_group_cputimer(), et al, for details.
	 */
	struct thread_group_cputimer cputimer;

	/* Earliest-expiration cache. */
	struct task_cputime cputime_expires;

#ifdef CONFIG_NO_HZ_FULL
	atomic_t tick_dep_mask;
#endif

	struct list_head cpu_timers[3];

	struct pid *tty_old_pgrp;

	/* boolean value for session group leader */
	int leader;

	struct tty_struct *tty; /* NULL if no tty */

#ifdef CONFIG_SCHED_AUTOGROUP
	struct autogroup *autogroup;
#endif
	/*
	 * Cumulative resource counters for dead threads in the group,
	 * and for reaped dead child processes forked by this group.
	 * Live threads maintain their own counters and add to these
	 * in __exit_signal, except for the group leader.
	 */
	seqlock_t stats_lock;
	cputime_t utime, stime, cutime, cstime;
	cputime_t gtime;
	cputime_t cgtime;
	struct prev_cputime prev_cputime;
	unsigned long nvcsw, nivcsw, cnvcsw, cnivcsw;
	unsigned long min_flt, maj_flt, cmin_flt, cmaj_flt;
	unsigned long inblock, oublock, cinblock, coublock;
	unsigned long maxrss, cmaxrss;
	struct task_io_accounting ioac;

	/*
	 * Cumulative ns of schedule CPU time fo dead threads in the
	 * group, not including a zombie group leader, (This only differs
	 * from jiffies_to_ns(utime + stime) if sched_clock uses something
	 * other than jiffies.)
	 */
	unsigned long long sum_sched_runtime;

	/*
	 * We don't bother to synchronize most readers of this at all,
	 * because there is no reader checking a limit that actually needs
	 * to get both rlim_cur and rlim_max atomically, and either one
	 * alone is a single word that can safely be read normally.
	 * getrlimit/setrlimit use task_lock(current->group_leader) to
	 * protect this instead of the siglock, because they really
	 * have no need to disable irqs.
	 */
	struct rlimit rlim[RLIM_NLIMITS];

#ifdef CONFIG_BSD_PROCESS_ACCT
	struct pacct_struct pacct;	/* per-process accounting information */
#endif
#ifdef CONFIG_TASKSTATS
	struct taskstats *stats;
#endif
#ifdef CONFIG_AUDIT
	unsigned audit_tty;
	struct tty_audit_buf *tty_audit_buf;
#endif

	/*
	 * Thread is the potential origin of an oom condition; kill first on
	 * oom
	 */
	bool oom_flag_origin;
	short oom_score_adj;		/* OOM kill score adjustment */
	short oom_score_adj_min;	/* OOM kill score adjustment min value.
					 * Only settable by CAP_SYS_RESOURCE. */
	struct mm_struct *oom_mm;	/* recorded mm when the thread group got
					 * killed by the oom killer */

	struct mutex cred_guard_mutex;	/* guard against foreign influences on
					 * credential calculations
					 * (notably. ptrace) */
};

/*
 * Bits in flags field of signal_struct.
 */
#define SIGNAL_STOP_STOPPED	0x00000001 /* job control stop in effect */
#define SIGNAL_STOP_CONTINUED	0x00000002 /* SIGCONT since WCONTINUED reap */
#define SIGNAL_GROUP_EXIT	0x00000004 /* group exit in progress */
#define SIGNAL_GROUP_COREDUMP	0x00000008 /* coredump in progress */
/*
 * Pending notifications to parent.
 */
#define SIGNAL_CLD_STOPPED	0x00000010
#define SIGNAL_CLD_CONTINUED	0x00000020
#define SIGNAL_CLD_MASK		(SIGNAL_CLD_STOPPED|SIGNAL_CLD_CONTINUED)

#define SIGNAL_UNKILLABLE	0x00000040 /* for init: ignore fatal signals */

#define SIGNAL_STOP_MASK (SIGNAL_CLD_MASK | SIGNAL_STOP_STOPPED | \
			  SIGNAL_STOP_CONTINUED)

static inline void signal_set_stop_flags(struct signal_struct *sig,
					 unsigned int flags)
{
	WARN_ON(sig->flags & (SIGNAL_GROUP_EXIT|SIGNAL_GROUP_COREDUMP));
	sig->flags = (sig->flags & ~SIGNAL_STOP_MASK) | flags;
}

/* If true, all threads except ->group_exit_task have pending SIGKILL */
static inline int signal_group_exit(const struct signal_struct *sig)
{
	return	(sig->flags & SIGNAL_GROUP_EXIT) ||
		(sig->group_exit_task != NULL);
}

/*
 * Some day this will be a full-fledged user tracking system..
 */
struct user_struct {
	atomic_t __count;	/* reference count */
	atomic_t processes;	/* How many processes does this user have? */
	atomic_t sigpending;	/* How many pending signals does this user have? */
#ifdef CONFIG_INOTIFY_USER
	atomic_t inotify_watches; /* How many inotify watches does this user have? */
	atomic_t inotify_devs;	/* How many inotify devs does this user have opened? */
#endif
#ifdef CONFIG_FANOTIFY
	atomic_t fanotify_listeners;
#endif
#ifdef CONFIG_EPOLL
	atomic_long_t epoll_watches; /* The number of file descriptors currently watched */
#endif
#ifdef CONFIG_POSIX_MQUEUE
	/* protected by mq_lock	*/
	unsigned long mq_bytes;	/* How many bytes can be allocated to mqueue? */
#endif
	unsigned long locked_shm; /* How many pages of mlocked shm ? */
	unsigned long unix_inflight;	/* How many files in flight in unix sockets */
	atomic_long_t pipe_bufs;  /* how many pages are allocated in pipe buffers */

#ifdef CONFIG_KEYS
	struct key *uid_keyring;	/* UID specific keyring */
	struct key *session_keyring;	/* UID's default session keyring */
#endif

	/* Hash table maintenance information */
	struct hlist_node uidhash_node;
	kuid_t uid;

#if defined(CONFIG_PERF_EVENTS) || defined(CONFIG_BPF_SYSCALL)
	atomic_long_t locked_vm;
#endif
};

extern int uids_sysfs_init(void);

extern struct user_struct *find_user(kuid_t);

extern struct user_struct root_user;
#define INIT_USER (&root_user)


struct backing_dev_info;
struct reclaim_state;

#ifdef CONFIG_SCHED_INFO
struct sched_info {
	/* cumulative counters */
	unsigned long pcount;	      /* # of times run on this cpu */
	unsigned long long run_delay; /* time spent waiting on a runqueue */

	/* timestamps */
	unsigned long long last_arrival,/* when we last ran on a cpu */
			   last_queued;	/* when we were last queued to run */
};
#endif /* CONFIG_SCHED_INFO */

struct task_delay_info;

static inline int sched_info_on(void)
{
#ifdef CONFIG_SCHEDSTATS
	return 1;
#elif defined(CONFIG_TASK_DELAY_ACCT)
	extern int delayacct_on;
	return delayacct_on;
#else
	return 0;
#endif
}

#ifdef CONFIG_SCHEDSTATS
void force_schedstat_enabled(void);
#endif

enum cpu_idle_type {
	CPU_IDLE,
	CPU_NOT_IDLE,
	CPU_NEWLY_IDLE,
	CPU_MAX_IDLE_TYPES
};

/*
 * Integer metrics need fixed point arithmetic, e.g., sched/fair
 * has a few: load, load_avg, util_avg, freq, and capacity.
 *
 * We define a basic fixed point arithmetic range, and then formalize
 * all these metrics based on that basic range.
 */
# define SCHED_FIXEDPOINT_SHIFT	10
# define SCHED_FIXEDPOINT_SCALE	(1L << SCHED_FIXEDPOINT_SHIFT)

/*
 * Increase resolution of cpu_capacity calculations
 */
#define SCHED_CAPACITY_SHIFT	SCHED_FIXEDPOINT_SHIFT
#define SCHED_CAPACITY_SCALE	(1L << SCHED_CAPACITY_SHIFT)

struct sched_capacity_reqs {
	unsigned long cfs;
	unsigned long rt;
	unsigned long dl;

	unsigned long total;
};

/*
 * Wake-queues are lists of tasks with a pending wakeup, whose
 * callers have already marked the task as woken internally,
 * and can thus carry on. A common use case is being able to
 * do the wakeups once the corresponding user lock as been
 * released.
 *
 * We hold reference to each task in the list across the wakeup,
 * thus guaranteeing that the memory is still valid by the time
 * the actual wakeups are performed in wake_up_q().
 *
 * One per task suffices, because there's never a need for a task to be
 * in two wake queues simultaneously; it is forbidden to abandon a task
 * in a wake queue (a call to wake_up_q() _must_ follow), so if a task is
 * already in a wake queue, the wakeup will happen soon and the second
 * waker can just skip it.
 *
 * The WAKE_Q macro declares and initializes the list head.
 * wake_up_q() does NOT reinitialize the list; it's expected to be
 * called near the end of a function, where the fact that the queue is
 * not used again will be easy to see by inspection.
 *
 * Note that this can cause spurious wakeups. schedule() callers
 * must ensure the call is done inside a loop, confirming that the
 * wakeup condition has in fact occurred.
 */
struct wake_q_node {
	struct wake_q_node *next;
};

struct wake_q_head {
	struct wake_q_node *first;
	struct wake_q_node **lastp;
};

#define WAKE_Q_TAIL ((struct wake_q_node *) 0x01)

#define WAKE_Q(name)					\
	struct wake_q_head name = { WAKE_Q_TAIL, &name.first }

extern void wake_q_add(struct wake_q_head *head,
		       struct task_struct *task);
extern void wake_up_q(struct wake_q_head *head);

/*
 * sched-domains (multiprocessor balancing) declarations:
 */
#ifdef CONFIG_SMP
#define SD_LOAD_BALANCE		0x0001	/* Do load balancing on this domain. */
#define SD_BALANCE_NEWIDLE	0x0002	/* Balance when about to become idle */
#define SD_BALANCE_EXEC		0x0004	/* Balance on exec */
#define SD_BALANCE_FORK		0x0008	/* Balance on fork, clone */
#define SD_BALANCE_WAKE		0x0010  /* Balance on wakeup */
#define SD_WAKE_AFFINE		0x0020	/* Wake task to waking CPU */
#define SD_ASYM_CPUCAPACITY	0x0040  /* Groups have different max cpu capacities */
#define SD_SHARE_CPUCAPACITY	0x0080	/* Domain members share cpu capacity */
#define SD_SHARE_POWERDOMAIN	0x0100	/* Domain members share power domain */
#define SD_SHARE_PKG_RESOURCES	0x0200	/* Domain members share cpu pkg resources */
#define SD_SERIALIZE		0x0400	/* Only a single load balancing instance */
#define SD_ASYM_PACKING		0x0800  /* Place busy groups earlier in the domain */
#define SD_PREFER_SIBLING	0x1000	/* Prefer to place tasks in a sibling domain */
#define SD_OVERLAP		0x2000	/* sched_domains of this level overlap */
#define SD_NUMA			0x4000	/* cross-node balancing */
#define SD_SHARE_CAP_STATES	0x8000  /* Domain members share capacity state */

#ifdef CONFIG_SCHED_SMT
static inline int cpu_smt_flags(void)
{
	return SD_SHARE_CPUCAPACITY | SD_SHARE_PKG_RESOURCES;
}
#endif

#ifdef CONFIG_SCHED_MC
static inline int cpu_core_flags(void)
{
	return SD_SHARE_PKG_RESOURCES;
}
#endif

#ifdef CONFIG_NUMA
static inline int cpu_numa_flags(void)
{
	return SD_NUMA;
}
#endif

struct sched_domain_attr {
	int relax_domain_level;
};

#define SD_ATTR_INIT	(struct sched_domain_attr) {	\
	.relax_domain_level = -1,			\
}

extern int sched_domain_level_max;

struct capacity_state {
	unsigned long cap;	/* capacity - calculated by energy driver */
	unsigned long frequency;/* frequency */
	unsigned long power;	/* power consumption at this frequency */
};

struct idle_state {
	unsigned long power;	 /* power consumption in this idle state */
};

struct sched_group_energy {
	unsigned int nr_idle_states;	/* number of idle states */
	struct idle_state *idle_states;	/* ptr to idle state array */
	unsigned int nr_cap_states;	/* number of capacity states */
	struct capacity_state *cap_states; /* ptr to capacity state array */
};

extern bool sched_is_energy_aware(void);

unsigned long capacity_curr_of(int cpu);

struct sched_group;

struct eas_stats {
	/* select_idle_sibling() stats */
	u64 sis_attempts;
	u64 sis_idle;
	u64 sis_cache_affine;
	u64 sis_suff_cap;
	u64 sis_idle_cpu;
	u64 sis_count;

	/* select_energy_cpu_brute() stats */
	u64 secb_attempts;
	u64 secb_sync;
	u64 secb_idle_bt;
	u64 secb_insuff_cap;
	u64 secb_no_nrg_sav;
	u64 secb_nrg_sav;
	u64 secb_count;

	/* find_best_target() stats */
	u64 fbt_attempts;
	u64 fbt_no_cpu;
	u64 fbt_no_sd;
	u64 fbt_pref_idle;
	u64 fbt_count;

	/* cas */
	/* select_task_rq_fair() stats */
	u64 cas_attempts;
	u64 cas_count;
};

struct sched_domain_shared {
	atomic_t	ref;
	atomic_t	nr_busy_cpus;
	int		has_idle_cores;
};

struct sched_domain {
	/* These fields must be setup */
	struct sched_domain *parent;	/* top domain must be null terminated */
	struct sched_domain *child;	/* bottom domain must be null terminated */
	struct sched_group *groups;	/* the balancing groups of the domain */
	unsigned long min_interval;	/* Minimum balance interval ms */
	unsigned long max_interval;	/* Maximum balance interval ms */
	unsigned int busy_factor;	/* less balancing by factor if busy */
	unsigned int imbalance_pct;	/* No balance until over watermark */
	unsigned int cache_nice_tries;	/* Leave cache hot tasks for # tries */
	unsigned int busy_idx;
	unsigned int idle_idx;
	unsigned int newidle_idx;
	unsigned int wake_idx;
	unsigned int forkexec_idx;
	unsigned int smt_gain;

	int nohz_idle;			/* NOHZ IDLE status */
	int flags;			/* See SD_* */
	int level;

	/* Runtime fields. */
	unsigned long last_balance;	/* init to jiffies. units in jiffies */
	unsigned int balance_interval;	/* initialise to 1. units in ms. */
	unsigned int nr_balance_failed; /* initialise to 0 */

	/* idle_balance() stats */
	u64 max_newidle_lb_cost;
	unsigned long next_decay_max_lb_cost;

	u64 avg_scan_cost;		/* select_idle_sibling */

#ifdef CONFIG_SCHEDSTATS
	/* load_balance() stats */
	unsigned int lb_count[CPU_MAX_IDLE_TYPES];
	unsigned int lb_failed[CPU_MAX_IDLE_TYPES];
	unsigned int lb_balanced[CPU_MAX_IDLE_TYPES];
	unsigned int lb_imbalance[CPU_MAX_IDLE_TYPES];
	unsigned int lb_gained[CPU_MAX_IDLE_TYPES];
	unsigned int lb_hot_gained[CPU_MAX_IDLE_TYPES];
	unsigned int lb_nobusyg[CPU_MAX_IDLE_TYPES];
	unsigned int lb_nobusyq[CPU_MAX_IDLE_TYPES];

	/* Active load balancing */
	unsigned int alb_count;
	unsigned int alb_failed;
	unsigned int alb_pushed;

	/* SD_BALANCE_EXEC stats */
	unsigned int sbe_count;
	unsigned int sbe_balanced;
	unsigned int sbe_pushed;

	/* SD_BALANCE_FORK stats */
	unsigned int sbf_count;
	unsigned int sbf_balanced;
	unsigned int sbf_pushed;

	/* try_to_wake_up() stats */
	unsigned int ttwu_wake_remote;
	unsigned int ttwu_move_affine;
	unsigned int ttwu_move_balance;

	struct eas_stats eas_stats;
#endif
#ifdef CONFIG_SCHED_DEBUG
	char *name;
#endif
	union {
		void *private;		/* used during construction */
		struct rcu_head rcu;	/* used during destruction */
	};
	struct sched_domain_shared *shared;

	unsigned int span_weight;
	/*
	 * Span of all CPUs in this domain.
	 *
	 * NOTE: this field is variable length. (Allocated dynamically
	 * by attaching extra space to the end of the structure,
	 * depending on how many CPUs the kernel has booted up with)
	 */
	unsigned long span[0];
};

static inline struct cpumask *sched_domain_span(struct sched_domain *sd)
{
	return to_cpumask(sd->span);
}

extern void partition_sched_domains(int ndoms_new, cpumask_var_t doms_new[],
				    struct sched_domain_attr *dattr_new);

/* Allocate an array of sched domains, for partition_sched_domains(). */
cpumask_var_t *alloc_sched_domains(unsigned int ndoms);
void free_sched_domains(cpumask_var_t doms[], unsigned int ndoms);

bool cpus_share_cache(int this_cpu, int that_cpu);

typedef const struct cpumask *(*sched_domain_mask_f)(int cpu);
typedef int (*sched_domain_flags_f)(void);
typedef
const struct sched_group_energy * const(*sched_domain_energy_f)(int cpu);

#define SDTL_OVERLAP	0x01

struct sd_data {
	struct sched_domain **__percpu sd;
	struct sched_domain_shared **__percpu sds;
	struct sched_group **__percpu sg;
	struct sched_group_capacity **__percpu sgc;
};

struct sched_domain_topology_level {
	sched_domain_mask_f mask;
	sched_domain_flags_f sd_flags;
	sched_domain_energy_f energy;
	int		    flags;
	int		    numa_level;
	struct sd_data      data;
#ifdef CONFIG_SCHED_DEBUG
	char                *name;
#endif
};

extern void set_sched_topology(struct sched_domain_topology_level *tl);
extern void wake_up_if_idle(int cpu);

#ifdef CONFIG_SCHED_DEBUG
# define SD_INIT_NAME(type)		.name = #type
#else
# define SD_INIT_NAME(type)
#endif

#else /* CONFIG_SMP */

struct sched_domain_attr;

static inline void
partition_sched_domains(int ndoms_new, cpumask_var_t doms_new[],
			struct sched_domain_attr *dattr_new)
{
}

static inline bool cpus_share_cache(int this_cpu, int that_cpu)
{
	return true;
}

#endif	/* !CONFIG_SMP */


struct io_context;			/* See blkdev.h */


#ifdef ARCH_HAS_PREFETCH_SWITCH_STACK
extern void prefetch_stack(struct task_struct *t);
#else
static inline void prefetch_stack(struct task_struct *t) { }
#endif

struct audit_context;		/* See audit.c */
struct mempolicy;
struct pipe_inode_info;
struct uts_namespace;

struct load_weight {
	unsigned long weight;
	u32 inv_weight;
};

/*
 * The load_avg/util_avg accumulates an infinite geometric series
 * (see __update_load_avg() in kernel/sched/fair.c).
 *
 * [load_avg definition]
 *
 *   load_avg = runnable% * scale_load_down(load)
 *
 * where runnable% is the time ratio that a sched_entity is runnable.
 * For cfs_rq, it is the aggregated load_avg of all runnable and
 * blocked sched_entities.
 *
 * load_avg may also take frequency scaling into account:
 *
 *   load_avg = runnable% * scale_load_down(load) * freq%
 *
 * where freq% is the CPU frequency normalized to the highest frequency.
 *
 * [util_avg definition]
 *
 *   util_avg = running% * SCHED_CAPACITY_SCALE
 *
 * where running% is the time ratio that a sched_entity is running on
 * a CPU. For cfs_rq, it is the aggregated util_avg of all runnable
 * and blocked sched_entities.
 *
 * util_avg may also factor frequency scaling and CPU capacity scaling:
 *
 *   util_avg = running% * SCHED_CAPACITY_SCALE * freq% * capacity%
 *
 * where freq% is the same as above, and capacity% is the CPU capacity
 * normalized to the greatest capacity (due to uarch differences, etc).
 *
 * N.B., the above ratios (runnable%, running%, freq%, and capacity%)
 * themselves are in the range of [0, 1]. To do fixed point arithmetics,
 * we therefore scale them to as large a range as necessary. This is for
 * example reflected by util_avg's SCHED_CAPACITY_SCALE.
 *
 * [Overflow issue]
 *
 * The 64-bit load_sum can have 4353082796 (=2^64/47742/88761) entities
 * with the highest load (=88761), always runnable on a single cfs_rq,
 * and should not overflow as the number already hits PID_MAX_LIMIT.
 *
 * For all other cases (including 32-bit kernels), struct load_weight's
 * weight will overflow first before we do, because:
 *
 *    Max(load_avg) <= Max(load.weight)
 *
 * Then it is the load_weight's responsibility to consider overflow
 * issues.
 */
struct sched_avg {
	u64 last_update_time, load_sum;
	u32 util_sum, period_contrib;
	unsigned long load_avg, util_avg;
};

#ifdef CONFIG_SCHEDSTATS
struct sched_statistics {
	u64			wait_start;
	u64			wait_max;
	u64			wait_count;
	u64			wait_sum;
	u64			iowait_count;
	u64			iowait_sum;

	u64			sleep_start;
	u64			sleep_max;
	s64			sum_sleep_runtime;

	u64			block_start;
	u64			block_max;
	u64			exec_max;
	u64			slice_max;

	u64			nr_migrations_cold;
	u64			nr_failed_migrations_affine;
	u64			nr_failed_migrations_running;
	u64			nr_failed_migrations_hot;
	u64			nr_forced_migrations;

	u64			nr_wakeups;
	u64			nr_wakeups_sync;
	u64			nr_wakeups_migrate;
	u64			nr_wakeups_local;
	u64			nr_wakeups_remote;
	u64			nr_wakeups_affine;
	u64			nr_wakeups_affine_attempts;
	u64			nr_wakeups_passive;
	u64			nr_wakeups_idle;

	/* select_idle_sibling() */
	u64			nr_wakeups_sis_attempts;
	u64			nr_wakeups_sis_idle;
	u64			nr_wakeups_sis_cache_affine;
	u64			nr_wakeups_sis_suff_cap;
	u64			nr_wakeups_sis_idle_cpu;
	u64			nr_wakeups_sis_count;

	/* energy_aware_wake_cpu() */
	u64			nr_wakeups_secb_attempts;
	u64			nr_wakeups_secb_sync;
	u64			nr_wakeups_secb_idle_bt;
	u64			nr_wakeups_secb_insuff_cap;
	u64			nr_wakeups_secb_no_nrg_sav;
	u64			nr_wakeups_secb_nrg_sav;
	u64			nr_wakeups_secb_count;

	/* find_best_target() */
	u64			nr_wakeups_fbt_attempts;
	u64			nr_wakeups_fbt_no_cpu;
	u64			nr_wakeups_fbt_no_sd;
	u64			nr_wakeups_fbt_pref_idle;
	u64			nr_wakeups_fbt_count;

	/* cas */
	/* select_task_rq_fair() */
	u64			nr_wakeups_cas_attempts;
	u64			nr_wakeups_cas_count;
};
#endif

#define RAVG_HIST_SIZE_MAX  5
#define NUM_BUSY_BUCKETS 10

/* ravg represents frequency scaled cpu-demand of tasks */
struct ravg {
	/*
	 * 'mark_start' marks the beginning of an event (task waking up, task
	 * starting to execute, task being preempted) within a window
	 *
	 * 'sum' represents how runnable a task has been within current
	 * window. It incorporates both running time and wait time and is
	 * frequency scaled.
	 *
	 * 'sum_history' keeps track of history of 'sum' seen over previous
	 * RAVG_HIST_SIZE windows. Windows where task was entirely sleeping are
	 * ignored.
	 *
	 * 'demand' represents maximum sum seen over previous
	 * sysctl_sched_ravg_hist_size windows. 'demand' could drive frequency
	 * demand for tasks.
	 *
	 * 'curr_window_cpu' represents task's contribution to cpu busy time on
	 * various CPUs in the current window
	 *
	 * 'prev_window_cpu' represents task's contribution to cpu busy time on
	 * various CPUs in the previous window
	 *
	 * 'curr_window' represents the sum of all entries in curr_window_cpu
	 *
	 * 'prev_window' represents the sum of all entries in prev_window_cpu
	 *
	 * 'pred_demand' represents task's current predicted cpu busy time
	 *
	 * 'busy_buckets' groups historical busy time into different buckets
	 * used for prediction
	 */
	u64 mark_start;
	u32 sum, demand;
	u32 coloc_demand;
	u32 sum_history[RAVG_HIST_SIZE_MAX];
	u32 *curr_window_cpu, *prev_window_cpu;
	u32 curr_window, prev_window;
	u16 active_windows;
	u32 pred_demand;
	u8 busy_buckets[NUM_BUSY_BUCKETS];
};

struct sched_entity {
	struct load_weight	load;		/* for load-balancing */
	struct rb_node		run_node;
	struct list_head	group_node;
	unsigned int		on_rq;

	u64			exec_start;
	u64			sum_exec_runtime;
	u64			vruntime;
	u64			prev_sum_exec_runtime;

	u64			nr_migrations;

#ifdef CONFIG_SCHEDSTATS
	struct sched_statistics statistics;
#endif

#ifdef CONFIG_FAIR_GROUP_SCHED
	int			depth;
	struct sched_entity	*parent;
	/* rq on which this entity is (to be) queued: */
	struct cfs_rq		*cfs_rq;
	/* rq "owned" by this entity/group: */
	struct cfs_rq		*my_q;
#endif

#ifdef CONFIG_SMP
	/*
	 * Per entity load average tracking.
	 *
	 * Put into separate cache line so it does not
	 * collide with read-mostly values above.
	 */
	struct sched_avg	avg ____cacheline_aligned_in_smp;
#endif
};

struct sched_rt_entity {
	struct list_head run_list;
	unsigned long timeout;
	unsigned long watchdog_stamp;
	unsigned int time_slice;
	unsigned short on_rq;
	unsigned short on_list;

	struct sched_rt_entity *back;
#ifdef CONFIG_RT_GROUP_SCHED
	struct sched_rt_entity	*parent;
	/* rq on which this entity is (to be) queued: */
	struct rt_rq		*rt_rq;
	/* rq "owned" by this entity/group: */
	struct rt_rq		*my_q;
#endif
};

struct sched_dl_entity {
	struct rb_node	rb_node;

	/*
	 * Original scheduling parameters. Copied here from sched_attr
	 * during sched_setattr(), they will remain the same until
	 * the next sched_setattr().
	 */
	u64 dl_runtime;		/* maximum runtime for each instance	*/
	u64 dl_deadline;	/* relative deadline of each instance	*/
	u64 dl_period;		/* separation of two instances (period) */
	u64 dl_bw;		/* dl_runtime / dl_deadline		*/
	u64 dl_density;		/* dl_runtime / dl_deadline		*/

	/*
	 * Actual scheduling parameters. Initialized with the values above,
	 * they are continously updated during task execution. Note that
	 * the remaining runtime could be < 0 in case we are in overrun.
	 */
	s64 runtime;		/* remaining runtime for this instance	*/
	u64 deadline;		/* absolute deadline for this instance	*/
	unsigned int flags;	/* specifying the scheduler behaviour	*/

	/*
	 * Some bool flags:
	 *
	 * @dl_throttled tells if we exhausted the runtime. If so, the
	 * task has to wait for a replenishment to be performed at the
	 * next firing of dl_timer.
	 *
	 * @dl_boosted tells if we are boosted due to DI. If so we are
	 * outside bandwidth enforcement mechanism (but only until we
	 * exit the critical section);
	 *
	 * @dl_yielded tells if task gave up the cpu before consuming
	 * all its available runtime during the last job.
	 */
	int dl_throttled, dl_boosted, dl_yielded;

	/*
	 * Bandwidth enforcement timer. Each -deadline task has its
	 * own bandwidth to be enforced, thus we need one timer per task.
	 */
	struct hrtimer dl_timer;
};

union rcu_special {
	struct {
		u8 blocked;
		u8 need_qs;
		u8 exp_need_qs;
		u8 pad;	/* Otherwise the compiler can store garbage here. */
	} b; /* Bits. */
	u32 s; /* Set of bits. */
};
struct rcu_node;

enum perf_event_task_context {
	perf_invalid_context = -1,
	perf_hw_context = 0,
	perf_sw_context,
	perf_nr_task_contexts,
};

/* Track pages that require TLB flushes */
struct tlbflush_unmap_batch {
	/*
	 * Each bit set is a CPU that potentially has a TLB entry for one of
	 * the PFNs being flushed. See set_tlb_ubc_flush_pending().
	 */
	struct cpumask cpumask;

	/* True if any bit in cpumask is set */
	bool flush_required;

	/*
	 * If true then the PTE was dirty when unmapped. The entry must be
	 * flushed before IO is initiated or a stale TLB entry potentially
	 * allows an update without redirtying the page.
	 */
	bool writable;
};

struct task_struct {
#ifdef CONFIG_THREAD_INFO_IN_TASK
	/*
	 * For reasons of header soup (see current_thread_info()), this
	 * must be the first element of task_struct.
	 */
	struct thread_info thread_info;
#endif
	volatile long state;	/* -1 unrunnable, 0 runnable, >0 stopped */
	void *stack;
	atomic_t usage;
	unsigned int flags;	/* per process flags, defined below */
	unsigned int ptrace;

#ifdef CONFIG_SMP
	struct llist_node wake_entry;
	int on_cpu;
#ifdef CONFIG_THREAD_INFO_IN_TASK
	unsigned int cpu;	/* current CPU */
#endif
	unsigned int wakee_flips;
	unsigned long wakee_flip_decay_ts;
	struct task_struct *last_wakee;

	int wake_cpu;
#endif
	int on_rq;

	int prio, static_prio, normal_prio;
	unsigned int rt_priority;
	const struct sched_class *sched_class;
	struct sched_entity se;
	struct sched_rt_entity rt;
	u64 last_sleep_ts;
	u64 last_cpu_selected_ts;
#ifdef CONFIG_SCHED_WALT
	struct ravg ravg;
	/*
	 * 'init_load_pct' represents the initial task load assigned to children
	 * of this task
	 */
	u32 init_load_pct;
	u64 last_wake_ts;
	u64 last_switch_out_ts;
	u64 last_enqueued_ts;
	struct related_thread_group *grp;
	struct list_head grp_list;
	u64 cpu_cycles;
	bool misfit;
#endif

#ifdef CONFIG_CGROUP_SCHED
	struct task_group *sched_task_group;
#endif
	struct sched_dl_entity dl;

#ifdef CONFIG_PREEMPT_NOTIFIERS
	/* list of struct preempt_notifier: */
	struct hlist_head preempt_notifiers;
#endif

#ifdef CONFIG_BLK_DEV_IO_TRACE
	unsigned int btrace_seq;
#endif

	unsigned int policy;
	int nr_cpus_allowed;
	cpumask_t cpus_allowed;
	cpumask_t cpus_requested;

#ifdef CONFIG_PREEMPT_RCU
	int rcu_read_lock_nesting;
	union rcu_special rcu_read_unlock_special;
	struct list_head rcu_node_entry;
	struct rcu_node *rcu_blocked_node;
#endif /* #ifdef CONFIG_PREEMPT_RCU */
#ifdef CONFIG_TASKS_RCU
	unsigned long rcu_tasks_nvcsw;
	bool rcu_tasks_holdout;
	struct list_head rcu_tasks_holdout_list;
	int rcu_tasks_idle_cpu;
#endif /* #ifdef CONFIG_TASKS_RCU */

#ifdef CONFIG_SCHED_INFO
	struct sched_info sched_info;
#endif

	struct list_head tasks;
#ifdef CONFIG_SMP
	struct plist_node pushable_tasks;
	struct rb_node pushable_dl_tasks;
#endif

	struct mm_struct *mm, *active_mm;
	/* per-thread vma caching */
	u64 vmacache_seqnum;
	struct vm_area_struct *vmacache[VMACACHE_SIZE];
#if defined(SPLIT_RSS_COUNTING)
	struct task_rss_stat	rss_stat;
#endif
/* task state */
	int exit_state;
	int exit_code, exit_signal;
	int pdeath_signal;  /*  The signal sent when the parent dies  */
	unsigned long jobctl;	/* JOBCTL_*, siglock protected */

	/* Used for emulating ABI behavior of previous Linux versions */
	unsigned int personality;

	/* scheduler bits, serialized by scheduler locks */
	unsigned sched_reset_on_fork:1;
	unsigned sched_contributes_to_load:1;
	unsigned sched_migrated:1;
	unsigned sched_remote_wakeup:1;
#ifdef CONFIG_PSI
	unsigned			sched_psi_wake_requeue:1;
#endif

	unsigned :0; /* force alignment to the next boundary */

	/* unserialized, strictly 'current' */
	unsigned in_execve:1; /* bit to tell LSMs we're in execve */
	unsigned in_iowait:1;
#if !defined(TIF_RESTORE_SIGMASK)
	unsigned restore_sigmask:1;
#endif
#ifdef CONFIG_MEMCG
	unsigned memcg_may_oom:1;
#ifndef CONFIG_SLOB
	unsigned memcg_kmem_skip_account:1;
#endif
#endif
#ifdef CONFIG_COMPAT_BRK
	unsigned brk_randomized:1;
#endif
#ifdef CONFIG_CGROUPS
	/* disallow userland-initiated cgroup migration */
	unsigned no_cgroup_migration:1;
#endif

	unsigned long atomic_flags; /* Flags needing atomic access. */

	struct restart_block restart_block;

	pid_t pid;
	pid_t tgid;

#ifdef CONFIG_CC_STACKPROTECTOR
	/* Canary value for the -fstack-protector gcc feature */
	unsigned long stack_canary;
#endif
	/*
	 * pointers to (original) parent process, youngest child, younger sibling,
	 * older sibling, respectively.  (p->father can be replaced with
	 * p->real_parent->pid)
	 */
	struct task_struct __rcu *real_parent; /* real parent process */
	struct task_struct __rcu *parent; /* recipient of SIGCHLD, wait4() reports */
	/*
	 * children/sibling forms the list of my natural children
	 */
	struct list_head children;	/* list of my children */
	struct list_head sibling;	/* linkage in my parent's children list */
	struct task_struct *group_leader;	/* threadgroup leader */

	/*
	 * ptraced is the list of tasks this task is using ptrace on.
	 * This includes both natural children and PTRACE_ATTACH targets.
	 * p->ptrace_entry is p's link on the p->parent->ptraced list.
	 */
	struct list_head ptraced;
	struct list_head ptrace_entry;

	/* PID/PID hash table linkage. */
	struct pid_link pids[PIDTYPE_MAX];
	struct list_head thread_group;
	struct list_head thread_node;

	struct completion *vfork_done;		/* for vfork() */
	int __user *set_child_tid;		/* CLONE_CHILD_SETTID */
	int __user *clear_child_tid;		/* CLONE_CHILD_CLEARTID */

	cputime_t utime, stime, utimescaled, stimescaled;
	cputime_t gtime;
#ifdef CONFIG_CPU_FREQ_TIMES
	u64 *time_in_state;
	unsigned int max_state;
#endif
	struct prev_cputime prev_cputime;
#ifdef CONFIG_VIRT_CPU_ACCOUNTING_GEN
	seqcount_t vtime_seqcount;
	unsigned long long vtime_snap;
	enum {
		/* Task is sleeping or running in a CPU with VTIME inactive */
		VTIME_INACTIVE = 0,
		/* Task runs in userspace in a CPU with VTIME active */
		VTIME_USER,
		/* Task runs in kernelspace in a CPU with VTIME active */
		VTIME_SYS,
	} vtime_snap_whence;
#endif

#ifdef CONFIG_NO_HZ_FULL
	atomic_t tick_dep_mask;
#endif
	unsigned long nvcsw, nivcsw; /* context switch counts */
	u64 start_time;		/* monotonic time in nsec */
	u64 real_start_time;	/* boot based time in nsec */
/* mm fault and swap info: this can arguably be seen as either mm-specific or thread-specific */
	unsigned long min_flt, maj_flt;

	struct task_cputime cputime_expires;
	struct list_head cpu_timers[3];

/* process credentials */
	const struct cred __rcu *ptracer_cred; /* Tracer's credentials at attach */
	const struct cred __rcu *real_cred; /* objective and real subjective task
					 * credentials (COW) */
	const struct cred __rcu *cred;	/* effective (overridable) subjective task
					 * credentials (COW) */
	char comm[TASK_COMM_LEN]; /* executable name excluding path
				     - access with [gs]et_task_comm (which lock
				       it with task_lock())
				     - initialized normally by setup_new_exec */
/* file system info */
	struct nameidata *nameidata;
#ifdef CONFIG_SYSVIPC
/* ipc stuff */
	struct sysv_sem sysvsem;
	struct sysv_shm sysvshm;
#endif
#ifdef CONFIG_DETECT_HUNG_TASK
/* hung task detection */
	unsigned long last_switch_count;
	bool hang_detection_enabled;
#endif
/* filesystem information */
	struct fs_struct *fs;
/* open file information */
	struct files_struct *files;
/* namespaces */
	struct nsproxy *nsproxy;
/* signal handlers */
	struct signal_struct *signal;
	struct sighand_struct *sighand;

	sigset_t blocked, real_blocked;
	sigset_t saved_sigmask;	/* restored if set_restore_sigmask() was used */
	struct sigpending pending;

	unsigned long sas_ss_sp;
	size_t sas_ss_size;
	unsigned sas_ss_flags;

	struct callback_head *task_works;

	struct audit_context *audit_context;
#ifdef CONFIG_AUDITSYSCALL
	kuid_t loginuid;
	unsigned int sessionid;
#endif
	struct seccomp seccomp;

/* Thread group tracking */
   	u32 parent_exec_id;
   	u32 self_exec_id;
/* Protection of (de-)allocation: mm, files, fs, tty, keyrings, mems_allowed,
 * mempolicy */
	spinlock_t alloc_lock;

	/* Protection of the PI data structures: */
	raw_spinlock_t pi_lock;

	struct wake_q_node wake_q;

#ifdef CONFIG_RT_MUTEXES
	/* PI waiters blocked on a rt_mutex held by this task */
	struct rb_root pi_waiters;
	struct rb_node *pi_waiters_leftmost;
	/* Deadlock detection and priority inheritance handling */
	struct rt_mutex_waiter *pi_blocked_on;
#endif

#ifdef CONFIG_DEBUG_MUTEXES
	/* mutex deadlock detection */
	struct mutex_waiter *blocked_on;
#endif
#ifdef CONFIG_TRACE_IRQFLAGS
	unsigned int irq_events;
	unsigned long hardirq_enable_ip;
	unsigned long hardirq_disable_ip;
	unsigned int hardirq_enable_event;
	unsigned int hardirq_disable_event;
	int hardirqs_enabled;
	int hardirq_context;
	unsigned long softirq_disable_ip;
	unsigned long softirq_enable_ip;
	unsigned int softirq_disable_event;
	unsigned int softirq_enable_event;
	int softirqs_enabled;
	int softirq_context;
#endif
#ifdef CONFIG_LOCKDEP
# define MAX_LOCK_DEPTH 48UL
	u64 curr_chain_key;
	int lockdep_depth;
	unsigned int lockdep_recursion;
	struct held_lock held_locks[MAX_LOCK_DEPTH];
	gfp_t lockdep_reclaim_gfp;
#endif
#ifdef CONFIG_UBSAN
	unsigned int in_ubsan;
#endif

/* journalling filesystem info */
	void *journal_info;

/* stacked block device info */
	struct bio_list *bio_list;

#ifdef CONFIG_BLOCK
/* stack plugging */
	struct blk_plug *plug;
#endif

/* VM state */
	struct reclaim_state *reclaim_state;

	struct backing_dev_info *backing_dev_info;

	struct io_context *io_context;

	unsigned long ptrace_message;
	siginfo_t *last_siginfo; /* For ptrace use.  */
	struct task_io_accounting ioac;
#ifdef CONFIG_PSI
	/* Pressure stall state */
	unsigned int			psi_flags;
#endif
#if defined(CONFIG_TASK_XACCT)
	u64 acct_rss_mem1;	/* accumulated rss usage */
	u64 acct_vm_mem1;	/* accumulated virtual memory usage */
	cputime_t acct_timexpd;	/* stime + utime since last update */
#endif
#ifdef CONFIG_CPUSETS
	nodemask_t mems_allowed;	/* Protected by alloc_lock */
	seqcount_t mems_allowed_seq;	/* Seqence no to catch updates */
	int cpuset_mem_spread_rotor;
	int cpuset_slab_spread_rotor;
#endif
#ifdef CONFIG_CGROUPS
	/* Control Group info protected by css_set_lock */
	struct css_set __rcu *cgroups;
	/* cg_list protected by css_set_lock and tsk->alloc_lock */
	struct list_head cg_list;
#endif
#ifdef CONFIG_FUTEX
	struct robust_list_head __user *robust_list;
#ifdef CONFIG_COMPAT
	struct compat_robust_list_head __user *compat_robust_list;
#endif
	struct list_head pi_state_list;
	struct futex_pi_state *pi_state_cache;
#endif
#ifdef CONFIG_PERF_EVENTS
	struct perf_event_context *perf_event_ctxp[perf_nr_task_contexts];
	struct mutex perf_event_mutex;
	struct list_head perf_event_list;
#endif
#ifdef CONFIG_DEBUG_PREEMPT
	unsigned long preempt_disable_ip;
#endif
#ifdef CONFIG_NUMA
	struct mempolicy *mempolicy;	/* Protected by alloc_lock */
	short il_next;
	short pref_node_fork;
#endif
#ifdef CONFIG_NUMA_BALANCING
	int numa_scan_seq;
	unsigned int numa_scan_period;
	unsigned int numa_scan_period_max;
	int numa_preferred_nid;
	unsigned long numa_migrate_retry;
	u64 node_stamp;			/* migration stamp  */
	u64 last_task_numa_placement;
	u64 last_sum_exec_runtime;
	struct callback_head numa_work;

	struct list_head numa_entry;
	struct numa_group *numa_group;

	/*
	 * numa_faults is an array split into four regions:
	 * faults_memory, faults_cpu, faults_memory_buffer, faults_cpu_buffer
	 * in this precise order.
	 *
	 * faults_memory: Exponential decaying average of faults on a per-node
	 * basis. Scheduling placement decisions are made based on these
	 * counts. The values remain static for the duration of a PTE scan.
	 * faults_cpu: Track the nodes the process was running on when a NUMA
	 * hinting fault was incurred.
	 * faults_memory_buffer and faults_cpu_buffer: Record faults per node
	 * during the current scan window. When the scan completes, the counts
	 * in faults_memory and faults_cpu decay and these values are copied.
	 */
	unsigned long *numa_faults;
	unsigned long total_numa_faults;

	/*
	 * numa_faults_locality tracks if faults recorded during the last
	 * scan window were remote/local or failed to migrate. The task scan
	 * period is adapted based on the locality of the faults with different
	 * weights depending on whether they were shared or private faults
	 */
	unsigned long numa_faults_locality[3];

	unsigned long numa_pages_migrated;
#endif /* CONFIG_NUMA_BALANCING */

#ifdef CONFIG_ARCH_WANT_BATCHED_UNMAP_TLB_FLUSH
	struct tlbflush_unmap_batch tlb_ubc;
#endif

	struct rcu_head rcu;

	/*
	 * cache last used pipe for splice
	 */
	struct pipe_inode_info *splice_pipe;

	struct page_frag task_frag;

#ifdef CONFIG_TASK_DELAY_ACCT
	struct task_delay_info		*delays;
#endif

#ifdef CONFIG_FAULT_INJECTION
	int make_it_fail;
#endif
	/*
	 * when (nr_dirtied >= nr_dirtied_pause), it's time to call
	 * balance_dirty_pages() for some dirty throttling pause
	 */
	int nr_dirtied;
	int nr_dirtied_pause;
	unsigned long dirty_paused_when; /* start of a write-and-pause period */

#ifdef CONFIG_LATENCYTOP
	int latency_record_count;
	struct latency_record latency_record[LT_SAVECOUNT];
#endif
	/*
	 * time slack values; these are used to round up poll() and
	 * select() etc timeout values. These are in nanoseconds.
	 */
	u64 timer_slack_ns;
	u64 default_timer_slack_ns;

#ifdef CONFIG_KASAN
	unsigned int kasan_depth;
#endif
#ifdef CONFIG_FUNCTION_GRAPH_TRACER
	/* Index of current stored address in ret_stack */
	int curr_ret_stack;
	/* Stack of return addresses for return function tracing */
	struct ftrace_ret_stack	*ret_stack;
	/* time stamp for last schedule */
	unsigned long long ftrace_timestamp;
	/*
	 * Number of functions that haven't been traced
	 * because of depth overrun.
	 */
	atomic_t trace_overrun;
	/* Pause for the tracing */
	atomic_t tracing_graph_pause;
#endif
#ifdef CONFIG_TRACING
	/* state flags for use by tracers */
	unsigned long trace;
	/* bitmask and counter of trace recursion */
	unsigned long trace_recursion;
#endif /* CONFIG_TRACING */
#ifdef CONFIG_KCOV
	/* Coverage collection mode enabled for this task (0 if disabled). */
	enum kcov_mode kcov_mode;
	/* Size of the kcov_area. */
	unsigned	kcov_size;
	/* Buffer for coverage collection. */
	void		*kcov_area;
	/* kcov desciptor wired with this task or NULL. */
	struct kcov	*kcov;
#endif
#ifdef CONFIG_MEMCG
	struct mem_cgroup *memcg_in_oom;
	gfp_t memcg_oom_gfp_mask;
	int memcg_oom_order;

	/* number of pages to reclaim on returning to userland */
	unsigned int memcg_nr_pages_over_high;
#endif
#ifdef CONFIG_UPROBES
	struct uprobe_task *utask;
#endif
#if defined(CONFIG_BCACHE) || defined(CONFIG_BCACHE_MODULE)
	unsigned int	sequential_io;
	unsigned int	sequential_io_avg;
#endif
#ifdef CONFIG_DEBUG_ATOMIC_SLEEP
	unsigned long	task_state_change;
#endif
	int pagefault_disabled;
#ifdef CONFIG_MMU
	struct task_struct *oom_reaper_list;
#endif
#ifdef CONFIG_VMAP_STACK
	struct vm_struct *stack_vm_area;
#endif
#ifdef CONFIG_THREAD_INFO_IN_TASK
	/* A live task holds one reference. */
	atomic_t stack_refcount;
#endif
/* CPU-specific state of this task */
	struct thread_struct thread;
/*
 * WARNING: on x86, 'thread_struct' contains a variable-sized
 * structure.  It *MUST* be at the end of 'task_struct'.
 *
 * Do not put anything below here!
 */
};

#ifdef CONFIG_ARCH_WANTS_DYNAMIC_TASK_STRUCT
extern int arch_task_struct_size __read_mostly;
#else
# define arch_task_struct_size (sizeof(struct task_struct))
#endif

#ifdef CONFIG_VMAP_STACK
static inline struct vm_struct *task_stack_vm_area(const struct task_struct *t)
{
	return t->stack_vm_area;
}
#else
static inline struct vm_struct *task_stack_vm_area(const struct task_struct *t)
{
	return NULL;
}
#endif

/* Future-safe accessor for struct task_struct's cpus_allowed. */
#define tsk_cpus_allowed(tsk) (&(tsk)->cpus_allowed)

static inline int tsk_nr_cpus_allowed(struct task_struct *p)
{
	return p->nr_cpus_allowed;
}

#define TNF_MIGRATED	0x01
#define TNF_NO_GROUP	0x02
#define TNF_SHARED	0x04
#define TNF_FAULT_LOCAL	0x08
#define TNF_MIGRATE_FAIL 0x10

static inline bool in_vfork(struct task_struct *tsk)
{
	bool ret;

	/*
	 * need RCU to access ->real_parent if CLONE_VM was used along with
	 * CLONE_PARENT.
	 *
	 * We check real_parent->mm == tsk->mm because CLONE_VFORK does not
	 * imply CLONE_VM
	 *
	 * CLONE_VFORK can be used with CLONE_PARENT/CLONE_THREAD and thus
	 * ->real_parent is not necessarily the task doing vfork(), so in
	 * theory we can't rely on task_lock() if we want to dereference it.
	 *
	 * And in this case we can't trust the real_parent->mm == tsk->mm
	 * check, it can be false negative. But we do not care, if init or
	 * another oom-unkillable task does this it should blame itself.
	 */
	rcu_read_lock();
	ret = tsk->vfork_done && tsk->real_parent->mm == tsk->mm;
	rcu_read_unlock();

	return ret;
}

#ifdef CONFIG_NUMA_BALANCING
extern void task_numa_fault(int last_node, int node, int pages, int flags);
extern pid_t task_numa_group_id(struct task_struct *p);
extern void set_numabalancing_state(bool enabled);
extern void task_numa_free(struct task_struct *p);
extern bool should_numa_migrate_memory(struct task_struct *p, struct page *page,
					int src_nid, int dst_cpu);
#else
static inline void task_numa_fault(int last_node, int node, int pages,
				   int flags)
{
}
static inline pid_t task_numa_group_id(struct task_struct *p)
{
	return 0;
}
static inline void set_numabalancing_state(bool enabled)
{
}
static inline void task_numa_free(struct task_struct *p)
{
}
static inline bool should_numa_migrate_memory(struct task_struct *p,
				struct page *page, int src_nid, int dst_cpu)
{
	return true;
}
#endif

static inline struct pid *task_pid(struct task_struct *task)
{
	return task->pids[PIDTYPE_PID].pid;
}

static inline struct pid *task_tgid(struct task_struct *task)
{
	return task->group_leader->pids[PIDTYPE_PID].pid;
}

/*
 * Without tasklist or rcu lock it is not safe to dereference
 * the result of task_pgrp/task_session even if task == current,
 * we can race with another thread doing sys_setsid/sys_setpgid.
 */
static inline struct pid *task_pgrp(struct task_struct *task)
{
	return task->group_leader->pids[PIDTYPE_PGID].pid;
}

static inline struct pid *task_session(struct task_struct *task)
{
	return task->group_leader->pids[PIDTYPE_SID].pid;
}

struct pid_namespace;

/*
 * the helpers to get the task's different pids as they are seen
 * from various namespaces
 *
 * task_xid_nr()     : global id, i.e. the id seen from the init namespace;
 * task_xid_vnr()    : virtual id, i.e. the id seen from the pid namespace of
 *                     current.
 * task_xid_nr_ns()  : id seen from the ns specified;
 *
 * set_task_vxid()   : assigns a virtual id to a task;
 *
 * see also pid_nr() etc in include/linux/pid.h
 */
pid_t __task_pid_nr_ns(struct task_struct *task, enum pid_type type,
			struct pid_namespace *ns);

static inline pid_t task_pid_nr(struct task_struct *tsk)
{
	return tsk->pid;
}

static inline pid_t task_pid_nr_ns(struct task_struct *tsk,
					struct pid_namespace *ns)
{
	return __task_pid_nr_ns(tsk, PIDTYPE_PID, ns);
}

static inline pid_t task_pid_vnr(struct task_struct *tsk)
{
	return __task_pid_nr_ns(tsk, PIDTYPE_PID, NULL);
}


static inline pid_t task_tgid_nr(struct task_struct *tsk)
{
	return tsk->tgid;
}

static inline int pid_alive(const struct task_struct *p);

static inline pid_t task_pgrp_nr_ns(struct task_struct *tsk,
					struct pid_namespace *ns)
{
	return __task_pid_nr_ns(tsk, PIDTYPE_PGID, ns);
}

static inline pid_t task_pgrp_vnr(struct task_struct *tsk)
{
	return __task_pid_nr_ns(tsk, PIDTYPE_PGID, NULL);
}


static inline pid_t task_session_nr_ns(struct task_struct *tsk,
					struct pid_namespace *ns)
{
	return __task_pid_nr_ns(tsk, PIDTYPE_SID, ns);
}

static inline pid_t task_session_vnr(struct task_struct *tsk)
{
	return __task_pid_nr_ns(tsk, PIDTYPE_SID, NULL);
}

static inline pid_t task_tgid_nr_ns(struct task_struct *tsk, struct pid_namespace *ns)
{
	return __task_pid_nr_ns(tsk, __PIDTYPE_TGID, ns);
}

static inline pid_t task_tgid_vnr(struct task_struct *tsk)
{
	return __task_pid_nr_ns(tsk, __PIDTYPE_TGID, NULL);
}

static inline pid_t task_ppid_nr_ns(const struct task_struct *tsk, struct pid_namespace *ns)
{
	pid_t pid = 0;

	rcu_read_lock();
	if (pid_alive(tsk))
		pid = task_tgid_nr_ns(rcu_dereference(tsk->real_parent), ns);
	rcu_read_unlock();

	return pid;
}

static inline pid_t task_ppid_nr(const struct task_struct *tsk)
{
	return task_ppid_nr_ns(tsk, &init_pid_ns);
}

/* obsolete, do not use */
static inline pid_t task_pgrp_nr(struct task_struct *tsk)
{
	return task_pgrp_nr_ns(tsk, &init_pid_ns);
}

/**
 * pid_alive - check that a task structure is not stale
 * @p: Task structure to be checked.
 *
 * Test if a process is not yet dead (at most zombie state)
 * If pid_alive fails, then pointers within the task structure
 * can be stale and must not be dereferenced.
 *
 * Return: 1 if the process is alive. 0 otherwise.
 */
static inline int pid_alive(const struct task_struct *p)
{
	return p->pids[PIDTYPE_PID].pid != NULL;
}

/**
 * is_global_init - check if a task structure is init. Since init
 * is free to have sub-threads we need to check tgid.
 * @tsk: Task structure to be checked.
 *
 * Check if a task structure is the first user space task the kernel created.
 *
 * Return: 1 if the task structure is init. 0 otherwise.
 */
static inline int is_global_init(struct task_struct *tsk)
{
	return task_tgid_nr(tsk) == 1;
}

extern struct pid *cad_pid;

extern void free_task(struct task_struct *tsk);
#define get_task_struct(tsk) do { atomic_inc(&(tsk)->usage); } while(0)

extern void __put_task_struct(struct task_struct *t);

static inline void put_task_struct(struct task_struct *t)
{
	if (atomic_dec_and_test(&t->usage))
		__put_task_struct(t);
}

struct task_struct *task_rcu_dereference(struct task_struct **ptask);
struct task_struct *try_get_task_struct(struct task_struct **ptask);

#ifdef CONFIG_VIRT_CPU_ACCOUNTING_GEN
extern void task_cputime(struct task_struct *t,
			 cputime_t *utime, cputime_t *stime);
extern void task_cputime_scaled(struct task_struct *t,
				cputime_t *utimescaled, cputime_t *stimescaled);
extern cputime_t task_gtime(struct task_struct *t);
#else
static inline void task_cputime(struct task_struct *t,
				cputime_t *utime, cputime_t *stime)
{
	if (utime)
		*utime = t->utime;
	if (stime)
		*stime = t->stime;
}

static inline void task_cputime_scaled(struct task_struct *t,
				       cputime_t *utimescaled,
				       cputime_t *stimescaled)
{
	if (utimescaled)
		*utimescaled = t->utimescaled;
	if (stimescaled)
		*stimescaled = t->stimescaled;
}

static inline cputime_t task_gtime(struct task_struct *t)
{
	return t->gtime;
}
#endif
extern void task_cputime_adjusted(struct task_struct *p, cputime_t *ut, cputime_t *st);
extern void thread_group_cputime_adjusted(struct task_struct *p, cputime_t *ut, cputime_t *st);

/*
 * Per process flags
 */
#define PF_WAKE_UP_IDLE 0x00000002	/* try to wake up on an idle CPU */
#define PF_EXITING	0x00000004	/* getting shut down */
#define PF_EXITPIDONE	0x00000008	/* pi exit done on shut down */
#define PF_VCPU		0x00000010	/* I'm a virtual CPU */
#define PF_WQ_WORKER	0x00000020	/* I'm a workqueue worker */
#define PF_FORKNOEXEC	0x00000040	/* forked but didn't exec */
#define PF_MCE_PROCESS  0x00000080      /* process policy on mce errors */
#define PF_SUPERPRIV	0x00000100	/* used super-user privileges */
#define PF_DUMPCORE	0x00000200	/* dumped core */
#define PF_SIGNALED	0x00000400	/* killed by a signal */
#define PF_MEMALLOC	0x00000800	/* Allocating memory */
#define PF_NPROC_EXCEEDED 0x00001000	/* set_user noticed that RLIMIT_NPROC was exceeded */
#define PF_USED_MATH	0x00002000	/* if unset the fpu must be initialized before use */
#define PF_USED_ASYNC	0x00004000	/* used async_schedule*(), used by module init */
#define PF_NOFREEZE	0x00008000	/* this thread should not be frozen */
#define PF_FROZEN	0x00010000	/* frozen for system suspend */
#define PF_FSTRANS	0x00020000	/* inside a filesystem transaction */
#define PF_KSWAPD	0x00040000	/* I am kswapd */
#define PF_MEMALLOC_NOIO 0x00080000	/* Allocating memory without IO involved */
#define PF_LESS_THROTTLE 0x00100000	/* Throttle me less: I clean memory */
#define PF_KTHREAD	0x00200000	/* I am a kernel thread */
#define PF_RANDOMIZE	0x00400000	/* randomize virtual address space */
#define PF_SWAPWRITE	0x00800000	/* Allowed to write to swap */
#define PF_MEMSTALL	0x01000000	/* Stalled due to lack of memory */
#define PF_NO_SETAFFINITY 0x04000000	/* Userland is not allowed to meddle with cpus_allowed */
#define PF_MCE_EARLY    0x08000000      /* Early kill for mce process policy */
#define PF_MUTEX_TESTER	0x20000000	/* Thread belongs to the rt mutex tester */
#define PF_FREEZER_SKIP	0x40000000	/* Freezer should not count it as freezable */
#define PF_SUSPEND_TASK 0x80000000      /* this thread called freeze_processes and should not be frozen */

/*
 * Only the _current_ task can read/write to tsk->flags, but other
 * tasks can access tsk->flags in readonly mode for example
 * with tsk_used_math (like during threaded core dumping).
 * There is however an exception to this rule during ptrace
 * or during fork: the ptracer task is allowed to write to the
 * child->flags of its traced child (same goes for fork, the parent
 * can write to the child->flags), because we're guaranteed the
 * child is not running and in turn not changing child->flags
 * at the same time the parent does it.
 */
#define clear_stopped_child_used_math(child) do { (child)->flags &= ~PF_USED_MATH; } while (0)
#define set_stopped_child_used_math(child) do { (child)->flags |= PF_USED_MATH; } while (0)
#define clear_used_math() clear_stopped_child_used_math(current)
#define set_used_math() set_stopped_child_used_math(current)
#define conditional_stopped_child_used_math(condition, child) \
	do { (child)->flags &= ~PF_USED_MATH, (child)->flags |= (condition) ? PF_USED_MATH : 0; } while (0)
#define conditional_used_math(condition) \
	conditional_stopped_child_used_math(condition, current)
#define copy_to_stopped_child_used_math(child) \
	do { (child)->flags &= ~PF_USED_MATH, (child)->flags |= current->flags & PF_USED_MATH; } while (0)
/* NOTE: this will return 0 or PF_USED_MATH, it will never return 1 */
#define tsk_used_math(p) ((p)->flags & PF_USED_MATH)
#define used_math() tsk_used_math(current)

/* __GFP_IO isn't allowed if PF_MEMALLOC_NOIO is set in current->flags
 * __GFP_FS is also cleared as it implies __GFP_IO.
 */
static inline gfp_t memalloc_noio_flags(gfp_t flags)
{
	if (unlikely(current->flags & PF_MEMALLOC_NOIO))
		flags &= ~(__GFP_IO | __GFP_FS);
	return flags;
}

static inline unsigned int memalloc_noio_save(void)
{
	unsigned int flags = current->flags & PF_MEMALLOC_NOIO;
	current->flags |= PF_MEMALLOC_NOIO;
	return flags;
}

static inline void memalloc_noio_restore(unsigned int flags)
{
	current->flags = (current->flags & ~PF_MEMALLOC_NOIO) | flags;
}

/* Per-process atomic flags. */
#define PFA_NO_NEW_PRIVS 0	/* May not gain new privileges. */
#define PFA_SPREAD_PAGE  1      /* Spread page cache over cpuset */
#define PFA_SPREAD_SLAB  2      /* Spread some slab caches over cpuset */
#define PFA_LMK_WAITING  3      /* Lowmemorykiller is waiting */
#define PFA_SPEC_SSB_DISABLE		4	/* Speculative Store Bypass disabled */
#define PFA_SPEC_SSB_FORCE_DISABLE	5	/* Speculative Store Bypass force disabled*/


#define TASK_PFA_TEST(name, func)					\
	static inline bool task_##func(struct task_struct *p)		\
	{ return test_bit(PFA_##name, &p->atomic_flags); }
#define TASK_PFA_SET(name, func)					\
	static inline void task_set_##func(struct task_struct *p)	\
	{ set_bit(PFA_##name, &p->atomic_flags); }
#define TASK_PFA_CLEAR(name, func)					\
	static inline void task_clear_##func(struct task_struct *p)	\
	{ clear_bit(PFA_##name, &p->atomic_flags); }

TASK_PFA_TEST(NO_NEW_PRIVS, no_new_privs)
TASK_PFA_SET(NO_NEW_PRIVS, no_new_privs)

TASK_PFA_TEST(SPREAD_PAGE, spread_page)
TASK_PFA_SET(SPREAD_PAGE, spread_page)
TASK_PFA_CLEAR(SPREAD_PAGE, spread_page)

TASK_PFA_TEST(SPREAD_SLAB, spread_slab)
TASK_PFA_SET(SPREAD_SLAB, spread_slab)
TASK_PFA_CLEAR(SPREAD_SLAB, spread_slab)

TASK_PFA_TEST(LMK_WAITING, lmk_waiting)
TASK_PFA_SET(LMK_WAITING, lmk_waiting)

TASK_PFA_TEST(SPEC_SSB_DISABLE, spec_ssb_disable)
TASK_PFA_SET(SPEC_SSB_DISABLE, spec_ssb_disable)
TASK_PFA_CLEAR(SPEC_SSB_DISABLE, spec_ssb_disable)

TASK_PFA_TEST(SPEC_SSB_FORCE_DISABLE, spec_ssb_force_disable)
TASK_PFA_SET(SPEC_SSB_FORCE_DISABLE, spec_ssb_force_disable)

/*
 * task->jobctl flags
 */
#define JOBCTL_STOP_SIGMASK	0xffff	/* signr of the last group stop */

#define JOBCTL_STOP_DEQUEUED_BIT 16	/* stop signal dequeued */
#define JOBCTL_STOP_PENDING_BIT	17	/* task should stop for group stop */
#define JOBCTL_STOP_CONSUME_BIT	18	/* consume group stop count */
#define JOBCTL_TRAP_STOP_BIT	19	/* trap for STOP */
#define JOBCTL_TRAP_NOTIFY_BIT	20	/* trap for NOTIFY */
#define JOBCTL_TRAPPING_BIT	21	/* switching to TRACED */
#define JOBCTL_LISTENING_BIT	22	/* ptracer is listening for events */

#define JOBCTL_STOP_DEQUEUED	(1UL << JOBCTL_STOP_DEQUEUED_BIT)
#define JOBCTL_STOP_PENDING	(1UL << JOBCTL_STOP_PENDING_BIT)
#define JOBCTL_STOP_CONSUME	(1UL << JOBCTL_STOP_CONSUME_BIT)
#define JOBCTL_TRAP_STOP	(1UL << JOBCTL_TRAP_STOP_BIT)
#define JOBCTL_TRAP_NOTIFY	(1UL << JOBCTL_TRAP_NOTIFY_BIT)
#define JOBCTL_TRAPPING		(1UL << JOBCTL_TRAPPING_BIT)
#define JOBCTL_LISTENING	(1UL << JOBCTL_LISTENING_BIT)

#define JOBCTL_TRAP_MASK	(JOBCTL_TRAP_STOP | JOBCTL_TRAP_NOTIFY)
#define JOBCTL_PENDING_MASK	(JOBCTL_STOP_PENDING | JOBCTL_TRAP_MASK)

extern bool task_set_jobctl_pending(struct task_struct *task,
				    unsigned long mask);
extern void task_clear_jobctl_trapping(struct task_struct *task);
extern void task_clear_jobctl_pending(struct task_struct *task,
				      unsigned long mask);

static inline void rcu_copy_process(struct task_struct *p)
{
#ifdef CONFIG_PREEMPT_RCU
	p->rcu_read_lock_nesting = 0;
	p->rcu_read_unlock_special.s = 0;
	p->rcu_blocked_node = NULL;
	INIT_LIST_HEAD(&p->rcu_node_entry);
#endif /* #ifdef CONFIG_PREEMPT_RCU */
#ifdef CONFIG_TASKS_RCU
	p->rcu_tasks_holdout = false;
	INIT_LIST_HEAD(&p->rcu_tasks_holdout_list);
	p->rcu_tasks_idle_cpu = -1;
#endif /* #ifdef CONFIG_TASKS_RCU */
}

static inline void tsk_restore_flags(struct task_struct *task,
				unsigned long orig_flags, unsigned long flags)
{
	task->flags &= ~flags;
	task->flags |= orig_flags & flags;
}

extern int cpuset_cpumask_can_shrink(const struct cpumask *cur,
				     const struct cpumask *trial);
extern int task_can_attach(struct task_struct *p,
			   const struct cpumask *cs_cpus_allowed);
#ifdef CONFIG_SMP
extern void do_set_cpus_allowed(struct task_struct *p,
			       const struct cpumask *new_mask);

extern int set_cpus_allowed_ptr(struct task_struct *p,
				const struct cpumask *new_mask);
extern bool cpupri_check_rt(void);
#else
static inline void do_set_cpus_allowed(struct task_struct *p,
				      const struct cpumask *new_mask)
{
}
static inline int set_cpus_allowed_ptr(struct task_struct *p,
				       const struct cpumask *new_mask)
{
	if (!cpumask_test_cpu(0, new_mask))
		return -EINVAL;
	return 0;
}
static inline bool cpupri_check_rt(void)
{
	return false;
}
#endif

struct sched_load {
	unsigned long prev_load;
	unsigned long new_task_load;
	unsigned long predicted_load;
};

struct cpu_cycle_counter_cb {
	u64 (*get_cpu_cycle_counter)(int cpu);
};

#define MAX_NUM_CGROUP_COLOC_ID	20

static inline int sched_set_window(u64 window_start, unsigned int window_size)
{
	return -EINVAL;
}
static inline void sched_get_cpus_busy(struct sched_load *busy,
				       const struct cpumask *query_cpus) {};

static inline int sched_update_freq_max_load(const cpumask_t *cpumask)
{
	return 0;
}

#ifdef CONFIG_SCHED_WALT
extern int register_cpu_cycle_counter_cb(struct cpu_cycle_counter_cb *cb);
extern void sched_set_io_is_busy(int val);
extern int sched_set_group_id(struct task_struct *p, unsigned int group_id);
extern unsigned int sched_get_group_id(struct task_struct *p);
extern int sched_set_init_task_load(struct task_struct *p, int init_load_pct);
extern u32 sched_get_init_task_load(struct task_struct *p);
extern void sched_update_cpu_freq_min_max(const cpumask_t *cpus, u32 fmin,
					  u32 fmax);
extern int sched_set_boost(int enable);
extern void free_task_load_ptrs(struct task_struct *p);
#else
static inline int
register_cpu_cycle_counter_cb(struct cpu_cycle_counter_cb *cb)
{
	return 0;
}
static inline void sched_set_io_is_busy(int val) {};

static inline int sched_set_boost(int enable)
{
	return -EINVAL;
}
static inline void free_task_load_ptrs(struct task_struct *p) { }
#endif /* CONFIG_SCHED_WALT */

#ifndef CONFIG_SCHED_WALT
static inline void sched_update_cpu_freq_min_max(const cpumask_t *cpus,
					u32 fmin, u32 fmax) { }
#endif /* CONFIG_SCHED_WALT */

#ifdef CONFIG_NO_HZ_COMMON
void calc_load_enter_idle(void);
void calc_load_exit_idle(void);
#else
static inline void calc_load_enter_idle(void) { }
static inline void calc_load_exit_idle(void) { }
#endif /* CONFIG_NO_HZ_COMMON */

static inline void set_wake_up_idle(bool enabled)
{
	if (enabled)
		current->flags |= PF_WAKE_UP_IDLE;
	else
		current->flags &= ~PF_WAKE_UP_IDLE;
}

/*
 * Do not use outside of architecture code which knows its limitations.
 *
 * sched_clock() has no promise of monotonicity or bounded drift between
 * CPUs, use (which you should not) requires disabling IRQs.
 *
 * Please use one of the three interfaces below.
 */
extern unsigned long long notrace sched_clock(void);
/*
 * See the comment in kernel/sched/clock.c
 */
extern u64 running_clock(void);
extern u64 sched_clock_cpu(int cpu);


extern void sched_clock_init(void);
extern int sched_clock_initialized(void);

#ifndef CONFIG_HAVE_UNSTABLE_SCHED_CLOCK
static inline void sched_clock_tick(void)
{
}

static inline void sched_clock_idle_sleep_event(void)
{
}

static inline void sched_clock_idle_wakeup_event(u64 delta_ns)
{
}

static inline u64 cpu_clock(int cpu)
{
	return sched_clock();
}

static inline u64 local_clock(void)
{
	return sched_clock();
}
#else
/*
 * Architectures can set this to 1 if they have specified
 * CONFIG_HAVE_UNSTABLE_SCHED_CLOCK in their arch Kconfig,
 * but then during bootup it turns out that sched_clock()
 * is reliable after all:
 */
extern int sched_clock_stable(void);
extern void set_sched_clock_stable(void);
extern void clear_sched_clock_stable(void);

extern void sched_clock_tick(void);
extern void sched_clock_idle_sleep_event(void);
extern void sched_clock_idle_wakeup_event(u64 delta_ns);

/*
 * As outlined in clock.c, provides a fast, high resolution, nanosecond
 * time source that is monotonic per cpu argument and has bounded drift
 * between cpus.
 *
 * ######################### BIG FAT WARNING ##########################
 * # when comparing cpu_clock(i) to cpu_clock(j) for i != j, time can #
 * # go backwards !!                                                  #
 * ####################################################################
 */
static inline u64 cpu_clock(int cpu)
{
	return sched_clock_cpu(cpu);
}

static inline u64 local_clock(void)
{
	return sched_clock_cpu(raw_smp_processor_id());
}
#endif

#ifdef CONFIG_IRQ_TIME_ACCOUNTING
/*
 * An i/f to runtime opt-in for irq time accounting based off of sched_clock.
 * The reason for this explicit opt-in is not to have perf penalty with
 * slow sched_clocks.
 */
extern void enable_sched_clock_irqtime(void);
extern void disable_sched_clock_irqtime(void);
#else
static inline void enable_sched_clock_irqtime(void) {}
static inline void disable_sched_clock_irqtime(void) {}
#endif

extern unsigned long long
task_sched_runtime(struct task_struct *task);

/* sched_exec is called by processes performing an exec */
#ifdef CONFIG_SMP
extern void sched_exec(void);
#else
#define sched_exec()   {}
#endif

extern void sched_clock_idle_sleep_event(void);
extern void sched_clock_idle_wakeup_event(u64 delta_ns);

#ifdef CONFIG_HOTPLUG_CPU
extern void idle_task_exit(void);
#else
static inline void idle_task_exit(void) {}
#endif

#if defined(CONFIG_NO_HZ_COMMON) && defined(CONFIG_SMP)
extern void wake_up_nohz_cpu(int cpu);
#else
static inline void wake_up_nohz_cpu(int cpu) { }
#endif

#ifdef CONFIG_NO_HZ_FULL
extern u64 scheduler_tick_max_deferment(void);
#endif

#ifdef CONFIG_SCHED_AUTOGROUP
extern void sched_autogroup_create_attach(struct task_struct *p);
extern void sched_autogroup_detach(struct task_struct *p);
extern void sched_autogroup_fork(struct signal_struct *sig);
extern void sched_autogroup_exit(struct signal_struct *sig);
extern void sched_autogroup_exit_task(struct task_struct *p);
#ifdef CONFIG_PROC_FS
extern void proc_sched_autogroup_show_task(struct task_struct *p, struct seq_file *m);
extern int proc_sched_autogroup_set_nice(struct task_struct *p, int nice);
#endif
#else
static inline void sched_autogroup_create_attach(struct task_struct *p) { }
static inline void sched_autogroup_detach(struct task_struct *p) { }
static inline void sched_autogroup_fork(struct signal_struct *sig) { }
static inline void sched_autogroup_exit(struct signal_struct *sig) { }
static inline void sched_autogroup_exit_task(struct task_struct *p) { }
#endif

extern int yield_to(struct task_struct *p, bool preempt);
extern void set_user_nice(struct task_struct *p, long nice);
extern int task_prio(const struct task_struct *p);
/**
 * task_nice - return the nice value of a given task.
 * @p: the task in question.
 *
 * Return: The nice value [ -20 ... 0 ... 19 ].
 */
static inline int task_nice(const struct task_struct *p)
{
	return PRIO_TO_NICE((p)->static_prio);
}
extern int can_nice(const struct task_struct *p, const int nice);
extern int task_curr(const struct task_struct *p);
extern int idle_cpu(int cpu);
extern int sched_setscheduler(struct task_struct *, int,
			      const struct sched_param *);
extern int sched_setscheduler_nocheck(struct task_struct *, int,
				      const struct sched_param *);
extern int sched_setattr(struct task_struct *,
			 const struct sched_attr *);
extern struct task_struct *idle_task(int cpu);
/**
 * is_idle_task - is the specified task an idle task?
 * @p: the task in question.
 *
 * Return: 1 if @p is an idle task. 0 otherwise.
 */
static inline bool is_idle_task(const struct task_struct *p)
{
	return p->pid == 0;
}
extern struct task_struct *curr_task(int cpu);
extern void ia64_set_curr_task(int cpu, struct task_struct *p);

void yield(void);

union thread_union {
#ifndef CONFIG_THREAD_INFO_IN_TASK
	struct thread_info thread_info;
#endif
	unsigned long stack[THREAD_SIZE/sizeof(long)];
};

#ifndef __HAVE_ARCH_KSTACK_END
static inline int kstack_end(void *addr)
{
	/* Reliable end of stack detection:
	 * Some APM bios versions misalign the stack
	 */
	return !(((unsigned long)addr+sizeof(void*)-1) & (THREAD_SIZE-sizeof(void*)));
}
#endif

extern union thread_union init_thread_union;
extern struct task_struct init_task;

extern struct   mm_struct init_mm;

extern struct pid_namespace init_pid_ns;

/*
 * find a task by one of its numerical ids
 *
 * find_task_by_pid_ns():
 *      finds a task by its pid in the specified namespace
 * find_task_by_vpid():
 *      finds a task by its virtual pid
 *
 * see also find_vpid() etc in include/linux/pid.h
 */

extern struct task_struct *find_task_by_vpid(pid_t nr);
extern struct task_struct *find_task_by_pid_ns(pid_t nr,
		struct pid_namespace *ns);

/* per-UID process charging. */
extern struct user_struct * alloc_uid(kuid_t);
static inline struct user_struct *get_uid(struct user_struct *u)
{
	atomic_inc(&u->__count);
	return u;
}
extern void free_uid(struct user_struct *);

#include <asm/current.h>

extern void xtime_update(unsigned long ticks);

extern int wake_up_state(struct task_struct *tsk, unsigned int state);
extern int wake_up_process(struct task_struct *tsk);
extern void wake_up_new_task(struct task_struct *tsk);
#ifdef CONFIG_SMP
 extern void kick_process(struct task_struct *tsk);
#else
 static inline void kick_process(struct task_struct *tsk) { }
#endif
extern int sched_fork(unsigned long clone_flags, struct task_struct *p);
extern void sched_dead(struct task_struct *p);
#ifdef CONFIG_SCHED_WALT
extern void sched_exit(struct task_struct *p);
#else
static inline void sched_exit(struct task_struct *p) { }
#endif


extern void proc_caches_init(void);
extern void flush_signals(struct task_struct *);
extern void ignore_signals(struct task_struct *);
extern void flush_signal_handlers(struct task_struct *, int force_default);
extern int dequeue_signal(struct task_struct *tsk, sigset_t *mask, siginfo_t *info);

static inline int kernel_dequeue_signal(siginfo_t *info)
{
	struct task_struct *tsk = current;
	siginfo_t __info;
	int ret;

	spin_lock_irq(&tsk->sighand->siglock);
	ret = dequeue_signal(tsk, &tsk->blocked, info ?: &__info);
	spin_unlock_irq(&tsk->sighand->siglock);

	return ret;
}

static inline void kernel_signal_stop(void)
{
	spin_lock_irq(&current->sighand->siglock);
	if (current->jobctl & JOBCTL_STOP_DEQUEUED)
		__set_current_state(TASK_STOPPED);
	spin_unlock_irq(&current->sighand->siglock);

	schedule();
}

extern void release_task(struct task_struct * p);
extern int send_sig_info(int, struct siginfo *, struct task_struct *);
extern int force_sigsegv(int, struct task_struct *);
extern int force_sig_info(int, struct siginfo *, struct task_struct *);
extern int __kill_pgrp_info(int sig, struct siginfo *info, struct pid *pgrp);
extern int kill_pid_info(int sig, struct siginfo *info, struct pid *pid);
extern int kill_pid_info_as_cred(int, struct siginfo *, struct pid *,
				const struct cred *, u32);
extern int kill_pgrp(struct pid *pid, int sig, int priv);
extern int kill_pid(struct pid *pid, int sig, int priv);
extern int kill_proc_info(int, struct siginfo *, pid_t);
extern __must_check bool do_notify_parent(struct task_struct *, int);
extern void __wake_up_parent(struct task_struct *p, struct task_struct *parent);
extern void force_sig(int, struct task_struct *);
extern int send_sig(int, struct task_struct *, int);
extern int zap_other_threads(struct task_struct *p);
extern struct sigqueue *sigqueue_alloc(void);
extern void sigqueue_free(struct sigqueue *);
extern int send_sigqueue(struct sigqueue *,  struct task_struct *, int group);
extern int do_sigaction(int, struct k_sigaction *, struct k_sigaction *);

#ifdef TIF_RESTORE_SIGMASK
/*
 * Legacy restore_sigmask accessors.  These are inefficient on
 * SMP architectures because they require atomic operations.
 */

/**
 * set_restore_sigmask() - make sure saved_sigmask processing gets done
 *
 * This sets TIF_RESTORE_SIGMASK and ensures that the arch signal code
 * will run before returning to user mode, to process the flag.  For
 * all callers, TIF_SIGPENDING is already set or it's no harm to set
 * it.  TIF_RESTORE_SIGMASK need not be in the set of bits that the
 * arch code will notice on return to user mode, in case those bits
 * are scarce.  We set TIF_SIGPENDING here to ensure that the arch
 * signal code always gets run when TIF_RESTORE_SIGMASK is set.
 */
static inline void set_restore_sigmask(void)
{
	set_thread_flag(TIF_RESTORE_SIGMASK);
	WARN_ON(!test_thread_flag(TIF_SIGPENDING));
}
static inline void clear_restore_sigmask(void)
{
	clear_thread_flag(TIF_RESTORE_SIGMASK);
}
static inline bool test_restore_sigmask(void)
{
	return test_thread_flag(TIF_RESTORE_SIGMASK);
}
static inline bool test_and_clear_restore_sigmask(void)
{
	return test_and_clear_thread_flag(TIF_RESTORE_SIGMASK);
}

#else	/* TIF_RESTORE_SIGMASK */

/* Higher-quality implementation, used if TIF_RESTORE_SIGMASK doesn't exist. */
static inline void set_restore_sigmask(void)
{
	current->restore_sigmask = true;
	WARN_ON(!test_thread_flag(TIF_SIGPENDING));
}
static inline void clear_restore_sigmask(void)
{
	current->restore_sigmask = false;
}
static inline bool test_restore_sigmask(void)
{
	return current->restore_sigmask;
}
static inline bool test_and_clear_restore_sigmask(void)
{
	if (!current->restore_sigmask)
		return false;
	current->restore_sigmask = false;
	return true;
}
#endif

static inline void restore_saved_sigmask(void)
{
	if (test_and_clear_restore_sigmask())
		__set_current_blocked(&current->saved_sigmask);
}

static inline sigset_t *sigmask_to_save(void)
{
	sigset_t *res = &current->blocked;
	if (unlikely(test_restore_sigmask()))
		res = &current->saved_sigmask;
	return res;
}

static inline int kill_cad_pid(int sig, int priv)
{
	return kill_pid(cad_pid, sig, priv);
}

/* These can be the second arg to send_sig_info/send_group_sig_info.  */
#define SEND_SIG_NOINFO ((struct siginfo *) 0)
#define SEND_SIG_PRIV	((struct siginfo *) 1)
#define SEND_SIG_FORCED	((struct siginfo *) 2)

/*
 * True if we are on the alternate signal stack.
 */
static inline int on_sig_stack(unsigned long sp)
{
	/*
	 * If the signal stack is SS_AUTODISARM then, by construction, we
	 * can't be on the signal stack unless user code deliberately set
	 * SS_AUTODISARM when we were already on it.
	 *
	 * This improves reliability: if user state gets corrupted such that
	 * the stack pointer points very close to the end of the signal stack,
	 * then this check will enable the signal to be handled anyway.
	 */
	if (current->sas_ss_flags & SS_AUTODISARM)
		return 0;

#ifdef CONFIG_STACK_GROWSUP
	return sp >= current->sas_ss_sp &&
		sp - current->sas_ss_sp < current->sas_ss_size;
#else
	return sp > current->sas_ss_sp &&
		sp - current->sas_ss_sp <= current->sas_ss_size;
#endif
}

static inline int sas_ss_flags(unsigned long sp)
{
	if (!current->sas_ss_size)
		return SS_DISABLE;

	return on_sig_stack(sp) ? SS_ONSTACK : 0;
}

static inline void sas_ss_reset(struct task_struct *p)
{
	p->sas_ss_sp = 0;
	p->sas_ss_size = 0;
	p->sas_ss_flags = SS_DISABLE;
}

static inline unsigned long sigsp(unsigned long sp, struct ksignal *ksig)
{
	if (unlikely((ksig->ka.sa.sa_flags & SA_ONSTACK)) && ! sas_ss_flags(sp))
#ifdef CONFIG_STACK_GROWSUP
		return current->sas_ss_sp;
#else
		return current->sas_ss_sp + current->sas_ss_size;
#endif
	return sp;
}

/*
 * Routines for handling mm_structs
 */
extern struct mm_struct * mm_alloc(void);

/* mmdrop drops the mm and the page tables */
extern void __mmdrop(struct mm_struct *);
static inline void mmdrop(struct mm_struct *mm)
{
	if (unlikely(atomic_dec_and_test(&mm->mm_count)))
		__mmdrop(mm);
}

static inline void mmdrop_async_fn(struct work_struct *work)
{
	struct mm_struct *mm = container_of(work, struct mm_struct, async_put_work);
	__mmdrop(mm);
}

static inline void mmdrop_async(struct mm_struct *mm)
{
	if (unlikely(atomic_dec_and_test(&mm->mm_count))) {
		INIT_WORK(&mm->async_put_work, mmdrop_async_fn);
		schedule_work(&mm->async_put_work);
	}
}

static inline bool mmget_not_zero(struct mm_struct *mm)
{
	return atomic_inc_not_zero(&mm->mm_users);
}

/* mmput gets rid of the mappings and all user-space */
extern int mmput(struct mm_struct *mm);
#ifdef CONFIG_MMU
/* same as above but performs the slow path from the async context. Can
 * be called from the atomic context as well
 */
extern void mmput_async(struct mm_struct *);
#endif

/* Grab a reference to a task's mm, if it is not already going away */
extern struct mm_struct *get_task_mm(struct task_struct *task);
/*
 * Grab a reference to a task's mm, if it is not already going away
 * and ptrace_may_access with the mode parameter passed to it
 * succeeds.
 */
extern struct mm_struct *mm_access(struct task_struct *task, unsigned int mode);
/* Remove the current tasks stale references to the old mm_struct */
extern void mm_release(struct task_struct *, struct mm_struct *);

#ifdef CONFIG_HAVE_COPY_THREAD_TLS
extern int copy_thread_tls(unsigned long, unsigned long, unsigned long,
			struct task_struct *, unsigned long);
#else
extern int copy_thread(unsigned long, unsigned long, unsigned long,
			struct task_struct *);

/* Architectures that haven't opted into copy_thread_tls get the tls argument
 * via pt_regs, so ignore the tls argument passed via C. */
static inline int copy_thread_tls(
		unsigned long clone_flags, unsigned long sp, unsigned long arg,
		struct task_struct *p, unsigned long tls)
{
	return copy_thread(clone_flags, sp, arg, p);
}
#endif
extern void flush_thread(void);

#ifdef CONFIG_HAVE_EXIT_THREAD
extern void exit_thread(struct task_struct *tsk);
#else
static inline void exit_thread(struct task_struct *tsk)
{
}
#endif

extern void exit_files(struct task_struct *);
extern void __cleanup_sighand(struct sighand_struct *);

extern void exit_itimers(struct signal_struct *);
extern void flush_itimer_signals(void);

extern void do_group_exit(int);

extern int do_execve(struct filename *,
		     const char __user * const __user *,
		     const char __user * const __user *);
extern int do_execveat(int, struct filename *,
		       const char __user * const __user *,
		       const char __user * const __user *,
		       int);
extern long _do_fork(unsigned long, unsigned long, unsigned long, int __user *, int __user *, unsigned long);
extern long do_fork(unsigned long, unsigned long, unsigned long, int __user *, int __user *);
struct task_struct *fork_idle(int);
extern pid_t kernel_thread(int (*fn)(void *), void *arg, unsigned long flags);

extern void __set_task_comm(struct task_struct *tsk, const char *from, bool exec);
static inline void set_task_comm(struct task_struct *tsk, const char *from)
{
	__set_task_comm(tsk, from, false);
}
extern char *__get_task_comm(char *to, size_t len, struct task_struct *tsk);
#define get_task_comm(buf, tsk) ({			\
	BUILD_BUG_ON(sizeof(buf) != TASK_COMM_LEN);	\
	__get_task_comm(buf, sizeof(buf), tsk);		\
})

#ifdef CONFIG_SMP
void scheduler_ipi(void);
extern unsigned long wait_task_inactive(struct task_struct *, long match_state);
#else
static inline void scheduler_ipi(void) { }
static inline unsigned long wait_task_inactive(struct task_struct *p,
					       long match_state)
{
	return 1;
}
#endif

#define tasklist_empty() \
	list_empty(&init_task.tasks)

#define next_task(p) \
	list_entry_rcu((p)->tasks.next, struct task_struct, tasks)

#define for_each_process(p) \
	for (p = &init_task ; (p = next_task(p)) != &init_task ; )

extern bool current_is_single_threaded(void);

/*
 * Careful: do_each_thread/while_each_thread is a double loop so
 *          'break' will not work as expected - use goto instead.
 */
#define do_each_thread(g, t) \
	for (g = t = &init_task ; (g = t = next_task(g)) != &init_task ; ) do

#define while_each_thread(g, t) \
	while ((t = next_thread(t)) != g)

#define __for_each_thread(signal, t)	\
	list_for_each_entry_rcu(t, &(signal)->thread_head, thread_node)

#define for_each_thread(p, t)		\
	__for_each_thread((p)->signal, t)

/* Careful: this is a double loop, 'break' won't work as expected. */
#define for_each_process_thread(p, t)	\
	for_each_process(p) for_each_thread(p, t)

static inline int get_nr_threads(struct task_struct *tsk)
{
	return tsk->signal->nr_threads;
}

static inline bool thread_group_leader(struct task_struct *p)
{
	return p->exit_signal >= 0;
}

/* Do to the insanities of de_thread it is possible for a process
 * to have the pid of the thread group leader without actually being
 * the thread group leader.  For iteration through the pids in proc
 * all we care about is that we have a task with the appropriate
 * pid, we don't actually care if we have the right task.
 */
static inline bool has_group_leader_pid(struct task_struct *p)
{
	return task_pid(p) == p->signal->leader_pid;
}

static inline
bool same_thread_group(struct task_struct *p1, struct task_struct *p2)
{
	return p1->signal == p2->signal;
}

static inline struct task_struct *next_thread(const struct task_struct *p)
{
	return list_entry_rcu(p->thread_group.next,
			      struct task_struct, thread_group);
}

static inline int thread_group_empty(struct task_struct *p)
{
	return list_empty(&p->thread_group);
}

#define delay_group_leader(p) \
		(thread_group_leader(p) && !thread_group_empty(p))

/*
 * Protects ->fs, ->files, ->mm, ->group_info, ->comm, keyring
 * subscriptions and synchronises with wait4().  Also used in procfs.  Also
 * pins the final release of task.io_context.  Also protects ->cpuset and
 * ->cgroup.subsys[]. And ->vfork_done.
 *
 * Nests both inside and outside of read_lock(&tasklist_lock).
 * It must not be nested with write_lock_irq(&tasklist_lock),
 * neither inside nor outside.
 */
static inline void task_lock(struct task_struct *p)
{
	spin_lock(&p->alloc_lock);
}

static inline void task_unlock(struct task_struct *p)
{
	spin_unlock(&p->alloc_lock);
}

extern struct sighand_struct *__lock_task_sighand(struct task_struct *tsk,
							unsigned long *flags);

static inline struct sighand_struct *lock_task_sighand(struct task_struct *tsk,
						       unsigned long *flags)
{
	struct sighand_struct *ret;

	ret = __lock_task_sighand(tsk, flags);
	(void)__cond_lock(&tsk->sighand->siglock, ret);
	return ret;
}

static inline void unlock_task_sighand(struct task_struct *tsk,
						unsigned long *flags)
{
	spin_unlock_irqrestore(&tsk->sighand->siglock, *flags);
}

/**
 * threadgroup_change_begin - mark the beginning of changes to a threadgroup
 * @tsk: task causing the changes
 *
 * All operations which modify a threadgroup - a new thread joining the
 * group, death of a member thread (the assertion of PF_EXITING) and
 * exec(2) dethreading the process and replacing the leader - are wrapped
 * by threadgroup_change_{begin|end}().  This is to provide a place which
 * subsystems needing threadgroup stability can hook into for
 * synchronization.
 */
extern void threadgroup_change_begin(struct task_struct *tsk);

/**
 * threadgroup_change_end - mark the end of changes to a threadgroup
 * @tsk: task causing the changes
 *
 * See threadgroup_change_begin().
 */
extern void threadgroup_change_end(struct task_struct *tsk);

#ifdef CONFIG_THREAD_INFO_IN_TASK

static inline struct thread_info *task_thread_info(struct task_struct *task)
{
	return &task->thread_info;
}

/*
 * When accessing the stack of a non-current task that might exit, use
 * try_get_task_stack() instead.  task_stack_page will return a pointer
 * that could get freed out from under you.
 */
static inline void *task_stack_page(const struct task_struct *task)
{
	return task->stack;
}

#define setup_thread_stack(new,old)	do { } while(0)

static inline unsigned long *end_of_stack(const struct task_struct *task)
{
	return task->stack;
}

#elif !defined(__HAVE_THREAD_FUNCTIONS)

#define task_thread_info(task)	((struct thread_info *)(task)->stack)
#define task_stack_page(task)	((void *)(task)->stack)

static inline void setup_thread_stack(struct task_struct *p, struct task_struct *org)
{
	*task_thread_info(p) = *task_thread_info(org);
	task_thread_info(p)->task = p;
}

/*
 * Return the address of the last usable long on the stack.
 *
 * When the stack grows down, this is just above the thread
 * info struct. Going any lower will corrupt the threadinfo.
 *
 * When the stack grows up, this is the highest address.
 * Beyond that position, we corrupt data on the next page.
 */
static inline unsigned long *end_of_stack(struct task_struct *p)
{
#ifdef CONFIG_STACK_GROWSUP
	return (unsigned long *)((unsigned long)task_thread_info(p) + THREAD_SIZE) - 1;
#else
	return (unsigned long *)(task_thread_info(p) + 1);
#endif
}

#endif

#ifdef CONFIG_THREAD_INFO_IN_TASK
static inline void *try_get_task_stack(struct task_struct *tsk)
{
	return atomic_inc_not_zero(&tsk->stack_refcount) ?
		task_stack_page(tsk) : NULL;
}

extern void put_task_stack(struct task_struct *tsk);
#else
static inline void *try_get_task_stack(struct task_struct *tsk)
{
	return task_stack_page(tsk);
}

static inline void put_task_stack(struct task_struct *tsk) {}
#endif

#define task_stack_end_corrupted(task) \
		(*(end_of_stack(task)) != STACK_END_MAGIC)

static inline int object_is_on_stack(void *obj)
{
	void *stack = task_stack_page(current);

	return (obj >= stack) && (obj < (stack + THREAD_SIZE));
}

extern void thread_stack_cache_init(void);

#ifdef CONFIG_DEBUG_STACK_USAGE
static inline unsigned long stack_not_used(struct task_struct *p)
{
	unsigned long *n = end_of_stack(p);

	do { 	/* Skip over canary */
# ifdef CONFIG_STACK_GROWSUP
		n--;
# else
		n++;
# endif
	} while (!*n);

# ifdef CONFIG_STACK_GROWSUP
	return (unsigned long)end_of_stack(p) - (unsigned long)n;
# else
	return (unsigned long)n - (unsigned long)end_of_stack(p);
# endif
}
#endif
extern void set_task_stack_end_magic(struct task_struct *tsk);

/* set thread flags in other task's structures
 * - see asm/thread_info.h for TIF_xxxx flags available
 */
static inline void set_tsk_thread_flag(struct task_struct *tsk, int flag)
{
	set_ti_thread_flag(task_thread_info(tsk), flag);
}

static inline void clear_tsk_thread_flag(struct task_struct *tsk, int flag)
{
	clear_ti_thread_flag(task_thread_info(tsk), flag);
}

static inline int test_and_set_tsk_thread_flag(struct task_struct *tsk, int flag)
{
	return test_and_set_ti_thread_flag(task_thread_info(tsk), flag);
}

static inline int test_and_clear_tsk_thread_flag(struct task_struct *tsk, int flag)
{
	return test_and_clear_ti_thread_flag(task_thread_info(tsk), flag);
}

static inline int test_tsk_thread_flag(struct task_struct *tsk, int flag)
{
	return test_ti_thread_flag(task_thread_info(tsk), flag);
}

static inline void set_tsk_need_resched(struct task_struct *tsk)
{
	set_tsk_thread_flag(tsk,TIF_NEED_RESCHED);
}

static inline void clear_tsk_need_resched(struct task_struct *tsk)
{
	clear_tsk_thread_flag(tsk,TIF_NEED_RESCHED);
}

static inline int test_tsk_need_resched(struct task_struct *tsk)
{
	return unlikely(test_tsk_thread_flag(tsk,TIF_NEED_RESCHED));
}

static inline int restart_syscall(void)
{
	set_tsk_thread_flag(current, TIF_SIGPENDING);
	return -ERESTARTNOINTR;
}

static inline int signal_pending(struct task_struct *p)
{
	return unlikely(test_tsk_thread_flag(p,TIF_SIGPENDING));
}

static inline int __fatal_signal_pending(struct task_struct *p)
{
	return unlikely(sigismember(&p->pending.signal, SIGKILL));
}

static inline int fatal_signal_pending(struct task_struct *p)
{
	return signal_pending(p) && __fatal_signal_pending(p);
}

static inline int signal_pending_state(long state, struct task_struct *p)
{
	if (!(state & (TASK_INTERRUPTIBLE | TASK_WAKEKILL)))
		return 0;
	if (!signal_pending(p))
		return 0;

	return (state & TASK_INTERRUPTIBLE) || __fatal_signal_pending(p);
}

/*
 * cond_resched() and cond_resched_lock(): latency reduction via
 * explicit rescheduling in places that are safe. The return
 * value indicates whether a reschedule was done in fact.
 * cond_resched_lock() will drop the spinlock before scheduling,
 * cond_resched_softirq() will enable bhs before scheduling.
 */
#ifndef CONFIG_PREEMPT
extern int _cond_resched(void);
#else
static inline int _cond_resched(void) { return 0; }
#endif

#define cond_resched() ({			\
	___might_sleep(__FILE__, __LINE__, 0);	\
	_cond_resched();			\
})

extern int __cond_resched_lock(spinlock_t *lock);

#define cond_resched_lock(lock) ({				\
	___might_sleep(__FILE__, __LINE__, PREEMPT_LOCK_OFFSET);\
	__cond_resched_lock(lock);				\
})

extern int __cond_resched_softirq(void);

#define cond_resched_softirq() ({					\
	___might_sleep(__FILE__, __LINE__, SOFTIRQ_DISABLE_OFFSET);	\
	__cond_resched_softirq();					\
})

static inline void cond_resched_rcu(void)
{
#if defined(CONFIG_DEBUG_ATOMIC_SLEEP) || !defined(CONFIG_PREEMPT_RCU)
	rcu_read_unlock();
	cond_resched();
	rcu_read_lock();
#endif
}

static inline unsigned long get_preempt_disable_ip(struct task_struct *p)
{
#ifdef CONFIG_DEBUG_PREEMPT
	return p->preempt_disable_ip;
#else
	return 0;
#endif
}

/*
 * Does a critical section need to be broken due to another
 * task waiting?: (technically does not depend on CONFIG_PREEMPT,
 * but a general need for low latency)
 */
static inline int spin_needbreak(spinlock_t *lock)
{
#ifdef CONFIG_PREEMPT
	return spin_is_contended(lock);
#else
	return 0;
#endif
}

/*
 * Idle thread specific functions to determine the need_resched
 * polling state.
 */
#ifdef TIF_POLLING_NRFLAG
static inline int tsk_is_polling(struct task_struct *p)
{
	return test_tsk_thread_flag(p, TIF_POLLING_NRFLAG);
}

static inline void __current_set_polling(void)
{
	set_thread_flag(TIF_POLLING_NRFLAG);
}

static inline bool __must_check current_set_polling_and_test(void)
{
	__current_set_polling();

	/*
	 * Polling state must be visible before we test NEED_RESCHED,
	 * paired by resched_curr()
	 */
	smp_mb__after_atomic();

	return unlikely(tif_need_resched());
}

static inline void __current_clr_polling(void)
{
	clear_thread_flag(TIF_POLLING_NRFLAG);
}

static inline bool __must_check current_clr_polling_and_test(void)
{
	__current_clr_polling();

	/*
	 * Polling state must be visible before we test NEED_RESCHED,
	 * paired by resched_curr()
	 */
	smp_mb__after_atomic();

	return unlikely(tif_need_resched());
}

#else
static inline int tsk_is_polling(struct task_struct *p) { return 0; }
static inline void __current_set_polling(void) { }
static inline void __current_clr_polling(void) { }

static inline bool __must_check current_set_polling_and_test(void)
{
	return unlikely(tif_need_resched());
}
static inline bool __must_check current_clr_polling_and_test(void)
{
	return unlikely(tif_need_resched());
}
#endif

static inline void current_clr_polling(void)
{
	__current_clr_polling();

	/*
	 * Ensure we check TIF_NEED_RESCHED after we clear the polling bit.
	 * Once the bit is cleared, we'll get IPIs with every new
	 * TIF_NEED_RESCHED and the IPI handler, scheduler_ipi(), will also
	 * fold.
	 */
	smp_mb(); /* paired with resched_curr() */

	preempt_fold_need_resched();
}

static __always_inline bool need_resched(void)
{
	return unlikely(tif_need_resched());
}

/*
 * Thread group CPU time accounting.
 */
void thread_group_cputime(struct task_struct *tsk, struct task_cputime *times);
void thread_group_cputimer(struct task_struct *tsk, struct task_cputime *times);

/*
 * Reevaluate whether the task has signals pending delivery.
 * Wake the task if so.
 * This is required every time the blocked sigset_t changes.
 * callers must hold sighand->siglock.
 */
extern void recalc_sigpending_and_wake(struct task_struct *t);
extern void recalc_sigpending(void);

extern void signal_wake_up_state(struct task_struct *t, unsigned int state);

static inline void signal_wake_up(struct task_struct *t, bool resume)
{
	signal_wake_up_state(t, resume ? TASK_WAKEKILL : 0);
}
static inline void ptrace_signal_wake_up(struct task_struct *t, bool resume)
{
	signal_wake_up_state(t, resume ? __TASK_TRACED : 0);
}

/*
 * Wrappers for p->thread_info->cpu access. No-op on UP.
 */
#ifdef CONFIG_SMP

static inline unsigned int task_cpu(const struct task_struct *p)
{
#ifdef CONFIG_THREAD_INFO_IN_TASK
	return p->cpu;
#else
	return task_thread_info(p)->cpu;
#endif
}

static inline int task_node(const struct task_struct *p)
{
	return cpu_to_node(task_cpu(p));
}

extern void set_task_cpu(struct task_struct *p, unsigned int cpu);

#else

static inline unsigned int task_cpu(const struct task_struct *p)
{
	return 0;
}

static inline void set_task_cpu(struct task_struct *p, unsigned int cpu)
{
}

#endif /* CONFIG_SMP */

extern struct atomic_notifier_head load_alert_notifier_head;

extern long sched_setaffinity(pid_t pid, const struct cpumask *new_mask);
extern long sched_getaffinity(pid_t pid, struct cpumask *mask);

#ifdef CONFIG_CGROUP_SCHED
extern struct task_group root_task_group;
#endif /* CONFIG_CGROUP_SCHED */

extern int task_can_switch_user(struct user_struct *up,
					struct task_struct *tsk);

#ifdef CONFIG_TASK_XACCT
static inline void add_rchar(struct task_struct *tsk, ssize_t amt)
{
	tsk->ioac.rchar += amt;
}

static inline void add_wchar(struct task_struct *tsk, ssize_t amt)
{
	tsk->ioac.wchar += amt;
}

static inline void inc_syscr(struct task_struct *tsk)
{
	tsk->ioac.syscr++;
}

static inline void inc_syscw(struct task_struct *tsk)
{
	tsk->ioac.syscw++;
}

static inline void inc_syscfs(struct task_struct *tsk)
{
	tsk->ioac.syscfs++;
}
#else
static inline void add_rchar(struct task_struct *tsk, ssize_t amt)
{
}

static inline void add_wchar(struct task_struct *tsk, ssize_t amt)
{
}

static inline void inc_syscr(struct task_struct *tsk)
{
}

static inline void inc_syscw(struct task_struct *tsk)
{
}
static inline void inc_syscfs(struct task_struct *tsk)
{
}
#endif

#ifndef TASK_SIZE_OF
#define TASK_SIZE_OF(tsk)	TASK_SIZE
#endif

#ifdef CONFIG_MEMCG
extern void mm_update_next_owner(struct mm_struct *mm);
#else
static inline void mm_update_next_owner(struct mm_struct *mm)
{
}
#endif /* CONFIG_MEMCG */

static inline unsigned long task_rlimit(const struct task_struct *tsk,
		unsigned int limit)
{
	return READ_ONCE(tsk->signal->rlim[limit].rlim_cur);
}

static inline unsigned long task_rlimit_max(const struct task_struct *tsk,
		unsigned int limit)
{
	return READ_ONCE(tsk->signal->rlim[limit].rlim_max);
}

static inline unsigned long rlimit(unsigned int limit)
{
	return task_rlimit(current, limit);
}

static inline unsigned long rlimit_max(unsigned int limit)
{
	return task_rlimit_max(current, limit);
}

#define SCHED_CPUFREQ_RT	(1U << 0)
#define SCHED_CPUFREQ_DL	(1U << 1)
#define SCHED_CPUFREQ_IOWAIT	(1U << 2)
#define SCHED_CPUFREQ_INTERCLUSTER_MIG (1U << 3)
#define SCHED_CPUFREQ_WALT (1U << 4)
#define SCHED_CPUFREQ_PL	(1U << 5)
#define SCHED_CPUFREQ_EARLY_DET	(1U << 6)
#define SCHED_CPUFREQ_FORCE_UPDATE (1U << 7)

#define SCHED_CPUFREQ_RT_DL	(SCHED_CPUFREQ_RT | SCHED_CPUFREQ_DL)

#ifdef CONFIG_CPU_FREQ
struct update_util_data {
       void (*func)(struct update_util_data *data, u64 time, unsigned int flags);
};

void cpufreq_add_update_util_hook(int cpu, struct update_util_data *data,
                       void (*func)(struct update_util_data *data, u64 time,
				    unsigned int flags));
void cpufreq_remove_update_util_hook(int cpu);
#endif /* CONFIG_CPU_FREQ */

extern DEFINE_PER_CPU_READ_MOSTLY(int, sched_load_boost);

#endif<|MERGE_RESOLUTION|>--- conflicted
+++ resolved
@@ -151,7 +151,6 @@
 extern u64 nr_running_integral(unsigned int cpu);
 #endif
 
-<<<<<<< HEAD
 #ifdef CONFIG_SMP
 extern void sched_update_nr_prod(int cpu, long delta, bool inc);
 extern void sched_get_nr_running_avg(int *avg, int *iowait_avg, int *big_avg,
@@ -191,8 +190,6 @@
 
 extern void calc_global_load(unsigned long ticks);
 
-=======
->>>>>>> 72b54df9
 #if defined(CONFIG_SMP) && defined(CONFIG_NO_HZ_COMMON)
 extern void cpu_load_update_nohz_start(void);
 extern void cpu_load_update_nohz_stop(void);
