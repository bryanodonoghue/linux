--- conflicted
+++ resolved
@@ -27,11 +27,8 @@
 #define clk_audio_lpass_mclk    0xf0f2a284
 #define clk_audio_pmi_lnbb_clk   0x57312343
 
-<<<<<<< HEAD
 #define clk_pri_mi2s_mclk	0
 #define clk_sec_mi2s_mclk	1
 #define clk_tert_mi2s_mclk	2
 
-=======
->>>>>>> 3bac6c3e
 #endif