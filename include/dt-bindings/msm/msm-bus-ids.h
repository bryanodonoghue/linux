--- conflicted
+++ resolved
@@ -96,8 +96,6 @@
 #define	MSM_BUS_BCM_CO0 7041
 #define	MSM_BUS_BCM_CO1 7042
 #define	MSM_BUS_BCM_CO2 7043
-<<<<<<< HEAD
-=======
 #define	MSM_BUS_BCM_QP0 7043
 #define	MSM_BUS_BCM_PN0 7044
 #define	MSM_BUS_BCM_PN1 7045
@@ -105,7 +103,6 @@
 #define	MSM_BUS_BCM_PN3 7047
 #define	MSM_BUS_BCM_PN4 7048
 #define	MSM_BUS_BCM_PN5 7049
->>>>>>> 760c0f8f
 
 #define	MSM_BUS_RSC_APPS 8000
 #define	MSM_BUS_RSC_DISP 8001
