/* SPDX-License-Identifier: GPL-2.0 WITH Linux-syscall-note */
/*
 *      IP Virtual Server
 *      data structure and functionality definitions
 */

#ifndef _IP_VS_H
#define _IP_VS_H

#include <linux/types.h>	/* For __beXX types in userland */

#define IP_VS_VERSION_CODE	0x010201
#define NVERSION(version)			\
	(version >> 16) & 0xFF,			\
	(version >> 8) & 0xFF,			\
	version & 0xFF

/*
 *      Virtual Service Flags
 */
#define IP_VS_SVC_F_PERSISTENT	0x0001		/* persistent port */
#define IP_VS_SVC_F_HASHED	0x0002		/* hashed entry */
#define IP_VS_SVC_F_ONEPACKET	0x0004		/* one-packet scheduling */
#define IP_VS_SVC_F_SCHED1	0x0008		/* scheduler flag 1 */
#define IP_VS_SVC_F_SCHED2	0x0010		/* scheduler flag 2 */
#define IP_VS_SVC_F_SCHED3	0x0020		/* scheduler flag 3 */

#define IP_VS_SVC_F_SCHED_SH_FALLBACK	IP_VS_SVC_F_SCHED1 /* SH fallback */
#define IP_VS_SVC_F_SCHED_SH_PORT	IP_VS_SVC_F_SCHED2 /* SH use port */

/*
 *      Destination Server Flags
 */
#define IP_VS_DEST_F_AVAILABLE	0x0001		/* server is available */
#define IP_VS_DEST_F_OVERLOAD	0x0002		/* server is overloaded */

/*
 *      IPVS sync daemon states
 */
#define IP_VS_STATE_NONE	0x0000		/* daemon is stopped */
#define IP_VS_STATE_MASTER	0x0001		/* started as master */
#define IP_VS_STATE_BACKUP	0x0002		/* started as backup */

/*
 *      IPVS socket options
 */
#define IP_VS_BASE_CTL		(64+1024+64)		/* base */

#define IP_VS_SO_SET_NONE	IP_VS_BASE_CTL		/* just peek */
#define IP_VS_SO_SET_INSERT	(IP_VS_BASE_CTL+1)
#define IP_VS_SO_SET_ADD	(IP_VS_BASE_CTL+2)
#define IP_VS_SO_SET_EDIT	(IP_VS_BASE_CTL+3)
#define IP_VS_SO_SET_DEL	(IP_VS_BASE_CTL+4)
#define IP_VS_SO_SET_FLUSH	(IP_VS_BASE_CTL+5)
#define IP_VS_SO_SET_LIST	(IP_VS_BASE_CTL+6)
#define IP_VS_SO_SET_ADDDEST	(IP_VS_BASE_CTL+7)
#define IP_VS_SO_SET_DELDEST	(IP_VS_BASE_CTL+8)
#define IP_VS_SO_SET_EDITDEST	(IP_VS_BASE_CTL+9)
#define IP_VS_SO_SET_TIMEOUT	(IP_VS_BASE_CTL+10)
#define IP_VS_SO_SET_STARTDAEMON (IP_VS_BASE_CTL+11)
#define IP_VS_SO_SET_STOPDAEMON (IP_VS_BASE_CTL+12)
#define IP_VS_SO_SET_RESTORE    (IP_VS_BASE_CTL+13)
#define IP_VS_SO_SET_SAVE       (IP_VS_BASE_CTL+14)
#define IP_VS_SO_SET_ZERO	(IP_VS_BASE_CTL+15)
#define IP_VS_SO_SET_MAX	IP_VS_SO_SET_ZERO

#define IP_VS_SO_GET_VERSION	IP_VS_BASE_CTL
#define IP_VS_SO_GET_INFO	(IP_VS_BASE_CTL+1)
#define IP_VS_SO_GET_SERVICES	(IP_VS_BASE_CTL+2)
#define IP_VS_SO_GET_SERVICE	(IP_VS_BASE_CTL+3)
#define IP_VS_SO_GET_DESTS	(IP_VS_BASE_CTL+4)
#define IP_VS_SO_GET_DEST	(IP_VS_BASE_CTL+5)	/* not used now */
#define IP_VS_SO_GET_TIMEOUT	(IP_VS_BASE_CTL+6)
#define IP_VS_SO_GET_DAEMON	(IP_VS_BASE_CTL+7)
#define IP_VS_SO_GET_MAX	IP_VS_SO_GET_DAEMON


/*
 *      IPVS Connection Flags
 *      Only flags 0..15 are sent to backup server
 */
#define IP_VS_CONN_F_FWD_MASK	0x0007		/* mask for the fwd methods */
#define IP_VS_CONN_F_MASQ	0x0000		/* masquerading/NAT */
#define IP_VS_CONN_F_LOCALNODE	0x0001		/* local node */
#define IP_VS_CONN_F_TUNNEL	0x0002		/* tunneling */
#define IP_VS_CONN_F_DROUTE	0x0003		/* direct routing */
#define IP_VS_CONN_F_BYPASS	0x0004		/* cache bypass */
#define IP_VS_CONN_F_SYNC	0x0020		/* entry created by sync */
#define IP_VS_CONN_F_HASHED	0x0040		/* hashed entry */
#define IP_VS_CONN_F_NOOUTPUT	0x0080		/* no output packets */
#define IP_VS_CONN_F_INACTIVE	0x0100		/* not established */
#define IP_VS_CONN_F_OUT_SEQ	0x0200		/* must do output seq adjust */
#define IP_VS_CONN_F_IN_SEQ	0x0400		/* must do input seq adjust */
#define IP_VS_CONN_F_SEQ_MASK	0x0600		/* in/out sequence mask */
#define IP_VS_CONN_F_NO_CPORT	0x0800		/* no client port set yet */
#define IP_VS_CONN_F_TEMPLATE	0x1000		/* template, not connection */
#define IP_VS_CONN_F_ONE_PACKET	0x2000		/* forward only one packet */

/* Initial bits allowed in backup server */
#define IP_VS_CONN_F_BACKUP_MASK (IP_VS_CONN_F_FWD_MASK | \
				  IP_VS_CONN_F_NOOUTPUT | \
				  IP_VS_CONN_F_INACTIVE | \
				  IP_VS_CONN_F_SEQ_MASK | \
				  IP_VS_CONN_F_NO_CPORT | \
				  IP_VS_CONN_F_TEMPLATE \
				 )

/* Bits allowed to update in backup server */
#define IP_VS_CONN_F_BACKUP_UPD_MASK (IP_VS_CONN_F_INACTIVE | \
				      IP_VS_CONN_F_SEQ_MASK)

/* Flags that are not sent to backup server start from bit 16 */
#define IP_VS_CONN_F_NFCT	(1 << 16)	/* use netfilter conntrack */

/* Connection flags from destination that can be changed by user space */
#define IP_VS_CONN_F_DEST_MASK (IP_VS_CONN_F_FWD_MASK | \
				IP_VS_CONN_F_ONE_PACKET | \
				IP_VS_CONN_F_NFCT | \
				0)

#define IP_VS_SCHEDNAME_MAXLEN	16
#define IP_VS_PENAME_MAXLEN	16
#define IP_VS_IFNAME_MAXLEN	16

#define IP_VS_PEDATA_MAXLEN     255

/* Tunnel types */
enum {
	IP_VS_CONN_F_TUNNEL_TYPE_IPIP = 0,	/* IPIP */
	IP_VS_CONN_F_TUNNEL_TYPE_GUE,		/* GUE */
<<<<<<< HEAD
	IP_VS_CONN_F_TUNNEL_TYPE_MAX,
};

=======
	IP_VS_CONN_F_TUNNEL_TYPE_GRE,		/* GRE */
	IP_VS_CONN_F_TUNNEL_TYPE_MAX,
};

/* Tunnel encapsulation flags */
#define IP_VS_TUNNEL_ENCAP_FLAG_NOCSUM		(0)
#define IP_VS_TUNNEL_ENCAP_FLAG_CSUM		(1 << 0)
#define IP_VS_TUNNEL_ENCAP_FLAG_REMCSUM		(1 << 1)

>>>>>>> 4ff96fb5
/*
 *	The struct ip_vs_service_user and struct ip_vs_dest_user are
 *	used to set IPVS rules through setsockopt.
 */
struct ip_vs_service_user {
	/* virtual service addresses */
	__u16		protocol;
	__be32			addr;		/* virtual ip address */
	__be16			port;
	__u32		fwmark;		/* firwall mark of service */

	/* virtual service options */
	char			sched_name[IP_VS_SCHEDNAME_MAXLEN];
	unsigned int		flags;		/* virtual service flags */
	unsigned int		timeout;	/* persistent timeout in sec */
	__be32			netmask;	/* persistent netmask */
};


struct ip_vs_dest_user {
	/* destination server address */
	__be32			addr;
	__be16			port;

	/* real server options */
	unsigned int		conn_flags;	/* connection flags */
	int			weight;		/* destination weight */

	/* thresholds for active connections */
	__u32		u_threshold;	/* upper threshold */
	__u32		l_threshold;	/* lower threshold */
};


/*
 *	IPVS statistics object (for user space)
 */
struct ip_vs_stats_user {
	__u32                   conns;          /* connections scheduled */
	__u32                   inpkts;         /* incoming packets */
	__u32                   outpkts;        /* outgoing packets */
	__u64                   inbytes;        /* incoming bytes */
	__u64                   outbytes;       /* outgoing bytes */

	__u32			cps;		/* current connection rate */
	__u32			inpps;		/* current in packet rate */
	__u32			outpps;		/* current out packet rate */
	__u32			inbps;		/* current in byte rate */
	__u32			outbps;		/* current out byte rate */
};


/* The argument to IP_VS_SO_GET_INFO */
struct ip_vs_getinfo {
	/* version number */
	unsigned int		version;

	/* size of connection hash table */
	unsigned int		size;

	/* number of virtual services */
	unsigned int		num_services;
};


/* The argument to IP_VS_SO_GET_SERVICE */
struct ip_vs_service_entry {
	/* which service: user fills in these */
	__u16		protocol;
	__be32			addr;		/* virtual address */
	__be16			port;
	__u32		fwmark;		/* firwall mark of service */

	/* service options */
	char			sched_name[IP_VS_SCHEDNAME_MAXLEN];
	unsigned int		flags;          /* virtual service flags */
	unsigned int		timeout;	/* persistent timeout */
	__be32			netmask;	/* persistent netmask */

	/* number of real servers */
	unsigned int		num_dests;

	/* statistics */
	struct ip_vs_stats_user stats;
};


struct ip_vs_dest_entry {
	__be32			addr;		/* destination address */
	__be16			port;
	unsigned int		conn_flags;	/* connection flags */
	int			weight;		/* destination weight */

	__u32		u_threshold;	/* upper threshold */
	__u32		l_threshold;	/* lower threshold */

	__u32		activeconns;	/* active connections */
	__u32		inactconns;	/* inactive connections */
	__u32		persistconns;	/* persistent connections */

	/* statistics */
	struct ip_vs_stats_user stats;
};


/* The argument to IP_VS_SO_GET_DESTS */
struct ip_vs_get_dests {
	/* which service: user fills in these */
	__u16		protocol;
	__be32			addr;		/* virtual address */
	__be16			port;
	__u32		fwmark;		/* firwall mark of service */

	/* number of real servers */
	unsigned int		num_dests;

	/* the real servers */
	struct ip_vs_dest_entry	entrytable[0];
};


/* The argument to IP_VS_SO_GET_SERVICES */
struct ip_vs_get_services {
	/* number of virtual services */
	unsigned int		num_services;

	/* service table */
	struct ip_vs_service_entry entrytable[0];
};


/* The argument to IP_VS_SO_GET_TIMEOUT */
struct ip_vs_timeout_user {
	int			tcp_timeout;
	int			tcp_fin_timeout;
	int			udp_timeout;
};


/* The argument to IP_VS_SO_GET_DAEMON */
struct ip_vs_daemon_user {
	/* sync daemon state (master/backup) */
	int			state;

	/* multicast interface name */
	char			mcast_ifn[IP_VS_IFNAME_MAXLEN];

	/* SyncID we belong to */
	int			syncid;
};

/*
 *
 * IPVS Generic Netlink interface definitions
 *
 */

/* Generic Netlink family info */

#define IPVS_GENL_NAME		"IPVS"
#define IPVS_GENL_VERSION	0x1

struct ip_vs_flags {
	__u32 flags;
	__u32 mask;
};

/* Generic Netlink command attributes */
enum {
	IPVS_CMD_UNSPEC = 0,

	IPVS_CMD_NEW_SERVICE,		/* add service */
	IPVS_CMD_SET_SERVICE,		/* modify service */
	IPVS_CMD_DEL_SERVICE,		/* delete service */
	IPVS_CMD_GET_SERVICE,		/* get service info */

	IPVS_CMD_NEW_DEST,		/* add destination */
	IPVS_CMD_SET_DEST,		/* modify destination */
	IPVS_CMD_DEL_DEST,		/* delete destination */
	IPVS_CMD_GET_DEST,		/* get destination info */

	IPVS_CMD_NEW_DAEMON,		/* start sync daemon */
	IPVS_CMD_DEL_DAEMON,		/* stop sync daemon */
	IPVS_CMD_GET_DAEMON,		/* get sync daemon status */

	IPVS_CMD_SET_CONFIG,		/* set config settings */
	IPVS_CMD_GET_CONFIG,		/* get config settings */

	IPVS_CMD_SET_INFO,		/* only used in GET_INFO reply */
	IPVS_CMD_GET_INFO,		/* get general IPVS info */

	IPVS_CMD_ZERO,			/* zero all counters and stats */
	IPVS_CMD_FLUSH,			/* flush services and dests */

	__IPVS_CMD_MAX,
};

#define IPVS_CMD_MAX (__IPVS_CMD_MAX - 1)

/* Attributes used in the first level of commands */
enum {
	IPVS_CMD_ATTR_UNSPEC = 0,
	IPVS_CMD_ATTR_SERVICE,		/* nested service attribute */
	IPVS_CMD_ATTR_DEST,		/* nested destination attribute */
	IPVS_CMD_ATTR_DAEMON,		/* nested sync daemon attribute */
	IPVS_CMD_ATTR_TIMEOUT_TCP,	/* TCP connection timeout */
	IPVS_CMD_ATTR_TIMEOUT_TCP_FIN,	/* TCP FIN wait timeout */
	IPVS_CMD_ATTR_TIMEOUT_UDP,	/* UDP timeout */
	__IPVS_CMD_ATTR_MAX,
};

#define IPVS_CMD_ATTR_MAX (__IPVS_CMD_ATTR_MAX - 1)

/*
 * Attributes used to describe a service
 *
 * Used inside nested attribute IPVS_CMD_ATTR_SERVICE
 */
enum {
	IPVS_SVC_ATTR_UNSPEC = 0,
	IPVS_SVC_ATTR_AF,		/* address family */
	IPVS_SVC_ATTR_PROTOCOL,		/* virtual service protocol */
	IPVS_SVC_ATTR_ADDR,		/* virtual service address */
	IPVS_SVC_ATTR_PORT,		/* virtual service port */
	IPVS_SVC_ATTR_FWMARK,		/* firewall mark of service */

	IPVS_SVC_ATTR_SCHED_NAME,	/* name of scheduler */
	IPVS_SVC_ATTR_FLAGS,		/* virtual service flags */
	IPVS_SVC_ATTR_TIMEOUT,		/* persistent timeout */
	IPVS_SVC_ATTR_NETMASK,		/* persistent netmask */

	IPVS_SVC_ATTR_STATS,		/* nested attribute for service stats */

	IPVS_SVC_ATTR_PE_NAME,		/* name of ct retriever */

	IPVS_SVC_ATTR_STATS64,		/* nested attribute for service stats */

	__IPVS_SVC_ATTR_MAX,
};

#define IPVS_SVC_ATTR_MAX (__IPVS_SVC_ATTR_MAX - 1)

/*
 * Attributes used to describe a destination (real server)
 *
 * Used inside nested attribute IPVS_CMD_ATTR_DEST
 */
enum {
	IPVS_DEST_ATTR_UNSPEC = 0,
	IPVS_DEST_ATTR_ADDR,		/* real server address */
	IPVS_DEST_ATTR_PORT,		/* real server port */

	IPVS_DEST_ATTR_FWD_METHOD,	/* forwarding method */
	IPVS_DEST_ATTR_WEIGHT,		/* destination weight */

	IPVS_DEST_ATTR_U_THRESH,	/* upper threshold */
	IPVS_DEST_ATTR_L_THRESH,	/* lower threshold */

	IPVS_DEST_ATTR_ACTIVE_CONNS,	/* active connections */
	IPVS_DEST_ATTR_INACT_CONNS,	/* inactive connections */
	IPVS_DEST_ATTR_PERSIST_CONNS,	/* persistent connections */

	IPVS_DEST_ATTR_STATS,		/* nested attribute for dest stats */

	IPVS_DEST_ATTR_ADDR_FAMILY,	/* Address family of address */

	IPVS_DEST_ATTR_STATS64,		/* nested attribute for dest stats */

	IPVS_DEST_ATTR_TUN_TYPE,	/* tunnel type */

	IPVS_DEST_ATTR_TUN_PORT,	/* tunnel port */

<<<<<<< HEAD
=======
	IPVS_DEST_ATTR_TUN_FLAGS,	/* tunnel flags */

>>>>>>> 4ff96fb5
	__IPVS_DEST_ATTR_MAX,
};

#define IPVS_DEST_ATTR_MAX (__IPVS_DEST_ATTR_MAX - 1)

/*
 * Attributes describing a sync daemon
 *
 * Used inside nested attribute IPVS_CMD_ATTR_DAEMON
 */
enum {
	IPVS_DAEMON_ATTR_UNSPEC = 0,
	IPVS_DAEMON_ATTR_STATE,		/* sync daemon state (master/backup) */
	IPVS_DAEMON_ATTR_MCAST_IFN,	/* multicast interface name */
	IPVS_DAEMON_ATTR_SYNC_ID,	/* SyncID we belong to */
	IPVS_DAEMON_ATTR_SYNC_MAXLEN,	/* UDP Payload Size */
	IPVS_DAEMON_ATTR_MCAST_GROUP,	/* IPv4 Multicast Address */
	IPVS_DAEMON_ATTR_MCAST_GROUP6,	/* IPv6 Multicast Address */
	IPVS_DAEMON_ATTR_MCAST_PORT,	/* Multicast Port (base) */
	IPVS_DAEMON_ATTR_MCAST_TTL,	/* Multicast TTL */
	__IPVS_DAEMON_ATTR_MAX,
};

#define IPVS_DAEMON_ATTR_MAX (__IPVS_DAEMON_ATTR_MAX - 1)

/*
 * Attributes used to describe service or destination entry statistics
 *
 * Used inside nested attributes IPVS_SVC_ATTR_STATS, IPVS_DEST_ATTR_STATS,
 * IPVS_SVC_ATTR_STATS64 and IPVS_DEST_ATTR_STATS64.
 */
enum {
	IPVS_STATS_ATTR_UNSPEC = 0,
	IPVS_STATS_ATTR_CONNS,		/* connections scheduled */
	IPVS_STATS_ATTR_INPKTS,		/* incoming packets */
	IPVS_STATS_ATTR_OUTPKTS,	/* outgoing packets */
	IPVS_STATS_ATTR_INBYTES,	/* incoming bytes */
	IPVS_STATS_ATTR_OUTBYTES,	/* outgoing bytes */

	IPVS_STATS_ATTR_CPS,		/* current connection rate */
	IPVS_STATS_ATTR_INPPS,		/* current in packet rate */
	IPVS_STATS_ATTR_OUTPPS,		/* current out packet rate */
	IPVS_STATS_ATTR_INBPS,		/* current in byte rate */
	IPVS_STATS_ATTR_OUTBPS,		/* current out byte rate */
	IPVS_STATS_ATTR_PAD,
	__IPVS_STATS_ATTR_MAX,
};

#define IPVS_STATS_ATTR_MAX (__IPVS_STATS_ATTR_MAX - 1)

/* Attributes used in response to IPVS_CMD_GET_INFO command */
enum {
	IPVS_INFO_ATTR_UNSPEC = 0,
	IPVS_INFO_ATTR_VERSION,		/* IPVS version number */
	IPVS_INFO_ATTR_CONN_TAB_SIZE,	/* size of connection hash table */
	__IPVS_INFO_ATTR_MAX,
};

#define IPVS_INFO_ATTR_MAX (__IPVS_INFO_ATTR_MAX - 1)

#endif	/* _IP_VS_H */<|MERGE_RESOLUTION|>--- conflicted
+++ resolved
@@ -128,11 +128,6 @@
 enum {
 	IP_VS_CONN_F_TUNNEL_TYPE_IPIP = 0,	/* IPIP */
 	IP_VS_CONN_F_TUNNEL_TYPE_GUE,		/* GUE */
-<<<<<<< HEAD
-	IP_VS_CONN_F_TUNNEL_TYPE_MAX,
-};
-
-=======
 	IP_VS_CONN_F_TUNNEL_TYPE_GRE,		/* GRE */
 	IP_VS_CONN_F_TUNNEL_TYPE_MAX,
 };
@@ -142,7 +137,6 @@
 #define IP_VS_TUNNEL_ENCAP_FLAG_CSUM		(1 << 0)
 #define IP_VS_TUNNEL_ENCAP_FLAG_REMCSUM		(1 << 1)
 
->>>>>>> 4ff96fb5
 /*
  *	The struct ip_vs_service_user and struct ip_vs_dest_user are
  *	used to set IPVS rules through setsockopt.
@@ -415,11 +409,8 @@
 
 	IPVS_DEST_ATTR_TUN_PORT,	/* tunnel port */
 
-<<<<<<< HEAD
-=======
 	IPVS_DEST_ATTR_TUN_FLAGS,	/* tunnel flags */
 
->>>>>>> 4ff96fb5
 	__IPVS_DEST_ATTR_MAX,
 };
 
