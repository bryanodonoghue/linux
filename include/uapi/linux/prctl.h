--- conflicted
+++ resolved
@@ -197,7 +197,6 @@
 # define PR_CAP_AMBIENT_LOWER		3
 # define PR_CAP_AMBIENT_CLEAR_ALL	4
 
-<<<<<<< HEAD
 /* Sets the timerslack for arbitrary threads
  * arg2 slack value, 0 means "use default"
  * arg3 pid of the thread whose timer slack needs to be set
@@ -206,7 +205,7 @@
 
 #define PR_SET_VMA		0x53564d41
 # define PR_SET_VMA_ANON_NAME		0
-=======
+
 /* Per task speculation control */
 #define PR_GET_SPECULATION_CTRL		52
 #define PR_SET_SPECULATION_CTRL		53
@@ -218,6 +217,5 @@
 # define PR_SPEC_ENABLE			(1UL << 1)
 # define PR_SPEC_DISABLE		(1UL << 2)
 # define PR_SPEC_FORCE_DISABLE		(1UL << 3)
->>>>>>> 762b585c
 
 #endif /* _LINUX_PRCTL_H */