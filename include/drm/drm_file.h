--- conflicted
+++ resolved
@@ -391,8 +391,6 @@
 
 struct file *mock_drm_getfile(struct drm_minor *minor, unsigned int flags);
 
-<<<<<<< HEAD
-=======
 #ifdef CONFIG_MMU
 struct drm_vma_offset_manager;
 unsigned long drm_get_unmapped_area(struct file *file,
@@ -402,5 +400,4 @@
 #endif /* CONFIG_MMU */
 
 
->>>>>>> 04d5ce62
 #endif /* _DRM_FILE_H_ */