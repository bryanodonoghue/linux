--- conflicted
+++ resolved
@@ -37,10 +37,6 @@
 #include <crypto/ice.h>
 
 #include <linux/pfk.h>
-<<<<<<< HEAD
-#include <keys/user-type.h>
-=======
->>>>>>> 90eac350
 
 #include "pfk_kc.h"
 #include "objsec.h"
@@ -127,60 +123,6 @@
 }
 EXPORT_SYMBOL(pfk_is_ready);
 
-<<<<<<< HEAD
-/*
- * get_keys_from_bio() - Retrieve keys from BIO.
- * @bio:					Pointer to BIO to retrieve keys from.
- * @keyring_key:	Retrieved keyring key.
- * @key:					Retrieved raw key.
- * @salt:					Retrieved salt.
- *
- * The function takes keyring key semaphore, the expectation from the caller is
- * to release the semaphore once keyring_key operations are complete.
- *
- * Return: true if keys have been successfully retrieved, false otherwise.
- *
- */
-static int get_keys_from_bio(const struct bio *bio, struct key **keyring_key,
-		unsigned char const **key, unsigned char const **salt) {
-	int ret;
-	struct user_key_payload *ukp;
-	struct pfk_encryption_key *master_key;
-	struct key *keyring_key_tmp;
-	if (!(bio->bi_crypt_ctx.bc_flags & BC_AES_256_XTS_FL)) {
-		printk(KERN_WARNING "%s: Unsupported mode\n", __func__);
-		return -EINVAL;
-	}
-	if (bio->bi_crypt_ctx.bc_key_size !=
-	    (PFK_SUPPORTED_KEY_SIZE + PFK_SUPPORTED_SALT_SIZE)) {
-		printk(KERN_WARNING
-				"%s: Unsupported key size. Expected [%d], "
-				"got [%d]\n", __func__,
-				(PFK_SUPPORTED_KEY_SIZE + PFK_SUPPORTED_SALT_SIZE),
-				bio->bi_crypt_ctx.bc_key_size);
-		return -EINVAL;
-	}
-	keyring_key_tmp = bio->bi_crypt_ctx.bc_keyring_key;
-	BUG_ON(!keyring_key_tmp);
-	do {
-		ret = down_read_trylock(&keyring_key_tmp->sem);
-	} while (!ret);
-	ukp = ((struct user_key_payload *)keyring_key_tmp->payload.data);
-	if (!ukp || ukp->datalen != sizeof(struct pfk_encryption_key)) {
-		up_read(&keyring_key_tmp->sem);
-		return -ENOKEY;
-	}
-	master_key = (struct pfk_encryption_key *)ukp->data;
-	if (!master_key || master_key->size != PFK_AES_256_XTS_KEY_SIZE) {
-		printk_once(KERN_WARNING "%s: key size incorrect: %d\n",
-				__func__, master_key->size);
-		up_read(&keyring_key_tmp->sem);
-		return -ENOKEY;
-	}
-	*keyring_key = keyring_key_tmp;
-	*key = &master_key->raw[0];
-	*salt = &master_key->raw[PFK_SUPPORTED_KEY_SIZE];
-=======
 static int get_key_from_bio(const struct bio *bio, bool *is_pfe,
 			    const unsigned char **key_ret, size_t *key_size_ret,
 			    const unsigned char **salt_ret, size_t *salt_size_ret,
@@ -215,7 +157,6 @@
 
 	BUILD_BUG_ON(PFK_SUPPORTED_KEY_SIZE != 256 / 8);
 	*key_size_type_ret = ICE_CRYPTO_KEY_SIZE_256;
->>>>>>> 90eac350
 	return 0;
 }
 
@@ -249,10 +190,6 @@
 	enum ice_cryto_algo_mode algo_mode = 0;
 	enum ice_crpto_key_size key_size_type = 0;
 	u32 key_index = 0;
-<<<<<<< HEAD
-	struct key *keyring_key = NULL;
-=======
->>>>>>> 90eac350
 
 	if (!is_pfe) {
 		pr_err("is_pfe is NULL\n");
@@ -273,26 +210,11 @@
 		return -EINVAL;
 	}
 
-<<<<<<< HEAD
-	if (bio->bi_crypt_ctx.bc_flags & BC_ENCRYPT_FL) {
-		ret = get_keys_from_bio(bio, &keyring_key, &key, &salt);
-		if (ret)
-			return ret;
-		key_size = PFK_SUPPORTED_KEY_SIZE;
-		salt_size = PFK_SUPPORTED_SALT_SIZE;
-		algo_mode = ICE_CRYPTO_ALGO_MODE_AES_XTS;
-		key_size_type = ICE_CRYPTO_KEY_SIZE_256;
-	} else {
-		*is_pfe = false;
-		return -ENOTSUPP;
-	}
-=======
 	ret = get_key_from_bio(bio, is_pfe, &key, &key_size, &salt, &salt_size,
 			       &algo_mode, &key_size_type);
 	if (ret)
 		return ret;
 
->>>>>>> 90eac350
 #if 0  /* debug */
 	printk(KERN_WARNING "%s: Loading key w/ key[0:1] == [%.2x%.2x] and "
 	       "salt[0:1] == [%.2x%.2x] into key_index [%d]\n", __func__,
@@ -300,12 +222,6 @@
 #endif
 	ret = pfk_kc_load_key_start(key, key_size, salt, salt_size, &key_index,
 			async);
-<<<<<<< HEAD
-	/* Release the semaphore taken by get_keys_from_bio */
-	if (keyring_key)
-		up_read(&keyring_key->sem);
-=======
->>>>>>> 90eac350
 	if (ret) {
 		if (ret != -EBUSY && ret != -EAGAIN) {
 			pr_err("start: could not load key into pfk key cache, "
@@ -357,30 +273,12 @@
 	if (!pfk_is_ready())
 		return -ENODEV;
 
-<<<<<<< HEAD
-	if (bio->bi_crypt_ctx.bc_flags & BC_ENCRYPT_FL) {
-		ret = get_keys_from_bio(bio, &keyring_key, &key, &salt);
-		if (ret)
-			return ret;
-		key_size = PFK_SUPPORTED_KEY_SIZE;
-		salt_size = PFK_SUPPORTED_SALT_SIZE;
-	} else {
-		*is_pfe = false;
-		return -ENOTSUPP;
-	}
-
-	pfk_kc_load_key_end(key, key_size, salt, salt_size);
-	/* Release the semaphore taken by get_keys_from_bio */
-	if (keyring_key)
-		up_read(&keyring_key->sem);
-=======
 	ret = get_key_from_bio(bio, is_pfe, &key, &key_size, &salt, &salt_size,
 			       &algo_mode, &key_size_type);
 	if (ret)
 		return ret;
 
 	pfk_kc_load_key_end(key, key_size, salt, salt_size);
->>>>>>> 90eac350
 
 	return 0;
 }
