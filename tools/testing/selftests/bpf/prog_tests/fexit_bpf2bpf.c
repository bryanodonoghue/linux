// SPDX-License-Identifier: GPL-2.0
/* Copyright (c) 2019 Facebook */
#include <test_progs.h>
#include <network_helpers.h>
#include <bpf/btf.h>
#include "bind4_prog.skel.h"

typedef int (*test_cb)(struct bpf_object *obj);

static int check_data_map(struct bpf_object *obj, int prog_cnt, bool reset)
{
	struct bpf_map *data_map = NULL, *map;
	__u64 *result = NULL;
	const int zero = 0;
	__u32 duration = 0;
	int ret = -1, i;

	result = malloc((prog_cnt + 32 /* spare */) * sizeof(__u64));
	if (CHECK(!result, "alloc_memory", "failed to alloc memory"))
		return -ENOMEM;

	bpf_object__for_each_map(map, obj)
		if (bpf_map__is_internal(map)) {
			data_map = map;
			break;
		}
	if (CHECK(!data_map, "find_data_map", "data map not found\n"))
		goto out;

	ret = bpf_map_lookup_elem(bpf_map__fd(data_map), &zero, result);
	if (CHECK(ret, "get_result",
		  "failed to get output data: %d\n", ret))
		goto out;

	for (i = 0; i < prog_cnt; i++) {
		if (CHECK(result[i] != 1, "result",
			  "fexit_bpf2bpf result[%d] failed err %llu\n",
			  i, result[i]))
			goto out;
		result[i] = 0;
	}
	if (reset) {
		ret = bpf_map_update_elem(bpf_map__fd(data_map), &zero, result, 0);
		if (CHECK(ret, "reset_result", "failed to reset result\n"))
			goto out;
	}

	ret = 0;
out:
	free(result);
	return ret;
}

static void test_fexit_bpf2bpf_common(const char *obj_file,
				      const char *target_obj_file,
				      int prog_cnt,
				      const char **prog_name,
				      bool run_prog,
				      test_cb cb)
{
	struct bpf_object *obj = NULL, *tgt_obj;
	__u32 tgt_prog_id, info_len;
	struct bpf_prog_info prog_info = {};
	struct bpf_program **prog = NULL, *p;
	struct bpf_link **link = NULL;
	int err, tgt_fd, i;
	struct btf *btf;
	LIBBPF_OPTS(bpf_test_run_opts, topts,
		.data_in = &pkt_v6,
		.data_size_in = sizeof(pkt_v6),
		.repeat = 1,
	);

	err = bpf_prog_test_load(target_obj_file, BPF_PROG_TYPE_UNSPEC,
			    &tgt_obj, &tgt_fd);
	if (!ASSERT_OK(err, "tgt_prog_load"))
		return;

	info_len = sizeof(prog_info);
	err = bpf_obj_get_info_by_fd(tgt_fd, &prog_info, &info_len);
	if (!ASSERT_OK(err, "tgt_fd_get_info"))
		goto close_prog;

	tgt_prog_id = prog_info.id;
	btf = bpf_object__btf(tgt_obj);

	link = calloc(sizeof(struct bpf_link *), prog_cnt);
	if (!ASSERT_OK_PTR(link, "link_ptr"))
		goto close_prog;

	prog = calloc(sizeof(struct bpf_program *), prog_cnt);
	if (!ASSERT_OK_PTR(prog, "prog_ptr"))
		goto close_prog;

	obj = bpf_object__open_file(obj_file, NULL);
	if (!ASSERT_OK_PTR(obj, "obj_open"))
		goto close_prog;

	bpf_object__for_each_program(p, obj) {
		err = bpf_program__set_attach_target(p, tgt_fd, NULL);
		ASSERT_OK(err, "set_attach_target");
	}

	err = bpf_object__load(obj);
	if (!ASSERT_OK(err, "obj_load"))
		goto close_prog;

	for (i = 0; i < prog_cnt; i++) {
		struct bpf_link_info link_info;
		struct bpf_program *pos;
		const char *pos_sec_name;
		char *tgt_name;
		__s32 btf_id;

		tgt_name = strstr(prog_name[i], "/");
		if (!ASSERT_OK_PTR(tgt_name, "tgt_name"))
			goto close_prog;
		btf_id = btf__find_by_name_kind(btf, tgt_name + 1, BTF_KIND_FUNC);

		prog[i] = NULL;
		bpf_object__for_each_program(pos, obj) {
			pos_sec_name = bpf_program__section_name(pos);
			if (pos_sec_name && !strcmp(pos_sec_name, prog_name[i])) {
				prog[i] = pos;
				break;
			}
		}
		if (!ASSERT_OK_PTR(prog[i], prog_name[i]))
			goto close_prog;

		link[i] = bpf_program__attach_trace(prog[i]);
		if (!ASSERT_OK_PTR(link[i], "attach_trace"))
			goto close_prog;

		info_len = sizeof(link_info);
		memset(&link_info, 0, sizeof(link_info));
		err = bpf_obj_get_info_by_fd(bpf_link__fd(link[i]),
					     &link_info, &info_len);
		ASSERT_OK(err, "link_fd_get_info");
		ASSERT_EQ(link_info.tracing.attach_type,
			  bpf_program__expected_attach_type(prog[i]),
			  "link_attach_type");
		ASSERT_EQ(link_info.tracing.target_obj_id, tgt_prog_id, "link_tgt_obj_id");
		ASSERT_EQ(link_info.tracing.target_btf_id, btf_id, "link_tgt_btf_id");
	}

	if (cb) {
		err = cb(obj);
		if (err)
			goto close_prog;
	}

	if (!run_prog)
		goto close_prog;

	err = bpf_prog_test_run_opts(tgt_fd, &topts);
	ASSERT_OK(err, "prog_run");
	ASSERT_EQ(topts.retval, 0, "prog_run_ret");

	if (check_data_map(obj, prog_cnt, false))
		goto close_prog;

close_prog:
	for (i = 0; i < prog_cnt; i++)
		bpf_link__destroy(link[i]);
	bpf_object__close(obj);
	bpf_object__close(tgt_obj);
	free(link);
	free(prog);
}

static void test_target_no_callees(void)
{
	const char *prog_name[] = {
		"fexit/test_pkt_md_access",
	};
	test_fexit_bpf2bpf_common("./fexit_bpf2bpf_simple.bpf.o",
				  "./test_pkt_md_access.bpf.o",
				  ARRAY_SIZE(prog_name),
				  prog_name, true, NULL);
}

static void test_target_yes_callees(void)
{
	const char *prog_name[] = {
		"fexit/test_pkt_access",
		"fexit/test_pkt_access_subprog1",
		"fexit/test_pkt_access_subprog2",
		"fexit/test_pkt_access_subprog3",
	};
	test_fexit_bpf2bpf_common("./fexit_bpf2bpf.bpf.o",
				  "./test_pkt_access.bpf.o",
				  ARRAY_SIZE(prog_name),
				  prog_name, true, NULL);
}

static void test_func_replace(void)
{
	const char *prog_name[] = {
		"fexit/test_pkt_access",
		"fexit/test_pkt_access_subprog1",
		"fexit/test_pkt_access_subprog2",
		"fexit/test_pkt_access_subprog3",
		"freplace/get_skb_len",
		"freplace/get_skb_ifindex",
		"freplace/get_constant",
		"freplace/test_pkt_write_access_subprog",
	};
	test_fexit_bpf2bpf_common("./fexit_bpf2bpf.bpf.o",
				  "./test_pkt_access.bpf.o",
				  ARRAY_SIZE(prog_name),
				  prog_name, true, NULL);
}

static void test_func_replace_verify(void)
{
	const char *prog_name[] = {
		"freplace/do_bind",
	};
	test_fexit_bpf2bpf_common("./freplace_connect4.bpf.o",
				  "./connect4_prog.bpf.o",
				  ARRAY_SIZE(prog_name),
				  prog_name, false, NULL);
}

static int test_second_attach(struct bpf_object *obj)
{
	const char *prog_name = "security_new_get_constant";
	const char *tgt_name = "get_constant";
	const char *tgt_obj_file = "./test_pkt_access.bpf.o";
	struct bpf_program *prog = NULL;
	struct bpf_object *tgt_obj;
	struct bpf_link *link;
	int err = 0, tgt_fd;
	LIBBPF_OPTS(bpf_test_run_opts, topts,
		.data_in = &pkt_v6,
		.data_size_in = sizeof(pkt_v6),
		.repeat = 1,
	);

	prog = bpf_object__find_program_by_name(obj, prog_name);
	if (!ASSERT_OK_PTR(prog, "find_prog"))
		return -ENOENT;

	err = bpf_prog_test_load(tgt_obj_file, BPF_PROG_TYPE_UNSPEC,
			    &tgt_obj, &tgt_fd);
	if (!ASSERT_OK(err, "second_prog_load"))
		return err;

	link = bpf_program__attach_freplace(prog, tgt_fd, tgt_name);
	if (!ASSERT_OK_PTR(link, "second_link"))
		goto out;

	err = bpf_prog_test_run_opts(tgt_fd, &topts);
	if (!ASSERT_OK(err, "ipv6 test_run"))
		goto out;
	if (!ASSERT_OK(topts.retval, "ipv6 retval"))
		goto out;

	err = check_data_map(obj, 1, true);
	if (err)
		goto out;

out:
	bpf_link__destroy(link);
	bpf_object__close(tgt_obj);
	return err;
}

static void test_func_replace_multi(void)
{
	const char *prog_name[] = {
		"freplace/get_constant",
	};
	test_fexit_bpf2bpf_common("./freplace_get_constant.bpf.o",
				  "./test_pkt_access.bpf.o",
				  ARRAY_SIZE(prog_name),
				  prog_name, true, test_second_attach);
}

static void test_fmod_ret_freplace(void)
{
	struct bpf_object *freplace_obj = NULL, *pkt_obj, *fmod_obj = NULL;
	const char *freplace_name = "./freplace_get_constant.bpf.o";
	const char *fmod_ret_name = "./fmod_ret_freplace.bpf.o";
	DECLARE_LIBBPF_OPTS(bpf_object_open_opts, opts);
	const char *tgt_name = "./test_pkt_access.bpf.o";
	struct bpf_link *freplace_link = NULL;
	struct bpf_program *prog;
	__u32 duration = 0;
	int err, pkt_fd, attach_prog_fd;

	err = bpf_prog_test_load(tgt_name, BPF_PROG_TYPE_UNSPEC,
			    &pkt_obj, &pkt_fd);
	/* the target prog should load fine */
	if (CHECK(err, "tgt_prog_load", "file %s err %d errno %d\n",
		  tgt_name, err, errno))
		return;

	freplace_obj = bpf_object__open_file(freplace_name, NULL);
	if (!ASSERT_OK_PTR(freplace_obj, "freplace_obj_open"))
		goto out;

	prog = bpf_object__next_program(freplace_obj, NULL);
	err = bpf_program__set_attach_target(prog, pkt_fd, NULL);
	ASSERT_OK(err, "freplace__set_attach_target");

	err = bpf_object__load(freplace_obj);
	if (CHECK(err, "freplace_obj_load", "err %d\n", err))
		goto out;

	freplace_link = bpf_program__attach_trace(prog);
	if (!ASSERT_OK_PTR(freplace_link, "freplace_attach_trace"))
		goto out;

	fmod_obj = bpf_object__open_file(fmod_ret_name, NULL);
	if (!ASSERT_OK_PTR(fmod_obj, "fmod_obj_open"))
		goto out;

	attach_prog_fd = bpf_program__fd(prog);
	prog = bpf_object__next_program(fmod_obj, NULL);
	err = bpf_program__set_attach_target(prog, attach_prog_fd, NULL);
	ASSERT_OK(err, "fmod_ret_set_attach_target");

	err = bpf_object__load(fmod_obj);
	if (CHECK(!err, "fmod_obj_load", "loading fmod_ret should fail\n"))
		goto out;

out:
	bpf_link__destroy(freplace_link);
	bpf_object__close(freplace_obj);
	bpf_object__close(fmod_obj);
	bpf_object__close(pkt_obj);
}


static void test_func_sockmap_update(void)
{
	const char *prog_name[] = {
		"freplace/cls_redirect",
	};
	test_fexit_bpf2bpf_common("./freplace_cls_redirect.bpf.o",
				  "./test_cls_redirect.bpf.o",
				  ARRAY_SIZE(prog_name),
				  prog_name, false, NULL);
}

static void test_obj_load_failure_common(const char *obj_file,
					 const char *target_obj_file)
{
	/*
	 * standalone test that asserts failure to load freplace prog
	 * because of invalid return code.
	 */
	struct bpf_object *obj = NULL, *pkt_obj;
	struct bpf_program *prog;
	int err, pkt_fd;
	__u32 duration = 0;

	err = bpf_prog_test_load(target_obj_file, BPF_PROG_TYPE_UNSPEC,
			    &pkt_obj, &pkt_fd);
	/* the target prog should load fine */
	if (CHECK(err, "tgt_prog_load", "file %s err %d errno %d\n",
		  target_obj_file, err, errno))
		return;

	obj = bpf_object__open_file(obj_file, NULL);
	if (!ASSERT_OK_PTR(obj, "obj_open"))
		goto close_prog;

	prog = bpf_object__next_program(obj, NULL);
	err = bpf_program__set_attach_target(prog, pkt_fd, NULL);
	ASSERT_OK(err, "set_attach_target");

	/* It should fail to load the program */
	err = bpf_object__load(obj);
	if (CHECK(!err, "bpf_obj_load should fail", "err %d\n", err))
		goto close_prog;

close_prog:
	bpf_object__close(obj);
	bpf_object__close(pkt_obj);
}

static void test_func_replace_return_code(void)
{
	/* test invalid return code in the replaced program */
	test_obj_load_failure_common("./freplace_connect_v4_prog.bpf.o",
				     "./connect4_prog.bpf.o");
}

static void test_func_map_prog_compatibility(void)
{
	/* test with spin lock map value in the replaced program */
	test_obj_load_failure_common("./freplace_attach_probe.bpf.o",
				     "./test_attach_probe.bpf.o");
}

static void test_func_replace_global_func(void)
{
	const char *prog_name[] = {
		"freplace/test_pkt_access",
	};

	test_fexit_bpf2bpf_common("./freplace_global_func.bpf.o",
				  "./test_pkt_access.bpf.o",
				  ARRAY_SIZE(prog_name),
				  prog_name, false, NULL);
}

static int find_prog_btf_id(const char *name, __u32 attach_prog_fd)
{
	struct bpf_prog_info info = {};
	__u32 info_len = sizeof(info);
	struct btf *btf;
	int ret;

	ret = bpf_obj_get_info_by_fd(attach_prog_fd, &info, &info_len);
	if (ret)
		return ret;

	if (!info.btf_id)
		return -EINVAL;

	btf = btf__load_from_kernel_by_id(info.btf_id);
	ret = libbpf_get_error(btf);
	if (ret)
		return ret;

	ret = btf__find_by_name_kind(btf, name, BTF_KIND_FUNC);
	btf__free(btf);
	return ret;
}

static int load_fentry(int attach_prog_fd, int attach_btf_id)
{
	LIBBPF_OPTS(bpf_prog_load_opts, opts,
		    .expected_attach_type = BPF_TRACE_FENTRY,
		    .attach_prog_fd = attach_prog_fd,
		    .attach_btf_id = attach_btf_id,
	);
	struct bpf_insn insns[] = {
		BPF_MOV64_IMM(BPF_REG_0, 0),
		BPF_EXIT_INSN(),
	};

	return bpf_prog_load(BPF_PROG_TYPE_TRACING,
			     "bind4_fentry",
			     "GPL",
			     insns,
			     ARRAY_SIZE(insns),
			     &opts);
}

static void test_fentry_to_cgroup_bpf(void)
{
	struct bind4_prog *skel = NULL;
	struct bpf_prog_info info = {};
	__u32 info_len = sizeof(info);
	int cgroup_fd = -1;
	int fentry_fd = -1;
	int btf_id;

	cgroup_fd = test__join_cgroup("/fentry_to_cgroup_bpf");
	if (!ASSERT_GE(cgroup_fd, 0, "cgroup_fd"))
		return;

	skel = bind4_prog__open_and_load();
	if (!ASSERT_OK_PTR(skel, "skel"))
		goto cleanup;

	skel->links.bind_v4_prog = bpf_program__attach_cgroup(skel->progs.bind_v4_prog, cgroup_fd);
	if (!ASSERT_OK_PTR(skel->links.bind_v4_prog, "bpf_program__attach_cgroup"))
		goto cleanup;

	btf_id = find_prog_btf_id("bind_v4_prog", bpf_program__fd(skel->progs.bind_v4_prog));
	if (!ASSERT_GE(btf_id, 0, "find_prog_btf_id"))
		goto cleanup;

	fentry_fd = load_fentry(bpf_program__fd(skel->progs.bind_v4_prog), btf_id);
	if (!ASSERT_GE(fentry_fd, 0, "load_fentry"))
		goto cleanup;

	/* Make sure bpf_obj_get_info_by_fd works correctly when attaching
	 * to another BPF program.
	 */

	ASSERT_OK(bpf_obj_get_info_by_fd(fentry_fd, &info, &info_len),
		  "bpf_obj_get_info_by_fd");

	ASSERT_EQ(info.btf_id, 0, "info.btf_id");
	ASSERT_EQ(info.attach_btf_id, btf_id, "info.attach_btf_id");
	ASSERT_GT(info.attach_btf_obj_id, 0, "info.attach_btf_obj_id");

cleanup:
	if (cgroup_fd >= 0)
		close(cgroup_fd);
	if (fentry_fd >= 0)
		close(fentry_fd);
	bind4_prog__destroy(skel);
}

static void test_func_replace_global_func(void)
{
	const char *prog_name[] = {
		"freplace/test_pkt_access",
	};

	test_fexit_bpf2bpf_common("./freplace_global_func.o",
				  "./test_pkt_access.o",
				  ARRAY_SIZE(prog_name),
				  prog_name, false, NULL);
}

/* NOTE: affect other tests, must run in serial mode */
void serial_test_fexit_bpf2bpf(void)
{
	if (test__start_subtest("target_no_callees"))
		test_target_no_callees();
	if (test__start_subtest("target_yes_callees"))
		test_target_yes_callees();
	if (test__start_subtest("func_replace"))
		test_func_replace();
	if (test__start_subtest("func_replace_verify"))
		test_func_replace_verify();
	if (test__start_subtest("func_sockmap_update"))
		test_func_sockmap_update();
	if (test__start_subtest("func_replace_return_code"))
		test_func_replace_return_code();
	if (test__start_subtest("func_map_prog_compatibility"))
		test_func_map_prog_compatibility();
	if (test__start_subtest("func_replace_multi"))
		test_func_replace_multi();
	if (test__start_subtest("fmod_ret_freplace"))
		test_fmod_ret_freplace();
	if (test__start_subtest("func_replace_global_func"))
		test_func_replace_global_func();
<<<<<<< HEAD
=======
	if (test__start_subtest("fentry_to_cgroup_bpf"))
		test_fentry_to_cgroup_bpf();
>>>>>>> 7365df19
}<|MERGE_RESOLUTION|>--- conflicted
+++ resolved
@@ -498,18 +498,6 @@
 	if (fentry_fd >= 0)
 		close(fentry_fd);
 	bind4_prog__destroy(skel);
-}
-
-static void test_func_replace_global_func(void)
-{
-	const char *prog_name[] = {
-		"freplace/test_pkt_access",
-	};
-
-	test_fexit_bpf2bpf_common("./freplace_global_func.o",
-				  "./test_pkt_access.o",
-				  ARRAY_SIZE(prog_name),
-				  prog_name, false, NULL);
 }
 
 /* NOTE: affect other tests, must run in serial mode */
@@ -535,9 +523,6 @@
 		test_fmod_ret_freplace();
 	if (test__start_subtest("func_replace_global_func"))
 		test_func_replace_global_func();
-<<<<<<< HEAD
-=======
 	if (test__start_subtest("fentry_to_cgroup_bpf"))
 		test_fentry_to_cgroup_bpf();
->>>>>>> 7365df19
 }