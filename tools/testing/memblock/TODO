TODO
=====

1. Add tests trying to memblock_add() or memblock_reserve() 129th region.
   This will trigger memblock_double_array(), make sure it succeeds.
   *Important:* These tests require valid memory ranges, use dummy physical
                memory block from common.c to implement them. It is also very
                likely that the current MEM_SIZE won't be enough for these
                test cases. Use realloc to adjust the size accordingly.

2. Add test cases using this functions (implement them for both directions):
   + memblock_alloc_raw()
   + memblock_alloc_exact_nid_raw()
   + memblock_alloc_try_nid_raw()

<<<<<<< HEAD
5. Add tests for memblock_alloc_node() to check if the correct NUMA node is set
=======
3. Add tests for memblock_alloc_node() to check if the correct NUMA node is set
>>>>>>> 7365df19
   for the new region<|MERGE_RESOLUTION|>--- conflicted
+++ resolved
@@ -13,9 +13,5 @@
    + memblock_alloc_exact_nid_raw()
    + memblock_alloc_try_nid_raw()
 
-<<<<<<< HEAD
-5. Add tests for memblock_alloc_node() to check if the correct NUMA node is set
-=======
 3. Add tests for memblock_alloc_node() to check if the correct NUMA node is set
->>>>>>> 7365df19
    for the new region