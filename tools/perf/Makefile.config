--- conflicted
+++ resolved
@@ -301,21 +301,14 @@
   endif
 endif
 
-<<<<<<< HEAD
-=======
 ifeq ($(feature-eventfd), 1)
   CFLAGS += -DHAVE_EVENTFD
 endif
 
->>>>>>> cf26057a
 ifeq ($(feature-get_current_dir_name), 1)
   CFLAGS += -DHAVE_GET_CURRENT_DIR_NAME
 endif
 
-<<<<<<< HEAD
-
-=======
->>>>>>> cf26057a
 ifdef NO_LIBELF
   NO_DWARF := 1
   NO_DEMANGLE := 1
