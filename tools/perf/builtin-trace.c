/*
 * builtin-trace.c
 *
 * Builtin 'trace' command:
 *
 * Display a continuously updated trace of any workload, CPU, specific PID,
 * system wide, etc.  Default format is loosely strace like, but any other
 * event may be specified using --event.
 *
 * Copyright (C) 2012, 2013, 2014, 2015 Red Hat Inc, Arnaldo Carvalho de Melo <acme@redhat.com>
 *
 * Initially based on the 'trace' prototype by Thomas Gleixner:
 *
 * http://lwn.net/Articles/415728/ ("Announcing a new utility: 'trace'")
 *
 * Released under the GPL v2. (and only v2, not any later version)
 */

#include <traceevent/event-parse.h>
#include <api/fs/tracing_path.h>
#include <bpf/bpf.h>
#include "builtin.h"
#include "util/cgroup.h"
#include "util/color.h"
#include "util/config.h"
#include "util/debug.h"
#include "util/env.h"
#include "util/event.h"
#include "util/evlist.h"
#include <subcmd/exec-cmd.h>
#include "util/machine.h"
#include "util/path.h"
#include "util/session.h"
#include "util/thread.h"
#include <subcmd/parse-options.h>
#include "util/strlist.h"
#include "util/intlist.h"
#include "util/thread_map.h"
#include "util/stat.h"
#include "trace/beauty/beauty.h"
#include "trace-event.h"
#include "util/parse-events.h"
#include "util/bpf-loader.h"
#include "callchain.h"
#include "print_binary.h"
#include "string2.h"
#include "syscalltbl.h"
#include "rb_resort.h"

#include <errno.h>
#include <inttypes.h>
#include <poll.h>
#include <signal.h>
#include <stdlib.h>
#include <string.h>
#include <linux/err.h>
#include <linux/filter.h>
#include <linux/kernel.h>
#include <linux/random.h>
#include <linux/stringify.h>
#include <linux/time64.h>
#include <fcntl.h>

#include "sane_ctype.h"

#ifndef O_CLOEXEC
# define O_CLOEXEC		02000000
#endif

#ifndef F_LINUX_SPECIFIC_BASE
# define F_LINUX_SPECIFIC_BASE	1024
#endif

struct trace {
	struct perf_tool	tool;
	struct syscalltbl	*sctbl;
	struct {
		int		max;
		struct syscall  *table;
		struct bpf_map  *map;
		struct {
			struct perf_evsel *sys_enter,
					  *sys_exit,
					  *augmented;
		}		events;
	} syscalls;
	struct record_opts	opts;
	struct perf_evlist	*evlist;
	struct machine		*host;
	struct thread		*current;
	struct cgroup		*cgroup;
	u64			base_time;
	FILE			*output;
	unsigned long		nr_events;
	unsigned long		nr_events_printed;
	unsigned long		max_events;
	struct strlist		*ev_qualifier;
	struct {
		size_t		nr;
		int		*entries;
	}			ev_qualifier_ids;
	struct {
		size_t		nr;
		pid_t		*entries;
		struct bpf_map  *map;
	}			filter_pids;
	double			duration_filter;
	double			runtime_ms;
	struct {
		u64		vfs_getname,
				proc_getname;
	} stats;
	unsigned int		max_stack;
	unsigned int		min_stack;
<<<<<<< HEAD
=======
	bool			sort_events;
>>>>>>> cf26057a
	bool			raw_augmented_syscalls;
	bool			not_ev_qualifier;
	bool			live;
	bool			full_time;
	bool			sched;
	bool			multiple_threads;
	bool			summary;
	bool			summary_only;
	bool			failure_only;
	bool			show_comm;
	bool			print_sample;
	bool			show_tool_stats;
	bool			trace_syscalls;
	bool			kernel_syscallchains;
	s16			args_alignment;
	bool			show_tstamp;
	bool			show_duration;
	bool			show_zeros;
	bool			show_arg_names;
	bool			show_string_prefix;
	bool			force;
	bool			vfs_getname;
	int			trace_pgfaults;
	struct {
		struct ordered_events	data;
		u64			last;
	} oe;
};

struct tp_field {
	int offset;
	union {
		u64 (*integer)(struct tp_field *field, struct perf_sample *sample);
		void *(*pointer)(struct tp_field *field, struct perf_sample *sample);
	};
};

#define TP_UINT_FIELD(bits) \
static u64 tp_field__u##bits(struct tp_field *field, struct perf_sample *sample) \
{ \
	u##bits value; \
	memcpy(&value, sample->raw_data + field->offset, sizeof(value)); \
	return value;  \
}

TP_UINT_FIELD(8);
TP_UINT_FIELD(16);
TP_UINT_FIELD(32);
TP_UINT_FIELD(64);

#define TP_UINT_FIELD__SWAPPED(bits) \
static u64 tp_field__swapped_u##bits(struct tp_field *field, struct perf_sample *sample) \
{ \
	u##bits value; \
	memcpy(&value, sample->raw_data + field->offset, sizeof(value)); \
	return bswap_##bits(value);\
}

TP_UINT_FIELD__SWAPPED(16);
TP_UINT_FIELD__SWAPPED(32);
TP_UINT_FIELD__SWAPPED(64);

static int __tp_field__init_uint(struct tp_field *field, int size, int offset, bool needs_swap)
{
	field->offset = offset;

	switch (size) {
	case 1:
		field->integer = tp_field__u8;
		break;
	case 2:
		field->integer = needs_swap ? tp_field__swapped_u16 : tp_field__u16;
		break;
	case 4:
		field->integer = needs_swap ? tp_field__swapped_u32 : tp_field__u32;
		break;
	case 8:
		field->integer = needs_swap ? tp_field__swapped_u64 : tp_field__u64;
		break;
	default:
		return -1;
	}

	return 0;
}

static int tp_field__init_uint(struct tp_field *field, struct tep_format_field *format_field, bool needs_swap)
{
	return __tp_field__init_uint(field, format_field->size, format_field->offset, needs_swap);
}

static void *tp_field__ptr(struct tp_field *field, struct perf_sample *sample)
{
	return sample->raw_data + field->offset;
}

static int __tp_field__init_ptr(struct tp_field *field, int offset)
{
	field->offset = offset;
	field->pointer = tp_field__ptr;
	return 0;
}

static int tp_field__init_ptr(struct tp_field *field, struct tep_format_field *format_field)
{
	return __tp_field__init_ptr(field, format_field->offset);
}

struct syscall_tp {
	struct tp_field id;
	union {
		struct tp_field args, ret;
	};
};

static int perf_evsel__init_tp_uint_field(struct perf_evsel *evsel,
					  struct tp_field *field,
					  const char *name)
{
	struct tep_format_field *format_field = perf_evsel__field(evsel, name);

	if (format_field == NULL)
		return -1;

	return tp_field__init_uint(field, format_field, evsel->needs_swap);
}

#define perf_evsel__init_sc_tp_uint_field(evsel, name) \
	({ struct syscall_tp *sc = evsel->priv;\
	   perf_evsel__init_tp_uint_field(evsel, &sc->name, #name); })

static int perf_evsel__init_tp_ptr_field(struct perf_evsel *evsel,
					 struct tp_field *field,
					 const char *name)
{
	struct tep_format_field *format_field = perf_evsel__field(evsel, name);

	if (format_field == NULL)
		return -1;

	return tp_field__init_ptr(field, format_field);
}

#define perf_evsel__init_sc_tp_ptr_field(evsel, name) \
	({ struct syscall_tp *sc = evsel->priv;\
	   perf_evsel__init_tp_ptr_field(evsel, &sc->name, #name); })

static void perf_evsel__delete_priv(struct perf_evsel *evsel)
{
	zfree(&evsel->priv);
	perf_evsel__delete(evsel);
}

static int perf_evsel__init_syscall_tp(struct perf_evsel *evsel)
{
	struct syscall_tp *sc = evsel->priv = malloc(sizeof(struct syscall_tp));

	if (evsel->priv != NULL) {
		if (perf_evsel__init_tp_uint_field(evsel, &sc->id, "__syscall_nr") &&
		    perf_evsel__init_tp_uint_field(evsel, &sc->id, "nr"))
			goto out_delete;
		return 0;
	}

	return -ENOMEM;
out_delete:
	zfree(&evsel->priv);
	return -ENOENT;
}

static int perf_evsel__init_augmented_syscall_tp(struct perf_evsel *evsel)
{
	struct syscall_tp *sc = evsel->priv = malloc(sizeof(struct syscall_tp));

	if (evsel->priv != NULL) {       /* field, sizeof_field, offsetof_field */
		if (__tp_field__init_uint(&sc->id, sizeof(long), sizeof(long long), evsel->needs_swap))
			goto out_delete;

		return 0;
	}

	return -ENOMEM;
out_delete:
	zfree(&evsel->priv);
	return -EINVAL;
}

static int perf_evsel__init_augmented_syscall_tp_args(struct perf_evsel *evsel)
{
	struct syscall_tp *sc = evsel->priv;

	return __tp_field__init_ptr(&sc->args, sc->id.offset + sizeof(u64));
}

static int perf_evsel__init_augmented_syscall_tp_ret(struct perf_evsel *evsel)
{
	struct syscall_tp *sc = evsel->priv;

	return __tp_field__init_uint(&sc->ret, sizeof(u64), sc->id.offset + sizeof(u64), evsel->needs_swap);
}

static int perf_evsel__init_raw_syscall_tp(struct perf_evsel *evsel, void *handler)
{
	evsel->priv = malloc(sizeof(struct syscall_tp));
	if (evsel->priv != NULL) {
		if (perf_evsel__init_sc_tp_uint_field(evsel, id))
			goto out_delete;

		evsel->handler = handler;
		return 0;
	}

	return -ENOMEM;

out_delete:
	zfree(&evsel->priv);
	return -ENOENT;
}

static struct perf_evsel *perf_evsel__raw_syscall_newtp(const char *direction, void *handler)
{
	struct perf_evsel *evsel = perf_evsel__newtp("raw_syscalls", direction);

	/* older kernel (e.g., RHEL6) use syscalls:{enter,exit} */
	if (IS_ERR(evsel))
		evsel = perf_evsel__newtp("syscalls", direction);

	if (IS_ERR(evsel))
		return NULL;

	if (perf_evsel__init_raw_syscall_tp(evsel, handler))
		goto out_delete;

	return evsel;

out_delete:
	perf_evsel__delete_priv(evsel);
	return NULL;
}

#define perf_evsel__sc_tp_uint(evsel, name, sample) \
	({ struct syscall_tp *fields = evsel->priv; \
	   fields->name.integer(&fields->name, sample); })

#define perf_evsel__sc_tp_ptr(evsel, name, sample) \
	({ struct syscall_tp *fields = evsel->priv; \
	   fields->name.pointer(&fields->name, sample); })

size_t strarray__scnprintf(struct strarray *sa, char *bf, size_t size, const char *intfmt, bool show_prefix, int val)
{
	int idx = val - sa->offset;

	if (idx < 0 || idx >= sa->nr_entries || sa->entries[idx] == NULL) {
		size_t printed = scnprintf(bf, size, intfmt, val);
		if (show_prefix)
			printed += scnprintf(bf + printed, size - printed, " /* %s??? */", sa->prefix);
		return printed;
	}

	return scnprintf(bf, size, "%s%s", show_prefix ? sa->prefix : "", sa->entries[idx]);
}

static size_t __syscall_arg__scnprintf_strarray(char *bf, size_t size,
						const char *intfmt,
					        struct syscall_arg *arg)
{
	return strarray__scnprintf(arg->parm, bf, size, intfmt, arg->show_string_prefix, arg->val);
}

static size_t syscall_arg__scnprintf_strarray(char *bf, size_t size,
					      struct syscall_arg *arg)
{
	return __syscall_arg__scnprintf_strarray(bf, size, "%d", arg);
}

#define SCA_STRARRAY syscall_arg__scnprintf_strarray

size_t strarrays__scnprintf(struct strarrays *sas, char *bf, size_t size, const char *intfmt, bool show_prefix, int val)
{
	size_t printed;
	int i;

	for (i = 0; i < sas->nr_entries; ++i) {
		struct strarray *sa = sas->entries[i];
		int idx = val - sa->offset;

		if (idx >= 0 && idx < sa->nr_entries) {
			if (sa->entries[idx] == NULL)
				break;
			return scnprintf(bf, size, "%s%s", show_prefix ? sa->prefix : "", sa->entries[idx]);
		}
	}

	printed = scnprintf(bf, size, intfmt, val);
	if (show_prefix)
		printed += scnprintf(bf + printed, size - printed, " /* %s??? */", sas->entries[0]->prefix);
	return printed;
}

size_t syscall_arg__scnprintf_strarrays(char *bf, size_t size,
					struct syscall_arg *arg)
{
	return strarrays__scnprintf(arg->parm, bf, size, "%d", arg->show_string_prefix, arg->val);
}

#ifndef AT_FDCWD
#define AT_FDCWD	-100
#endif

static size_t syscall_arg__scnprintf_fd_at(char *bf, size_t size,
					   struct syscall_arg *arg)
{
	int fd = arg->val;
	const char *prefix = "AT_FD";

	if (fd == AT_FDCWD)
		return scnprintf(bf, size, "%s%s", arg->show_string_prefix ? prefix : "", "CWD");

	return syscall_arg__scnprintf_fd(bf, size, arg);
}

#define SCA_FDAT syscall_arg__scnprintf_fd_at

static size_t syscall_arg__scnprintf_close_fd(char *bf, size_t size,
					      struct syscall_arg *arg);

#define SCA_CLOSE_FD syscall_arg__scnprintf_close_fd

size_t syscall_arg__scnprintf_hex(char *bf, size_t size, struct syscall_arg *arg)
{
	return scnprintf(bf, size, "%#lx", arg->val);
}

size_t syscall_arg__scnprintf_ptr(char *bf, size_t size, struct syscall_arg *arg)
{
	if (arg->val == 0)
		return scnprintf(bf, size, "NULL");
	return syscall_arg__scnprintf_hex(bf, size, arg);
}

size_t syscall_arg__scnprintf_int(char *bf, size_t size, struct syscall_arg *arg)
{
	return scnprintf(bf, size, "%d", arg->val);
}

size_t syscall_arg__scnprintf_long(char *bf, size_t size, struct syscall_arg *arg)
{
	return scnprintf(bf, size, "%ld", arg->val);
}

static const char *bpf_cmd[] = {
	"MAP_CREATE", "MAP_LOOKUP_ELEM", "MAP_UPDATE_ELEM", "MAP_DELETE_ELEM",
	"MAP_GET_NEXT_KEY", "PROG_LOAD",
};
static DEFINE_STRARRAY(bpf_cmd, "BPF_");

static const char *epoll_ctl_ops[] = { "ADD", "DEL", "MOD", };
static DEFINE_STRARRAY_OFFSET(epoll_ctl_ops, "EPOLL_CTL_", 1);

static const char *itimers[] = { "REAL", "VIRTUAL", "PROF", };
static DEFINE_STRARRAY(itimers, "ITIMER_");

static const char *keyctl_options[] = {
	"GET_KEYRING_ID", "JOIN_SESSION_KEYRING", "UPDATE", "REVOKE", "CHOWN",
	"SETPERM", "DESCRIBE", "CLEAR", "LINK", "UNLINK", "SEARCH", "READ",
	"INSTANTIATE", "NEGATE", "SET_REQKEY_KEYRING", "SET_TIMEOUT",
	"ASSUME_AUTHORITY", "GET_SECURITY", "SESSION_TO_PARENT", "REJECT",
	"INSTANTIATE_IOV", "INVALIDATE", "GET_PERSISTENT",
};
static DEFINE_STRARRAY(keyctl_options, "KEYCTL_");

static const char *whences[] = { "SET", "CUR", "END",
#ifdef SEEK_DATA
"DATA",
#endif
#ifdef SEEK_HOLE
"HOLE",
#endif
};
static DEFINE_STRARRAY(whences, "SEEK_");

static const char *fcntl_cmds[] = {
	"DUPFD", "GETFD", "SETFD", "GETFL", "SETFL", "GETLK", "SETLK",
	"SETLKW", "SETOWN", "GETOWN", "SETSIG", "GETSIG", "GETLK64",
	"SETLK64", "SETLKW64", "SETOWN_EX", "GETOWN_EX",
	"GETOWNER_UIDS",
};
static DEFINE_STRARRAY(fcntl_cmds, "F_");

static const char *fcntl_linux_specific_cmds[] = {
	"SETLEASE", "GETLEASE", "NOTIFY", [5] =	"CANCELLK", "DUPFD_CLOEXEC",
	"SETPIPE_SZ", "GETPIPE_SZ", "ADD_SEALS", "GET_SEALS",
	"GET_RW_HINT", "SET_RW_HINT", "GET_FILE_RW_HINT", "SET_FILE_RW_HINT",
};

static DEFINE_STRARRAY_OFFSET(fcntl_linux_specific_cmds, "F_", F_LINUX_SPECIFIC_BASE);

static struct strarray *fcntl_cmds_arrays[] = {
	&strarray__fcntl_cmds,
	&strarray__fcntl_linux_specific_cmds,
};

static DEFINE_STRARRAYS(fcntl_cmds_arrays);

static const char *rlimit_resources[] = {
	"CPU", "FSIZE", "DATA", "STACK", "CORE", "RSS", "NPROC", "NOFILE",
	"MEMLOCK", "AS", "LOCKS", "SIGPENDING", "MSGQUEUE", "NICE", "RTPRIO",
	"RTTIME",
};
static DEFINE_STRARRAY(rlimit_resources, "RLIMIT_");

static const char *sighow[] = { "BLOCK", "UNBLOCK", "SETMASK", };
static DEFINE_STRARRAY(sighow, "SIG_");

static const char *clockid[] = {
	"REALTIME", "MONOTONIC", "PROCESS_CPUTIME_ID", "THREAD_CPUTIME_ID",
	"MONOTONIC_RAW", "REALTIME_COARSE", "MONOTONIC_COARSE", "BOOTTIME",
	"REALTIME_ALARM", "BOOTTIME_ALARM", "SGI_CYCLE", "TAI"
};
static DEFINE_STRARRAY(clockid, "CLOCK_");

static size_t syscall_arg__scnprintf_access_mode(char *bf, size_t size,
						 struct syscall_arg *arg)
{
	bool show_prefix = arg->show_string_prefix;
	const char *suffix = "_OK";
	size_t printed = 0;
	int mode = arg->val;

	if (mode == F_OK) /* 0 */
		return scnprintf(bf, size, "F%s", show_prefix ? suffix : "");
#define	P_MODE(n) \
	if (mode & n##_OK) { \
		printed += scnprintf(bf + printed, size - printed, "%s%s", #n, show_prefix ? suffix : ""); \
		mode &= ~n##_OK; \
	}

	P_MODE(R);
	P_MODE(W);
	P_MODE(X);
#undef P_MODE

	if (mode)
		printed += scnprintf(bf + printed, size - printed, "|%#x", mode);

	return printed;
}

#define SCA_ACCMODE syscall_arg__scnprintf_access_mode

static size_t syscall_arg__scnprintf_filename(char *bf, size_t size,
					      struct syscall_arg *arg);

#define SCA_FILENAME syscall_arg__scnprintf_filename

static size_t syscall_arg__scnprintf_pipe_flags(char *bf, size_t size,
						struct syscall_arg *arg)
{
	bool show_prefix = arg->show_string_prefix;
	const char *prefix = "O_";
	int printed = 0, flags = arg->val;

#define	P_FLAG(n) \
	if (flags & O_##n) { \
		printed += scnprintf(bf + printed, size - printed, "%s%s%s", printed ? "|" : "", show_prefix ? prefix : "", #n); \
		flags &= ~O_##n; \
	}

	P_FLAG(CLOEXEC);
	P_FLAG(NONBLOCK);
#undef P_FLAG

	if (flags)
		printed += scnprintf(bf + printed, size - printed, "%s%#x", printed ? "|" : "", flags);

	return printed;
}

#define SCA_PIPE_FLAGS syscall_arg__scnprintf_pipe_flags

#ifndef GRND_NONBLOCK
#define GRND_NONBLOCK	0x0001
#endif
#ifndef GRND_RANDOM
#define GRND_RANDOM	0x0002
#endif

static size_t syscall_arg__scnprintf_getrandom_flags(char *bf, size_t size,
						   struct syscall_arg *arg)
{
	bool show_prefix = arg->show_string_prefix;
	const char *prefix = "GRND_";
	int printed = 0, flags = arg->val;

#define	P_FLAG(n) \
	if (flags & GRND_##n) { \
		printed += scnprintf(bf + printed, size - printed, "%s%s%s", printed ? "|" : "", show_prefix ? prefix : "", #n); \
		flags &= ~GRND_##n; \
	}

	P_FLAG(RANDOM);
	P_FLAG(NONBLOCK);
#undef P_FLAG

	if (flags)
		printed += scnprintf(bf + printed, size - printed, "%s%#x", printed ? "|" : "", flags);

	return printed;
}

#define SCA_GETRANDOM_FLAGS syscall_arg__scnprintf_getrandom_flags

#define STRARRAY(name, array) \
	  { .scnprintf	= SCA_STRARRAY, \
	    .parm	= &strarray__##array, }

#include "trace/beauty/arch_errno_names.c"
#include "trace/beauty/eventfd.c"
#include "trace/beauty/futex_op.c"
#include "trace/beauty/futex_val3.c"
#include "trace/beauty/mmap.c"
#include "trace/beauty/mode_t.c"
#include "trace/beauty/msg_flags.c"
#include "trace/beauty/open_flags.c"
#include "trace/beauty/perf_event_open.c"
#include "trace/beauty/pid.c"
#include "trace/beauty/sched_policy.c"
#include "trace/beauty/seccomp.c"
#include "trace/beauty/signum.c"
#include "trace/beauty/socket_type.c"
#include "trace/beauty/waitid_options.c"

struct syscall_arg_fmt {
	size_t	   (*scnprintf)(char *bf, size_t size, struct syscall_arg *arg);
	unsigned long (*mask_val)(struct syscall_arg *arg, unsigned long val);
	void	   *parm;
	const char *name;
	bool	   show_zero;
};

static struct syscall_fmt {
	const char *name;
	const char *alias;
	struct syscall_arg_fmt arg[6];
	u8	   nr_args;
	bool	   errpid;
	bool	   timeout;
	bool	   hexret;
} syscall_fmts[] = {
	{ .name	    = "access",
	  .arg = { [1] = { .scnprintf = SCA_ACCMODE,  /* mode */ }, }, },
	{ .name	    = "arch_prctl",
	  .arg = { [0] = { .scnprintf = SCA_X86_ARCH_PRCTL_CODE, /* code */ },
		   [1] = { .scnprintf = SCA_PTR, /* arg2 */ }, }, },
	{ .name	    = "bind",
	  .arg = { [1] = { .scnprintf = SCA_SOCKADDR, /* umyaddr */ }, }, },
	{ .name	    = "bpf",
	  .arg = { [0] = STRARRAY(cmd, bpf_cmd), }, },
	{ .name	    = "brk",	    .hexret = true,
	  .arg = { [0] = { .scnprintf = SCA_PTR, /* brk */ }, }, },
	{ .name     = "clock_gettime",
	  .arg = { [0] = STRARRAY(clk_id, clockid), }, },
	{ .name	    = "clone",	    .errpid = true, .nr_args = 5,
	  .arg = { [0] = { .name = "flags",	    .scnprintf = SCA_CLONE_FLAGS, },
		   [1] = { .name = "child_stack",   .scnprintf = SCA_HEX, },
		   [2] = { .name = "parent_tidptr", .scnprintf = SCA_HEX, },
		   [3] = { .name = "child_tidptr",  .scnprintf = SCA_HEX, },
		   [4] = { .name = "tls",	    .scnprintf = SCA_HEX, }, }, },
	{ .name	    = "close",
	  .arg = { [0] = { .scnprintf = SCA_CLOSE_FD, /* fd */ }, }, },
	{ .name	    = "connect",
	  .arg = { [1] = { .scnprintf = SCA_SOCKADDR, /* servaddr */ }, }, },
	{ .name	    = "epoll_ctl",
	  .arg = { [1] = STRARRAY(op, epoll_ctl_ops), }, },
	{ .name	    = "eventfd2",
	  .arg = { [1] = { .scnprintf = SCA_EFD_FLAGS, /* flags */ }, }, },
	{ .name	    = "fchmodat",
	  .arg = { [0] = { .scnprintf = SCA_FDAT, /* fd */ }, }, },
	{ .name	    = "fchownat",
	  .arg = { [0] = { .scnprintf = SCA_FDAT, /* fd */ }, }, },
	{ .name	    = "fcntl",
	  .arg = { [1] = { .scnprintf = SCA_FCNTL_CMD, /* cmd */
			   .parm      = &strarrays__fcntl_cmds_arrays,
			   .show_zero = true, },
		   [2] = { .scnprintf =  SCA_FCNTL_ARG, /* arg */ }, }, },
	{ .name	    = "flock",
	  .arg = { [1] = { .scnprintf = SCA_FLOCK, /* cmd */ }, }, },
	{ .name	    = "fstat", .alias = "newfstat", },
	{ .name	    = "fstatat", .alias = "newfstatat", },
	{ .name	    = "futex",
	  .arg = { [1] = { .scnprintf = SCA_FUTEX_OP, /* op */ },
		   [5] = { .scnprintf = SCA_FUTEX_VAL3, /* val3 */ }, }, },
	{ .name	    = "futimesat",
	  .arg = { [0] = { .scnprintf = SCA_FDAT, /* fd */ }, }, },
	{ .name	    = "getitimer",
	  .arg = { [0] = STRARRAY(which, itimers), }, },
	{ .name	    = "getpid",	    .errpid = true, },
	{ .name	    = "getpgid",    .errpid = true, },
	{ .name	    = "getppid",    .errpid = true, },
	{ .name	    = "getrandom",
	  .arg = { [2] = { .scnprintf = SCA_GETRANDOM_FLAGS, /* flags */ }, }, },
	{ .name	    = "getrlimit",
	  .arg = { [0] = STRARRAY(resource, rlimit_resources), }, },
	{ .name	    = "gettid",	    .errpid = true, },
	{ .name	    = "ioctl",
	  .arg = {
#if defined(__i386__) || defined(__x86_64__)
/*
 * FIXME: Make this available to all arches.
 */
		   [1] = { .scnprintf = SCA_IOCTL_CMD, /* cmd */ },
		   [2] = { .scnprintf = SCA_HEX, /* arg */ }, }, },
#else
		   [2] = { .scnprintf = SCA_HEX, /* arg */ }, }, },
#endif
	{ .name	    = "kcmp",	    .nr_args = 5,
	  .arg = { [0] = { .name = "pid1",	.scnprintf = SCA_PID, },
		   [1] = { .name = "pid2",	.scnprintf = SCA_PID, },
		   [2] = { .name = "type",	.scnprintf = SCA_KCMP_TYPE, },
		   [3] = { .name = "idx1",	.scnprintf = SCA_KCMP_IDX, },
		   [4] = { .name = "idx2",	.scnprintf = SCA_KCMP_IDX, }, }, },
	{ .name	    = "keyctl",
	  .arg = { [0] = STRARRAY(option, keyctl_options), }, },
	{ .name	    = "kill",
	  .arg = { [1] = { .scnprintf = SCA_SIGNUM, /* sig */ }, }, },
	{ .name	    = "linkat",
	  .arg = { [0] = { .scnprintf = SCA_FDAT, /* fd */ }, }, },
	{ .name	    = "lseek",
	  .arg = { [2] = STRARRAY(whence, whences), }, },
	{ .name	    = "lstat", .alias = "newlstat", },
	{ .name     = "madvise",
	  .arg = { [0] = { .scnprintf = SCA_HEX,      /* start */ },
		   [2] = { .scnprintf = SCA_MADV_BHV, /* behavior */ }, }, },
	{ .name	    = "mkdirat",
	  .arg = { [0] = { .scnprintf = SCA_FDAT, /* fd */ }, }, },
	{ .name	    = "mknodat",
	  .arg = { [0] = { .scnprintf = SCA_FDAT, /* fd */ }, }, },
	{ .name	    = "mmap",	    .hexret = true,
/* The standard mmap maps to old_mmap on s390x */
#if defined(__s390x__)
	.alias = "old_mmap",
#endif
<<<<<<< HEAD
	  .arg = { [0] = { .scnprintf = SCA_HEX,	/* addr */ },
		   [2] = { .scnprintf = SCA_MMAP_PROT,	/* prot */ },
		   [3] = { .scnprintf = SCA_MMAP_FLAGS,	/* flags */ }, }, },
=======
	  .arg = { [2] = { .scnprintf = SCA_MMAP_PROT,	/* prot */ },
		   [3] = { .scnprintf = SCA_MMAP_FLAGS,	/* flags */ },
		   [5] = { .scnprintf = SCA_HEX,	/* offset */ }, }, },
>>>>>>> cf26057a
	{ .name	    = "mount",
	  .arg = { [0] = { .scnprintf = SCA_FILENAME, /* dev_name */ },
		   [3] = { .scnprintf = SCA_MOUNT_FLAGS, /* flags */
			   .mask_val  = SCAMV_MOUNT_FLAGS, /* flags */ }, }, },
	{ .name	    = "mprotect",
	  .arg = { [0] = { .scnprintf = SCA_HEX,	/* start */ },
		   [2] = { .scnprintf = SCA_MMAP_PROT,	/* prot */ }, }, },
	{ .name	    = "mq_unlink",
	  .arg = { [0] = { .scnprintf = SCA_FILENAME, /* u_name */ }, }, },
	{ .name	    = "mremap",	    .hexret = true,
	  .arg = { [3] = { .scnprintf = SCA_MREMAP_FLAGS, /* flags */ }, }, },
	{ .name	    = "name_to_handle_at",
	  .arg = { [0] = { .scnprintf = SCA_FDAT, /* dfd */ }, }, },
	{ .name	    = "newfstatat",
	  .arg = { [0] = { .scnprintf = SCA_FDAT, /* dfd */ }, }, },
	{ .name	    = "open",
	  .arg = { [1] = { .scnprintf = SCA_OPEN_FLAGS, /* flags */ }, }, },
	{ .name	    = "open_by_handle_at",
	  .arg = { [0] = { .scnprintf = SCA_FDAT,	/* dfd */ },
		   [2] = { .scnprintf = SCA_OPEN_FLAGS, /* flags */ }, }, },
	{ .name	    = "openat",
	  .arg = { [0] = { .scnprintf = SCA_FDAT,	/* dfd */ },
		   [2] = { .scnprintf = SCA_OPEN_FLAGS, /* flags */ }, }, },
	{ .name	    = "perf_event_open",
	  .arg = { [2] = { .scnprintf = SCA_INT,	/* cpu */ },
		   [3] = { .scnprintf = SCA_FD,		/* group_fd */ },
		   [4] = { .scnprintf = SCA_PERF_FLAGS, /* flags */ }, }, },
	{ .name	    = "pipe2",
	  .arg = { [1] = { .scnprintf = SCA_PIPE_FLAGS, /* flags */ }, }, },
	{ .name	    = "pkey_alloc",
	  .arg = { [1] = { .scnprintf = SCA_PKEY_ALLOC_ACCESS_RIGHTS,	/* access_rights */ }, }, },
	{ .name	    = "pkey_free",
	  .arg = { [0] = { .scnprintf = SCA_INT,	/* key */ }, }, },
	{ .name	    = "pkey_mprotect",
	  .arg = { [0] = { .scnprintf = SCA_HEX,	/* start */ },
		   [2] = { .scnprintf = SCA_MMAP_PROT,	/* prot */ },
		   [3] = { .scnprintf = SCA_INT,	/* pkey */ }, }, },
	{ .name	    = "poll", .timeout = true, },
	{ .name	    = "ppoll", .timeout = true, },
	{ .name	    = "prctl",
	  .arg = { [0] = { .scnprintf = SCA_PRCTL_OPTION, /* option */ },
		   [1] = { .scnprintf = SCA_PRCTL_ARG2, /* arg2 */ },
		   [2] = { .scnprintf = SCA_PRCTL_ARG3, /* arg3 */ }, }, },
	{ .name	    = "pread", .alias = "pread64", },
	{ .name	    = "preadv", .alias = "pread", },
	{ .name	    = "prlimit64",
	  .arg = { [1] = STRARRAY(resource, rlimit_resources), }, },
	{ .name	    = "pwrite", .alias = "pwrite64", },
	{ .name	    = "readlinkat",
	  .arg = { [0] = { .scnprintf = SCA_FDAT, /* dfd */ }, }, },
	{ .name	    = "recvfrom",
	  .arg = { [3] = { .scnprintf = SCA_MSG_FLAGS, /* flags */ }, }, },
	{ .name	    = "recvmmsg",
	  .arg = { [3] = { .scnprintf = SCA_MSG_FLAGS, /* flags */ }, }, },
	{ .name	    = "recvmsg",
	  .arg = { [2] = { .scnprintf = SCA_MSG_FLAGS, /* flags */ }, }, },
	{ .name	    = "renameat",
	  .arg = { [0] = { .scnprintf = SCA_FDAT, /* olddirfd */ },
		   [2] = { .scnprintf = SCA_FDAT, /* newdirfd */ }, }, },
	{ .name	    = "renameat2",
	  .arg = { [0] = { .scnprintf = SCA_FDAT, /* olddirfd */ },
		   [2] = { .scnprintf = SCA_FDAT, /* newdirfd */ },
		   [4] = { .scnprintf = SCA_RENAMEAT2_FLAGS, /* flags */ }, }, },
	{ .name	    = "rt_sigaction",
	  .arg = { [0] = { .scnprintf = SCA_SIGNUM, /* sig */ }, }, },
	{ .name	    = "rt_sigprocmask",
	  .arg = { [0] = STRARRAY(how, sighow), }, },
	{ .name	    = "rt_sigqueueinfo",
	  .arg = { [1] = { .scnprintf = SCA_SIGNUM, /* sig */ }, }, },
	{ .name	    = "rt_tgsigqueueinfo",
	  .arg = { [2] = { .scnprintf = SCA_SIGNUM, /* sig */ }, }, },
	{ .name	    = "sched_setscheduler",
	  .arg = { [1] = { .scnprintf = SCA_SCHED_POLICY, /* policy */ }, }, },
	{ .name	    = "seccomp",
	  .arg = { [0] = { .scnprintf = SCA_SECCOMP_OP,	   /* op */ },
		   [1] = { .scnprintf = SCA_SECCOMP_FLAGS, /* flags */ }, }, },
	{ .name	    = "select", .timeout = true, },
	{ .name	    = "sendmmsg",
	  .arg = { [3] = { .scnprintf = SCA_MSG_FLAGS, /* flags */ }, }, },
	{ .name	    = "sendmsg",
	  .arg = { [2] = { .scnprintf = SCA_MSG_FLAGS, /* flags */ }, }, },
	{ .name	    = "sendto",
	  .arg = { [3] = { .scnprintf = SCA_MSG_FLAGS, /* flags */ },
		   [4] = { .scnprintf = SCA_SOCKADDR, /* addr */ }, }, },
	{ .name	    = "set_tid_address", .errpid = true, },
	{ .name	    = "setitimer",
	  .arg = { [0] = STRARRAY(which, itimers), }, },
	{ .name	    = "setrlimit",
	  .arg = { [0] = STRARRAY(resource, rlimit_resources), }, },
	{ .name	    = "socket",
	  .arg = { [0] = STRARRAY(family, socket_families),
		   [1] = { .scnprintf = SCA_SK_TYPE, /* type */ },
		   [2] = { .scnprintf = SCA_SK_PROTO, /* protocol */ }, }, },
	{ .name	    = "socketpair",
	  .arg = { [0] = STRARRAY(family, socket_families),
		   [1] = { .scnprintf = SCA_SK_TYPE, /* type */ },
		   [2] = { .scnprintf = SCA_SK_PROTO, /* protocol */ }, }, },
	{ .name	    = "stat", .alias = "newstat", },
	{ .name	    = "statx",
	  .arg = { [0] = { .scnprintf = SCA_FDAT,	 /* fdat */ },
		   [2] = { .scnprintf = SCA_STATX_FLAGS, /* flags */ } ,
		   [3] = { .scnprintf = SCA_STATX_MASK,	 /* mask */ }, }, },
	{ .name	    = "swapoff",
	  .arg = { [0] = { .scnprintf = SCA_FILENAME, /* specialfile */ }, }, },
	{ .name	    = "swapon",
	  .arg = { [0] = { .scnprintf = SCA_FILENAME, /* specialfile */ }, }, },
	{ .name	    = "symlinkat",
	  .arg = { [0] = { .scnprintf = SCA_FDAT, /* dfd */ }, }, },
	{ .name	    = "tgkill",
	  .arg = { [2] = { .scnprintf = SCA_SIGNUM, /* sig */ }, }, },
	{ .name	    = "tkill",
	  .arg = { [1] = { .scnprintf = SCA_SIGNUM, /* sig */ }, }, },
	{ .name     = "umount2", .alias = "umount",
	  .arg = { [0] = { .scnprintf = SCA_FILENAME, /* name */ }, }, },
	{ .name	    = "uname", .alias = "newuname", },
	{ .name	    = "unlinkat",
	  .arg = { [0] = { .scnprintf = SCA_FDAT, /* dfd */ }, }, },
	{ .name	    = "utimensat",
	  .arg = { [0] = { .scnprintf = SCA_FDAT, /* dirfd */ }, }, },
	{ .name	    = "wait4",	    .errpid = true,
	  .arg = { [2] = { .scnprintf = SCA_WAITID_OPTIONS, /* options */ }, }, },
	{ .name	    = "waitid",	    .errpid = true,
	  .arg = { [3] = { .scnprintf = SCA_WAITID_OPTIONS, /* options */ }, }, },
};

static int syscall_fmt__cmp(const void *name, const void *fmtp)
{
	const struct syscall_fmt *fmt = fmtp;
	return strcmp(name, fmt->name);
}

static struct syscall_fmt *syscall_fmt__find(const char *name)
{
	const int nmemb = ARRAY_SIZE(syscall_fmts);
	return bsearch(name, syscall_fmts, nmemb, sizeof(struct syscall_fmt), syscall_fmt__cmp);
}

static struct syscall_fmt *syscall_fmt__find_by_alias(const char *alias)
{
	int i, nmemb = ARRAY_SIZE(syscall_fmts);

	for (i = 0; i < nmemb; ++i) {
		if (syscall_fmts[i].alias && strcmp(syscall_fmts[i].alias, alias) == 0)
			return &syscall_fmts[i];
	}

	return NULL;
}

/*
 * is_exit: is this "exit" or "exit_group"?
 * is_open: is this "open" or "openat"? To associate the fd returned in sys_exit with the pathname in sys_enter.
 * args_size: sum of the sizes of the syscall arguments, anything after that is augmented stuff: pathname for openat, etc.
 */
struct syscall {
	struct tep_event    *tp_format;
	int		    nr_args;
	int		    args_size;
	bool		    is_exit;
	bool		    is_open;
	struct tep_format_field *args;
	const char	    *name;
	struct syscall_fmt  *fmt;
	struct syscall_arg_fmt *arg_fmt;
};

struct bpf_map_syscall_entry {
	bool	enabled;
};

/*
 * We need to have this 'calculated' boolean because in some cases we really
 * don't know what is the duration of a syscall, for instance, when we start
 * a session and some threads are waiting for a syscall to finish, say 'poll',
 * in which case all we can do is to print "( ? ) for duration and for the
 * start timestamp.
 */
static size_t fprintf_duration(unsigned long t, bool calculated, FILE *fp)
{
	double duration = (double)t / NSEC_PER_MSEC;
	size_t printed = fprintf(fp, "(");

	if (!calculated)
		printed += fprintf(fp, "         ");
	else if (duration >= 1.0)
		printed += color_fprintf(fp, PERF_COLOR_RED, "%6.3f ms", duration);
	else if (duration >= 0.01)
		printed += color_fprintf(fp, PERF_COLOR_YELLOW, "%6.3f ms", duration);
	else
		printed += color_fprintf(fp, PERF_COLOR_NORMAL, "%6.3f ms", duration);
	return printed + fprintf(fp, "): ");
}

/**
 * filename.ptr: The filename char pointer that will be vfs_getname'd
 * filename.entry_str_pos: Where to insert the string translated from
 *                         filename.ptr by the vfs_getname tracepoint/kprobe.
 * ret_scnprintf: syscall args may set this to a different syscall return
 *                formatter, for instance, fcntl may return fds, file flags, etc.
 */
struct thread_trace {
	u64		  entry_time;
	bool		  entry_pending;
	unsigned long	  nr_events;
	unsigned long	  pfmaj, pfmin;
	char		  *entry_str;
	double		  runtime_ms;
	size_t		  (*ret_scnprintf)(char *bf, size_t size, struct syscall_arg *arg);
        struct {
		unsigned long ptr;
		short int     entry_str_pos;
		bool	      pending_open;
		unsigned int  namelen;
		char	      *name;
	} filename;
	struct {
		int	  max;
		char	  **table;
	} paths;

	struct intlist *syscall_stats;
};

static struct thread_trace *thread_trace__new(void)
{
	struct thread_trace *ttrace =  zalloc(sizeof(struct thread_trace));

	if (ttrace)
		ttrace->paths.max = -1;

	ttrace->syscall_stats = intlist__new(NULL);

	return ttrace;
}

static struct thread_trace *thread__trace(struct thread *thread, FILE *fp)
{
	struct thread_trace *ttrace;

	if (thread == NULL)
		goto fail;

	if (thread__priv(thread) == NULL)
		thread__set_priv(thread, thread_trace__new());

	if (thread__priv(thread) == NULL)
		goto fail;

	ttrace = thread__priv(thread);
	++ttrace->nr_events;

	return ttrace;
fail:
	color_fprintf(fp, PERF_COLOR_RED,
		      "WARNING: not enough memory, dropping samples!\n");
	return NULL;
}


void syscall_arg__set_ret_scnprintf(struct syscall_arg *arg,
				    size_t (*ret_scnprintf)(char *bf, size_t size, struct syscall_arg *arg))
{
	struct thread_trace *ttrace = thread__priv(arg->thread);

	ttrace->ret_scnprintf = ret_scnprintf;
}

#define TRACE_PFMAJ		(1 << 0)
#define TRACE_PFMIN		(1 << 1)

static const size_t trace__entry_str_size = 2048;

static int trace__set_fd_pathname(struct thread *thread, int fd, const char *pathname)
{
	struct thread_trace *ttrace = thread__priv(thread);

	if (fd > ttrace->paths.max) {
		char **npath = realloc(ttrace->paths.table, (fd + 1) * sizeof(char *));

		if (npath == NULL)
			return -1;

		if (ttrace->paths.max != -1) {
			memset(npath + ttrace->paths.max + 1, 0,
			       (fd - ttrace->paths.max) * sizeof(char *));
		} else {
			memset(npath, 0, (fd + 1) * sizeof(char *));
		}

		ttrace->paths.table = npath;
		ttrace->paths.max   = fd;
	}

	ttrace->paths.table[fd] = strdup(pathname);

	return ttrace->paths.table[fd] != NULL ? 0 : -1;
}

static int thread__read_fd_path(struct thread *thread, int fd)
{
	char linkname[PATH_MAX], pathname[PATH_MAX];
	struct stat st;
	int ret;

	if (thread->pid_ == thread->tid) {
		scnprintf(linkname, sizeof(linkname),
			  "/proc/%d/fd/%d", thread->pid_, fd);
	} else {
		scnprintf(linkname, sizeof(linkname),
			  "/proc/%d/task/%d/fd/%d", thread->pid_, thread->tid, fd);
	}

	if (lstat(linkname, &st) < 0 || st.st_size + 1 > (off_t)sizeof(pathname))
		return -1;

	ret = readlink(linkname, pathname, sizeof(pathname));

	if (ret < 0 || ret > st.st_size)
		return -1;

	pathname[ret] = '\0';
	return trace__set_fd_pathname(thread, fd, pathname);
}

static const char *thread__fd_path(struct thread *thread, int fd,
				   struct trace *trace)
{
	struct thread_trace *ttrace = thread__priv(thread);

	if (ttrace == NULL)
		return NULL;

	if (fd < 0)
		return NULL;

	if ((fd > ttrace->paths.max || ttrace->paths.table[fd] == NULL)) {
		if (!trace->live)
			return NULL;
		++trace->stats.proc_getname;
		if (thread__read_fd_path(thread, fd))
			return NULL;
	}

	return ttrace->paths.table[fd];
}

size_t syscall_arg__scnprintf_fd(char *bf, size_t size, struct syscall_arg *arg)
{
	int fd = arg->val;
	size_t printed = scnprintf(bf, size, "%d", fd);
	const char *path = thread__fd_path(arg->thread, fd, arg->trace);

	if (path)
		printed += scnprintf(bf + printed, size - printed, "<%s>", path);

	return printed;
}

size_t pid__scnprintf_fd(struct trace *trace, pid_t pid, int fd, char *bf, size_t size)
{
        size_t printed = scnprintf(bf, size, "%d", fd);
	struct thread *thread = machine__find_thread(trace->host, pid, pid);

	if (thread) {
		const char *path = thread__fd_path(thread, fd, trace);

		if (path)
			printed += scnprintf(bf + printed, size - printed, "<%s>", path);

		thread__put(thread);
	}

        return printed;
}

static size_t syscall_arg__scnprintf_close_fd(char *bf, size_t size,
					      struct syscall_arg *arg)
{
	int fd = arg->val;
	size_t printed = syscall_arg__scnprintf_fd(bf, size, arg);
	struct thread_trace *ttrace = thread__priv(arg->thread);

	if (ttrace && fd >= 0 && fd <= ttrace->paths.max)
		zfree(&ttrace->paths.table[fd]);

	return printed;
}

static void thread__set_filename_pos(struct thread *thread, const char *bf,
				     unsigned long ptr)
{
	struct thread_trace *ttrace = thread__priv(thread);

	ttrace->filename.ptr = ptr;
	ttrace->filename.entry_str_pos = bf - ttrace->entry_str;
}

static size_t syscall_arg__scnprintf_augmented_string(struct syscall_arg *arg, char *bf, size_t size)
{
	struct augmented_arg *augmented_arg = arg->augmented.args;

	return scnprintf(bf, size, "\"%.*s\"", augmented_arg->size, augmented_arg->value);
}

static size_t syscall_arg__scnprintf_filename(char *bf, size_t size,
					      struct syscall_arg *arg)
{
	unsigned long ptr = arg->val;

	if (arg->augmented.args)
		return syscall_arg__scnprintf_augmented_string(arg, bf, size);

	if (!arg->trace->vfs_getname)
		return scnprintf(bf, size, "%#x", ptr);

	thread__set_filename_pos(arg->thread, bf, ptr);
	return 0;
}

static bool trace__filter_duration(struct trace *trace, double t)
{
	return t < (trace->duration_filter * NSEC_PER_MSEC);
}

static size_t __trace__fprintf_tstamp(struct trace *trace, u64 tstamp, FILE *fp)
{
	double ts = (double)(tstamp - trace->base_time) / NSEC_PER_MSEC;

	return fprintf(fp, "%10.3f ", ts);
}

/*
 * We're handling tstamp=0 as an undefined tstamp, i.e. like when we are
 * using ttrace->entry_time for a thread that receives a sys_exit without
 * first having received a sys_enter ("poll" issued before tracing session
 * starts, lost sys_enter exit due to ring buffer overflow).
 */
static size_t trace__fprintf_tstamp(struct trace *trace, u64 tstamp, FILE *fp)
{
	if (tstamp > 0)
		return __trace__fprintf_tstamp(trace, tstamp, fp);

	return fprintf(fp, "         ? ");
}

static bool done = false;
static bool interrupted = false;

static void sig_handler(int sig)
{
	done = true;
	interrupted = sig == SIGINT;
}

static size_t trace__fprintf_comm_tid(struct trace *trace, struct thread *thread, FILE *fp)
{
	size_t printed = 0;

	if (trace->multiple_threads) {
		if (trace->show_comm)
			printed += fprintf(fp, "%.14s/", thread__comm_str(thread));
		printed += fprintf(fp, "%d ", thread->tid);
	}

	return printed;
}

static size_t trace__fprintf_entry_head(struct trace *trace, struct thread *thread,
					u64 duration, bool duration_calculated, u64 tstamp, FILE *fp)
{
	size_t printed = 0;

	if (trace->show_tstamp)
		printed = trace__fprintf_tstamp(trace, tstamp, fp);
	if (trace->show_duration)
		printed += fprintf_duration(duration, duration_calculated, fp);
	return printed + trace__fprintf_comm_tid(trace, thread, fp);
}

static int trace__process_event(struct trace *trace, struct machine *machine,
				union perf_event *event, struct perf_sample *sample)
{
	int ret = 0;

	switch (event->header.type) {
	case PERF_RECORD_LOST:
		color_fprintf(trace->output, PERF_COLOR_RED,
			      "LOST %" PRIu64 " events!\n", event->lost.lost);
		ret = machine__process_lost_event(machine, event, sample);
		break;
	default:
		ret = machine__process_event(machine, event, sample);
		break;
	}

	return ret;
}

static int trace__tool_process(struct perf_tool *tool,
			       union perf_event *event,
			       struct perf_sample *sample,
			       struct machine *machine)
{
	struct trace *trace = container_of(tool, struct trace, tool);
	return trace__process_event(trace, machine, event, sample);
}

static char *trace__machine__resolve_kernel_addr(void *vmachine, unsigned long long *addrp, char **modp)
{
	struct machine *machine = vmachine;

	if (machine->kptr_restrict_warned)
		return NULL;

	if (symbol_conf.kptr_restrict) {
		pr_warning("Kernel address maps (/proc/{kallsyms,modules}) are restricted.\n\n"
			   "Check /proc/sys/kernel/kptr_restrict.\n\n"
			   "Kernel samples will not be resolved.\n");
		machine->kptr_restrict_warned = true;
		return NULL;
	}

	return machine__resolve_kernel_addr(vmachine, addrp, modp);
}

static int trace__symbols_init(struct trace *trace, struct perf_evlist *evlist)
{
	int err = symbol__init(NULL);

	if (err)
		return err;

	trace->host = machine__new_host();
	if (trace->host == NULL)
		return -ENOMEM;

	err = trace_event__register_resolver(trace->host, trace__machine__resolve_kernel_addr);
	if (err < 0)
		goto out;

	err = __machine__synthesize_threads(trace->host, &trace->tool, &trace->opts.target,
					    evlist->threads, trace__tool_process, false,
					    1);
out:
	if (err)
		symbol__exit();

	return err;
}

static void trace__symbols__exit(struct trace *trace)
{
	machine__exit(trace->host);
	trace->host = NULL;

	symbol__exit();
}

static int syscall__alloc_arg_fmts(struct syscall *sc, int nr_args)
{
	int idx;

	if (nr_args == 6 && sc->fmt && sc->fmt->nr_args != 0)
		nr_args = sc->fmt->nr_args;

	sc->arg_fmt = calloc(nr_args, sizeof(*sc->arg_fmt));
	if (sc->arg_fmt == NULL)
		return -1;

	for (idx = 0; idx < nr_args; ++idx) {
		if (sc->fmt)
			sc->arg_fmt[idx] = sc->fmt->arg[idx];
	}

	sc->nr_args = nr_args;
	return 0;
}

static int syscall__set_arg_fmts(struct syscall *sc)
{
	struct tep_format_field *field, *last_field = NULL;
	int idx = 0, len;

	for (field = sc->args; field; field = field->next, ++idx) {
		last_field = field;

		if (sc->fmt && sc->fmt->arg[idx].scnprintf)
			continue;

		if (strcmp(field->type, "const char *") == 0 &&
			 (strcmp(field->name, "filename") == 0 ||
			  strcmp(field->name, "path") == 0 ||
			  strcmp(field->name, "pathname") == 0))
			sc->arg_fmt[idx].scnprintf = SCA_FILENAME;
		else if ((field->flags & TEP_FIELD_IS_POINTER) || strstr(field->name, "addr"))
			sc->arg_fmt[idx].scnprintf = SCA_PTR;
		else if (strcmp(field->type, "pid_t") == 0)
			sc->arg_fmt[idx].scnprintf = SCA_PID;
		else if (strcmp(field->type, "umode_t") == 0)
			sc->arg_fmt[idx].scnprintf = SCA_MODE_T;
		else if ((strcmp(field->type, "int") == 0 ||
			  strcmp(field->type, "unsigned int") == 0 ||
			  strcmp(field->type, "long") == 0) &&
			 (len = strlen(field->name)) >= 2 &&
			 strcmp(field->name + len - 2, "fd") == 0) {
			/*
			 * /sys/kernel/tracing/events/syscalls/sys_enter*
			 * egrep 'field:.*fd;' .../format|sed -r 's/.*field:([a-z ]+) [a-z_]*fd.+/\1/g'|sort|uniq -c
			 * 65 int
			 * 23 unsigned int
			 * 7 unsigned long
			 */
			sc->arg_fmt[idx].scnprintf = SCA_FD;
		}
	}

	if (last_field)
		sc->args_size = last_field->offset + last_field->size;

	return 0;
}

static int trace__read_syscall_info(struct trace *trace, int id)
{
	char tp_name[128];
	struct syscall *sc;
	const char *name = syscalltbl__name(trace->sctbl, id);

	if (name == NULL)
		return -1;

	if (id > trace->syscalls.max) {
		struct syscall *nsyscalls = realloc(trace->syscalls.table, (id + 1) * sizeof(*sc));

		if (nsyscalls == NULL)
			return -1;

		if (trace->syscalls.max != -1) {
			memset(nsyscalls + trace->syscalls.max + 1, 0,
			       (id - trace->syscalls.max) * sizeof(*sc));
		} else {
			memset(nsyscalls, 0, (id + 1) * sizeof(*sc));
		}

		trace->syscalls.table = nsyscalls;
		trace->syscalls.max   = id;
	}

	sc = trace->syscalls.table + id;
	sc->name = name;

	sc->fmt  = syscall_fmt__find(sc->name);

	snprintf(tp_name, sizeof(tp_name), "sys_enter_%s", sc->name);
	sc->tp_format = trace_event__tp_format("syscalls", tp_name);

	if (IS_ERR(sc->tp_format) && sc->fmt && sc->fmt->alias) {
		snprintf(tp_name, sizeof(tp_name), "sys_enter_%s", sc->fmt->alias);
		sc->tp_format = trace_event__tp_format("syscalls", tp_name);
	}

	if (syscall__alloc_arg_fmts(sc, IS_ERR(sc->tp_format) ? 6 : sc->tp_format->format.nr_fields))
		return -1;

	if (IS_ERR(sc->tp_format))
		return -1;

	sc->args = sc->tp_format->format.fields;
	/*
	 * We need to check and discard the first variable '__syscall_nr'
	 * or 'nr' that mean the syscall number. It is needless here.
	 * So drop '__syscall_nr' or 'nr' field but does not exist on older kernels.
	 */
	if (sc->args && (!strcmp(sc->args->name, "__syscall_nr") || !strcmp(sc->args->name, "nr"))) {
		sc->args = sc->args->next;
		--sc->nr_args;
	}

	sc->is_exit = !strcmp(name, "exit_group") || !strcmp(name, "exit");
	sc->is_open = !strcmp(name, "open") || !strcmp(name, "openat");

	return syscall__set_arg_fmts(sc);
}

static int trace__validate_ev_qualifier(struct trace *trace)
{
	int err = 0, i;
	size_t nr_allocated;
	struct str_node *pos;

	trace->ev_qualifier_ids.nr = strlist__nr_entries(trace->ev_qualifier);
	trace->ev_qualifier_ids.entries = malloc(trace->ev_qualifier_ids.nr *
						 sizeof(trace->ev_qualifier_ids.entries[0]));

	if (trace->ev_qualifier_ids.entries == NULL) {
		fputs("Error:\tNot enough memory for allocating events qualifier ids\n",
		       trace->output);
		err = -EINVAL;
		goto out;
	}

	nr_allocated = trace->ev_qualifier_ids.nr;
	i = 0;

	strlist__for_each_entry(pos, trace->ev_qualifier) {
		const char *sc = pos->s;
		int id = syscalltbl__id(trace->sctbl, sc), match_next = -1;

		if (id < 0) {
			id = syscalltbl__strglobmatch_first(trace->sctbl, sc, &match_next);
			if (id >= 0)
				goto matches;

			if (err == 0) {
				fputs("Error:\tInvalid syscall ", trace->output);
				err = -EINVAL;
			} else {
				fputs(", ", trace->output);
			}

			fputs(sc, trace->output);
		}
matches:
		trace->ev_qualifier_ids.entries[i++] = id;
		if (match_next == -1)
			continue;

		while (1) {
			id = syscalltbl__strglobmatch_next(trace->sctbl, sc, &match_next);
			if (id < 0)
				break;
			if (nr_allocated == trace->ev_qualifier_ids.nr) {
				void *entries;

				nr_allocated += 8;
				entries = realloc(trace->ev_qualifier_ids.entries,
						  nr_allocated * sizeof(trace->ev_qualifier_ids.entries[0]));
				if (entries == NULL) {
					err = -ENOMEM;
					fputs("\nError:\t Not enough memory for parsing\n", trace->output);
					goto out_free;
				}
				trace->ev_qualifier_ids.entries = entries;
			}
			trace->ev_qualifier_ids.nr++;
			trace->ev_qualifier_ids.entries[i++] = id;
		}
	}

	if (err < 0) {
		fputs("\nHint:\ttry 'perf list syscalls:sys_enter_*'"
		      "\nHint:\tand: 'man syscalls'\n", trace->output);
out_free:
		zfree(&trace->ev_qualifier_ids.entries);
		trace->ev_qualifier_ids.nr = 0;
	}
out:
	return err;
}

/*
 * args is to be interpreted as a series of longs but we need to handle
 * 8-byte unaligned accesses. args points to raw_data within the event
 * and raw_data is guaranteed to be 8-byte unaligned because it is
 * preceded by raw_size which is a u32. So we need to copy args to a temp
 * variable to read it. Most notably this avoids extended load instructions
 * on unaligned addresses
 */
unsigned long syscall_arg__val(struct syscall_arg *arg, u8 idx)
{
	unsigned long val;
	unsigned char *p = arg->args + sizeof(unsigned long) * idx;

	memcpy(&val, p, sizeof(val));
	return val;
}

static size_t syscall__scnprintf_name(struct syscall *sc, char *bf, size_t size,
				      struct syscall_arg *arg)
{
	if (sc->arg_fmt && sc->arg_fmt[arg->idx].name)
		return scnprintf(bf, size, "%s: ", sc->arg_fmt[arg->idx].name);

	return scnprintf(bf, size, "arg%d: ", arg->idx);
}

/*
 * Check if the value is in fact zero, i.e. mask whatever needs masking, such
 * as mount 'flags' argument that needs ignoring some magic flag, see comment
 * in tools/perf/trace/beauty/mount_flags.c
 */
static unsigned long syscall__mask_val(struct syscall *sc, struct syscall_arg *arg, unsigned long val)
{
	if (sc->arg_fmt && sc->arg_fmt[arg->idx].mask_val)
		return sc->arg_fmt[arg->idx].mask_val(arg, val);

	return val;
}

static size_t syscall__scnprintf_val(struct syscall *sc, char *bf, size_t size,
				     struct syscall_arg *arg, unsigned long val)
{
	if (sc->arg_fmt && sc->arg_fmt[arg->idx].scnprintf) {
		arg->val = val;
		if (sc->arg_fmt[arg->idx].parm)
			arg->parm = sc->arg_fmt[arg->idx].parm;
		return sc->arg_fmt[arg->idx].scnprintf(bf, size, arg);
	}
	return scnprintf(bf, size, "%ld", val);
}

static size_t syscall__scnprintf_args(struct syscall *sc, char *bf, size_t size,
				      unsigned char *args, void *augmented_args, int augmented_args_size,
				      struct trace *trace, struct thread *thread)
{
	size_t printed = 0;
	unsigned long val;
	u8 bit = 1;
	struct syscall_arg arg = {
		.args	= args,
		.augmented = {
			.size = augmented_args_size,
			.args = augmented_args,
		},
		.idx	= 0,
		.mask	= 0,
		.trace  = trace,
		.thread = thread,
		.show_string_prefix = trace->show_string_prefix,
	};
	struct thread_trace *ttrace = thread__priv(thread);

	/*
	 * Things like fcntl will set this in its 'cmd' formatter to pick the
	 * right formatter for the return value (an fd? file flags?), which is
	 * not needed for syscalls that always return a given type, say an fd.
	 */
	ttrace->ret_scnprintf = NULL;

	if (sc->args != NULL) {
		struct tep_format_field *field;

		for (field = sc->args; field;
		     field = field->next, ++arg.idx, bit <<= 1) {
			if (arg.mask & bit)
				continue;

			val = syscall_arg__val(&arg, arg.idx);
			/*
			 * Some syscall args need some mask, most don't and
			 * return val untouched.
			 */
			val = syscall__mask_val(sc, &arg, val);

			/*
 			 * Suppress this argument if its value is zero and
 			 * and we don't have a string associated in an
 			 * strarray for it.
 			 */
			if (val == 0 &&
			    !trace->show_zeros &&
			    !(sc->arg_fmt &&
			      (sc->arg_fmt[arg.idx].show_zero ||
			       sc->arg_fmt[arg.idx].scnprintf == SCA_STRARRAY ||
			       sc->arg_fmt[arg.idx].scnprintf == SCA_STRARRAYS) &&
			      sc->arg_fmt[arg.idx].parm))
				continue;

			printed += scnprintf(bf + printed, size - printed, "%s", printed ? ", " : "");

			if (trace->show_arg_names)
				printed += scnprintf(bf + printed, size - printed, "%s: ", field->name);

			printed += syscall__scnprintf_val(sc, bf + printed, size - printed, &arg, val);
		}
	} else if (IS_ERR(sc->tp_format)) {
		/*
		 * If we managed to read the tracepoint /format file, then we
		 * may end up not having any args, like with gettid(), so only
		 * print the raw args when we didn't manage to read it.
		 */
		while (arg.idx < sc->nr_args) {
			if (arg.mask & bit)
				goto next_arg;
			val = syscall_arg__val(&arg, arg.idx);
			if (printed)
				printed += scnprintf(bf + printed, size - printed, ", ");
			printed += syscall__scnprintf_name(sc, bf + printed, size - printed, &arg);
			printed += syscall__scnprintf_val(sc, bf + printed, size - printed, &arg, val);
next_arg:
			++arg.idx;
			bit <<= 1;
		}
	}

	return printed;
}

typedef int (*tracepoint_handler)(struct trace *trace, struct perf_evsel *evsel,
				  union perf_event *event,
				  struct perf_sample *sample);

static struct syscall *trace__syscall_info(struct trace *trace,
					   struct perf_evsel *evsel, int id)
{

	if (id < 0) {

		/*
		 * XXX: Noticed on x86_64, reproduced as far back as 3.0.36, haven't tried
		 * before that, leaving at a higher verbosity level till that is
		 * explained. Reproduced with plain ftrace with:
		 *
		 * echo 1 > /t/events/raw_syscalls/sys_exit/enable
		 * grep "NR -1 " /t/trace_pipe
		 *
		 * After generating some load on the machine.
 		 */
		if (verbose > 1) {
			static u64 n;
			fprintf(trace->output, "Invalid syscall %d id, skipping (%s, %" PRIu64 ") ...\n",
				id, perf_evsel__name(evsel), ++n);
		}
		return NULL;
	}

	if ((id > trace->syscalls.max || trace->syscalls.table[id].name == NULL) &&
	    trace__read_syscall_info(trace, id))
		goto out_cant_read;

	if ((id > trace->syscalls.max || trace->syscalls.table[id].name == NULL))
		goto out_cant_read;

	return &trace->syscalls.table[id];

out_cant_read:
	if (verbose > 0) {
		fprintf(trace->output, "Problems reading syscall %d", id);
		if (id <= trace->syscalls.max && trace->syscalls.table[id].name != NULL)
			fprintf(trace->output, "(%s)", trace->syscalls.table[id].name);
		fputs(" information\n", trace->output);
	}
	return NULL;
}

static void thread__update_stats(struct thread_trace *ttrace,
				 int id, struct perf_sample *sample)
{
	struct int_node *inode;
	struct stats *stats;
	u64 duration = 0;

	inode = intlist__findnew(ttrace->syscall_stats, id);
	if (inode == NULL)
		return;

	stats = inode->priv;
	if (stats == NULL) {
		stats = malloc(sizeof(struct stats));
		if (stats == NULL)
			return;
		init_stats(stats);
		inode->priv = stats;
	}

	if (ttrace->entry_time && sample->time > ttrace->entry_time)
		duration = sample->time - ttrace->entry_time;

	update_stats(stats, duration);
}

static int trace__printf_interrupted_entry(struct trace *trace)
{
	struct thread_trace *ttrace;
	size_t printed;

	if (trace->failure_only || trace->current == NULL)
		return 0;

	ttrace = thread__priv(trace->current);

	if (!ttrace->entry_pending)
		return 0;

	printed  = trace__fprintf_entry_head(trace, trace->current, 0, false, ttrace->entry_time, trace->output);
	printed += fprintf(trace->output, ")%-*s ...\n", trace->args_alignment, ttrace->entry_str);
	ttrace->entry_pending = false;

	++trace->nr_events_printed;

	return printed;
}

static int trace__fprintf_sample(struct trace *trace, struct perf_evsel *evsel,
				 struct perf_sample *sample, struct thread *thread)
{
	int printed = 0;

	if (trace->print_sample) {
		double ts = (double)sample->time / NSEC_PER_MSEC;

		printed += fprintf(trace->output, "%22s %10.3f %s %d/%d [%d]\n",
				   perf_evsel__name(evsel), ts,
				   thread__comm_str(thread),
				   sample->pid, sample->tid, sample->cpu);
	}

	return printed;
}

static void *syscall__augmented_args(struct syscall *sc, struct perf_sample *sample, int *augmented_args_size, bool raw_augmented)
{
	void *augmented_args = NULL;
	/*
	 * For now with BPF raw_augmented we hook into raw_syscalls:sys_enter
	 * and there we get all 6 syscall args plus the tracepoint common
	 * fields (sizeof(long)) and the syscall_nr (another long). So we check
	 * if that is the case and if so don't look after the sc->args_size,
	 * but always after the full raw_syscalls:sys_enter payload, which is
	 * fixed.
	 *
	 * We'll revisit this later to pass s->args_size to the BPF augmenter
	 * (now tools/perf/examples/bpf/augmented_raw_syscalls.c, so that it
	 * copies only what we need for each syscall, like what happens when we
	 * use syscalls:sys_enter_NAME, so that we reduce the kernel/userspace
	 * traffic to just what is needed for each syscall.
	 */
	int args_size = raw_augmented ? (8 * (int)sizeof(long)) : sc->args_size;

	*augmented_args_size = sample->raw_size - args_size;
	if (*augmented_args_size > 0)
		augmented_args = sample->raw_data + args_size;

	return augmented_args;
}

static int trace__sys_enter(struct trace *trace, struct perf_evsel *evsel,
			    union perf_event *event __maybe_unused,
			    struct perf_sample *sample)
{
	char *msg;
	void *args;
	int printed = 0;
	struct thread *thread;
	int id = perf_evsel__sc_tp_uint(evsel, id, sample), err = -1;
	int augmented_args_size = 0;
	void *augmented_args = NULL;
	struct syscall *sc = trace__syscall_info(trace, evsel, id);
	struct thread_trace *ttrace;

	if (sc == NULL)
		return -1;

	thread = machine__findnew_thread(trace->host, sample->pid, sample->tid);
	ttrace = thread__trace(thread, trace->output);
	if (ttrace == NULL)
		goto out_put;

	trace__fprintf_sample(trace, evsel, sample, thread);

	args = perf_evsel__sc_tp_ptr(evsel, args, sample);

	if (ttrace->entry_str == NULL) {
		ttrace->entry_str = malloc(trace__entry_str_size);
		if (!ttrace->entry_str)
			goto out_put;
	}

	if (!(trace->duration_filter || trace->summary_only || trace->min_stack))
		trace__printf_interrupted_entry(trace);
	/*
	 * If this is raw_syscalls.sys_enter, then it always comes with the 6 possible
	 * arguments, even if the syscall being handled, say "openat", uses only 4 arguments
	 * this breaks syscall__augmented_args() check for augmented args, as we calculate
	 * syscall->args_size using each syscalls:sys_enter_NAME tracefs format file,
	 * so when handling, say the openat syscall, we end up getting 6 args for the
	 * raw_syscalls:sys_enter event, when we expected just 4, we end up mistakenly
	 * thinking that the extra 2 u64 args are the augmented filename, so just check
	 * here and avoid using augmented syscalls when the evsel is the raw_syscalls one.
	 */
	if (evsel != trace->syscalls.events.sys_enter)
		augmented_args = syscall__augmented_args(sc, sample, &augmented_args_size, trace->raw_augmented_syscalls);
	ttrace->entry_time = sample->time;
	msg = ttrace->entry_str;
	printed += scnprintf(msg + printed, trace__entry_str_size - printed, "%s(", sc->name);

	printed += syscall__scnprintf_args(sc, msg + printed, trace__entry_str_size - printed,
					   args, augmented_args, augmented_args_size, trace, thread);

	if (sc->is_exit) {
		if (!(trace->duration_filter || trace->summary_only || trace->failure_only || trace->min_stack)) {
			int alignment = 0;

			trace__fprintf_entry_head(trace, thread, 0, false, ttrace->entry_time, trace->output);
			printed = fprintf(trace->output, "%s)", ttrace->entry_str);
			if (trace->args_alignment > printed)
				alignment = trace->args_alignment - printed;
			fprintf(trace->output, "%*s= ?\n", alignment, " ");
		}
	} else {
		ttrace->entry_pending = true;
		/* See trace__vfs_getname & trace__sys_exit */
		ttrace->filename.pending_open = false;
	}

	if (trace->current != thread) {
		thread__put(trace->current);
		trace->current = thread__get(thread);
	}
	err = 0;
out_put:
	thread__put(thread);
	return err;
}

static int trace__fprintf_sys_enter(struct trace *trace, struct perf_evsel *evsel,
				    struct perf_sample *sample)
{
	struct thread_trace *ttrace;
	struct thread *thread;
	int id = perf_evsel__sc_tp_uint(evsel, id, sample), err = -1;
	struct syscall *sc = trace__syscall_info(trace, evsel, id);
	char msg[1024];
	void *args, *augmented_args = NULL;
	int augmented_args_size;

	if (sc == NULL)
		return -1;

	thread = machine__findnew_thread(trace->host, sample->pid, sample->tid);
	ttrace = thread__trace(thread, trace->output);
	/*
	 * We need to get ttrace just to make sure it is there when syscall__scnprintf_args()
	 * and the rest of the beautifiers accessing it via struct syscall_arg touches it.
	 */
	if (ttrace == NULL)
		goto out_put;

	args = perf_evsel__sc_tp_ptr(evsel, args, sample);
	augmented_args = syscall__augmented_args(sc, sample, &augmented_args_size, trace->raw_augmented_syscalls);
	syscall__scnprintf_args(sc, msg, sizeof(msg), args, augmented_args, augmented_args_size, trace, thread);
	fprintf(trace->output, "%s", msg);
	err = 0;
out_put:
	thread__put(thread);
	return err;
}

static int trace__resolve_callchain(struct trace *trace, struct perf_evsel *evsel,
				    struct perf_sample *sample,
				    struct callchain_cursor *cursor)
{
	struct addr_location al;
	int max_stack = evsel->attr.sample_max_stack ?
			evsel->attr.sample_max_stack :
			trace->max_stack;
	int err;

	if (machine__resolve(trace->host, &al, sample) < 0)
		return -1;

	err = thread__resolve_callchain(al.thread, cursor, evsel, sample, NULL, NULL, max_stack);
	addr_location__put(&al);
	return err;
}

static int trace__fprintf_callchain(struct trace *trace, struct perf_sample *sample)
{
	/* TODO: user-configurable print_opts */
	const unsigned int print_opts = EVSEL__PRINT_SYM |
				        EVSEL__PRINT_DSO |
				        EVSEL__PRINT_UNKNOWN_AS_ADDR;

	return sample__fprintf_callchain(sample, 38, print_opts, &callchain_cursor, trace->output);
}

static const char *errno_to_name(struct perf_evsel *evsel, int err)
{
	struct perf_env *env = perf_evsel__env(evsel);
	const char *arch_name = perf_env__arch(env);

	return arch_syscalls__strerrno(arch_name, err);
}

static int trace__sys_exit(struct trace *trace, struct perf_evsel *evsel,
			   union perf_event *event __maybe_unused,
			   struct perf_sample *sample)
{
	long ret;
	u64 duration = 0;
	bool duration_calculated = false;
	struct thread *thread;
	int id = perf_evsel__sc_tp_uint(evsel, id, sample), err = -1, callchain_ret = 0, printed = 0;
	int alignment = trace->args_alignment;
	struct syscall *sc = trace__syscall_info(trace, evsel, id);
	struct thread_trace *ttrace;

	if (sc == NULL)
		return -1;

	thread = machine__findnew_thread(trace->host, sample->pid, sample->tid);
	ttrace = thread__trace(thread, trace->output);
	if (ttrace == NULL)
		goto out_put;

	trace__fprintf_sample(trace, evsel, sample, thread);

	if (trace->summary)
		thread__update_stats(ttrace, id, sample);

	ret = perf_evsel__sc_tp_uint(evsel, ret, sample);

	if (sc->is_open && ret >= 0 && ttrace->filename.pending_open) {
		trace__set_fd_pathname(thread, ret, ttrace->filename.name);
		ttrace->filename.pending_open = false;
		++trace->stats.vfs_getname;
	}

	if (ttrace->entry_time) {
		duration = sample->time - ttrace->entry_time;
		if (trace__filter_duration(trace, duration))
			goto out;
		duration_calculated = true;
	} else if (trace->duration_filter)
		goto out;

	if (sample->callchain) {
		callchain_ret = trace__resolve_callchain(trace, evsel, sample, &callchain_cursor);
		if (callchain_ret == 0) {
			if (callchain_cursor.nr < trace->min_stack)
				goto out;
			callchain_ret = 1;
		}
	}

	if (trace->summary_only || (ret >= 0 && trace->failure_only))
		goto out;

	trace__fprintf_entry_head(trace, thread, duration, duration_calculated, ttrace->entry_time, trace->output);

	if (ttrace->entry_pending) {
		printed = fprintf(trace->output, "%s", ttrace->entry_str);
	} else {
		fprintf(trace->output, " ... [");
		color_fprintf(trace->output, PERF_COLOR_YELLOW, "continued");
		fprintf(trace->output, "]: %s()", sc->name);
	}

	printed++; /* the closing ')' */

	if (alignment > printed)
		alignment -= printed;
	else
		alignment = 0;

	fprintf(trace->output, ")%*s= ", alignment, " ");

	if (sc->fmt == NULL) {
		if (ret < 0)
			goto errno_print;
signed_print:
		fprintf(trace->output, "%ld", ret);
	} else if (ret < 0) {
errno_print: {
		char bf[STRERR_BUFSIZE];
		const char *emsg = str_error_r(-ret, bf, sizeof(bf)),
			   *e = errno_to_name(evsel, -ret);

		fprintf(trace->output, "-1 %s (%s)", e, emsg);
	}
	} else if (ret == 0 && sc->fmt->timeout)
		fprintf(trace->output, "0 (Timeout)");
	else if (ttrace->ret_scnprintf) {
		char bf[1024];
		struct syscall_arg arg = {
			.val	= ret,
			.thread	= thread,
			.trace	= trace,
		};
		ttrace->ret_scnprintf(bf, sizeof(bf), &arg);
		ttrace->ret_scnprintf = NULL;
		fprintf(trace->output, "%s", bf);
	} else if (sc->fmt->hexret)
		fprintf(trace->output, "%#lx", ret);
	else if (sc->fmt->errpid) {
		struct thread *child = machine__find_thread(trace->host, ret, ret);

		if (child != NULL) {
			fprintf(trace->output, "%ld", ret);
			if (child->comm_set)
				fprintf(trace->output, " (%s)", thread__comm_str(child));
			thread__put(child);
		}
	} else
		goto signed_print;

	fputc('\n', trace->output);

	/*
	 * We only consider an 'event' for the sake of --max-events a non-filtered
	 * sys_enter + sys_exit and other tracepoint events.
	 */
	if (++trace->nr_events_printed == trace->max_events && trace->max_events != ULONG_MAX)
		interrupted = true;

	if (callchain_ret > 0)
		trace__fprintf_callchain(trace, sample);
	else if (callchain_ret < 0)
		pr_err("Problem processing %s callchain, skipping...\n", perf_evsel__name(evsel));
out:
	ttrace->entry_pending = false;
	err = 0;
out_put:
	thread__put(thread);
	return err;
}

static int trace__vfs_getname(struct trace *trace, struct perf_evsel *evsel,
			      union perf_event *event __maybe_unused,
			      struct perf_sample *sample)
{
	struct thread *thread = machine__findnew_thread(trace->host, sample->pid, sample->tid);
	struct thread_trace *ttrace;
	size_t filename_len, entry_str_len, to_move;
	ssize_t remaining_space;
	char *pos;
	const char *filename = perf_evsel__rawptr(evsel, sample, "pathname");

	if (!thread)
		goto out;

	ttrace = thread__priv(thread);
	if (!ttrace)
		goto out_put;

	filename_len = strlen(filename);
	if (filename_len == 0)
		goto out_put;

	if (ttrace->filename.namelen < filename_len) {
		char *f = realloc(ttrace->filename.name, filename_len + 1);

		if (f == NULL)
			goto out_put;

		ttrace->filename.namelen = filename_len;
		ttrace->filename.name = f;
	}

	strcpy(ttrace->filename.name, filename);
	ttrace->filename.pending_open = true;

	if (!ttrace->filename.ptr)
		goto out_put;

	entry_str_len = strlen(ttrace->entry_str);
	remaining_space = trace__entry_str_size - entry_str_len - 1; /* \0 */
	if (remaining_space <= 0)
		goto out_put;

	if (filename_len > (size_t)remaining_space) {
		filename += filename_len - remaining_space;
		filename_len = remaining_space;
	}

	to_move = entry_str_len - ttrace->filename.entry_str_pos + 1; /* \0 */
	pos = ttrace->entry_str + ttrace->filename.entry_str_pos;
	memmove(pos + filename_len, pos, to_move);
	memcpy(pos, filename, filename_len);

	ttrace->filename.ptr = 0;
	ttrace->filename.entry_str_pos = 0;
out_put:
	thread__put(thread);
out:
	return 0;
}

static int trace__sched_stat_runtime(struct trace *trace, struct perf_evsel *evsel,
				     union perf_event *event __maybe_unused,
				     struct perf_sample *sample)
{
        u64 runtime = perf_evsel__intval(evsel, sample, "runtime");
	double runtime_ms = (double)runtime / NSEC_PER_MSEC;
	struct thread *thread = machine__findnew_thread(trace->host,
							sample->pid,
							sample->tid);
	struct thread_trace *ttrace = thread__trace(thread, trace->output);

	if (ttrace == NULL)
		goto out_dump;

	ttrace->runtime_ms += runtime_ms;
	trace->runtime_ms += runtime_ms;
out_put:
	thread__put(thread);
	return 0;

out_dump:
	fprintf(trace->output, "%s: comm=%s,pid=%u,runtime=%" PRIu64 ",vruntime=%" PRIu64 ")\n",
	       evsel->name,
	       perf_evsel__strval(evsel, sample, "comm"),
	       (pid_t)perf_evsel__intval(evsel, sample, "pid"),
	       runtime,
	       perf_evsel__intval(evsel, sample, "vruntime"));
	goto out_put;
}

static int bpf_output__printer(enum binary_printer_ops op,
			       unsigned int val, void *extra __maybe_unused, FILE *fp)
{
	unsigned char ch = (unsigned char)val;

	switch (op) {
	case BINARY_PRINT_CHAR_DATA:
		return fprintf(fp, "%c", isprint(ch) ? ch : '.');
	case BINARY_PRINT_DATA_BEGIN:
	case BINARY_PRINT_LINE_BEGIN:
	case BINARY_PRINT_ADDR:
	case BINARY_PRINT_NUM_DATA:
	case BINARY_PRINT_NUM_PAD:
	case BINARY_PRINT_SEP:
	case BINARY_PRINT_CHAR_PAD:
	case BINARY_PRINT_LINE_END:
	case BINARY_PRINT_DATA_END:
	default:
		break;
	}

	return 0;
}

static void bpf_output__fprintf(struct trace *trace,
				struct perf_sample *sample)
{
	binary__fprintf(sample->raw_data, sample->raw_size, 8,
			bpf_output__printer, NULL, trace->output);
	++trace->nr_events_printed;
}

static int trace__event_handler(struct trace *trace, struct perf_evsel *evsel,
				union perf_event *event __maybe_unused,
				struct perf_sample *sample)
{
	struct thread *thread;
	int callchain_ret = 0;
	/*
	 * Check if we called perf_evsel__disable(evsel) due to, for instance,
	 * this event's max_events having been hit and this is an entry coming
	 * from the ring buffer that we should discard, since the max events
	 * have already been considered/printed.
	 */
	if (evsel->disabled)
		return 0;

	thread = machine__findnew_thread(trace->host, sample->pid, sample->tid);

	if (sample->callchain) {
		callchain_ret = trace__resolve_callchain(trace, evsel, sample, &callchain_cursor);
		if (callchain_ret == 0) {
			if (callchain_cursor.nr < trace->min_stack)
				goto out;
			callchain_ret = 1;
		}
	}

	trace__printf_interrupted_entry(trace);
	trace__fprintf_tstamp(trace, sample->time, trace->output);

	if (trace->trace_syscalls && trace->show_duration)
		fprintf(trace->output, "(         ): ");

	if (thread)
		trace__fprintf_comm_tid(trace, thread, trace->output);

	if (evsel == trace->syscalls.events.augmented) {
		int id = perf_evsel__sc_tp_uint(evsel, id, sample);
		struct syscall *sc = trace__syscall_info(trace, evsel, id);

		if (sc) {
			fprintf(trace->output, "%s(", sc->name);
			trace__fprintf_sys_enter(trace, evsel, sample);
			fputc(')', trace->output);
			goto newline;
		}

		/*
		 * XXX: Not having the associated syscall info or not finding/adding
		 * 	the thread should never happen, but if it does...
		 * 	fall thru and print it as a bpf_output event.
		 */
	}

	fprintf(trace->output, "%s:", evsel->name);

	if (perf_evsel__is_bpf_output(evsel)) {
		bpf_output__fprintf(trace, sample);
	} else if (evsel->tp_format) {
		if (strncmp(evsel->tp_format->name, "sys_enter_", 10) ||
		    trace__fprintf_sys_enter(trace, evsel, sample)) {
			event_format__fprintf(evsel->tp_format, sample->cpu,
					      sample->raw_data, sample->raw_size,
					      trace->output);
			++trace->nr_events_printed;

			if (evsel->max_events != ULONG_MAX && ++evsel->nr_events_printed == evsel->max_events) {
				perf_evsel__disable(evsel);
				perf_evsel__close(evsel);
			}
		}
	}

newline:
	fprintf(trace->output, "\n");

	if (callchain_ret > 0)
		trace__fprintf_callchain(trace, sample);
	else if (callchain_ret < 0)
		pr_err("Problem processing %s callchain, skipping...\n", perf_evsel__name(evsel));
out:
	thread__put(thread);
	return 0;
}

static void print_location(FILE *f, struct perf_sample *sample,
			   struct addr_location *al,
			   bool print_dso, bool print_sym)
{

	if ((verbose > 0 || print_dso) && al->map)
		fprintf(f, "%s@", al->map->dso->long_name);

	if ((verbose > 0 || print_sym) && al->sym)
		fprintf(f, "%s+0x%" PRIx64, al->sym->name,
			al->addr - al->sym->start);
	else if (al->map)
		fprintf(f, "0x%" PRIx64, al->addr);
	else
		fprintf(f, "0x%" PRIx64, sample->addr);
}

static int trace__pgfault(struct trace *trace,
			  struct perf_evsel *evsel,
			  union perf_event *event __maybe_unused,
			  struct perf_sample *sample)
{
	struct thread *thread;
	struct addr_location al;
	char map_type = 'd';
	struct thread_trace *ttrace;
	int err = -1;
	int callchain_ret = 0;

	thread = machine__findnew_thread(trace->host, sample->pid, sample->tid);

	if (sample->callchain) {
		callchain_ret = trace__resolve_callchain(trace, evsel, sample, &callchain_cursor);
		if (callchain_ret == 0) {
			if (callchain_cursor.nr < trace->min_stack)
				goto out_put;
			callchain_ret = 1;
		}
	}

	ttrace = thread__trace(thread, trace->output);
	if (ttrace == NULL)
		goto out_put;

	if (evsel->attr.config == PERF_COUNT_SW_PAGE_FAULTS_MAJ)
		ttrace->pfmaj++;
	else
		ttrace->pfmin++;

	if (trace->summary_only)
		goto out;

	thread__find_symbol(thread, sample->cpumode, sample->ip, &al);

	trace__fprintf_entry_head(trace, thread, 0, true, sample->time, trace->output);

	fprintf(trace->output, "%sfault [",
		evsel->attr.config == PERF_COUNT_SW_PAGE_FAULTS_MAJ ?
		"maj" : "min");

	print_location(trace->output, sample, &al, false, true);

	fprintf(trace->output, "] => ");

	thread__find_symbol(thread, sample->cpumode, sample->addr, &al);

	if (!al.map) {
		thread__find_symbol(thread, sample->cpumode, sample->addr, &al);

		if (al.map)
			map_type = 'x';
		else
			map_type = '?';
	}

	print_location(trace->output, sample, &al, true, false);

	fprintf(trace->output, " (%c%c)\n", map_type, al.level);

	if (callchain_ret > 0)
		trace__fprintf_callchain(trace, sample);
	else if (callchain_ret < 0)
		pr_err("Problem processing %s callchain, skipping...\n", perf_evsel__name(evsel));

	++trace->nr_events_printed;
out:
	err = 0;
out_put:
	thread__put(thread);
	return err;
}

static void trace__set_base_time(struct trace *trace,
				 struct perf_evsel *evsel,
				 struct perf_sample *sample)
{
	/*
	 * BPF events were not setting PERF_SAMPLE_TIME, so be more robust
	 * and don't use sample->time unconditionally, we may end up having
	 * some other event in the future without PERF_SAMPLE_TIME for good
	 * reason, i.e. we may not be interested in its timestamps, just in
	 * it taking place, picking some piece of information when it
	 * appears in our event stream (vfs_getname comes to mind).
	 */
	if (trace->base_time == 0 && !trace->full_time &&
	    (evsel->attr.sample_type & PERF_SAMPLE_TIME))
		trace->base_time = sample->time;
}

static int trace__process_sample(struct perf_tool *tool,
				 union perf_event *event,
				 struct perf_sample *sample,
				 struct perf_evsel *evsel,
				 struct machine *machine __maybe_unused)
{
	struct trace *trace = container_of(tool, struct trace, tool);
	struct thread *thread;
	int err = 0;

	tracepoint_handler handler = evsel->handler;

	thread = machine__findnew_thread(trace->host, sample->pid, sample->tid);
	if (thread && thread__is_filtered(thread))
		goto out;

	trace__set_base_time(trace, evsel, sample);

	if (handler) {
		++trace->nr_events;
		handler(trace, evsel, event, sample);
	}
out:
	thread__put(thread);
	return err;
}

static int trace__record(struct trace *trace, int argc, const char **argv)
{
	unsigned int rec_argc, i, j;
	const char **rec_argv;
	const char * const record_args[] = {
		"record",
		"-R",
		"-m", "1024",
		"-c", "1",
	};

	const char * const sc_args[] = { "-e", };
	unsigned int sc_args_nr = ARRAY_SIZE(sc_args);
	const char * const majpf_args[] = { "-e", "major-faults" };
	unsigned int majpf_args_nr = ARRAY_SIZE(majpf_args);
	const char * const minpf_args[] = { "-e", "minor-faults" };
	unsigned int minpf_args_nr = ARRAY_SIZE(minpf_args);

	/* +1 is for the event string below */
	rec_argc = ARRAY_SIZE(record_args) + sc_args_nr + 1 +
		majpf_args_nr + minpf_args_nr + argc;
	rec_argv = calloc(rec_argc + 1, sizeof(char *));

	if (rec_argv == NULL)
		return -ENOMEM;

	j = 0;
	for (i = 0; i < ARRAY_SIZE(record_args); i++)
		rec_argv[j++] = record_args[i];

	if (trace->trace_syscalls) {
		for (i = 0; i < sc_args_nr; i++)
			rec_argv[j++] = sc_args[i];

		/* event string may be different for older kernels - e.g., RHEL6 */
		if (is_valid_tracepoint("raw_syscalls:sys_enter"))
			rec_argv[j++] = "raw_syscalls:sys_enter,raw_syscalls:sys_exit";
		else if (is_valid_tracepoint("syscalls:sys_enter"))
			rec_argv[j++] = "syscalls:sys_enter,syscalls:sys_exit";
		else {
			pr_err("Neither raw_syscalls nor syscalls events exist.\n");
			free(rec_argv);
			return -1;
		}
	}

	if (trace->trace_pgfaults & TRACE_PFMAJ)
		for (i = 0; i < majpf_args_nr; i++)
			rec_argv[j++] = majpf_args[i];

	if (trace->trace_pgfaults & TRACE_PFMIN)
		for (i = 0; i < minpf_args_nr; i++)
			rec_argv[j++] = minpf_args[i];

	for (i = 0; i < (unsigned int)argc; i++)
		rec_argv[j++] = argv[i];

	return cmd_record(j, rec_argv);
}

static size_t trace__fprintf_thread_summary(struct trace *trace, FILE *fp);

static bool perf_evlist__add_vfs_getname(struct perf_evlist *evlist)
{
	struct perf_evsel *evsel = perf_evsel__newtp("probe", "vfs_getname");

	if (IS_ERR(evsel))
		return false;

	if (perf_evsel__field(evsel, "pathname") == NULL) {
		perf_evsel__delete(evsel);
		return false;
	}

	evsel->handler = trace__vfs_getname;
	perf_evlist__add(evlist, evsel);
	return true;
}

static struct perf_evsel *perf_evsel__new_pgfault(u64 config)
{
	struct perf_evsel *evsel;
	struct perf_event_attr attr = {
		.type = PERF_TYPE_SOFTWARE,
		.mmap_data = 1,
	};

	attr.config = config;
	attr.sample_period = 1;

	event_attr_init(&attr);

	evsel = perf_evsel__new(&attr);
	if (evsel)
		evsel->handler = trace__pgfault;

	return evsel;
}

static void trace__handle_event(struct trace *trace, union perf_event *event, struct perf_sample *sample)
{
	const u32 type = event->header.type;
	struct perf_evsel *evsel;

	if (type != PERF_RECORD_SAMPLE) {
		trace__process_event(trace, trace->host, event, sample);
		return;
	}

	evsel = perf_evlist__id2evsel(trace->evlist, sample->id);
	if (evsel == NULL) {
		fprintf(trace->output, "Unknown tp ID %" PRIu64 ", skipping...\n", sample->id);
		return;
	}

	trace__set_base_time(trace, evsel, sample);

	if (evsel->attr.type == PERF_TYPE_TRACEPOINT &&
	    sample->raw_data == NULL) {
		fprintf(trace->output, "%s sample with no payload for tid: %d, cpu %d, raw_size=%d, skipping...\n",
		       perf_evsel__name(evsel), sample->tid,
		       sample->cpu, sample->raw_size);
	} else {
		tracepoint_handler handler = evsel->handler;
		handler(trace, evsel, event, sample);
	}

	if (trace->nr_events_printed >= trace->max_events && trace->max_events != ULONG_MAX)
		interrupted = true;
}

static int trace__add_syscall_newtp(struct trace *trace)
{
	int ret = -1;
	struct perf_evlist *evlist = trace->evlist;
	struct perf_evsel *sys_enter, *sys_exit;

	sys_enter = perf_evsel__raw_syscall_newtp("sys_enter", trace__sys_enter);
	if (sys_enter == NULL)
		goto out;

	if (perf_evsel__init_sc_tp_ptr_field(sys_enter, args))
		goto out_delete_sys_enter;

	sys_exit = perf_evsel__raw_syscall_newtp("sys_exit", trace__sys_exit);
	if (sys_exit == NULL)
		goto out_delete_sys_enter;

	if (perf_evsel__init_sc_tp_uint_field(sys_exit, ret))
		goto out_delete_sys_exit;

	perf_evsel__config_callchain(sys_enter, &trace->opts, &callchain_param);
	perf_evsel__config_callchain(sys_exit, &trace->opts, &callchain_param);

	perf_evlist__add(evlist, sys_enter);
	perf_evlist__add(evlist, sys_exit);

	if (callchain_param.enabled && !trace->kernel_syscallchains) {
		/*
		 * We're interested only in the user space callchain
		 * leading to the syscall, allow overriding that for
		 * debugging reasons using --kernel_syscall_callchains
		 */
		sys_exit->attr.exclude_callchain_kernel = 1;
	}

	trace->syscalls.events.sys_enter = sys_enter;
	trace->syscalls.events.sys_exit  = sys_exit;

	ret = 0;
out:
	return ret;

out_delete_sys_exit:
	perf_evsel__delete_priv(sys_exit);
out_delete_sys_enter:
	perf_evsel__delete_priv(sys_enter);
	goto out;
}

static int trace__set_ev_qualifier_tp_filter(struct trace *trace)
{
	int err = -1;
	struct perf_evsel *sys_exit;
	char *filter = asprintf_expr_inout_ints("id", !trace->not_ev_qualifier,
						trace->ev_qualifier_ids.nr,
						trace->ev_qualifier_ids.entries);

	if (filter == NULL)
		goto out_enomem;

	if (!perf_evsel__append_tp_filter(trace->syscalls.events.sys_enter,
					  filter)) {
		sys_exit = trace->syscalls.events.sys_exit;
		err = perf_evsel__append_tp_filter(sys_exit, filter);
	}

	free(filter);
out:
	return err;
out_enomem:
	errno = ENOMEM;
	goto out;
}

#ifdef HAVE_LIBBPF_SUPPORT
static int trace__set_ev_qualifier_bpf_filter(struct trace *trace)
{
	int fd = bpf_map__fd(trace->syscalls.map);
	struct bpf_map_syscall_entry value = {
		.enabled = !trace->not_ev_qualifier,
	};
	int err = 0;
	size_t i;

	for (i = 0; i < trace->ev_qualifier_ids.nr; ++i) {
		int key = trace->ev_qualifier_ids.entries[i];

		err = bpf_map_update_elem(fd, &key, &value, BPF_EXIST);
		if (err)
			break;
	}

	return err;
}

static int __trace__init_syscalls_bpf_map(struct trace *trace, bool enabled)
{
	int fd = bpf_map__fd(trace->syscalls.map);
	struct bpf_map_syscall_entry value = {
		.enabled = enabled,
	};
	int err = 0, key;

	for (key = 0; key < trace->sctbl->syscalls.nr_entries; ++key) {
		err = bpf_map_update_elem(fd, &key, &value, BPF_ANY);
		if (err)
			break;
	}

	return err;
}

static int trace__init_syscalls_bpf_map(struct trace *trace)
{
	bool enabled = true;

	if (trace->ev_qualifier_ids.nr)
		enabled = trace->not_ev_qualifier;

	return __trace__init_syscalls_bpf_map(trace, enabled);
}
#else
static int trace__set_ev_qualifier_bpf_filter(struct trace *trace __maybe_unused)
{
	return 0;
}

static int trace__init_syscalls_bpf_map(struct trace *trace __maybe_unused)
{
	return 0;
}
#endif // HAVE_LIBBPF_SUPPORT

static int trace__set_ev_qualifier_filter(struct trace *trace)
{
	if (trace->syscalls.map)
		return trace__set_ev_qualifier_bpf_filter(trace);
	return trace__set_ev_qualifier_tp_filter(trace);
}

static int bpf_map__set_filter_pids(struct bpf_map *map __maybe_unused,
				    size_t npids __maybe_unused, pid_t *pids __maybe_unused)
{
	int err = 0;
#ifdef HAVE_LIBBPF_SUPPORT
	bool value = true;
	int map_fd = bpf_map__fd(map);
	size_t i;

	for (i = 0; i < npids; ++i) {
		err = bpf_map_update_elem(map_fd, &pids[i], &value, BPF_ANY);
		if (err)
			break;
	}
#endif
	return err;
}

static int trace__set_filter_loop_pids(struct trace *trace)
{
	unsigned int nr = 1, err;
	pid_t pids[32] = {
		getpid(),
	};
	struct thread *thread = machine__find_thread(trace->host, pids[0], pids[0]);

	while (thread && nr < ARRAY_SIZE(pids)) {
		struct thread *parent = machine__find_thread(trace->host, thread->ppid, thread->ppid);

		if (parent == NULL)
			break;

		if (!strcmp(thread__comm_str(parent), "sshd")) {
			pids[nr++] = parent->tid;
			break;
		}
		thread = parent;
	}

	err = perf_evlist__set_tp_filter_pids(trace->evlist, nr, pids);
	if (!err && trace->filter_pids.map)
		err = bpf_map__set_filter_pids(trace->filter_pids.map, nr, pids);

	return err;
}

static int trace__set_filter_pids(struct trace *trace)
{
	int err = 0;
	/*
	 * Better not use !target__has_task() here because we need to cover the
	 * case where no threads were specified in the command line, but a
	 * workload was, and in that case we will fill in the thread_map when
	 * we fork the workload in perf_evlist__prepare_workload.
	 */
	if (trace->filter_pids.nr > 0) {
		err = perf_evlist__set_tp_filter_pids(trace->evlist, trace->filter_pids.nr,
						      trace->filter_pids.entries);
		if (!err && trace->filter_pids.map) {
			err = bpf_map__set_filter_pids(trace->filter_pids.map, trace->filter_pids.nr,
						       trace->filter_pids.entries);
		}
	} else if (thread_map__pid(trace->evlist->threads, 0) == -1) {
		err = trace__set_filter_loop_pids(trace);
	}

	return err;
}

static int __trace__deliver_event(struct trace *trace, union perf_event *event)
{
	struct perf_evlist *evlist = trace->evlist;
	struct perf_sample sample;
	int err;

	err = perf_evlist__parse_sample(evlist, event, &sample);
	if (err)
		fprintf(trace->output, "Can't parse sample, err = %d, skipping...\n", err);
	else
		trace__handle_event(trace, event, &sample);

	return 0;
}

static int __trace__flush_events(struct trace *trace)
{
	u64 first = ordered_events__first_time(&trace->oe.data);
	u64 flush = trace->oe.last - NSEC_PER_SEC;

	/* Is there some thing to flush.. */
	if (first && first < flush)
		return ordered_events__flush_time(&trace->oe.data, flush);

	return 0;
}

static int trace__flush_events(struct trace *trace)
{
	return !trace->sort_events ? 0 : __trace__flush_events(trace);
}

static int trace__deliver_event(struct trace *trace, union perf_event *event)
{
	int err;

	if (!trace->sort_events)
		return __trace__deliver_event(trace, event);

	err = perf_evlist__parse_sample_timestamp(trace->evlist, event, &trace->oe.last);
	if (err && err != -1)
		return err;

	err = ordered_events__queue(&trace->oe.data, event, trace->oe.last, 0);
	if (err)
		return err;

	return trace__flush_events(trace);
}

static int ordered_events__deliver_event(struct ordered_events *oe,
					 struct ordered_event *event)
{
	struct trace *trace = container_of(oe, struct trace, oe.data);

	return __trace__deliver_event(trace, event->event);
}

static int trace__run(struct trace *trace, int argc, const char **argv)
{
	struct perf_evlist *evlist = trace->evlist;
	struct perf_evsel *evsel, *pgfault_maj = NULL, *pgfault_min = NULL;
	int err = -1, i;
	unsigned long before;
	const bool forks = argc > 0;
	bool draining = false;

	trace->live = true;

	if (!trace->raw_augmented_syscalls) {
		if (trace->trace_syscalls && trace__add_syscall_newtp(trace))
			goto out_error_raw_syscalls;

		if (trace->trace_syscalls)
			trace->vfs_getname = perf_evlist__add_vfs_getname(evlist);
	}

	if ((trace->trace_pgfaults & TRACE_PFMAJ)) {
		pgfault_maj = perf_evsel__new_pgfault(PERF_COUNT_SW_PAGE_FAULTS_MAJ);
		if (pgfault_maj == NULL)
			goto out_error_mem;
		perf_evsel__config_callchain(pgfault_maj, &trace->opts, &callchain_param);
		perf_evlist__add(evlist, pgfault_maj);
	}

	if ((trace->trace_pgfaults & TRACE_PFMIN)) {
		pgfault_min = perf_evsel__new_pgfault(PERF_COUNT_SW_PAGE_FAULTS_MIN);
		if (pgfault_min == NULL)
			goto out_error_mem;
		perf_evsel__config_callchain(pgfault_min, &trace->opts, &callchain_param);
		perf_evlist__add(evlist, pgfault_min);
	}

	if (trace->sched &&
	    perf_evlist__add_newtp(evlist, "sched", "sched_stat_runtime",
				   trace__sched_stat_runtime))
		goto out_error_sched_stat_runtime;

	/*
	 * If a global cgroup was set, apply it to all the events without an
	 * explicit cgroup. I.e.:
	 *
	 * 	trace -G A -e sched:*switch
	 *
	 * Will set all raw_syscalls:sys_{enter,exit}, pgfault, vfs_getname, etc
	 * _and_ sched:sched_switch to the 'A' cgroup, while:
	 *
	 * trace -e sched:*switch -G A
	 *
	 * will only set the sched:sched_switch event to the 'A' cgroup, all the
	 * other events (raw_syscalls:sys_{enter,exit}, etc are left "without"
	 * a cgroup (on the root cgroup, sys wide, etc).
	 *
	 * Multiple cgroups:
	 *
	 * trace -G A -e sched:*switch -G B
	 *
	 * the syscall ones go to the 'A' cgroup, the sched:sched_switch goes
	 * to the 'B' cgroup.
	 *
	 * evlist__set_default_cgroup() grabs a reference of the passed cgroup
	 * only for the evsels still without a cgroup, i.e. evsel->cgroup == NULL.
	 */
	if (trace->cgroup)
		evlist__set_default_cgroup(trace->evlist, trace->cgroup);

	err = perf_evlist__create_maps(evlist, &trace->opts.target);
	if (err < 0) {
		fprintf(trace->output, "Problems parsing the target to trace, check your options!\n");
		goto out_delete_evlist;
	}

	err = trace__symbols_init(trace, evlist);
	if (err < 0) {
		fprintf(trace->output, "Problems initializing symbol libraries!\n");
		goto out_delete_evlist;
	}

	perf_evlist__config(evlist, &trace->opts, &callchain_param);

	signal(SIGCHLD, sig_handler);
	signal(SIGINT, sig_handler);

	if (forks) {
		err = perf_evlist__prepare_workload(evlist, &trace->opts.target,
						    argv, false, NULL);
		if (err < 0) {
			fprintf(trace->output, "Couldn't run the workload!\n");
			goto out_delete_evlist;
		}
	}

	err = perf_evlist__open(evlist);
	if (err < 0)
		goto out_error_open;

	err = bpf__apply_obj_config();
	if (err) {
		char errbuf[BUFSIZ];

		bpf__strerror_apply_obj_config(err, errbuf, sizeof(errbuf));
		pr_err("ERROR: Apply config to BPF failed: %s\n",
			 errbuf);
		goto out_error_open;
	}

	err = trace__set_filter_pids(trace);
	if (err < 0)
		goto out_error_mem;

	if (trace->syscalls.map)
		trace__init_syscalls_bpf_map(trace);

	if (trace->ev_qualifier_ids.nr > 0) {
		err = trace__set_ev_qualifier_filter(trace);
		if (err < 0)
			goto out_errno;

		if (trace->syscalls.events.sys_exit) {
			pr_debug("event qualifier tracepoint filter: %s\n",
				 trace->syscalls.events.sys_exit->filter);
		}
	}

	err = perf_evlist__apply_filters(evlist, &evsel);
	if (err < 0)
		goto out_error_apply_filters;

	err = perf_evlist__mmap(evlist, trace->opts.mmap_pages);
	if (err < 0)
		goto out_error_mmap;

	if (!target__none(&trace->opts.target) && !trace->opts.initial_delay)
		perf_evlist__enable(evlist);

	if (forks)
		perf_evlist__start_workload(evlist);

	if (trace->opts.initial_delay) {
		usleep(trace->opts.initial_delay * 1000);
		perf_evlist__enable(evlist);
	}

	trace->multiple_threads = thread_map__pid(evlist->threads, 0) == -1 ||
				  evlist->threads->nr > 1 ||
				  perf_evlist__first(evlist)->attr.inherit;

	/*
	 * Now that we already used evsel->attr to ask the kernel to setup the
	 * events, lets reuse evsel->attr.sample_max_stack as the limit in
	 * trace__resolve_callchain(), allowing per-event max-stack settings
	 * to override an explicitly set --max-stack global setting.
	 */
	evlist__for_each_entry(evlist, evsel) {
		if (evsel__has_callchain(evsel) &&
		    evsel->attr.sample_max_stack == 0)
			evsel->attr.sample_max_stack = trace->max_stack;
	}
again:
	before = trace->nr_events;

	for (i = 0; i < evlist->nr_mmaps; i++) {
		union perf_event *event;
		struct perf_mmap *md;

		md = &evlist->mmap[i];
		if (perf_mmap__read_init(md) < 0)
			continue;

		while ((event = perf_mmap__read_event(md)) != NULL) {
			++trace->nr_events;

			err = trace__deliver_event(trace, event);
			if (err)
				goto out_disable;

			perf_mmap__consume(md);

			if (interrupted)
				goto out_disable;

			if (done && !draining) {
				perf_evlist__disable(evlist);
				draining = true;
			}
		}
		perf_mmap__read_done(md);
	}

	if (trace->nr_events == before) {
		int timeout = done ? 100 : -1;

		if (!draining && perf_evlist__poll(evlist, timeout) > 0) {
			if (perf_evlist__filter_pollfd(evlist, POLLERR | POLLHUP | POLLNVAL) == 0)
				draining = true;

			goto again;
		} else {
			if (trace__flush_events(trace))
				goto out_disable;
		}
	} else {
		goto again;
	}

out_disable:
	thread__zput(trace->current);

	perf_evlist__disable(evlist);

	if (trace->sort_events)
		ordered_events__flush(&trace->oe.data, OE_FLUSH__FINAL);

	if (!err) {
		if (trace->summary)
			trace__fprintf_thread_summary(trace, trace->output);

		if (trace->show_tool_stats) {
			fprintf(trace->output, "Stats:\n "
					       " vfs_getname : %" PRIu64 "\n"
					       " proc_getname: %" PRIu64 "\n",
				trace->stats.vfs_getname,
				trace->stats.proc_getname);
		}
	}

out_delete_evlist:
	trace__symbols__exit(trace);

	perf_evlist__delete(evlist);
	cgroup__put(trace->cgroup);
	trace->evlist = NULL;
	trace->live = false;
	return err;
{
	char errbuf[BUFSIZ];

out_error_sched_stat_runtime:
	tracing_path__strerror_open_tp(errno, errbuf, sizeof(errbuf), "sched", "sched_stat_runtime");
	goto out_error;

out_error_raw_syscalls:
	tracing_path__strerror_open_tp(errno, errbuf, sizeof(errbuf), "raw_syscalls", "sys_(enter|exit)");
	goto out_error;

out_error_mmap:
	perf_evlist__strerror_mmap(evlist, errno, errbuf, sizeof(errbuf));
	goto out_error;

out_error_open:
	perf_evlist__strerror_open(evlist, errno, errbuf, sizeof(errbuf));

out_error:
	fprintf(trace->output, "%s\n", errbuf);
	goto out_delete_evlist;

out_error_apply_filters:
	fprintf(trace->output,
		"Failed to set filter \"%s\" on event %s with %d (%s)\n",
		evsel->filter, perf_evsel__name(evsel), errno,
		str_error_r(errno, errbuf, sizeof(errbuf)));
	goto out_delete_evlist;
}
out_error_mem:
	fprintf(trace->output, "Not enough memory to run!\n");
	goto out_delete_evlist;

out_errno:
	fprintf(trace->output, "errno=%d,%s\n", errno, strerror(errno));
	goto out_delete_evlist;
}

static int trace__replay(struct trace *trace)
{
	const struct perf_evsel_str_handler handlers[] = {
		{ "probe:vfs_getname",	     trace__vfs_getname, },
	};
	struct perf_data data = {
		.file      = {
			.path = input_name,
		},
		.mode      = PERF_DATA_MODE_READ,
		.force     = trace->force,
	};
	struct perf_session *session;
	struct perf_evsel *evsel;
	int err = -1;

	trace->tool.sample	  = trace__process_sample;
	trace->tool.mmap	  = perf_event__process_mmap;
	trace->tool.mmap2	  = perf_event__process_mmap2;
	trace->tool.comm	  = perf_event__process_comm;
	trace->tool.exit	  = perf_event__process_exit;
	trace->tool.fork	  = perf_event__process_fork;
	trace->tool.attr	  = perf_event__process_attr;
	trace->tool.tracing_data  = perf_event__process_tracing_data;
	trace->tool.build_id	  = perf_event__process_build_id;
	trace->tool.namespaces	  = perf_event__process_namespaces;

	trace->tool.ordered_events = true;
	trace->tool.ordering_requires_timestamps = true;

	/* add tid to output */
	trace->multiple_threads = true;

	session = perf_session__new(&data, false, &trace->tool);
	if (session == NULL)
		return -1;

	if (trace->opts.target.pid)
		symbol_conf.pid_list_str = strdup(trace->opts.target.pid);

	if (trace->opts.target.tid)
		symbol_conf.tid_list_str = strdup(trace->opts.target.tid);

	if (symbol__init(&session->header.env) < 0)
		goto out;

	trace->host = &session->machines.host;

	err = perf_session__set_tracepoints_handlers(session, handlers);
	if (err)
		goto out;

	evsel = perf_evlist__find_tracepoint_by_name(session->evlist,
						     "raw_syscalls:sys_enter");
	/* older kernels have syscalls tp versus raw_syscalls */
	if (evsel == NULL)
		evsel = perf_evlist__find_tracepoint_by_name(session->evlist,
							     "syscalls:sys_enter");

	if (evsel &&
	    (perf_evsel__init_raw_syscall_tp(evsel, trace__sys_enter) < 0 ||
	    perf_evsel__init_sc_tp_ptr_field(evsel, args))) {
		pr_err("Error during initialize raw_syscalls:sys_enter event\n");
		goto out;
	}

	evsel = perf_evlist__find_tracepoint_by_name(session->evlist,
						     "raw_syscalls:sys_exit");
	if (evsel == NULL)
		evsel = perf_evlist__find_tracepoint_by_name(session->evlist,
							     "syscalls:sys_exit");
	if (evsel &&
	    (perf_evsel__init_raw_syscall_tp(evsel, trace__sys_exit) < 0 ||
	    perf_evsel__init_sc_tp_uint_field(evsel, ret))) {
		pr_err("Error during initialize raw_syscalls:sys_exit event\n");
		goto out;
	}

	evlist__for_each_entry(session->evlist, evsel) {
		if (evsel->attr.type == PERF_TYPE_SOFTWARE &&
		    (evsel->attr.config == PERF_COUNT_SW_PAGE_FAULTS_MAJ ||
		     evsel->attr.config == PERF_COUNT_SW_PAGE_FAULTS_MIN ||
		     evsel->attr.config == PERF_COUNT_SW_PAGE_FAULTS))
			evsel->handler = trace__pgfault;
	}

	setup_pager();

	err = perf_session__process_events(session);
	if (err)
		pr_err("Failed to process events, error %d", err);

	else if (trace->summary)
		trace__fprintf_thread_summary(trace, trace->output);

out:
	perf_session__delete(session);

	return err;
}

static size_t trace__fprintf_threads_header(FILE *fp)
{
	size_t printed;

	printed  = fprintf(fp, "\n Summary of events:\n\n");

	return printed;
}

DEFINE_RESORT_RB(syscall_stats, a->msecs > b->msecs,
	struct stats 	*stats;
	double		msecs;
	int		syscall;
)
{
	struct int_node *source = rb_entry(nd, struct int_node, rb_node);
	struct stats *stats = source->priv;

	entry->syscall = source->i;
	entry->stats   = stats;
	entry->msecs   = stats ? (u64)stats->n * (avg_stats(stats) / NSEC_PER_MSEC) : 0;
}

static size_t thread__dump_stats(struct thread_trace *ttrace,
				 struct trace *trace, FILE *fp)
{
	size_t printed = 0;
	struct syscall *sc;
	struct rb_node *nd;
	DECLARE_RESORT_RB_INTLIST(syscall_stats, ttrace->syscall_stats);

	if (syscall_stats == NULL)
		return 0;

	printed += fprintf(fp, "\n");

	printed += fprintf(fp, "   syscall            calls    total       min       avg       max      stddev\n");
	printed += fprintf(fp, "                               (msec)    (msec)    (msec)    (msec)        (%%)\n");
	printed += fprintf(fp, "   --------------- -------- --------- --------- --------- ---------     ------\n");

	resort_rb__for_each_entry(nd, syscall_stats) {
		struct stats *stats = syscall_stats_entry->stats;
		if (stats) {
			double min = (double)(stats->min) / NSEC_PER_MSEC;
			double max = (double)(stats->max) / NSEC_PER_MSEC;
			double avg = avg_stats(stats);
			double pct;
			u64 n = (u64) stats->n;

			pct = avg ? 100.0 * stddev_stats(stats)/avg : 0.0;
			avg /= NSEC_PER_MSEC;

			sc = &trace->syscalls.table[syscall_stats_entry->syscall];
			printed += fprintf(fp, "   %-15s", sc->name);
			printed += fprintf(fp, " %8" PRIu64 " %9.3f %9.3f %9.3f",
					   n, syscall_stats_entry->msecs, min, avg);
			printed += fprintf(fp, " %9.3f %9.2f%%\n", max, pct);
		}
	}

	resort_rb__delete(syscall_stats);
	printed += fprintf(fp, "\n\n");

	return printed;
}

static size_t trace__fprintf_thread(FILE *fp, struct thread *thread, struct trace *trace)
{
	size_t printed = 0;
	struct thread_trace *ttrace = thread__priv(thread);
	double ratio;

	if (ttrace == NULL)
		return 0;

	ratio = (double)ttrace->nr_events / trace->nr_events * 100.0;

	printed += fprintf(fp, " %s (%d), ", thread__comm_str(thread), thread->tid);
	printed += fprintf(fp, "%lu events, ", ttrace->nr_events);
	printed += fprintf(fp, "%.1f%%", ratio);
	if (ttrace->pfmaj)
		printed += fprintf(fp, ", %lu majfaults", ttrace->pfmaj);
	if (ttrace->pfmin)
		printed += fprintf(fp, ", %lu minfaults", ttrace->pfmin);
	if (trace->sched)
		printed += fprintf(fp, ", %.3f msec\n", ttrace->runtime_ms);
	else if (fputc('\n', fp) != EOF)
		++printed;

	printed += thread__dump_stats(ttrace, trace, fp);

	return printed;
}

static unsigned long thread__nr_events(struct thread_trace *ttrace)
{
	return ttrace ? ttrace->nr_events : 0;
}

DEFINE_RESORT_RB(threads, (thread__nr_events(a->thread->priv) < thread__nr_events(b->thread->priv)),
	struct thread *thread;
)
{
	entry->thread = rb_entry(nd, struct thread, rb_node);
}

static size_t trace__fprintf_thread_summary(struct trace *trace, FILE *fp)
{
	size_t printed = trace__fprintf_threads_header(fp);
	struct rb_node *nd;
	int i;

	for (i = 0; i < THREADS__TABLE_SIZE; i++) {
		DECLARE_RESORT_RB_MACHINE_THREADS(threads, trace->host, i);

		if (threads == NULL) {
			fprintf(fp, "%s", "Error sorting output by nr_events!\n");
			return 0;
		}

		resort_rb__for_each_entry(nd, threads)
			printed += trace__fprintf_thread(fp, threads_entry->thread, trace);

		resort_rb__delete(threads);
	}
	return printed;
}

static int trace__set_duration(const struct option *opt, const char *str,
			       int unset __maybe_unused)
{
	struct trace *trace = opt->value;

	trace->duration_filter = atof(str);
	return 0;
}

static int trace__set_filter_pids_from_option(const struct option *opt, const char *str,
					      int unset __maybe_unused)
{
	int ret = -1;
	size_t i;
	struct trace *trace = opt->value;
	/*
	 * FIXME: introduce a intarray class, plain parse csv and create a
	 * { int nr, int entries[] } struct...
	 */
	struct intlist *list = intlist__new(str);

	if (list == NULL)
		return -1;

	i = trace->filter_pids.nr = intlist__nr_entries(list) + 1;
	trace->filter_pids.entries = calloc(i, sizeof(pid_t));

	if (trace->filter_pids.entries == NULL)
		goto out;

	trace->filter_pids.entries[0] = getpid();

	for (i = 1; i < trace->filter_pids.nr; ++i)
		trace->filter_pids.entries[i] = intlist__entry(list, i - 1)->i;

	intlist__delete(list);
	ret = 0;
out:
	return ret;
}

static int trace__open_output(struct trace *trace, const char *filename)
{
	struct stat st;

	if (!stat(filename, &st) && st.st_size) {
		char oldname[PATH_MAX];

		scnprintf(oldname, sizeof(oldname), "%s.old", filename);
		unlink(oldname);
		rename(filename, oldname);
	}

	trace->output = fopen(filename, "w");

	return trace->output == NULL ? -errno : 0;
}

static int parse_pagefaults(const struct option *opt, const char *str,
			    int unset __maybe_unused)
{
	int *trace_pgfaults = opt->value;

	if (strcmp(str, "all") == 0)
		*trace_pgfaults |= TRACE_PFMAJ | TRACE_PFMIN;
	else if (strcmp(str, "maj") == 0)
		*trace_pgfaults |= TRACE_PFMAJ;
	else if (strcmp(str, "min") == 0)
		*trace_pgfaults |= TRACE_PFMIN;
	else
		return -1;

	return 0;
}

static void evlist__set_evsel_handler(struct perf_evlist *evlist, void *handler)
{
	struct perf_evsel *evsel;

	evlist__for_each_entry(evlist, evsel)
		evsel->handler = handler;
}

static int evlist__set_syscall_tp_fields(struct perf_evlist *evlist)
{
	struct perf_evsel *evsel;

	evlist__for_each_entry(evlist, evsel) {
		if (evsel->priv || !evsel->tp_format)
			continue;

		if (strcmp(evsel->tp_format->system, "syscalls"))
			continue;

		if (perf_evsel__init_syscall_tp(evsel))
			return -1;

		if (!strncmp(evsel->tp_format->name, "sys_enter_", 10)) {
			struct syscall_tp *sc = evsel->priv;

			if (__tp_field__init_ptr(&sc->args, sc->id.offset + sizeof(u64)))
				return -1;
		} else if (!strncmp(evsel->tp_format->name, "sys_exit_", 9)) {
			struct syscall_tp *sc = evsel->priv;

			if (__tp_field__init_uint(&sc->ret, sizeof(u64), sc->id.offset + sizeof(u64), evsel->needs_swap))
				return -1;
		}
	}

	return 0;
}

/*
 * XXX: Hackish, just splitting the combined -e+--event (syscalls
 * (raw_syscalls:{sys_{enter,exit}} + events (tracepoints, HW, SW, etc) to use
 * existing facilities unchanged (trace->ev_qualifier + parse_options()).
 *
 * It'd be better to introduce a parse_options() variant that would return a
 * list with the terms it didn't match to an event...
 */
static int trace__parse_events_option(const struct option *opt, const char *str,
				      int unset __maybe_unused)
{
	struct trace *trace = (struct trace *)opt->value;
	const char *s = str;
	char *sep = NULL, *lists[2] = { NULL, NULL, };
	int len = strlen(str) + 1, err = -1, list, idx;
	char *strace_groups_dir = system_path(STRACE_GROUPS_DIR);
	char group_name[PATH_MAX];
	struct syscall_fmt *fmt;

	if (strace_groups_dir == NULL)
		return -1;

	if (*s == '!') {
		++s;
		trace->not_ev_qualifier = true;
	}

	while (1) {
		if ((sep = strchr(s, ',')) != NULL)
			*sep = '\0';

		list = 0;
		if (syscalltbl__id(trace->sctbl, s) >= 0 ||
		    syscalltbl__strglobmatch_first(trace->sctbl, s, &idx) >= 0) {
			list = 1;
			goto do_concat;
		}

		fmt = syscall_fmt__find_by_alias(s);
		if (fmt != NULL) {
			list = 1;
			s = fmt->name;
		} else {
			path__join(group_name, sizeof(group_name), strace_groups_dir, s);
			if (access(group_name, R_OK) == 0)
				list = 1;
		}
do_concat:
		if (lists[list]) {
			sprintf(lists[list] + strlen(lists[list]), ",%s", s);
		} else {
			lists[list] = malloc(len);
			if (lists[list] == NULL)
				goto out;
			strcpy(lists[list], s);
		}

		if (!sep)
			break;

		*sep = ',';
		s = sep + 1;
	}

	if (lists[1] != NULL) {
		struct strlist_config slist_config = {
			.dirname = strace_groups_dir,
		};

		trace->ev_qualifier = strlist__new(lists[1], &slist_config);
		if (trace->ev_qualifier == NULL) {
			fputs("Not enough memory to parse event qualifier", trace->output);
			goto out;
		}

		if (trace__validate_ev_qualifier(trace))
			goto out;
		trace->trace_syscalls = true;
	}

	err = 0;

	if (lists[0]) {
		struct option o = OPT_CALLBACK('e', "event", &trace->evlist, "event",
					       "event selector. use 'perf list' to list available events",
					       parse_events_option);
		err = parse_events_option(&o, lists[0], 0);
	}
out:
	if (sep)
		*sep = ',';

	return err;
}

static int trace__parse_cgroups(const struct option *opt, const char *str, int unset)
{
	struct trace *trace = opt->value;

	if (!list_empty(&trace->evlist->entries))
		return parse_cgroups(opt, str, unset);

	trace->cgroup = evlist__findnew_cgroup(trace->evlist, str);

	return 0;
}

static struct bpf_map *bpf__find_map_by_name(const char *name)
{
	struct bpf_object *obj, *tmp;

	bpf_object__for_each_safe(obj, tmp) {
		struct bpf_map *map = bpf_object__find_map_by_name(obj, name);
		if (map)
			return map;

	}

	return NULL;
}

static void trace__set_bpf_map_filtered_pids(struct trace *trace)
{
	trace->filter_pids.map = bpf__find_map_by_name("pids_filtered");
}

static void trace__set_bpf_map_syscalls(struct trace *trace)
{
	trace->syscalls.map = bpf__find_map_by_name("syscalls");
}

static int trace__config(const char *var, const char *value, void *arg)
{
	struct trace *trace = arg;
	int err = 0;

	if (!strcmp(var, "trace.add_events")) {
		struct option o = OPT_CALLBACK('e', "event", &trace->evlist, "event",
					       "event selector. use 'perf list' to list available events",
					       parse_events_option);
		err = parse_events_option(&o, value, 0);
	} else if (!strcmp(var, "trace.show_timestamp")) {
		trace->show_tstamp = perf_config_bool(var, value);
	} else if (!strcmp(var, "trace.show_duration")) {
		trace->show_duration = perf_config_bool(var, value);
	} else if (!strcmp(var, "trace.show_arg_names")) {
		trace->show_arg_names = perf_config_bool(var, value);
		if (!trace->show_arg_names)
			trace->show_zeros = true;
	} else if (!strcmp(var, "trace.show_zeros")) {
		bool new_show_zeros = perf_config_bool(var, value);
		if (!trace->show_arg_names && !new_show_zeros) {
			pr_warning("trace.show_zeros has to be set when trace.show_arg_names=no\n");
			goto out;
		}
		trace->show_zeros = new_show_zeros;
	} else if (!strcmp(var, "trace.show_prefix")) {
		trace->show_string_prefix = perf_config_bool(var, value);
	} else if (!strcmp(var, "trace.no_inherit")) {
		trace->opts.no_inherit = perf_config_bool(var, value);
	} else if (!strcmp(var, "trace.args_alignment")) {
		int args_alignment = 0;
		if (perf_config_int(&args_alignment, var, value) == 0)
			trace->args_alignment = args_alignment;
	}
out:
	return err;
}

int cmd_trace(int argc, const char **argv)
{
	const char *trace_usage[] = {
		"perf trace [<options>] [<command>]",
		"perf trace [<options>] -- <command> [<options>]",
		"perf trace record [<options>] [<command>]",
		"perf trace record [<options>] -- <command> [<options>]",
		NULL
	};
	struct trace trace = {
		.syscalls = {
			. max = -1,
		},
		.opts = {
			.target = {
				.uid	   = UINT_MAX,
				.uses_mmap = true,
			},
			.user_freq     = UINT_MAX,
			.user_interval = ULLONG_MAX,
			.no_buffering  = true,
			.mmap_pages    = UINT_MAX,
		},
		.output = stderr,
		.show_comm = true,
		.show_tstamp = true,
		.show_duration = true,
		.show_arg_names = true,
		.args_alignment = 70,
		.trace_syscalls = false,
		.kernel_syscallchains = false,
		.max_stack = UINT_MAX,
		.max_events = ULONG_MAX,
	};
	const char *output_name = NULL;
	const struct option trace_options[] = {
	OPT_CALLBACK('e', "event", &trace, "event",
		     "event/syscall selector. use 'perf list' to list available events",
		     trace__parse_events_option),
	OPT_BOOLEAN(0, "comm", &trace.show_comm,
		    "show the thread COMM next to its id"),
	OPT_BOOLEAN(0, "tool_stats", &trace.show_tool_stats, "show tool stats"),
	OPT_CALLBACK(0, "expr", &trace, "expr", "list of syscalls/events to trace",
		     trace__parse_events_option),
	OPT_STRING('o', "output", &output_name, "file", "output file name"),
	OPT_STRING('i', "input", &input_name, "file", "Analyze events in file"),
	OPT_STRING('p', "pid", &trace.opts.target.pid, "pid",
		    "trace events on existing process id"),
	OPT_STRING('t', "tid", &trace.opts.target.tid, "tid",
		    "trace events on existing thread id"),
	OPT_CALLBACK(0, "filter-pids", &trace, "CSV list of pids",
		     "pids to filter (by the kernel)", trace__set_filter_pids_from_option),
	OPT_BOOLEAN('a', "all-cpus", &trace.opts.target.system_wide,
		    "system-wide collection from all CPUs"),
	OPT_STRING('C', "cpu", &trace.opts.target.cpu_list, "cpu",
		    "list of cpus to monitor"),
	OPT_BOOLEAN(0, "no-inherit", &trace.opts.no_inherit,
		    "child tasks do not inherit counters"),
	OPT_CALLBACK('m', "mmap-pages", &trace.opts.mmap_pages, "pages",
		     "number of mmap data pages",
		     perf_evlist__parse_mmap_pages),
	OPT_STRING('u', "uid", &trace.opts.target.uid_str, "user",
		   "user to profile"),
	OPT_CALLBACK(0, "duration", &trace, "float",
		     "show only events with duration > N.M ms",
		     trace__set_duration),
	OPT_BOOLEAN(0, "sched", &trace.sched, "show blocking scheduler events"),
	OPT_INCR('v', "verbose", &verbose, "be more verbose"),
	OPT_BOOLEAN('T', "time", &trace.full_time,
		    "Show full timestamp, not time relative to first start"),
	OPT_BOOLEAN(0, "failure", &trace.failure_only,
		    "Show only syscalls that failed"),
	OPT_BOOLEAN('s', "summary", &trace.summary_only,
		    "Show only syscall summary with statistics"),
	OPT_BOOLEAN('S', "with-summary", &trace.summary,
		    "Show all syscalls and summary with statistics"),
	OPT_CALLBACK_DEFAULT('F', "pf", &trace.trace_pgfaults, "all|maj|min",
		     "Trace pagefaults", parse_pagefaults, "maj"),
	OPT_BOOLEAN(0, "syscalls", &trace.trace_syscalls, "Trace syscalls"),
	OPT_BOOLEAN('f', "force", &trace.force, "don't complain, do it"),
	OPT_CALLBACK(0, "call-graph", &trace.opts,
		     "record_mode[,record_size]", record_callchain_help,
		     &record_parse_callchain_opt),
	OPT_BOOLEAN(0, "kernel-syscall-graph", &trace.kernel_syscallchains,
		    "Show the kernel callchains on the syscall exit path"),
	OPT_ULONG(0, "max-events", &trace.max_events,
		"Set the maximum number of events to print, exit after that is reached. "),
	OPT_UINTEGER(0, "min-stack", &trace.min_stack,
		     "Set the minimum stack depth when parsing the callchain, "
		     "anything below the specified depth will be ignored."),
	OPT_UINTEGER(0, "max-stack", &trace.max_stack,
		     "Set the maximum stack depth when parsing the callchain, "
		     "anything beyond the specified depth will be ignored. "
		     "Default: kernel.perf_event_max_stack or " __stringify(PERF_MAX_STACK_DEPTH)),
	OPT_BOOLEAN(0, "sort-events", &trace.sort_events,
			"Sort batch of events before processing, use if getting out of order events"),
	OPT_BOOLEAN(0, "print-sample", &trace.print_sample,
			"print the PERF_RECORD_SAMPLE PERF_SAMPLE_ info, for debugging"),
	OPT_UINTEGER(0, "proc-map-timeout", &proc_map_timeout,
			"per thread proc mmap processing timeout in ms"),
	OPT_CALLBACK('G', "cgroup", &trace, "name", "monitor event in cgroup name only",
		     trace__parse_cgroups),
	OPT_UINTEGER('D', "delay", &trace.opts.initial_delay,
		     "ms to wait before starting measurement after program "
		     "start"),
	OPT_END()
	};
	bool __maybe_unused max_stack_user_set = true;
	bool mmap_pages_user_set = true;
	struct perf_evsel *evsel;
	const char * const trace_subcommands[] = { "record", NULL };
	int err = -1;
	char bf[BUFSIZ];

	signal(SIGSEGV, sighandler_dump_stack);
	signal(SIGFPE, sighandler_dump_stack);

	trace.evlist = perf_evlist__new();
	trace.sctbl = syscalltbl__new();

	if (trace.evlist == NULL || trace.sctbl == NULL) {
		pr_err("Not enough memory to run!\n");
		err = -ENOMEM;
		goto out;
	}

	err = perf_config(trace__config, &trace);
	if (err)
		goto out;

	argc = parse_options_subcommand(argc, argv, trace_options, trace_subcommands,
				 trace_usage, PARSE_OPT_STOP_AT_NON_OPTION);

	if ((nr_cgroups || trace.cgroup) && !trace.opts.target.system_wide) {
		usage_with_options_msg(trace_usage, trace_options,
				       "cgroup monitoring only available in system-wide mode");
	}

	evsel = bpf__setup_output_event(trace.evlist, "__augmented_syscalls__");
	if (IS_ERR(evsel)) {
		bpf__strerror_setup_output_event(trace.evlist, PTR_ERR(evsel), bf, sizeof(bf));
		pr_err("ERROR: Setup trace syscalls enter failed: %s\n", bf);
		goto out;
	}

	if (evsel) {
		trace.syscalls.events.augmented = evsel;
		trace__set_bpf_map_filtered_pids(&trace);
		trace__set_bpf_map_syscalls(&trace);
	}

	err = bpf__setup_stdout(trace.evlist);
	if (err) {
		bpf__strerror_setup_stdout(trace.evlist, err, bf, sizeof(bf));
		pr_err("ERROR: Setup BPF stdout failed: %s\n", bf);
		goto out;
	}

	err = -1;

	if (trace.trace_pgfaults) {
		trace.opts.sample_address = true;
		trace.opts.sample_time = true;
	}

	if (trace.opts.mmap_pages == UINT_MAX)
		mmap_pages_user_set = false;

	if (trace.max_stack == UINT_MAX) {
		trace.max_stack = input_name ? PERF_MAX_STACK_DEPTH : sysctl__max_stack();
		max_stack_user_set = false;
	}

#ifdef HAVE_DWARF_UNWIND_SUPPORT
	if ((trace.min_stack || max_stack_user_set) && !callchain_param.enabled) {
		record_opts__parse_callchain(&trace.opts, &callchain_param, "dwarf", false);
	}
#endif

	if (callchain_param.enabled) {
		if (!mmap_pages_user_set && geteuid() == 0)
			trace.opts.mmap_pages = perf_event_mlock_kb_in_pages() * 4;

		symbol_conf.use_callchain = true;
	}

	if (trace.evlist->nr_entries > 0) {
		evlist__set_evsel_handler(trace.evlist, trace__event_handler);
		if (evlist__set_syscall_tp_fields(trace.evlist)) {
			perror("failed to set syscalls:* tracepoint fields");
			goto out;
		}
	}

	if (trace.sort_events) {
		ordered_events__init(&trace.oe.data, ordered_events__deliver_event, &trace);
		ordered_events__set_copy_on_queue(&trace.oe.data, true);
	}

	/*
	 * If we are augmenting syscalls, then combine what we put in the
	 * __augmented_syscalls__ BPF map with what is in the
	 * syscalls:sys_exit_FOO tracepoints, i.e. just like we do without BPF,
	 * combining raw_syscalls:sys_enter with raw_syscalls:sys_exit.
	 *
	 * We'll switch to look at two BPF maps, one for sys_enter and the
	 * other for sys_exit when we start augmenting the sys_exit paths with
	 * buffers that are being copied from kernel to userspace, think 'read'
	 * syscall.
	 */
	if (trace.syscalls.events.augmented) {
		evsel = trace.syscalls.events.augmented;

		if (perf_evsel__init_augmented_syscall_tp(evsel) ||
		    perf_evsel__init_augmented_syscall_tp_args(evsel))
			goto out;
		evsel->handler = trace__sys_enter;

		evlist__for_each_entry(trace.evlist, evsel) {
			bool raw_syscalls_sys_exit = strcmp(perf_evsel__name(evsel), "raw_syscalls:sys_exit") == 0;

			if (raw_syscalls_sys_exit) {
				trace.raw_augmented_syscalls = true;
				goto init_augmented_syscall_tp;
			}

			if (strstarts(perf_evsel__name(evsel), "syscalls:sys_exit_")) {
init_augmented_syscall_tp:
				perf_evsel__init_augmented_syscall_tp(evsel);
				perf_evsel__init_augmented_syscall_tp_ret(evsel);
				evsel->handler = trace__sys_exit;
			}
		}
	}

	if ((argc >= 1) && (strcmp(argv[0], "record") == 0))
		return trace__record(&trace, argc-1, &argv[1]);

	/* summary_only implies summary option, but don't overwrite summary if set */
	if (trace.summary_only)
		trace.summary = trace.summary_only;

	if (!trace.trace_syscalls && !trace.trace_pgfaults &&
	    trace.evlist->nr_entries == 0 /* Was --events used? */) {
		trace.trace_syscalls = true;
	}

	if (output_name != NULL) {
		err = trace__open_output(&trace, output_name);
		if (err < 0) {
			perror("failed to create output file");
			goto out;
		}
	}

	err = target__validate(&trace.opts.target);
	if (err) {
		target__strerror(&trace.opts.target, err, bf, sizeof(bf));
		fprintf(trace.output, "%s", bf);
		goto out_close;
	}

	err = target__parse_uid(&trace.opts.target);
	if (err) {
		target__strerror(&trace.opts.target, err, bf, sizeof(bf));
		fprintf(trace.output, "%s", bf);
		goto out_close;
	}

	if (!argc && target__none(&trace.opts.target))
		trace.opts.target.system_wide = true;

	if (input_name)
		err = trace__replay(&trace);
	else
		err = trace__run(&trace, argc, argv);

out_close:
	if (output_name != NULL)
		fclose(trace.output);
out:
	return err;
}<|MERGE_RESOLUTION|>--- conflicted
+++ resolved
@@ -112,10 +112,7 @@
 	} stats;
 	unsigned int		max_stack;
 	unsigned int		min_stack;
-<<<<<<< HEAD
-=======
 	bool			sort_events;
->>>>>>> cf26057a
 	bool			raw_augmented_syscalls;
 	bool			not_ev_qualifier;
 	bool			live;
@@ -758,15 +755,9 @@
 #if defined(__s390x__)
 	.alias = "old_mmap",
 #endif
-<<<<<<< HEAD
-	  .arg = { [0] = { .scnprintf = SCA_HEX,	/* addr */ },
-		   [2] = { .scnprintf = SCA_MMAP_PROT,	/* prot */ },
-		   [3] = { .scnprintf = SCA_MMAP_FLAGS,	/* flags */ }, }, },
-=======
 	  .arg = { [2] = { .scnprintf = SCA_MMAP_PROT,	/* prot */ },
 		   [3] = { .scnprintf = SCA_MMAP_FLAGS,	/* flags */ },
 		   [5] = { .scnprintf = SCA_HEX,	/* offset */ }, }, },
->>>>>>> cf26057a
 	{ .name	    = "mount",
 	  .arg = { [0] = { .scnprintf = SCA_FILENAME, /* dev_name */ },
 		   [3] = { .scnprintf = SCA_MOUNT_FLAGS, /* flags */
