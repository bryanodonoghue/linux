--- conflicted
+++ resolved
@@ -1,9 +1,5 @@
 /*
-<<<<<<< HEAD
- * Copyright (c) 2011-2012,2014 The Linux Foundation. All rights reserved.
-=======
  * Copyright (c) 2012-2014 The Linux Foundation. All rights reserved.
->>>>>>> 98b80d9a
  *
  * Previously licensed under the ISC license by Qualcomm Atheros, Inc.
  *
@@ -39,11 +35,11 @@
   \file  smeRrmInternal.h
   
   \brief prototype for SME RRM APIs
-
+  
    Copyright 2008 (c) Qualcomm, Incorporated.  All Rights Reserved.
-
+   
    Qualcomm Confidential and Proprietary.
-
+  
   ========================================================================*/
 
 /* $Header$ */
