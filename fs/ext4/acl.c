/*
 * linux/fs/ext4/acl.c
 *
 * Copyright (C) 2001-2003 Andreas Gruenbacher, <agruen@suse.de>
 */

#include <linux/init.h>
#include <linux/sched.h>
#include <linux/slab.h>
#include <linux/capability.h>
#include <linux/fs.h>
#include "ext4_jbd2.h"
#include "ext4.h"
#include "xattr.h"
#include "acl.h"

/*
 * Convert from filesystem to in-memory representation.
 */
static struct posix_acl *
ext4_acl_from_disk(const void *value, size_t size)
{
	const char *end = (char *)value + size;
	int n, count;
	struct posix_acl *acl;

	if (!value)
		return NULL;
	if (size < sizeof(ext4_acl_header))
		 return ERR_PTR(-EINVAL);
	if (((ext4_acl_header *)value)->a_version !=
	    cpu_to_le32(EXT4_ACL_VERSION))
		return ERR_PTR(-EINVAL);
	value = (char *)value + sizeof(ext4_acl_header);
	count = ext4_acl_count(size);
	if (count < 0)
		return ERR_PTR(-EINVAL);
	if (count == 0)
		return NULL;
	acl = posix_acl_alloc(count, GFP_NOFS);
	if (!acl)
		return ERR_PTR(-ENOMEM);
	for (n = 0; n < count; n++) {
		ext4_acl_entry *entry =
			(ext4_acl_entry *)value;
		if ((char *)value + sizeof(ext4_acl_entry_short) > end)
			goto fail;
		acl->a_entries[n].e_tag  = le16_to_cpu(entry->e_tag);
		acl->a_entries[n].e_perm = le16_to_cpu(entry->e_perm);

		switch (acl->a_entries[n].e_tag) {
		case ACL_USER_OBJ:
		case ACL_GROUP_OBJ:
		case ACL_MASK:
		case ACL_OTHER:
			value = (char *)value +
				sizeof(ext4_acl_entry_short);
			break;

		case ACL_USER:
			value = (char *)value + sizeof(ext4_acl_entry);
			if ((char *)value > end)
				goto fail;
			acl->a_entries[n].e_uid =
				make_kuid(&init_user_ns,
					  le32_to_cpu(entry->e_id));
			break;
		case ACL_GROUP:
			value = (char *)value + sizeof(ext4_acl_entry);
			if ((char *)value > end)
				goto fail;
			acl->a_entries[n].e_gid =
				make_kgid(&init_user_ns,
					  le32_to_cpu(entry->e_id));
			break;

		default:
			goto fail;
		}
	}
	if (value != end)
		goto fail;
	return acl;

fail:
	posix_acl_release(acl);
	return ERR_PTR(-EINVAL);
}

/*
 * Convert from in-memory to filesystem representation.
 */
static void *
ext4_acl_to_disk(const struct posix_acl *acl, size_t *size)
{
	ext4_acl_header *ext_acl;
	char *e;
	size_t n;

	*size = ext4_acl_size(acl->a_count);
	ext_acl = kmalloc(sizeof(ext4_acl_header) + acl->a_count *
			sizeof(ext4_acl_entry), GFP_NOFS);
	if (!ext_acl)
		return ERR_PTR(-ENOMEM);
	ext_acl->a_version = cpu_to_le32(EXT4_ACL_VERSION);
	e = (char *)ext_acl + sizeof(ext4_acl_header);
	for (n = 0; n < acl->a_count; n++) {
		const struct posix_acl_entry *acl_e = &acl->a_entries[n];
		ext4_acl_entry *entry = (ext4_acl_entry *)e;
		entry->e_tag  = cpu_to_le16(acl_e->e_tag);
		entry->e_perm = cpu_to_le16(acl_e->e_perm);
		switch (acl_e->e_tag) {
		case ACL_USER:
			entry->e_id = cpu_to_le32(
				from_kuid(&init_user_ns, acl_e->e_uid));
			e += sizeof(ext4_acl_entry);
			break;
		case ACL_GROUP:
			entry->e_id = cpu_to_le32(
				from_kgid(&init_user_ns, acl_e->e_gid));
			e += sizeof(ext4_acl_entry);
			break;

		case ACL_USER_OBJ:
		case ACL_GROUP_OBJ:
		case ACL_MASK:
		case ACL_OTHER:
			e += sizeof(ext4_acl_entry_short);
			break;

		default:
			goto fail;
		}
	}
	return (char *)ext_acl;

fail:
	kfree(ext_acl);
	return ERR_PTR(-EINVAL);
}

/*
 * Inode operation get_posix_acl().
 *
 * inode->i_mutex: don't care
 */
struct posix_acl *
ext4_get_acl(struct inode *inode, int type)
{
	int name_index;
	char *value = NULL;
	struct posix_acl *acl;
	int retval;

	switch (type) {
	case ACL_TYPE_ACCESS:
		name_index = EXT4_XATTR_INDEX_POSIX_ACL_ACCESS;
		break;
	case ACL_TYPE_DEFAULT:
		name_index = EXT4_XATTR_INDEX_POSIX_ACL_DEFAULT;
		break;
	default:
		BUG();
	}
	retval = ext4_xattr_get(inode, name_index, "", NULL, 0);
	if (retval > 0) {
		value = kmalloc(retval, GFP_NOFS);
		if (!value)
			return ERR_PTR(-ENOMEM);
		retval = ext4_xattr_get(inode, name_index, "", value, retval);
	}
	if (retval > 0)
		acl = ext4_acl_from_disk(value, retval);
	else if (retval == -ENODATA || retval == -ENOSYS)
		acl = NULL;
	else
		acl = ERR_PTR(retval);
	kfree(value);

	if (!IS_ERR(acl))
		set_cached_acl(inode, type, acl);

	return acl;
}

/*
 * Set the access or default ACL of an inode.
 *
 * inode->i_mutex: down unless called from ext4_new_inode
 */
static int
__ext4_set_acl(handle_t *handle, struct inode *inode, int type,
	     struct posix_acl *acl)
{
	int name_index;
	void *value = NULL;
	size_t size = 0;
	int error;

	switch (type) {
	case ACL_TYPE_ACCESS:
		name_index = EXT4_XATTR_INDEX_POSIX_ACL_ACCESS;
<<<<<<< HEAD
		if (acl) {
			error = posix_acl_update_mode(inode,
				&inode->i_mode, &acl);
			if (error)
				return error;
			inode->i_ctime = ext4_current_time(inode);
			ext4_mark_inode_dirty(handle, inode);
		}
=======
>>>>>>> e045a95c
		break;

	case ACL_TYPE_DEFAULT:
		name_index = EXT4_XATTR_INDEX_POSIX_ACL_DEFAULT;
		if (!S_ISDIR(inode->i_mode))
			return acl ? -EACCES : 0;
		break;

	default:
		return -EINVAL;
	}
	if (acl) {
		value = ext4_acl_to_disk(acl, &size);
		if (IS_ERR(value))
			return (int)PTR_ERR(value);
	}

	error = ext4_xattr_set_handle(handle, inode, name_index, "",
				      value, size, 0);

	kfree(value);
	if (!error)
		set_cached_acl(inode, type, acl);

	return error;
}

int
ext4_set_acl(struct inode *inode, struct posix_acl *acl, int type)
{
	handle_t *handle;
	int error, retries = 0;
	umode_t mode = inode->i_mode;
	int update_mode = 0;

retry:
	handle = ext4_journal_start(inode, EXT4_HT_XATTR,
				    ext4_jbd2_credits_xattr(inode));
	if (IS_ERR(handle))
		return PTR_ERR(handle);

	if ((type == ACL_TYPE_ACCESS) && acl) {
		error = posix_acl_update_mode(inode, &mode, &acl);
		if (error)
			goto out_stop;
		update_mode = 1;
	}

	error = __ext4_set_acl(handle, inode, type, acl);
	if (!error && update_mode) {
		inode->i_mode = mode;
		inode->i_ctime = ext4_current_time(inode);
		ext4_mark_inode_dirty(handle, inode);
	}
out_stop:
	ext4_journal_stop(handle);
	if (error == -ENOSPC && ext4_should_retry_alloc(inode->i_sb, &retries))
		goto retry;
	return error;
}

/*
 * Initialize the ACLs of a new inode. Called from ext4_new_inode.
 *
 * dir->i_mutex: down
 * inode->i_mutex: up (access to inode is still exclusive)
 */
int
ext4_init_acl(handle_t *handle, struct inode *inode, struct inode *dir)
{
	struct posix_acl *default_acl, *acl;
	int error;

	error = posix_acl_create(dir, &inode->i_mode, &default_acl, &acl);
	if (error)
		return error;

	if (default_acl) {
		error = __ext4_set_acl(handle, inode, ACL_TYPE_DEFAULT,
				       default_acl);
		posix_acl_release(default_acl);
	}
	if (acl) {
		if (!error)
			error = __ext4_set_acl(handle, inode, ACL_TYPE_ACCESS,
					       acl);
		posix_acl_release(acl);
	}
	return error;
}<|MERGE_RESOLUTION|>--- conflicted
+++ resolved
@@ -200,17 +200,6 @@
 	switch (type) {
 	case ACL_TYPE_ACCESS:
 		name_index = EXT4_XATTR_INDEX_POSIX_ACL_ACCESS;
-<<<<<<< HEAD
-		if (acl) {
-			error = posix_acl_update_mode(inode,
-				&inode->i_mode, &acl);
-			if (error)
-				return error;
-			inode->i_ctime = ext4_current_time(inode);
-			ext4_mark_inode_dirty(handle, inode);
-		}
-=======
->>>>>>> e045a95c
 		break;
 
 	case ACL_TYPE_DEFAULT:
