--- conflicted
+++ resolved
@@ -44,7 +44,6 @@
 #include "xattr.h"
 #include "acl.h"
 #include "truncate.h"
-#include "ext4_ice.h"
 
 #include <trace/events/ext4.h>
 #include <trace/events/android_fs.h>
@@ -1218,14 +1217,10 @@
 		    (block_start < from || block_end > to)) {
 			decrypt = ext4_encrypted_inode(inode) &&
 				S_ISREG(inode->i_mode) &&
-<<<<<<< HEAD
 				!fscrypt_using_hardware_encryption(inode);
 			ll_rw_block(REQ_OP_READ, (decrypt ? REQ_NOENCRYPT : 0),
 				    1, &bh);
 			*wait_bh++ = bh;
-=======
-				!ext4_should_be_processed_by_ice(inode);
->>>>>>> 6a2de27b
 		}
 	}
 	/*
@@ -3724,7 +3719,6 @@
 		get_block_func = ext4_dio_get_block_unwritten_async;
 		dio_flags = DIO_LOCKING;
 	}
-<<<<<<< HEAD
 #if defined(CONFIG_EXT4_FS_ENCRYPTION)
 	WARN_ON(ext4_encrypted_inode(inode) && S_ISREG(inode->i_mode)
 		&& !fscrypt_using_hardware_encryption(inode));
@@ -3733,17 +3727,6 @@
 				   inode->i_sb->s_bdev, iter,
 				   get_block_func,
 				   ext4_end_io_dio, NULL, dio_flags);
-=======
-
-#if defined(CONFIG_EXT4_FS_ENCRYPTION) && \
-!defined(CONFIG_EXT4_FS_ICE_ENCRYPTION)
-	if (ext4_encrypted_inode(inode) && S_ISREG(inode->i_mode))
-		return 0;
-#endif
-	ret = __blockdev_direct_IO(iocb, inode, inode->i_sb->s_bdev, iter,
-				   get_block_func, ext4_end_io_dio, NULL,
-				   dio_flags);
->>>>>>> 6a2de27b
 
 	if (ret > 0 && !overwrite && ext4_test_inode_state(inode,
 						EXT4_STATE_DIO_UNWRITTEN)) {
@@ -3849,15 +3832,9 @@
 	ssize_t ret;
 	int rw = iov_iter_rw(iter);
 
-<<<<<<< HEAD
 #if defined(CONFIG_EXT4_FS_ENCRYPTION)
 	if (ext4_encrypted_inode(inode) && S_ISREG(inode->i_mode)
 		&& !fscrypt_using_hardware_encryption(inode))
-=======
-#if defined(CONFIG_EXT4_FS_ENCRYPTION) && \
-!defined(CONFIG_EXT4_FS_ICE_ENCRYPTION)
-	if (ext4_encrypted_inode(inode) && S_ISREG(inode->i_mode))
->>>>>>> 6a2de27b
 		return 0;
 #endif
 
@@ -4069,13 +4046,7 @@
 		/* Uhhuh. Read error. Complain and punt. */
 		if (!buffer_uptodate(bh))
 			goto unlock;
-<<<<<<< HEAD
 		if (decrypt) {
-=======
-		if (S_ISREG(inode->i_mode) &&
-		    ext4_encrypted_inode(inode) &&
-		    !ext4_should_be_processed_by_ice(inode)) {
->>>>>>> 6a2de27b
 			/* We expect the key to be set. */
 			BUG_ON(!fscrypt_has_encryption_key(inode));
 			BUG_ON(blocksize != PAGE_SIZE);
