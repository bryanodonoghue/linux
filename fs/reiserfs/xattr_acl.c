#include <linux/capability.h>
#include <linux/fs.h>
#include <linux/posix_acl.h>
#include "reiserfs.h"
#include <linux/errno.h>
#include <linux/pagemap.h>
#include <linux/xattr.h>
#include <linux/slab.h>
#include <linux/posix_acl_xattr.h>
#include "xattr.h"
#include "acl.h"
#include <linux/uaccess.h>

static int __reiserfs_set_acl(struct reiserfs_transaction_handle *th,
			    struct inode *inode, int type,
			    struct posix_acl *acl);


int
reiserfs_set_acl(struct inode *inode, struct posix_acl *acl, int type)
{
	int error, error2;
	struct reiserfs_transaction_handle th;
	size_t jcreate_blocks;
	int size = acl ? posix_acl_xattr_size(acl->a_count) : 0;


	/*
	 * Pessimism: We can't assume that anything from the xattr root up
	 * has been created.
	 */

	jcreate_blocks = reiserfs_xattr_jcreate_nblocks(inode) +
			 reiserfs_xattr_nblocks(inode, size) * 2;

	reiserfs_write_lock(inode->i_sb);
	error = journal_begin(&th, inode->i_sb, jcreate_blocks);
	reiserfs_write_unlock(inode->i_sb);
	if (error == 0) {
		error = __reiserfs_set_acl(&th, inode, type, acl);
		reiserfs_write_lock(inode->i_sb);
		error2 = journal_end(&th);
		reiserfs_write_unlock(inode->i_sb);
		if (error2)
			error = error2;
	}

	return error;
}

/*
 * Convert from filesystem to in-memory representation.
 */
static struct posix_acl *reiserfs_posix_acl_from_disk(const void *value, size_t size)
{
	const char *end = (char *)value + size;
	int n, count;
	struct posix_acl *acl;

	if (!value)
		return NULL;
	if (size < sizeof(reiserfs_acl_header))
		return ERR_PTR(-EINVAL);
	if (((reiserfs_acl_header *) value)->a_version !=
	    cpu_to_le32(REISERFS_ACL_VERSION))
		return ERR_PTR(-EINVAL);
	value = (char *)value + sizeof(reiserfs_acl_header);
	count = reiserfs_acl_count(size);
	if (count < 0)
		return ERR_PTR(-EINVAL);
	if (count == 0)
		return NULL;
	acl = posix_acl_alloc(count, GFP_NOFS);
	if (!acl)
		return ERR_PTR(-ENOMEM);
	for (n = 0; n < count; n++) {
		reiserfs_acl_entry *entry = (reiserfs_acl_entry *) value;
		if ((char *)value + sizeof(reiserfs_acl_entry_short) > end)
			goto fail;
		acl->a_entries[n].e_tag = le16_to_cpu(entry->e_tag);
		acl->a_entries[n].e_perm = le16_to_cpu(entry->e_perm);
		switch (acl->a_entries[n].e_tag) {
		case ACL_USER_OBJ:
		case ACL_GROUP_OBJ:
		case ACL_MASK:
		case ACL_OTHER:
			value = (char *)value +
			    sizeof(reiserfs_acl_entry_short);
			break;

		case ACL_USER:
			value = (char *)value + sizeof(reiserfs_acl_entry);
			if ((char *)value > end)
				goto fail;
			acl->a_entries[n].e_uid = 
				make_kuid(&init_user_ns,
					  le32_to_cpu(entry->e_id));
			break;
		case ACL_GROUP:
			value = (char *)value + sizeof(reiserfs_acl_entry);
			if ((char *)value > end)
				goto fail;
			acl->a_entries[n].e_gid =
				make_kgid(&init_user_ns,
					  le32_to_cpu(entry->e_id));
			break;

		default:
			goto fail;
		}
	}
	if (value != end)
		goto fail;
	return acl;

fail:
	posix_acl_release(acl);
	return ERR_PTR(-EINVAL);
}

/*
 * Convert from in-memory to filesystem representation.
 */
static void *reiserfs_posix_acl_to_disk(const struct posix_acl *acl, size_t * size)
{
	reiserfs_acl_header *ext_acl;
	char *e;
	int n;

	*size = reiserfs_acl_size(acl->a_count);
	ext_acl = kmalloc(sizeof(reiserfs_acl_header) +
						  acl->a_count *
						  sizeof(reiserfs_acl_entry),
						  GFP_NOFS);
	if (!ext_acl)
		return ERR_PTR(-ENOMEM);
	ext_acl->a_version = cpu_to_le32(REISERFS_ACL_VERSION);
	e = (char *)ext_acl + sizeof(reiserfs_acl_header);
	for (n = 0; n < acl->a_count; n++) {
		const struct posix_acl_entry *acl_e = &acl->a_entries[n];
		reiserfs_acl_entry *entry = (reiserfs_acl_entry *) e;
		entry->e_tag = cpu_to_le16(acl->a_entries[n].e_tag);
		entry->e_perm = cpu_to_le16(acl->a_entries[n].e_perm);
		switch (acl->a_entries[n].e_tag) {
		case ACL_USER:
			entry->e_id = cpu_to_le32(
				from_kuid(&init_user_ns, acl_e->e_uid));
			e += sizeof(reiserfs_acl_entry);
			break;
		case ACL_GROUP:
			entry->e_id = cpu_to_le32(
				from_kgid(&init_user_ns, acl_e->e_gid));
			e += sizeof(reiserfs_acl_entry);
			break;

		case ACL_USER_OBJ:
		case ACL_GROUP_OBJ:
		case ACL_MASK:
		case ACL_OTHER:
			e += sizeof(reiserfs_acl_entry_short);
			break;

		default:
			goto fail;
		}
	}
	return (char *)ext_acl;

fail:
	kfree(ext_acl);
	return ERR_PTR(-EINVAL);
}

/*
 * Inode operation get_posix_acl().
 *
 * inode->i_mutex: down
 * BKL held [before 2.5.x]
 */
struct posix_acl *reiserfs_get_acl(struct inode *inode, int type)
{
	char *name, *value;
	struct posix_acl *acl;
	int size;
	int retval;

	switch (type) {
	case ACL_TYPE_ACCESS:
		name = POSIX_ACL_XATTR_ACCESS;
		break;
	case ACL_TYPE_DEFAULT:
		name = POSIX_ACL_XATTR_DEFAULT;
		break;
	default:
		BUG();
	}

	size = reiserfs_xattr_get(inode, name, NULL, 0);
	if (size < 0) {
		if (size == -ENODATA || size == -ENOSYS) {
			set_cached_acl(inode, type, NULL);
			return NULL;
		}
		return ERR_PTR(size);
	}

	value = kmalloc(size, GFP_NOFS);
	if (!value)
		return ERR_PTR(-ENOMEM);

	retval = reiserfs_xattr_get(inode, name, value, size);
	if (retval == -ENODATA || retval == -ENOSYS) {
		/*
		 * This shouldn't actually happen as it should have
		 * been caught above.. but just in case
		 */
		acl = NULL;
	} else if (retval < 0) {
		acl = ERR_PTR(retval);
	} else {
		acl = reiserfs_posix_acl_from_disk(value, retval);
	}
	if (!IS_ERR(acl))
		set_cached_acl(inode, type, acl);

	kfree(value);
	return acl;
}

/*
 * Inode operation set_posix_acl().
 *
 * inode->i_mutex: down
 * BKL held [before 2.5.x]
 */
static int
__reiserfs_set_acl(struct reiserfs_transaction_handle *th, struct inode *inode,
		 int type, struct posix_acl *acl)
{
	char *name;
	void *value = NULL;
	size_t size = 0;
	int error;

	switch (type) {
	case ACL_TYPE_ACCESS:
		name = POSIX_ACL_XATTR_ACCESS;
		if (acl) {
<<<<<<< HEAD
			error = posix_acl_update_mode(inode, &inode->i_mode, &acl);
=======
			error = posix_acl_update_mode(inode,
				&inode->i_mode, &acl);
>>>>>>> 0b38d57b
			if (error)
				return error;
		}
		break;
	case ACL_TYPE_DEFAULT:
		name = POSIX_ACL_XATTR_DEFAULT;
		if (!S_ISDIR(inode->i_mode))
			return acl ? -EACCES : 0;
		break;
	default:
		return -EINVAL;
	}

	if (acl) {
		value = reiserfs_posix_acl_to_disk(acl, &size);
		if (IS_ERR(value))
			return (int)PTR_ERR(value);
	}

	error = reiserfs_xattr_set_handle(th, inode, name, value, size, 0);

	/*
	 * Ensure that the inode gets dirtied if we're only using
	 * the mode bits and an old ACL didn't exist. We don't need
	 * to check if the inode is hashed here since we won't get
	 * called by reiserfs_inherit_default_acl().
	 */
	if (error == -ENODATA) {
		error = 0;
		if (type == ACL_TYPE_ACCESS) {
			inode->i_ctime = CURRENT_TIME_SEC;
			mark_inode_dirty(inode);
		}
	}

	kfree(value);

	if (!error)
		set_cached_acl(inode, type, acl);

	return error;
}

/*
 * dir->i_mutex: locked,
 * inode is new and not released into the wild yet
 */
int
reiserfs_inherit_default_acl(struct reiserfs_transaction_handle *th,
			     struct inode *dir, struct dentry *dentry,
			     struct inode *inode)
{
	struct posix_acl *default_acl, *acl;
	int err = 0;

	/* ACLs only get applied to files and directories */
	if (S_ISLNK(inode->i_mode))
		return 0;

	/*
	 * ACLs can only be used on "new" objects, so if it's an old object
	 * there is nothing to inherit from
	 */
	if (get_inode_sd_version(dir) == STAT_DATA_V1)
		goto apply_umask;

	/*
	 * Don't apply ACLs to objects in the .reiserfs_priv tree.. This
	 * would be useless since permissions are ignored, and a pain because
	 * it introduces locking cycles
	 */
	if (IS_PRIVATE(dir)) {
		inode->i_flags |= S_PRIVATE;
		goto apply_umask;
	}

	err = posix_acl_create(dir, &inode->i_mode, &default_acl, &acl);
	if (err)
		return err;

	if (default_acl) {
		err = __reiserfs_set_acl(th, inode, ACL_TYPE_DEFAULT,
					 default_acl);
		posix_acl_release(default_acl);
	}
	if (acl) {
		if (!err)
			err = __reiserfs_set_acl(th, inode, ACL_TYPE_ACCESS,
						 acl);
		posix_acl_release(acl);
	}

	return err;

apply_umask:
	/* no ACL, apply umask */
	inode->i_mode &= ~current_umask();
	return err;
}

/* This is used to cache the default acl before a new object is created.
 * The biggest reason for this is to get an idea of how many blocks will
 * actually be required for the create operation if we must inherit an ACL.
 * An ACL write can add up to 3 object creations and an additional file write
 * so we'd prefer not to reserve that many blocks in the journal if we can.
 * It also has the advantage of not loading the ACL with a transaction open,
 * this may seem silly, but if the owner of the directory is doing the
 * creation, the ACL may not be loaded since the permissions wouldn't require
 * it.
 * We return the number of blocks required for the transaction.
 */
int reiserfs_cache_default_acl(struct inode *inode)
{
	struct posix_acl *acl;
	int nblocks = 0;

	if (IS_PRIVATE(inode))
		return 0;

	acl = reiserfs_get_acl(inode, ACL_TYPE_DEFAULT);

	if (acl && !IS_ERR(acl)) {
		int size = reiserfs_acl_size(acl->a_count);

		/* Other xattrs can be created during inode creation. We don't
		 * want to claim too many blocks, so we check to see if we
		 * we need to create the tree to the xattrs, and then we
		 * just want two files. */
		nblocks = reiserfs_xattr_jcreate_nblocks(inode);
		nblocks += JOURNAL_BLOCKS_PER_OBJECT(inode->i_sb);

		REISERFS_I(inode)->i_flags |= i_has_xattr_dir;

		/* We need to account for writes + bitmaps for two files */
		nblocks += reiserfs_xattr_nblocks(inode, size) * 4;
		posix_acl_release(acl);
	}

	return nblocks;
}

/*
 * Called under i_mutex
 */
int reiserfs_acl_chmod(struct inode *inode)
{
	if (IS_PRIVATE(inode))
		return 0;
	if (get_inode_sd_version(inode) == STAT_DATA_V1 ||
	    !reiserfs_posixacl(inode->i_sb))
		return 0;

	return posix_acl_chmod(inode, inode->i_mode);
}<|MERGE_RESOLUTION|>--- conflicted
+++ resolved
@@ -246,12 +246,8 @@
 	case ACL_TYPE_ACCESS:
 		name = POSIX_ACL_XATTR_ACCESS;
 		if (acl) {
-<<<<<<< HEAD
-			error = posix_acl_update_mode(inode, &inode->i_mode, &acl);
-=======
 			error = posix_acl_update_mode(inode,
 				&inode->i_mode, &acl);
->>>>>>> 0b38d57b
 			if (error)
 				return error;
 		}
