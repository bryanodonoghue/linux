// SPDX-License-Identifier: GPL-2.0

#include <linux/bitops.h>
#include <linux/slab.h>
#include <linux/bio.h>
#include <linux/mm.h>
#include <linux/pagemap.h>
#include <linux/page-flags.h>
#include <linux/sched/mm.h>
#include <linux/spinlock.h>
#include <linux/blkdev.h>
#include <linux/swap.h>
#include <linux/writeback.h>
#include <linux/pagevec.h>
#include <linux/prefetch.h>
#include <linux/fsverity.h>
#include "extent_io.h"
#include "extent-io-tree.h"
#include "extent_map.h"
#include "ctree.h"
#include "btrfs_inode.h"
#include "bio.h"
#include "locking.h"
#include "backref.h"
#include "disk-io.h"
#include "subpage.h"
#include "zoned.h"
#include "block-group.h"
#include "compression.h"
#include "fs.h"
#include "accessors.h"
#include "file-item.h"
#include "file.h"
#include "dev-replace.h"
#include "super.h"
#include "transaction.h"

static struct kmem_cache *extent_buffer_cache;

#ifdef CONFIG_BTRFS_DEBUG
static inline void btrfs_leak_debug_add_eb(struct extent_buffer *eb)
{
	struct btrfs_fs_info *fs_info = eb->fs_info;
	unsigned long flags;

	spin_lock_irqsave(&fs_info->eb_leak_lock, flags);
	list_add(&eb->leak_list, &fs_info->allocated_ebs);
	spin_unlock_irqrestore(&fs_info->eb_leak_lock, flags);
}

static inline void btrfs_leak_debug_del_eb(struct extent_buffer *eb)
{
	struct btrfs_fs_info *fs_info = eb->fs_info;
	unsigned long flags;

	spin_lock_irqsave(&fs_info->eb_leak_lock, flags);
	list_del(&eb->leak_list);
	spin_unlock_irqrestore(&fs_info->eb_leak_lock, flags);
}

void btrfs_extent_buffer_leak_debug_check(struct btrfs_fs_info *fs_info)
{
	struct extent_buffer *eb;
	unsigned long flags;

	/*
	 * If we didn't get into open_ctree our allocated_ebs will not be
	 * initialized, so just skip this.
	 */
	if (!fs_info->allocated_ebs.next)
		return;

	WARN_ON(!list_empty(&fs_info->allocated_ebs));
	spin_lock_irqsave(&fs_info->eb_leak_lock, flags);
	while (!list_empty(&fs_info->allocated_ebs)) {
		eb = list_first_entry(&fs_info->allocated_ebs,
				      struct extent_buffer, leak_list);
		pr_err(
	"BTRFS: buffer leak start %llu len %u refs %d bflags %lu owner %llu\n",
		       eb->start, eb->len, atomic_read(&eb->refs), eb->bflags,
		       btrfs_header_owner(eb));
		list_del(&eb->leak_list);
		WARN_ON_ONCE(1);
		kmem_cache_free(extent_buffer_cache, eb);
	}
	spin_unlock_irqrestore(&fs_info->eb_leak_lock, flags);
}
#else
#define btrfs_leak_debug_add_eb(eb)			do {} while (0)
#define btrfs_leak_debug_del_eb(eb)			do {} while (0)
#endif

/*
 * Structure to record info about the bio being assembled, and other info like
 * how many bytes are there before stripe/ordered extent boundary.
 */
struct btrfs_bio_ctrl {
	struct btrfs_bio *bbio;
	enum btrfs_compression_type compress_type;
	u32 len_to_oe_boundary;
	blk_opf_t opf;
	btrfs_bio_end_io_t end_io_func;
	struct writeback_control *wbc;
};

static void submit_one_bio(struct btrfs_bio_ctrl *bio_ctrl)
{
	struct btrfs_bio *bbio = bio_ctrl->bbio;

	if (!bbio)
		return;

	/* Caller should ensure the bio has at least some range added */
	ASSERT(bbio->bio.bi_iter.bi_size);

	if (btrfs_op(&bbio->bio) == BTRFS_MAP_READ &&
	    bio_ctrl->compress_type != BTRFS_COMPRESS_NONE)
		btrfs_submit_compressed_read(bbio);
	else
		btrfs_submit_bio(bbio, 0);

	/* The bbio is owned by the end_io handler now */
	bio_ctrl->bbio = NULL;
}

/*
 * Submit or fail the current bio in the bio_ctrl structure.
 */
static void submit_write_bio(struct btrfs_bio_ctrl *bio_ctrl, int ret)
{
	struct btrfs_bio *bbio = bio_ctrl->bbio;

	if (!bbio)
		return;

	if (ret) {
		ASSERT(ret < 0);
		btrfs_bio_end_io(bbio, errno_to_blk_status(ret));
		/* The bio is owned by the end_io handler now */
		bio_ctrl->bbio = NULL;
	} else {
		submit_one_bio(bio_ctrl);
	}
}

int __init extent_buffer_init_cachep(void)
{
	extent_buffer_cache = kmem_cache_create("btrfs_extent_buffer",
			sizeof(struct extent_buffer), 0,
			SLAB_MEM_SPREAD, NULL);
	if (!extent_buffer_cache)
		return -ENOMEM;

	return 0;
}

void __cold extent_buffer_free_cachep(void)
{
	/*
	 * Make sure all delayed rcu free are flushed before we
	 * destroy caches.
	 */
	rcu_barrier();
	kmem_cache_destroy(extent_buffer_cache);
}

void extent_range_clear_dirty_for_io(struct inode *inode, u64 start, u64 end)
{
	unsigned long index = start >> PAGE_SHIFT;
	unsigned long end_index = end >> PAGE_SHIFT;
	struct page *page;

	while (index <= end_index) {
		page = find_get_page(inode->i_mapping, index);
		BUG_ON(!page); /* Pages should be in the extent_io_tree */
		clear_page_dirty_for_io(page);
		put_page(page);
		index++;
	}
}

static void process_one_page(struct btrfs_fs_info *fs_info,
			     struct page *page, struct page *locked_page,
			     unsigned long page_ops, u64 start, u64 end)
{
	struct folio *folio = page_folio(page);
	u32 len;

	ASSERT(end + 1 - start != 0 && end + 1 - start < U32_MAX);
	len = end + 1 - start;

	if (page_ops & PAGE_SET_ORDERED)
		btrfs_folio_clamp_set_ordered(fs_info, folio, start, len);
	if (page_ops & PAGE_START_WRITEBACK) {
		btrfs_folio_clamp_clear_dirty(fs_info, folio, start, len);
		btrfs_folio_clamp_set_writeback(fs_info, folio, start, len);
	}
	if (page_ops & PAGE_END_WRITEBACK)
		btrfs_folio_clamp_clear_writeback(fs_info, folio, start, len);

	if (page != locked_page && (page_ops & PAGE_UNLOCK))
		btrfs_folio_end_writer_lock(fs_info, folio, start, len);
}

static void __process_pages_contig(struct address_space *mapping,
				   struct page *locked_page, u64 start, u64 end,
				   unsigned long page_ops)
{
	struct btrfs_fs_info *fs_info = inode_to_fs_info(mapping->host);
	pgoff_t start_index = start >> PAGE_SHIFT;
	pgoff_t end_index = end >> PAGE_SHIFT;
	pgoff_t index = start_index;
	struct folio_batch fbatch;
	int i;

	folio_batch_init(&fbatch);
	while (index <= end_index) {
		int found_folios;

		found_folios = filemap_get_folios_contig(mapping, &index,
				end_index, &fbatch);
		for (i = 0; i < found_folios; i++) {
			struct folio *folio = fbatch.folios[i];

			process_one_page(fs_info, &folio->page, locked_page,
					 page_ops, start, end);
		}
		folio_batch_release(&fbatch);
		cond_resched();
	}
}

static noinline void __unlock_for_delalloc(struct inode *inode,
					   struct page *locked_page,
					   u64 start, u64 end)
{
	unsigned long index = start >> PAGE_SHIFT;
	unsigned long end_index = end >> PAGE_SHIFT;

	ASSERT(locked_page);
	if (index == locked_page->index && end_index == index)
		return;

	__process_pages_contig(inode->i_mapping, locked_page, start, end,
			       PAGE_UNLOCK);
}

static noinline int lock_delalloc_pages(struct inode *inode,
					struct page *locked_page,
					u64 start,
					u64 end)
{
	struct btrfs_fs_info *fs_info = inode_to_fs_info(inode);
	struct address_space *mapping = inode->i_mapping;
	pgoff_t start_index = start >> PAGE_SHIFT;
	pgoff_t end_index = end >> PAGE_SHIFT;
	pgoff_t index = start_index;
	u64 processed_end = start;
	struct folio_batch fbatch;

	if (index == locked_page->index && index == end_index)
		return 0;

	folio_batch_init(&fbatch);
	while (index <= end_index) {
		unsigned int found_folios, i;

		found_folios = filemap_get_folios_contig(mapping, &index,
				end_index, &fbatch);
		if (found_folios == 0)
			goto out;

		for (i = 0; i < found_folios; i++) {
			struct folio *folio = fbatch.folios[i];
			struct page *page = folio_page(folio, 0);
			u32 len = end + 1 - start;

			if (page == locked_page)
				continue;

			if (btrfs_folio_start_writer_lock(fs_info, folio, start,
							  len))
				goto out;

			if (!PageDirty(page) || page->mapping != mapping) {
				btrfs_folio_end_writer_lock(fs_info, folio, start,
							    len);
				goto out;
			}

			processed_end = page_offset(page) + PAGE_SIZE - 1;
		}
		folio_batch_release(&fbatch);
		cond_resched();
	}

	return 0;
out:
	folio_batch_release(&fbatch);
	if (processed_end > start)
		__unlock_for_delalloc(inode, locked_page, start, processed_end);
	return -EAGAIN;
}

/*
 * Find and lock a contiguous range of bytes in the file marked as delalloc, no
 * more than @max_bytes.
 *
 * @start:	The original start bytenr to search.
 *		Will store the extent range start bytenr.
 * @end:	The original end bytenr of the search range
 *		Will store the extent range end bytenr.
 *
 * Return true if we find a delalloc range which starts inside the original
 * range, and @start/@end will store the delalloc range start/end.
 *
 * Return false if we can't find any delalloc range which starts inside the
 * original range, and @start/@end will be the non-delalloc range start/end.
 */
EXPORT_FOR_TESTS
noinline_for_stack bool find_lock_delalloc_range(struct inode *inode,
				    struct page *locked_page, u64 *start,
				    u64 *end)
{
	struct btrfs_fs_info *fs_info = inode_to_fs_info(inode);
	struct extent_io_tree *tree = &BTRFS_I(inode)->io_tree;
	const u64 orig_start = *start;
	const u64 orig_end = *end;
	/* The sanity tests may not set a valid fs_info. */
	u64 max_bytes = fs_info ? fs_info->max_extent_size : BTRFS_MAX_EXTENT_SIZE;
	u64 delalloc_start;
	u64 delalloc_end;
	bool found;
	struct extent_state *cached_state = NULL;
	int ret;
	int loops = 0;

	/* Caller should pass a valid @end to indicate the search range end */
	ASSERT(orig_end > orig_start);

	/* The range should at least cover part of the page */
	ASSERT(!(orig_start >= page_offset(locked_page) + PAGE_SIZE ||
		 orig_end <= page_offset(locked_page)));
again:
	/* step one, find a bunch of delalloc bytes starting at start */
	delalloc_start = *start;
	delalloc_end = 0;
	found = btrfs_find_delalloc_range(tree, &delalloc_start, &delalloc_end,
					  max_bytes, &cached_state);
	if (!found || delalloc_end <= *start || delalloc_start > orig_end) {
		*start = delalloc_start;

		/* @delalloc_end can be -1, never go beyond @orig_end */
		*end = min(delalloc_end, orig_end);
		free_extent_state(cached_state);
		return false;
	}

	/*
	 * start comes from the offset of locked_page.  We have to lock
	 * pages in order, so we can't process delalloc bytes before
	 * locked_page
	 */
	if (delalloc_start < *start)
		delalloc_start = *start;

	/*
	 * make sure to limit the number of pages we try to lock down
	 */
	if (delalloc_end + 1 - delalloc_start > max_bytes)
		delalloc_end = delalloc_start + max_bytes - 1;

	/* step two, lock all the pages after the page that has start */
	ret = lock_delalloc_pages(inode, locked_page,
				  delalloc_start, delalloc_end);
	ASSERT(!ret || ret == -EAGAIN);
	if (ret == -EAGAIN) {
		/* some of the pages are gone, lets avoid looping by
		 * shortening the size of the delalloc range we're searching
		 */
		free_extent_state(cached_state);
		cached_state = NULL;
		if (!loops) {
			max_bytes = PAGE_SIZE;
			loops = 1;
			goto again;
		} else {
			found = false;
			goto out_failed;
		}
	}

	/* step three, lock the state bits for the whole range */
	lock_extent(tree, delalloc_start, delalloc_end, &cached_state);

	/* then test to make sure it is all still delalloc */
	ret = test_range_bit(tree, delalloc_start, delalloc_end,
			     EXTENT_DELALLOC, cached_state);
	if (!ret) {
		unlock_extent(tree, delalloc_start, delalloc_end,
			      &cached_state);
		__unlock_for_delalloc(inode, locked_page,
			      delalloc_start, delalloc_end);
		cond_resched();
		goto again;
	}
	free_extent_state(cached_state);
	*start = delalloc_start;
	*end = delalloc_end;
out_failed:
	return found;
}

void extent_clear_unlock_delalloc(struct btrfs_inode *inode, u64 start, u64 end,
				  struct page *locked_page,
				  u32 clear_bits, unsigned long page_ops)
{
	clear_extent_bit(&inode->io_tree, start, end, clear_bits, NULL);

	__process_pages_contig(inode->vfs_inode.i_mapping, locked_page,
			       start, end, page_ops);
}

static bool btrfs_verify_page(struct page *page, u64 start)
{
	if (!fsverity_active(page->mapping->host) ||
	    PageUptodate(page) ||
	    start >= i_size_read(page->mapping->host))
		return true;
	return fsverity_verify_page(page);
}

static void end_page_read(struct page *page, bool uptodate, u64 start, u32 len)
{
	struct btrfs_fs_info *fs_info = page_to_fs_info(page);
	struct folio *folio = page_folio(page);

	ASSERT(page_offset(page) <= start &&
	       start + len <= page_offset(page) + PAGE_SIZE);

	if (uptodate && btrfs_verify_page(page, start))
		btrfs_folio_set_uptodate(fs_info, folio, start, len);
	else
		btrfs_folio_clear_uptodate(fs_info, folio, start, len);

	if (!btrfs_is_subpage(fs_info, page->mapping))
		unlock_page(page);
	else
		btrfs_subpage_end_reader(fs_info, folio, start, len);
}

/*
 * After a write IO is done, we need to:
 *
 * - clear the uptodate bits on error
 * - clear the writeback bits in the extent tree for the range
 * - filio_end_writeback()  if there is no more pending io for the folio
 *
 * Scheduling is not allowed, so the extent state tree is expected
 * to have one and only one object corresponding to this IO.
 */
static void end_bbio_data_write(struct btrfs_bio *bbio)
{
	struct btrfs_fs_info *fs_info = bbio->fs_info;
	struct bio *bio = &bbio->bio;
	int error = blk_status_to_errno(bio->bi_status);
	struct folio_iter fi;
	const u32 sectorsize = fs_info->sectorsize;

	ASSERT(!bio_flagged(bio, BIO_CLONED));
	bio_for_each_folio_all(fi, bio) {
		struct folio *folio = fi.folio;
		u64 start = folio_pos(folio) + fi.offset;
		u32 len = fi.length;

		/* Only order 0 (single page) folios are allowed for data. */
		ASSERT(folio_order(folio) == 0);

		/* Our read/write should always be sector aligned. */
		if (!IS_ALIGNED(fi.offset, sectorsize))
			btrfs_err(fs_info,
		"partial page write in btrfs with offset %zu and length %zu",
				  fi.offset, fi.length);
		else if (!IS_ALIGNED(fi.length, sectorsize))
			btrfs_info(fs_info,
		"incomplete page write with offset %zu and length %zu",
				   fi.offset, fi.length);

		btrfs_finish_ordered_extent(bbio->ordered,
				folio_page(folio, 0), start, len, !error);
		if (error)
			mapping_set_error(folio->mapping, error);
		btrfs_folio_clear_writeback(fs_info, folio, start, len);
	}

	bio_put(bio);
}

/*
 * Record previously processed extent range
 *
 * For endio_readpage_release_extent() to handle a full extent range, reducing
 * the extent io operations.
 */
struct processed_extent {
	struct btrfs_inode *inode;
	/* Start of the range in @inode */
	u64 start;
	/* End of the range in @inode */
	u64 end;
	bool uptodate;
};

/*
 * Try to release processed extent range
 *
 * May not release the extent range right now if the current range is
 * contiguous to processed extent.
 *
 * Will release processed extent when any of @inode, @uptodate, the range is
 * no longer contiguous to the processed range.
 *
 * Passing @inode == NULL will force processed extent to be released.
 */
static void endio_readpage_release_extent(struct processed_extent *processed,
			      struct btrfs_inode *inode, u64 start, u64 end,
			      bool uptodate)
{
	struct extent_state *cached = NULL;
	struct extent_io_tree *tree;

	/* The first extent, initialize @processed */
	if (!processed->inode)
		goto update;

	/*
	 * Contiguous to processed extent, just uptodate the end.
	 *
	 * Several things to notice:
	 *
	 * - bio can be merged as long as on-disk bytenr is contiguous
	 *   This means we can have page belonging to other inodes, thus need to
	 *   check if the inode still matches.
	 * - bvec can contain range beyond current page for multi-page bvec
	 *   Thus we need to do processed->end + 1 >= start check
	 */
	if (processed->inode == inode && processed->uptodate == uptodate &&
	    processed->end + 1 >= start && end >= processed->end) {
		processed->end = end;
		return;
	}

	tree = &processed->inode->io_tree;
	/*
	 * Now we don't have range contiguous to the processed range, release
	 * the processed range now.
	 */
	unlock_extent(tree, processed->start, processed->end, &cached);

update:
	/* Update processed to current range */
	processed->inode = inode;
	processed->start = start;
	processed->end = end;
	processed->uptodate = uptodate;
}

static void begin_page_read(struct btrfs_fs_info *fs_info, struct page *page)
{
	struct folio *folio = page_folio(page);

	ASSERT(folio_test_locked(folio));
	if (!btrfs_is_subpage(fs_info, folio->mapping))
		return;

	ASSERT(folio_test_private(folio));
	btrfs_subpage_start_reader(fs_info, folio, page_offset(page), PAGE_SIZE);
}

/*
 * After a data read IO is done, we need to:
 *
 * - clear the uptodate bits on error
 * - set the uptodate bits if things worked
 * - set the folio up to date if all extents in the tree are uptodate
 * - clear the lock bit in the extent tree
 * - unlock the folio if there are no other extents locked for it
 *
 * Scheduling is not allowed, so the extent state tree is expected
 * to have one and only one object corresponding to this IO.
 */
static void end_bbio_data_read(struct btrfs_bio *bbio)
{
	struct btrfs_fs_info *fs_info = bbio->fs_info;
	struct bio *bio = &bbio->bio;
	struct processed_extent processed = { 0 };
	struct folio_iter fi;
	const u32 sectorsize = fs_info->sectorsize;

	ASSERT(!bio_flagged(bio, BIO_CLONED));
	bio_for_each_folio_all(fi, &bbio->bio) {
		bool uptodate = !bio->bi_status;
		struct folio *folio = fi.folio;
		struct inode *inode = folio->mapping->host;
		u64 start;
		u64 end;
		u32 len;

		/* For now only order 0 folios are supported for data. */
		ASSERT(folio_order(folio) == 0);
		btrfs_debug(fs_info,
			"%s: bi_sector=%llu, err=%d, mirror=%u",
			__func__, bio->bi_iter.bi_sector, bio->bi_status,
			bbio->mirror_num);

		/*
		 * We always issue full-sector reads, but if some block in a
		 * folio fails to read, blk_update_request() will advance
		 * bv_offset and adjust bv_len to compensate.  Print a warning
		 * for unaligned offsets, and an error if they don't add up to
		 * a full sector.
		 */
		if (!IS_ALIGNED(fi.offset, sectorsize))
			btrfs_err(fs_info,
		"partial page read in btrfs with offset %zu and length %zu",
				  fi.offset, fi.length);
		else if (!IS_ALIGNED(fi.offset + fi.length, sectorsize))
			btrfs_info(fs_info,
		"incomplete page read with offset %zu and length %zu",
				   fi.offset, fi.length);

		start = folio_pos(folio) + fi.offset;
		end = start + fi.length - 1;
		len = fi.length;

		if (likely(uptodate)) {
			loff_t i_size = i_size_read(inode);
			pgoff_t end_index = i_size >> folio_shift(folio);

			/*
			 * Zero out the remaining part if this range straddles
			 * i_size.
			 *
			 * Here we should only zero the range inside the folio,
			 * not touch anything else.
			 *
			 * NOTE: i_size is exclusive while end is inclusive.
			 */
			if (folio_index(folio) == end_index && i_size <= end) {
				u32 zero_start = max(offset_in_folio(folio, i_size),
						     offset_in_folio(folio, start));
				u32 zero_len = offset_in_folio(folio, end) + 1 -
					       zero_start;

				folio_zero_range(folio, zero_start, zero_len);
			}
		}

		/* Update page status and unlock. */
		end_page_read(folio_page(folio, 0), uptodate, start, len);
		endio_readpage_release_extent(&processed, BTRFS_I(inode),
					      start, end, uptodate);
	}
	/* Release the last extent */
	endio_readpage_release_extent(&processed, NULL, 0, 0, false);
	bio_put(bio);
}

/*
 * Populate every free slot in a provided array with folios.
 *
 * @nr_folios:   number of foliosto allocate
 * @folio_array: the array to fill with folios; any existing non-null entries in
 *		 the array will be skipped
 * @extra_gfp:	 the extra GFP flags for the allocation.
 *
 * Return: 0        if all folios were able to be allocated;
 *         -ENOMEM  otherwise, the partially allocated folios would be freed and
 *                  the array slots zeroed
 */
int btrfs_alloc_folio_array(unsigned int nr_folios, struct folio **folio_array,
			    gfp_t extra_gfp)
{
	for (int i = 0; i < nr_folios; i++) {
		if (folio_array[i])
			continue;
		folio_array[i] = folio_alloc(GFP_NOFS | extra_gfp, 0);
		if (!folio_array[i])
			goto error;
	}
	return 0;
error:
	for (int i = 0; i < nr_folios; i++) {
		if (folio_array[i])
			folio_put(folio_array[i]);
	}
	return -ENOMEM;
}

/*
 * Populate every free slot in a provided array with pages.
 *
 * @nr_pages:   number of pages to allocate
 * @page_array: the array to fill with pages; any existing non-null entries in
 * 		the array will be skipped
 * @extra_gfp:	the extra GFP flags for the allocation.
 *
 * Return: 0        if all pages were able to be allocated;
 *         -ENOMEM  otherwise, the partially allocated pages would be freed and
 *                  the array slots zeroed
 */
int btrfs_alloc_page_array(unsigned int nr_pages, struct page **page_array,
			   gfp_t extra_gfp)
{
	unsigned int allocated;

	for (allocated = 0; allocated < nr_pages;) {
		unsigned int last = allocated;

		allocated = alloc_pages_bulk_array(GFP_NOFS | extra_gfp,
						   nr_pages, page_array);

		if (allocated == nr_pages)
			return 0;

		/*
		 * During this iteration, no page could be allocated, even
		 * though alloc_pages_bulk_array() falls back to alloc_page()
		 * if  it could not bulk-allocate. So we must be out of memory.
		 */
		if (allocated == last) {
			for (int i = 0; i < allocated; i++) {
				__free_page(page_array[i]);
				page_array[i] = NULL;
			}
			return -ENOMEM;
		}

		memalloc_retry_wait(GFP_NOFS);
	}
	return 0;
}

/*
 * Populate needed folios for the extent buffer.
 *
 * For now, the folios populated are always in order 0 (aka, single page).
 */
static int alloc_eb_folio_array(struct extent_buffer *eb, gfp_t extra_gfp,
				int order)
{
	struct page *page_array[INLINE_EXTENT_BUFFER_PAGES] = { 0 };
	int num_pages = num_extent_pages(eb);
	int ret;

	if (order) {
		/*
		 * For higher order folio allocation, we discard the extra_gfp
		 * (should only be __GFP_NOFAIL, and conflicts with higher order
		 * folio).
		 *
		 * Instead we want no warning when allocation failed, and no
		 * extra retry (to get a faster allocation).
		 * As we're completely fine to fall back to lower order.
		 */
		eb->folios[0] = folio_alloc(GFP_NOFS | __GFP_NOWARN |
					    __GFP_NORETRY, order);
		if (eb->folios[0]) {
			eb->folio_size = folio_size(eb->folios[0]);
			eb->folio_shift = folio_shift(eb->folios[0]);
			return 0;
		}
		/* Fallback to 0 order (single page) folios. */
	}
	ret = btrfs_alloc_page_array(num_pages, page_array, extra_gfp);
	if (ret < 0)
		return ret;

	for (int i = 0; i < num_pages; i++)
		eb->folios[i] = page_folio(page_array[i]);
	eb->folio_size = PAGE_SIZE;
	eb->folio_shift = PAGE_SHIFT;
	return 0;
}

static bool btrfs_bio_is_contig(struct btrfs_bio_ctrl *bio_ctrl,
				struct page *page, u64 disk_bytenr,
				unsigned int pg_offset)
{
	struct bio *bio = &bio_ctrl->bbio->bio;
	struct bio_vec *bvec = bio_last_bvec_all(bio);
	const sector_t sector = disk_bytenr >> SECTOR_SHIFT;

	if (bio_ctrl->compress_type != BTRFS_COMPRESS_NONE) {
		/*
		 * For compression, all IO should have its logical bytenr set
		 * to the starting bytenr of the compressed extent.
		 */
		return bio->bi_iter.bi_sector == sector;
	}

	/*
	 * The contig check requires the following conditions to be met:
	 *
	 * 1) The pages are belonging to the same inode
	 *    This is implied by the call chain.
	 *
	 * 2) The range has adjacent logical bytenr
	 *
	 * 3) The range has adjacent file offset
	 *    This is required for the usage of btrfs_bio->file_offset.
	 */
	return bio_end_sector(bio) == sector &&
		page_offset(bvec->bv_page) + bvec->bv_offset + bvec->bv_len ==
		page_offset(page) + pg_offset;
}

static void alloc_new_bio(struct btrfs_inode *inode,
			  struct btrfs_bio_ctrl *bio_ctrl,
			  u64 disk_bytenr, u64 file_offset)
{
	struct btrfs_fs_info *fs_info = inode->root->fs_info;
	struct btrfs_bio *bbio;

	bbio = btrfs_bio_alloc(BIO_MAX_VECS, bio_ctrl->opf, fs_info,
			       bio_ctrl->end_io_func, NULL);
	bbio->bio.bi_iter.bi_sector = disk_bytenr >> SECTOR_SHIFT;
	bbio->inode = inode;
	bbio->file_offset = file_offset;
	bio_ctrl->bbio = bbio;
	bio_ctrl->len_to_oe_boundary = U32_MAX;

	/* Limit data write bios to the ordered boundary. */
	if (bio_ctrl->wbc) {
		struct btrfs_ordered_extent *ordered;

		ordered = btrfs_lookup_ordered_extent(inode, file_offset);
		if (ordered) {
			bio_ctrl->len_to_oe_boundary = min_t(u32, U32_MAX,
					ordered->file_offset +
					ordered->disk_num_bytes - file_offset);
			bbio->ordered = ordered;
		}

		/*
		 * Pick the last added device to support cgroup writeback.  For
		 * multi-device file systems this means blk-cgroup policies have
		 * to always be set on the last added/replaced device.
		 * This is a bit odd but has been like that for a long time.
		 */
		bio_set_dev(&bbio->bio, fs_info->fs_devices->latest_dev->bdev);
		wbc_init_bio(bio_ctrl->wbc, &bbio->bio);
	}
}

/*
 * @disk_bytenr: logical bytenr where the write will be
 * @page:	page to add to the bio
 * @size:	portion of page that we want to write to
 * @pg_offset:	offset of the new bio or to check whether we are adding
 *              a contiguous page to the previous one
 *
 * The will either add the page into the existing @bio_ctrl->bbio, or allocate a
 * new one in @bio_ctrl->bbio.
 * The mirror number for this IO should already be initizlied in
 * @bio_ctrl->mirror_num.
 */
static void submit_extent_page(struct btrfs_bio_ctrl *bio_ctrl,
			       u64 disk_bytenr, struct page *page,
			       size_t size, unsigned long pg_offset)
{
	struct btrfs_inode *inode = page_to_inode(page);

	ASSERT(pg_offset + size <= PAGE_SIZE);
	ASSERT(bio_ctrl->end_io_func);

	if (bio_ctrl->bbio &&
	    !btrfs_bio_is_contig(bio_ctrl, page, disk_bytenr, pg_offset))
		submit_one_bio(bio_ctrl);

	do {
		u32 len = size;

		/* Allocate new bio if needed */
		if (!bio_ctrl->bbio) {
			alloc_new_bio(inode, bio_ctrl, disk_bytenr,
				      page_offset(page) + pg_offset);
		}

		/* Cap to the current ordered extent boundary if there is one. */
		if (len > bio_ctrl->len_to_oe_boundary) {
			ASSERT(bio_ctrl->compress_type == BTRFS_COMPRESS_NONE);
			ASSERT(is_data_inode(&inode->vfs_inode));
			len = bio_ctrl->len_to_oe_boundary;
		}

		if (bio_add_page(&bio_ctrl->bbio->bio, page, len, pg_offset) != len) {
			/* bio full: move on to a new one */
			submit_one_bio(bio_ctrl);
			continue;
		}

		if (bio_ctrl->wbc)
			wbc_account_cgroup_owner(bio_ctrl->wbc, page, len);

		size -= len;
		pg_offset += len;
		disk_bytenr += len;

		/*
		 * len_to_oe_boundary defaults to U32_MAX, which isn't page or
		 * sector aligned.  alloc_new_bio() then sets it to the end of
		 * our ordered extent for writes into zoned devices.
		 *
		 * When len_to_oe_boundary is tracking an ordered extent, we
		 * trust the ordered extent code to align things properly, and
		 * the check above to cap our write to the ordered extent
		 * boundary is correct.
		 *
		 * When len_to_oe_boundary is U32_MAX, the cap above would
		 * result in a 4095 byte IO for the last page right before
		 * we hit the bio limit of UINT_MAX.  bio_add_page() has all
		 * the checks required to make sure we don't overflow the bio,
		 * and we should just ignore len_to_oe_boundary completely
		 * unless we're using it to track an ordered extent.
		 *
		 * It's pretty hard to make a bio sized U32_MAX, but it can
		 * happen when the page cache is able to feed us contiguous
		 * pages for large extents.
		 */
		if (bio_ctrl->len_to_oe_boundary != U32_MAX)
			bio_ctrl->len_to_oe_boundary -= len;

		/* Ordered extent boundary: move on to a new bio. */
		if (bio_ctrl->len_to_oe_boundary == 0)
			submit_one_bio(bio_ctrl);
	} while (size);
}

static int attach_extent_buffer_folio(struct extent_buffer *eb,
				      struct folio *folio,
				      struct btrfs_subpage *prealloc)
{
	struct btrfs_fs_info *fs_info = eb->fs_info;
	int ret = 0;

	/*
	 * If the page is mapped to btree inode, we should hold the private
	 * lock to prevent race.
	 * For cloned or dummy extent buffers, their pages are not mapped and
	 * will not race with any other ebs.
	 */
	if (folio->mapping)
		lockdep_assert_held(&folio->mapping->i_private_lock);

	if (fs_info->nodesize >= PAGE_SIZE) {
		if (!folio_test_private(folio))
			folio_attach_private(folio, eb);
		else
			WARN_ON(folio_get_private(folio) != eb);
		return 0;
	}

	/* Already mapped, just free prealloc */
	if (folio_test_private(folio)) {
		btrfs_free_subpage(prealloc);
		return 0;
	}

	if (prealloc)
		/* Has preallocated memory for subpage */
		folio_attach_private(folio, prealloc);
	else
		/* Do new allocation to attach subpage */
		ret = btrfs_attach_subpage(fs_info, folio, BTRFS_SUBPAGE_METADATA);
	return ret;
}

int set_page_extent_mapped(struct page *page)
{
	return set_folio_extent_mapped(page_folio(page));
}

int set_folio_extent_mapped(struct folio *folio)
{
	struct btrfs_fs_info *fs_info;

	ASSERT(folio->mapping);

	if (folio_test_private(folio))
		return 0;

	fs_info = folio_to_fs_info(folio);

	if (btrfs_is_subpage(fs_info, folio->mapping))
		return btrfs_attach_subpage(fs_info, folio, BTRFS_SUBPAGE_DATA);

	folio_attach_private(folio, (void *)EXTENT_FOLIO_PRIVATE);
	return 0;
}

void clear_page_extent_mapped(struct page *page)
{
	struct folio *folio = page_folio(page);
	struct btrfs_fs_info *fs_info;

	ASSERT(page->mapping);

	if (!folio_test_private(folio))
		return;

	fs_info = page_to_fs_info(page);
	if (btrfs_is_subpage(fs_info, page->mapping))
		return btrfs_detach_subpage(fs_info, folio);

	folio_detach_private(folio);
}

static struct extent_map *__get_extent_map(struct inode *inode, struct page *page,
		 u64 start, u64 len, struct extent_map **em_cached)
{
	struct extent_map *em;

	if (em_cached && *em_cached) {
		em = *em_cached;
		if (extent_map_in_tree(em) && start >= em->start &&
		    start < extent_map_end(em)) {
			refcount_inc(&em->refs);
			return em;
		}

		free_extent_map(em);
		*em_cached = NULL;
	}

	em = btrfs_get_extent(BTRFS_I(inode), page, start, len);
	if (em_cached && !IS_ERR(em)) {
		BUG_ON(*em_cached);
		refcount_inc(&em->refs);
		*em_cached = em;
	}
	return em;
}
/*
 * basic readpage implementation.  Locked extent state structs are inserted
 * into the tree that are removed when the IO is done (by the end_io
 * handlers)
 * XXX JDM: This needs looking at to ensure proper page locking
 * return 0 on success, otherwise return error
 */
static int btrfs_do_readpage(struct page *page, struct extent_map **em_cached,
		      struct btrfs_bio_ctrl *bio_ctrl, u64 *prev_em_start)
{
	struct inode *inode = page->mapping->host;
	struct btrfs_fs_info *fs_info = inode_to_fs_info(inode);
	u64 start = page_offset(page);
	const u64 end = start + PAGE_SIZE - 1;
	u64 cur = start;
	u64 extent_offset;
	u64 last_byte = i_size_read(inode);
	u64 block_start;
	struct extent_map *em;
	int ret = 0;
	size_t pg_offset = 0;
	size_t iosize;
	size_t blocksize = fs_info->sectorsize;
	struct extent_io_tree *tree = &BTRFS_I(inode)->io_tree;

	ret = set_page_extent_mapped(page);
	if (ret < 0) {
		unlock_extent(tree, start, end, NULL);
		unlock_page(page);
		return ret;
	}

	if (page->index == last_byte >> PAGE_SHIFT) {
		size_t zero_offset = offset_in_page(last_byte);

		if (zero_offset) {
			iosize = PAGE_SIZE - zero_offset;
			memzero_page(page, zero_offset, iosize);
		}
	}
	bio_ctrl->end_io_func = end_bbio_data_read;
	begin_page_read(fs_info, page);
	while (cur <= end) {
		enum btrfs_compression_type compress_type = BTRFS_COMPRESS_NONE;
		bool force_bio_submit = false;
		u64 disk_bytenr;

		ASSERT(IS_ALIGNED(cur, fs_info->sectorsize));
		if (cur >= last_byte) {
			iosize = PAGE_SIZE - pg_offset;
			memzero_page(page, pg_offset, iosize);
			unlock_extent(tree, cur, cur + iosize - 1, NULL);
			end_page_read(page, true, cur, iosize);
			break;
		}
		em = __get_extent_map(inode, page, cur, end - cur + 1, em_cached);
		if (IS_ERR(em)) {
			unlock_extent(tree, cur, end, NULL);
			end_page_read(page, false, cur, end + 1 - cur);
			return PTR_ERR(em);
		}
		extent_offset = cur - em->start;
		BUG_ON(extent_map_end(em) <= cur);
		BUG_ON(end < cur);

		compress_type = extent_map_compression(em);

		iosize = min(extent_map_end(em) - cur, end - cur + 1);
		iosize = ALIGN(iosize, blocksize);
		if (compress_type != BTRFS_COMPRESS_NONE)
			disk_bytenr = em->block_start;
		else
			disk_bytenr = em->block_start + extent_offset;
		block_start = em->block_start;
		if (em->flags & EXTENT_FLAG_PREALLOC)
			block_start = EXTENT_MAP_HOLE;

		/*
		 * If we have a file range that points to a compressed extent
		 * and it's followed by a consecutive file range that points
		 * to the same compressed extent (possibly with a different
		 * offset and/or length, so it either points to the whole extent
		 * or only part of it), we must make sure we do not submit a
		 * single bio to populate the pages for the 2 ranges because
		 * this makes the compressed extent read zero out the pages
		 * belonging to the 2nd range. Imagine the following scenario:
		 *
		 *  File layout
		 *  [0 - 8K]                     [8K - 24K]
		 *    |                               |
		 *    |                               |
		 * points to extent X,         points to extent X,
		 * offset 4K, length of 8K     offset 0, length 16K
		 *
		 * [extent X, compressed length = 4K uncompressed length = 16K]
		 *
		 * If the bio to read the compressed extent covers both ranges,
		 * it will decompress extent X into the pages belonging to the
		 * first range and then it will stop, zeroing out the remaining
		 * pages that belong to the other range that points to extent X.
		 * So here we make sure we submit 2 bios, one for the first
		 * range and another one for the third range. Both will target
		 * the same physical extent from disk, but we can't currently
		 * make the compressed bio endio callback populate the pages
		 * for both ranges because each compressed bio is tightly
		 * coupled with a single extent map, and each range can have
		 * an extent map with a different offset value relative to the
		 * uncompressed data of our extent and different lengths. This
		 * is a corner case so we prioritize correctness over
		 * non-optimal behavior (submitting 2 bios for the same extent).
		 */
		if (compress_type != BTRFS_COMPRESS_NONE &&
		    prev_em_start && *prev_em_start != (u64)-1 &&
		    *prev_em_start != em->start)
			force_bio_submit = true;

		if (prev_em_start)
			*prev_em_start = em->start;

		free_extent_map(em);
		em = NULL;

		/* we've found a hole, just zero and go on */
		if (block_start == EXTENT_MAP_HOLE) {
			memzero_page(page, pg_offset, iosize);

			unlock_extent(tree, cur, cur + iosize - 1, NULL);
			end_page_read(page, true, cur, iosize);
			cur = cur + iosize;
			pg_offset += iosize;
			continue;
		}
		/* the get_extent function already copied into the page */
		if (block_start == EXTENT_MAP_INLINE) {
			unlock_extent(tree, cur, cur + iosize - 1, NULL);
			end_page_read(page, true, cur, iosize);
			cur = cur + iosize;
			pg_offset += iosize;
			continue;
		}

		if (bio_ctrl->compress_type != compress_type) {
			submit_one_bio(bio_ctrl);
			bio_ctrl->compress_type = compress_type;
		}

		if (force_bio_submit)
			submit_one_bio(bio_ctrl);
		submit_extent_page(bio_ctrl, disk_bytenr, page, iosize,
				   pg_offset);
		cur = cur + iosize;
		pg_offset += iosize;
	}

	return 0;
}

int btrfs_read_folio(struct file *file, struct folio *folio)
{
	struct page *page = &folio->page;
	struct btrfs_inode *inode = page_to_inode(page);
	u64 start = page_offset(page);
	u64 end = start + PAGE_SIZE - 1;
	struct btrfs_bio_ctrl bio_ctrl = { .opf = REQ_OP_READ };
	int ret;

	btrfs_lock_and_flush_ordered_range(inode, start, end, NULL);

	ret = btrfs_do_readpage(page, NULL, &bio_ctrl, NULL);
	/*
	 * If btrfs_do_readpage() failed we will want to submit the assembled
	 * bio to do the cleanup.
	 */
	submit_one_bio(&bio_ctrl);
	return ret;
}

static inline void contiguous_readpages(struct page *pages[], int nr_pages,
					u64 start, u64 end,
					struct extent_map **em_cached,
					struct btrfs_bio_ctrl *bio_ctrl,
					u64 *prev_em_start)
{
	struct btrfs_inode *inode = page_to_inode(pages[0]);
	int index;

	btrfs_lock_and_flush_ordered_range(inode, start, end, NULL);

	for (index = 0; index < nr_pages; index++) {
		btrfs_do_readpage(pages[index], em_cached, bio_ctrl,
				  prev_em_start);
		put_page(pages[index]);
	}
}

/*
 * helper for __extent_writepage, doing all of the delayed allocation setup.
 *
 * This returns 1 if btrfs_run_delalloc_range function did all the work required
 * to write the page (copy into inline extent).  In this case the IO has
 * been started and the page is already unlocked.
 *
 * This returns 0 if all went well (page still locked)
 * This returns < 0 if there were errors (page still locked)
 */
static noinline_for_stack int writepage_delalloc(struct btrfs_inode *inode,
		struct page *page, struct writeback_control *wbc)
{
	const u64 page_start = page_offset(page);
	const u64 page_end = page_start + PAGE_SIZE - 1;
	u64 delalloc_start = page_start;
	u64 delalloc_end = page_end;
	u64 delalloc_to_write = 0;
	int ret = 0;

	while (delalloc_start < page_end) {
		delalloc_end = page_end;
		if (!find_lock_delalloc_range(&inode->vfs_inode, page,
					      &delalloc_start, &delalloc_end)) {
			delalloc_start = delalloc_end + 1;
			continue;
		}

		ret = btrfs_run_delalloc_range(inode, page, delalloc_start,
					       delalloc_end, wbc);
		if (ret < 0)
			return ret;

		delalloc_start = delalloc_end + 1;
	}

	/*
	 * delalloc_end is already one less than the total length, so
	 * we don't subtract one from PAGE_SIZE
	 */
	delalloc_to_write +=
		DIV_ROUND_UP(delalloc_end + 1 - page_start, PAGE_SIZE);

	/*
	 * If btrfs_run_dealloc_range() already started I/O and unlocked
	 * the pages, we just need to account for them here.
	 */
	if (ret == 1) {
		wbc->nr_to_write -= delalloc_to_write;
		return 1;
	}

	if (wbc->nr_to_write < delalloc_to_write) {
		int thresh = 8192;

		if (delalloc_to_write < thresh * 2)
			thresh = delalloc_to_write;
		wbc->nr_to_write = min_t(u64, delalloc_to_write,
					 thresh);
	}

	return 0;
}

/*
 * Find the first byte we need to write.
 *
 * For subpage, one page can contain several sectors, and
 * __extent_writepage_io() will just grab all extent maps in the page
 * range and try to submit all non-inline/non-compressed extents.
 *
 * This is a big problem for subpage, we shouldn't re-submit already written
 * data at all.
 * This function will lookup subpage dirty bit to find which range we really
 * need to submit.
 *
 * Return the next dirty range in [@start, @end).
 * If no dirty range is found, @start will be page_offset(page) + PAGE_SIZE.
 */
static void find_next_dirty_byte(struct btrfs_fs_info *fs_info,
				 struct page *page, u64 *start, u64 *end)
{
	struct folio *folio = page_folio(page);
	struct btrfs_subpage *subpage = folio_get_private(folio);
	struct btrfs_subpage_info *spi = fs_info->subpage_info;
	u64 orig_start = *start;
	/* Declare as unsigned long so we can use bitmap ops */
	unsigned long flags;
	int range_start_bit;
	int range_end_bit;

	/*
	 * For regular sector size == page size case, since one page only
	 * contains one sector, we return the page offset directly.
	 */
	if (!btrfs_is_subpage(fs_info, page->mapping)) {
		*start = page_offset(page);
		*end = page_offset(page) + PAGE_SIZE;
		return;
	}

	range_start_bit = spi->dirty_offset +
			  (offset_in_page(orig_start) >> fs_info->sectorsize_bits);

	/* We should have the page locked, but just in case */
	spin_lock_irqsave(&subpage->lock, flags);
	bitmap_next_set_region(subpage->bitmaps, &range_start_bit, &range_end_bit,
			       spi->dirty_offset + spi->bitmap_nr_bits);
	spin_unlock_irqrestore(&subpage->lock, flags);

	range_start_bit -= spi->dirty_offset;
	range_end_bit -= spi->dirty_offset;

	*start = page_offset(page) + range_start_bit * fs_info->sectorsize;
	*end = page_offset(page) + range_end_bit * fs_info->sectorsize;
}

/*
 * helper for __extent_writepage.  This calls the writepage start hooks,
 * and does the loop to map the page into extents and bios.
 *
 * We return 1 if the IO is started and the page is unlocked,
 * 0 if all went well (page still locked)
 * < 0 if there were errors (page still locked)
 */
static noinline_for_stack int __extent_writepage_io(struct btrfs_inode *inode,
				 struct page *page,
				 struct btrfs_bio_ctrl *bio_ctrl,
				 loff_t i_size,
				 int *nr_ret)
{
	struct btrfs_fs_info *fs_info = inode->root->fs_info;
	u64 cur = page_offset(page);
	u64 end = cur + PAGE_SIZE - 1;
	u64 extent_offset;
	u64 block_start;
	struct extent_map *em;
	int ret = 0;
	int nr = 0;

	ret = btrfs_writepage_cow_fixup(page);
	if (ret) {
		/* Fixup worker will requeue */
		redirty_page_for_writepage(bio_ctrl->wbc, page);
		unlock_page(page);
		return 1;
	}

	bio_ctrl->end_io_func = end_bbio_data_write;
	while (cur <= end) {
		u32 len = end - cur + 1;
		u64 disk_bytenr;
		u64 em_end;
		u64 dirty_range_start = cur;
		u64 dirty_range_end;
		u32 iosize;

		if (cur >= i_size) {
			btrfs_mark_ordered_io_finished(inode, page, cur, len,
						       true);
			/*
			 * This range is beyond i_size, thus we don't need to
			 * bother writing back.
			 * But we still need to clear the dirty subpage bit, or
			 * the next time the page gets dirtied, we will try to
			 * writeback the sectors with subpage dirty bits,
			 * causing writeback without ordered extent.
			 */
			btrfs_folio_clear_dirty(fs_info, page_folio(page), cur, len);
			break;
		}

		find_next_dirty_byte(fs_info, page, &dirty_range_start,
				     &dirty_range_end);
		if (cur < dirty_range_start) {
			cur = dirty_range_start;
			continue;
		}

		em = btrfs_get_extent(inode, NULL, cur, len);
		if (IS_ERR(em)) {
			ret = PTR_ERR_OR_ZERO(em);
			goto out_error;
		}

		extent_offset = cur - em->start;
		em_end = extent_map_end(em);
		ASSERT(cur <= em_end);
		ASSERT(cur < end);
		ASSERT(IS_ALIGNED(em->start, fs_info->sectorsize));
		ASSERT(IS_ALIGNED(em->len, fs_info->sectorsize));

		block_start = em->block_start;
		disk_bytenr = em->block_start + extent_offset;

		ASSERT(!extent_map_is_compressed(em));
		ASSERT(block_start != EXTENT_MAP_HOLE);
		ASSERT(block_start != EXTENT_MAP_INLINE);

		/*
		 * Note that em_end from extent_map_end() and dirty_range_end from
		 * find_next_dirty_byte() are all exclusive
		 */
		iosize = min(min(em_end, end + 1), dirty_range_end) - cur;
		free_extent_map(em);
		em = NULL;

		btrfs_set_range_writeback(inode, cur, cur + iosize - 1);
		if (!PageWriteback(page)) {
			btrfs_err(inode->root->fs_info,
				   "page %lu not writeback, cur %llu end %llu",
			       page->index, cur, end);
		}

		/*
		 * Although the PageDirty bit is cleared before entering this
		 * function, subpage dirty bit is not cleared.
		 * So clear subpage dirty bit here so next time we won't submit
		 * page for range already written to disk.
		 */
		btrfs_folio_clear_dirty(fs_info, page_folio(page), cur, iosize);

		submit_extent_page(bio_ctrl, disk_bytenr, page, iosize,
				   cur - page_offset(page));
		cur += iosize;
		nr++;
	}

	btrfs_folio_assert_not_dirty(fs_info, page_folio(page));
	*nr_ret = nr;
	return 0;

out_error:
	/*
	 * If we finish without problem, we should not only clear page dirty,
	 * but also empty subpage dirty bits
	 */
	*nr_ret = nr;
	return ret;
}

/*
 * the writepage semantics are similar to regular writepage.  extent
 * records are inserted to lock ranges in the tree, and as dirty areas
 * are found, they are marked writeback.  Then the lock bits are removed
 * and the end_io handler clears the writeback ranges
 *
 * Return 0 if everything goes well.
 * Return <0 for error.
 */
static int __extent_writepage(struct page *page, struct btrfs_bio_ctrl *bio_ctrl)
{
	struct folio *folio = page_folio(page);
	struct inode *inode = page->mapping->host;
	const u64 page_start = page_offset(page);
	int ret;
	int nr = 0;
	size_t pg_offset;
	loff_t i_size = i_size_read(inode);
	unsigned long end_index = i_size >> PAGE_SHIFT;

	trace___extent_writepage(page, inode, bio_ctrl->wbc);

	WARN_ON(!PageLocked(page));

	pg_offset = offset_in_page(i_size);
	if (page->index > end_index ||
	   (page->index == end_index && !pg_offset)) {
		folio_invalidate(folio, 0, folio_size(folio));
		folio_unlock(folio);
		return 0;
	}

	if (page->index == end_index)
		memzero_page(page, pg_offset, PAGE_SIZE - pg_offset);

	ret = set_page_extent_mapped(page);
	if (ret < 0)
		goto done;

	ret = writepage_delalloc(BTRFS_I(inode), page, bio_ctrl->wbc);
	if (ret == 1)
		return 0;
	if (ret)
		goto done;

	ret = __extent_writepage_io(BTRFS_I(inode), page, bio_ctrl, i_size, &nr);
	if (ret == 1)
		return 0;

	bio_ctrl->wbc->nr_to_write--;

done:
	if (nr == 0) {
		/* make sure the mapping tag for page dirty gets cleared */
		set_page_writeback(page);
		end_page_writeback(page);
	}
	if (ret) {
		btrfs_mark_ordered_io_finished(BTRFS_I(inode), page, page_start,
					       PAGE_SIZE, !ret);
		mapping_set_error(page->mapping, ret);
	}
	unlock_page(page);
	ASSERT(ret <= 0);
	return ret;
}

void wait_on_extent_buffer_writeback(struct extent_buffer *eb)
{
	wait_on_bit_io(&eb->bflags, EXTENT_BUFFER_WRITEBACK,
		       TASK_UNINTERRUPTIBLE);
}

/*
 * Lock extent buffer status and pages for writeback.
 *
 * Return %false if the extent buffer doesn't need to be submitted (e.g. the
 * extent buffer is not dirty)
 * Return %true is the extent buffer is submitted to bio.
 */
static noinline_for_stack bool lock_extent_buffer_for_io(struct extent_buffer *eb,
			  struct writeback_control *wbc)
{
	struct btrfs_fs_info *fs_info = eb->fs_info;
	bool ret = false;

	btrfs_tree_lock(eb);
	while (test_bit(EXTENT_BUFFER_WRITEBACK, &eb->bflags)) {
		btrfs_tree_unlock(eb);
		if (wbc->sync_mode != WB_SYNC_ALL)
			return false;
		wait_on_extent_buffer_writeback(eb);
		btrfs_tree_lock(eb);
	}

	/*
	 * We need to do this to prevent races in people who check if the eb is
	 * under IO since we can end up having no IO bits set for a short period
	 * of time.
	 */
	spin_lock(&eb->refs_lock);
	if (test_and_clear_bit(EXTENT_BUFFER_DIRTY, &eb->bflags)) {
		set_bit(EXTENT_BUFFER_WRITEBACK, &eb->bflags);
		spin_unlock(&eb->refs_lock);
		btrfs_set_header_flag(eb, BTRFS_HEADER_FLAG_WRITTEN);
		percpu_counter_add_batch(&fs_info->dirty_metadata_bytes,
					 -eb->len,
					 fs_info->dirty_metadata_batch);
		ret = true;
	} else {
		spin_unlock(&eb->refs_lock);
	}
	btrfs_tree_unlock(eb);
	return ret;
}

static void set_btree_ioerr(struct extent_buffer *eb)
{
	struct btrfs_fs_info *fs_info = eb->fs_info;

	set_bit(EXTENT_BUFFER_WRITE_ERR, &eb->bflags);

	/*
	 * A read may stumble upon this buffer later, make sure that it gets an
	 * error and knows there was an error.
	 */
	clear_bit(EXTENT_BUFFER_UPTODATE, &eb->bflags);

	/*
	 * We need to set the mapping with the io error as well because a write
	 * error will flip the file system readonly, and then syncfs() will
	 * return a 0 because we are readonly if we don't modify the err seq for
	 * the superblock.
	 */
	mapping_set_error(eb->fs_info->btree_inode->i_mapping, -EIO);

	/*
	 * If writeback for a btree extent that doesn't belong to a log tree
	 * failed, increment the counter transaction->eb_write_errors.
	 * We do this because while the transaction is running and before it's
	 * committing (when we call filemap_fdata[write|wait]_range against
	 * the btree inode), we might have
	 * btree_inode->i_mapping->a_ops->writepages() called by the VM - if it
	 * returns an error or an error happens during writeback, when we're
	 * committing the transaction we wouldn't know about it, since the pages
	 * can be no longer dirty nor marked anymore for writeback (if a
	 * subsequent modification to the extent buffer didn't happen before the
	 * transaction commit), which makes filemap_fdata[write|wait]_range not
	 * able to find the pages tagged with SetPageError at transaction
	 * commit time. So if this happens we must abort the transaction,
	 * otherwise we commit a super block with btree roots that point to
	 * btree nodes/leafs whose content on disk is invalid - either garbage
	 * or the content of some node/leaf from a past generation that got
	 * cowed or deleted and is no longer valid.
	 *
	 * Note: setting AS_EIO/AS_ENOSPC in the btree inode's i_mapping would
	 * not be enough - we need to distinguish between log tree extents vs
	 * non-log tree extents, and the next filemap_fdatawait_range() call
	 * will catch and clear such errors in the mapping - and that call might
	 * be from a log sync and not from a transaction commit. Also, checking
	 * for the eb flag EXTENT_BUFFER_WRITE_ERR at transaction commit time is
	 * not done and would not be reliable - the eb might have been released
	 * from memory and reading it back again means that flag would not be
	 * set (since it's a runtime flag, not persisted on disk).
	 *
	 * Using the flags below in the btree inode also makes us achieve the
	 * goal of AS_EIO/AS_ENOSPC when writepages() returns success, started
	 * writeback for all dirty pages and before filemap_fdatawait_range()
	 * is called, the writeback for all dirty pages had already finished
	 * with errors - because we were not using AS_EIO/AS_ENOSPC,
	 * filemap_fdatawait_range() would return success, as it could not know
	 * that writeback errors happened (the pages were no longer tagged for
	 * writeback).
	 */
	switch (eb->log_index) {
	case -1:
		set_bit(BTRFS_FS_BTREE_ERR, &fs_info->flags);
		break;
	case 0:
		set_bit(BTRFS_FS_LOG1_ERR, &fs_info->flags);
		break;
	case 1:
		set_bit(BTRFS_FS_LOG2_ERR, &fs_info->flags);
		break;
	default:
		BUG(); /* unexpected, logic error */
	}
}

/*
 * The endio specific version which won't touch any unsafe spinlock in endio
 * context.
 */
static struct extent_buffer *find_extent_buffer_nolock(
		struct btrfs_fs_info *fs_info, u64 start)
{
	struct extent_buffer *eb;

	rcu_read_lock();
	eb = radix_tree_lookup(&fs_info->buffer_radix,
			       start >> fs_info->sectorsize_bits);
	if (eb && atomic_inc_not_zero(&eb->refs)) {
		rcu_read_unlock();
		return eb;
	}
	rcu_read_unlock();
	return NULL;
}

static void end_bbio_meta_write(struct btrfs_bio *bbio)
{
	struct extent_buffer *eb = bbio->private;
	struct btrfs_fs_info *fs_info = eb->fs_info;
	bool uptodate = !bbio->bio.bi_status;
	struct folio_iter fi;
	u32 bio_offset = 0;

	if (!uptodate)
		set_btree_ioerr(eb);

	bio_for_each_folio_all(fi, &bbio->bio) {
		u64 start = eb->start + bio_offset;
		struct folio *folio = fi.folio;
		u32 len = fi.length;

		btrfs_folio_clear_writeback(fs_info, folio, start, len);
		bio_offset += len;
	}

	clear_bit(EXTENT_BUFFER_WRITEBACK, &eb->bflags);
	smp_mb__after_atomic();
	wake_up_bit(&eb->bflags, EXTENT_BUFFER_WRITEBACK);

	bio_put(&bbio->bio);
}

static void prepare_eb_write(struct extent_buffer *eb)
{
	u32 nritems;
	unsigned long start;
	unsigned long end;

	clear_bit(EXTENT_BUFFER_WRITE_ERR, &eb->bflags);

	/* Set btree blocks beyond nritems with 0 to avoid stale content */
	nritems = btrfs_header_nritems(eb);
	if (btrfs_header_level(eb) > 0) {
		end = btrfs_node_key_ptr_offset(eb, nritems);
		memzero_extent_buffer(eb, end, eb->len - end);
	} else {
		/*
		 * Leaf:
		 * header 0 1 2 .. N ... data_N .. data_2 data_1 data_0
		 */
		start = btrfs_item_nr_offset(eb, nritems);
		end = btrfs_item_nr_offset(eb, 0);
		if (nritems == 0)
			end += BTRFS_LEAF_DATA_SIZE(eb->fs_info);
		else
			end += btrfs_item_offset(eb, nritems - 1);
		memzero_extent_buffer(eb, start, end - start);
	}
}

static noinline_for_stack void write_one_eb(struct extent_buffer *eb,
					    struct writeback_control *wbc)
{
	struct btrfs_fs_info *fs_info = eb->fs_info;
	struct btrfs_bio *bbio;

	prepare_eb_write(eb);

	bbio = btrfs_bio_alloc(INLINE_EXTENT_BUFFER_PAGES,
			       REQ_OP_WRITE | REQ_META | wbc_to_write_flags(wbc),
			       eb->fs_info, end_bbio_meta_write, eb);
	bbio->bio.bi_iter.bi_sector = eb->start >> SECTOR_SHIFT;
	bio_set_dev(&bbio->bio, fs_info->fs_devices->latest_dev->bdev);
	wbc_init_bio(wbc, &bbio->bio);
	bbio->inode = BTRFS_I(eb->fs_info->btree_inode);
	bbio->file_offset = eb->start;
	if (fs_info->nodesize < PAGE_SIZE) {
		struct folio *folio = eb->folios[0];
		bool ret;

		folio_lock(folio);
		btrfs_subpage_set_writeback(fs_info, folio, eb->start, eb->len);
		if (btrfs_subpage_clear_and_test_dirty(fs_info, folio, eb->start,
						       eb->len)) {
			folio_clear_dirty_for_io(folio);
			wbc->nr_to_write--;
		}
		ret = bio_add_folio(&bbio->bio, folio, eb->len,
				    eb->start - folio_pos(folio));
		ASSERT(ret);
		wbc_account_cgroup_owner(wbc, folio_page(folio, 0), eb->len);
		folio_unlock(folio);
	} else {
		int num_folios = num_extent_folios(eb);

		for (int i = 0; i < num_folios; i++) {
			struct folio *folio = eb->folios[i];
			bool ret;

			folio_lock(folio);
			folio_clear_dirty_for_io(folio);
			folio_start_writeback(folio);
			ret = bio_add_folio(&bbio->bio, folio, eb->folio_size, 0);
			ASSERT(ret);
			wbc_account_cgroup_owner(wbc, folio_page(folio, 0),
						 eb->folio_size);
			wbc->nr_to_write -= folio_nr_pages(folio);
			folio_unlock(folio);
		}
	}
	btrfs_submit_bio(bbio, 0);
}

/*
 * Submit one subpage btree page.
 *
 * The main difference to submit_eb_page() is:
 * - Page locking
 *   For subpage, we don't rely on page locking at all.
 *
 * - Flush write bio
 *   We only flush bio if we may be unable to fit current extent buffers into
 *   current bio.
 *
 * Return >=0 for the number of submitted extent buffers.
 * Return <0 for fatal error.
 */
static int submit_eb_subpage(struct page *page, struct writeback_control *wbc)
{
	struct btrfs_fs_info *fs_info = page_to_fs_info(page);
	struct folio *folio = page_folio(page);
	int submitted = 0;
	u64 page_start = page_offset(page);
	int bit_start = 0;
	int sectors_per_node = fs_info->nodesize >> fs_info->sectorsize_bits;

	/* Lock and write each dirty extent buffers in the range */
	while (bit_start < fs_info->subpage_info->bitmap_nr_bits) {
		struct btrfs_subpage *subpage = folio_get_private(folio);
		struct extent_buffer *eb;
		unsigned long flags;
		u64 start;

		/*
		 * Take private lock to ensure the subpage won't be detached
		 * in the meantime.
		 */
		spin_lock(&page->mapping->i_private_lock);
		if (!folio_test_private(folio)) {
			spin_unlock(&page->mapping->i_private_lock);
			break;
		}
		spin_lock_irqsave(&subpage->lock, flags);
		if (!test_bit(bit_start + fs_info->subpage_info->dirty_offset,
			      subpage->bitmaps)) {
			spin_unlock_irqrestore(&subpage->lock, flags);
			spin_unlock(&page->mapping->i_private_lock);
			bit_start++;
			continue;
		}

		start = page_start + bit_start * fs_info->sectorsize;
		bit_start += sectors_per_node;

		/*
		 * Here we just want to grab the eb without touching extra
		 * spin locks, so call find_extent_buffer_nolock().
		 */
		eb = find_extent_buffer_nolock(fs_info, start);
		spin_unlock_irqrestore(&subpage->lock, flags);
		spin_unlock(&page->mapping->i_private_lock);

		/*
		 * The eb has already reached 0 refs thus find_extent_buffer()
		 * doesn't return it. We don't need to write back such eb
		 * anyway.
		 */
		if (!eb)
			continue;

		if (lock_extent_buffer_for_io(eb, wbc)) {
			write_one_eb(eb, wbc);
			submitted++;
		}
		free_extent_buffer(eb);
	}
	return submitted;
}

/*
 * Submit all page(s) of one extent buffer.
 *
 * @page:	the page of one extent buffer
 * @eb_context:	to determine if we need to submit this page, if current page
 *		belongs to this eb, we don't need to submit
 *
 * The caller should pass each page in their bytenr order, and here we use
 * @eb_context to determine if we have submitted pages of one extent buffer.
 *
 * If we have, we just skip until we hit a new page that doesn't belong to
 * current @eb_context.
 *
 * If not, we submit all the page(s) of the extent buffer.
 *
 * Return >0 if we have submitted the extent buffer successfully.
 * Return 0 if we don't need to submit the page, as it's already submitted by
 * previous call.
 * Return <0 for fatal error.
 */
static int submit_eb_page(struct page *page, struct btrfs_eb_write_context *ctx)
{
	struct writeback_control *wbc = ctx->wbc;
	struct address_space *mapping = page->mapping;
	struct folio *folio = page_folio(page);
	struct extent_buffer *eb;
	int ret;

	if (!folio_test_private(folio))
		return 0;

	if (page_to_fs_info(page)->nodesize < PAGE_SIZE)
		return submit_eb_subpage(page, wbc);

	spin_lock(&mapping->i_private_lock);
	if (!folio_test_private(folio)) {
		spin_unlock(&mapping->i_private_lock);
		return 0;
	}

	eb = folio_get_private(folio);

	/*
	 * Shouldn't happen and normally this would be a BUG_ON but no point
	 * crashing the machine for something we can survive anyway.
	 */
	if (WARN_ON(!eb)) {
		spin_unlock(&mapping->i_private_lock);
		return 0;
	}

	if (eb == ctx->eb) {
		spin_unlock(&mapping->i_private_lock);
		return 0;
	}
	ret = atomic_inc_not_zero(&eb->refs);
	spin_unlock(&mapping->i_private_lock);
	if (!ret)
		return 0;

	ctx->eb = eb;

	ret = btrfs_check_meta_write_pointer(eb->fs_info, ctx);
	if (ret) {
		if (ret == -EBUSY)
			ret = 0;
		free_extent_buffer(eb);
		return ret;
	}

	if (!lock_extent_buffer_for_io(eb, wbc)) {
		free_extent_buffer(eb);
		return 0;
	}
	/* Implies write in zoned mode. */
	if (ctx->zoned_bg) {
		/* Mark the last eb in the block group. */
		btrfs_schedule_zone_finish_bg(ctx->zoned_bg, eb);
		ctx->zoned_bg->meta_write_pointer += eb->len;
	}
	write_one_eb(eb, wbc);
	free_extent_buffer(eb);
	return 1;
}

int btree_write_cache_pages(struct address_space *mapping,
				   struct writeback_control *wbc)
{
	struct btrfs_eb_write_context ctx = { .wbc = wbc };
	struct btrfs_fs_info *fs_info = inode_to_fs_info(mapping->host);
	int ret = 0;
	int done = 0;
	int nr_to_write_done = 0;
	struct folio_batch fbatch;
	unsigned int nr_folios;
	pgoff_t index;
	pgoff_t end;		/* Inclusive */
	int scanned = 0;
	xa_mark_t tag;

	folio_batch_init(&fbatch);
	if (wbc->range_cyclic) {
		index = mapping->writeback_index; /* Start from prev offset */
		end = -1;
		/*
		 * Start from the beginning does not need to cycle over the
		 * range, mark it as scanned.
		 */
		scanned = (index == 0);
	} else {
		index = wbc->range_start >> PAGE_SHIFT;
		end = wbc->range_end >> PAGE_SHIFT;
		scanned = 1;
	}
	if (wbc->sync_mode == WB_SYNC_ALL)
		tag = PAGECACHE_TAG_TOWRITE;
	else
		tag = PAGECACHE_TAG_DIRTY;
	btrfs_zoned_meta_io_lock(fs_info);
retry:
	if (wbc->sync_mode == WB_SYNC_ALL)
		tag_pages_for_writeback(mapping, index, end);
	while (!done && !nr_to_write_done && (index <= end) &&
	       (nr_folios = filemap_get_folios_tag(mapping, &index, end,
					    tag, &fbatch))) {
		unsigned i;

		for (i = 0; i < nr_folios; i++) {
			struct folio *folio = fbatch.folios[i];

			ret = submit_eb_page(&folio->page, &ctx);
			if (ret == 0)
				continue;
			if (ret < 0) {
				done = 1;
				break;
			}

			/*
			 * the filesystem may choose to bump up nr_to_write.
			 * We have to make sure to honor the new nr_to_write
			 * at any time
			 */
			nr_to_write_done = wbc->nr_to_write <= 0;
		}
		folio_batch_release(&fbatch);
		cond_resched();
	}
	if (!scanned && !done) {
		/*
		 * We hit the last page and there is more work to be done: wrap
		 * back to the start of the file
		 */
		scanned = 1;
		index = 0;
		goto retry;
	}
	/*
	 * If something went wrong, don't allow any metadata write bio to be
	 * submitted.
	 *
	 * This would prevent use-after-free if we had dirty pages not
	 * cleaned up, which can still happen by fuzzed images.
	 *
	 * - Bad extent tree
	 *   Allowing existing tree block to be allocated for other trees.
	 *
	 * - Log tree operations
	 *   Exiting tree blocks get allocated to log tree, bumps its
	 *   generation, then get cleaned in tree re-balance.
	 *   Such tree block will not be written back, since it's clean,
	 *   thus no WRITTEN flag set.
	 *   And after log writes back, this tree block is not traced by
	 *   any dirty extent_io_tree.
	 *
	 * - Offending tree block gets re-dirtied from its original owner
	 *   Since it has bumped generation, no WRITTEN flag, it can be
	 *   reused without COWing. This tree block will not be traced
	 *   by btrfs_transaction::dirty_pages.
	 *
	 *   Now such dirty tree block will not be cleaned by any dirty
	 *   extent io tree. Thus we don't want to submit such wild eb
	 *   if the fs already has error.
	 *
	 * We can get ret > 0 from submit_extent_page() indicating how many ebs
	 * were submitted. Reset it to 0 to avoid false alerts for the caller.
	 */
	if (ret > 0)
		ret = 0;
	if (!ret && BTRFS_FS_ERROR(fs_info))
		ret = -EROFS;

	if (ctx.zoned_bg)
		btrfs_put_block_group(ctx.zoned_bg);
	btrfs_zoned_meta_io_unlock(fs_info);
	return ret;
}

/*
 * Walk the list of dirty pages of the given address space and write all of them.
 *
 * @mapping:   address space structure to write
 * @wbc:       subtract the number of written pages from *@wbc->nr_to_write
 * @bio_ctrl:  holds context for the write, namely the bio
 *
 * If a page is already under I/O, write_cache_pages() skips it, even
 * if it's dirty.  This is desirable behaviour for memory-cleaning writeback,
 * but it is INCORRECT for data-integrity system calls such as fsync().  fsync()
 * and msync() need to guarantee that all the data which was dirty at the time
 * the call was made get new I/O started against them.  If wbc->sync_mode is
 * WB_SYNC_ALL then we were called for data integrity and we must wait for
 * existing IO to complete.
 */
static int extent_write_cache_pages(struct address_space *mapping,
			     struct btrfs_bio_ctrl *bio_ctrl)
{
	struct writeback_control *wbc = bio_ctrl->wbc;
	struct inode *inode = mapping->host;
	int ret = 0;
	int done = 0;
	int nr_to_write_done = 0;
	struct folio_batch fbatch;
	unsigned int nr_folios;
	pgoff_t index;
	pgoff_t end;		/* Inclusive */
	pgoff_t done_index;
	int range_whole = 0;
	int scanned = 0;
	xa_mark_t tag;

	/*
	 * We have to hold onto the inode so that ordered extents can do their
	 * work when the IO finishes.  The alternative to this is failing to add
	 * an ordered extent if the igrab() fails there and that is a huge pain
	 * to deal with, so instead just hold onto the inode throughout the
	 * writepages operation.  If it fails here we are freeing up the inode
	 * anyway and we'd rather not waste our time writing out stuff that is
	 * going to be truncated anyway.
	 */
	if (!igrab(inode))
		return 0;

	folio_batch_init(&fbatch);
	if (wbc->range_cyclic) {
		index = mapping->writeback_index; /* Start from prev offset */
		end = -1;
		/*
		 * Start from the beginning does not need to cycle over the
		 * range, mark it as scanned.
		 */
		scanned = (index == 0);
	} else {
		index = wbc->range_start >> PAGE_SHIFT;
		end = wbc->range_end >> PAGE_SHIFT;
		if (wbc->range_start == 0 && wbc->range_end == LLONG_MAX)
			range_whole = 1;
		scanned = 1;
	}

	/*
	 * We do the tagged writepage as long as the snapshot flush bit is set
	 * and we are the first one who do the filemap_flush() on this inode.
	 *
	 * The nr_to_write == LONG_MAX is needed to make sure other flushers do
	 * not race in and drop the bit.
	 */
	if (range_whole && wbc->nr_to_write == LONG_MAX &&
	    test_and_clear_bit(BTRFS_INODE_SNAPSHOT_FLUSH,
			       &BTRFS_I(inode)->runtime_flags))
		wbc->tagged_writepages = 1;

	if (wbc->sync_mode == WB_SYNC_ALL || wbc->tagged_writepages)
		tag = PAGECACHE_TAG_TOWRITE;
	else
		tag = PAGECACHE_TAG_DIRTY;
retry:
	if (wbc->sync_mode == WB_SYNC_ALL || wbc->tagged_writepages)
		tag_pages_for_writeback(mapping, index, end);
	done_index = index;
	while (!done && !nr_to_write_done && (index <= end) &&
			(nr_folios = filemap_get_folios_tag(mapping, &index,
							end, tag, &fbatch))) {
		unsigned i;

		for (i = 0; i < nr_folios; i++) {
			struct folio *folio = fbatch.folios[i];

			done_index = folio_next_index(folio);
			/*
			 * At this point we hold neither the i_pages lock nor
			 * the page lock: the page may be truncated or
			 * invalidated (changing page->mapping to NULL),
			 * or even swizzled back from swapper_space to
			 * tmpfs file mapping
			 */
			if (!folio_trylock(folio)) {
				submit_write_bio(bio_ctrl, 0);
				folio_lock(folio);
			}

			if (unlikely(folio->mapping != mapping)) {
				folio_unlock(folio);
				continue;
			}

			if (!folio_test_dirty(folio)) {
				/* Someone wrote it for us. */
				folio_unlock(folio);
				continue;
			}

			if (wbc->sync_mode != WB_SYNC_NONE) {
				if (folio_test_writeback(folio))
					submit_write_bio(bio_ctrl, 0);
				folio_wait_writeback(folio);
			}

			if (folio_test_writeback(folio) ||
			    !folio_clear_dirty_for_io(folio)) {
				folio_unlock(folio);
				continue;
			}

			ret = __extent_writepage(&folio->page, bio_ctrl);
			if (ret < 0) {
				done = 1;
				break;
			}

			/*
			 * The filesystem may choose to bump up nr_to_write.
			 * We have to make sure to honor the new nr_to_write
			 * at any time.
			 */
			nr_to_write_done = (wbc->sync_mode == WB_SYNC_NONE &&
					    wbc->nr_to_write <= 0);
		}
		folio_batch_release(&fbatch);
		cond_resched();
	}
	if (!scanned && !done) {
		/*
		 * We hit the last page and there is more work to be done: wrap
		 * back to the start of the file
		 */
		scanned = 1;
		index = 0;

		/*
		 * If we're looping we could run into a page that is locked by a
		 * writer and that writer could be waiting on writeback for a
		 * page in our current bio, and thus deadlock, so flush the
		 * write bio here.
		 */
		submit_write_bio(bio_ctrl, 0);
		goto retry;
	}

	if (wbc->range_cyclic || (wbc->nr_to_write > 0 && range_whole))
		mapping->writeback_index = done_index;

	btrfs_add_delayed_iput(BTRFS_I(inode));
	return ret;
}

/*
 * Submit the pages in the range to bio for call sites which delalloc range has
 * already been ran (aka, ordered extent inserted) and all pages are still
 * locked.
 */
void extent_write_locked_range(struct inode *inode, struct page *locked_page,
			       u64 start, u64 end, struct writeback_control *wbc,
			       bool pages_dirty)
{
	bool found_error = false;
	int ret = 0;
	struct address_space *mapping = inode->i_mapping;
	struct btrfs_fs_info *fs_info = inode_to_fs_info(inode);
	const u32 sectorsize = fs_info->sectorsize;
	loff_t i_size = i_size_read(inode);
	u64 cur = start;
	struct btrfs_bio_ctrl bio_ctrl = {
		.wbc = wbc,
		.opf = REQ_OP_WRITE | wbc_to_write_flags(wbc),
	};

	if (wbc->no_cgroup_owner)
		bio_ctrl.opf |= REQ_BTRFS_CGROUP_PUNT;

	ASSERT(IS_ALIGNED(start, sectorsize) && IS_ALIGNED(end + 1, sectorsize));

	while (cur <= end) {
		u64 cur_end = min(round_down(cur, PAGE_SIZE) + PAGE_SIZE - 1, end);
		u32 cur_len = cur_end + 1 - cur;
		struct page *page;
		int nr = 0;

		page = find_get_page(mapping, cur >> PAGE_SHIFT);
		ASSERT(PageLocked(page));
		if (pages_dirty && page != locked_page) {
			ASSERT(PageDirty(page));
			clear_page_dirty_for_io(page);
		}

		ret = __extent_writepage_io(BTRFS_I(inode), page, &bio_ctrl,
					    i_size, &nr);
		if (ret == 1)
			goto next_page;

		/* Make sure the mapping tag for page dirty gets cleared. */
		if (nr == 0) {
			set_page_writeback(page);
			end_page_writeback(page);
		}
		if (ret) {
			btrfs_mark_ordered_io_finished(BTRFS_I(inode), page,
						       cur, cur_len, !ret);
			mapping_set_error(page->mapping, ret);
		}
		btrfs_folio_unlock_writer(fs_info, page_folio(page), cur, cur_len);
		if (ret < 0)
			found_error = true;
next_page:
		put_page(page);
		cur = cur_end + 1;
	}

	submit_write_bio(&bio_ctrl, found_error ? ret : 0);
}

int extent_writepages(struct address_space *mapping,
		      struct writeback_control *wbc)
{
	struct inode *inode = mapping->host;
	int ret = 0;
	struct btrfs_bio_ctrl bio_ctrl = {
		.wbc = wbc,
		.opf = REQ_OP_WRITE | wbc_to_write_flags(wbc),
	};

	/*
	 * Allow only a single thread to do the reloc work in zoned mode to
	 * protect the write pointer updates.
	 */
	btrfs_zoned_data_reloc_lock(BTRFS_I(inode));
	ret = extent_write_cache_pages(mapping, &bio_ctrl);
	submit_write_bio(&bio_ctrl, ret);
	btrfs_zoned_data_reloc_unlock(BTRFS_I(inode));
	return ret;
}

void extent_readahead(struct readahead_control *rac)
{
	struct btrfs_bio_ctrl bio_ctrl = { .opf = REQ_OP_READ | REQ_RAHEAD };
	struct page *pagepool[16];
	struct extent_map *em_cached = NULL;
	u64 prev_em_start = (u64)-1;
	int nr;

	while ((nr = readahead_page_batch(rac, pagepool))) {
		u64 contig_start = readahead_pos(rac);
		u64 contig_end = contig_start + readahead_batch_length(rac) - 1;

		contiguous_readpages(pagepool, nr, contig_start, contig_end,
				&em_cached, &bio_ctrl, &prev_em_start);
	}

	if (em_cached)
		free_extent_map(em_cached);
	submit_one_bio(&bio_ctrl);
}

/*
 * basic invalidate_folio code, this waits on any locked or writeback
 * ranges corresponding to the folio, and then deletes any extent state
 * records from the tree
 */
int extent_invalidate_folio(struct extent_io_tree *tree,
			  struct folio *folio, size_t offset)
{
	struct extent_state *cached_state = NULL;
	u64 start = folio_pos(folio);
	u64 end = start + folio_size(folio) - 1;
	size_t blocksize = folio_to_fs_info(folio)->sectorsize;

	/* This function is only called for the btree inode */
	ASSERT(tree->owner == IO_TREE_BTREE_INODE_IO);

	start += ALIGN(offset, blocksize);
	if (start > end)
		return 0;

	lock_extent(tree, start, end, &cached_state);
	folio_wait_writeback(folio);

	/*
	 * Currently for btree io tree, only EXTENT_LOCKED is utilized,
	 * so here we only need to unlock the extent range to free any
	 * existing extent state.
	 */
	unlock_extent(tree, start, end, &cached_state);
	return 0;
}

/*
 * a helper for release_folio, this tests for areas of the page that
 * are locked or under IO and drops the related state bits if it is safe
 * to drop the page.
 */
static int try_release_extent_state(struct extent_io_tree *tree,
				    struct page *page, gfp_t mask)
{
	u64 start = page_offset(page);
	u64 end = start + PAGE_SIZE - 1;
	int ret = 1;

	if (test_range_bit_exists(tree, start, end, EXTENT_LOCKED)) {
		ret = 0;
	} else {
		u32 clear_bits = ~(EXTENT_LOCKED | EXTENT_NODATASUM |
				   EXTENT_DELALLOC_NEW | EXTENT_CTLBITS |
				   EXTENT_QGROUP_RESERVED);

		/*
		 * At this point we can safely clear everything except the
		 * locked bit, the nodatasum bit and the delalloc new bit.
		 * The delalloc new bit will be cleared by ordered extent
		 * completion.
		 */
		ret = __clear_extent_bit(tree, start, end, clear_bits, NULL, NULL);

		/* if clear_extent_bit failed for enomem reasons,
		 * we can't allow the release to continue.
		 */
		if (ret < 0)
			ret = 0;
		else
			ret = 1;
	}
	return ret;
}

/*
 * a helper for release_folio.  As long as there are no locked extents
 * in the range corresponding to the page, both state records and extent
 * map records are removed
 */
int try_release_extent_mapping(struct page *page, gfp_t mask)
{
	struct extent_map *em;
	u64 start = page_offset(page);
	u64 end = start + PAGE_SIZE - 1;
	struct btrfs_inode *btrfs_inode = page_to_inode(page);
	struct extent_io_tree *tree = &btrfs_inode->io_tree;
	struct extent_map_tree *map = &btrfs_inode->extent_tree;

	if (gfpflags_allow_blocking(mask) &&
	    page->mapping->host->i_size > SZ_16M) {
		u64 len;
		while (start <= end) {
			struct btrfs_fs_info *fs_info;
			u64 cur_gen;

			len = end - start + 1;
			write_lock(&map->lock);
			em = lookup_extent_mapping(map, start, len);
			if (!em) {
				write_unlock(&map->lock);
				break;
			}
			if ((em->flags & EXTENT_FLAG_PINNED) ||
			    em->start != start) {
				write_unlock(&map->lock);
				free_extent_map(em);
				break;
			}
			if (test_range_bit_exists(tree, em->start,
						  extent_map_end(em) - 1,
						  EXTENT_LOCKED))
				goto next;
			/*
			 * If it's not in the list of modified extents, used
			 * by a fast fsync, we can remove it. If it's being
			 * logged we can safely remove it since fsync took an
			 * extra reference on the em.
			 */
			if (list_empty(&em->list) ||
			    (em->flags & EXTENT_FLAG_LOGGING))
				goto remove_em;
			/*
			 * If it's in the list of modified extents, remove it
			 * only if its generation is older then the current one,
			 * in which case we don't need it for a fast fsync.
			 * Otherwise don't remove it, we could be racing with an
			 * ongoing fast fsync that could miss the new extent.
			 */
			fs_info = btrfs_inode->root->fs_info;
			spin_lock(&fs_info->trans_lock);
			cur_gen = fs_info->generation;
			spin_unlock(&fs_info->trans_lock);
			if (em->generation >= cur_gen)
				goto next;
remove_em:
			/*
			 * We only remove extent maps that are not in the list of
			 * modified extents or that are in the list but with a
			 * generation lower then the current generation, so there
			 * is no need to set the full fsync flag on the inode (it
			 * hurts the fsync performance for workloads with a data
			 * size that exceeds or is close to the system's memory).
			 */
			remove_extent_mapping(map, em);
			/* once for the rb tree */
			free_extent_map(em);
next:
			start = extent_map_end(em);
			write_unlock(&map->lock);

			/* once for us */
			free_extent_map(em);

			cond_resched(); /* Allow large-extent preemption. */
		}
	}
	return try_release_extent_state(tree, page, mask);
}

/*
 * To cache previous fiemap extent
 *
 * Will be used for merging fiemap extent
 */
struct fiemap_cache {
	u64 offset;
	u64 phys;
	u64 len;
	u32 flags;
	bool cached;
};

/*
 * Helper to submit fiemap extent.
 *
 * Will try to merge current fiemap extent specified by @offset, @phys,
 * @len and @flags with cached one.
 * And only when we fails to merge, cached one will be submitted as
 * fiemap extent.
 *
 * Return value is the same as fiemap_fill_next_extent().
 */
static int emit_fiemap_extent(struct fiemap_extent_info *fieinfo,
				struct fiemap_cache *cache,
				u64 offset, u64 phys, u64 len, u32 flags)
{
	int ret = 0;

	/* Set at the end of extent_fiemap(). */
	ASSERT((flags & FIEMAP_EXTENT_LAST) == 0);

	if (!cache->cached)
		goto assign;

	/*
	 * Sanity check, extent_fiemap() should have ensured that new
	 * fiemap extent won't overlap with cached one.
	 * Not recoverable.
	 *
	 * NOTE: Physical address can overlap, due to compression
	 */
	if (cache->offset + cache->len > offset) {
		WARN_ON(1);
		return -EINVAL;
	}

	/*
	 * Only merges fiemap extents if
	 * 1) Their logical addresses are continuous
	 *
	 * 2) Their physical addresses are continuous
	 *    So truly compressed (physical size smaller than logical size)
	 *    extents won't get merged with each other
	 *
	 * 3) Share same flags
	 */
	if (cache->offset + cache->len  == offset &&
	    cache->phys + cache->len == phys  &&
	    cache->flags == flags) {
		cache->len += len;
		return 0;
	}

	/* Not mergeable, need to submit cached one */
	ret = fiemap_fill_next_extent(fieinfo, cache->offset, cache->phys,
				      cache->len, cache->flags);
	cache->cached = false;
	if (ret)
		return ret;
assign:
	cache->cached = true;
	cache->offset = offset;
	cache->phys = phys;
	cache->len = len;
	cache->flags = flags;

	return 0;
}

/*
 * Emit last fiemap cache
 *
 * The last fiemap cache may still be cached in the following case:
 * 0		      4k		    8k
 * |<- Fiemap range ->|
 * |<------------  First extent ----------->|
 *
 * In this case, the first extent range will be cached but not emitted.
 * So we must emit it before ending extent_fiemap().
 */
static int emit_last_fiemap_cache(struct fiemap_extent_info *fieinfo,
				  struct fiemap_cache *cache)
{
	int ret;

	if (!cache->cached)
		return 0;

	ret = fiemap_fill_next_extent(fieinfo, cache->offset, cache->phys,
				      cache->len, cache->flags);
	cache->cached = false;
	if (ret > 0)
		ret = 0;
	return ret;
}

static int fiemap_next_leaf_item(struct btrfs_inode *inode, struct btrfs_path *path)
{
	struct extent_buffer *clone;
	struct btrfs_key key;
	int slot;
	int ret;

	path->slots[0]++;
	if (path->slots[0] < btrfs_header_nritems(path->nodes[0]))
		return 0;

	ret = btrfs_next_leaf(inode->root, path);
	if (ret != 0)
		return ret;

	/*
	 * Don't bother with cloning if there are no more file extent items for
	 * our inode.
	 */
	btrfs_item_key_to_cpu(path->nodes[0], &key, path->slots[0]);
	if (key.objectid != btrfs_ino(inode) || key.type != BTRFS_EXTENT_DATA_KEY)
		return 1;

	/* See the comment at fiemap_search_slot() about why we clone. */
	clone = btrfs_clone_extent_buffer(path->nodes[0]);
	if (!clone)
		return -ENOMEM;

	slot = path->slots[0];
	btrfs_release_path(path);
	path->nodes[0] = clone;
	path->slots[0] = slot;

	return 0;
}

/*
 * Search for the first file extent item that starts at a given file offset or
 * the one that starts immediately before that offset.
 * Returns: 0 on success, < 0 on error, 1 if not found.
 */
static int fiemap_search_slot(struct btrfs_inode *inode, struct btrfs_path *path,
			      u64 file_offset)
{
	const u64 ino = btrfs_ino(inode);
	struct btrfs_root *root = inode->root;
	struct extent_buffer *clone;
	struct btrfs_key key;
	int slot;
	int ret;

	key.objectid = ino;
	key.type = BTRFS_EXTENT_DATA_KEY;
	key.offset = file_offset;

	ret = btrfs_search_slot(NULL, root, &key, path, 0, 0);
	if (ret < 0)
		return ret;

	if (ret > 0 && path->slots[0] > 0) {
		btrfs_item_key_to_cpu(path->nodes[0], &key, path->slots[0] - 1);
		if (key.objectid == ino && key.type == BTRFS_EXTENT_DATA_KEY)
			path->slots[0]--;
	}

	if (path->slots[0] >= btrfs_header_nritems(path->nodes[0])) {
		ret = btrfs_next_leaf(root, path);
		if (ret != 0)
			return ret;

		btrfs_item_key_to_cpu(path->nodes[0], &key, path->slots[0]);
		if (key.objectid != ino || key.type != BTRFS_EXTENT_DATA_KEY)
			return 1;
	}

	/*
	 * We clone the leaf and use it during fiemap. This is because while
	 * using the leaf we do expensive things like checking if an extent is
	 * shared, which can take a long time. In order to prevent blocking
	 * other tasks for too long, we use a clone of the leaf. We have locked
	 * the file range in the inode's io tree, so we know none of our file
	 * extent items can change. This way we avoid blocking other tasks that
	 * want to insert items for other inodes in the same leaf or b+tree
	 * rebalance operations (triggered for example when someone is trying
	 * to push items into this leaf when trying to insert an item in a
	 * neighbour leaf).
	 * We also need the private clone because holding a read lock on an
	 * extent buffer of the subvolume's b+tree will make lockdep unhappy
	 * when we call fiemap_fill_next_extent(), because that may cause a page
	 * fault when filling the user space buffer with fiemap data.
	 */
	clone = btrfs_clone_extent_buffer(path->nodes[0]);
	if (!clone)
		return -ENOMEM;

	slot = path->slots[0];
	btrfs_release_path(path);
	path->nodes[0] = clone;
	path->slots[0] = slot;

	return 0;
}

/*
 * Process a range which is a hole or a prealloc extent in the inode's subvolume
 * btree. If @disk_bytenr is 0, we are dealing with a hole, otherwise a prealloc
 * extent. The end offset (@end) is inclusive.
 */
static int fiemap_process_hole(struct btrfs_inode *inode,
			       struct fiemap_extent_info *fieinfo,
			       struct fiemap_cache *cache,
			       struct extent_state **delalloc_cached_state,
			       struct btrfs_backref_share_check_ctx *backref_ctx,
			       u64 disk_bytenr, u64 extent_offset,
			       u64 extent_gen,
			       u64 start, u64 end)
{
	const u64 i_size = i_size_read(&inode->vfs_inode);
	u64 cur_offset = start;
	u64 last_delalloc_end = 0;
	u32 prealloc_flags = FIEMAP_EXTENT_UNWRITTEN;
	bool checked_extent_shared = false;
	int ret;

	/*
	 * There can be no delalloc past i_size, so don't waste time looking for
	 * it beyond i_size.
	 */
	while (cur_offset < end && cur_offset < i_size) {
		struct extent_state *cached_state = NULL;
		u64 delalloc_start;
		u64 delalloc_end;
		u64 prealloc_start;
		u64 lockstart;
		u64 lockend;
		u64 prealloc_len = 0;
		bool delalloc;

		lockstart = round_down(cur_offset, inode->root->fs_info->sectorsize);
		lockend = round_up(end, inode->root->fs_info->sectorsize);

		/*
		 * We are only locking for the delalloc range because that's the
		 * only thing that can change here.  With fiemap we have a lock
		 * on the inode, so no buffered or direct writes can happen.
		 *
		 * However mmaps and normal page writeback will cause this to
		 * change arbitrarily.  We have to lock the extent lock here to
		 * make sure that nobody messes with the tree while we're doing
		 * btrfs_find_delalloc_in_range.
		 */
		lock_extent(&inode->io_tree, lockstart, lockend, &cached_state);
		delalloc = btrfs_find_delalloc_in_range(inode, cur_offset, end,
							delalloc_cached_state,
							&delalloc_start,
							&delalloc_end);
		unlock_extent(&inode->io_tree, lockstart, lockend, &cached_state);
		if (!delalloc)
			break;

		/*
		 * If this is a prealloc extent we have to report every section
		 * of it that has no delalloc.
		 */
		if (disk_bytenr != 0) {
			if (last_delalloc_end == 0) {
				prealloc_start = start;
				prealloc_len = delalloc_start - start;
			} else {
				prealloc_start = last_delalloc_end + 1;
				prealloc_len = delalloc_start - prealloc_start;
			}
		}

		if (prealloc_len > 0) {
			if (!checked_extent_shared && fieinfo->fi_extents_max) {
				ret = btrfs_is_data_extent_shared(inode,
								  disk_bytenr,
								  extent_gen,
								  backref_ctx);
				if (ret < 0)
					return ret;
				else if (ret > 0)
					prealloc_flags |= FIEMAP_EXTENT_SHARED;

				checked_extent_shared = true;
			}
			ret = emit_fiemap_extent(fieinfo, cache, prealloc_start,
						 disk_bytenr + extent_offset,
						 prealloc_len, prealloc_flags);
			if (ret)
				return ret;
			extent_offset += prealloc_len;
		}

		ret = emit_fiemap_extent(fieinfo, cache, delalloc_start, 0,
					 delalloc_end + 1 - delalloc_start,
					 FIEMAP_EXTENT_DELALLOC |
					 FIEMAP_EXTENT_UNKNOWN);
		if (ret)
			return ret;

		last_delalloc_end = delalloc_end;
		cur_offset = delalloc_end + 1;
		extent_offset += cur_offset - delalloc_start;
		cond_resched();
	}

	/*
	 * Either we found no delalloc for the whole prealloc extent or we have
	 * a prealloc extent that spans i_size or starts at or after i_size.
	 */
	if (disk_bytenr != 0 && last_delalloc_end < end) {
		u64 prealloc_start;
		u64 prealloc_len;

		if (last_delalloc_end == 0) {
			prealloc_start = start;
			prealloc_len = end + 1 - start;
		} else {
			prealloc_start = last_delalloc_end + 1;
			prealloc_len = end + 1 - prealloc_start;
		}

		if (!checked_extent_shared && fieinfo->fi_extents_max) {
			ret = btrfs_is_data_extent_shared(inode,
							  disk_bytenr,
							  extent_gen,
							  backref_ctx);
			if (ret < 0)
				return ret;
			else if (ret > 0)
				prealloc_flags |= FIEMAP_EXTENT_SHARED;
		}
		ret = emit_fiemap_extent(fieinfo, cache, prealloc_start,
					 disk_bytenr + extent_offset,
					 prealloc_len, prealloc_flags);
		if (ret)
			return ret;
	}

	return 0;
}

static int fiemap_find_last_extent_offset(struct btrfs_inode *inode,
					  struct btrfs_path *path,
					  u64 *last_extent_end_ret)
{
	const u64 ino = btrfs_ino(inode);
	struct btrfs_root *root = inode->root;
	struct extent_buffer *leaf;
	struct btrfs_file_extent_item *ei;
	struct btrfs_key key;
	u64 disk_bytenr;
	int ret;

	/*
	 * Lookup the last file extent. We're not using i_size here because
	 * there might be preallocation past i_size.
	 */
	ret = btrfs_lookup_file_extent(NULL, root, path, ino, (u64)-1, 0);
	/* There can't be a file extent item at offset (u64)-1 */
	ASSERT(ret != 0);
	if (ret < 0)
		return ret;

	/*
	 * For a non-existing key, btrfs_search_slot() always leaves us at a
	 * slot > 0, except if the btree is empty, which is impossible because
	 * at least it has the inode item for this inode and all the items for
	 * the root inode 256.
	 */
	ASSERT(path->slots[0] > 0);
	path->slots[0]--;
	leaf = path->nodes[0];
	btrfs_item_key_to_cpu(leaf, &key, path->slots[0]);
	if (key.objectid != ino || key.type != BTRFS_EXTENT_DATA_KEY) {
		/* No file extent items in the subvolume tree. */
		*last_extent_end_ret = 0;
		return 0;
	}

	/*
	 * For an inline extent, the disk_bytenr is where inline data starts at,
	 * so first check if we have an inline extent item before checking if we
	 * have an implicit hole (disk_bytenr == 0).
	 */
	ei = btrfs_item_ptr(leaf, path->slots[0], struct btrfs_file_extent_item);
	if (btrfs_file_extent_type(leaf, ei) == BTRFS_FILE_EXTENT_INLINE) {
		*last_extent_end_ret = btrfs_file_extent_end(path);
		return 0;
	}

	/*
	 * Find the last file extent item that is not a hole (when NO_HOLES is
	 * not enabled). This should take at most 2 iterations in the worst
	 * case: we have one hole file extent item at slot 0 of a leaf and
	 * another hole file extent item as the last item in the previous leaf.
	 * This is because we merge file extent items that represent holes.
	 */
	disk_bytenr = btrfs_file_extent_disk_bytenr(leaf, ei);
	while (disk_bytenr == 0) {
		ret = btrfs_previous_item(root, path, ino, BTRFS_EXTENT_DATA_KEY);
		if (ret < 0) {
			return ret;
		} else if (ret > 0) {
			/* No file extent items that are not holes. */
			*last_extent_end_ret = 0;
			return 0;
		}
		leaf = path->nodes[0];
		ei = btrfs_item_ptr(leaf, path->slots[0],
				    struct btrfs_file_extent_item);
		disk_bytenr = btrfs_file_extent_disk_bytenr(leaf, ei);
	}

	*last_extent_end_ret = btrfs_file_extent_end(path);
	return 0;
}

int extent_fiemap(struct btrfs_inode *inode, struct fiemap_extent_info *fieinfo,
		  u64 start, u64 len)
{
	const u64 ino = btrfs_ino(inode);
	struct extent_state *delalloc_cached_state = NULL;
	struct btrfs_path *path;
	struct fiemap_cache cache = { 0 };
	struct btrfs_backref_share_check_ctx *backref_ctx;
	u64 last_extent_end;
	u64 prev_extent_end;
	u64 range_start;
	u64 range_end;
	const u64 sectorsize = inode->root->fs_info->sectorsize;
	bool stopped = false;
	int ret;

	backref_ctx = btrfs_alloc_backref_share_check_ctx();
	path = btrfs_alloc_path();
	if (!backref_ctx || !path) {
		ret = -ENOMEM;
		goto out;
	}

	range_start = round_down(start, sectorsize);
	range_end = round_up(start + len, sectorsize);
	prev_extent_end = range_start;

	btrfs_inode_lock(inode, BTRFS_ILOCK_SHARED);

	ret = fiemap_find_last_extent_offset(inode, path, &last_extent_end);
	if (ret < 0)
		goto out_unlock;
	btrfs_release_path(path);

	path->reada = READA_FORWARD;
	ret = fiemap_search_slot(inode, path, range_start);
	if (ret < 0) {
		goto out_unlock;
	} else if (ret > 0) {
		/*
		 * No file extent item found, but we may have delalloc between
		 * the current offset and i_size. So check for that.
		 */
		ret = 0;
		goto check_eof_delalloc;
	}

	while (prev_extent_end < range_end) {
		struct extent_buffer *leaf = path->nodes[0];
		struct btrfs_file_extent_item *ei;
		struct btrfs_key key;
		u64 extent_end;
		u64 extent_len;
		u64 extent_offset = 0;
		u64 extent_gen;
		u64 disk_bytenr = 0;
		u64 flags = 0;
		int extent_type;
		u8 compression;

		btrfs_item_key_to_cpu(leaf, &key, path->slots[0]);
		if (key.objectid != ino || key.type != BTRFS_EXTENT_DATA_KEY)
			break;

		extent_end = btrfs_file_extent_end(path);

		/*
		 * The first iteration can leave us at an extent item that ends
		 * before our range's start. Move to the next item.
		 */
		if (extent_end <= range_start)
			goto next_item;

		backref_ctx->curr_leaf_bytenr = leaf->start;

		/* We have in implicit hole (NO_HOLES feature enabled). */
		if (prev_extent_end < key.offset) {
			const u64 hole_end = min(key.offset, range_end) - 1;

			ret = fiemap_process_hole(inode, fieinfo, &cache,
						  &delalloc_cached_state,
						  backref_ctx, 0, 0, 0,
						  prev_extent_end, hole_end);
			if (ret < 0) {
				goto out_unlock;
			} else if (ret > 0) {
				/* fiemap_fill_next_extent() told us to stop. */
				stopped = true;
				break;
			}

			/* We've reached the end of the fiemap range, stop. */
			if (key.offset >= range_end) {
				stopped = true;
				break;
			}
		}

		extent_len = extent_end - key.offset;
		ei = btrfs_item_ptr(leaf, path->slots[0],
				    struct btrfs_file_extent_item);
		compression = btrfs_file_extent_compression(leaf, ei);
		extent_type = btrfs_file_extent_type(leaf, ei);
		extent_gen = btrfs_file_extent_generation(leaf, ei);

		if (extent_type != BTRFS_FILE_EXTENT_INLINE) {
			disk_bytenr = btrfs_file_extent_disk_bytenr(leaf, ei);
			if (compression == BTRFS_COMPRESS_NONE)
				extent_offset = btrfs_file_extent_offset(leaf, ei);
		}

		if (compression != BTRFS_COMPRESS_NONE)
			flags |= FIEMAP_EXTENT_ENCODED;

		if (extent_type == BTRFS_FILE_EXTENT_INLINE) {
			flags |= FIEMAP_EXTENT_DATA_INLINE;
			flags |= FIEMAP_EXTENT_NOT_ALIGNED;
			ret = emit_fiemap_extent(fieinfo, &cache, key.offset, 0,
						 extent_len, flags);
		} else if (extent_type == BTRFS_FILE_EXTENT_PREALLOC) {
			ret = fiemap_process_hole(inode, fieinfo, &cache,
						  &delalloc_cached_state,
						  backref_ctx,
						  disk_bytenr, extent_offset,
						  extent_gen, key.offset,
						  extent_end - 1);
		} else if (disk_bytenr == 0) {
			/* We have an explicit hole. */
			ret = fiemap_process_hole(inode, fieinfo, &cache,
						  &delalloc_cached_state,
						  backref_ctx, 0, 0, 0,
						  key.offset, extent_end - 1);
		} else {
			/* We have a regular extent. */
			if (fieinfo->fi_extents_max) {
				ret = btrfs_is_data_extent_shared(inode,
								  disk_bytenr,
								  extent_gen,
								  backref_ctx);
				if (ret < 0)
					goto out_unlock;
				else if (ret > 0)
					flags |= FIEMAP_EXTENT_SHARED;
			}

			ret = emit_fiemap_extent(fieinfo, &cache, key.offset,
						 disk_bytenr + extent_offset,
						 extent_len, flags);
		}

		if (ret < 0) {
			goto out_unlock;
		} else if (ret > 0) {
			/* fiemap_fill_next_extent() told us to stop. */
			stopped = true;
			break;
		}

		prev_extent_end = extent_end;
next_item:
		if (fatal_signal_pending(current)) {
			ret = -EINTR;
			goto out_unlock;
		}

		ret = fiemap_next_leaf_item(inode, path);
		if (ret < 0) {
			goto out_unlock;
		} else if (ret > 0) {
			/* No more file extent items for this inode. */
			break;
		}
		cond_resched();
	}

check_eof_delalloc:
	/*
	 * Release (and free) the path before emitting any final entries to
	 * fiemap_fill_next_extent() to keep lockdep happy. This is because
	 * once we find no more file extent items exist, we may have a
	 * non-cloned leaf, and fiemap_fill_next_extent() can trigger page
	 * faults when copying data to the user space buffer.
	 */
	btrfs_free_path(path);
	path = NULL;

	if (!stopped && prev_extent_end < range_end) {
		ret = fiemap_process_hole(inode, fieinfo, &cache,
					  &delalloc_cached_state, backref_ctx,
					  0, 0, 0, prev_extent_end, range_end - 1);
		if (ret < 0)
			goto out_unlock;
		prev_extent_end = range_end;
	}

	if (cache.cached && cache.offset + cache.len >= last_extent_end) {
		const u64 i_size = i_size_read(&inode->vfs_inode);

		if (prev_extent_end < i_size) {
			struct extent_state *cached_state = NULL;
			u64 delalloc_start;
			u64 delalloc_end;
			u64 lockstart;
			u64 lockend;
			bool delalloc;

			lockstart = round_down(prev_extent_end, sectorsize);
			lockend = round_up(i_size, sectorsize);

			/*
			 * See the comment in fiemap_process_hole as to why
			 * we're doing the locking here.
			 */
			lock_extent(&inode->io_tree, lockstart, lockend, &cached_state);
			delalloc = btrfs_find_delalloc_in_range(inode,
								prev_extent_end,
								i_size - 1,
								&delalloc_cached_state,
								&delalloc_start,
								&delalloc_end);
			unlock_extent(&inode->io_tree, lockstart, lockend, &cached_state);
			if (!delalloc)
				cache.flags |= FIEMAP_EXTENT_LAST;
		} else {
			cache.flags |= FIEMAP_EXTENT_LAST;
		}
	}

	ret = emit_last_fiemap_cache(fieinfo, &cache);

out_unlock:
	btrfs_inode_unlock(inode, BTRFS_ILOCK_SHARED);
out:
	free_extent_state(delalloc_cached_state);
	btrfs_free_backref_share_ctx(backref_ctx);
	btrfs_free_path(path);
	return ret;
}

static void __free_extent_buffer(struct extent_buffer *eb)
{
	kmem_cache_free(extent_buffer_cache, eb);
}

static int extent_buffer_under_io(const struct extent_buffer *eb)
{
	return (test_bit(EXTENT_BUFFER_WRITEBACK, &eb->bflags) ||
		test_bit(EXTENT_BUFFER_DIRTY, &eb->bflags));
}

static bool folio_range_has_eb(struct btrfs_fs_info *fs_info, struct folio *folio)
{
	struct btrfs_subpage *subpage;

	lockdep_assert_held(&folio->mapping->i_private_lock);

	if (folio_test_private(folio)) {
		subpage = folio_get_private(folio);
		if (atomic_read(&subpage->eb_refs))
			return true;
		/*
		 * Even there is no eb refs here, we may still have
		 * end_page_read() call relying on page::private.
		 */
		if (atomic_read(&subpage->readers))
			return true;
	}
	return false;
}

static void detach_extent_buffer_folio(struct extent_buffer *eb, struct folio *folio)
{
	struct btrfs_fs_info *fs_info = eb->fs_info;
	const bool mapped = !test_bit(EXTENT_BUFFER_UNMAPPED, &eb->bflags);

	/*
	 * For mapped eb, we're going to change the folio private, which should
	 * be done under the i_private_lock.
	 */
	if (mapped)
		spin_lock(&folio->mapping->i_private_lock);

	if (!folio_test_private(folio)) {
		if (mapped)
			spin_unlock(&folio->mapping->i_private_lock);
		return;
	}

	if (fs_info->nodesize >= PAGE_SIZE) {
		/*
		 * We do this since we'll remove the pages after we've
		 * removed the eb from the radix tree, so we could race
		 * and have this page now attached to the new eb.  So
		 * only clear folio if it's still connected to
		 * this eb.
		 */
		if (folio_test_private(folio) && folio_get_private(folio) == eb) {
			BUG_ON(test_bit(EXTENT_BUFFER_DIRTY, &eb->bflags));
			BUG_ON(folio_test_dirty(folio));
			BUG_ON(folio_test_writeback(folio));
			/* We need to make sure we haven't be attached to a new eb. */
			folio_detach_private(folio);
		}
		if (mapped)
			spin_unlock(&folio->mapping->i_private_lock);
		return;
	}

	/*
	 * For subpage, we can have dummy eb with folio private attached.  In
	 * this case, we can directly detach the private as such folio is only
	 * attached to one dummy eb, no sharing.
	 */
	if (!mapped) {
		btrfs_detach_subpage(fs_info, folio);
		return;
	}

	btrfs_folio_dec_eb_refs(fs_info, folio);

	/*
	 * We can only detach the folio private if there are no other ebs in the
	 * page range and no unfinished IO.
	 */
	if (!folio_range_has_eb(fs_info, folio))
		btrfs_detach_subpage(fs_info, folio);

	spin_unlock(&folio->mapping->i_private_lock);
}

/* Release all pages attached to the extent buffer */
static void btrfs_release_extent_buffer_pages(struct extent_buffer *eb)
{
	ASSERT(!extent_buffer_under_io(eb));

	for (int i = 0; i < INLINE_EXTENT_BUFFER_PAGES; i++) {
		struct folio *folio = eb->folios[i];

		if (!folio)
			continue;

		detach_extent_buffer_folio(eb, folio);

		/* One for when we allocated the folio. */
		folio_put(folio);
	}
}

/*
 * Helper for releasing the extent buffer.
 */
static inline void btrfs_release_extent_buffer(struct extent_buffer *eb)
{
	btrfs_release_extent_buffer_pages(eb);
	btrfs_leak_debug_del_eb(eb);
	__free_extent_buffer(eb);
}

static struct extent_buffer *
__alloc_extent_buffer(struct btrfs_fs_info *fs_info, u64 start,
		      unsigned long len)
{
	struct extent_buffer *eb = NULL;

	eb = kmem_cache_zalloc(extent_buffer_cache, GFP_NOFS|__GFP_NOFAIL);
	eb->start = start;
	eb->len = len;
	eb->fs_info = fs_info;
	init_rwsem(&eb->lock);

	btrfs_leak_debug_add_eb(eb);

	spin_lock_init(&eb->refs_lock);
	atomic_set(&eb->refs, 1);

	ASSERT(len <= BTRFS_MAX_METADATA_BLOCKSIZE);

	return eb;
}

struct extent_buffer *btrfs_clone_extent_buffer(const struct extent_buffer *src)
{
	struct extent_buffer *new;
	int num_folios = num_extent_folios(src);
	int ret;

	new = __alloc_extent_buffer(src->fs_info, src->start, src->len);
	if (new == NULL)
		return NULL;

	/*
	 * Set UNMAPPED before calling btrfs_release_extent_buffer(), as
	 * btrfs_release_extent_buffer() have different behavior for
	 * UNMAPPED subpage extent buffer.
	 */
	set_bit(EXTENT_BUFFER_UNMAPPED, &new->bflags);

	ret = alloc_eb_folio_array(new, 0, folio_order(src->folios[0]));
	if (ret) {
		btrfs_release_extent_buffer(new);
		return NULL;
	}

	for (int i = 0; i < num_folios; i++) {
		struct folio *folio = new->folios[i];
		int ret;

		ret = attach_extent_buffer_folio(new, folio, NULL);
		if (ret < 0) {
			btrfs_release_extent_buffer(new);
			return NULL;
		}
		WARN_ON(folio_test_dirty(folio));
	}
	copy_extent_buffer_full(new, src);
	set_extent_buffer_uptodate(new);

	return new;
}

struct extent_buffer *__alloc_dummy_extent_buffer(struct btrfs_fs_info *fs_info,
						  u64 start, unsigned long len)
{
	struct extent_buffer *eb;
	int num_folios = 0;
	int ret;

	eb = __alloc_extent_buffer(fs_info, start, len);
	if (!eb)
		return NULL;

	ret = alloc_eb_folio_array(eb, 0, 0);
	if (ret)
		goto err;

	num_folios = num_extent_folios(eb);
	for (int i = 0; i < num_folios; i++) {
		ret = attach_extent_buffer_folio(eb, eb->folios[i], NULL);
		if (ret < 0)
			goto err;
	}

	set_extent_buffer_uptodate(eb);
	btrfs_set_header_nritems(eb, 0);
	set_bit(EXTENT_BUFFER_UNMAPPED, &eb->bflags);

	return eb;
err:
	for (int i = 0; i < num_folios; i++) {
		if (eb->folios[i]) {
			detach_extent_buffer_folio(eb, eb->folios[i]);
			__folio_put(eb->folios[i]);
		}
	}
	__free_extent_buffer(eb);
	return NULL;
}

struct extent_buffer *alloc_dummy_extent_buffer(struct btrfs_fs_info *fs_info,
						u64 start)
{
	return __alloc_dummy_extent_buffer(fs_info, start, fs_info->nodesize);
}

static void check_buffer_tree_ref(struct extent_buffer *eb)
{
	int refs;
	/*
	 * The TREE_REF bit is first set when the extent_buffer is added
	 * to the radix tree. It is also reset, if unset, when a new reference
	 * is created by find_extent_buffer.
	 *
	 * It is only cleared in two cases: freeing the last non-tree
	 * reference to the extent_buffer when its STALE bit is set or
	 * calling release_folio when the tree reference is the only reference.
	 *
	 * In both cases, care is taken to ensure that the extent_buffer's
	 * pages are not under io. However, release_folio can be concurrently
	 * called with creating new references, which is prone to race
	 * conditions between the calls to check_buffer_tree_ref in those
	 * codepaths and clearing TREE_REF in try_release_extent_buffer.
	 *
	 * The actual lifetime of the extent_buffer in the radix tree is
	 * adequately protected by the refcount, but the TREE_REF bit and
	 * its corresponding reference are not. To protect against this
	 * class of races, we call check_buffer_tree_ref from the codepaths
	 * which trigger io. Note that once io is initiated, TREE_REF can no
	 * longer be cleared, so that is the moment at which any such race is
	 * best fixed.
	 */
	refs = atomic_read(&eb->refs);
	if (refs >= 2 && test_bit(EXTENT_BUFFER_TREE_REF, &eb->bflags))
		return;

	spin_lock(&eb->refs_lock);
	if (!test_and_set_bit(EXTENT_BUFFER_TREE_REF, &eb->bflags))
		atomic_inc(&eb->refs);
	spin_unlock(&eb->refs_lock);
}

static void mark_extent_buffer_accessed(struct extent_buffer *eb)
{
	int num_folios= num_extent_folios(eb);

	check_buffer_tree_ref(eb);

	for (int i = 0; i < num_folios; i++)
		folio_mark_accessed(eb->folios[i]);
}

struct extent_buffer *find_extent_buffer(struct btrfs_fs_info *fs_info,
					 u64 start)
{
	struct extent_buffer *eb;

	eb = find_extent_buffer_nolock(fs_info, start);
	if (!eb)
		return NULL;
	/*
	 * Lock our eb's refs_lock to avoid races with free_extent_buffer().
	 * When we get our eb it might be flagged with EXTENT_BUFFER_STALE and
	 * another task running free_extent_buffer() might have seen that flag
	 * set, eb->refs == 2, that the buffer isn't under IO (dirty and
	 * writeback flags not set) and it's still in the tree (flag
	 * EXTENT_BUFFER_TREE_REF set), therefore being in the process of
	 * decrementing the extent buffer's reference count twice.  So here we
	 * could race and increment the eb's reference count, clear its stale
	 * flag, mark it as dirty and drop our reference before the other task
	 * finishes executing free_extent_buffer, which would later result in
	 * an attempt to free an extent buffer that is dirty.
	 */
	if (test_bit(EXTENT_BUFFER_STALE, &eb->bflags)) {
		spin_lock(&eb->refs_lock);
		spin_unlock(&eb->refs_lock);
	}
	mark_extent_buffer_accessed(eb);
	return eb;
}

#ifdef CONFIG_BTRFS_FS_RUN_SANITY_TESTS
struct extent_buffer *alloc_test_extent_buffer(struct btrfs_fs_info *fs_info,
					u64 start)
{
	struct extent_buffer *eb, *exists = NULL;
	int ret;

	eb = find_extent_buffer(fs_info, start);
	if (eb)
		return eb;
	eb = alloc_dummy_extent_buffer(fs_info, start);
	if (!eb)
		return ERR_PTR(-ENOMEM);
	eb->fs_info = fs_info;
again:
	ret = radix_tree_preload(GFP_NOFS);
	if (ret) {
		exists = ERR_PTR(ret);
		goto free_eb;
	}
	spin_lock(&fs_info->buffer_lock);
	ret = radix_tree_insert(&fs_info->buffer_radix,
				start >> fs_info->sectorsize_bits, eb);
	spin_unlock(&fs_info->buffer_lock);
	radix_tree_preload_end();
	if (ret == -EEXIST) {
		exists = find_extent_buffer(fs_info, start);
		if (exists)
			goto free_eb;
		else
			goto again;
	}
	check_buffer_tree_ref(eb);
	set_bit(EXTENT_BUFFER_IN_TREE, &eb->bflags);

	return eb;
free_eb:
	btrfs_release_extent_buffer(eb);
	return exists;
}
#endif

static struct extent_buffer *grab_extent_buffer(
		struct btrfs_fs_info *fs_info, struct page *page)
{
	struct folio *folio = page_folio(page);
	struct extent_buffer *exists;

	/*
	 * For subpage case, we completely rely on radix tree to ensure we
	 * don't try to insert two ebs for the same bytenr.  So here we always
	 * return NULL and just continue.
	 */
	if (fs_info->nodesize < PAGE_SIZE)
		return NULL;

	/* Page not yet attached to an extent buffer */
	if (!folio_test_private(folio))
		return NULL;

	/*
	 * We could have already allocated an eb for this page and attached one
	 * so lets see if we can get a ref on the existing eb, and if we can we
	 * know it's good and we can just return that one, else we know we can
	 * just overwrite folio private.
	 */
	exists = folio_get_private(folio);
	if (atomic_inc_not_zero(&exists->refs))
		return exists;

	WARN_ON(PageDirty(page));
	folio_detach_private(folio);
	return NULL;
}

static int check_eb_alignment(struct btrfs_fs_info *fs_info, u64 start)
{
	if (!IS_ALIGNED(start, fs_info->sectorsize)) {
		btrfs_err(fs_info, "bad tree block start %llu", start);
		return -EINVAL;
	}

	if (fs_info->nodesize < PAGE_SIZE &&
	    offset_in_page(start) + fs_info->nodesize > PAGE_SIZE) {
		btrfs_err(fs_info,
		"tree block crosses page boundary, start %llu nodesize %u",
			  start, fs_info->nodesize);
		return -EINVAL;
	}
	if (fs_info->nodesize >= PAGE_SIZE &&
	    !PAGE_ALIGNED(start)) {
		btrfs_err(fs_info,
		"tree block is not page aligned, start %llu nodesize %u",
			  start, fs_info->nodesize);
		return -EINVAL;
	}
	if (!IS_ALIGNED(start, fs_info->nodesize) &&
	    !test_and_set_bit(BTRFS_FS_UNALIGNED_TREE_BLOCK, &fs_info->flags)) {
		btrfs_warn(fs_info,
"tree block not nodesize aligned, start %llu nodesize %u, can be resolved by a full metadata balance",
			      start, fs_info->nodesize);
	}
	return 0;
}

/*
 * A helper to free all eb folios, should only be utilized in eb allocation
 * path where we know all the folios are safe to be dropped.
 */
static void free_all_eb_folios(struct extent_buffer *eb)
{
	for (int i = 0; i < INLINE_EXTENT_BUFFER_PAGES; i++) {
		if (eb->folios[i])
			folio_put(eb->folios[i]);
		eb->folios[i] = NULL;
	}
}

/*
 * Return 0 if eb->folios[i] is attached to btree inode successfully.
 * Return >0 if there is already another extent buffer for the range,
 * and @found_eb_ret would be updated.
 * Return -EAGAIN if the filemap has an existing folio but with different size
 * than @eb.
 * The caller needs to free the existing folios and retry using the same order.
 */
static int attach_eb_folio_to_filemap(struct extent_buffer *eb, int i,
				      struct extent_buffer **found_eb_ret)
{

	struct btrfs_fs_info *fs_info = eb->fs_info;
	struct address_space *mapping = fs_info->btree_inode->i_mapping;
	const unsigned long index = eb->start >> PAGE_SHIFT;
	struct extent_buffer *existing_eb;
	struct folio *existing_folio;
	int eb_order = folio_order(eb->folios[0]);
	int existing_order;
	int ret;

	ASSERT(found_eb_ret);

	/* Caller should ensure the folio exists. */
	ASSERT(eb->folios[i]);

retry:
	ret = filemap_add_folio(mapping, eb->folios[i], index + i,
				GFP_NOFS | __GFP_NOFAIL);
	if (!ret)
		return 0;

	existing_folio = filemap_lock_folio(mapping, index + i);
	/* The page cache only exists for a very short time, just retry. */
	if (IS_ERR(existing_folio))
		goto retry;

	existing_order = folio_order(existing_folio);
	if (fs_info->nodesize < PAGE_SIZE) {
		/*
		 * We're going to reuse the existing page, can drop our page
		 * and subpage structure now.
		 */
		folio_put(eb->folios[i]);
		eb->folios[i] = existing_folio;
		return 0;
	}

	/* Non-subpage case, try if we can grab the eb from the existing folio. */
	existing_eb = grab_extent_buffer(fs_info,
				folio_page(existing_folio, 0));
	if (existing_eb) {
		/*
		 * The extent buffer still exists, we can use
		 * it directly.
		 */
		*found_eb_ret = existing_eb;
		folio_unlock(existing_folio);
		folio_put(existing_folio);
		return 1;
	}
	if (existing_order > eb_order) {
		/*
		 * The existing one has higher order, we need to drop
		 * ALL eb folios before reusing it.
		 * And this can only happen for the first folio.
		 */
		ASSERT(i == 0);
		free_all_eb_folios(eb);
		eb->folios[i] = existing_folio;
	} else if (existing_order == eb_order) {
		/*
		 * Can safely reuse the filemap folio, just
		 * release the eb one.
		 */
		folio_put(eb->folios[i]);
		eb->folios[i] = existing_folio;
	} else if (existing_order < eb_order) {
		/*
		 * The existing one has lower order (page based)
		 * meanwhile we have a better higher order eb.
		 *
		 * In theory we should be able to drop all the
		 * lower order folios in filemap and replace them
		 * with our better one.
		 * But we can not as the existing one still has
		 * private set.
		 * So here we force to fallback to 0 order folio
		 * and retry.
		 */
		ASSERT(i == 0);
		folio_unlock(existing_folio);
		folio_put(existing_folio);
		return -EAGAIN;
	}
	return 0;
}

struct extent_buffer *alloc_extent_buffer(struct btrfs_fs_info *fs_info,
					  u64 start, u64 owner_root, int level)
{
	unsigned long len = fs_info->nodesize;
	int num_folios;
	int attached = 0;
	struct extent_buffer *eb;
	struct extent_buffer *existing_eb = NULL;
	struct address_space *mapping = fs_info->btree_inode->i_mapping;
	struct btrfs_subpage *prealloc = NULL;
	u64 lockdep_owner = owner_root;
	bool page_contig = true;
	int order = 0;
	int uptodate = 1;
	int ret;

	if (check_eb_alignment(fs_info, start))
		return ERR_PTR(-EINVAL);

#if BITS_PER_LONG == 32
	if (start >= MAX_LFS_FILESIZE) {
		btrfs_err_rl(fs_info,
		"extent buffer %llu is beyond 32bit page cache limit", start);
		btrfs_err_32bit_limit(fs_info);
		return ERR_PTR(-EOVERFLOW);
	}
	if (start >= BTRFS_32BIT_EARLY_WARN_THRESHOLD)
		btrfs_warn_32bit_limit(fs_info);
#endif

	if (fs_info->nodesize > PAGE_SIZE &&
	    IS_ALIGNED(start, fs_info->nodesize))
		order = ilog2(fs_info->nodesize >> PAGE_SHIFT);

	eb = find_extent_buffer(fs_info, start);
	if (eb)
		return eb;

	eb = __alloc_extent_buffer(fs_info, start, len);
	if (!eb)
		return ERR_PTR(-ENOMEM);

	/*
	 * The reloc trees are just snapshots, so we need them to appear to be
	 * just like any other fs tree WRT lockdep.
	 */
	if (lockdep_owner == BTRFS_TREE_RELOC_OBJECTID)
		lockdep_owner = BTRFS_FS_TREE_OBJECTID;

	btrfs_set_buffer_lockdep_class(lockdep_owner, eb, level);

	/*
	 * Preallocate folio private for subpage case, so that we won't
	 * allocate memory with i_private_lock nor page lock hold.
	 *
	 * The memory will be freed by attach_extent_buffer_page() or freed
	 * manually if we exit earlier.
	 */
	if (fs_info->nodesize < PAGE_SIZE) {
		prealloc = btrfs_alloc_subpage(fs_info, BTRFS_SUBPAGE_METADATA);
		if (IS_ERR(prealloc)) {
			ret = PTR_ERR(prealloc);
			goto out;
		}
	}

reallocate:
	/* Allocate all pages first. */
	ret = alloc_eb_folio_array(eb, __GFP_NOFAIL, order);
	if (ret < 0) {
		btrfs_free_subpage(prealloc);
		goto out;
	}

	num_folios = num_extent_folios(eb);
	/* Attach all pages to the filemap. */
	for (int i = 0; i < num_folios; i++) {
		struct folio *folio;

		ret = attach_eb_folio_to_filemap(eb, i, &existing_eb);
		if (ret > 0) {
			ASSERT(existing_eb);
			goto out;
		}

		/*
		 * This happens when we got a higher order (better) folio, but
		 * the filemap still has lower order (single paged) folio.
		 * We don't have a good way to replace them yet.
		 * Thus has to retry with lower order (0) folio.
		 */
		if (unlikely(ret == -EAGAIN)) {
			order = 0;
			free_all_eb_folios(eb);
			goto reallocate;
		}
		attached++;

		/*
		 * Only after attach_eb_folio_to_filemap(), eb->folios[] is
		 * reliable, as we may choose to reuse the existing page cache
		 * and free the allocated page.
		 */
		folio = eb->folios[i];
<<<<<<< HEAD
=======
		eb->folio_size = folio_size(folio);
		eb->folio_shift = folio_shift(folio);

		/*
		 * We may have changed from single page folios to a larger
		 * folios from filemap.
		 * Re-calculate num_folios;
		 */
		num_folios = num_extent_folios(eb);

>>>>>>> 2653677e
		spin_lock(&mapping->i_private_lock);
		/* Should not fail, as we have preallocated the memory */
		ret = attach_extent_buffer_folio(eb, folio, prealloc);
		ASSERT(!ret);
		/*
		 * To inform we have extra eb under allocation, so that
		 * detach_extent_buffer_page() won't release the folio private
		 * when the eb hasn't yet been inserted into radix tree.
		 *
		 * The ref will be decreased when the eb released the page, in
		 * detach_extent_buffer_page().
		 * Thus needs no special handling in error path.
		 */
		btrfs_folio_inc_eb_refs(fs_info, folio);
		spin_unlock(&mapping->i_private_lock);

		WARN_ON(btrfs_folio_test_dirty(fs_info, folio, eb->start, eb->len));

		/*
		 * Check if the current page is physically contiguous with previous eb
		 * page.
		 * At this stage, either we allocated a large folio, thus @i
		 * would only be 0, or we fall back to per-page allocation.
		 */
		if (i && folio_page(eb->folios[i - 1], 0) + 1 != folio_page(folio, 0))
			page_contig = false;

		if (!btrfs_folio_test_uptodate(fs_info, folio, eb->start, eb->len))
			uptodate = 0;

		/*
		 * We can't unlock the pages just yet since the extent buffer
		 * hasn't been properly inserted in the radix tree, this
		 * opens a race with btree_release_folio which can free a page
		 * while we are still filling in all pages for the buffer and
		 * we could crash.
		 */
	}
	if (uptodate)
		set_bit(EXTENT_BUFFER_UPTODATE, &eb->bflags);
	/* All pages are physically contiguous, can skip cross page handling. */
	if (page_contig)
		eb->addr = folio_address(eb->folios[0]) + offset_in_page(eb->start);
again:
	ret = radix_tree_preload(GFP_NOFS);
	if (ret)
		goto out;

	spin_lock(&fs_info->buffer_lock);
	ret = radix_tree_insert(&fs_info->buffer_radix,
				start >> fs_info->sectorsize_bits, eb);
	spin_unlock(&fs_info->buffer_lock);
	radix_tree_preload_end();
	if (ret == -EEXIST) {
		ret = 0;
		existing_eb = find_extent_buffer(fs_info, start);
		if (existing_eb)
			goto out;
		else
			goto again;
	}
	/* add one reference for the tree */
	check_buffer_tree_ref(eb);
	set_bit(EXTENT_BUFFER_IN_TREE, &eb->bflags);

	/*
	 * Now it's safe to unlock the pages because any calls to
	 * btree_release_folio will correctly detect that a page belongs to a
	 * live buffer and won't free them prematurely.
	 */
	for (int i = 0; i < num_folios; i++)
		unlock_page(folio_page(eb->folios[i], 0));
	return eb;

out:
	WARN_ON(!atomic_dec_and_test(&eb->refs));

	/*
	 * Any attached folios need to be detached before we unlock them.  This
	 * is because when we're inserting our new folios into the mapping, and
	 * then attaching our eb to that folio.  If we fail to insert our folio
	 * we'll lookup the folio for that index, and grab that EB.  We do not
	 * want that to grab this eb, as we're getting ready to free it.  So we
	 * have to detach it first and then unlock it.
	 *
	 * We have to drop our reference and NULL it out here because in the
	 * subpage case detaching does a btrfs_folio_dec_eb_refs() for our eb.
	 * Below when we call btrfs_release_extent_buffer() we will call
	 * detach_extent_buffer_folio() on our remaining pages in the !subpage
	 * case.  If we left eb->folios[i] populated in the subpage case we'd
	 * double put our reference and be super sad.
	 */
	for (int i = 0; i < attached; i++) {
		ASSERT(eb->folios[i]);
		detach_extent_buffer_folio(eb, eb->folios[i]);
		unlock_page(folio_page(eb->folios[i], 0));
		folio_put(eb->folios[i]);
		eb->folios[i] = NULL;
	}
	/*
	 * Now all pages of that extent buffer is unmapped, set UNMAPPED flag,
	 * so it can be cleaned up without utlizing page->mapping.
	 */
	set_bit(EXTENT_BUFFER_UNMAPPED, &eb->bflags);

	btrfs_release_extent_buffer(eb);
	if (ret < 0)
		return ERR_PTR(ret);
	ASSERT(existing_eb);
	return existing_eb;
}

static inline void btrfs_release_extent_buffer_rcu(struct rcu_head *head)
{
	struct extent_buffer *eb =
			container_of(head, struct extent_buffer, rcu_head);

	__free_extent_buffer(eb);
}

static int release_extent_buffer(struct extent_buffer *eb)
	__releases(&eb->refs_lock)
{
	lockdep_assert_held(&eb->refs_lock);

	WARN_ON(atomic_read(&eb->refs) == 0);
	if (atomic_dec_and_test(&eb->refs)) {
		if (test_and_clear_bit(EXTENT_BUFFER_IN_TREE, &eb->bflags)) {
			struct btrfs_fs_info *fs_info = eb->fs_info;

			spin_unlock(&eb->refs_lock);

			spin_lock(&fs_info->buffer_lock);
			radix_tree_delete(&fs_info->buffer_radix,
					  eb->start >> fs_info->sectorsize_bits);
			spin_unlock(&fs_info->buffer_lock);
		} else {
			spin_unlock(&eb->refs_lock);
		}

		btrfs_leak_debug_del_eb(eb);
		/* Should be safe to release our pages at this point */
		btrfs_release_extent_buffer_pages(eb);
#ifdef CONFIG_BTRFS_FS_RUN_SANITY_TESTS
		if (unlikely(test_bit(EXTENT_BUFFER_UNMAPPED, &eb->bflags))) {
			__free_extent_buffer(eb);
			return 1;
		}
#endif
		call_rcu(&eb->rcu_head, btrfs_release_extent_buffer_rcu);
		return 1;
	}
	spin_unlock(&eb->refs_lock);

	return 0;
}

void free_extent_buffer(struct extent_buffer *eb)
{
	int refs;
	if (!eb)
		return;

	refs = atomic_read(&eb->refs);
	while (1) {
		if ((!test_bit(EXTENT_BUFFER_UNMAPPED, &eb->bflags) && refs <= 3)
		    || (test_bit(EXTENT_BUFFER_UNMAPPED, &eb->bflags) &&
			refs == 1))
			break;
		if (atomic_try_cmpxchg(&eb->refs, &refs, refs - 1))
			return;
	}

	spin_lock(&eb->refs_lock);
	if (atomic_read(&eb->refs) == 2 &&
	    test_bit(EXTENT_BUFFER_STALE, &eb->bflags) &&
	    !extent_buffer_under_io(eb) &&
	    test_and_clear_bit(EXTENT_BUFFER_TREE_REF, &eb->bflags))
		atomic_dec(&eb->refs);

	/*
	 * I know this is terrible, but it's temporary until we stop tracking
	 * the uptodate bits and such for the extent buffers.
	 */
	release_extent_buffer(eb);
}

void free_extent_buffer_stale(struct extent_buffer *eb)
{
	if (!eb)
		return;

	spin_lock(&eb->refs_lock);
	set_bit(EXTENT_BUFFER_STALE, &eb->bflags);

	if (atomic_read(&eb->refs) == 2 && !extent_buffer_under_io(eb) &&
	    test_and_clear_bit(EXTENT_BUFFER_TREE_REF, &eb->bflags))
		atomic_dec(&eb->refs);
	release_extent_buffer(eb);
}

static void btree_clear_folio_dirty(struct folio *folio)
{
	ASSERT(folio_test_dirty(folio));
	ASSERT(folio_test_locked(folio));
	folio_clear_dirty_for_io(folio);
	xa_lock_irq(&folio->mapping->i_pages);
	if (!folio_test_dirty(folio))
		__xa_clear_mark(&folio->mapping->i_pages,
				folio_index(folio), PAGECACHE_TAG_DIRTY);
	xa_unlock_irq(&folio->mapping->i_pages);
}

static void clear_subpage_extent_buffer_dirty(const struct extent_buffer *eb)
{
	struct btrfs_fs_info *fs_info = eb->fs_info;
	struct folio *folio = eb->folios[0];
	bool last;

	/* btree_clear_folio_dirty() needs page locked. */
	folio_lock(folio);
	last = btrfs_subpage_clear_and_test_dirty(fs_info, folio, eb->start, eb->len);
	if (last)
		btree_clear_folio_dirty(folio);
	folio_unlock(folio);
	WARN_ON(atomic_read(&eb->refs) == 0);
}

void btrfs_clear_buffer_dirty(struct btrfs_trans_handle *trans,
			      struct extent_buffer *eb)
{
	struct btrfs_fs_info *fs_info = eb->fs_info;
	int num_folios;

	btrfs_assert_tree_write_locked(eb);

	if (trans && btrfs_header_generation(eb) != trans->transid)
		return;

	/*
	 * Instead of clearing the dirty flag off of the buffer, mark it as
	 * EXTENT_BUFFER_ZONED_ZEROOUT. This allows us to preserve
	 * write-ordering in zoned mode, without the need to later re-dirty
	 * the extent_buffer.
	 *
	 * The actual zeroout of the buffer will happen later in
	 * btree_csum_one_bio.
	 */
	if (btrfs_is_zoned(fs_info)) {
		set_bit(EXTENT_BUFFER_ZONED_ZEROOUT, &eb->bflags);
		return;
	}

	if (!test_and_clear_bit(EXTENT_BUFFER_DIRTY, &eb->bflags))
		return;

	percpu_counter_add_batch(&fs_info->dirty_metadata_bytes, -eb->len,
				 fs_info->dirty_metadata_batch);

	if (eb->fs_info->nodesize < PAGE_SIZE)
		return clear_subpage_extent_buffer_dirty(eb);

	num_folios = num_extent_folios(eb);
	for (int i = 0; i < num_folios; i++) {
		struct folio *folio = eb->folios[i];

		if (!folio_test_dirty(folio))
			continue;
		folio_lock(folio);
		btree_clear_folio_dirty(folio);
		folio_unlock(folio);
	}
	WARN_ON(atomic_read(&eb->refs) == 0);
}

void set_extent_buffer_dirty(struct extent_buffer *eb)
{
	int num_folios;
	bool was_dirty;

	check_buffer_tree_ref(eb);

	was_dirty = test_and_set_bit(EXTENT_BUFFER_DIRTY, &eb->bflags);

	num_folios = num_extent_folios(eb);
	WARN_ON(atomic_read(&eb->refs) == 0);
	WARN_ON(!test_bit(EXTENT_BUFFER_TREE_REF, &eb->bflags));

	if (!was_dirty) {
		bool subpage = eb->fs_info->nodesize < PAGE_SIZE;

		/*
		 * For subpage case, we can have other extent buffers in the
		 * same page, and in clear_subpage_extent_buffer_dirty() we
		 * have to clear page dirty without subpage lock held.
		 * This can cause race where our page gets dirty cleared after
		 * we just set it.
		 *
		 * Thankfully, clear_subpage_extent_buffer_dirty() has locked
		 * its page for other reasons, we can use page lock to prevent
		 * the above race.
		 */
		if (subpage)
			lock_page(folio_page(eb->folios[0], 0));
		for (int i = 0; i < num_folios; i++)
			btrfs_folio_set_dirty(eb->fs_info, eb->folios[i],
					      eb->start, eb->len);
		if (subpage)
			unlock_page(folio_page(eb->folios[0], 0));
		percpu_counter_add_batch(&eb->fs_info->dirty_metadata_bytes,
					 eb->len,
					 eb->fs_info->dirty_metadata_batch);
	}
#ifdef CONFIG_BTRFS_DEBUG
	for (int i = 0; i < num_folios; i++)
		ASSERT(folio_test_dirty(eb->folios[i]));
#endif
}

void clear_extent_buffer_uptodate(struct extent_buffer *eb)
{
	struct btrfs_fs_info *fs_info = eb->fs_info;
	int num_folios = num_extent_folios(eb);

	clear_bit(EXTENT_BUFFER_UPTODATE, &eb->bflags);
	for (int i = 0; i < num_folios; i++) {
		struct folio *folio = eb->folios[i];

		if (!folio)
			continue;

		/*
		 * This is special handling for metadata subpage, as regular
		 * btrfs_is_subpage() can not handle cloned/dummy metadata.
		 */
		if (fs_info->nodesize >= PAGE_SIZE)
			folio_clear_uptodate(folio);
		else
			btrfs_subpage_clear_uptodate(fs_info, folio,
						     eb->start, eb->len);
	}
}

void set_extent_buffer_uptodate(struct extent_buffer *eb)
{
	struct btrfs_fs_info *fs_info = eb->fs_info;
	int num_folios = num_extent_folios(eb);

	set_bit(EXTENT_BUFFER_UPTODATE, &eb->bflags);
	for (int i = 0; i < num_folios; i++) {
		struct folio *folio = eb->folios[i];

		/*
		 * This is special handling for metadata subpage, as regular
		 * btrfs_is_subpage() can not handle cloned/dummy metadata.
		 */
		if (fs_info->nodesize >= PAGE_SIZE)
			folio_mark_uptodate(folio);
		else
			btrfs_subpage_set_uptodate(fs_info, folio,
						   eb->start, eb->len);
	}
}

static void end_bbio_meta_read(struct btrfs_bio *bbio)
{
	struct extent_buffer *eb = bbio->private;
	struct btrfs_fs_info *fs_info = eb->fs_info;
	bool uptodate = !bbio->bio.bi_status;
	struct folio_iter fi;
	u32 bio_offset = 0;

	eb->read_mirror = bbio->mirror_num;

	if (uptodate &&
	    btrfs_validate_extent_buffer(eb, &bbio->parent_check) < 0)
		uptodate = false;

	if (uptodate) {
		set_extent_buffer_uptodate(eb);
	} else {
		clear_extent_buffer_uptodate(eb);
		set_bit(EXTENT_BUFFER_READ_ERR, &eb->bflags);
	}

	bio_for_each_folio_all(fi, &bbio->bio) {
		struct folio *folio = fi.folio;
		u64 start = eb->start + bio_offset;
		u32 len = fi.length;

		if (uptodate)
			btrfs_folio_set_uptodate(fs_info, folio, start, len);
		else
			btrfs_folio_clear_uptodate(fs_info, folio, start, len);

		bio_offset += len;
	}

	clear_bit(EXTENT_BUFFER_READING, &eb->bflags);
	smp_mb__after_atomic();
	wake_up_bit(&eb->bflags, EXTENT_BUFFER_READING);
	free_extent_buffer(eb);

	bio_put(&bbio->bio);
}

int read_extent_buffer_pages(struct extent_buffer *eb, int wait, int mirror_num,
			     struct btrfs_tree_parent_check *check)
{
	struct btrfs_bio *bbio;
	bool ret;

	if (test_bit(EXTENT_BUFFER_UPTODATE, &eb->bflags))
		return 0;

	/*
	 * We could have had EXTENT_BUFFER_UPTODATE cleared by the write
	 * operation, which could potentially still be in flight.  In this case
	 * we simply want to return an error.
	 */
	if (unlikely(test_bit(EXTENT_BUFFER_WRITE_ERR, &eb->bflags)))
		return -EIO;

	/* Someone else is already reading the buffer, just wait for it. */
	if (test_and_set_bit(EXTENT_BUFFER_READING, &eb->bflags))
		goto done;

	clear_bit(EXTENT_BUFFER_READ_ERR, &eb->bflags);
	eb->read_mirror = 0;
	check_buffer_tree_ref(eb);
	atomic_inc(&eb->refs);

	bbio = btrfs_bio_alloc(INLINE_EXTENT_BUFFER_PAGES,
			       REQ_OP_READ | REQ_META, eb->fs_info,
			       end_bbio_meta_read, eb);
	bbio->bio.bi_iter.bi_sector = eb->start >> SECTOR_SHIFT;
	bbio->inode = BTRFS_I(eb->fs_info->btree_inode);
	bbio->file_offset = eb->start;
	memcpy(&bbio->parent_check, check, sizeof(*check));
	if (eb->fs_info->nodesize < PAGE_SIZE) {
		ret = bio_add_folio(&bbio->bio, eb->folios[0], eb->len,
				    eb->start - folio_pos(eb->folios[0]));
		ASSERT(ret);
	} else {
		int num_folios = num_extent_folios(eb);

		for (int i = 0; i < num_folios; i++) {
			struct folio *folio = eb->folios[i];

			ret = bio_add_folio(&bbio->bio, folio, eb->folio_size, 0);
			ASSERT(ret);
		}
	}
	btrfs_submit_bio(bbio, mirror_num);

done:
	if (wait == WAIT_COMPLETE) {
		wait_on_bit_io(&eb->bflags, EXTENT_BUFFER_READING, TASK_UNINTERRUPTIBLE);
		if (!test_bit(EXTENT_BUFFER_UPTODATE, &eb->bflags))
			return -EIO;
	}

	return 0;
}

static bool report_eb_range(const struct extent_buffer *eb, unsigned long start,
			    unsigned long len)
{
	btrfs_warn(eb->fs_info,
		"access to eb bytenr %llu len %u out of range start %lu len %lu",
		eb->start, eb->len, start, len);
	WARN_ON(IS_ENABLED(CONFIG_BTRFS_DEBUG));

	return true;
}

/*
 * Check if the [start, start + len) range is valid before reading/writing
 * the eb.
 * NOTE: @start and @len are offset inside the eb, not logical address.
 *
 * Caller should not touch the dst/src memory if this function returns error.
 */
static inline int check_eb_range(const struct extent_buffer *eb,
				 unsigned long start, unsigned long len)
{
	unsigned long offset;

	/* start, start + len should not go beyond eb->len nor overflow */
	if (unlikely(check_add_overflow(start, len, &offset) || offset > eb->len))
		return report_eb_range(eb, start, len);

	return false;
}

void read_extent_buffer(const struct extent_buffer *eb, void *dstv,
			unsigned long start, unsigned long len)
{
	const int unit_size = eb->folio_size;
	size_t cur;
	size_t offset;
	char *dst = (char *)dstv;
	unsigned long i = get_eb_folio_index(eb, start);

	if (check_eb_range(eb, start, len)) {
		/*
		 * Invalid range hit, reset the memory, so callers won't get
		 * some random garbage for their uninitialized memory.
		 */
		memset(dstv, 0, len);
		return;
	}

	if (eb->addr) {
		memcpy(dstv, eb->addr + start, len);
		return;
	}

	offset = get_eb_offset_in_folio(eb, start);

	while (len > 0) {
		char *kaddr;

		cur = min(len, unit_size - offset);
		kaddr = folio_address(eb->folios[i]);
		memcpy(dst, kaddr + offset, cur);

		dst += cur;
		len -= cur;
		offset = 0;
		i++;
	}
}

int read_extent_buffer_to_user_nofault(const struct extent_buffer *eb,
				       void __user *dstv,
				       unsigned long start, unsigned long len)
{
	const int unit_size = eb->folio_size;
	size_t cur;
	size_t offset;
	char __user *dst = (char __user *)dstv;
	unsigned long i = get_eb_folio_index(eb, start);
	int ret = 0;

	WARN_ON(start > eb->len);
	WARN_ON(start + len > eb->start + eb->len);

	if (eb->addr) {
		if (copy_to_user_nofault(dstv, eb->addr + start, len))
			ret = -EFAULT;
		return ret;
	}

	offset = get_eb_offset_in_folio(eb, start);

	while (len > 0) {
		char *kaddr;

		cur = min(len, unit_size - offset);
		kaddr = folio_address(eb->folios[i]);
		if (copy_to_user_nofault(dst, kaddr + offset, cur)) {
			ret = -EFAULT;
			break;
		}

		dst += cur;
		len -= cur;
		offset = 0;
		i++;
	}

	return ret;
}

int memcmp_extent_buffer(const struct extent_buffer *eb, const void *ptrv,
			 unsigned long start, unsigned long len)
{
	const int unit_size = eb->folio_size;
	size_t cur;
	size_t offset;
	char *kaddr;
	char *ptr = (char *)ptrv;
	unsigned long i = get_eb_folio_index(eb, start);
	int ret = 0;

	if (check_eb_range(eb, start, len))
		return -EINVAL;

	if (eb->addr)
		return memcmp(ptrv, eb->addr + start, len);

	offset = get_eb_offset_in_folio(eb, start);

	while (len > 0) {
		cur = min(len, unit_size - offset);
		kaddr = folio_address(eb->folios[i]);
		ret = memcmp(ptr, kaddr + offset, cur);
		if (ret)
			break;

		ptr += cur;
		len -= cur;
		offset = 0;
		i++;
	}
	return ret;
}

/*
 * Check that the extent buffer is uptodate.
 *
 * For regular sector size == PAGE_SIZE case, check if @page is uptodate.
 * For subpage case, check if the range covered by the eb has EXTENT_UPTODATE.
 */
static void assert_eb_folio_uptodate(const struct extent_buffer *eb, int i)
{
	struct btrfs_fs_info *fs_info = eb->fs_info;
	struct folio *folio = eb->folios[i];

	ASSERT(folio);

	/*
	 * If we are using the commit root we could potentially clear a page
	 * Uptodate while we're using the extent buffer that we've previously
	 * looked up.  We don't want to complain in this case, as the page was
	 * valid before, we just didn't write it out.  Instead we want to catch
	 * the case where we didn't actually read the block properly, which
	 * would have !PageUptodate and !EXTENT_BUFFER_WRITE_ERR.
	 */
	if (test_bit(EXTENT_BUFFER_WRITE_ERR, &eb->bflags))
		return;

	if (fs_info->nodesize < PAGE_SIZE) {
		struct folio *folio = eb->folios[0];

		ASSERT(i == 0);
		if (WARN_ON(!btrfs_subpage_test_uptodate(fs_info, folio,
							 eb->start, eb->len)))
			btrfs_subpage_dump_bitmap(fs_info, folio, eb->start, eb->len);
	} else {
		WARN_ON(!folio_test_uptodate(folio));
	}
}

static void __write_extent_buffer(const struct extent_buffer *eb,
				  const void *srcv, unsigned long start,
				  unsigned long len, bool use_memmove)
{
	const int unit_size = eb->folio_size;
	size_t cur;
	size_t offset;
	char *kaddr;
	char *src = (char *)srcv;
	unsigned long i = get_eb_folio_index(eb, start);
	/* For unmapped (dummy) ebs, no need to check their uptodate status. */
	const bool check_uptodate = !test_bit(EXTENT_BUFFER_UNMAPPED, &eb->bflags);

	if (check_eb_range(eb, start, len))
		return;

	if (eb->addr) {
		if (use_memmove)
			memmove(eb->addr + start, srcv, len);
		else
			memcpy(eb->addr + start, srcv, len);
		return;
	}

	offset = get_eb_offset_in_folio(eb, start);

	while (len > 0) {
		if (check_uptodate)
			assert_eb_folio_uptodate(eb, i);

		cur = min(len, unit_size - offset);
		kaddr = folio_address(eb->folios[i]);
		if (use_memmove)
			memmove(kaddr + offset, src, cur);
		else
			memcpy(kaddr + offset, src, cur);

		src += cur;
		len -= cur;
		offset = 0;
		i++;
	}
}

void write_extent_buffer(const struct extent_buffer *eb, const void *srcv,
			 unsigned long start, unsigned long len)
{
	return __write_extent_buffer(eb, srcv, start, len, false);
}

static void memset_extent_buffer(const struct extent_buffer *eb, int c,
				 unsigned long start, unsigned long len)
{
	const int unit_size = eb->folio_size;
	unsigned long cur = start;

	if (eb->addr) {
		memset(eb->addr + start, c, len);
		return;
	}

	while (cur < start + len) {
		unsigned long index = get_eb_folio_index(eb, cur);
		unsigned int offset = get_eb_offset_in_folio(eb, cur);
		unsigned int cur_len = min(start + len - cur, unit_size - offset);

		assert_eb_folio_uptodate(eb, index);
		memset(folio_address(eb->folios[index]) + offset, c, cur_len);

		cur += cur_len;
	}
}

void memzero_extent_buffer(const struct extent_buffer *eb, unsigned long start,
			   unsigned long len)
{
	if (check_eb_range(eb, start, len))
		return;
	return memset_extent_buffer(eb, 0, start, len);
}

void copy_extent_buffer_full(const struct extent_buffer *dst,
			     const struct extent_buffer *src)
{
	const int unit_size = src->folio_size;
	unsigned long cur = 0;

	ASSERT(dst->len == src->len);

	while (cur < src->len) {
		unsigned long index = get_eb_folio_index(src, cur);
		unsigned long offset = get_eb_offset_in_folio(src, cur);
		unsigned long cur_len = min(src->len, unit_size - offset);
		void *addr = folio_address(src->folios[index]) + offset;

		write_extent_buffer(dst, addr, cur, cur_len);

		cur += cur_len;
	}
}

void copy_extent_buffer(const struct extent_buffer *dst,
			const struct extent_buffer *src,
			unsigned long dst_offset, unsigned long src_offset,
			unsigned long len)
{
	const int unit_size = dst->folio_size;
	u64 dst_len = dst->len;
	size_t cur;
	size_t offset;
	char *kaddr;
	unsigned long i = get_eb_folio_index(dst, dst_offset);

	if (check_eb_range(dst, dst_offset, len) ||
	    check_eb_range(src, src_offset, len))
		return;

	WARN_ON(src->len != dst_len);

	offset = get_eb_offset_in_folio(dst, dst_offset);

	while (len > 0) {
		assert_eb_folio_uptodate(dst, i);

		cur = min(len, (unsigned long)(unit_size - offset));

		kaddr = folio_address(dst->folios[i]);
		read_extent_buffer(src, kaddr + offset, src_offset, cur);

		src_offset += cur;
		len -= cur;
		offset = 0;
		i++;
	}
}

/*
 * Calculate the folio and offset of the byte containing the given bit number.
 *
 * @eb:           the extent buffer
 * @start:        offset of the bitmap item in the extent buffer
 * @nr:           bit number
 * @folio_index:  return index of the folio in the extent buffer that contains
 *                the given bit number
 * @folio_offset: return offset into the folio given by folio_index
 *
 * This helper hides the ugliness of finding the byte in an extent buffer which
 * contains a given bit.
 */
static inline void eb_bitmap_offset(const struct extent_buffer *eb,
				    unsigned long start, unsigned long nr,
				    unsigned long *folio_index,
				    size_t *folio_offset)
{
	size_t byte_offset = BIT_BYTE(nr);
	size_t offset;

	/*
	 * The byte we want is the offset of the extent buffer + the offset of
	 * the bitmap item in the extent buffer + the offset of the byte in the
	 * bitmap item.
	 */
	offset = start + offset_in_eb_folio(eb, eb->start) + byte_offset;

	*folio_index = offset >> eb->folio_shift;
	*folio_offset = offset_in_eb_folio(eb, offset);
}

/*
 * Determine whether a bit in a bitmap item is set.
 *
 * @eb:     the extent buffer
 * @start:  offset of the bitmap item in the extent buffer
 * @nr:     bit number to test
 */
int extent_buffer_test_bit(const struct extent_buffer *eb, unsigned long start,
			   unsigned long nr)
{
	unsigned long i;
	size_t offset;
	u8 *kaddr;

	eb_bitmap_offset(eb, start, nr, &i, &offset);
	assert_eb_folio_uptodate(eb, i);
	kaddr = folio_address(eb->folios[i]);
	return 1U & (kaddr[offset] >> (nr & (BITS_PER_BYTE - 1)));
}

static u8 *extent_buffer_get_byte(const struct extent_buffer *eb, unsigned long bytenr)
{
	unsigned long index = get_eb_folio_index(eb, bytenr);

	if (check_eb_range(eb, bytenr, 1))
		return NULL;
	return folio_address(eb->folios[index]) + get_eb_offset_in_folio(eb, bytenr);
}

/*
 * Set an area of a bitmap to 1.
 *
 * @eb:     the extent buffer
 * @start:  offset of the bitmap item in the extent buffer
 * @pos:    bit number of the first bit
 * @len:    number of bits to set
 */
void extent_buffer_bitmap_set(const struct extent_buffer *eb, unsigned long start,
			      unsigned long pos, unsigned long len)
{
	unsigned int first_byte = start + BIT_BYTE(pos);
	unsigned int last_byte = start + BIT_BYTE(pos + len - 1);
	const bool same_byte = (first_byte == last_byte);
	u8 mask = BITMAP_FIRST_BYTE_MASK(pos);
	u8 *kaddr;

	if (same_byte)
		mask &= BITMAP_LAST_BYTE_MASK(pos + len);

	/* Handle the first byte. */
	kaddr = extent_buffer_get_byte(eb, first_byte);
	*kaddr |= mask;
	if (same_byte)
		return;

	/* Handle the byte aligned part. */
	ASSERT(first_byte + 1 <= last_byte);
	memset_extent_buffer(eb, 0xff, first_byte + 1, last_byte - first_byte - 1);

	/* Handle the last byte. */
	kaddr = extent_buffer_get_byte(eb, last_byte);
	*kaddr |= BITMAP_LAST_BYTE_MASK(pos + len);
}


/*
 * Clear an area of a bitmap.
 *
 * @eb:     the extent buffer
 * @start:  offset of the bitmap item in the extent buffer
 * @pos:    bit number of the first bit
 * @len:    number of bits to clear
 */
void extent_buffer_bitmap_clear(const struct extent_buffer *eb,
				unsigned long start, unsigned long pos,
				unsigned long len)
{
	unsigned int first_byte = start + BIT_BYTE(pos);
	unsigned int last_byte = start + BIT_BYTE(pos + len - 1);
	const bool same_byte = (first_byte == last_byte);
	u8 mask = BITMAP_FIRST_BYTE_MASK(pos);
	u8 *kaddr;

	if (same_byte)
		mask &= BITMAP_LAST_BYTE_MASK(pos + len);

	/* Handle the first byte. */
	kaddr = extent_buffer_get_byte(eb, first_byte);
	*kaddr &= ~mask;
	if (same_byte)
		return;

	/* Handle the byte aligned part. */
	ASSERT(first_byte + 1 <= last_byte);
	memset_extent_buffer(eb, 0, first_byte + 1, last_byte - first_byte - 1);

	/* Handle the last byte. */
	kaddr = extent_buffer_get_byte(eb, last_byte);
	*kaddr &= ~BITMAP_LAST_BYTE_MASK(pos + len);
}

static inline bool areas_overlap(unsigned long src, unsigned long dst, unsigned long len)
{
	unsigned long distance = (src > dst) ? src - dst : dst - src;
	return distance < len;
}

void memcpy_extent_buffer(const struct extent_buffer *dst,
			  unsigned long dst_offset, unsigned long src_offset,
			  unsigned long len)
{
	const int unit_size = dst->folio_size;
	unsigned long cur_off = 0;

	if (check_eb_range(dst, dst_offset, len) ||
	    check_eb_range(dst, src_offset, len))
		return;

	if (dst->addr) {
		const bool use_memmove = areas_overlap(src_offset, dst_offset, len);

		if (use_memmove)
			memmove(dst->addr + dst_offset, dst->addr + src_offset, len);
		else
			memcpy(dst->addr + dst_offset, dst->addr + src_offset, len);
		return;
	}

	while (cur_off < len) {
		unsigned long cur_src = cur_off + src_offset;
		unsigned long folio_index = get_eb_folio_index(dst, cur_src);
		unsigned long folio_off = get_eb_offset_in_folio(dst, cur_src);
		unsigned long cur_len = min(src_offset + len - cur_src,
					    unit_size - folio_off);
		void *src_addr = folio_address(dst->folios[folio_index]) + folio_off;
		const bool use_memmove = areas_overlap(src_offset + cur_off,
						       dst_offset + cur_off, cur_len);

		__write_extent_buffer(dst, src_addr, dst_offset + cur_off, cur_len,
				      use_memmove);
		cur_off += cur_len;
	}
}

void memmove_extent_buffer(const struct extent_buffer *dst,
			   unsigned long dst_offset, unsigned long src_offset,
			   unsigned long len)
{
	unsigned long dst_end = dst_offset + len - 1;
	unsigned long src_end = src_offset + len - 1;

	if (check_eb_range(dst, dst_offset, len) ||
	    check_eb_range(dst, src_offset, len))
		return;

	if (dst_offset < src_offset) {
		memcpy_extent_buffer(dst, dst_offset, src_offset, len);
		return;
	}

	if (dst->addr) {
		memmove(dst->addr + dst_offset, dst->addr + src_offset, len);
		return;
	}

	while (len > 0) {
		unsigned long src_i;
		size_t cur;
		size_t dst_off_in_folio;
		size_t src_off_in_folio;
		void *src_addr;
		bool use_memmove;

		src_i = get_eb_folio_index(dst, src_end);

		dst_off_in_folio = get_eb_offset_in_folio(dst, dst_end);
		src_off_in_folio = get_eb_offset_in_folio(dst, src_end);

		cur = min_t(unsigned long, len, src_off_in_folio + 1);
		cur = min(cur, dst_off_in_folio + 1);

		src_addr = folio_address(dst->folios[src_i]) + src_off_in_folio -
					 cur + 1;
		use_memmove = areas_overlap(src_end - cur + 1, dst_end - cur + 1,
					    cur);

		__write_extent_buffer(dst, src_addr, dst_end - cur + 1, cur,
				      use_memmove);

		dst_end -= cur;
		src_end -= cur;
		len -= cur;
	}
}

#define GANG_LOOKUP_SIZE	16
static struct extent_buffer *get_next_extent_buffer(
		struct btrfs_fs_info *fs_info, struct page *page, u64 bytenr)
{
	struct extent_buffer *gang[GANG_LOOKUP_SIZE];
	struct extent_buffer *found = NULL;
	u64 page_start = page_offset(page);
	u64 cur = page_start;

	ASSERT(in_range(bytenr, page_start, PAGE_SIZE));
	lockdep_assert_held(&fs_info->buffer_lock);

	while (cur < page_start + PAGE_SIZE) {
		int ret;
		int i;

		ret = radix_tree_gang_lookup(&fs_info->buffer_radix,
				(void **)gang, cur >> fs_info->sectorsize_bits,
				min_t(unsigned int, GANG_LOOKUP_SIZE,
				      PAGE_SIZE / fs_info->nodesize));
		if (ret == 0)
			goto out;
		for (i = 0; i < ret; i++) {
			/* Already beyond page end */
			if (gang[i]->start >= page_start + PAGE_SIZE)
				goto out;
			/* Found one */
			if (gang[i]->start >= bytenr) {
				found = gang[i];
				goto out;
			}
		}
		cur = gang[ret - 1]->start + gang[ret - 1]->len;
	}
out:
	return found;
}

static int try_release_subpage_extent_buffer(struct page *page)
{
	struct btrfs_fs_info *fs_info = page_to_fs_info(page);
	u64 cur = page_offset(page);
	const u64 end = page_offset(page) + PAGE_SIZE;
	int ret;

	while (cur < end) {
		struct extent_buffer *eb = NULL;

		/*
		 * Unlike try_release_extent_buffer() which uses folio private
		 * to grab buffer, for subpage case we rely on radix tree, thus
		 * we need to ensure radix tree consistency.
		 *
		 * We also want an atomic snapshot of the radix tree, thus go
		 * with spinlock rather than RCU.
		 */
		spin_lock(&fs_info->buffer_lock);
		eb = get_next_extent_buffer(fs_info, page, cur);
		if (!eb) {
			/* No more eb in the page range after or at cur */
			spin_unlock(&fs_info->buffer_lock);
			break;
		}
		cur = eb->start + eb->len;

		/*
		 * The same as try_release_extent_buffer(), to ensure the eb
		 * won't disappear out from under us.
		 */
		spin_lock(&eb->refs_lock);
		if (atomic_read(&eb->refs) != 1 || extent_buffer_under_io(eb)) {
			spin_unlock(&eb->refs_lock);
			spin_unlock(&fs_info->buffer_lock);
			break;
		}
		spin_unlock(&fs_info->buffer_lock);

		/*
		 * If tree ref isn't set then we know the ref on this eb is a
		 * real ref, so just return, this eb will likely be freed soon
		 * anyway.
		 */
		if (!test_and_clear_bit(EXTENT_BUFFER_TREE_REF, &eb->bflags)) {
			spin_unlock(&eb->refs_lock);
			break;
		}

		/*
		 * Here we don't care about the return value, we will always
		 * check the folio private at the end.  And
		 * release_extent_buffer() will release the refs_lock.
		 */
		release_extent_buffer(eb);
	}
	/*
	 * Finally to check if we have cleared folio private, as if we have
	 * released all ebs in the page, the folio private should be cleared now.
	 */
	spin_lock(&page->mapping->i_private_lock);
	if (!folio_test_private(page_folio(page)))
		ret = 1;
	else
		ret = 0;
	spin_unlock(&page->mapping->i_private_lock);
	return ret;

}

int try_release_extent_buffer(struct page *page)
{
	struct folio *folio = page_folio(page);
	struct extent_buffer *eb;

	if (page_to_fs_info(page)->nodesize < PAGE_SIZE)
		return try_release_subpage_extent_buffer(page);

	/*
	 * We need to make sure nobody is changing folio private, as we rely on
	 * folio private as the pointer to extent buffer.
	 */
	spin_lock(&page->mapping->i_private_lock);
	if (!folio_test_private(folio)) {
		spin_unlock(&page->mapping->i_private_lock);
		return 1;
	}

	eb = folio_get_private(folio);
	BUG_ON(!eb);

	/*
	 * This is a little awful but should be ok, we need to make sure that
	 * the eb doesn't disappear out from under us while we're looking at
	 * this page.
	 */
	spin_lock(&eb->refs_lock);
	if (atomic_read(&eb->refs) != 1 || extent_buffer_under_io(eb)) {
		spin_unlock(&eb->refs_lock);
		spin_unlock(&page->mapping->i_private_lock);
		return 0;
	}
	spin_unlock(&page->mapping->i_private_lock);

	/*
	 * If tree ref isn't set then we know the ref on this eb is a real ref,
	 * so just return, this page will likely be freed soon anyway.
	 */
	if (!test_and_clear_bit(EXTENT_BUFFER_TREE_REF, &eb->bflags)) {
		spin_unlock(&eb->refs_lock);
		return 0;
	}

	return release_extent_buffer(eb);
}

/*
 * Attempt to readahead a child block.
 *
 * @fs_info:	the fs_info
 * @bytenr:	bytenr to read
 * @owner_root: objectid of the root that owns this eb
 * @gen:	generation for the uptodate check, can be 0
 * @level:	level for the eb
 *
 * Attempt to readahead a tree block at @bytenr.  If @gen is 0 then we do a
 * normal uptodate check of the eb, without checking the generation.  If we have
 * to read the block we will not block on anything.
 */
void btrfs_readahead_tree_block(struct btrfs_fs_info *fs_info,
				u64 bytenr, u64 owner_root, u64 gen, int level)
{
	struct btrfs_tree_parent_check check = {
		.has_first_key = 0,
		.level = level,
		.transid = gen
	};
	struct extent_buffer *eb;
	int ret;

	eb = btrfs_find_create_tree_block(fs_info, bytenr, owner_root, level);
	if (IS_ERR(eb))
		return;

	if (btrfs_buffer_uptodate(eb, gen, 1)) {
		free_extent_buffer(eb);
		return;
	}

	ret = read_extent_buffer_pages(eb, WAIT_NONE, 0, &check);
	if (ret < 0)
		free_extent_buffer_stale(eb);
	else
		free_extent_buffer(eb);
}

/*
 * Readahead a node's child block.
 *
 * @node:	parent node we're reading from
 * @slot:	slot in the parent node for the child we want to read
 *
 * A helper for btrfs_readahead_tree_block, we simply read the bytenr pointed at
 * the slot in the node provided.
 */
void btrfs_readahead_node_child(struct extent_buffer *node, int slot)
{
	btrfs_readahead_tree_block(node->fs_info,
				   btrfs_node_blockptr(node, slot),
				   btrfs_header_owner(node),
				   btrfs_node_ptr_generation(node, slot),
				   btrfs_header_level(node) - 1);
}<|MERGE_RESOLUTION|>--- conflicted
+++ resolved
@@ -3783,8 +3783,6 @@
 		 * and free the allocated page.
 		 */
 		folio = eb->folios[i];
-<<<<<<< HEAD
-=======
 		eb->folio_size = folio_size(folio);
 		eb->folio_shift = folio_shift(folio);
 
@@ -3795,7 +3793,6 @@
 		 */
 		num_folios = num_extent_folios(eb);
 
->>>>>>> 2653677e
 		spin_lock(&mapping->i_private_lock);
 		/* Should not fail, as we have preallocated the memory */
 		ret = attach_extent_buffer_folio(eb, folio, prealloc);
