--- conflicted
+++ resolved
@@ -1646,18 +1646,6 @@
 		return -EINVAL;
 	}
 
-<<<<<<< HEAD
-=======
-	/* Reject non SINGLE data profiles without RST. */
-	if ((map->type & BTRFS_BLOCK_GROUP_DATA) &&
-	    (map->type & BTRFS_BLOCK_GROUP_PROFILE_MASK) &&
-	    !fs_info->stripe_root) {
-		btrfs_err(fs_info, "zoned: data %s needs raid-stripe-tree",
-			  btrfs_bg_type_to_raid_name(map->type));
-		return -EINVAL;
-	}
-
->>>>>>> 085d58c3
 	if (cache->alloc_offset > cache->zone_capacity) {
 		btrfs_err(fs_info,
 "zoned: invalid write pointer %llu (larger than zone capacity %llu) in block group %llu",
