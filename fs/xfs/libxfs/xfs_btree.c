--- conflicted
+++ resolved
@@ -4997,8 +4997,6 @@
 	if (cur->bc_flags & XFS_BTREE_LONG_PTRS)
 		return (int64_t)be64_to_cpu(a->l) - be64_to_cpu(b->l);
 	return (int64_t)be32_to_cpu(a->s) - be32_to_cpu(b->s);
-<<<<<<< HEAD
-=======
 }
 
 /* If there's an extent, we're done. */
@@ -5029,5 +5027,4 @@
 	}
 	*exists = false;
 	return error;
->>>>>>> 661e50bc
 }