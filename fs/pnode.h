--- conflicted
+++ resolved
@@ -42,11 +42,7 @@
 		struct hlist_head *);
 int propagate_umount(struct hlist_head *);
 int propagate_mount_busy(struct mount *, int);
-<<<<<<< HEAD
-int propagate_remount(struct mount *);
-=======
 void propagate_remount(struct mount *);
->>>>>>> e045a95c
 void mnt_release_group_id(struct mount *);
 int get_dominating_id(struct mount *mnt, const struct path *root);
 unsigned int mnt_get_count(struct mount *mnt);
