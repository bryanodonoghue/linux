--- conflicted
+++ resolved
@@ -241,22 +241,6 @@
 	case ACL_TYPE_ACCESS:
 		name_index = OCFS2_XATTR_INDEX_POSIX_ACL_ACCESS;
 		if (acl) {
-<<<<<<< HEAD
-			umode_t mode;
-
-			ret = posix_acl_update_mode(inode, &mode, &acl);
-			if (ret)
-				return ret;
-			else {
-				if (ret == 0)
-					acl = NULL;
-
-				ret = ocfs2_acl_set_mode(inode, di_bh,
-							 handle, mode);
-				if (ret)
-					return ret;
-			}
-=======
 			umode_t mode = inode->i_mode;
 			ret = posix_acl_update_mode(inode, &mode, &acl);
 			if (ret)
@@ -265,7 +249,6 @@
 						 handle, mode);
 			if (ret)
 				return ret;
->>>>>>> e045a95c
 		}
 		break;
 	case ACL_TYPE_DEFAULT:
