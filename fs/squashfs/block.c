--- conflicted
+++ resolved
@@ -121,20 +121,12 @@
 
 	if (req->data_processing == SQUASHFS_METADATA) {
 		/* Extract the length of the metadata block */
-<<<<<<< HEAD
-		if (req->offset != msblk->devblksize - 1)
-			length = *((u16 *)(bh[0]->b_data + req->offset));
-		else {
-			length = bh[0]->b_data[req->offset];
-			length |= bh[1]->b_data[0] << 8;
-=======
 		if (req->offset != msblk->devblksize - 1) {
 			length = le16_to_cpup((__le16 *)
 					(bh[0]->b_data + req->offset));
 		} else {
 			length = (unsigned char)bh[0]->b_data[req->offset];
 			length |= (unsigned char)bh[1]->b_data[0] << 8;
->>>>>>> ba420f35
 		}
 		req->compressed = SQUASHFS_COMPRESSED(length);
 		req->data_processing = req->compressed ? SQUASHFS_DECOMPRESS
@@ -219,13 +211,8 @@
 	int start_idx, end_idx;
 	struct squashfs_sb_info *msblk = req->sb->s_fs_info;
 
-<<<<<<< HEAD
-	start_idx = (idx * msblk->devblksize - req->offset) / PAGE_SIZE;
-	end_idx = ((idx + 1) * msblk->devblksize - req->offset + 1) / PAGE_SIZE;
-=======
 	start_idx = (idx * msblk->devblksize - req->offset) >> PAGE_SHIFT;
 	end_idx = ((idx + 1) * msblk->devblksize - req->offset + 1) >> PAGE_SHIFT;
->>>>>>> ba420f35
 	if (start_idx >= req->output->pages)
 		return 1;
 	if (start_idx < 0)
