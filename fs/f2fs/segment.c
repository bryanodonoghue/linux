--- conflicted
+++ resolved
@@ -250,15 +250,11 @@
 				err = -EAGAIN;
 				goto next;
 			}
-<<<<<<< HEAD
-			err = get_node_info(sbi, dn.nid, &ni);
+			err = f2fs_get_node_info(sbi, dn.nid, &ni);
 			if (err) {
 				f2fs_put_dnode(&dn);
 				return err;
 			}
-=======
-			f2fs_get_node_info(sbi, dn.nid, &ni);
->>>>>>> 38d74d51
 			if (cur->old_addr == NEW_ADDR) {
 				f2fs_invalidate_blocks(sbi, dn.data_blkaddr);
 				f2fs_update_data_blkaddr(&dn, NEW_ADDR);
@@ -1997,11 +1993,7 @@
  */
 struct page *f2fs_get_sum_page(struct f2fs_sb_info *sbi, unsigned int segno)
 {
-<<<<<<< HEAD
 	return f2fs_get_meta_page_nofail(sbi, GET_SUM_BLOCK(sbi, segno));
-=======
-	return f2fs_get_meta_page(sbi, GET_SUM_BLOCK(sbi, segno));
->>>>>>> 38d74d51
 }
 
 void f2fs_update_meta_page(struct f2fs_sb_info *sbi,
@@ -2269,12 +2261,8 @@
 	curseg->alloc_type = SSR;
 	__next_free_blkoff(sbi, curseg, 0);
 
-<<<<<<< HEAD
-	sum_page = get_sum_page(sbi, new_segno);
+	sum_page = f2fs_get_sum_page(sbi, new_segno);
 	f2fs_bug_on(sbi, IS_ERR(sum_page));
-=======
-	sum_page = f2fs_get_sum_page(sbi, new_segno);
->>>>>>> 38d74d51
 	sum_node = (struct f2fs_summary_block *)page_address(sum_page);
 	memcpy(curseg->sum_blk, sum_node, SUM_ENTRY_SIZE);
 	f2fs_put_page(sum_page, 1);
@@ -2862,12 +2850,7 @@
 	struct f2fs_summary sum;
 
 	f2fs_bug_on(sbi, dn->data_blkaddr == NULL_ADDR);
-<<<<<<< HEAD
 	set_summary(&sum, dn->nid, dn->ofs_in_node, fio->version);
-=======
-	f2fs_get_node_info(sbi, dn->nid, &ni);
-	set_summary(&sum, dn->nid, dn->ofs_in_node, ni.version);
->>>>>>> 38d74d51
 	do_write_page(&sum, fio);
 	f2fs_update_data_blkaddr(dn, fio->new_blkaddr);
 
@@ -3044,13 +3027,9 @@
 
 	start = start_sum_block(sbi);
 
-<<<<<<< HEAD
-	page = get_meta_page(sbi, start++);
+	page = f2fs_get_meta_page(sbi, start++);
 	if (IS_ERR(page))
 		return PTR_ERR(page);
-=======
-	page = f2fs_get_meta_page(sbi, start++);
->>>>>>> 38d74d51
 	kaddr = (unsigned char *)page_address(page);
 
 	/* Step 1: restore nat cache */
@@ -3090,13 +3069,9 @@
 			f2fs_put_page(page, 1);
 			page = NULL;
 
-<<<<<<< HEAD
-			page = get_meta_page(sbi, start++);
+			page = f2fs_get_meta_page(sbi, start++);
 			if (IS_ERR(page))
 				return PTR_ERR(page);
-=======
-			page = f2fs_get_meta_page(sbi, start++);
->>>>>>> 38d74d51
 			kaddr = (unsigned char *)page_address(page);
 			offset = 0;
 		}
@@ -3137,13 +3112,9 @@
 			blk_addr = GET_SUM_BLOCK(sbi, segno);
 	}
 
-<<<<<<< HEAD
-	new = get_meta_page(sbi, blk_addr);
+	new = f2fs_get_meta_page(sbi, blk_addr);
 	if (IS_ERR(new))
 		return PTR_ERR(new);
-=======
-	new = f2fs_get_meta_page(sbi, blk_addr);
->>>>>>> 38d74d51
 	sum = (struct f2fs_summary_block *)page_address(new);
 
 	if (IS_NODESEG(type)) {
@@ -3155,13 +3126,9 @@
 				ns->ofs_in_node = 0;
 			}
 		} else {
-<<<<<<< HEAD
-			err = restore_node_summary(sbi, segno, sum);
+			err = f2fs_restore_node_summary(sbi, segno, sum);
 			if (err)
 				goto out;
-=======
-			f2fs_restore_node_summary(sbi, segno, sum);
->>>>>>> 38d74d51
 		}
 	}
 
@@ -3334,11 +3301,7 @@
 static struct page *get_current_sit_page(struct f2fs_sb_info *sbi,
 					unsigned int segno)
 {
-<<<<<<< HEAD
 	return f2fs_get_meta_page_nofail(sbi, current_sit_addr(sbi, segno));
-=======
-	return f2fs_get_meta_page(sbi, current_sit_addr(sbi, segno));
->>>>>>> 38d74d51
 }
 
 static struct page *get_next_sit_page(struct f2fs_sb_info *sbi,
