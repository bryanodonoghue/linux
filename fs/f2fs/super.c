/*
 * fs/f2fs/super.c
 *
 * Copyright (c) 2012 Samsung Electronics Co., Ltd.
 *             http://www.samsung.com/
 *
 * This program is free software; you can redistribute it and/or modify
 * it under the terms of the GNU General Public License version 2 as
 * published by the Free Software Foundation.
 */
#include <linux/module.h>
#include <linux/init.h>
#include <linux/fs.h>
#include <linux/statfs.h>
#include <linux/buffer_head.h>
#include <linux/backing-dev.h>
#include <linux/kthread.h>
#include <linux/parser.h>
#include <linux/mount.h>
#include <linux/seq_file.h>
#include <linux/proc_fs.h>
#include <linux/random.h>
#include <linux/exportfs.h>
#include <linux/blkdev.h>
#include <linux/f2fs_fs.h>
#include <linux/sysfs.h>

#include "f2fs.h"
#include "node.h"
#include "segment.h"
#include "xattr.h"
#include "gc.h"
#include "trace.h"

#define CREATE_TRACE_POINTS
#include <trace/events/f2fs.h>

static struct proc_dir_entry *f2fs_proc_root;
static struct kmem_cache *f2fs_inode_cachep;
static struct kset *f2fs_kset;

/* f2fs-wide shrinker description */
static struct shrinker f2fs_shrinker_info = {
	.scan_objects = f2fs_shrink_scan,
	.count_objects = f2fs_shrink_count,
	.seeks = DEFAULT_SEEKS,
};

enum {
	Opt_gc_background,
	Opt_disable_roll_forward,
	Opt_norecovery,
	Opt_discard,
	Opt_noheap,
	Opt_user_xattr,
	Opt_nouser_xattr,
	Opt_acl,
	Opt_noacl,
	Opt_active_logs,
	Opt_disable_ext_identify,
	Opt_inline_xattr,
	Opt_inline_data,
	Opt_inline_dentry,
	Opt_flush_merge,
	Opt_nobarrier,
	Opt_fastboot,
	Opt_extent_cache,
	Opt_noextent_cache,
	Opt_noinline_data,
	Opt_err,
};

static match_table_t f2fs_tokens = {
	{Opt_gc_background, "background_gc=%s"},
	{Opt_disable_roll_forward, "disable_roll_forward"},
	{Opt_norecovery, "norecovery"},
	{Opt_discard, "discard"},
	{Opt_noheap, "no_heap"},
	{Opt_user_xattr, "user_xattr"},
	{Opt_nouser_xattr, "nouser_xattr"},
	{Opt_acl, "acl"},
	{Opt_noacl, "noacl"},
	{Opt_active_logs, "active_logs=%u"},
	{Opt_disable_ext_identify, "disable_ext_identify"},
	{Opt_inline_xattr, "inline_xattr"},
	{Opt_inline_data, "inline_data"},
	{Opt_inline_dentry, "inline_dentry"},
	{Opt_flush_merge, "flush_merge"},
	{Opt_nobarrier, "nobarrier"},
	{Opt_fastboot, "fastboot"},
	{Opt_extent_cache, "extent_cache"},
	{Opt_noextent_cache, "noextent_cache"},
	{Opt_noinline_data, "noinline_data"},
	{Opt_err, NULL},
};

/* Sysfs support for f2fs */
enum {
	GC_THREAD,	/* struct f2fs_gc_thread */
	SM_INFO,	/* struct f2fs_sm_info */
	NM_INFO,	/* struct f2fs_nm_info */
	F2FS_SBI,	/* struct f2fs_sb_info */
};

struct f2fs_attr {
	struct attribute attr;
	ssize_t (*show)(struct f2fs_attr *, struct f2fs_sb_info *, char *);
	ssize_t (*store)(struct f2fs_attr *, struct f2fs_sb_info *,
			 const char *, size_t);
	int struct_type;
	int offset;
};

static unsigned char *__struct_ptr(struct f2fs_sb_info *sbi, int struct_type)
{
	if (struct_type == GC_THREAD)
		return (unsigned char *)sbi->gc_thread;
	else if (struct_type == SM_INFO)
		return (unsigned char *)SM_I(sbi);
	else if (struct_type == NM_INFO)
		return (unsigned char *)NM_I(sbi);
	else if (struct_type == F2FS_SBI)
		return (unsigned char *)sbi;
	return NULL;
}

static ssize_t f2fs_sbi_show(struct f2fs_attr *a,
			struct f2fs_sb_info *sbi, char *buf)
{
	unsigned char *ptr = NULL;
	unsigned int *ui;

	ptr = __struct_ptr(sbi, a->struct_type);
	if (!ptr)
		return -EINVAL;

	ui = (unsigned int *)(ptr + a->offset);

	return snprintf(buf, PAGE_SIZE, "%u\n", *ui);
}

static ssize_t f2fs_sbi_store(struct f2fs_attr *a,
			struct f2fs_sb_info *sbi,
			const char *buf, size_t count)
{
	unsigned char *ptr;
	unsigned long t;
	unsigned int *ui;
	ssize_t ret;

	ptr = __struct_ptr(sbi, a->struct_type);
	if (!ptr)
		return -EINVAL;

	ui = (unsigned int *)(ptr + a->offset);

	ret = kstrtoul(skip_spaces(buf), 0, &t);
	if (ret < 0)
		return ret;
	*ui = t;
	return count;
}

static ssize_t f2fs_attr_show(struct kobject *kobj,
				struct attribute *attr, char *buf)
{
	struct f2fs_sb_info *sbi = container_of(kobj, struct f2fs_sb_info,
								s_kobj);
	struct f2fs_attr *a = container_of(attr, struct f2fs_attr, attr);

	return a->show ? a->show(a, sbi, buf) : 0;
}

static ssize_t f2fs_attr_store(struct kobject *kobj, struct attribute *attr,
						const char *buf, size_t len)
{
	struct f2fs_sb_info *sbi = container_of(kobj, struct f2fs_sb_info,
									s_kobj);
	struct f2fs_attr *a = container_of(attr, struct f2fs_attr, attr);

	return a->store ? a->store(a, sbi, buf, len) : 0;
}

static void f2fs_sb_release(struct kobject *kobj)
{
	struct f2fs_sb_info *sbi = container_of(kobj, struct f2fs_sb_info,
								s_kobj);
	complete(&sbi->s_kobj_unregister);
}

#define F2FS_ATTR_OFFSET(_struct_type, _name, _mode, _show, _store, _offset) \
static struct f2fs_attr f2fs_attr_##_name = {			\
	.attr = {.name = __stringify(_name), .mode = _mode },	\
	.show	= _show,					\
	.store	= _store,					\
	.struct_type = _struct_type,				\
	.offset = _offset					\
}

#define F2FS_RW_ATTR(struct_type, struct_name, name, elname)	\
	F2FS_ATTR_OFFSET(struct_type, name, 0644,		\
		f2fs_sbi_show, f2fs_sbi_store,			\
		offsetof(struct struct_name, elname))

F2FS_RW_ATTR(GC_THREAD, f2fs_gc_kthread, gc_min_sleep_time, min_sleep_time);
F2FS_RW_ATTR(GC_THREAD, f2fs_gc_kthread, gc_max_sleep_time, max_sleep_time);
F2FS_RW_ATTR(GC_THREAD, f2fs_gc_kthread, gc_no_gc_sleep_time, no_gc_sleep_time);
F2FS_RW_ATTR(GC_THREAD, f2fs_gc_kthread, gc_idle, gc_idle);
F2FS_RW_ATTR(SM_INFO, f2fs_sm_info, reclaim_segments, rec_prefree_segments);
F2FS_RW_ATTR(SM_INFO, f2fs_sm_info, max_small_discards, max_discards);
F2FS_RW_ATTR(SM_INFO, f2fs_sm_info, batched_trim_sections, trim_sections);
F2FS_RW_ATTR(SM_INFO, f2fs_sm_info, ipu_policy, ipu_policy);
F2FS_RW_ATTR(SM_INFO, f2fs_sm_info, min_ipu_util, min_ipu_util);
F2FS_RW_ATTR(SM_INFO, f2fs_sm_info, min_fsync_blocks, min_fsync_blocks);
F2FS_RW_ATTR(NM_INFO, f2fs_nm_info, ram_thresh, ram_thresh);
F2FS_RW_ATTR(NM_INFO, f2fs_nm_info, ra_nid_pages, ra_nid_pages);
F2FS_RW_ATTR(F2FS_SBI, f2fs_sb_info, max_victim_search, max_victim_search);
F2FS_RW_ATTR(F2FS_SBI, f2fs_sb_info, dir_level, dir_level);
F2FS_RW_ATTR(F2FS_SBI, f2fs_sb_info, cp_interval, cp_interval);

#define ATTR_LIST(name) (&f2fs_attr_##name.attr)
static struct attribute *f2fs_attrs[] = {
	ATTR_LIST(gc_min_sleep_time),
	ATTR_LIST(gc_max_sleep_time),
	ATTR_LIST(gc_no_gc_sleep_time),
	ATTR_LIST(gc_idle),
	ATTR_LIST(reclaim_segments),
	ATTR_LIST(max_small_discards),
	ATTR_LIST(batched_trim_sections),
	ATTR_LIST(ipu_policy),
	ATTR_LIST(min_ipu_util),
	ATTR_LIST(min_fsync_blocks),
	ATTR_LIST(max_victim_search),
	ATTR_LIST(dir_level),
	ATTR_LIST(ram_thresh),
	ATTR_LIST(ra_nid_pages),
	ATTR_LIST(cp_interval),
	NULL,
};

static const struct sysfs_ops f2fs_attr_ops = {
	.show	= f2fs_attr_show,
	.store	= f2fs_attr_store,
};

static struct kobj_type f2fs_ktype = {
	.default_attrs	= f2fs_attrs,
	.sysfs_ops	= &f2fs_attr_ops,
	.release	= f2fs_sb_release,
};

void f2fs_msg(struct super_block *sb, const char *level, const char *fmt, ...)
{
	struct va_format vaf;
	va_list args;

	va_start(args, fmt);
	vaf.fmt = fmt;
	vaf.va = &args;
	printk("%sF2FS-fs (%s): %pV\n", level, sb->s_id, &vaf);
	va_end(args);
}

static void init_once(void *foo)
{
	struct f2fs_inode_info *fi = (struct f2fs_inode_info *) foo;

	inode_init_once(&fi->vfs_inode);
}

static int parse_options(struct super_block *sb, char *options)
{
	struct f2fs_sb_info *sbi = F2FS_SB(sb);
	struct request_queue *q;
	substring_t args[MAX_OPT_ARGS];
	char *p, *name;
	int arg = 0;

	if (!options)
		return 0;

	while ((p = strsep(&options, ",")) != NULL) {
		int token;
		if (!*p)
			continue;
		/*
		 * Initialize args struct so we know whether arg was
		 * found; some options take optional arguments.
		 */
		args[0].to = args[0].from = NULL;
		token = match_token(p, f2fs_tokens, args);

		switch (token) {
		case Opt_gc_background:
			name = match_strdup(&args[0]);

			if (!name)
				return -ENOMEM;
			if (strlen(name) == 2 && !strncmp(name, "on", 2)) {
				set_opt(sbi, BG_GC);
				clear_opt(sbi, FORCE_FG_GC);
			} else if (strlen(name) == 3 && !strncmp(name, "off", 3)) {
				clear_opt(sbi, BG_GC);
				clear_opt(sbi, FORCE_FG_GC);
			} else if (strlen(name) == 4 && !strncmp(name, "sync", 4)) {
				set_opt(sbi, BG_GC);
				set_opt(sbi, FORCE_FG_GC);
			} else {
				kfree(name);
				return -EINVAL;
			}
			kfree(name);
			break;
		case Opt_disable_roll_forward:
			set_opt(sbi, DISABLE_ROLL_FORWARD);
			break;
		case Opt_norecovery:
			/* this option mounts f2fs with ro */
			set_opt(sbi, DISABLE_ROLL_FORWARD);
			if (!f2fs_readonly(sb))
				return -EINVAL;
			break;
		case Opt_discard:
			q = bdev_get_queue(sb->s_bdev);
			if (blk_queue_discard(q)) {
				set_opt(sbi, DISCARD);
			} else {
				f2fs_msg(sb, KERN_WARNING,
					"mounting with \"discard\" option, but "
					"the device does not support discard");
			}
			break;
		case Opt_noheap:
			set_opt(sbi, NOHEAP);
			break;
#ifdef CONFIG_F2FS_FS_XATTR
		case Opt_user_xattr:
			set_opt(sbi, XATTR_USER);
			break;
		case Opt_nouser_xattr:
			clear_opt(sbi, XATTR_USER);
			break;
		case Opt_inline_xattr:
			set_opt(sbi, INLINE_XATTR);
			break;
#else
		case Opt_user_xattr:
			f2fs_msg(sb, KERN_INFO,
				"user_xattr options not supported");
			break;
		case Opt_nouser_xattr:
			f2fs_msg(sb, KERN_INFO,
				"nouser_xattr options not supported");
			break;
		case Opt_inline_xattr:
			f2fs_msg(sb, KERN_INFO,
				"inline_xattr options not supported");
			break;
#endif
#ifdef CONFIG_F2FS_FS_POSIX_ACL
		case Opt_acl:
			set_opt(sbi, POSIX_ACL);
			break;
		case Opt_noacl:
			clear_opt(sbi, POSIX_ACL);
			break;
#else
		case Opt_acl:
			f2fs_msg(sb, KERN_INFO, "acl options not supported");
			break;
		case Opt_noacl:
			f2fs_msg(sb, KERN_INFO, "noacl options not supported");
			break;
#endif
		case Opt_active_logs:
			if (args->from && match_int(args, &arg))
				return -EINVAL;
			if (arg != 2 && arg != 4 && arg != NR_CURSEG_TYPE)
				return -EINVAL;
			sbi->active_logs = arg;
			break;
		case Opt_disable_ext_identify:
			set_opt(sbi, DISABLE_EXT_IDENTIFY);
			break;
		case Opt_inline_data:
			set_opt(sbi, INLINE_DATA);
			break;
		case Opt_inline_dentry:
			set_opt(sbi, INLINE_DENTRY);
			break;
		case Opt_flush_merge:
			set_opt(sbi, FLUSH_MERGE);
			break;
		case Opt_nobarrier:
			set_opt(sbi, NOBARRIER);
			break;
		case Opt_fastboot:
			set_opt(sbi, FASTBOOT);
			break;
		case Opt_extent_cache:
			set_opt(sbi, EXTENT_CACHE);
			break;
		case Opt_noextent_cache:
			clear_opt(sbi, EXTENT_CACHE);
			break;
		case Opt_noinline_data:
			clear_opt(sbi, INLINE_DATA);
			break;
		default:
			f2fs_msg(sb, KERN_ERR,
				"Unrecognized mount option \"%s\" or missing value",
				p);
			return -EINVAL;
		}
	}
	return 0;
}

static struct inode *f2fs_alloc_inode(struct super_block *sb)
{
	struct f2fs_inode_info *fi;

	fi = kmem_cache_alloc(f2fs_inode_cachep, GFP_F2FS_ZERO);
	if (!fi)
		return NULL;

	init_once((void *) fi);

	/* Initialize f2fs-specific inode info */
	fi->vfs_inode.i_version = 1;
	atomic_set(&fi->dirty_pages, 0);
	fi->i_current_depth = 1;
	fi->i_advise = 0;
	init_rwsem(&fi->i_sem);
	INIT_LIST_HEAD(&fi->inmem_pages);
	mutex_init(&fi->inmem_lock);

	set_inode_flag(fi, FI_NEW_INODE);

	if (test_opt(F2FS_SB(sb), INLINE_XATTR))
		set_inode_flag(fi, FI_INLINE_XATTR);

	/* Will be used by directory only */
	fi->i_dir_level = F2FS_SB(sb)->dir_level;

#ifdef CONFIG_F2FS_FS_ENCRYPTION
	fi->i_crypt_info = NULL;
#endif
	return &fi->vfs_inode;
}

static int f2fs_drop_inode(struct inode *inode)
{
	/*
	 * This is to avoid a deadlock condition like below.
	 * writeback_single_inode(inode)
	 *  - f2fs_write_data_page
	 *    - f2fs_gc -> iput -> evict
	 *       - inode_wait_for_writeback(inode)
	 */
	if (!inode_unhashed(inode) && inode->i_state & I_SYNC) {
		if (!inode->i_nlink && !is_bad_inode(inode)) {
			/* to avoid evict_inode call simultaneously */
			atomic_inc(&inode->i_count);
			spin_unlock(&inode->i_lock);

			/* some remained atomic pages should discarded */
			if (f2fs_is_atomic_file(inode))
				commit_inmem_pages(inode, true);

			/* should remain fi->extent_tree for writepage */
			f2fs_destroy_extent_node(inode);

			sb_start_intwrite(inode->i_sb);
			i_size_write(inode, 0);

			if (F2FS_HAS_BLOCKS(inode))
				f2fs_truncate(inode, true);

			sb_end_intwrite(inode->i_sb);

#ifdef CONFIG_F2FS_FS_ENCRYPTION
			if (F2FS_I(inode)->i_crypt_info)
				f2fs_free_encryption_info(inode,
					F2FS_I(inode)->i_crypt_info);
#endif
			spin_lock(&inode->i_lock);
			atomic_dec(&inode->i_count);
		}
		return 0;
	}
	return generic_drop_inode(inode);
}

/*
 * f2fs_dirty_inode() is called from __mark_inode_dirty()
 *
 * We should call set_dirty_inode to write the dirty inode through write_inode.
 */
static void f2fs_dirty_inode(struct inode *inode, int flags)
{
	set_inode_flag(F2FS_I(inode), FI_DIRTY_INODE);
}

static void f2fs_i_callback(struct rcu_head *head)
{
	struct inode *inode = container_of(head, struct inode, i_rcu);
	kmem_cache_free(f2fs_inode_cachep, F2FS_I(inode));
}

static void f2fs_destroy_inode(struct inode *inode)
{
	call_rcu(&inode->i_rcu, f2fs_i_callback);
}

static void f2fs_put_super(struct super_block *sb)
{
	struct f2fs_sb_info *sbi = F2FS_SB(sb);

	if (sbi->s_proc) {
		remove_proc_entry("segment_info", sbi->s_proc);
		remove_proc_entry(sb->s_id, f2fs_proc_root);
	}
	kobject_del(&sbi->s_kobj);

	stop_gc_thread(sbi);

	/* prevent remaining shrinker jobs */
	mutex_lock(&sbi->umount_mutex);

	/*
	 * We don't need to do checkpoint when superblock is clean.
	 * But, the previous checkpoint was not done by umount, it needs to do
	 * clean checkpoint again.
	 */
	if (is_sbi_flag_set(sbi, SBI_IS_DIRTY) ||
			!is_set_ckpt_flags(F2FS_CKPT(sbi), CP_UMOUNT_FLAG)) {
		struct cp_control cpc = {
			.reason = CP_UMOUNT,
		};
		write_checkpoint(sbi, &cpc);
	}

	/* write_checkpoint can update stat informaion */
	f2fs_destroy_stats(sbi);

	/*
	 * normally superblock is clean, so we need to release this.
	 * In addition, EIO will skip do checkpoint, we need this as well.
	 */
	release_dirty_inode(sbi);
	release_discard_addrs(sbi);

	f2fs_leave_shrinker(sbi);
	mutex_unlock(&sbi->umount_mutex);

	iput(sbi->node_inode);
	iput(sbi->meta_inode);

	/* destroy f2fs internal modules */
	destroy_node_manager(sbi);
	destroy_segment_manager(sbi);

	kfree(sbi->ckpt);
	kobject_put(&sbi->s_kobj);
	wait_for_completion(&sbi->s_kobj_unregister);

	sb->s_fs_info = NULL;
	brelse(sbi->raw_super_buf);
	kfree(sbi);
}

int f2fs_sync_fs(struct super_block *sb, int sync)
{
	struct f2fs_sb_info *sbi = F2FS_SB(sb);

	trace_f2fs_sync_fs(sb, sync);

	if (sync) {
		struct cp_control cpc;

		cpc.reason = __get_cp_reason(sbi);

		mutex_lock(&sbi->gc_mutex);
		write_checkpoint(sbi, &cpc);
		mutex_unlock(&sbi->gc_mutex);
	} else {
		f2fs_balance_fs(sbi);
	}
	f2fs_trace_ios(NULL, 1);

	return 0;
}

static int f2fs_freeze(struct super_block *sb)
{
	int err;

	if (f2fs_readonly(sb))
		return 0;

	err = f2fs_sync_fs(sb, 1);
	return err;
}

static int f2fs_unfreeze(struct super_block *sb)
{
	return 0;
}

static int f2fs_statfs(struct dentry *dentry, struct kstatfs *buf)
{
	struct super_block *sb = dentry->d_sb;
	struct f2fs_sb_info *sbi = F2FS_SB(sb);
	u64 id = huge_encode_dev(sb->s_bdev->bd_dev);
	block_t total_count, user_block_count, start_count, ovp_count;

	total_count = le64_to_cpu(sbi->raw_super->block_count);
	user_block_count = sbi->user_block_count;
	start_count = le32_to_cpu(sbi->raw_super->segment0_blkaddr);
	ovp_count = SM_I(sbi)->ovp_segments << sbi->log_blocks_per_seg;
	buf->f_type = F2FS_SUPER_MAGIC;
	buf->f_bsize = sbi->blocksize;

	buf->f_blocks = total_count - start_count;
	buf->f_bfree = buf->f_blocks - valid_user_blocks(sbi) - ovp_count;
	buf->f_bavail = user_block_count - valid_user_blocks(sbi);

	buf->f_files = sbi->total_node_count - F2FS_RESERVED_NODE_NUM;
	buf->f_ffree = buf->f_files - valid_inode_count(sbi);

	buf->f_namelen = F2FS_NAME_LEN;
	buf->f_fsid.val[0] = (u32)id;
	buf->f_fsid.val[1] = (u32)(id >> 32);

	return 0;
}

static int f2fs_show_options(struct seq_file *seq, struct dentry *root)
{
	struct f2fs_sb_info *sbi = F2FS_SB(root->d_sb);

	if (!f2fs_readonly(sbi->sb) && test_opt(sbi, BG_GC)) {
		if (test_opt(sbi, FORCE_FG_GC))
			seq_printf(seq, ",background_gc=%s", "sync");
		else
			seq_printf(seq, ",background_gc=%s", "on");
	} else {
		seq_printf(seq, ",background_gc=%s", "off");
	}
	if (test_opt(sbi, DISABLE_ROLL_FORWARD))
		seq_puts(seq, ",disable_roll_forward");
	if (test_opt(sbi, DISCARD))
		seq_puts(seq, ",discard");
	if (test_opt(sbi, NOHEAP))
		seq_puts(seq, ",no_heap_alloc");
#ifdef CONFIG_F2FS_FS_XATTR
	if (test_opt(sbi, XATTR_USER))
		seq_puts(seq, ",user_xattr");
	else
		seq_puts(seq, ",nouser_xattr");
	if (test_opt(sbi, INLINE_XATTR))
		seq_puts(seq, ",inline_xattr");
#endif
#ifdef CONFIG_F2FS_FS_POSIX_ACL
	if (test_opt(sbi, POSIX_ACL))
		seq_puts(seq, ",acl");
	else
		seq_puts(seq, ",noacl");
#endif
	if (test_opt(sbi, DISABLE_EXT_IDENTIFY))
		seq_puts(seq, ",disable_ext_identify");
	if (test_opt(sbi, INLINE_DATA))
		seq_puts(seq, ",inline_data");
	else
		seq_puts(seq, ",noinline_data");
	if (test_opt(sbi, INLINE_DENTRY))
		seq_puts(seq, ",inline_dentry");
	if (!f2fs_readonly(sbi->sb) && test_opt(sbi, FLUSH_MERGE))
		seq_puts(seq, ",flush_merge");
	if (test_opt(sbi, NOBARRIER))
		seq_puts(seq, ",nobarrier");
	if (test_opt(sbi, FASTBOOT))
		seq_puts(seq, ",fastboot");
	if (test_opt(sbi, EXTENT_CACHE))
		seq_puts(seq, ",extent_cache");
	else
		seq_puts(seq, ",noextent_cache");
	seq_printf(seq, ",active_logs=%u", sbi->active_logs);

	return 0;
}

static int segment_info_seq_show(struct seq_file *seq, void *offset)
{
	struct super_block *sb = seq->private;
	struct f2fs_sb_info *sbi = F2FS_SB(sb);
	unsigned int total_segs =
			le32_to_cpu(sbi->raw_super->segment_count_main);
	int i;

	seq_puts(seq, "format: segment_type|valid_blocks\n"
		"segment_type(0:HD, 1:WD, 2:CD, 3:HN, 4:WN, 5:CN)\n");

	for (i = 0; i < total_segs; i++) {
		struct seg_entry *se = get_seg_entry(sbi, i);

		if ((i % 10) == 0)
			seq_printf(seq, "%-10d", i);
		seq_printf(seq, "%d|%-3u", se->type,
					get_valid_blocks(sbi, i, 1));
		if ((i % 10) == 9 || i == (total_segs - 1))
			seq_putc(seq, '\n');
		else
			seq_putc(seq, ' ');
	}

	return 0;
}

static int segment_info_open_fs(struct inode *inode, struct file *file)
{
	return single_open(file, segment_info_seq_show, PDE_DATA(inode));
}

static const struct file_operations f2fs_seq_segment_info_fops = {
	.owner = THIS_MODULE,
	.open = segment_info_open_fs,
	.read = seq_read,
	.llseek = seq_lseek,
	.release = single_release,
};

static void default_options(struct f2fs_sb_info *sbi)
{
	/* init some FS parameters */
	sbi->active_logs = NR_CURSEG_TYPE;

	set_opt(sbi, BG_GC);
	set_opt(sbi, INLINE_DATA);
	set_opt(sbi, EXTENT_CACHE);

#ifdef CONFIG_F2FS_FS_XATTR
	set_opt(sbi, XATTR_USER);
#endif
#ifdef CONFIG_F2FS_FS_POSIX_ACL
	set_opt(sbi, POSIX_ACL);
#endif
}

static int f2fs_remount(struct super_block *sb, int *flags, char *data)
{
	struct f2fs_sb_info *sbi = F2FS_SB(sb);
	struct f2fs_mount_info org_mount_opt;
	int err, active_logs;
	bool need_restart_gc = false;
	bool need_stop_gc = false;
	bool no_extent_cache = !test_opt(sbi, EXTENT_CACHE);

	sync_filesystem(sb);

	/*
	 * Save the old mount options in case we
	 * need to restore them.
	 */
	org_mount_opt = sbi->mount_opt;
	active_logs = sbi->active_logs;

	sbi->mount_opt.opt = 0;
	default_options(sbi);

	/* parse mount options */
	err = parse_options(sb, data);
	if (err)
		goto restore_opts;

	/*
	 * Previous and new state of filesystem is RO,
	 * so skip checking GC and FLUSH_MERGE conditions.
	 */
	if (f2fs_readonly(sb) && (*flags & MS_RDONLY))
		goto skip;

	/* disallow enable/disable extent_cache dynamically */
	if (no_extent_cache == !!test_opt(sbi, EXTENT_CACHE)) {
		err = -EINVAL;
		f2fs_msg(sbi->sb, KERN_WARNING,
				"switch extent_cache option is not allowed");
		goto restore_opts;
	}

	/*
	 * We stop the GC thread if FS is mounted as RO
	 * or if background_gc = off is passed in mount
	 * option. Also sync the filesystem.
	 */
	if ((*flags & MS_RDONLY) || !test_opt(sbi, BG_GC)) {
		if (sbi->gc_thread) {
			stop_gc_thread(sbi);
			f2fs_sync_fs(sb, 1);
			need_restart_gc = true;
		}
	} else if (!sbi->gc_thread) {
		err = start_gc_thread(sbi);
		if (err)
			goto restore_opts;
		need_stop_gc = true;
	}

	/*
	 * We stop issue flush thread if FS is mounted as RO
	 * or if flush_merge is not passed in mount option.
	 */
	if ((*flags & MS_RDONLY) || !test_opt(sbi, FLUSH_MERGE)) {
		destroy_flush_cmd_control(sbi);
	} else if (!SM_I(sbi)->cmd_control_info) {
		err = create_flush_cmd_control(sbi);
		if (err)
			goto restore_gc;
	}
skip:
	/* Update the POSIXACL Flag */
	 sb->s_flags = (sb->s_flags & ~MS_POSIXACL) |
		(test_opt(sbi, POSIX_ACL) ? MS_POSIXACL : 0);
	return 0;
restore_gc:
	if (need_restart_gc) {
		if (start_gc_thread(sbi))
			f2fs_msg(sbi->sb, KERN_WARNING,
				"background gc thread has stopped");
	} else if (need_stop_gc) {
		stop_gc_thread(sbi);
	}
restore_opts:
	sbi->mount_opt = org_mount_opt;
	sbi->active_logs = active_logs;
	return err;
}

static struct super_operations f2fs_sops = {
	.alloc_inode	= f2fs_alloc_inode,
	.drop_inode	= f2fs_drop_inode,
	.destroy_inode	= f2fs_destroy_inode,
	.write_inode	= f2fs_write_inode,
	.dirty_inode	= f2fs_dirty_inode,
	.show_options	= f2fs_show_options,
	.evict_inode	= f2fs_evict_inode,
	.put_super	= f2fs_put_super,
	.sync_fs	= f2fs_sync_fs,
	.freeze_fs	= f2fs_freeze,
	.unfreeze_fs	= f2fs_unfreeze,
	.statfs		= f2fs_statfs,
	.remount_fs	= f2fs_remount,
};

static struct inode *f2fs_nfs_get_inode(struct super_block *sb,
		u64 ino, u32 generation)
{
	struct f2fs_sb_info *sbi = F2FS_SB(sb);
	struct inode *inode;

	if (check_nid_range(sbi, ino))
		return ERR_PTR(-ESTALE);

	/*
	 * f2fs_iget isn't quite right if the inode is currently unallocated!
	 * However f2fs_iget currently does appropriate checks to handle stale
	 * inodes so everything is OK.
	 */
	inode = f2fs_iget(sb, ino);
	if (IS_ERR(inode))
		return ERR_CAST(inode);
	if (unlikely(generation && inode->i_generation != generation)) {
		/* we didn't find the right inode.. */
		iput(inode);
		return ERR_PTR(-ESTALE);
	}
	return inode;
}

static struct dentry *f2fs_fh_to_dentry(struct super_block *sb, struct fid *fid,
		int fh_len, int fh_type)
{
	return generic_fh_to_dentry(sb, fid, fh_len, fh_type,
				    f2fs_nfs_get_inode);
}

static struct dentry *f2fs_fh_to_parent(struct super_block *sb, struct fid *fid,
		int fh_len, int fh_type)
{
	return generic_fh_to_parent(sb, fid, fh_len, fh_type,
				    f2fs_nfs_get_inode);
}

static const struct export_operations f2fs_export_ops = {
	.fh_to_dentry = f2fs_fh_to_dentry,
	.fh_to_parent = f2fs_fh_to_parent,
	.get_parent = f2fs_get_parent,
};

static loff_t max_file_size(unsigned bits)
{
	loff_t result = (DEF_ADDRS_PER_INODE - F2FS_INLINE_XATTR_ADDRS);
	loff_t leaf_count = ADDRS_PER_BLOCK;

	/* two direct node blocks */
	result += (leaf_count * 2);

	/* two indirect node blocks */
	leaf_count *= NIDS_PER_BLOCK;
	result += (leaf_count * 2);

	/* one double indirect node block */
	leaf_count *= NIDS_PER_BLOCK;
	result += leaf_count;

	result <<= bits;
	return result;
}

static inline bool sanity_check_area_boundary(struct super_block *sb,
					struct f2fs_super_block *raw_super)
{
	u32 segment0_blkaddr = le32_to_cpu(raw_super->segment0_blkaddr);
	u32 cp_blkaddr = le32_to_cpu(raw_super->cp_blkaddr);
	u32 sit_blkaddr = le32_to_cpu(raw_super->sit_blkaddr);
	u32 nat_blkaddr = le32_to_cpu(raw_super->nat_blkaddr);
	u32 ssa_blkaddr = le32_to_cpu(raw_super->ssa_blkaddr);
	u32 main_blkaddr = le32_to_cpu(raw_super->main_blkaddr);
	u32 segment_count_ckpt = le32_to_cpu(raw_super->segment_count_ckpt);
	u32 segment_count_sit = le32_to_cpu(raw_super->segment_count_sit);
	u32 segment_count_nat = le32_to_cpu(raw_super->segment_count_nat);
	u32 segment_count_ssa = le32_to_cpu(raw_super->segment_count_ssa);
	u32 segment_count_main = le32_to_cpu(raw_super->segment_count_main);
	u32 segment_count = le32_to_cpu(raw_super->segment_count);
	u32 log_blocks_per_seg = le32_to_cpu(raw_super->log_blocks_per_seg);

	if (segment0_blkaddr != cp_blkaddr) {
		f2fs_msg(sb, KERN_INFO,
			"Mismatch start address, segment0(%u) cp_blkaddr(%u)",
			segment0_blkaddr, cp_blkaddr);
		return true;
	}

	if (cp_blkaddr + (segment_count_ckpt << log_blocks_per_seg) !=
							sit_blkaddr) {
		f2fs_msg(sb, KERN_INFO,
			"Wrong CP boundary, start(%u) end(%u) blocks(%u)",
			cp_blkaddr, sit_blkaddr,
			segment_count_ckpt << log_blocks_per_seg);
		return true;
	}

	if (sit_blkaddr + (segment_count_sit << log_blocks_per_seg) !=
							nat_blkaddr) {
		f2fs_msg(sb, KERN_INFO,
			"Wrong SIT boundary, start(%u) end(%u) blocks(%u)",
			sit_blkaddr, nat_blkaddr,
			segment_count_sit << log_blocks_per_seg);
		return true;
	}

	if (nat_blkaddr + (segment_count_nat << log_blocks_per_seg) !=
							ssa_blkaddr) {
		f2fs_msg(sb, KERN_INFO,
			"Wrong NAT boundary, start(%u) end(%u) blocks(%u)",
			nat_blkaddr, ssa_blkaddr,
			segment_count_nat << log_blocks_per_seg);
		return true;
	}

	if (ssa_blkaddr + (segment_count_ssa << log_blocks_per_seg) !=
							main_blkaddr) {
		f2fs_msg(sb, KERN_INFO,
			"Wrong SSA boundary, start(%u) end(%u) blocks(%u)",
			ssa_blkaddr, main_blkaddr,
			segment_count_ssa << log_blocks_per_seg);
		return true;
	}

	if (main_blkaddr + (segment_count_main << log_blocks_per_seg) !=
		segment0_blkaddr + (segment_count << log_blocks_per_seg)) {
		f2fs_msg(sb, KERN_INFO,
			"Wrong MAIN_AREA boundary, start(%u) end(%u) blocks(%u)",
			main_blkaddr,
			segment0_blkaddr + (segment_count << log_blocks_per_seg),
			segment_count_main << log_blocks_per_seg);
		return true;
	}

	return false;
}

static int sanity_check_raw_super(struct super_block *sb,
			struct f2fs_super_block *raw_super)
{
	block_t segment_count, segs_per_sec, secs_per_zone;
	block_t total_sections, blocks_per_seg;
	unsigned int blocksize;

	if (F2FS_SUPER_MAGIC != le32_to_cpu(raw_super->magic)) {
		f2fs_msg(sb, KERN_INFO,
			"Magic Mismatch, valid(0x%x) - read(0x%x)",
			F2FS_SUPER_MAGIC, le32_to_cpu(raw_super->magic));
		return 1;
	}

	/* Currently, support only 4KB page cache size */
	if (F2FS_BLKSIZE != PAGE_CACHE_SIZE) {
		f2fs_msg(sb, KERN_INFO,
			"Invalid page_cache_size (%lu), supports only 4KB\n",
			PAGE_CACHE_SIZE);
		return 1;
	}

	/* Currently, support only 4KB block size */
	blocksize = 1 << le32_to_cpu(raw_super->log_blocksize);
	if (blocksize != F2FS_BLKSIZE) {
		f2fs_msg(sb, KERN_INFO,
			"Invalid blocksize (%u), supports only 4KB\n",
			blocksize);
		return 1;
	}

	/* check log blocks per segment */
	if (le32_to_cpu(raw_super->log_blocks_per_seg) != 9) {
		f2fs_msg(sb, KERN_INFO,
			"Invalid log blocks per segment (%u)\n",
			le32_to_cpu(raw_super->log_blocks_per_seg));
		return 1;
	}

	/* Currently, support 512/1024/2048/4096 bytes sector size */
	if (le32_to_cpu(raw_super->log_sectorsize) >
				F2FS_MAX_LOG_SECTOR_SIZE ||
		le32_to_cpu(raw_super->log_sectorsize) <
				F2FS_MIN_LOG_SECTOR_SIZE) {
		f2fs_msg(sb, KERN_INFO, "Invalid log sectorsize (%u)",
			le32_to_cpu(raw_super->log_sectorsize));
		return 1;
	}
	if (le32_to_cpu(raw_super->log_sectors_per_block) +
		le32_to_cpu(raw_super->log_sectorsize) !=
			F2FS_MAX_LOG_SECTOR_SIZE) {
		f2fs_msg(sb, KERN_INFO,
			"Invalid log sectors per block(%u) log sectorsize(%u)",
			le32_to_cpu(raw_super->log_sectors_per_block),
			le32_to_cpu(raw_super->log_sectorsize));
		return 1;
	}

	segment_count = le32_to_cpu(raw_super->segment_count);
	segs_per_sec = le32_to_cpu(raw_super->segs_per_sec);
	secs_per_zone = le32_to_cpu(raw_super->secs_per_zone);
	total_sections = le32_to_cpu(raw_super->section_count);

	/* blocks_per_seg should be 512, given the above check */
	blocks_per_seg = 1 << le32_to_cpu(raw_super->log_blocks_per_seg);

	if (segment_count > F2FS_MAX_SEGMENT ||
				segment_count < F2FS_MIN_SEGMENTS) {
		f2fs_msg(sb, KERN_INFO,
			"Invalid segment count (%u)",
			segment_count);
		return 1;
	}

	if (total_sections > segment_count ||
			total_sections < F2FS_MIN_SEGMENTS ||
			segs_per_sec > segment_count || !segs_per_sec) {
		f2fs_msg(sb, KERN_INFO,
			"Invalid segment/section count (%u, %u x %u)",
			segment_count, total_sections, segs_per_sec);
		return 1;
	}

	if ((segment_count / segs_per_sec) < total_sections) {
		f2fs_msg(sb, KERN_INFO,
			"Small segment_count (%u < %u * %u)",
			segment_count, segs_per_sec, total_sections);
		return 1;
	}

	if (segment_count > (le64_to_cpu(raw_super->block_count) >> 9)) {
		f2fs_msg(sb, KERN_INFO,
			"Wrong segment_count / block_count (%u > %llu)",
			segment_count, le64_to_cpu(raw_super->block_count));
		return 1;
	}

	if (secs_per_zone > total_sections || !secs_per_zone) {
		f2fs_msg(sb, KERN_INFO,
			"Wrong secs_per_zone / total_sections (%u, %u)",
			secs_per_zone, total_sections);
		return 1;
	}
	if (le32_to_cpu(raw_super->extension_count) > F2FS_MAX_EXTENSION) {
		f2fs_msg(sb, KERN_INFO,
			"Corrupted extension count (%u > %u)",
			le32_to_cpu(raw_super->extension_count),
			F2FS_MAX_EXTENSION);
		return 1;
	}

	if (le32_to_cpu(raw_super->cp_payload) >
				(blocks_per_seg - F2FS_CP_PACKS)) {
		f2fs_msg(sb, KERN_INFO,
			"Insane cp_payload (%u > %u)",
			le32_to_cpu(raw_super->cp_payload),
			blocks_per_seg - F2FS_CP_PACKS);
		return 1;
	}

	/* check reserved ino info */
	if (le32_to_cpu(raw_super->node_ino) != 1 ||
		le32_to_cpu(raw_super->meta_ino) != 2 ||
		le32_to_cpu(raw_super->root_ino) != 3) {
		f2fs_msg(sb, KERN_INFO,
			"Invalid Fs Meta Ino: node(%u) meta(%u) root(%u)",
			le32_to_cpu(raw_super->node_ino),
			le32_to_cpu(raw_super->meta_ino),
			le32_to_cpu(raw_super->root_ino));
		return 1;
	}

	/* check CP/SIT/NAT/SSA/MAIN_AREA area boundary */
	if (sanity_check_area_boundary(sb, raw_super))
		return 1;

	return 0;
}

int sanity_check_ckpt(struct f2fs_sb_info *sbi)
{
	unsigned int total, fsmeta;
	struct f2fs_super_block *raw_super = F2FS_RAW_SUPER(sbi);
	struct f2fs_checkpoint *ckpt = F2FS_CKPT(sbi);
	unsigned int ovp_segments, reserved_segments;
	unsigned int main_segs, blocks_per_seg;
	unsigned int sit_segs, nat_segs;
	unsigned int sit_bitmap_size, nat_bitmap_size;
	unsigned int log_blocks_per_seg;
	unsigned int segment_count_main;
	unsigned int cp_pack_start_sum, cp_payload;
	block_t user_block_count;
	int i, j;

	total = le32_to_cpu(raw_super->segment_count);
	fsmeta = le32_to_cpu(raw_super->segment_count_ckpt);
	sit_segs = le32_to_cpu(raw_super->segment_count_sit);
	fsmeta += sit_segs;
	nat_segs = le32_to_cpu(raw_super->segment_count_nat);
	fsmeta += nat_segs;
	fsmeta += le32_to_cpu(ckpt->rsvd_segment_count);
	fsmeta += le32_to_cpu(raw_super->segment_count_ssa);

	if (unlikely(fsmeta >= total))
		return 1;

	ovp_segments = le32_to_cpu(ckpt->overprov_segment_count);
	reserved_segments = le32_to_cpu(ckpt->rsvd_segment_count);

	if (unlikely(fsmeta < F2FS_MIN_SEGMENTS ||
			ovp_segments == 0 || reserved_segments == 0)) {
		f2fs_msg(sbi->sb, KERN_ERR,
			"Wrong layout: check mkfs.f2fs version");
		return 1;
	}

	user_block_count = le64_to_cpu(ckpt->user_block_count);
	segment_count_main = le32_to_cpu(raw_super->segment_count_main);
	log_blocks_per_seg = le32_to_cpu(raw_super->log_blocks_per_seg);
	if (!user_block_count || user_block_count >=
			segment_count_main << log_blocks_per_seg) {
		f2fs_msg(sbi->sb, KERN_ERR,
			"Wrong user_block_count: %u", user_block_count);
		return 1;
	}

	main_segs = le32_to_cpu(raw_super->segment_count_main);
	blocks_per_seg = sbi->blocks_per_seg;

	for (i = 0; i < NR_CURSEG_NODE_TYPE; i++) {
		if (le32_to_cpu(ckpt->cur_node_segno[i]) >= main_segs ||
		    le16_to_cpu(ckpt->cur_node_blkoff[i]) >= blocks_per_seg) {
			return 1;
<<<<<<< HEAD
=======
		for (j = i + 1; j < NR_CURSEG_NODE_TYPE; j++) {
			if (le32_to_cpu(ckpt->cur_node_segno[i]) ==
				le32_to_cpu(ckpt->cur_node_segno[j])) {
				f2fs_msg(sbi->sb, KERN_ERR,
					"Node segment (%u, %u) has the same "
					"segno: %u", i, j,
					le32_to_cpu(ckpt->cur_node_segno[i]));
				return 1;
			}
>>>>>>> 5875149a
		}
	}
	for (i = 0; i < NR_CURSEG_DATA_TYPE; i++) {
		if (le32_to_cpu(ckpt->cur_data_segno[i]) >= main_segs ||
		    le16_to_cpu(ckpt->cur_data_blkoff[i]) >= blocks_per_seg) {
			return 1;
<<<<<<< HEAD
=======
		for (j = i + 1; j < NR_CURSEG_DATA_TYPE; j++) {
			if (le32_to_cpu(ckpt->cur_data_segno[i]) ==
				le32_to_cpu(ckpt->cur_data_segno[j])) {
				f2fs_msg(sbi->sb, KERN_ERR,
					"Data segment (%u, %u) has the same "
					"segno: %u", i, j,
					le32_to_cpu(ckpt->cur_data_segno[i]));
				return 1;
			}
		}
	}
	for (i = 0; i < NR_CURSEG_NODE_TYPE; i++) {
		for (j = i; j < NR_CURSEG_DATA_TYPE; j++) {
			if (le32_to_cpu(ckpt->cur_node_segno[i]) ==
				le32_to_cpu(ckpt->cur_data_segno[j])) {
				f2fs_msg(sbi->sb, KERN_ERR,
					"Data segment (%u) and Data segment (%u)"
					" has the same segno: %u", i, j,
					le32_to_cpu(ckpt->cur_node_segno[i]));
				return 1;
			}
>>>>>>> 5875149a
		}
	}

	sit_bitmap_size = le32_to_cpu(ckpt->sit_ver_bitmap_bytesize);
	nat_bitmap_size = le32_to_cpu(ckpt->nat_ver_bitmap_bytesize);

	if (sit_bitmap_size != ((sit_segs / 2) << log_blocks_per_seg) / 8 ||
		nat_bitmap_size != ((nat_segs / 2) << log_blocks_per_seg) / 8) {
		f2fs_msg(sbi->sb, KERN_ERR,
			"Wrong bitmap size: sit: %u, nat:%u",
			sit_bitmap_size, nat_bitmap_size);
		return 1;
	}

	cp_pack_start_sum = __start_sum_addr(sbi);
	cp_payload = __cp_payload(sbi);
	if (cp_pack_start_sum < cp_payload + 1 ||
		cp_pack_start_sum > blocks_per_seg - 1 -
			NR_CURSEG_TYPE) {
		f2fs_msg(sbi->sb, KERN_ERR,
			"Wrong cp_pack_start_sum: %u",
			cp_pack_start_sum);
		return 1;
	}

	if (unlikely(f2fs_cp_error(sbi))) {
		f2fs_msg(sbi->sb, KERN_ERR, "A bug case: need to run fsck");
		return 1;
	}
	return 0;
}

static void init_sb_info(struct f2fs_sb_info *sbi)
{
	struct f2fs_super_block *raw_super = sbi->raw_super;
	int i;

	sbi->log_sectors_per_block =
		le32_to_cpu(raw_super->log_sectors_per_block);
	sbi->log_blocksize = le32_to_cpu(raw_super->log_blocksize);
	sbi->blocksize = 1 << sbi->log_blocksize;
	sbi->log_blocks_per_seg = le32_to_cpu(raw_super->log_blocks_per_seg);
	sbi->blocks_per_seg = 1 << sbi->log_blocks_per_seg;
	sbi->segs_per_sec = le32_to_cpu(raw_super->segs_per_sec);
	sbi->secs_per_zone = le32_to_cpu(raw_super->secs_per_zone);
	sbi->total_sections = le32_to_cpu(raw_super->section_count);
	sbi->total_node_count =
		(le32_to_cpu(raw_super->segment_count_nat) / 2)
			* sbi->blocks_per_seg * NAT_ENTRY_PER_BLOCK;
	sbi->root_ino_num = le32_to_cpu(raw_super->root_ino);
	sbi->node_ino_num = le32_to_cpu(raw_super->node_ino);
	sbi->meta_ino_num = le32_to_cpu(raw_super->meta_ino);
	sbi->cur_victim_sec = NULL_SECNO;
	sbi->max_victim_search = DEF_MAX_VICTIM_SEARCH;

	for (i = 0; i < NR_COUNT_TYPE; i++)
		atomic_set(&sbi->nr_pages[i], 0);

	sbi->dir_level = DEF_DIR_LEVEL;
	sbi->cp_interval = DEF_CP_INTERVAL;
	clear_sbi_flag(sbi, SBI_NEED_FSCK);

	INIT_LIST_HEAD(&sbi->s_list);
	mutex_init(&sbi->umount_mutex);
}

/*
 * Read f2fs raw super block.
 * Because we have two copies of super block, so read the first one at first,
 * if the first one is invalid, move to read the second one.
 */
static int read_raw_super_block(struct super_block *sb,
			struct f2fs_super_block **raw_super,
			struct buffer_head **raw_super_buf,
			int *recovery)
{
	int block = 0;
	struct buffer_head *buffer;
	struct f2fs_super_block *super;
	int err = 0;

retry:
	buffer = sb_bread(sb, block);
	if (!buffer) {
		*recovery = 1;
		f2fs_msg(sb, KERN_ERR, "Unable to read %dth superblock",
				block + 1);
		if (block == 0) {
			block++;
			goto retry;
		} else {
			err = -EIO;
			goto out;
		}
	}

	super = (struct f2fs_super_block *)
		((char *)(buffer)->b_data + F2FS_SUPER_OFFSET);

	/* sanity checking of raw super */
	if (sanity_check_raw_super(sb, super)) {
		brelse(buffer);
		*recovery = 1;
		f2fs_msg(sb, KERN_ERR,
			"Can't find valid F2FS filesystem in %dth superblock",
								block + 1);
		if (block == 0) {
			block++;
			goto retry;
		} else {
			err = -EINVAL;
			goto out;
		}
	}

	if (!*raw_super) {
		*raw_super_buf = buffer;
		*raw_super = super;
	} else {
		/* already have a valid superblock */
		brelse(buffer);
	}

	/* check the validity of the second superblock */
	if (block == 0) {
		block++;
		goto retry;
	}

out:
	/* No valid superblock */
	if (!*raw_super)
		return err;

	return 0;
}

int f2fs_commit_super(struct f2fs_sb_info *sbi, bool recover)
{
	struct buffer_head *sbh = sbi->raw_super_buf;
	sector_t block = sbh->b_blocknr;
	int err;

	/* write back-up superblock first */
	sbh->b_blocknr = block ? 0 : 1;
	mark_buffer_dirty(sbh);
	err = sync_dirty_buffer(sbh);

	sbh->b_blocknr = block;

	/* if we are in recovery path, skip writing valid superblock */
	if (recover || err)
		goto out;

	/* write current valid superblock */
	mark_buffer_dirty(sbh);
	err = sync_dirty_buffer(sbh);
out:
	clear_buffer_write_io_error(sbh);
	set_buffer_uptodate(sbh);
	return err;
}

static int f2fs_fill_super(struct super_block *sb, void *data, int silent)
{
	struct f2fs_sb_info *sbi;
	struct f2fs_super_block *raw_super;
	struct buffer_head *raw_super_buf;
	struct inode *root;
	long err;
	bool retry = true, need_fsck = false;
	char *options = NULL;
	int recovery, i;

try_onemore:
	err = -EINVAL;
	raw_super = NULL;
	raw_super_buf = NULL;
	recovery = 0;

	/* allocate memory for f2fs-specific super block info */
	sbi = kzalloc(sizeof(struct f2fs_sb_info), GFP_KERNEL);
	if (!sbi)
		return -ENOMEM;

	/* set a block size */
	if (unlikely(!sb_set_blocksize(sb, F2FS_BLKSIZE))) {
		f2fs_msg(sb, KERN_ERR, "unable to set blocksize");
		goto free_sbi;
	}

	err = read_raw_super_block(sb, &raw_super, &raw_super_buf, &recovery);
	if (err)
		goto free_sbi;

	sb->s_fs_info = sbi;
	default_options(sbi);
	/* parse mount options */
	options = kstrdup((const char *)data, GFP_KERNEL);
	if (data && !options) {
		err = -ENOMEM;
		goto free_sb_buf;
	}

	err = parse_options(sb, options);
	if (err)
		goto free_options;

	sb->s_maxbytes = max_file_size(le32_to_cpu(raw_super->log_blocksize));
	sb->s_max_links = F2FS_LINK_MAX;
	get_random_bytes(&sbi->s_next_generation, sizeof(u32));

	sb->s_op = &f2fs_sops;
	sb->s_xattr = f2fs_xattr_handlers;
	sb->s_export_op = &f2fs_export_ops;
	sb->s_magic = F2FS_SUPER_MAGIC;
	sb->s_time_gran = 1;
	sb->s_flags = (sb->s_flags & ~MS_POSIXACL) |
		(test_opt(sbi, POSIX_ACL) ? MS_POSIXACL : 0);
	memcpy(sb->s_uuid, raw_super->uuid, sizeof(raw_super->uuid));

	/* init f2fs-specific super block info */
	sbi->sb = sb;
	sbi->raw_super = raw_super;
	sbi->raw_super_buf = raw_super_buf;
	mutex_init(&sbi->gc_mutex);
	mutex_init(&sbi->writepages);
	mutex_init(&sbi->cp_mutex);
	init_rwsem(&sbi->node_write);

	/* disallow all the data/node/meta page writes */
	set_sbi_flag(sbi, SBI_POR_DOING);
	spin_lock_init(&sbi->stat_lock);

	init_rwsem(&sbi->read_io.io_rwsem);
	sbi->read_io.sbi = sbi;
	sbi->read_io.bio = NULL;
	for (i = 0; i < NR_PAGE_TYPE; i++) {
		init_rwsem(&sbi->write_io[i].io_rwsem);
		sbi->write_io[i].sbi = sbi;
		sbi->write_io[i].bio = NULL;
	}

	init_rwsem(&sbi->cp_rwsem);
	init_waitqueue_head(&sbi->cp_wait);
	init_sb_info(sbi);

	/* get an inode for meta space */
	sbi->meta_inode = f2fs_iget(sb, F2FS_META_INO(sbi));
	if (IS_ERR(sbi->meta_inode)) {
		f2fs_msg(sb, KERN_ERR, "Failed to read F2FS meta data inode");
		err = PTR_ERR(sbi->meta_inode);
		goto free_options;
	}

	err = get_valid_checkpoint(sbi);
	if (err) {
		f2fs_msg(sb, KERN_ERR, "Failed to get valid F2FS checkpoint");
		goto free_meta_inode;
	}

	sbi->total_valid_node_count =
				le32_to_cpu(sbi->ckpt->valid_node_count);
	sbi->total_valid_inode_count =
				le32_to_cpu(sbi->ckpt->valid_inode_count);
	sbi->user_block_count = le64_to_cpu(sbi->ckpt->user_block_count);
	sbi->total_valid_block_count =
				le64_to_cpu(sbi->ckpt->valid_block_count);
	sbi->last_valid_block_count = sbi->total_valid_block_count;
	sbi->alloc_valid_block_count = 0;
	INIT_LIST_HEAD(&sbi->dir_inode_list);
	spin_lock_init(&sbi->dir_inode_lock);

	init_extent_cache_info(sbi);

	init_ino_entry_info(sbi);

	/* setup f2fs internal modules */
	err = build_segment_manager(sbi);
	if (err) {
		f2fs_msg(sb, KERN_ERR,
			"Failed to initialize F2FS segment manager");
		goto free_sm;
	}
	err = build_node_manager(sbi);
	if (err) {
		f2fs_msg(sb, KERN_ERR,
			"Failed to initialize F2FS node manager");
		goto free_nm;
	}

	build_gc_manager(sbi);

	/* get an inode for node space */
	sbi->node_inode = f2fs_iget(sb, F2FS_NODE_INO(sbi));
	if (IS_ERR(sbi->node_inode)) {
		f2fs_msg(sb, KERN_ERR, "Failed to read node inode");
		err = PTR_ERR(sbi->node_inode);
		goto free_nm;
	}

	f2fs_join_shrinker(sbi);

	/* if there are nt orphan nodes free them */
	err = recover_orphan_inodes(sbi);
	if (err)
		goto free_node_inode;

	/* read root inode and dentry */
	root = f2fs_iget(sb, F2FS_ROOT_INO(sbi));
	if (IS_ERR(root)) {
		f2fs_msg(sb, KERN_ERR, "Failed to read root inode");
		err = PTR_ERR(root);
		goto free_node_inode;
	}
	if (!S_ISDIR(root->i_mode) || !root->i_blocks || !root->i_size) {
		iput(root);
		err = -EINVAL;
		goto free_node_inode;
	}

	sb->s_root = d_make_root(root); /* allocate root dentry */
	if (!sb->s_root) {
		err = -ENOMEM;
		goto free_root_inode;
	}

	err = f2fs_build_stats(sbi);
	if (err)
		goto free_root_inode;

	if (f2fs_proc_root)
		sbi->s_proc = proc_mkdir(sb->s_id, f2fs_proc_root);

	if (sbi->s_proc)
		proc_create_data("segment_info", S_IRUGO, sbi->s_proc,
				 &f2fs_seq_segment_info_fops, sb);

	sbi->s_kobj.kset = f2fs_kset;
	init_completion(&sbi->s_kobj_unregister);
	err = kobject_init_and_add(&sbi->s_kobj, &f2fs_ktype, NULL,
							"%s", sb->s_id);
	if (err)
		goto free_proc;

	/* recover fsynced data */
	if (!test_opt(sbi, DISABLE_ROLL_FORWARD)) {
		/*
		 * mount should be failed, when device has readonly mode, and
		 * previous checkpoint was not done by clean system shutdown.
		 */
		if (bdev_read_only(sb->s_bdev) &&
				!is_set_ckpt_flags(sbi->ckpt, CP_UMOUNT_FLAG)) {
			err = -EROFS;
			goto free_kobj;
		}

		if (need_fsck)
			set_sbi_flag(sbi, SBI_NEED_FSCK);

		if (!retry)
			goto skip_recovery;

		err = recover_fsync_data(sbi, false);
		if (err < 0) {
			need_fsck = true;
			f2fs_msg(sb, KERN_ERR,
				"Cannot recover all fsync data errno=%ld", err);
			goto free_kobj;
		}
	} else {
		err = recover_fsync_data(sbi, true);

		if (!f2fs_readonly(sb) && err > 0) {
			err = -EINVAL;
			f2fs_msg(sb, KERN_ERR,
				"Need to recover fsync data");
			goto free_kobj;
		}
	}
skip_recovery:
	/* recover_fsync_data() cleared this already */
	clear_sbi_flag(sbi, SBI_POR_DOING);

	/*
	 * If filesystem is not mounted as read-only then
	 * do start the gc_thread.
	 */
	if (test_opt(sbi, BG_GC) && !f2fs_readonly(sb)) {
		/* After POR, we can run background GC thread.*/
		err = start_gc_thread(sbi);
		if (err)
			goto free_kobj;
	}
	kfree(options);

	/* recover broken superblock */
	if (recovery && !f2fs_readonly(sb) && !bdev_read_only(sb->s_bdev)) {
		f2fs_msg(sb, KERN_INFO, "Recover invalid superblock");
		f2fs_commit_super(sbi, true);
	}

	sbi->cp_expires = round_jiffies_up(jiffies);

	return 0;

free_kobj:
	kobject_del(&sbi->s_kobj);
free_proc:
	if (sbi->s_proc) {
		remove_proc_entry("segment_info", sbi->s_proc);
		remove_proc_entry(sb->s_id, f2fs_proc_root);
	}
	f2fs_destroy_stats(sbi);
free_root_inode:
	dput(sb->s_root);
	sb->s_root = NULL;
free_node_inode:
	mutex_lock(&sbi->umount_mutex);
	f2fs_leave_shrinker(sbi);
	iput(sbi->node_inode);
	mutex_unlock(&sbi->umount_mutex);
free_nm:
	destroy_node_manager(sbi);
free_sm:
	destroy_segment_manager(sbi);
	kfree(sbi->ckpt);
free_meta_inode:
	make_bad_inode(sbi->meta_inode);
	iput(sbi->meta_inode);
free_options:
	kfree(options);
free_sb_buf:
	brelse(raw_super_buf);
free_sbi:
	kfree(sbi);

	/* give only one another chance */
	if (retry) {
		retry = false;
		shrink_dcache_sb(sb);
		goto try_onemore;
	}
	return err;
}

static struct dentry *f2fs_mount(struct file_system_type *fs_type, int flags,
			const char *dev_name, void *data)
{
	return mount_bdev(fs_type, flags, dev_name, data, f2fs_fill_super);
}

static void kill_f2fs_super(struct super_block *sb)
{
	if (sb->s_root)
		set_sbi_flag(F2FS_SB(sb), SBI_IS_CLOSE);
	kill_block_super(sb);
}

static struct file_system_type f2fs_fs_type = {
	.owner		= THIS_MODULE,
	.name		= "f2fs",
	.mount		= f2fs_mount,
	.kill_sb	= kill_f2fs_super,
	.fs_flags	= FS_REQUIRES_DEV,
};
MODULE_ALIAS_FS("f2fs");

static int __init init_inodecache(void)
{
	f2fs_inode_cachep = f2fs_kmem_cache_create("f2fs_inode_cache",
			sizeof(struct f2fs_inode_info));
	if (!f2fs_inode_cachep)
		return -ENOMEM;
	return 0;
}

static void destroy_inodecache(void)
{
	/*
	 * Make sure all delayed rcu free inodes are flushed before we
	 * destroy cache.
	 */
	rcu_barrier();
	kmem_cache_destroy(f2fs_inode_cachep);
}

static int __init init_f2fs_fs(void)
{
	int err;

	if (PAGE_SIZE != F2FS_BLKSIZE) {
		printk("F2FS not supported on PAGE_SIZE(%lu) != %d\n",
				PAGE_SIZE, F2FS_BLKSIZE);
		return -EINVAL;
	}

	f2fs_build_trace_ios();

	err = init_inodecache();
	if (err)
		goto fail;
	err = create_node_manager_caches();
	if (err)
		goto free_inodecache;
	err = create_segment_manager_caches();
	if (err)
		goto free_node_manager_caches;
	err = create_checkpoint_caches();
	if (err)
		goto free_segment_manager_caches;
	err = create_extent_cache();
	if (err)
		goto free_checkpoint_caches;
	f2fs_kset = kset_create_and_add("f2fs", NULL, fs_kobj);
	if (!f2fs_kset) {
		err = -ENOMEM;
		goto free_extent_cache;
	}
	err = f2fs_init_crypto();
	if (err)
		goto free_kset;

	err = register_shrinker(&f2fs_shrinker_info);
	if (err)
		goto free_crypto;

	err = register_filesystem(&f2fs_fs_type);
	if (err)
		goto free_shrinker;
	f2fs_create_root_stats();
	f2fs_proc_root = proc_mkdir("fs/f2fs", NULL);
	return 0;

free_shrinker:
	unregister_shrinker(&f2fs_shrinker_info);
free_crypto:
	f2fs_exit_crypto();
free_kset:
	kset_unregister(f2fs_kset);
free_extent_cache:
	destroy_extent_cache();
free_checkpoint_caches:
	destroy_checkpoint_caches();
free_segment_manager_caches:
	destroy_segment_manager_caches();
free_node_manager_caches:
	destroy_node_manager_caches();
free_inodecache:
	destroy_inodecache();
fail:
	return err;
}

static void __exit exit_f2fs_fs(void)
{
	remove_proc_entry("fs/f2fs", NULL);
	f2fs_destroy_root_stats();
	unregister_shrinker(&f2fs_shrinker_info);
	unregister_filesystem(&f2fs_fs_type);
	f2fs_exit_crypto();
	destroy_extent_cache();
	destroy_checkpoint_caches();
	destroy_segment_manager_caches();
	destroy_node_manager_caches();
	destroy_inodecache();
	kset_unregister(f2fs_kset);
	f2fs_destroy_trace_ios();
}

module_init(init_f2fs_fs)
module_exit(exit_f2fs_fs)

MODULE_AUTHOR("Samsung Electronics's Praesto Team");
MODULE_DESCRIPTION("Flash Friendly File System");
MODULE_LICENSE("GPL");<|MERGE_RESOLUTION|>--- conflicted
+++ resolved
@@ -1184,8 +1184,6 @@
 		if (le32_to_cpu(ckpt->cur_node_segno[i]) >= main_segs ||
 		    le16_to_cpu(ckpt->cur_node_blkoff[i]) >= blocks_per_seg) {
 			return 1;
-<<<<<<< HEAD
-=======
 		for (j = i + 1; j < NR_CURSEG_NODE_TYPE; j++) {
 			if (le32_to_cpu(ckpt->cur_node_segno[i]) ==
 				le32_to_cpu(ckpt->cur_node_segno[j])) {
@@ -1195,15 +1193,12 @@
 					le32_to_cpu(ckpt->cur_node_segno[i]));
 				return 1;
 			}
->>>>>>> 5875149a
 		}
 	}
 	for (i = 0; i < NR_CURSEG_DATA_TYPE; i++) {
 		if (le32_to_cpu(ckpt->cur_data_segno[i]) >= main_segs ||
 		    le16_to_cpu(ckpt->cur_data_blkoff[i]) >= blocks_per_seg) {
 			return 1;
-<<<<<<< HEAD
-=======
 		for (j = i + 1; j < NR_CURSEG_DATA_TYPE; j++) {
 			if (le32_to_cpu(ckpt->cur_data_segno[i]) ==
 				le32_to_cpu(ckpt->cur_data_segno[j])) {
@@ -1225,7 +1220,6 @@
 					le32_to_cpu(ckpt->cur_node_segno[i]));
 				return 1;
 			}
->>>>>>> 5875149a
 		}
 	}
 
