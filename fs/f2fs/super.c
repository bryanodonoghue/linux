// SPDX-License-Identifier: GPL-2.0
/*
 * fs/f2fs/super.c
 *
 * Copyright (c) 2012 Samsung Electronics Co., Ltd.
 *             http://www.samsung.com/
 */
#include <linux/module.h>
#include <linux/init.h>
#include <linux/fs.h>
#include <linux/statfs.h>
#include <linux/buffer_head.h>
#include <linux/backing-dev.h>
#include <linux/kthread.h>
#include <linux/parser.h>
#include <linux/mount.h>
#include <linux/seq_file.h>
#include <linux/proc_fs.h>
#include <linux/random.h>
#include <linux/exportfs.h>
#include <linux/blkdev.h>
#include <linux/quotaops.h>
#include <linux/f2fs_fs.h>
#include <linux/sysfs.h>
#include <linux/quota.h>

#include "f2fs.h"
#include "node.h"
#include "segment.h"
#include "xattr.h"
#include "gc.h"
#include "trace.h"

#define CREATE_TRACE_POINTS
#include <trace/events/f2fs.h>

static struct kmem_cache *f2fs_inode_cachep;

#ifdef CONFIG_F2FS_FAULT_INJECTION

char *f2fs_fault_name[FAULT_MAX] = {
	[FAULT_KMALLOC]		= "kmalloc",
	[FAULT_KVMALLOC]	= "kvmalloc",
	[FAULT_PAGE_ALLOC]	= "page alloc",
	[FAULT_PAGE_GET]	= "page get",
	[FAULT_ALLOC_BIO]	= "alloc bio",
	[FAULT_ALLOC_NID]	= "alloc nid",
	[FAULT_ORPHAN]		= "orphan",
	[FAULT_BLOCK]		= "no more block",
	[FAULT_DIR_DEPTH]	= "too big dir depth",
	[FAULT_EVICT_INODE]	= "evict_inode fail",
	[FAULT_TRUNCATE]	= "truncate fail",
	[FAULT_READ_IO]		= "read IO error",
	[FAULT_CHECKPOINT]	= "checkpoint error",
	[FAULT_DISCARD]		= "discard error",
	[FAULT_WRITE_IO]	= "write IO error",
};

void f2fs_build_fault_attr(struct f2fs_sb_info *sbi, unsigned int rate,
							unsigned int type)
{
	struct f2fs_fault_info *ffi = &F2FS_OPTION(sbi).fault_info;

	if (rate) {
		atomic_set(&ffi->inject_ops, 0);
		ffi->inject_rate = rate;
	}

	if (type)
		ffi->inject_type = type;

	if (!rate && !type)
		memset(ffi, 0, sizeof(struct f2fs_fault_info));
}
#endif

/* f2fs-wide shrinker description */
static struct shrinker f2fs_shrinker_info = {
	.scan_objects = f2fs_shrink_scan,
	.count_objects = f2fs_shrink_count,
	.seeks = DEFAULT_SEEKS,
};

enum {
	Opt_gc_background,
	Opt_disable_roll_forward,
	Opt_norecovery,
	Opt_discard,
	Opt_nodiscard,
	Opt_noheap,
	Opt_heap,
	Opt_user_xattr,
	Opt_nouser_xattr,
	Opt_acl,
	Opt_noacl,
	Opt_active_logs,
	Opt_disable_ext_identify,
	Opt_inline_xattr,
	Opt_noinline_xattr,
	Opt_inline_xattr_size,
	Opt_inline_data,
	Opt_inline_dentry,
	Opt_noinline_dentry,
	Opt_flush_merge,
	Opt_noflush_merge,
	Opt_nobarrier,
	Opt_fastboot,
	Opt_extent_cache,
	Opt_noextent_cache,
	Opt_noinline_data,
	Opt_data_flush,
	Opt_reserve_root,
	Opt_resgid,
	Opt_resuid,
	Opt_mode,
	Opt_io_size_bits,
	Opt_fault_injection,
	Opt_fault_type,
	Opt_lazytime,
	Opt_nolazytime,
	Opt_quota,
	Opt_noquota,
	Opt_usrquota,
	Opt_grpquota,
	Opt_prjquota,
	Opt_usrjquota,
	Opt_grpjquota,
	Opt_prjjquota,
	Opt_offusrjquota,
	Opt_offgrpjquota,
	Opt_offprjjquota,
	Opt_jqfmt_vfsold,
	Opt_jqfmt_vfsv0,
	Opt_jqfmt_vfsv1,
	Opt_whint,
	Opt_alloc,
	Opt_fsync,
	Opt_test_dummy_encryption,
	Opt_checkpoint,
	Opt_err,
};

static match_table_t f2fs_tokens = {
	{Opt_gc_background, "background_gc=%s"},
	{Opt_disable_roll_forward, "disable_roll_forward"},
	{Opt_norecovery, "norecovery"},
	{Opt_discard, "discard"},
	{Opt_nodiscard, "nodiscard"},
	{Opt_noheap, "no_heap"},
	{Opt_heap, "heap"},
	{Opt_user_xattr, "user_xattr"},
	{Opt_nouser_xattr, "nouser_xattr"},
	{Opt_acl, "acl"},
	{Opt_noacl, "noacl"},
	{Opt_active_logs, "active_logs=%u"},
	{Opt_disable_ext_identify, "disable_ext_identify"},
	{Opt_inline_xattr, "inline_xattr"},
	{Opt_noinline_xattr, "noinline_xattr"},
	{Opt_inline_xattr_size, "inline_xattr_size=%u"},
	{Opt_inline_data, "inline_data"},
	{Opt_inline_dentry, "inline_dentry"},
	{Opt_noinline_dentry, "noinline_dentry"},
	{Opt_flush_merge, "flush_merge"},
	{Opt_noflush_merge, "noflush_merge"},
	{Opt_nobarrier, "nobarrier"},
	{Opt_fastboot, "fastboot"},
	{Opt_extent_cache, "extent_cache"},
	{Opt_noextent_cache, "noextent_cache"},
	{Opt_noinline_data, "noinline_data"},
	{Opt_data_flush, "data_flush"},
	{Opt_reserve_root, "reserve_root=%u"},
	{Opt_resgid, "resgid=%u"},
	{Opt_resuid, "resuid=%u"},
	{Opt_mode, "mode=%s"},
	{Opt_io_size_bits, "io_bits=%u"},
	{Opt_fault_injection, "fault_injection=%u"},
	{Opt_fault_type, "fault_type=%u"},
	{Opt_lazytime, "lazytime"},
	{Opt_nolazytime, "nolazytime"},
	{Opt_quota, "quota"},
	{Opt_noquota, "noquota"},
	{Opt_usrquota, "usrquota"},
	{Opt_grpquota, "grpquota"},
	{Opt_prjquota, "prjquota"},
	{Opt_usrjquota, "usrjquota=%s"},
	{Opt_grpjquota, "grpjquota=%s"},
	{Opt_prjjquota, "prjjquota=%s"},
	{Opt_offusrjquota, "usrjquota="},
	{Opt_offgrpjquota, "grpjquota="},
	{Opt_offprjjquota, "prjjquota="},
	{Opt_jqfmt_vfsold, "jqfmt=vfsold"},
	{Opt_jqfmt_vfsv0, "jqfmt=vfsv0"},
	{Opt_jqfmt_vfsv1, "jqfmt=vfsv1"},
	{Opt_whint, "whint_mode=%s"},
	{Opt_alloc, "alloc_mode=%s"},
	{Opt_fsync, "fsync_mode=%s"},
	{Opt_test_dummy_encryption, "test_dummy_encryption"},
	{Opt_checkpoint, "checkpoint=%s"},
	{Opt_err, NULL},
};

void f2fs_msg(struct super_block *sb, const char *level, const char *fmt, ...)
{
	struct va_format vaf;
	va_list args;

	va_start(args, fmt);
	vaf.fmt = fmt;
	vaf.va = &args;
	printk("%sF2FS-fs (%s): %pV\n", level, sb->s_id, &vaf);
	va_end(args);
}

static inline void limit_reserve_root(struct f2fs_sb_info *sbi)
{
	block_t limit = (sbi->user_block_count << 1) / 1000;

	/* limit is 0.2% */
	if (test_opt(sbi, RESERVE_ROOT) &&
			F2FS_OPTION(sbi).root_reserved_blocks > limit) {
		F2FS_OPTION(sbi).root_reserved_blocks = limit;
		f2fs_msg(sbi->sb, KERN_INFO,
			"Reduce reserved blocks for root = %u",
			F2FS_OPTION(sbi).root_reserved_blocks);
	}
	if (!test_opt(sbi, RESERVE_ROOT) &&
		(!uid_eq(F2FS_OPTION(sbi).s_resuid,
				make_kuid(&init_user_ns, F2FS_DEF_RESUID)) ||
		!gid_eq(F2FS_OPTION(sbi).s_resgid,
				make_kgid(&init_user_ns, F2FS_DEF_RESGID))))
		f2fs_msg(sbi->sb, KERN_INFO,
			"Ignore s_resuid=%u, s_resgid=%u w/o reserve_root",
				from_kuid_munged(&init_user_ns,
					F2FS_OPTION(sbi).s_resuid),
				from_kgid_munged(&init_user_ns,
					F2FS_OPTION(sbi).s_resgid));
}

static void init_once(void *foo)
{
	struct f2fs_inode_info *fi = (struct f2fs_inode_info *) foo;

	inode_init_once(&fi->vfs_inode);
}

#ifdef CONFIG_QUOTA
static const char * const quotatypes[] = INITQFNAMES;
#define QTYPE2NAME(t) (quotatypes[t])
static int f2fs_set_qf_name(struct super_block *sb, int qtype,
							substring_t *args)
{
	struct f2fs_sb_info *sbi = F2FS_SB(sb);
	char *qname;
	int ret = -EINVAL;

	if (sb_any_quota_loaded(sb) && !F2FS_OPTION(sbi).s_qf_names[qtype]) {
		f2fs_msg(sb, KERN_ERR,
			"Cannot change journaled "
			"quota options when quota turned on");
		return -EINVAL;
	}
	if (f2fs_sb_has_quota_ino(sb)) {
		f2fs_msg(sb, KERN_INFO,
			"QUOTA feature is enabled, so ignore qf_name");
		return 0;
	}

	qname = match_strdup(args);
	if (!qname) {
		f2fs_msg(sb, KERN_ERR,
			"Not enough memory for storing quotafile name");
		return -EINVAL;
	}
	if (F2FS_OPTION(sbi).s_qf_names[qtype]) {
		if (strcmp(F2FS_OPTION(sbi).s_qf_names[qtype], qname) == 0)
			ret = 0;
		else
			f2fs_msg(sb, KERN_ERR,
				 "%s quota file already specified",
				 QTYPE2NAME(qtype));
		goto errout;
	}
	if (strchr(qname, '/')) {
		f2fs_msg(sb, KERN_ERR,
			"quotafile must be on filesystem root");
		goto errout;
	}
	F2FS_OPTION(sbi).s_qf_names[qtype] = qname;
	set_opt(sbi, QUOTA);
	return 0;
errout:
	kfree(qname);
	return ret;
}

static int f2fs_clear_qf_name(struct super_block *sb, int qtype)
{
	struct f2fs_sb_info *sbi = F2FS_SB(sb);

	if (sb_any_quota_loaded(sb) && F2FS_OPTION(sbi).s_qf_names[qtype]) {
		f2fs_msg(sb, KERN_ERR, "Cannot change journaled quota options"
			" when quota turned on");
		return -EINVAL;
	}
	kfree(F2FS_OPTION(sbi).s_qf_names[qtype]);
	F2FS_OPTION(sbi).s_qf_names[qtype] = NULL;
	return 0;
}

static int f2fs_check_quota_options(struct f2fs_sb_info *sbi)
{
	/*
	 * We do the test below only for project quotas. 'usrquota' and
	 * 'grpquota' mount options are allowed even without quota feature
	 * to support legacy quotas in quota files.
	 */
	if (test_opt(sbi, PRJQUOTA) && !f2fs_sb_has_project_quota(sbi->sb)) {
		f2fs_msg(sbi->sb, KERN_ERR, "Project quota feature not enabled. "
			 "Cannot enable project quota enforcement.");
		return -1;
	}
	if (F2FS_OPTION(sbi).s_qf_names[USRQUOTA] ||
			F2FS_OPTION(sbi).s_qf_names[GRPQUOTA] ||
			F2FS_OPTION(sbi).s_qf_names[PRJQUOTA]) {
		if (test_opt(sbi, USRQUOTA) &&
				F2FS_OPTION(sbi).s_qf_names[USRQUOTA])
			clear_opt(sbi, USRQUOTA);

		if (test_opt(sbi, GRPQUOTA) &&
				F2FS_OPTION(sbi).s_qf_names[GRPQUOTA])
			clear_opt(sbi, GRPQUOTA);

		if (test_opt(sbi, PRJQUOTA) &&
				F2FS_OPTION(sbi).s_qf_names[PRJQUOTA])
			clear_opt(sbi, PRJQUOTA);

		if (test_opt(sbi, GRPQUOTA) || test_opt(sbi, USRQUOTA) ||
				test_opt(sbi, PRJQUOTA)) {
			f2fs_msg(sbi->sb, KERN_ERR, "old and new quota "
					"format mixing");
			return -1;
		}

		if (!F2FS_OPTION(sbi).s_jquota_fmt) {
			f2fs_msg(sbi->sb, KERN_ERR, "journaled quota format "
					"not specified");
			return -1;
		}
	}

	if (f2fs_sb_has_quota_ino(sbi->sb) && F2FS_OPTION(sbi).s_jquota_fmt) {
		f2fs_msg(sbi->sb, KERN_INFO,
			"QUOTA feature is enabled, so ignore jquota_fmt");
		F2FS_OPTION(sbi).s_jquota_fmt = 0;
	}
	return 0;
}
#endif

static int parse_options(struct super_block *sb, char *options)
{
	struct f2fs_sb_info *sbi = F2FS_SB(sb);
	substring_t args[MAX_OPT_ARGS];
	char *p, *name;
	int arg = 0;
	kuid_t uid;
	kgid_t gid;
#ifdef CONFIG_QUOTA
	int ret;
#endif

	if (!options)
		return 0;

	while ((p = strsep(&options, ",")) != NULL) {
		int token;
		if (!*p)
			continue;
		/*
		 * Initialize args struct so we know whether arg was
		 * found; some options take optional arguments.
		 */
		args[0].to = args[0].from = NULL;
		token = match_token(p, f2fs_tokens, args);

		switch (token) {
		case Opt_gc_background:
			name = match_strdup(&args[0]);

			if (!name)
				return -ENOMEM;
			if (strlen(name) == 2 && !strncmp(name, "on", 2)) {
				set_opt(sbi, BG_GC);
				clear_opt(sbi, FORCE_FG_GC);
			} else if (strlen(name) == 3 && !strncmp(name, "off", 3)) {
				clear_opt(sbi, BG_GC);
				clear_opt(sbi, FORCE_FG_GC);
			} else if (strlen(name) == 4 && !strncmp(name, "sync", 4)) {
				set_opt(sbi, BG_GC);
				set_opt(sbi, FORCE_FG_GC);
			} else {
				kfree(name);
				return -EINVAL;
			}
			kfree(name);
			break;
		case Opt_disable_roll_forward:
			set_opt(sbi, DISABLE_ROLL_FORWARD);
			break;
		case Opt_norecovery:
			/* this option mounts f2fs with ro */
			set_opt(sbi, DISABLE_ROLL_FORWARD);
			if (!f2fs_readonly(sb))
				return -EINVAL;
			break;
		case Opt_discard:
			set_opt(sbi, DISCARD);
			break;
		case Opt_nodiscard:
			if (f2fs_sb_has_blkzoned(sb)) {
				f2fs_msg(sb, KERN_WARNING,
					"discard is required for zoned block devices");
				return -EINVAL;
			}
			clear_opt(sbi, DISCARD);
			break;
		case Opt_noheap:
			set_opt(sbi, NOHEAP);
			break;
		case Opt_heap:
			clear_opt(sbi, NOHEAP);
			break;
#ifdef CONFIG_F2FS_FS_XATTR
		case Opt_user_xattr:
			set_opt(sbi, XATTR_USER);
			break;
		case Opt_nouser_xattr:
			clear_opt(sbi, XATTR_USER);
			break;
		case Opt_inline_xattr:
			set_opt(sbi, INLINE_XATTR);
			break;
		case Opt_noinline_xattr:
			clear_opt(sbi, INLINE_XATTR);
			break;
		case Opt_inline_xattr_size:
			if (args->from && match_int(args, &arg))
				return -EINVAL;
			set_opt(sbi, INLINE_XATTR_SIZE);
			F2FS_OPTION(sbi).inline_xattr_size = arg;
			break;
#else
		case Opt_user_xattr:
			f2fs_msg(sb, KERN_INFO,
				"user_xattr options not supported");
			break;
		case Opt_nouser_xattr:
			f2fs_msg(sb, KERN_INFO,
				"nouser_xattr options not supported");
			break;
		case Opt_inline_xattr:
			f2fs_msg(sb, KERN_INFO,
				"inline_xattr options not supported");
			break;
		case Opt_noinline_xattr:
			f2fs_msg(sb, KERN_INFO,
				"noinline_xattr options not supported");
			break;
#endif
#ifdef CONFIG_F2FS_FS_POSIX_ACL
		case Opt_acl:
			set_opt(sbi, POSIX_ACL);
			break;
		case Opt_noacl:
			clear_opt(sbi, POSIX_ACL);
			break;
#else
		case Opt_acl:
			f2fs_msg(sb, KERN_INFO, "acl options not supported");
			break;
		case Opt_noacl:
			f2fs_msg(sb, KERN_INFO, "noacl options not supported");
			break;
#endif
		case Opt_active_logs:
			if (args->from && match_int(args, &arg))
				return -EINVAL;
			if (arg != 2 && arg != 4 && arg != NR_CURSEG_TYPE)
				return -EINVAL;
			F2FS_OPTION(sbi).active_logs = arg;
			break;
		case Opt_disable_ext_identify:
			set_opt(sbi, DISABLE_EXT_IDENTIFY);
			break;
		case Opt_inline_data:
			set_opt(sbi, INLINE_DATA);
			break;
		case Opt_inline_dentry:
			set_opt(sbi, INLINE_DENTRY);
			break;
		case Opt_noinline_dentry:
			clear_opt(sbi, INLINE_DENTRY);
			break;
		case Opt_flush_merge:
			set_opt(sbi, FLUSH_MERGE);
			break;
		case Opt_noflush_merge:
			clear_opt(sbi, FLUSH_MERGE);
			break;
		case Opt_nobarrier:
			set_opt(sbi, NOBARRIER);
			break;
		case Opt_fastboot:
			set_opt(sbi, FASTBOOT);
			break;
		case Opt_extent_cache:
			set_opt(sbi, EXTENT_CACHE);
			break;
		case Opt_noextent_cache:
			clear_opt(sbi, EXTENT_CACHE);
			break;
		case Opt_noinline_data:
			clear_opt(sbi, INLINE_DATA);
			break;
		case Opt_data_flush:
			set_opt(sbi, DATA_FLUSH);
			break;
		case Opt_reserve_root:
			if (args->from && match_int(args, &arg))
				return -EINVAL;
			if (test_opt(sbi, RESERVE_ROOT)) {
				f2fs_msg(sb, KERN_INFO,
					"Preserve previous reserve_root=%u",
					F2FS_OPTION(sbi).root_reserved_blocks);
			} else {
				F2FS_OPTION(sbi).root_reserved_blocks = arg;
				set_opt(sbi, RESERVE_ROOT);
			}
			break;
		case Opt_resuid:
			if (args->from && match_int(args, &arg))
				return -EINVAL;
			uid = make_kuid(current_user_ns(), arg);
			if (!uid_valid(uid)) {
				f2fs_msg(sb, KERN_ERR,
					"Invalid uid value %d", arg);
				return -EINVAL;
			}
			F2FS_OPTION(sbi).s_resuid = uid;
			break;
		case Opt_resgid:
			if (args->from && match_int(args, &arg))
				return -EINVAL;
			gid = make_kgid(current_user_ns(), arg);
			if (!gid_valid(gid)) {
				f2fs_msg(sb, KERN_ERR,
					"Invalid gid value %d", arg);
				return -EINVAL;
			}
			F2FS_OPTION(sbi).s_resgid = gid;
			break;
		case Opt_mode:
			name = match_strdup(&args[0]);

			if (!name)
				return -ENOMEM;
			if (strlen(name) == 8 &&
					!strncmp(name, "adaptive", 8)) {
				if (f2fs_sb_has_blkzoned(sb)) {
					f2fs_msg(sb, KERN_WARNING,
						 "adaptive mode is not allowed with "
						 "zoned block device feature");
					kfree(name);
					return -EINVAL;
				}
				set_opt_mode(sbi, F2FS_MOUNT_ADAPTIVE);
			} else if (strlen(name) == 3 &&
					!strncmp(name, "lfs", 3)) {
				set_opt_mode(sbi, F2FS_MOUNT_LFS);
			} else {
				kfree(name);
				return -EINVAL;
			}
			kfree(name);
			break;
		case Opt_io_size_bits:
			if (args->from && match_int(args, &arg))
				return -EINVAL;
			if (arg > __ilog2_u32(BIO_MAX_PAGES)) {
				f2fs_msg(sb, KERN_WARNING,
					"Not support %d, larger than %d",
					1 << arg, BIO_MAX_PAGES);
				return -EINVAL;
			}
			F2FS_OPTION(sbi).write_io_size_bits = arg;
			break;
#ifdef CONFIG_F2FS_FAULT_INJECTION
		case Opt_fault_injection:
			if (args->from && match_int(args, &arg))
				return -EINVAL;
			f2fs_build_fault_attr(sbi, arg, F2FS_ALL_FAULT_TYPE);
			set_opt(sbi, FAULT_INJECTION);
			break;

		case Opt_fault_type:
			if (args->from && match_int(args, &arg))
				return -EINVAL;
			f2fs_build_fault_attr(sbi, 0, arg);
			set_opt(sbi, FAULT_INJECTION);
			break;
#else
		case Opt_fault_injection:
			f2fs_msg(sb, KERN_INFO,
				"fault_injection options not supported");
			break;

		case Opt_fault_type:
			f2fs_msg(sb, KERN_INFO,
				"fault_type options not supported");
			break;
#endif
		case Opt_lazytime:
			sb->s_flags |= MS_LAZYTIME;
			break;
		case Opt_nolazytime:
			sb->s_flags &= ~MS_LAZYTIME;
			break;
#ifdef CONFIG_QUOTA
		case Opt_quota:
		case Opt_usrquota:
			set_opt(sbi, USRQUOTA);
			break;
		case Opt_grpquota:
			set_opt(sbi, GRPQUOTA);
			break;
		case Opt_prjquota:
			set_opt(sbi, PRJQUOTA);
			break;
		case Opt_usrjquota:
			ret = f2fs_set_qf_name(sb, USRQUOTA, &args[0]);
			if (ret)
				return ret;
			break;
		case Opt_grpjquota:
			ret = f2fs_set_qf_name(sb, GRPQUOTA, &args[0]);
			if (ret)
				return ret;
			break;
		case Opt_prjjquota:
			ret = f2fs_set_qf_name(sb, PRJQUOTA, &args[0]);
			if (ret)
				return ret;
			break;
		case Opt_offusrjquota:
			ret = f2fs_clear_qf_name(sb, USRQUOTA);
			if (ret)
				return ret;
			break;
		case Opt_offgrpjquota:
			ret = f2fs_clear_qf_name(sb, GRPQUOTA);
			if (ret)
				return ret;
			break;
		case Opt_offprjjquota:
			ret = f2fs_clear_qf_name(sb, PRJQUOTA);
			if (ret)
				return ret;
			break;
		case Opt_jqfmt_vfsold:
			F2FS_OPTION(sbi).s_jquota_fmt = QFMT_VFS_OLD;
			break;
		case Opt_jqfmt_vfsv0:
			F2FS_OPTION(sbi).s_jquota_fmt = QFMT_VFS_V0;
			break;
		case Opt_jqfmt_vfsv1:
			F2FS_OPTION(sbi).s_jquota_fmt = QFMT_VFS_V1;
			break;
		case Opt_noquota:
			clear_opt(sbi, QUOTA);
			clear_opt(sbi, USRQUOTA);
			clear_opt(sbi, GRPQUOTA);
			clear_opt(sbi, PRJQUOTA);
			break;
#else
		case Opt_quota:
		case Opt_usrquota:
		case Opt_grpquota:
		case Opt_prjquota:
		case Opt_usrjquota:
		case Opt_grpjquota:
		case Opt_prjjquota:
		case Opt_offusrjquota:
		case Opt_offgrpjquota:
		case Opt_offprjjquota:
		case Opt_jqfmt_vfsold:
		case Opt_jqfmt_vfsv0:
		case Opt_jqfmt_vfsv1:
		case Opt_noquota:
			f2fs_msg(sb, KERN_INFO,
					"quota operations not supported");
			break;
#endif
		case Opt_whint:
			name = match_strdup(&args[0]);
			if (!name)
				return -ENOMEM;
			if (strlen(name) == 10 &&
					!strncmp(name, "user-based", 10)) {
				F2FS_OPTION(sbi).whint_mode = WHINT_MODE_USER;
			} else if (strlen(name) == 3 &&
					!strncmp(name, "off", 3)) {
				F2FS_OPTION(sbi).whint_mode = WHINT_MODE_OFF;
			} else if (strlen(name) == 8 &&
					!strncmp(name, "fs-based", 8)) {
				F2FS_OPTION(sbi).whint_mode = WHINT_MODE_FS;
			} else {
				kfree(name);
				return -EINVAL;
			}
			kfree(name);
			break;
		case Opt_alloc:
			name = match_strdup(&args[0]);
			if (!name)
				return -ENOMEM;

			if (strlen(name) == 7 &&
					!strncmp(name, "default", 7)) {
				F2FS_OPTION(sbi).alloc_mode = ALLOC_MODE_DEFAULT;
			} else if (strlen(name) == 5 &&
					!strncmp(name, "reuse", 5)) {
				F2FS_OPTION(sbi).alloc_mode = ALLOC_MODE_REUSE;
			} else {
				kfree(name);
				return -EINVAL;
			}
			kfree(name);
			break;
		case Opt_fsync:
			name = match_strdup(&args[0]);
			if (!name)
				return -ENOMEM;
			if (strlen(name) == 5 &&
					!strncmp(name, "posix", 5)) {
				F2FS_OPTION(sbi).fsync_mode = FSYNC_MODE_POSIX;
			} else if (strlen(name) == 6 &&
					!strncmp(name, "strict", 6)) {
				F2FS_OPTION(sbi).fsync_mode = FSYNC_MODE_STRICT;
			} else if (strlen(name) == 9 &&
					!strncmp(name, "nobarrier", 9)) {
				F2FS_OPTION(sbi).fsync_mode =
							FSYNC_MODE_NOBARRIER;
			} else {
				kfree(name);
				return -EINVAL;
			}
			kfree(name);
			break;
		case Opt_test_dummy_encryption:
#ifdef CONFIG_F2FS_FS_ENCRYPTION
			if (!f2fs_sb_has_encrypt(sb)) {
				f2fs_msg(sb, KERN_ERR, "Encrypt feature is off");
				return -EINVAL;
			}

			F2FS_OPTION(sbi).test_dummy_encryption = true;
			f2fs_msg(sb, KERN_INFO,
					"Test dummy encryption mode enabled");
#else
			f2fs_msg(sb, KERN_INFO,
					"Test dummy encryption mount option ignored");
#endif
			break;
		case Opt_checkpoint:
			name = match_strdup(&args[0]);
			if (!name)
				return -ENOMEM;

			if (strlen(name) == 6 &&
					!strncmp(name, "enable", 6)) {
				clear_opt(sbi, DISABLE_CHECKPOINT);
			} else if (strlen(name) == 7 &&
					!strncmp(name, "disable", 7)) {
				set_opt(sbi, DISABLE_CHECKPOINT);
			} else {
				kfree(name);
				return -EINVAL;
			}
			kfree(name);
			break;
		default:
			f2fs_msg(sb, KERN_ERR,
				"Unrecognized mount option \"%s\" or missing value",
				p);
			return -EINVAL;
		}
	}
#ifdef CONFIG_QUOTA
	if (f2fs_check_quota_options(sbi))
		return -EINVAL;
#else
	if (f2fs_sb_has_quota_ino(sbi->sb) && !f2fs_readonly(sbi->sb)) {
		f2fs_msg(sbi->sb, KERN_INFO,
			 "Filesystem with quota feature cannot be mounted RDWR "
			 "without CONFIG_QUOTA");
		return -EINVAL;
	}
	if (f2fs_sb_has_project_quota(sbi->sb) && !f2fs_readonly(sbi->sb)) {
		f2fs_msg(sb, KERN_ERR,
			"Filesystem with project quota feature cannot be "
			"mounted RDWR without CONFIG_QUOTA");
		return -EINVAL;
	}
#endif

	if (F2FS_IO_SIZE_BITS(sbi) && !test_opt(sbi, LFS)) {
		f2fs_msg(sb, KERN_ERR,
				"Should set mode=lfs with %uKB-sized IO",
				F2FS_IO_SIZE_KB(sbi));
		return -EINVAL;
	}

	if (test_opt(sbi, INLINE_XATTR_SIZE)) {
		if (!f2fs_sb_has_extra_attr(sb) ||
			!f2fs_sb_has_flexible_inline_xattr(sb)) {
			f2fs_msg(sb, KERN_ERR,
					"extra_attr or flexible_inline_xattr "
					"feature is off");
			return -EINVAL;
		}
		if (!test_opt(sbi, INLINE_XATTR)) {
			f2fs_msg(sb, KERN_ERR,
					"inline_xattr_size option should be "
					"set with inline_xattr option");
			return -EINVAL;
		}
		if (!F2FS_OPTION(sbi).inline_xattr_size ||
			F2FS_OPTION(sbi).inline_xattr_size >=
					DEF_ADDRS_PER_INODE -
					F2FS_TOTAL_EXTRA_ATTR_SIZE -
					DEF_INLINE_RESERVED_SIZE -
					DEF_MIN_INLINE_SIZE) {
			f2fs_msg(sb, KERN_ERR,
					"inline xattr size is out of range");
			return -EINVAL;
		}
	}

	if (test_opt(sbi, DISABLE_CHECKPOINT) && test_opt(sbi, LFS)) {
		f2fs_msg(sb, KERN_ERR,
				"LFS not compatible with checkpoint=disable\n");
		return -EINVAL;
	}

	/* Not pass down write hints if the number of active logs is lesser
	 * than NR_CURSEG_TYPE.
	 */
	if (F2FS_OPTION(sbi).active_logs != NR_CURSEG_TYPE)
		F2FS_OPTION(sbi).whint_mode = WHINT_MODE_OFF;
	return 0;
}

static struct inode *f2fs_alloc_inode(struct super_block *sb)
{
	struct f2fs_inode_info *fi;

	fi = kmem_cache_alloc(f2fs_inode_cachep, GFP_F2FS_ZERO);
	if (!fi)
		return NULL;

	init_once((void *) fi);

	/* Initialize f2fs-specific inode info */
	atomic_set(&fi->dirty_pages, 0);
	init_rwsem(&fi->i_sem);
	INIT_LIST_HEAD(&fi->dirty_list);
	INIT_LIST_HEAD(&fi->gdirty_list);
	INIT_LIST_HEAD(&fi->inmem_ilist);
	INIT_LIST_HEAD(&fi->inmem_pages);
	mutex_init(&fi->inmem_lock);
	init_rwsem(&fi->i_gc_rwsem[READ]);
	init_rwsem(&fi->i_gc_rwsem[WRITE]);
	init_rwsem(&fi->i_mmap_sem);
	init_rwsem(&fi->i_xattr_sem);

	/* Will be used by directory only */
	fi->i_dir_level = F2FS_SB(sb)->dir_level;

	return &fi->vfs_inode;
}

static int f2fs_drop_inode(struct inode *inode)
{
	int ret;
	/*
	 * This is to avoid a deadlock condition like below.
	 * writeback_single_inode(inode)
	 *  - f2fs_write_data_page
	 *    - f2fs_gc -> iput -> evict
	 *       - inode_wait_for_writeback(inode)
	 */
	if ((!inode_unhashed(inode) && inode->i_state & I_SYNC)) {
		if (!inode->i_nlink && !is_bad_inode(inode)) {
			/* to avoid evict_inode call simultaneously */
			atomic_inc(&inode->i_count);
			spin_unlock(&inode->i_lock);

			/* some remained atomic pages should discarded */
			if (f2fs_is_atomic_file(inode))
				f2fs_drop_inmem_pages(inode);

			/* should remain fi->extent_tree for writepage */
			f2fs_destroy_extent_node(inode);

			sb_start_intwrite(inode->i_sb);
			f2fs_i_size_write(inode, 0);

			if (F2FS_HAS_BLOCKS(inode))
				f2fs_truncate(inode);

			sb_end_intwrite(inode->i_sb);

			spin_lock(&inode->i_lock);
			atomic_dec(&inode->i_count);
		}
		trace_f2fs_drop_inode(inode, 0);
		return 0;
	}
	ret = generic_drop_inode(inode);
	trace_f2fs_drop_inode(inode, ret);
	return ret;
}

int f2fs_inode_dirtied(struct inode *inode, bool sync)
{
	struct f2fs_sb_info *sbi = F2FS_I_SB(inode);
	int ret = 0;

	spin_lock(&sbi->inode_lock[DIRTY_META]);
	if (is_inode_flag_set(inode, FI_DIRTY_INODE)) {
		ret = 1;
	} else {
		set_inode_flag(inode, FI_DIRTY_INODE);
		stat_inc_dirty_inode(sbi, DIRTY_META);
	}
	if (sync && list_empty(&F2FS_I(inode)->gdirty_list)) {
		list_add_tail(&F2FS_I(inode)->gdirty_list,
				&sbi->inode_list[DIRTY_META]);
		inc_page_count(sbi, F2FS_DIRTY_IMETA);
	}
	spin_unlock(&sbi->inode_lock[DIRTY_META]);
	return ret;
}

void f2fs_inode_synced(struct inode *inode)
{
	struct f2fs_sb_info *sbi = F2FS_I_SB(inode);

	spin_lock(&sbi->inode_lock[DIRTY_META]);
	if (!is_inode_flag_set(inode, FI_DIRTY_INODE)) {
		spin_unlock(&sbi->inode_lock[DIRTY_META]);
		return;
	}
	if (!list_empty(&F2FS_I(inode)->gdirty_list)) {
		list_del_init(&F2FS_I(inode)->gdirty_list);
		dec_page_count(sbi, F2FS_DIRTY_IMETA);
	}
	clear_inode_flag(inode, FI_DIRTY_INODE);
	clear_inode_flag(inode, FI_AUTO_RECOVER);
	stat_dec_dirty_inode(F2FS_I_SB(inode), DIRTY_META);
	spin_unlock(&sbi->inode_lock[DIRTY_META]);
}

/*
 * f2fs_dirty_inode() is called from __mark_inode_dirty()
 *
 * We should call set_dirty_inode to write the dirty inode through write_inode.
 */
static void f2fs_dirty_inode(struct inode *inode, int flags)
{
	struct f2fs_sb_info *sbi = F2FS_I_SB(inode);

	if (inode->i_ino == F2FS_NODE_INO(sbi) ||
			inode->i_ino == F2FS_META_INO(sbi))
		return;

	if (flags == I_DIRTY_TIME)
		return;

	if (is_inode_flag_set(inode, FI_AUTO_RECOVER))
		clear_inode_flag(inode, FI_AUTO_RECOVER);

	f2fs_inode_dirtied(inode, false);
}

static void f2fs_i_callback(struct rcu_head *head)
{
	struct inode *inode = container_of(head, struct inode, i_rcu);
	kmem_cache_free(f2fs_inode_cachep, F2FS_I(inode));
}

static void f2fs_destroy_inode(struct inode *inode)
{
	call_rcu(&inode->i_rcu, f2fs_i_callback);
}

static void destroy_percpu_info(struct f2fs_sb_info *sbi)
{
	percpu_counter_destroy(&sbi->alloc_valid_block_count);
	percpu_counter_destroy(&sbi->total_valid_inode_count);
}

static void destroy_device_list(struct f2fs_sb_info *sbi)
{
	int i;

	for (i = 0; i < sbi->s_ndevs; i++) {
		blkdev_put(FDEV(i).bdev, FMODE_EXCL);
#ifdef CONFIG_BLK_DEV_ZONED
		kfree(FDEV(i).blkz_type);
#endif
	}
	kfree(sbi->devs);
}

static void f2fs_umount_end(struct super_block *sb, int flags)
{
	/*
	 * this is called at the end of umount(2). If there is an unclosed
	 * namespace, f2fs won't do put_super() which triggers fsck in the
	 * next boot.
	 */
	if ((flags & MNT_FORCE) || atomic_read(&sb->s_active) > 1) {
		/* to write the latest kbytes_written */
		if (!(sb->s_flags & MS_RDONLY)) {
			struct cp_control cpc = {
				.reason = CP_UMOUNT,
			};
			f2fs_quota_off_umount(sb);
			f2fs_write_checkpoint(F2FS_SB(sb), &cpc);
		}
	}
}

static void f2fs_put_super(struct super_block *sb)
{
	struct f2fs_sb_info *sbi = F2FS_SB(sb);
	int i;
	bool dropped;

	f2fs_quota_off_umount(sb);

	/* prevent remaining shrinker jobs */
	mutex_lock(&sbi->umount_mutex);

	/*
	 * We don't need to do checkpoint when superblock is clean.
	 * But, the previous checkpoint was not done by umount, it needs to do
	 * clean checkpoint again.
	 */
	if ((is_sbi_flag_set(sbi, SBI_IS_DIRTY) ||
			!is_set_ckpt_flags(sbi, CP_UMOUNT_FLAG))) {
		struct cp_control cpc = {
			.reason = CP_UMOUNT,
		};
		f2fs_write_checkpoint(sbi, &cpc);
	}

	/* be sure to wait for any on-going discard commands */
	dropped = f2fs_wait_discard_bios(sbi);

	if ((f2fs_hw_support_discard(sbi) || f2fs_hw_should_discard(sbi)) &&
					!sbi->discard_blks && !dropped) {
		struct cp_control cpc = {
			.reason = CP_UMOUNT | CP_TRIMMED,
		};
		f2fs_write_checkpoint(sbi, &cpc);
	}

	/* f2fs_write_checkpoint can update stat informaion */
	f2fs_destroy_stats(sbi);

	/*
	 * normally superblock is clean, so we need to release this.
	 * In addition, EIO will skip do checkpoint, we need this as well.
	 */
	f2fs_release_ino_entry(sbi, true);

	f2fs_leave_shrinker(sbi);
	mutex_unlock(&sbi->umount_mutex);

	/* our cp_error case, we can wait for any writeback page */
	f2fs_flush_merged_writes(sbi);

	f2fs_wait_on_all_pages_writeback(sbi);

	f2fs_bug_on(sbi, sbi->fsync_node_num);

	iput(sbi->node_inode);
	iput(sbi->meta_inode);

	/* destroy f2fs internal modules */
	f2fs_destroy_node_manager(sbi);
	f2fs_destroy_segment_manager(sbi);

	kfree(sbi->ckpt);

	f2fs_unregister_sysfs(sbi);

	sb->s_fs_info = NULL;
	if (sbi->s_chksum_driver)
		crypto_free_shash(sbi->s_chksum_driver);
	kfree(sbi->raw_super);

	destroy_device_list(sbi);
	mempool_destroy(sbi->write_io_dummy);
#ifdef CONFIG_QUOTA
	for (i = 0; i < MAXQUOTAS; i++)
		kfree(F2FS_OPTION(sbi).s_qf_names[i]);
#endif
	destroy_percpu_info(sbi);
	for (i = 0; i < NR_PAGE_TYPE; i++)
		kfree(sbi->write_io[i]);
	kfree(sbi);
}

int f2fs_sync_fs(struct super_block *sb, int sync)
{
	struct f2fs_sb_info *sbi = F2FS_SB(sb);
	int err = 0;

	if (unlikely(f2fs_cp_error(sbi)))
		return 0;
	if (unlikely(is_sbi_flag_set(sbi, SBI_CP_DISABLED)))
		return 0;

	trace_f2fs_sync_fs(sb, sync);

	if (unlikely(is_sbi_flag_set(sbi, SBI_POR_DOING)))
		return -EAGAIN;

	if (sync) {
		struct cp_control cpc;

		cpc.reason = __get_cp_reason(sbi);

		mutex_lock(&sbi->gc_mutex);
		err = f2fs_write_checkpoint(sbi, &cpc);
		mutex_unlock(&sbi->gc_mutex);
	}
	f2fs_trace_ios(NULL, 1);

	return err;
}

static int f2fs_freeze(struct super_block *sb)
{
	if (f2fs_readonly(sb))
		return 0;

	/* IO error happened before */
	if (unlikely(f2fs_cp_error(F2FS_SB(sb))))
		return -EIO;

	/* must be clean, since sync_filesystem() was already called */
	if (is_sbi_flag_set(F2FS_SB(sb), SBI_IS_DIRTY))
		return -EINVAL;
	return 0;
}

static int f2fs_unfreeze(struct super_block *sb)
{
	return 0;
}

#ifdef CONFIG_QUOTA
static int f2fs_statfs_project(struct super_block *sb,
				kprojid_t projid, struct kstatfs *buf)
{
	struct kqid qid;
	struct dquot *dquot;
	u64 limit;
	u64 curblock;

	qid = make_kqid_projid(projid);
	dquot = dqget(sb, qid);
	if (IS_ERR(dquot))
		return PTR_ERR(dquot);
	spin_lock(&dquot->dq_dqb_lock);

	limit = (dquot->dq_dqb.dqb_bsoftlimit ?
		 dquot->dq_dqb.dqb_bsoftlimit :
		 dquot->dq_dqb.dqb_bhardlimit) >> sb->s_blocksize_bits;
	if (limit && buf->f_blocks > limit) {
		curblock = dquot->dq_dqb.dqb_curspace >> sb->s_blocksize_bits;
		buf->f_blocks = limit;
		buf->f_bfree = buf->f_bavail =
			(buf->f_blocks > curblock) ?
			 (buf->f_blocks - curblock) : 0;
	}

	limit = dquot->dq_dqb.dqb_isoftlimit ?
		dquot->dq_dqb.dqb_isoftlimit :
		dquot->dq_dqb.dqb_ihardlimit;
	if (limit && buf->f_files > limit) {
		buf->f_files = limit;
		buf->f_ffree =
			(buf->f_files > dquot->dq_dqb.dqb_curinodes) ?
			 (buf->f_files - dquot->dq_dqb.dqb_curinodes) : 0;
	}

	spin_unlock(&dquot->dq_dqb_lock);
	dqput(dquot);
	return 0;
}
#endif

static int f2fs_statfs(struct dentry *dentry, struct kstatfs *buf)
{
	struct super_block *sb = dentry->d_sb;
	struct f2fs_sb_info *sbi = F2FS_SB(sb);
	u64 id = huge_encode_dev(sb->s_bdev->bd_dev);
	block_t total_count, user_block_count, start_count;
	u64 avail_node_count;

	total_count = le64_to_cpu(sbi->raw_super->block_count);
	user_block_count = sbi->user_block_count;
	start_count = le32_to_cpu(sbi->raw_super->segment0_blkaddr);
	buf->f_type = F2FS_SUPER_MAGIC;
	buf->f_bsize = sbi->blocksize;

	buf->f_blocks = total_count - start_count;
	buf->f_bfree = user_block_count - valid_user_blocks(sbi) -
						sbi->current_reserved_blocks;
	if (unlikely(buf->f_bfree <= sbi->unusable_block_count))
		buf->f_bfree = 0;
	else
		buf->f_bfree -= sbi->unusable_block_count;

	if (buf->f_bfree > F2FS_OPTION(sbi).root_reserved_blocks)
		buf->f_bavail = buf->f_bfree -
				F2FS_OPTION(sbi).root_reserved_blocks;
	else
		buf->f_bavail = 0;

	avail_node_count = sbi->total_node_count - sbi->nquota_files -
						F2FS_RESERVED_NODE_NUM;

	if (avail_node_count > user_block_count) {
		buf->f_files = user_block_count;
		buf->f_ffree = buf->f_bavail;
	} else {
		buf->f_files = avail_node_count;
		buf->f_ffree = min(avail_node_count - valid_node_count(sbi),
					buf->f_bavail);
	}

	buf->f_namelen = F2FS_NAME_LEN;
	buf->f_fsid.val[0] = (u32)id;
	buf->f_fsid.val[1] = (u32)(id >> 32);

#ifdef CONFIG_QUOTA
	if (is_inode_flag_set(dentry->d_inode, FI_PROJ_INHERIT) &&
			sb_has_quota_limits_enabled(sb, PRJQUOTA)) {
		f2fs_statfs_project(sb, F2FS_I(dentry->d_inode)->i_projid, buf);
	}
#endif
	return 0;
}

static inline void f2fs_show_quota_options(struct seq_file *seq,
					   struct super_block *sb)
{
#ifdef CONFIG_QUOTA
	struct f2fs_sb_info *sbi = F2FS_SB(sb);

	if (F2FS_OPTION(sbi).s_jquota_fmt) {
		char *fmtname = "";

		switch (F2FS_OPTION(sbi).s_jquota_fmt) {
		case QFMT_VFS_OLD:
			fmtname = "vfsold";
			break;
		case QFMT_VFS_V0:
			fmtname = "vfsv0";
			break;
		case QFMT_VFS_V1:
			fmtname = "vfsv1";
			break;
		}
		seq_printf(seq, ",jqfmt=%s", fmtname);
	}

	if (F2FS_OPTION(sbi).s_qf_names[USRQUOTA])
		seq_show_option(seq, "usrjquota",
			F2FS_OPTION(sbi).s_qf_names[USRQUOTA]);

	if (F2FS_OPTION(sbi).s_qf_names[GRPQUOTA])
		seq_show_option(seq, "grpjquota",
			F2FS_OPTION(sbi).s_qf_names[GRPQUOTA]);

	if (F2FS_OPTION(sbi).s_qf_names[PRJQUOTA])
		seq_show_option(seq, "prjjquota",
			F2FS_OPTION(sbi).s_qf_names[PRJQUOTA]);
#endif
}

static int f2fs_show_options(struct seq_file *seq, struct dentry *root)
{
	struct f2fs_sb_info *sbi = F2FS_SB(root->d_sb);

	if (!f2fs_readonly(sbi->sb) && test_opt(sbi, BG_GC)) {
		if (test_opt(sbi, FORCE_FG_GC))
			seq_printf(seq, ",background_gc=%s", "sync");
		else
			seq_printf(seq, ",background_gc=%s", "on");
	} else {
		seq_printf(seq, ",background_gc=%s", "off");
	}
	if (test_opt(sbi, DISABLE_ROLL_FORWARD))
		seq_puts(seq, ",disable_roll_forward");
	if (test_opt(sbi, DISCARD))
		seq_puts(seq, ",discard");
	if (test_opt(sbi, NOHEAP))
		seq_puts(seq, ",no_heap");
	else
		seq_puts(seq, ",heap");
#ifdef CONFIG_F2FS_FS_XATTR
	if (test_opt(sbi, XATTR_USER))
		seq_puts(seq, ",user_xattr");
	else
		seq_puts(seq, ",nouser_xattr");
	if (test_opt(sbi, INLINE_XATTR))
		seq_puts(seq, ",inline_xattr");
	else
		seq_puts(seq, ",noinline_xattr");
	if (test_opt(sbi, INLINE_XATTR_SIZE))
		seq_printf(seq, ",inline_xattr_size=%u",
					F2FS_OPTION(sbi).inline_xattr_size);
#endif
#ifdef CONFIG_F2FS_FS_POSIX_ACL
	if (test_opt(sbi, POSIX_ACL))
		seq_puts(seq, ",acl");
	else
		seq_puts(seq, ",noacl");
#endif
	if (test_opt(sbi, DISABLE_EXT_IDENTIFY))
		seq_puts(seq, ",disable_ext_identify");
	if (test_opt(sbi, INLINE_DATA))
		seq_puts(seq, ",inline_data");
	else
		seq_puts(seq, ",noinline_data");
	if (test_opt(sbi, INLINE_DENTRY))
		seq_puts(seq, ",inline_dentry");
	else
		seq_puts(seq, ",noinline_dentry");
	if (!f2fs_readonly(sbi->sb) && test_opt(sbi, FLUSH_MERGE))
		seq_puts(seq, ",flush_merge");
	if (test_opt(sbi, NOBARRIER))
		seq_puts(seq, ",nobarrier");
	if (test_opt(sbi, FASTBOOT))
		seq_puts(seq, ",fastboot");
	if (test_opt(sbi, EXTENT_CACHE))
		seq_puts(seq, ",extent_cache");
	else
		seq_puts(seq, ",noextent_cache");
	if (test_opt(sbi, DATA_FLUSH))
		seq_puts(seq, ",data_flush");

	seq_puts(seq, ",mode=");
	if (test_opt(sbi, ADAPTIVE))
		seq_puts(seq, "adaptive");
	else if (test_opt(sbi, LFS))
		seq_puts(seq, "lfs");
	seq_printf(seq, ",active_logs=%u", F2FS_OPTION(sbi).active_logs);
	if (test_opt(sbi, RESERVE_ROOT))
		seq_printf(seq, ",reserve_root=%u,resuid=%u,resgid=%u",
				F2FS_OPTION(sbi).root_reserved_blocks,
				from_kuid_munged(&init_user_ns,
					F2FS_OPTION(sbi).s_resuid),
				from_kgid_munged(&init_user_ns,
					F2FS_OPTION(sbi).s_resgid));
	if (F2FS_IO_SIZE_BITS(sbi))
		seq_printf(seq, ",io_bits=%u",
				F2FS_OPTION(sbi).write_io_size_bits);
#ifdef CONFIG_F2FS_FAULT_INJECTION
	if (test_opt(sbi, FAULT_INJECTION)) {
		seq_printf(seq, ",fault_injection=%u",
				F2FS_OPTION(sbi).fault_info.inject_rate);
		seq_printf(seq, ",fault_type=%u",
				F2FS_OPTION(sbi).fault_info.inject_type);
	}
#endif
#ifdef CONFIG_QUOTA
	if (test_opt(sbi, QUOTA))
		seq_puts(seq, ",quota");
	if (test_opt(sbi, USRQUOTA))
		seq_puts(seq, ",usrquota");
	if (test_opt(sbi, GRPQUOTA))
		seq_puts(seq, ",grpquota");
	if (test_opt(sbi, PRJQUOTA))
		seq_puts(seq, ",prjquota");
#endif
	f2fs_show_quota_options(seq, sbi->sb);
	if (F2FS_OPTION(sbi).whint_mode == WHINT_MODE_USER)
		seq_printf(seq, ",whint_mode=%s", "user-based");
	else if (F2FS_OPTION(sbi).whint_mode == WHINT_MODE_FS)
		seq_printf(seq, ",whint_mode=%s", "fs-based");
#ifdef CONFIG_F2FS_FS_ENCRYPTION
	if (F2FS_OPTION(sbi).test_dummy_encryption)
		seq_puts(seq, ",test_dummy_encryption");
#endif

	if (F2FS_OPTION(sbi).alloc_mode == ALLOC_MODE_DEFAULT)
		seq_printf(seq, ",alloc_mode=%s", "default");
	else if (F2FS_OPTION(sbi).alloc_mode == ALLOC_MODE_REUSE)
		seq_printf(seq, ",alloc_mode=%s", "reuse");

	if (test_opt(sbi, DISABLE_CHECKPOINT))
		seq_puts(seq, ",checkpoint=disable");

	if (F2FS_OPTION(sbi).fsync_mode == FSYNC_MODE_POSIX)
		seq_printf(seq, ",fsync_mode=%s", "posix");
	else if (F2FS_OPTION(sbi).fsync_mode == FSYNC_MODE_STRICT)
		seq_printf(seq, ",fsync_mode=%s", "strict");
	else if (F2FS_OPTION(sbi).fsync_mode == FSYNC_MODE_NOBARRIER)
		seq_printf(seq, ",fsync_mode=%s", "nobarrier");
	return 0;
}

static void default_options(struct f2fs_sb_info *sbi)
{
	/* init some FS parameters */
	F2FS_OPTION(sbi).active_logs = NR_CURSEG_TYPE;
	F2FS_OPTION(sbi).inline_xattr_size = DEFAULT_INLINE_XATTR_ADDRS;
	F2FS_OPTION(sbi).whint_mode = WHINT_MODE_OFF;
	F2FS_OPTION(sbi).alloc_mode = ALLOC_MODE_DEFAULT;
	F2FS_OPTION(sbi).fsync_mode = FSYNC_MODE_POSIX;
	F2FS_OPTION(sbi).test_dummy_encryption = false;
	F2FS_OPTION(sbi).s_resuid = make_kuid(&init_user_ns, F2FS_DEF_RESUID);
	F2FS_OPTION(sbi).s_resgid = make_kgid(&init_user_ns, F2FS_DEF_RESGID);

	set_opt(sbi, BG_GC);
	set_opt(sbi, INLINE_XATTR);
	set_opt(sbi, INLINE_DATA);
	set_opt(sbi, INLINE_DENTRY);
	set_opt(sbi, EXTENT_CACHE);
	set_opt(sbi, NOHEAP);
	sbi->sb->s_flags |= MS_LAZYTIME;
	clear_opt(sbi, DISABLE_CHECKPOINT);
	set_opt(sbi, FLUSH_MERGE);
	set_opt(sbi, DISCARD);
	if (f2fs_sb_has_blkzoned(sbi->sb))
		set_opt_mode(sbi, F2FS_MOUNT_LFS);
	else
		set_opt_mode(sbi, F2FS_MOUNT_ADAPTIVE);

#ifdef CONFIG_F2FS_FS_XATTR
	set_opt(sbi, XATTR_USER);
#endif
#ifdef CONFIG_F2FS_FS_POSIX_ACL
	set_opt(sbi, POSIX_ACL);
#endif

	f2fs_build_fault_attr(sbi, 0, 0);
}

#ifdef CONFIG_QUOTA
static int f2fs_enable_quotas(struct super_block *sb);
#endif

static int f2fs_disable_checkpoint(struct f2fs_sb_info *sbi)
{
	struct cp_control cpc;
	int err;

	sbi->sb->s_flags |= SB_ACTIVE;

	mutex_lock(&sbi->gc_mutex);
	f2fs_update_time(sbi, DISABLE_TIME);

	while (!f2fs_time_over(sbi, DISABLE_TIME)) {
		err = f2fs_gc(sbi, true, false, NULL_SEGNO);
		if (err == -ENODATA)
			break;
		if (err && err != -EAGAIN) {
			mutex_unlock(&sbi->gc_mutex);
			return err;
		}
	}
	mutex_unlock(&sbi->gc_mutex);

	err = sync_filesystem(sbi->sb);
	if (err)
		return err;

	if (f2fs_disable_cp_again(sbi))
		return -EAGAIN;

	mutex_lock(&sbi->gc_mutex);
	cpc.reason = CP_PAUSE;
	set_sbi_flag(sbi, SBI_CP_DISABLED);
	f2fs_write_checkpoint(sbi, &cpc);

	sbi->unusable_block_count = 0;
	mutex_unlock(&sbi->gc_mutex);
	return 0;
}

static void f2fs_enable_checkpoint(struct f2fs_sb_info *sbi)
{
	mutex_lock(&sbi->gc_mutex);
	f2fs_dirty_to_prefree(sbi);

	clear_sbi_flag(sbi, SBI_CP_DISABLED);
	set_sbi_flag(sbi, SBI_IS_DIRTY);
	mutex_unlock(&sbi->gc_mutex);

	f2fs_sync_fs(sbi->sb, 1);
}

static int f2fs_remount(struct super_block *sb, int *flags, char *data)
{
	struct f2fs_sb_info *sbi = F2FS_SB(sb);
	struct f2fs_mount_info org_mount_opt;
	unsigned long old_sb_flags;
	int err;
	bool need_restart_gc = false;
	bool need_stop_gc = false;
	bool no_extent_cache = !test_opt(sbi, EXTENT_CACHE);
	bool disable_checkpoint = test_opt(sbi, DISABLE_CHECKPOINT);
	bool checkpoint_changed;
#ifdef CONFIG_QUOTA
	int i, j;
#endif

	/*
	 * Save the old mount options in case we
	 * need to restore them.
	 */
	org_mount_opt = sbi->mount_opt;
	old_sb_flags = sb->s_flags;

#ifdef CONFIG_QUOTA
	org_mount_opt.s_jquota_fmt = F2FS_OPTION(sbi).s_jquota_fmt;
	for (i = 0; i < MAXQUOTAS; i++) {
		if (F2FS_OPTION(sbi).s_qf_names[i]) {
			org_mount_opt.s_qf_names[i] =
				kstrdup(F2FS_OPTION(sbi).s_qf_names[i],
				GFP_KERNEL);
			if (!org_mount_opt.s_qf_names[i]) {
				for (j = 0; j < i; j++)
					kfree(org_mount_opt.s_qf_names[j]);
				return -ENOMEM;
			}
		} else {
			org_mount_opt.s_qf_names[i] = NULL;
		}
	}
#endif

	/* recover superblocks we couldn't write due to previous RO mount */
	if (!(*flags & MS_RDONLY) && is_sbi_flag_set(sbi, SBI_NEED_SB_WRITE)) {
		err = f2fs_commit_super(sbi, false);
		f2fs_msg(sb, KERN_INFO,
			"Try to recover all the superblocks, ret: %d", err);
		if (!err)
			clear_sbi_flag(sbi, SBI_NEED_SB_WRITE);
	}

	default_options(sbi);

	/* parse mount options */
	err = parse_options(sb, data);
	if (err)
		goto restore_opts;
	checkpoint_changed =
			disable_checkpoint != test_opt(sbi, DISABLE_CHECKPOINT);

	/*
	 * Previous and new state of filesystem is RO,
	 * so skip checking GC and FLUSH_MERGE conditions.
	 */
	if (f2fs_readonly(sb) && (*flags & MS_RDONLY))
		goto skip;

#ifdef CONFIG_QUOTA
	if (!f2fs_readonly(sb) && (*flags & MS_RDONLY)) {
		err = dquot_suspend(sb, -1);
		if (err < 0)
			goto restore_opts;
	} else if (f2fs_readonly(sb) && !(*flags & SB_RDONLY)) {
		/* dquot_resume needs RW */
		sb->s_flags &= ~MS_RDONLY;
		if (sb_any_quota_suspended(sb)) {
			dquot_resume(sb, -1);
		} else if (f2fs_sb_has_quota_ino(sb)) {
			err = f2fs_enable_quotas(sb);
			if (err)
				goto restore_opts;
		}
	}
#endif
	/* disallow enable/disable extent_cache dynamically */
	if (no_extent_cache == !!test_opt(sbi, EXTENT_CACHE)) {
		err = -EINVAL;
		f2fs_msg(sbi->sb, KERN_WARNING,
				"switch extent_cache option is not allowed");
		goto restore_opts;
	}

	if ((*flags & SB_RDONLY) && test_opt(sbi, DISABLE_CHECKPOINT)) {
		err = -EINVAL;
		f2fs_msg(sbi->sb, KERN_WARNING,
			"disabling checkpoint not compatible with read-only");
		goto restore_opts;
	}

	/*
	 * We stop the GC thread if FS is mounted as RO
	 * or if background_gc = off is passed in mount
	 * option. Also sync the filesystem.
	 */
	if ((*flags & MS_RDONLY) || !test_opt(sbi, BG_GC)) {
		if (sbi->gc_thread) {
			f2fs_stop_gc_thread(sbi);
			need_restart_gc = true;
		}
	} else if (!sbi->gc_thread) {
		err = f2fs_start_gc_thread(sbi);
		if (err)
			goto restore_opts;
		need_stop_gc = true;
	}

	if (*flags & MS_RDONLY ||
		F2FS_OPTION(sbi).whint_mode != org_mount_opt.whint_mode) {
		writeback_inodes_sb(sb, WB_REASON_SYNC);
		sync_inodes_sb(sb);

		set_sbi_flag(sbi, SBI_IS_DIRTY);
		set_sbi_flag(sbi, SBI_IS_CLOSE);
		f2fs_sync_fs(sb, 1);
		clear_sbi_flag(sbi, SBI_IS_CLOSE);
	}

	if (checkpoint_changed) {
		if (test_opt(sbi, DISABLE_CHECKPOINT)) {
			err = f2fs_disable_checkpoint(sbi);
			if (err)
				goto restore_gc;
		} else {
			f2fs_enable_checkpoint(sbi);
		}
	}

	/*
	 * We stop issue flush thread if FS is mounted as RO
	 * or if flush_merge is not passed in mount option.
	 */
	if ((*flags & MS_RDONLY) || !test_opt(sbi, FLUSH_MERGE)) {
		clear_opt(sbi, FLUSH_MERGE);
		f2fs_destroy_flush_cmd_control(sbi, false);
	} else {
		err = f2fs_create_flush_cmd_control(sbi);
		if (err)
			goto restore_gc;
	}
skip:
#ifdef CONFIG_QUOTA
	/* Release old quota file names */
	for (i = 0; i < MAXQUOTAS; i++)
		kfree(org_mount_opt.s_qf_names[i]);
#endif
	/* Update the POSIXACL Flag */
	sb->s_flags = (sb->s_flags & ~MS_POSIXACL) |
		(test_opt(sbi, POSIX_ACL) ? MS_POSIXACL : 0);

	limit_reserve_root(sbi);
	*flags = (*flags & ~SB_LAZYTIME) | (sb->s_flags & SB_LAZYTIME);
	return 0;
restore_gc:
	if (need_restart_gc) {
		if (f2fs_start_gc_thread(sbi))
			f2fs_msg(sbi->sb, KERN_WARNING,
				"background gc thread has stopped");
	} else if (need_stop_gc) {
		f2fs_stop_gc_thread(sbi);
	}
restore_opts:
#ifdef CONFIG_QUOTA
	F2FS_OPTION(sbi).s_jquota_fmt = org_mount_opt.s_jquota_fmt;
	for (i = 0; i < MAXQUOTAS; i++) {
		kfree(F2FS_OPTION(sbi).s_qf_names[i]);
		F2FS_OPTION(sbi).s_qf_names[i] = org_mount_opt.s_qf_names[i];
	}
#endif
	sbi->mount_opt = org_mount_opt;
	sb->s_flags = old_sb_flags;
	return err;
}

#ifdef CONFIG_QUOTA
/* Read data from quotafile */
static ssize_t f2fs_quota_read(struct super_block *sb, int type, char *data,
			       size_t len, loff_t off)
{
	struct inode *inode = sb_dqopt(sb)->files[type];
	struct address_space *mapping = inode->i_mapping;
	block_t blkidx = F2FS_BYTES_TO_BLK(off);
	int offset = off & (sb->s_blocksize - 1);
	int tocopy;
	size_t toread;
	loff_t i_size = i_size_read(inode);
	struct page *page;
	char *kaddr;

	if (off > i_size)
		return 0;

	if (off + len > i_size)
		len = i_size - off;
	toread = len;
	while (toread > 0) {
		tocopy = min_t(unsigned long, sb->s_blocksize - offset, toread);
repeat:
		page = read_cache_page_gfp(mapping, blkidx, GFP_NOFS);
		if (IS_ERR(page)) {
			if (PTR_ERR(page) == -ENOMEM) {
				congestion_wait(BLK_RW_ASYNC, HZ/50);
				goto repeat;
			}
			set_sbi_flag(F2FS_SB(sb), SBI_QUOTA_NEED_REPAIR);
			return PTR_ERR(page);
		}

		lock_page(page);

		if (unlikely(page->mapping != mapping)) {
			f2fs_put_page(page, 1);
			goto repeat;
		}
		if (unlikely(!PageUptodate(page))) {
			f2fs_put_page(page, 1);
			set_sbi_flag(F2FS_SB(sb), SBI_QUOTA_NEED_REPAIR);
			return -EIO;
		}

		kaddr = kmap_atomic(page);
		memcpy(data, kaddr + offset, tocopy);
		kunmap_atomic(kaddr);
		f2fs_put_page(page, 1);

		offset = 0;
		toread -= tocopy;
		data += tocopy;
		blkidx++;
	}
	return len;
}

/* Write to quotafile */
static ssize_t f2fs_quota_write(struct super_block *sb, int type,
				const char *data, size_t len, loff_t off)
{
	struct inode *inode = sb_dqopt(sb)->files[type];
	struct address_space *mapping = inode->i_mapping;
	const struct address_space_operations *a_ops = mapping->a_ops;
	int offset = off & (sb->s_blocksize - 1);
	size_t towrite = len;
	struct page *page;
	char *kaddr;
	int err = 0;
	int tocopy;

	while (towrite > 0) {
		tocopy = min_t(unsigned long, sb->s_blocksize - offset,
								towrite);
retry:
		err = a_ops->write_begin(NULL, mapping, off, tocopy, 0,
							&page, NULL);
		if (unlikely(err)) {
			if (err == -ENOMEM) {
				congestion_wait(BLK_RW_ASYNC, HZ/50);
				goto retry;
			}
			set_sbi_flag(F2FS_SB(sb), SBI_QUOTA_NEED_REPAIR);
			break;
		}

		kaddr = kmap_atomic(page);
		memcpy(kaddr + offset, data, tocopy);
		kunmap_atomic(kaddr);
		flush_dcache_page(page);

		a_ops->write_end(NULL, mapping, off, tocopy, tocopy,
						page, NULL);
		offset = 0;
		towrite -= tocopy;
		off += tocopy;
		data += tocopy;
		cond_resched();
	}

	if (len == towrite)
		return err;
	inode->i_mtime = inode->i_ctime = current_time(inode);
	f2fs_mark_inode_dirty_sync(inode, false);
	return len - towrite;
}

static struct dquot **f2fs_get_dquots(struct inode *inode)
{
	return F2FS_I(inode)->i_dquot;
}

static qsize_t *f2fs_get_reserved_space(struct inode *inode)
{
	return &F2FS_I(inode)->i_reserved_quota;
}

static int f2fs_quota_on_mount(struct f2fs_sb_info *sbi, int type)
{
	if (is_set_ckpt_flags(sbi, CP_QUOTA_NEED_FSCK_FLAG)) {
		f2fs_msg(sbi->sb, KERN_ERR,
			"quota sysfile may be corrupted, skip loading it");
		return 0;
	}

	return dquot_quota_on_mount(sbi->sb, F2FS_OPTION(sbi).s_qf_names[type],
					F2FS_OPTION(sbi).s_jquota_fmt, type);
}

int f2fs_enable_quota_files(struct f2fs_sb_info *sbi, bool rdonly)
{
	int enabled = 0;
	int i, err;

	if (f2fs_sb_has_quota_ino(sbi->sb) && rdonly) {
		err = f2fs_enable_quotas(sbi->sb);
		if (err) {
			f2fs_msg(sbi->sb, KERN_ERR,
					"Cannot turn on quota_ino: %d", err);
			return 0;
		}
		return 1;
	}

	for (i = 0; i < MAXQUOTAS; i++) {
		if (F2FS_OPTION(sbi).s_qf_names[i]) {
			err = f2fs_quota_on_mount(sbi, i);
			if (!err) {
				enabled = 1;
				continue;
			}
			f2fs_msg(sbi->sb, KERN_ERR,
				"Cannot turn on quotas: %d on %d", err, i);
		}
	}
	return enabled;
}

static int f2fs_quota_enable(struct super_block *sb, int type, int format_id,
			     unsigned int flags)
{
	struct inode *qf_inode;
	unsigned long qf_inum;
	int err;

	BUG_ON(!f2fs_sb_has_quota_ino(sb));

	qf_inum = f2fs_qf_ino(sb, type);
	if (!qf_inum)
		return -EPERM;

	qf_inode = f2fs_iget(sb, qf_inum);
	if (IS_ERR(qf_inode)) {
		f2fs_msg(sb, KERN_ERR,
			"Bad quota inode %u:%lu", type, qf_inum);
		return PTR_ERR(qf_inode);
	}

	/* Don't account quota for quota files to avoid recursion */
	qf_inode->i_flags |= S_NOQUOTA;
	err = dquot_enable(qf_inode, type, format_id, flags);
	iput(qf_inode);
	return err;
}

static int f2fs_enable_quotas(struct super_block *sb)
{
	int type, err = 0;
	unsigned long qf_inum;
	bool quota_mopt[MAXQUOTAS] = {
		test_opt(F2FS_SB(sb), USRQUOTA),
		test_opt(F2FS_SB(sb), GRPQUOTA),
		test_opt(F2FS_SB(sb), PRJQUOTA),
	};

	if (is_set_ckpt_flags(F2FS_SB(sb), CP_QUOTA_NEED_FSCK_FLAG)) {
		f2fs_msg(sb, KERN_ERR,
			"quota file may be corrupted, skip loading it");
		return 0;
	}

	sb_dqopt(sb)->flags |= DQUOT_QUOTA_SYS_FILE;

	for (type = 0; type < MAXQUOTAS; type++) {
		qf_inum = f2fs_qf_ino(sb, type);
		if (qf_inum) {
			err = f2fs_quota_enable(sb, type, QFMT_VFS_V1,
				DQUOT_USAGE_ENABLED |
				(quota_mopt[type] ? DQUOT_LIMITS_ENABLED : 0));
			if (err) {
				f2fs_msg(sb, KERN_ERR,
					"Failed to enable quota tracking "
					"(type=%d, err=%d). Please run "
					"fsck to fix.", type, err);
				for (type--; type >= 0; type--)
					dquot_quota_off(sb, type);
				set_sbi_flag(F2FS_SB(sb),
						SBI_QUOTA_NEED_REPAIR);
				return err;
			}
		}
	}
	return 0;
}

int f2fs_quota_sync(struct super_block *sb, int type)
{
	struct f2fs_sb_info *sbi = F2FS_SB(sb);
	struct quota_info *dqopt = sb_dqopt(sb);
	int cnt;
	int ret;

	ret = dquot_writeback_dquots(sb, type);
	if (ret)
		goto out;

	/*
	 * Now when everything is written we can discard the pagecache so
	 * that userspace sees the changes.
	 */
	for (cnt = 0; cnt < MAXQUOTAS; cnt++) {
		struct address_space *mapping;

		if (type != -1 && cnt != type)
			continue;
		if (!sb_has_quota_active(sb, cnt))
			continue;

		mapping = dqopt->files[cnt]->i_mapping;

		ret = filemap_fdatawrite(mapping);
		if (ret)
			goto out;

		/* if we are using journalled quota */
		if (is_journalled_quota(sbi))
			continue;

		ret = filemap_fdatawait(mapping);
		if (ret)
			set_sbi_flag(F2FS_SB(sb), SBI_QUOTA_NEED_REPAIR);

		inode_lock(dqopt->files[cnt]);
		truncate_inode_pages(&dqopt->files[cnt]->i_data, 0);
		inode_unlock(dqopt->files[cnt]);
	}
out:
	if (ret)
		set_sbi_flag(F2FS_SB(sb), SBI_QUOTA_NEED_REPAIR);
	return ret;
}

static int f2fs_quota_on(struct super_block *sb, int type, int format_id,
							const struct path *path)
{
	struct inode *inode;
	int err;

	err = f2fs_quota_sync(sb, type);
	if (err)
		return err;

	err = dquot_quota_on(sb, type, format_id, path);
	if (err)
		return err;

	inode = d_inode(path->dentry);

	inode_lock(inode);
	F2FS_I(inode)->i_flags |= F2FS_NOATIME_FL | F2FS_IMMUTABLE_FL;
	f2fs_set_inode_flags(inode);
	inode_unlock(inode);
	f2fs_mark_inode_dirty_sync(inode, false);

	return 0;
}

static int f2fs_quota_off(struct super_block *sb, int type)
{
	struct inode *inode = sb_dqopt(sb)->files[type];
	int err;

	if (!inode || !igrab(inode))
		return dquot_quota_off(sb, type);

	err = f2fs_quota_sync(sb, type);
	if (err)
		goto out_put;

	err = dquot_quota_off(sb, type);
	if (err || f2fs_sb_has_quota_ino(sb))
		goto out_put;

	inode_lock(inode);
	F2FS_I(inode)->i_flags &= ~(F2FS_NOATIME_FL | F2FS_IMMUTABLE_FL);
	f2fs_set_inode_flags(inode);
	inode_unlock(inode);
	f2fs_mark_inode_dirty_sync(inode, false);
out_put:
	iput(inode);
	return err;
}

void f2fs_quota_off_umount(struct super_block *sb)
{
	int type;
	int err;
<<<<<<< HEAD

	for (type = 0; type < MAXQUOTAS; type++) {
		err = f2fs_quota_off(sb, type);
		if (err) {
			int ret = dquot_quota_off(sb, type);

			f2fs_msg(sb, KERN_ERR,
				"Fail to turn off disk quota "
				"(type: %d, err: %d, ret:%d), Please "
				"run fsck to fix it.", type, err, ret);
			set_sbi_flag(F2FS_SB(sb), SBI_QUOTA_NEED_REPAIR);
		}
	}
}

static void f2fs_truncate_quota_inode_pages(struct super_block *sb)
{
	struct quota_info *dqopt = sb_dqopt(sb);
	int type;

	for (type = 0; type < MAXQUOTAS; type++) {
		if (!dqopt->files[type])
			continue;
		f2fs_inode_synced(dqopt->files[type]);
	}
}

static int f2fs_dquot_commit(struct dquot *dquot)
{
	int ret;

	ret = dquot_commit(dquot);
	if (ret < 0)
		set_sbi_flag(F2FS_SB(dquot->dq_sb), SBI_QUOTA_NEED_REPAIR);
	return ret;
}

static int f2fs_dquot_acquire(struct dquot *dquot)
{
	int ret;

	ret = dquot_acquire(dquot);
	if (ret < 0)
		set_sbi_flag(F2FS_SB(dquot->dq_sb), SBI_QUOTA_NEED_REPAIR);

	return ret;
}

static int f2fs_dquot_release(struct dquot *dquot)
{
	int ret;

	ret = dquot_release(dquot);
	if (ret < 0)
		set_sbi_flag(F2FS_SB(dquot->dq_sb), SBI_QUOTA_NEED_REPAIR);
	return ret;
}

static int f2fs_dquot_mark_dquot_dirty(struct dquot *dquot)
{
	struct super_block *sb = dquot->dq_sb;
	struct f2fs_sb_info *sbi = F2FS_SB(sb);
	int ret;

	ret = dquot_mark_dquot_dirty(dquot);

	/* if we are using journalled quota */
	if (is_journalled_quota(sbi))
		set_sbi_flag(sbi, SBI_QUOTA_NEED_FLUSH);

	return ret;
}

static int f2fs_dquot_commit_info(struct super_block *sb, int type)
{
	int ret;

	ret = dquot_commit_info(sb, type);
	if (ret < 0)
		set_sbi_flag(F2FS_SB(sb), SBI_QUOTA_NEED_REPAIR);
	return ret;
=======

	for (type = 0; type < MAXQUOTAS; type++) {
		err = f2fs_quota_off(sb, type);
		if (err) {
			int ret = dquot_quota_off(sb, type);

			f2fs_msg(sb, KERN_ERR,
				"Fail to turn off disk quota "
				"(type: %d, err: %d, ret:%d), Please "
				"run fsck to fix it.", type, err, ret);
			set_sbi_flag(F2FS_SB(sb), SBI_NEED_FSCK);
		}
	}
>>>>>>> 54927ef4
}

static int f2fs_get_projid(struct inode *inode, kprojid_t *projid)
{
	*projid = F2FS_I(inode)->i_projid;
	return 0;
}

static const struct dquot_operations f2fs_quota_operations = {
	.get_reserved_space = f2fs_get_reserved_space,
	.write_dquot	= f2fs_dquot_commit,
	.acquire_dquot	= f2fs_dquot_acquire,
	.release_dquot	= f2fs_dquot_release,
	.mark_dirty	= f2fs_dquot_mark_dquot_dirty,
	.write_info	= f2fs_dquot_commit_info,
	.alloc_dquot	= dquot_alloc,
	.destroy_dquot	= dquot_destroy,
	.get_projid	= f2fs_get_projid,
	.get_next_id	= dquot_get_next_id,
};

static const struct quotactl_ops f2fs_quotactl_ops = {
	.quota_on	= f2fs_quota_on,
	.quota_off	= f2fs_quota_off,
	.quota_sync	= f2fs_quota_sync,
	.get_state	= dquot_get_state,
	.set_info	= dquot_set_dqinfo,
	.get_dqblk	= dquot_get_dqblk,
	.set_dqblk	= dquot_set_dqblk,
	.get_nextdqblk	= dquot_get_next_dqblk,
};
#else
int f2fs_quota_sync(struct super_block *sb, int type)
{
	return 0;
}

void f2fs_quota_off_umount(struct super_block *sb)
{
}
#endif

static const struct super_operations f2fs_sops = {
	.alloc_inode	= f2fs_alloc_inode,
	.drop_inode	= f2fs_drop_inode,
	.destroy_inode	= f2fs_destroy_inode,
	.write_inode	= f2fs_write_inode,
	.dirty_inode	= f2fs_dirty_inode,
	.show_options	= f2fs_show_options,
#ifdef CONFIG_QUOTA
	.quota_read	= f2fs_quota_read,
	.quota_write	= f2fs_quota_write,
	.get_dquots	= f2fs_get_dquots,
#endif
	.evict_inode	= f2fs_evict_inode,
	.put_super	= f2fs_put_super,
	.umount_end	= f2fs_umount_end,
	.sync_fs	= f2fs_sync_fs,
	.freeze_fs	= f2fs_freeze,
	.unfreeze_fs	= f2fs_unfreeze,
	.statfs		= f2fs_statfs,
	.remount_fs	= f2fs_remount,
};

#ifdef CONFIG_F2FS_FS_ENCRYPTION
static int f2fs_get_context(struct inode *inode, void *ctx, size_t len)
{
	return f2fs_getxattr(inode, F2FS_XATTR_INDEX_ENCRYPTION,
				F2FS_XATTR_NAME_ENCRYPTION_CONTEXT,
				ctx, len, NULL);
}

static int f2fs_set_context(struct inode *inode, const void *ctx, size_t len,
							void *fs_data)
{
	struct f2fs_sb_info *sbi = F2FS_I_SB(inode);

	/*
	 * Encrypting the root directory is not allowed because fsck
	 * expects lost+found directory to exist and remain unencrypted
	 * if LOST_FOUND feature is enabled.
	 *
	 */
	if (f2fs_sb_has_lost_found(sbi->sb) &&
			inode->i_ino == F2FS_ROOT_INO(sbi))
		return -EPERM;

	return f2fs_setxattr(inode, F2FS_XATTR_INDEX_ENCRYPTION,
				F2FS_XATTR_NAME_ENCRYPTION_CONTEXT,
				ctx, len, fs_data, XATTR_CREATE);
}

static bool f2fs_dummy_context(struct inode *inode)
{
	return DUMMY_ENCRYPTION_ENABLED(F2FS_I_SB(inode));
}

static const struct fscrypt_operations f2fs_cryptops = {
	.key_prefix	= "f2fs:",
	.get_context	= f2fs_get_context,
	.set_context	= f2fs_set_context,
	.dummy_context	= f2fs_dummy_context,
	.empty_dir	= f2fs_empty_dir,
	.max_namelen	= F2FS_NAME_LEN,
};
#endif

static struct inode *f2fs_nfs_get_inode(struct super_block *sb,
		u64 ino, u32 generation)
{
	struct f2fs_sb_info *sbi = F2FS_SB(sb);
	struct inode *inode;

	if (f2fs_check_nid_range(sbi, ino))
		return ERR_PTR(-ESTALE);

	/*
	 * f2fs_iget isn't quite right if the inode is currently unallocated!
	 * However f2fs_iget currently does appropriate checks to handle stale
	 * inodes so everything is OK.
	 */
	inode = f2fs_iget(sb, ino);
	if (IS_ERR(inode))
		return ERR_CAST(inode);
	if (unlikely(generation && inode->i_generation != generation)) {
		/* we didn't find the right inode.. */
		iput(inode);
		return ERR_PTR(-ESTALE);
	}
	return inode;
}

static struct dentry *f2fs_fh_to_dentry(struct super_block *sb, struct fid *fid,
		int fh_len, int fh_type)
{
	return generic_fh_to_dentry(sb, fid, fh_len, fh_type,
				    f2fs_nfs_get_inode);
}

static struct dentry *f2fs_fh_to_parent(struct super_block *sb, struct fid *fid,
		int fh_len, int fh_type)
{
	return generic_fh_to_parent(sb, fid, fh_len, fh_type,
				    f2fs_nfs_get_inode);
}

static const struct export_operations f2fs_export_ops = {
	.fh_to_dentry = f2fs_fh_to_dentry,
	.fh_to_parent = f2fs_fh_to_parent,
	.get_parent = f2fs_get_parent,
};

static loff_t max_file_blocks(void)
{
	loff_t result = 0;
	loff_t leaf_count = ADDRS_PER_BLOCK;

	/*
	 * note: previously, result is equal to (DEF_ADDRS_PER_INODE -
	 * DEFAULT_INLINE_XATTR_ADDRS), but now f2fs try to reserve more
	 * space in inode.i_addr, it will be more safe to reassign
	 * result as zero.
	 */

	/* two direct node blocks */
	result += (leaf_count * 2);

	/* two indirect node blocks */
	leaf_count *= NIDS_PER_BLOCK;
	result += (leaf_count * 2);

	/* one double indirect node block */
	leaf_count *= NIDS_PER_BLOCK;
	result += leaf_count;

	return result;
}

static int __f2fs_commit_super(struct buffer_head *bh,
			struct f2fs_super_block *super)
{
	lock_buffer(bh);
	if (super)
		memcpy(bh->b_data + F2FS_SUPER_OFFSET, super, sizeof(*super));
	set_buffer_dirty(bh);
	unlock_buffer(bh);

	/* it's rare case, we can do fua all the time */
	return __sync_dirty_buffer(bh, REQ_SYNC | REQ_PREFLUSH | REQ_FUA);
}

static inline bool sanity_check_area_boundary(struct f2fs_sb_info *sbi,
					struct buffer_head *bh)
{
	struct f2fs_super_block *raw_super = (struct f2fs_super_block *)
					(bh->b_data + F2FS_SUPER_OFFSET);
	struct super_block *sb = sbi->sb;
	u32 segment0_blkaddr = le32_to_cpu(raw_super->segment0_blkaddr);
	u32 cp_blkaddr = le32_to_cpu(raw_super->cp_blkaddr);
	u32 sit_blkaddr = le32_to_cpu(raw_super->sit_blkaddr);
	u32 nat_blkaddr = le32_to_cpu(raw_super->nat_blkaddr);
	u32 ssa_blkaddr = le32_to_cpu(raw_super->ssa_blkaddr);
	u32 main_blkaddr = le32_to_cpu(raw_super->main_blkaddr);
	u32 segment_count_ckpt = le32_to_cpu(raw_super->segment_count_ckpt);
	u32 segment_count_sit = le32_to_cpu(raw_super->segment_count_sit);
	u32 segment_count_nat = le32_to_cpu(raw_super->segment_count_nat);
	u32 segment_count_ssa = le32_to_cpu(raw_super->segment_count_ssa);
	u32 segment_count_main = le32_to_cpu(raw_super->segment_count_main);
	u32 segment_count = le32_to_cpu(raw_super->segment_count);
	u32 log_blocks_per_seg = le32_to_cpu(raw_super->log_blocks_per_seg);
	u64 main_end_blkaddr = main_blkaddr +
				(segment_count_main << log_blocks_per_seg);
	u64 seg_end_blkaddr = segment0_blkaddr +
				(segment_count << log_blocks_per_seg);

	if (segment0_blkaddr != cp_blkaddr) {
		f2fs_msg(sb, KERN_INFO,
			"Mismatch start address, segment0(%u) cp_blkaddr(%u)",
			segment0_blkaddr, cp_blkaddr);
		return true;
	}

	if (cp_blkaddr + (segment_count_ckpt << log_blocks_per_seg) !=
							sit_blkaddr) {
		f2fs_msg(sb, KERN_INFO,
			"Wrong CP boundary, start(%u) end(%u) blocks(%u)",
			cp_blkaddr, sit_blkaddr,
			segment_count_ckpt << log_blocks_per_seg);
		return true;
	}

	if (sit_blkaddr + (segment_count_sit << log_blocks_per_seg) !=
							nat_blkaddr) {
		f2fs_msg(sb, KERN_INFO,
			"Wrong SIT boundary, start(%u) end(%u) blocks(%u)",
			sit_blkaddr, nat_blkaddr,
			segment_count_sit << log_blocks_per_seg);
		return true;
	}

	if (nat_blkaddr + (segment_count_nat << log_blocks_per_seg) !=
							ssa_blkaddr) {
		f2fs_msg(sb, KERN_INFO,
			"Wrong NAT boundary, start(%u) end(%u) blocks(%u)",
			nat_blkaddr, ssa_blkaddr,
			segment_count_nat << log_blocks_per_seg);
		return true;
	}

	if (ssa_blkaddr + (segment_count_ssa << log_blocks_per_seg) !=
							main_blkaddr) {
		f2fs_msg(sb, KERN_INFO,
			"Wrong SSA boundary, start(%u) end(%u) blocks(%u)",
			ssa_blkaddr, main_blkaddr,
			segment_count_ssa << log_blocks_per_seg);
		return true;
	}

	if (main_end_blkaddr > seg_end_blkaddr) {
		f2fs_msg(sb, KERN_INFO,
			"Wrong MAIN_AREA boundary, start(%u) end(%u) block(%u)",
			main_blkaddr,
			segment0_blkaddr +
				(segment_count << log_blocks_per_seg),
			segment_count_main << log_blocks_per_seg);
		return true;
	} else if (main_end_blkaddr < seg_end_blkaddr) {
		int err = 0;
		char *res;

		/* fix in-memory information all the time */
		raw_super->segment_count = cpu_to_le32((main_end_blkaddr -
				segment0_blkaddr) >> log_blocks_per_seg);

		if (f2fs_readonly(sb) || bdev_read_only(sb->s_bdev)) {
			set_sbi_flag(sbi, SBI_NEED_SB_WRITE);
			res = "internally";
		} else {
			err = __f2fs_commit_super(bh, NULL);
			res = err ? "failed" : "done";
		}
		f2fs_msg(sb, KERN_INFO,
			"Fix alignment : %s, start(%u) end(%u) block(%u)",
			res, main_blkaddr,
			segment0_blkaddr +
				(segment_count << log_blocks_per_seg),
			segment_count_main << log_blocks_per_seg);
		if (err)
			return true;
	}
	return false;
}

static int sanity_check_raw_super(struct f2fs_sb_info *sbi,
				struct buffer_head *bh)
{
	block_t segment_count, segs_per_sec, secs_per_zone;
	block_t total_sections, blocks_per_seg;
	struct f2fs_super_block *raw_super = (struct f2fs_super_block *)
					(bh->b_data + F2FS_SUPER_OFFSET);
	struct super_block *sb = sbi->sb;
	unsigned int blocksize;
	size_t crc_offset = 0;
	__u32 crc = 0;

	/* Check checksum_offset and crc in superblock */
	if (le32_to_cpu(raw_super->feature) & F2FS_FEATURE_SB_CHKSUM) {
		crc_offset = le32_to_cpu(raw_super->checksum_offset);
		if (crc_offset !=
			offsetof(struct f2fs_super_block, crc)) {
			f2fs_msg(sb, KERN_INFO,
				"Invalid SB checksum offset: %zu",
				crc_offset);
			return 1;
		}
		crc = le32_to_cpu(raw_super->crc);
		if (!f2fs_crc_valid(sbi, crc, raw_super, crc_offset)) {
			f2fs_msg(sb, KERN_INFO,
				"Invalid SB checksum value: %u", crc);
			return 1;
		}
	}

	if (F2FS_SUPER_MAGIC != le32_to_cpu(raw_super->magic)) {
		f2fs_msg(sb, KERN_INFO,
			"Magic Mismatch, valid(0x%x) - read(0x%x)",
			F2FS_SUPER_MAGIC, le32_to_cpu(raw_super->magic));
		return 1;
	}

	/* Currently, support only 4KB page cache size */
	if (F2FS_BLKSIZE != PAGE_SIZE) {
		f2fs_msg(sb, KERN_INFO,
			"Invalid page_cache_size (%lu), supports only 4KB\n",
			PAGE_SIZE);
		return 1;
	}

	/* Currently, support only 4KB block size */
	blocksize = 1 << le32_to_cpu(raw_super->log_blocksize);
	if (blocksize != F2FS_BLKSIZE) {
		f2fs_msg(sb, KERN_INFO,
			"Invalid blocksize (%u), supports only 4KB\n",
			blocksize);
		return 1;
	}

	/* check log blocks per segment */
	if (le32_to_cpu(raw_super->log_blocks_per_seg) != 9) {
		f2fs_msg(sb, KERN_INFO,
			"Invalid log blocks per segment (%u)\n",
			le32_to_cpu(raw_super->log_blocks_per_seg));
		return 1;
	}

	/* Currently, support 512/1024/2048/4096 bytes sector size */
	if (le32_to_cpu(raw_super->log_sectorsize) >
				F2FS_MAX_LOG_SECTOR_SIZE ||
		le32_to_cpu(raw_super->log_sectorsize) <
				F2FS_MIN_LOG_SECTOR_SIZE) {
		f2fs_msg(sb, KERN_INFO, "Invalid log sectorsize (%u)",
			le32_to_cpu(raw_super->log_sectorsize));
		return 1;
	}
	if (le32_to_cpu(raw_super->log_sectors_per_block) +
		le32_to_cpu(raw_super->log_sectorsize) !=
			F2FS_MAX_LOG_SECTOR_SIZE) {
		f2fs_msg(sb, KERN_INFO,
			"Invalid log sectors per block(%u) log sectorsize(%u)",
			le32_to_cpu(raw_super->log_sectors_per_block),
			le32_to_cpu(raw_super->log_sectorsize));
		return 1;
	}

	segment_count = le32_to_cpu(raw_super->segment_count);
	segs_per_sec = le32_to_cpu(raw_super->segs_per_sec);
	secs_per_zone = le32_to_cpu(raw_super->secs_per_zone);
	total_sections = le32_to_cpu(raw_super->section_count);

	/* blocks_per_seg should be 512, given the above check */
	blocks_per_seg = 1 << le32_to_cpu(raw_super->log_blocks_per_seg);

	if (segment_count > F2FS_MAX_SEGMENT ||
				segment_count < F2FS_MIN_SEGMENTS) {
		f2fs_msg(sb, KERN_INFO,
			"Invalid segment count (%u)",
			segment_count);
		return 1;
	}

	if (total_sections > segment_count ||
			total_sections < F2FS_MIN_SEGMENTS ||
			segs_per_sec > segment_count || !segs_per_sec) {
		f2fs_msg(sb, KERN_INFO,
			"Invalid segment/section count (%u, %u x %u)",
			segment_count, total_sections, segs_per_sec);
		return 1;
	}

	if ((segment_count / segs_per_sec) < total_sections) {
		f2fs_msg(sb, KERN_INFO,
			"Small segment_count (%u < %u * %u)",
			segment_count, segs_per_sec, total_sections);
		return 1;
	}

	if (segment_count > (le32_to_cpu(raw_super->block_count) >> 9)) {
		f2fs_msg(sb, KERN_INFO,
			"Wrong segment_count / block_count (%u > %u)",
			segment_count, le32_to_cpu(raw_super->block_count));
		return 1;
	}

	if (secs_per_zone > total_sections || !secs_per_zone) {
		f2fs_msg(sb, KERN_INFO,
			"Wrong secs_per_zone / total_sections (%u, %u)",
			secs_per_zone, total_sections);
		return 1;
	}
	if (le32_to_cpu(raw_super->extension_count) > F2FS_MAX_EXTENSION ||
			raw_super->hot_ext_count > F2FS_MAX_EXTENSION ||
			(le32_to_cpu(raw_super->extension_count) +
			raw_super->hot_ext_count) > F2FS_MAX_EXTENSION) {
		f2fs_msg(sb, KERN_INFO,
			"Corrupted extension count (%u + %u > %u)",
			le32_to_cpu(raw_super->extension_count),
			raw_super->hot_ext_count,
			F2FS_MAX_EXTENSION);
		return 1;
	}

	if (le32_to_cpu(raw_super->cp_payload) >
				(blocks_per_seg - F2FS_CP_PACKS)) {
		f2fs_msg(sb, KERN_INFO,
			"Insane cp_payload (%u > %u)",
			le32_to_cpu(raw_super->cp_payload),
			blocks_per_seg - F2FS_CP_PACKS);
		return 1;
	}

	/* check reserved ino info */
	if (le32_to_cpu(raw_super->node_ino) != 1 ||
		le32_to_cpu(raw_super->meta_ino) != 2 ||
		le32_to_cpu(raw_super->root_ino) != 3) {
		f2fs_msg(sb, KERN_INFO,
			"Invalid Fs Meta Ino: node(%u) meta(%u) root(%u)",
			le32_to_cpu(raw_super->node_ino),
			le32_to_cpu(raw_super->meta_ino),
			le32_to_cpu(raw_super->root_ino));
		return 1;
	}

	/* check CP/SIT/NAT/SSA/MAIN_AREA area boundary */
	if (sanity_check_area_boundary(sbi, bh))
		return 1;

	return 0;
}

int f2fs_sanity_check_ckpt(struct f2fs_sb_info *sbi)
{
	unsigned int total, fsmeta;
	struct f2fs_super_block *raw_super = F2FS_RAW_SUPER(sbi);
	struct f2fs_checkpoint *ckpt = F2FS_CKPT(sbi);
	unsigned int ovp_segments, reserved_segments;
	unsigned int main_segs, blocks_per_seg;
	unsigned int sit_segs, nat_segs;
	unsigned int sit_bitmap_size, nat_bitmap_size;
	unsigned int log_blocks_per_seg;
	unsigned int segment_count_main;
	unsigned int cp_pack_start_sum, cp_payload;
	block_t user_block_count;
	int i, j;

	total = le32_to_cpu(raw_super->segment_count);
	fsmeta = le32_to_cpu(raw_super->segment_count_ckpt);
	sit_segs = le32_to_cpu(raw_super->segment_count_sit);
	fsmeta += sit_segs;
	nat_segs = le32_to_cpu(raw_super->segment_count_nat);
	fsmeta += nat_segs;
	fsmeta += le32_to_cpu(ckpt->rsvd_segment_count);
	fsmeta += le32_to_cpu(raw_super->segment_count_ssa);

	if (unlikely(fsmeta >= total))
		return 1;

	ovp_segments = le32_to_cpu(ckpt->overprov_segment_count);
	reserved_segments = le32_to_cpu(ckpt->rsvd_segment_count);

	if (unlikely(fsmeta < F2FS_MIN_SEGMENTS ||
			ovp_segments == 0 || reserved_segments == 0)) {
		f2fs_msg(sbi->sb, KERN_ERR,
			"Wrong layout: check mkfs.f2fs version");
		return 1;
	}

	user_block_count = le64_to_cpu(ckpt->user_block_count);
	segment_count_main = le32_to_cpu(raw_super->segment_count_main);
	log_blocks_per_seg = le32_to_cpu(raw_super->log_blocks_per_seg);
	if (!user_block_count || user_block_count >=
			segment_count_main << log_blocks_per_seg) {
		f2fs_msg(sbi->sb, KERN_ERR,
			"Wrong user_block_count: %u", user_block_count);
		return 1;
	}

	main_segs = le32_to_cpu(raw_super->segment_count_main);
	blocks_per_seg = sbi->blocks_per_seg;

	for (i = 0; i < NR_CURSEG_NODE_TYPE; i++) {
		if (le32_to_cpu(ckpt->cur_node_segno[i]) >= main_segs ||
			le16_to_cpu(ckpt->cur_node_blkoff[i]) >= blocks_per_seg)
			return 1;
		for (j = i + 1; j < NR_CURSEG_NODE_TYPE; j++) {
			if (le32_to_cpu(ckpt->cur_node_segno[i]) ==
				le32_to_cpu(ckpt->cur_node_segno[j])) {
				f2fs_msg(sbi->sb, KERN_ERR,
					"Node segment (%u, %u) has the same "
					"segno: %u", i, j,
					le32_to_cpu(ckpt->cur_node_segno[i]));
				return 1;
			}
		}
	}
	for (i = 0; i < NR_CURSEG_DATA_TYPE; i++) {
		if (le32_to_cpu(ckpt->cur_data_segno[i]) >= main_segs ||
			le16_to_cpu(ckpt->cur_data_blkoff[i]) >= blocks_per_seg)
			return 1;
		for (j = i + 1; j < NR_CURSEG_DATA_TYPE; j++) {
			if (le32_to_cpu(ckpt->cur_data_segno[i]) ==
				le32_to_cpu(ckpt->cur_data_segno[j])) {
				f2fs_msg(sbi->sb, KERN_ERR,
					"Data segment (%u, %u) has the same "
					"segno: %u", i, j,
					le32_to_cpu(ckpt->cur_data_segno[i]));
				return 1;
			}
		}
	}
	for (i = 0; i < NR_CURSEG_NODE_TYPE; i++) {
		for (j = i; j < NR_CURSEG_DATA_TYPE; j++) {
			if (le32_to_cpu(ckpt->cur_node_segno[i]) ==
				le32_to_cpu(ckpt->cur_data_segno[j])) {
				f2fs_msg(sbi->sb, KERN_ERR,
					"Data segment (%u) and Data segment (%u)"
					" has the same segno: %u", i, j,
					le32_to_cpu(ckpt->cur_node_segno[i]));
				return 1;
			}
		}
	}

	sit_bitmap_size = le32_to_cpu(ckpt->sit_ver_bitmap_bytesize);
	nat_bitmap_size = le32_to_cpu(ckpt->nat_ver_bitmap_bytesize);

	if (sit_bitmap_size != ((sit_segs / 2) << log_blocks_per_seg) / 8 ||
		nat_bitmap_size != ((nat_segs / 2) << log_blocks_per_seg) / 8) {
		f2fs_msg(sbi->sb, KERN_ERR,
			"Wrong bitmap size: sit: %u, nat:%u",
			sit_bitmap_size, nat_bitmap_size);
		return 1;
	}

	cp_pack_start_sum = __start_sum_addr(sbi);
	cp_payload = __cp_payload(sbi);
	if (cp_pack_start_sum < cp_payload + 1 ||
		cp_pack_start_sum > blocks_per_seg - 1 -
			NR_CURSEG_TYPE) {
		f2fs_msg(sbi->sb, KERN_ERR,
			"Wrong cp_pack_start_sum: %u",
			cp_pack_start_sum);
		return 1;
	}

	sit_bitmap_size = le32_to_cpu(ckpt->sit_ver_bitmap_bytesize);
	nat_bitmap_size = le32_to_cpu(ckpt->nat_ver_bitmap_bytesize);
	log_blocks_per_seg = le32_to_cpu(raw_super->log_blocks_per_seg);

	if (sit_bitmap_size != ((sit_segs / 2) << log_blocks_per_seg) / 8 ||
		nat_bitmap_size != ((nat_segs / 2) << log_blocks_per_seg) / 8) {
		f2fs_msg(sbi->sb, KERN_ERR,
			"Wrong bitmap size: sit: %u, nat:%u",
			sit_bitmap_size, nat_bitmap_size);
		return 1;
	}

	if (unlikely(f2fs_cp_error(sbi))) {
		f2fs_msg(sbi->sb, KERN_ERR, "A bug case: need to run fsck");
		return 1;
	}
	return 0;
}

static void init_sb_info(struct f2fs_sb_info *sbi)
{
	struct f2fs_super_block *raw_super = sbi->raw_super;
	int i, j;

	sbi->log_sectors_per_block =
		le32_to_cpu(raw_super->log_sectors_per_block);
	sbi->log_blocksize = le32_to_cpu(raw_super->log_blocksize);
	sbi->blocksize = 1 << sbi->log_blocksize;
	sbi->log_blocks_per_seg = le32_to_cpu(raw_super->log_blocks_per_seg);
	sbi->blocks_per_seg = 1 << sbi->log_blocks_per_seg;
	sbi->segs_per_sec = le32_to_cpu(raw_super->segs_per_sec);
	sbi->secs_per_zone = le32_to_cpu(raw_super->secs_per_zone);
	sbi->total_sections = le32_to_cpu(raw_super->section_count);
	sbi->total_node_count =
		(le32_to_cpu(raw_super->segment_count_nat) / 2)
			* sbi->blocks_per_seg * NAT_ENTRY_PER_BLOCK;
	sbi->root_ino_num = le32_to_cpu(raw_super->root_ino);
	sbi->node_ino_num = le32_to_cpu(raw_super->node_ino);
	sbi->meta_ino_num = le32_to_cpu(raw_super->meta_ino);
	sbi->cur_victim_sec = NULL_SECNO;
	sbi->max_victim_search = DEF_MAX_VICTIM_SEARCH;

	sbi->dir_level = DEF_DIR_LEVEL;
	sbi->interval_time[CP_TIME] = DEF_CP_INTERVAL;
	sbi->interval_time[REQ_TIME] = DEF_IDLE_INTERVAL;
	sbi->interval_time[DISCARD_TIME] = DEF_IDLE_INTERVAL;
	sbi->interval_time[GC_TIME] = DEF_IDLE_INTERVAL;
	sbi->interval_time[DISABLE_TIME] = DEF_DISABLE_INTERVAL;
	clear_sbi_flag(sbi, SBI_NEED_FSCK);

	for (i = 0; i < NR_COUNT_TYPE; i++)
		atomic_set(&sbi->nr_pages[i], 0);

	for (i = 0; i < META; i++)
		atomic_set(&sbi->wb_sync_req[i], 0);

	INIT_LIST_HEAD(&sbi->s_list);
	mutex_init(&sbi->umount_mutex);
	for (i = 0; i < NR_PAGE_TYPE - 1; i++)
		for (j = HOT; j < NR_TEMP_TYPE; j++)
			mutex_init(&sbi->wio_mutex[i][j]);
	init_rwsem(&sbi->io_order_lock);
	spin_lock_init(&sbi->cp_lock);

	sbi->dirty_device = 0;
	spin_lock_init(&sbi->dev_lock);

	init_rwsem(&sbi->sb_lock);
}

static int init_percpu_info(struct f2fs_sb_info *sbi)
{
	int err;

	err = percpu_counter_init(&sbi->alloc_valid_block_count, 0, GFP_KERNEL);
	if (err)
		return err;

	err = percpu_counter_init(&sbi->total_valid_inode_count, 0,
								GFP_KERNEL);
	if (err)
		percpu_counter_destroy(&sbi->alloc_valid_block_count);

	return err;
}

#ifdef CONFIG_BLK_DEV_ZONED
static int init_blkz_info(struct f2fs_sb_info *sbi, int devi)
{
	struct block_device *bdev = FDEV(devi).bdev;
	sector_t nr_sectors = bdev->bd_part->nr_sects;
	sector_t sector = 0;
	struct blk_zone *zones;
	unsigned int i, nr_zones;
	unsigned int n = 0;
	int err = -EIO;

	if (!f2fs_sb_has_blkzoned(sbi->sb))
		return 0;

	if (sbi->blocks_per_blkz && sbi->blocks_per_blkz !=
				SECTOR_TO_BLOCK(bdev_zone_sectors(bdev)))
		return -EINVAL;
	sbi->blocks_per_blkz = SECTOR_TO_BLOCK(bdev_zone_sectors(bdev));
	if (sbi->log_blocks_per_blkz && sbi->log_blocks_per_blkz !=
				__ilog2_u32(sbi->blocks_per_blkz))
		return -EINVAL;
	sbi->log_blocks_per_blkz = __ilog2_u32(sbi->blocks_per_blkz);
	FDEV(devi).nr_blkz = SECTOR_TO_BLOCK(nr_sectors) >>
					sbi->log_blocks_per_blkz;
	if (nr_sectors & (bdev_zone_sectors(bdev) - 1))
		FDEV(devi).nr_blkz++;

	FDEV(devi).blkz_type = f2fs_kmalloc(sbi, FDEV(devi).nr_blkz,
								GFP_KERNEL);
	if (!FDEV(devi).blkz_type)
		return -ENOMEM;

#define F2FS_REPORT_NR_ZONES   4096

	zones = f2fs_kzalloc(sbi,
			     array_size(F2FS_REPORT_NR_ZONES,
					sizeof(struct blk_zone)),
			     GFP_KERNEL);
	if (!zones)
		return -ENOMEM;

	/* Get block zones type */
	while (zones && sector < nr_sectors) {

		nr_zones = F2FS_REPORT_NR_ZONES;
		err = blkdev_report_zones(bdev, sector,
					  zones, &nr_zones,
					  GFP_KERNEL);
		if (err)
			break;
		if (!nr_zones) {
			err = -EIO;
			break;
		}

		for (i = 0; i < nr_zones; i++) {
			FDEV(devi).blkz_type[n] = zones[i].type;
			sector += zones[i].len;
			n++;
		}
	}

	kfree(zones);

	return err;
}
#endif

/*
 * Read f2fs raw super block.
 * Because we have two copies of super block, so read both of them
 * to get the first valid one. If any one of them is broken, we pass
 * them recovery flag back to the caller.
 */
static int read_raw_super_block(struct f2fs_sb_info *sbi,
			struct f2fs_super_block **raw_super,
			int *valid_super_block, int *recovery)
{
	struct super_block *sb = sbi->sb;
	int block;
	struct buffer_head *bh;
	struct f2fs_super_block *super;
	int err = 0;

	super = kzalloc(sizeof(struct f2fs_super_block), GFP_KERNEL);
	if (!super)
		return -ENOMEM;

	for (block = 0; block < 2; block++) {
		bh = sb_bread(sb, block);
		if (!bh) {
			f2fs_msg(sb, KERN_ERR, "Unable to read %dth superblock",
				block + 1);
			err = -EIO;
			continue;
		}

		/* sanity checking of raw super */
		if (sanity_check_raw_super(sbi, bh)) {
			f2fs_msg(sb, KERN_ERR,
				"Can't find valid F2FS filesystem in %dth superblock",
				block + 1);
			err = -EINVAL;
			brelse(bh);
			continue;
		}

		if (!*raw_super) {
			memcpy(super, bh->b_data + F2FS_SUPER_OFFSET,
							sizeof(*super));
			*valid_super_block = block;
			*raw_super = super;
		}
		brelse(bh);
	}

	/* Fail to read any one of the superblocks*/
	if (err < 0)
		*recovery = 1;

	/* No valid superblock */
	if (!*raw_super)
		kfree(super);
	else
		err = 0;

	return err;
}

int f2fs_commit_super(struct f2fs_sb_info *sbi, bool recover)
{
	struct buffer_head *bh;
	__u32 crc = 0;
	int err;

	if ((recover && f2fs_readonly(sbi->sb)) ||
				bdev_read_only(sbi->sb->s_bdev)) {
		set_sbi_flag(sbi, SBI_NEED_SB_WRITE);
		return -EROFS;
	}

	/* we should update superblock crc here */
	if (!recover && f2fs_sb_has_sb_chksum(sbi->sb)) {
		crc = f2fs_crc32(sbi, F2FS_RAW_SUPER(sbi),
				offsetof(struct f2fs_super_block, crc));
		F2FS_RAW_SUPER(sbi)->crc = cpu_to_le32(crc);
	}

	/* write back-up superblock first */
	bh = sb_bread(sbi->sb, sbi->valid_super_block ? 0 : 1);
	if (!bh)
		return -EIO;
	err = __f2fs_commit_super(bh, F2FS_RAW_SUPER(sbi));
	brelse(bh);

	/* if we are in recovery path, skip writing valid superblock */
	if (recover || err)
		return err;

	/* write current valid superblock */
	bh = sb_bread(sbi->sb, sbi->valid_super_block);
	if (!bh)
		return -EIO;
	err = __f2fs_commit_super(bh, F2FS_RAW_SUPER(sbi));
	brelse(bh);
	return err;
}

static int f2fs_scan_devices(struct f2fs_sb_info *sbi)
{
	struct f2fs_super_block *raw_super = F2FS_RAW_SUPER(sbi);
	unsigned int max_devices = MAX_DEVICES;
	int i;

	/* Initialize single device information */
	if (!RDEV(0).path[0]) {
		if (!bdev_is_zoned(sbi->sb->s_bdev))
			return 0;
		max_devices = 1;
	}

	/*
	 * Initialize multiple devices information, or single
	 * zoned block device information.
	 */
	sbi->devs = f2fs_kzalloc(sbi,
				 array_size(max_devices,
					    sizeof(struct f2fs_dev_info)),
				 GFP_KERNEL);
	if (!sbi->devs)
		return -ENOMEM;

	for (i = 0; i < max_devices; i++) {

		if (i > 0 && !RDEV(i).path[0])
			break;

		if (max_devices == 1) {
			/* Single zoned block device mount */
			FDEV(0).bdev =
				blkdev_get_by_dev(sbi->sb->s_bdev->bd_dev,
					sbi->sb->s_mode, sbi->sb->s_type);
		} else {
			/* Multi-device mount */
			memcpy(FDEV(i).path, RDEV(i).path, MAX_PATH_LEN);
			FDEV(i).total_segments =
				le32_to_cpu(RDEV(i).total_segments);
			if (i == 0) {
				FDEV(i).start_blk = 0;
				FDEV(i).end_blk = FDEV(i).start_blk +
				    (FDEV(i).total_segments <<
				    sbi->log_blocks_per_seg) - 1 +
				    le32_to_cpu(raw_super->segment0_blkaddr);
			} else {
				FDEV(i).start_blk = FDEV(i - 1).end_blk + 1;
				FDEV(i).end_blk = FDEV(i).start_blk +
					(FDEV(i).total_segments <<
					sbi->log_blocks_per_seg) - 1;
			}
			FDEV(i).bdev = blkdev_get_by_path(FDEV(i).path,
					sbi->sb->s_mode, sbi->sb->s_type);
		}
		if (IS_ERR(FDEV(i).bdev))
			return PTR_ERR(FDEV(i).bdev);

		/* to release errored devices */
		sbi->s_ndevs = i + 1;

#ifdef CONFIG_BLK_DEV_ZONED
		if (bdev_zoned_model(FDEV(i).bdev) == BLK_ZONED_HM &&
				!f2fs_sb_has_blkzoned(sbi->sb)) {
			f2fs_msg(sbi->sb, KERN_ERR,
				"Zoned block device feature not enabled\n");
			return -EINVAL;
		}
		if (bdev_zoned_model(FDEV(i).bdev) != BLK_ZONED_NONE) {
			if (init_blkz_info(sbi, i)) {
				f2fs_msg(sbi->sb, KERN_ERR,
					"Failed to initialize F2FS blkzone information");
				return -EINVAL;
			}
			if (max_devices == 1)
				break;
			f2fs_msg(sbi->sb, KERN_INFO,
				"Mount Device [%2d]: %20s, %8u, %8x - %8x (zone: %s)",
				i, FDEV(i).path,
				FDEV(i).total_segments,
				FDEV(i).start_blk, FDEV(i).end_blk,
				bdev_zoned_model(FDEV(i).bdev) == BLK_ZONED_HA ?
				"Host-aware" : "Host-managed");
			continue;
		}
#endif
		f2fs_msg(sbi->sb, KERN_INFO,
			"Mount Device [%2d]: %20s, %8u, %8x - %8x",
				i, FDEV(i).path,
				FDEV(i).total_segments,
				FDEV(i).start_blk, FDEV(i).end_blk);
	}
	f2fs_msg(sbi->sb, KERN_INFO,
			"IO Block Size: %8d KB", F2FS_IO_SIZE_KB(sbi));
	return 0;
}

static void f2fs_tuning_parameters(struct f2fs_sb_info *sbi)
{
	struct f2fs_sm_info *sm_i = SM_I(sbi);

	/* adjust parameters according to the volume size */
	if (sm_i->main_segments <= SMALL_VOLUME_SEGMENTS) {
		F2FS_OPTION(sbi).alloc_mode = ALLOC_MODE_REUSE;
		sm_i->dcc_info->discard_granularity = 1;
		sm_i->ipu_policy = 1 << F2FS_IPU_FORCE;
	}

	sbi->readdir_ra = 1;
}

static void f2fs_cleanup_inodes(struct f2fs_sb_info *sbi)
{
	struct super_block *sb = sbi->sb;

	sync_filesystem(sb);
	shrink_dcache_sb(sb);
	evict_inodes(sb);
	f2fs_shrink_extent_tree(sbi, __count_extent_cache(sbi));
}

static int f2fs_fill_super(struct super_block *sb, void *data, int silent)
{
	struct f2fs_sb_info *sbi;
	struct f2fs_super_block *raw_super;
	struct inode *root;
	int err;
	bool retry = true, need_fsck = false;
	char *options = NULL;
	int recovery, i, valid_super_block;
	struct curseg_info *seg_i;

try_onemore:
	err = -EINVAL;
	raw_super = NULL;
	valid_super_block = -1;
	recovery = 0;

	/* allocate memory for f2fs-specific super block info */
	sbi = kzalloc(sizeof(struct f2fs_sb_info), GFP_KERNEL);
	if (!sbi)
		return -ENOMEM;

	sbi->sb = sb;

	/* Load the checksum driver */
	sbi->s_chksum_driver = crypto_alloc_shash("crc32", 0, 0);
	if (IS_ERR(sbi->s_chksum_driver)) {
		f2fs_msg(sb, KERN_ERR, "Cannot load crc32 driver.");
		err = PTR_ERR(sbi->s_chksum_driver);
		sbi->s_chksum_driver = NULL;
		goto free_sbi;
	}

	/* set a block size */
	if (unlikely(!sb_set_blocksize(sb, F2FS_BLKSIZE))) {
		f2fs_msg(sb, KERN_ERR, "unable to set blocksize");
		goto free_sbi;
	}

	err = read_raw_super_block(sbi, &raw_super, &valid_super_block,
								&recovery);
	if (err)
		goto free_sbi;

	sb->s_fs_info = sbi;
	sbi->raw_super = raw_super;

	/* precompute checksum seed for metadata */
	if (f2fs_sb_has_inode_chksum(sb))
		sbi->s_chksum_seed = f2fs_chksum(sbi, ~0, raw_super->uuid,
						sizeof(raw_super->uuid));

	/*
	 * The BLKZONED feature indicates that the drive was formatted with
	 * zone alignment optimization. This is optional for host-aware
	 * devices, but mandatory for host-managed zoned block devices.
	 */
#ifndef CONFIG_BLK_DEV_ZONED
	if (f2fs_sb_has_blkzoned(sb)) {
		f2fs_msg(sb, KERN_ERR,
			 "Zoned block device support is not enabled\n");
		err = -EOPNOTSUPP;
		goto free_sb_buf;
	}
#endif
	default_options(sbi);
	/* parse mount options */
	options = kstrdup((const char *)data, GFP_KERNEL);
	if (data && !options) {
		err = -ENOMEM;
		goto free_sb_buf;
	}

	err = parse_options(sb, options);
	if (err)
		goto free_options;

	sbi->max_file_blocks = max_file_blocks();
	sb->s_maxbytes = sbi->max_file_blocks <<
				le32_to_cpu(raw_super->log_blocksize);
	sb->s_max_links = F2FS_LINK_MAX;
	get_random_bytes(&sbi->s_next_generation, sizeof(u32));

#ifdef CONFIG_QUOTA
	sb->dq_op = &f2fs_quota_operations;
	if (f2fs_sb_has_quota_ino(sb))
		sb->s_qcop = &dquot_quotactl_sysfile_ops;
	else
		sb->s_qcop = &f2fs_quotactl_ops;
	sb->s_quota_types = QTYPE_MASK_USR | QTYPE_MASK_GRP | QTYPE_MASK_PRJ;

	if (f2fs_sb_has_quota_ino(sbi->sb)) {
		for (i = 0; i < MAXQUOTAS; i++) {
			if (f2fs_qf_ino(sbi->sb, i))
				sbi->nquota_files++;
		}
	}
#endif

	sb->s_op = &f2fs_sops;
#ifdef CONFIG_F2FS_FS_ENCRYPTION
	sb->s_cop = &f2fs_cryptops;
#endif
	sb->s_xattr = f2fs_xattr_handlers;
	sb->s_export_op = &f2fs_export_ops;
	sb->s_magic = F2FS_SUPER_MAGIC;
	sb->s_time_gran = 1;
	sb->s_flags = (sb->s_flags & ~MS_POSIXACL) |
		(test_opt(sbi, POSIX_ACL) ? MS_POSIXACL : 0);
	memcpy(&sb->s_uuid, raw_super->uuid, sizeof(raw_super->uuid));
	sb->s_iflags |= SB_I_CGROUPWB;

	/* init f2fs-specific super block info */
	sbi->valid_super_block = valid_super_block;
	mutex_init(&sbi->gc_mutex);
	mutex_init(&sbi->writepages);
	mutex_init(&sbi->cp_mutex);
	init_rwsem(&sbi->node_write);
	init_rwsem(&sbi->node_change);

	/* disallow all the data/node/meta page writes */
	set_sbi_flag(sbi, SBI_POR_DOING);
	spin_lock_init(&sbi->stat_lock);

	/* init iostat info */
	spin_lock_init(&sbi->iostat_lock);
	sbi->iostat_enable = false;

	for (i = 0; i < NR_PAGE_TYPE; i++) {
		int n = (i == META) ? 1: NR_TEMP_TYPE;
		int j;

		sbi->write_io[i] =
			f2fs_kmalloc(sbi,
				     array_size(n,
						sizeof(struct f2fs_bio_info)),
				     GFP_KERNEL);
		if (!sbi->write_io[i]) {
			err = -ENOMEM;
			goto free_bio_info;
		}

		for (j = HOT; j < n; j++) {
			init_rwsem(&sbi->write_io[i][j].io_rwsem);
			sbi->write_io[i][j].sbi = sbi;
			sbi->write_io[i][j].bio = NULL;
			spin_lock_init(&sbi->write_io[i][j].io_lock);
			INIT_LIST_HEAD(&sbi->write_io[i][j].io_list);
		}
	}

	init_rwsem(&sbi->cp_rwsem);
	init_waitqueue_head(&sbi->cp_wait);
	init_sb_info(sbi);

	err = init_percpu_info(sbi);
	if (err)
		goto free_bio_info;

	if (F2FS_IO_SIZE(sbi) > 1) {
		sbi->write_io_dummy =
			mempool_create_page_pool(2 * (F2FS_IO_SIZE(sbi) - 1), 0);
		if (!sbi->write_io_dummy) {
			err = -ENOMEM;
			goto free_percpu;
		}
	}

	/* get an inode for meta space */
	sbi->meta_inode = f2fs_iget(sb, F2FS_META_INO(sbi));
	if (IS_ERR(sbi->meta_inode)) {
		f2fs_msg(sb, KERN_ERR, "Failed to read F2FS meta data inode");
		err = PTR_ERR(sbi->meta_inode);
		goto free_io_dummy;
	}

	err = f2fs_get_valid_checkpoint(sbi);
	if (err) {
		f2fs_msg(sb, KERN_ERR, "Failed to get valid F2FS checkpoint");
		goto free_meta_inode;
	}

	if (__is_set_ckpt_flags(F2FS_CKPT(sbi), CP_QUOTA_NEED_FSCK_FLAG))
		set_sbi_flag(sbi, SBI_QUOTA_NEED_REPAIR);

	/* Initialize device list */
	err = f2fs_scan_devices(sbi);
	if (err) {
		f2fs_msg(sb, KERN_ERR, "Failed to find devices");
		goto free_devices;
	}

	sbi->total_valid_node_count =
				le32_to_cpu(sbi->ckpt->valid_node_count);
	percpu_counter_set(&sbi->total_valid_inode_count,
				le32_to_cpu(sbi->ckpt->valid_inode_count));
	sbi->user_block_count = le64_to_cpu(sbi->ckpt->user_block_count);
	sbi->total_valid_block_count =
				le64_to_cpu(sbi->ckpt->valid_block_count);
	sbi->last_valid_block_count = sbi->total_valid_block_count;
	sbi->reserved_blocks = 0;
	sbi->current_reserved_blocks = 0;
	limit_reserve_root(sbi);

	for (i = 0; i < NR_INODE_TYPE; i++) {
		INIT_LIST_HEAD(&sbi->inode_list[i]);
		spin_lock_init(&sbi->inode_lock[i]);
	}

	f2fs_init_extent_cache_info(sbi);

	f2fs_init_ino_entry_info(sbi);

	f2fs_init_fsync_node_info(sbi);

	/* setup f2fs internal modules */
	err = f2fs_build_segment_manager(sbi);
	if (err) {
		f2fs_msg(sb, KERN_ERR,
			"Failed to initialize F2FS segment manager");
		goto free_sm;
	}
	err = f2fs_build_node_manager(sbi);
	if (err) {
		f2fs_msg(sb, KERN_ERR,
			"Failed to initialize F2FS node manager");
		goto free_nm;
	}

	/* For write statistics */
	if (sb->s_bdev->bd_part)
		sbi->sectors_written_start =
			(u64)part_stat_read(sb->s_bdev->bd_part, sectors[1]);

	/* Read accumulated write IO statistics if exists */
	seg_i = CURSEG_I(sbi, CURSEG_HOT_NODE);
	if (__exist_node_summaries(sbi))
		sbi->kbytes_written =
			le64_to_cpu(seg_i->journal->info.kbytes_written);

	f2fs_build_gc_manager(sbi);

	/* get an inode for node space */
	sbi->node_inode = f2fs_iget(sb, F2FS_NODE_INO(sbi));
	if (IS_ERR(sbi->node_inode)) {
		f2fs_msg(sb, KERN_ERR, "Failed to read node inode");
		err = PTR_ERR(sbi->node_inode);
		goto free_nm;
	}

	err = f2fs_build_stats(sbi);
	if (err)
		goto free_node_inode;

	/* read root inode and dentry */
	root = f2fs_iget(sb, F2FS_ROOT_INO(sbi));
	if (IS_ERR(root)) {
		f2fs_msg(sb, KERN_ERR, "Failed to read root inode");
		err = PTR_ERR(root);
		goto free_stats;
	}
	if (!S_ISDIR(root->i_mode) || !root->i_blocks ||
			!root->i_size || !root->i_nlink) {
		iput(root);
		err = -EINVAL;
		goto free_stats;
	}

	sb->s_root = d_make_root(root); /* allocate root dentry */
	if (!sb->s_root) {
		err = -ENOMEM;
		goto free_root_inode;
	}

	err = f2fs_register_sysfs(sbi);
	if (err)
		goto free_root_inode;

#ifdef CONFIG_QUOTA
	/* Enable quota usage during mount */
	if (f2fs_sb_has_quota_ino(sb) && !f2fs_readonly(sb)) {
		err = f2fs_enable_quotas(sb);
		if (err)
			f2fs_msg(sb, KERN_ERR,
				"Cannot turn on quotas: error %d", err);
	}
#endif
	/* if there are nt orphan nodes free them */
	err = f2fs_recover_orphan_inodes(sbi);
	if (err)
		goto free_meta;

	if (unlikely(is_set_ckpt_flags(sbi, CP_DISABLED_FLAG)))
		goto skip_recovery;

	/* recover fsynced data */
	if (!test_opt(sbi, DISABLE_ROLL_FORWARD)) {
		/*
		 * mount should be failed, when device has readonly mode, and
		 * previous checkpoint was not done by clean system shutdown.
		 */
		if (bdev_read_only(sb->s_bdev) &&
				!is_set_ckpt_flags(sbi, CP_UMOUNT_FLAG)) {
			err = -EROFS;
			goto free_meta;
		}

		if (need_fsck)
			set_sbi_flag(sbi, SBI_NEED_FSCK);

		if (!retry)
			goto skip_recovery;

		err = f2fs_recover_fsync_data(sbi, false);
		if (err < 0) {
			need_fsck = true;
			f2fs_msg(sb, KERN_ERR,
				"Cannot recover all fsync data errno=%d", err);
			goto free_meta;
		}
	} else {
		err = f2fs_recover_fsync_data(sbi, true);

		if (!f2fs_readonly(sb) && err > 0) {
			err = -EINVAL;
			f2fs_msg(sb, KERN_ERR,
				"Need to recover fsync data");
			goto free_meta;
		}
	}
skip_recovery:
	/* f2fs_recover_fsync_data() cleared this already */
	clear_sbi_flag(sbi, SBI_POR_DOING);

	if (test_opt(sbi, DISABLE_CHECKPOINT)) {
		err = f2fs_disable_checkpoint(sbi);
		if (err)
			goto free_meta;
	} else if (is_set_ckpt_flags(sbi, CP_DISABLED_FLAG)) {
		f2fs_enable_checkpoint(sbi);
	}

	/*
	 * If filesystem is not mounted as read-only then
	 * do start the gc_thread.
	 */
	if (test_opt(sbi, BG_GC) && !f2fs_readonly(sb)) {
		/* After POR, we can run background GC thread.*/
		err = f2fs_start_gc_thread(sbi);
		if (err)
			goto free_meta;
	}
	kfree(options);

	/* recover broken superblock */
	if (recovery) {
		err = f2fs_commit_super(sbi, true);
		f2fs_msg(sb, KERN_INFO,
			"Try to recover %dth superblock, ret: %d",
			sbi->valid_super_block ? 1 : 2, err);
	}

	f2fs_join_shrinker(sbi);

	f2fs_tuning_parameters(sbi);

	f2fs_msg(sbi->sb, KERN_NOTICE, "Mounted with checkpoint version = %llx",
				cur_cp_version(F2FS_CKPT(sbi)));
	f2fs_update_time(sbi, CP_TIME);
	f2fs_update_time(sbi, REQ_TIME);
	return 0;

free_meta:
#ifdef CONFIG_QUOTA
	f2fs_truncate_quota_inode_pages(sb);
	if (f2fs_sb_has_quota_ino(sb) && !f2fs_readonly(sb))
		f2fs_quota_off_umount(sbi->sb);
#endif
	/*
	 * Some dirty meta pages can be produced by f2fs_recover_orphan_inodes()
	 * failed by EIO. Then, iput(node_inode) can trigger balance_fs_bg()
	 * followed by f2fs_write_checkpoint() through f2fs_write_node_pages(), which
	 * falls into an infinite loop in f2fs_sync_meta_pages().
	 */
	truncate_inode_pages_final(META_MAPPING(sbi));
<<<<<<< HEAD
=======
	/* cleanup recovery and quota inodes */
	f2fs_cleanup_inodes(sbi);
#ifdef CONFIG_QUOTA
free_sysfs:
#endif
>>>>>>> 54927ef4
	f2fs_unregister_sysfs(sbi);
free_root_inode:
	dput(sb->s_root);
	sb->s_root = NULL;
free_stats:
	f2fs_destroy_stats(sbi);
free_node_inode:
	f2fs_release_ino_entry(sbi, true);
	truncate_inode_pages_final(NODE_MAPPING(sbi));
	iput(sbi->node_inode);
free_nm:
	f2fs_destroy_node_manager(sbi);
free_sm:
	f2fs_destroy_segment_manager(sbi);
free_devices:
	destroy_device_list(sbi);
	kfree(sbi->ckpt);
free_meta_inode:
	make_bad_inode(sbi->meta_inode);
	iput(sbi->meta_inode);
free_io_dummy:
	mempool_destroy(sbi->write_io_dummy);
free_percpu:
	destroy_percpu_info(sbi);
free_bio_info:
	for (i = 0; i < NR_PAGE_TYPE; i++)
		kfree(sbi->write_io[i]);
free_options:
#ifdef CONFIG_QUOTA
	for (i = 0; i < MAXQUOTAS; i++)
		kfree(F2FS_OPTION(sbi).s_qf_names[i]);
#endif
	kfree(options);
free_sb_buf:
	kfree(raw_super);
free_sbi:
	if (sbi->s_chksum_driver)
		crypto_free_shash(sbi->s_chksum_driver);
	kfree(sbi);

	/* give only one another chance */
	if (retry) {
		retry = false;
		goto try_onemore;
	}
	return err;
}

static struct dentry *f2fs_mount(struct file_system_type *fs_type, int flags,
			const char *dev_name, void *data)
{
	return mount_bdev(fs_type, flags, dev_name, data, f2fs_fill_super);
}

static void kill_f2fs_super(struct super_block *sb)
{
	if (sb->s_root) {
		struct f2fs_sb_info *sbi = F2FS_SB(sb);

		set_sbi_flag(sbi, SBI_IS_CLOSE);
		f2fs_stop_gc_thread(sbi);
		f2fs_stop_discard_thread(sbi);

		if (is_sbi_flag_set(sbi, SBI_IS_DIRTY) ||
				!is_set_ckpt_flags(sbi, CP_UMOUNT_FLAG)) {
			struct cp_control cpc = {
				.reason = CP_UMOUNT,
			};
			f2fs_write_checkpoint(sbi, &cpc);
		}

		if (is_sbi_flag_set(sbi, SBI_IS_RECOVERED) && f2fs_readonly(sb))
			sb->s_flags &= ~SB_RDONLY;
	}
	kill_block_super(sb);
}

static struct file_system_type f2fs_fs_type = {
	.owner		= THIS_MODULE,
	.name		= "f2fs",
	.mount		= f2fs_mount,
	.kill_sb	= kill_f2fs_super,
	.fs_flags	= FS_REQUIRES_DEV,
};
MODULE_ALIAS_FS("f2fs");

static int __init init_inodecache(void)
{
	f2fs_inode_cachep = kmem_cache_create("f2fs_inode_cache",
			sizeof(struct f2fs_inode_info), 0,
			SLAB_RECLAIM_ACCOUNT|SLAB_ACCOUNT, NULL);
	if (!f2fs_inode_cachep)
		return -ENOMEM;
	return 0;
}

static void destroy_inodecache(void)
{
	/*
	 * Make sure all delayed rcu free inodes are flushed before we
	 * destroy cache.
	 */
	rcu_barrier();
	kmem_cache_destroy(f2fs_inode_cachep);
}

static int __init init_f2fs_fs(void)
{
	int err;

	if (PAGE_SIZE != F2FS_BLKSIZE) {
		printk("F2FS not supported on PAGE_SIZE(%lu) != %d\n",
				PAGE_SIZE, F2FS_BLKSIZE);
		return -EINVAL;
	}

	f2fs_build_trace_ios();

	err = init_inodecache();
	if (err)
		goto fail;
	err = f2fs_create_node_manager_caches();
	if (err)
		goto free_inodecache;
	err = f2fs_create_segment_manager_caches();
	if (err)
		goto free_node_manager_caches;
	err = f2fs_create_checkpoint_caches();
	if (err)
		goto free_segment_manager_caches;
	err = f2fs_create_extent_cache();
	if (err)
		goto free_checkpoint_caches;
	err = f2fs_init_sysfs();
	if (err)
		goto free_extent_cache;
	err = register_shrinker(&f2fs_shrinker_info);
	if (err)
		goto free_sysfs;
	err = register_filesystem(&f2fs_fs_type);
	if (err)
		goto free_shrinker;
	err = f2fs_create_root_stats();
	if (err)
		goto free_filesystem;
	err = f2fs_init_post_read_processing();
	if (err)
		goto free_root_stats;
	return 0;

free_root_stats:
	f2fs_destroy_root_stats();
free_filesystem:
	unregister_filesystem(&f2fs_fs_type);
free_shrinker:
	unregister_shrinker(&f2fs_shrinker_info);
free_sysfs:
	f2fs_exit_sysfs();
free_extent_cache:
	f2fs_destroy_extent_cache();
free_checkpoint_caches:
	f2fs_destroy_checkpoint_caches();
free_segment_manager_caches:
	f2fs_destroy_segment_manager_caches();
free_node_manager_caches:
	f2fs_destroy_node_manager_caches();
free_inodecache:
	destroy_inodecache();
fail:
	return err;
}

static void __exit exit_f2fs_fs(void)
{
	f2fs_destroy_post_read_processing();
	f2fs_destroy_root_stats();
	unregister_filesystem(&f2fs_fs_type);
	unregister_shrinker(&f2fs_shrinker_info);
	f2fs_exit_sysfs();
	f2fs_destroy_extent_cache();
	f2fs_destroy_checkpoint_caches();
	f2fs_destroy_segment_manager_caches();
	f2fs_destroy_node_manager_caches();
	destroy_inodecache();
	f2fs_destroy_trace_ios();
}

module_init(init_f2fs_fs)
module_exit(exit_f2fs_fs)

MODULE_AUTHOR("Samsung Electronics's Praesto Team");
MODULE_DESCRIPTION("Flash Friendly File System");
MODULE_LICENSE("GPL");
<|MERGE_RESOLUTION|>--- conflicted
+++ resolved
@@ -2029,7 +2029,6 @@
 {
 	int type;
 	int err;
-<<<<<<< HEAD
 
 	for (type = 0; type < MAXQUOTAS; type++) {
 		err = f2fs_quota_off(sb, type);
@@ -2111,21 +2110,6 @@
 	if (ret < 0)
 		set_sbi_flag(F2FS_SB(sb), SBI_QUOTA_NEED_REPAIR);
 	return ret;
-=======
-
-	for (type = 0; type < MAXQUOTAS; type++) {
-		err = f2fs_quota_off(sb, type);
-		if (err) {
-			int ret = dquot_quota_off(sb, type);
-
-			f2fs_msg(sb, KERN_ERR,
-				"Fail to turn off disk quota "
-				"(type: %d, err: %d, ret:%d), Please "
-				"run fsck to fix it.", type, err, ret);
-			set_sbi_flag(F2FS_SB(sb), SBI_NEED_FSCK);
-		}
-	}
->>>>>>> 54927ef4
 }
 
 static int f2fs_get_projid(struct inode *inode, kprojid_t *projid)
@@ -3459,14 +3443,8 @@
 	 * falls into an infinite loop in f2fs_sync_meta_pages().
 	 */
 	truncate_inode_pages_final(META_MAPPING(sbi));
-<<<<<<< HEAD
-=======
 	/* cleanup recovery and quota inodes */
 	f2fs_cleanup_inodes(sbi);
-#ifdef CONFIG_QUOTA
-free_sysfs:
-#endif
->>>>>>> 54927ef4
 	f2fs_unregister_sysfs(sbi);
 free_root_inode:
 	dput(sb->s_root);
