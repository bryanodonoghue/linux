/*
 * fs/f2fs/super.c
 *
 * Copyright (c) 2012 Samsung Electronics Co., Ltd.
 *             http://www.samsung.com/
 *
 * This program is free software; you can redistribute it and/or modify
 * it under the terms of the GNU General Public License version 2 as
 * published by the Free Software Foundation.
 */
#include <linux/module.h>
#include <linux/init.h>
#include <linux/fs.h>
#include <linux/statfs.h>
#include <linux/buffer_head.h>
#include <linux/backing-dev.h>
#include <linux/kthread.h>
#include <linux/parser.h>
#include <linux/mount.h>
#include <linux/seq_file.h>
#include <linux/proc_fs.h>
#include <linux/random.h>
#include <linux/exportfs.h>
#include <linux/blkdev.h>
#include <linux/f2fs_fs.h>
#include <linux/sysfs.h>

#include "f2fs.h"
#include "node.h"
#include "segment.h"
#include "xattr.h"
#include "gc.h"
#include "trace.h"

#define CREATE_TRACE_POINTS
#include <trace/events/f2fs.h>

static struct proc_dir_entry *f2fs_proc_root;
static struct kmem_cache *f2fs_inode_cachep;
static struct kset *f2fs_kset;

#ifdef CONFIG_F2FS_FAULT_INJECTION

char *fault_name[FAULT_MAX] = {
	[FAULT_KMALLOC]		= "kmalloc",
	[FAULT_PAGE_ALLOC]	= "page alloc",
	[FAULT_ALLOC_NID]	= "alloc nid",
	[FAULT_ORPHAN]		= "orphan",
	[FAULT_BLOCK]		= "no more block",
	[FAULT_DIR_DEPTH]	= "too big dir depth",
	[FAULT_EVICT_INODE]	= "evict_inode fail",
	[FAULT_IO]		= "IO error",
	[FAULT_CHECKPOINT]	= "checkpoint error",
};

static void f2fs_build_fault_attr(struct f2fs_sb_info *sbi,
						unsigned int rate)
{
	struct f2fs_fault_info *ffi = &sbi->fault_info;

	if (rate) {
		atomic_set(&ffi->inject_ops, 0);
		ffi->inject_rate = rate;
		ffi->inject_type = (1 << FAULT_MAX) - 1;
	} else {
		memset(ffi, 0, sizeof(struct f2fs_fault_info));
	}
}
#endif

/* f2fs-wide shrinker description */
static struct shrinker f2fs_shrinker_info = {
	.scan_objects = f2fs_shrink_scan,
	.count_objects = f2fs_shrink_count,
	.seeks = DEFAULT_SEEKS,
};

enum {
	Opt_gc_background,
	Opt_disable_roll_forward,
	Opt_norecovery,
	Opt_discard,
	Opt_nodiscard,
	Opt_noheap,
	Opt_user_xattr,
	Opt_nouser_xattr,
	Opt_acl,
	Opt_noacl,
	Opt_active_logs,
	Opt_disable_ext_identify,
	Opt_inline_xattr,
	Opt_inline_data,
	Opt_inline_dentry,
	Opt_noinline_dentry,
	Opt_flush_merge,
	Opt_noflush_merge,
	Opt_nobarrier,
	Opt_fastboot,
	Opt_extent_cache,
	Opt_noextent_cache,
	Opt_noinline_data,
	Opt_data_flush,
	Opt_mode,
	Opt_fault_injection,
	Opt_lazytime,
	Opt_nolazytime,
	Opt_err,
};

static match_table_t f2fs_tokens = {
	{Opt_gc_background, "background_gc=%s"},
	{Opt_disable_roll_forward, "disable_roll_forward"},
	{Opt_norecovery, "norecovery"},
	{Opt_discard, "discard"},
	{Opt_nodiscard, "nodiscard"},
	{Opt_noheap, "no_heap"},
	{Opt_user_xattr, "user_xattr"},
	{Opt_nouser_xattr, "nouser_xattr"},
	{Opt_acl, "acl"},
	{Opt_noacl, "noacl"},
	{Opt_active_logs, "active_logs=%u"},
	{Opt_disable_ext_identify, "disable_ext_identify"},
	{Opt_inline_xattr, "inline_xattr"},
	{Opt_inline_data, "inline_data"},
	{Opt_inline_dentry, "inline_dentry"},
	{Opt_noinline_dentry, "noinline_dentry"},
	{Opt_flush_merge, "flush_merge"},
	{Opt_noflush_merge, "noflush_merge"},
	{Opt_nobarrier, "nobarrier"},
	{Opt_fastboot, "fastboot"},
	{Opt_extent_cache, "extent_cache"},
	{Opt_noextent_cache, "noextent_cache"},
	{Opt_noinline_data, "noinline_data"},
	{Opt_data_flush, "data_flush"},
	{Opt_mode, "mode=%s"},
	{Opt_fault_injection, "fault_injection=%u"},
	{Opt_lazytime, "lazytime"},
	{Opt_nolazytime, "nolazytime"},
	{Opt_err, NULL},
};

/* Sysfs support for f2fs */
enum {
	GC_THREAD,	/* struct f2fs_gc_thread */
	SM_INFO,	/* struct f2fs_sm_info */
	NM_INFO,	/* struct f2fs_nm_info */
	F2FS_SBI,	/* struct f2fs_sb_info */
#ifdef CONFIG_F2FS_FAULT_INJECTION
	FAULT_INFO_RATE,	/* struct f2fs_fault_info */
	FAULT_INFO_TYPE,	/* struct f2fs_fault_info */
#endif
};

struct f2fs_attr {
	struct attribute attr;
	ssize_t (*show)(struct f2fs_attr *, struct f2fs_sb_info *, char *);
	ssize_t (*store)(struct f2fs_attr *, struct f2fs_sb_info *,
			 const char *, size_t);
	int struct_type;
	int offset;
};

static unsigned char *__struct_ptr(struct f2fs_sb_info *sbi, int struct_type)
{
	if (struct_type == GC_THREAD)
		return (unsigned char *)sbi->gc_thread;
	else if (struct_type == SM_INFO)
		return (unsigned char *)SM_I(sbi);
	else if (struct_type == NM_INFO)
		return (unsigned char *)NM_I(sbi);
	else if (struct_type == F2FS_SBI)
		return (unsigned char *)sbi;
#ifdef CONFIG_F2FS_FAULT_INJECTION
	else if (struct_type == FAULT_INFO_RATE ||
					struct_type == FAULT_INFO_TYPE)
		return (unsigned char *)&sbi->fault_info;
#endif
	return NULL;
}

static ssize_t lifetime_write_kbytes_show(struct f2fs_attr *a,
		struct f2fs_sb_info *sbi, char *buf)
{
	struct super_block *sb = sbi->sb;

	if (!sb->s_bdev->bd_part)
		return snprintf(buf, PAGE_SIZE, "0\n");

	return snprintf(buf, PAGE_SIZE, "%llu\n",
		(unsigned long long)(sbi->kbytes_written +
			BD_PART_WRITTEN(sbi)));
}

static ssize_t f2fs_sbi_show(struct f2fs_attr *a,
			struct f2fs_sb_info *sbi, char *buf)
{
	unsigned char *ptr = NULL;
	unsigned int *ui;

	ptr = __struct_ptr(sbi, a->struct_type);
	if (!ptr)
		return -EINVAL;

	ui = (unsigned int *)(ptr + a->offset);

	return snprintf(buf, PAGE_SIZE, "%u\n", *ui);
}

static ssize_t f2fs_sbi_store(struct f2fs_attr *a,
			struct f2fs_sb_info *sbi,
			const char *buf, size_t count)
{
	unsigned char *ptr;
	unsigned long t;
	unsigned int *ui;
	ssize_t ret;

	ptr = __struct_ptr(sbi, a->struct_type);
	if (!ptr)
		return -EINVAL;

	ui = (unsigned int *)(ptr + a->offset);

	ret = kstrtoul(skip_spaces(buf), 0, &t);
	if (ret < 0)
		return ret;
#ifdef CONFIG_F2FS_FAULT_INJECTION
	if (a->struct_type == FAULT_INFO_TYPE && t >= (1 << FAULT_MAX))
		return -EINVAL;
#endif
	*ui = t;
	return count;
}

static ssize_t f2fs_attr_show(struct kobject *kobj,
				struct attribute *attr, char *buf)
{
	struct f2fs_sb_info *sbi = container_of(kobj, struct f2fs_sb_info,
								s_kobj);
	struct f2fs_attr *a = container_of(attr, struct f2fs_attr, attr);

	return a->show ? a->show(a, sbi, buf) : 0;
}

static ssize_t f2fs_attr_store(struct kobject *kobj, struct attribute *attr,
						const char *buf, size_t len)
{
	struct f2fs_sb_info *sbi = container_of(kobj, struct f2fs_sb_info,
									s_kobj);
	struct f2fs_attr *a = container_of(attr, struct f2fs_attr, attr);

	return a->store ? a->store(a, sbi, buf, len) : 0;
}

static void f2fs_sb_release(struct kobject *kobj)
{
	struct f2fs_sb_info *sbi = container_of(kobj, struct f2fs_sb_info,
								s_kobj);
	complete(&sbi->s_kobj_unregister);
}

#define F2FS_ATTR_OFFSET(_struct_type, _name, _mode, _show, _store, _offset) \
static struct f2fs_attr f2fs_attr_##_name = {			\
	.attr = {.name = __stringify(_name), .mode = _mode },	\
	.show	= _show,					\
	.store	= _store,					\
	.struct_type = _struct_type,				\
	.offset = _offset					\
}

#define F2FS_RW_ATTR(struct_type, struct_name, name, elname)	\
	F2FS_ATTR_OFFSET(struct_type, name, 0644,		\
		f2fs_sbi_show, f2fs_sbi_store,			\
		offsetof(struct struct_name, elname))

#define F2FS_GENERAL_RO_ATTR(name) \
static struct f2fs_attr f2fs_attr_##name = __ATTR(name, 0444, name##_show, NULL)

F2FS_RW_ATTR(GC_THREAD, f2fs_gc_kthread, gc_min_sleep_time, min_sleep_time);
F2FS_RW_ATTR(GC_THREAD, f2fs_gc_kthread, gc_max_sleep_time, max_sleep_time);
F2FS_RW_ATTR(GC_THREAD, f2fs_gc_kthread, gc_no_gc_sleep_time, no_gc_sleep_time);
F2FS_RW_ATTR(GC_THREAD, f2fs_gc_kthread, gc_idle, gc_idle);
F2FS_RW_ATTR(SM_INFO, f2fs_sm_info, reclaim_segments, rec_prefree_segments);
F2FS_RW_ATTR(SM_INFO, f2fs_sm_info, max_small_discards, max_discards);
F2FS_RW_ATTR(SM_INFO, f2fs_sm_info, batched_trim_sections, trim_sections);
F2FS_RW_ATTR(SM_INFO, f2fs_sm_info, ipu_policy, ipu_policy);
F2FS_RW_ATTR(SM_INFO, f2fs_sm_info, min_ipu_util, min_ipu_util);
F2FS_RW_ATTR(SM_INFO, f2fs_sm_info, min_fsync_blocks, min_fsync_blocks);
F2FS_RW_ATTR(NM_INFO, f2fs_nm_info, ram_thresh, ram_thresh);
F2FS_RW_ATTR(NM_INFO, f2fs_nm_info, ra_nid_pages, ra_nid_pages);
F2FS_RW_ATTR(NM_INFO, f2fs_nm_info, dirty_nats_ratio, dirty_nats_ratio);
F2FS_RW_ATTR(F2FS_SBI, f2fs_sb_info, max_victim_search, max_victim_search);
F2FS_RW_ATTR(F2FS_SBI, f2fs_sb_info, dir_level, dir_level);
F2FS_RW_ATTR(F2FS_SBI, f2fs_sb_info, cp_interval, interval_time[CP_TIME]);
F2FS_RW_ATTR(F2FS_SBI, f2fs_sb_info, idle_interval, interval_time[REQ_TIME]);
#ifdef CONFIG_F2FS_FAULT_INJECTION
F2FS_RW_ATTR(FAULT_INFO_RATE, f2fs_fault_info, inject_rate, inject_rate);
F2FS_RW_ATTR(FAULT_INFO_TYPE, f2fs_fault_info, inject_type, inject_type);
#endif
F2FS_GENERAL_RO_ATTR(lifetime_write_kbytes);

#define ATTR_LIST(name) (&f2fs_attr_##name.attr)
static struct attribute *f2fs_attrs[] = {
	ATTR_LIST(gc_min_sleep_time),
	ATTR_LIST(gc_max_sleep_time),
	ATTR_LIST(gc_no_gc_sleep_time),
	ATTR_LIST(gc_idle),
	ATTR_LIST(reclaim_segments),
	ATTR_LIST(max_small_discards),
	ATTR_LIST(batched_trim_sections),
	ATTR_LIST(ipu_policy),
	ATTR_LIST(min_ipu_util),
	ATTR_LIST(min_fsync_blocks),
	ATTR_LIST(max_victim_search),
	ATTR_LIST(dir_level),
	ATTR_LIST(ram_thresh),
	ATTR_LIST(ra_nid_pages),
	ATTR_LIST(dirty_nats_ratio),
	ATTR_LIST(cp_interval),
	ATTR_LIST(idle_interval),
#ifdef CONFIG_F2FS_FAULT_INJECTION
	ATTR_LIST(inject_rate),
	ATTR_LIST(inject_type),
#endif
	ATTR_LIST(lifetime_write_kbytes),
	NULL,
};

static const struct sysfs_ops f2fs_attr_ops = {
	.show	= f2fs_attr_show,
	.store	= f2fs_attr_store,
};

static struct kobj_type f2fs_ktype = {
	.default_attrs	= f2fs_attrs,
	.sysfs_ops	= &f2fs_attr_ops,
	.release	= f2fs_sb_release,
};

void f2fs_msg(struct super_block *sb, const char *level, const char *fmt, ...)
{
	struct va_format vaf;
	va_list args;

	va_start(args, fmt);
	vaf.fmt = fmt;
	vaf.va = &args;
	printk("%sF2FS-fs (%s): %pV\n", level, sb->s_id, &vaf);
	va_end(args);
}

static void init_once(void *foo)
{
	struct f2fs_inode_info *fi = (struct f2fs_inode_info *) foo;

	inode_init_once(&fi->vfs_inode);
}

static int parse_options(struct super_block *sb, char *options)
{
	struct f2fs_sb_info *sbi = F2FS_SB(sb);
	struct request_queue *q;
	substring_t args[MAX_OPT_ARGS];
	char *p, *name;
	int arg = 0;

	if (!options)
		return 0;

	while ((p = strsep(&options, ",")) != NULL) {
		int token;
		if (!*p)
			continue;
		/*
		 * Initialize args struct so we know whether arg was
		 * found; some options take optional arguments.
		 */
		args[0].to = args[0].from = NULL;
		token = match_token(p, f2fs_tokens, args);

		switch (token) {
		case Opt_gc_background:
			name = match_strdup(&args[0]);

			if (!name)
				return -ENOMEM;
			if (strlen(name) == 2 && !strncmp(name, "on", 2)) {
				set_opt(sbi, BG_GC);
				clear_opt(sbi, FORCE_FG_GC);
			} else if (strlen(name) == 3 && !strncmp(name, "off", 3)) {
				clear_opt(sbi, BG_GC);
				clear_opt(sbi, FORCE_FG_GC);
			} else if (strlen(name) == 4 && !strncmp(name, "sync", 4)) {
				set_opt(sbi, BG_GC);
				set_opt(sbi, FORCE_FG_GC);
			} else {
				kfree(name);
				return -EINVAL;
			}
			kfree(name);
			break;
		case Opt_disable_roll_forward:
			set_opt(sbi, DISABLE_ROLL_FORWARD);
			break;
		case Opt_norecovery:
			/* this option mounts f2fs with ro */
			set_opt(sbi, DISABLE_ROLL_FORWARD);
			if (!f2fs_readonly(sb))
				return -EINVAL;
			break;
		case Opt_discard:
			q = bdev_get_queue(sb->s_bdev);
			if (blk_queue_discard(q)) {
				set_opt(sbi, DISCARD);
			} else {
				f2fs_msg(sb, KERN_WARNING,
					"mounting with \"discard\" option, but "
					"the device does not support discard");
			}
			break;
		case Opt_nodiscard:
			clear_opt(sbi, DISCARD);
		case Opt_noheap:
			set_opt(sbi, NOHEAP);
			break;
#ifdef CONFIG_F2FS_FS_XATTR
		case Opt_user_xattr:
			set_opt(sbi, XATTR_USER);
			break;
		case Opt_nouser_xattr:
			clear_opt(sbi, XATTR_USER);
			break;
		case Opt_inline_xattr:
			set_opt(sbi, INLINE_XATTR);
			break;
#else
		case Opt_user_xattr:
			f2fs_msg(sb, KERN_INFO,
				"user_xattr options not supported");
			break;
		case Opt_nouser_xattr:
			f2fs_msg(sb, KERN_INFO,
				"nouser_xattr options not supported");
			break;
		case Opt_inline_xattr:
			f2fs_msg(sb, KERN_INFO,
				"inline_xattr options not supported");
			break;
#endif
#ifdef CONFIG_F2FS_FS_POSIX_ACL
		case Opt_acl:
			set_opt(sbi, POSIX_ACL);
			break;
		case Opt_noacl:
			clear_opt(sbi, POSIX_ACL);
			break;
#else
		case Opt_acl:
			f2fs_msg(sb, KERN_INFO, "acl options not supported");
			break;
		case Opt_noacl:
			f2fs_msg(sb, KERN_INFO, "noacl options not supported");
			break;
#endif
		case Opt_active_logs:
			if (args->from && match_int(args, &arg))
				return -EINVAL;
			if (arg != 2 && arg != 4 && arg != NR_CURSEG_TYPE)
				return -EINVAL;
			sbi->active_logs = arg;
			break;
		case Opt_disable_ext_identify:
			set_opt(sbi, DISABLE_EXT_IDENTIFY);
			break;
		case Opt_inline_data:
			set_opt(sbi, INLINE_DATA);
			break;
		case Opt_inline_dentry:
			set_opt(sbi, INLINE_DENTRY);
			break;
		case Opt_noinline_dentry:
			clear_opt(sbi, INLINE_DENTRY);
			break;
		case Opt_flush_merge:
			set_opt(sbi, FLUSH_MERGE);
			break;
		case Opt_noflush_merge:
			clear_opt(sbi, FLUSH_MERGE);
			break;
		case Opt_nobarrier:
			set_opt(sbi, NOBARRIER);
			break;
		case Opt_fastboot:
			set_opt(sbi, FASTBOOT);
			break;
		case Opt_extent_cache:
			set_opt(sbi, EXTENT_CACHE);
			break;
		case Opt_noextent_cache:
			clear_opt(sbi, EXTENT_CACHE);
			break;
		case Opt_noinline_data:
			clear_opt(sbi, INLINE_DATA);
			break;
		case Opt_data_flush:
			set_opt(sbi, DATA_FLUSH);
			break;
		case Opt_mode:
			name = match_strdup(&args[0]);

			if (!name)
				return -ENOMEM;
			if (strlen(name) == 8 &&
					!strncmp(name, "adaptive", 8)) {
				set_opt_mode(sbi, F2FS_MOUNT_ADAPTIVE);
			} else if (strlen(name) == 3 &&
					!strncmp(name, "lfs", 3)) {
				set_opt_mode(sbi, F2FS_MOUNT_LFS);
			} else {
				kfree(name);
				return -EINVAL;
			}
			kfree(name);
			break;
		case Opt_fault_injection:
			if (args->from && match_int(args, &arg))
				return -EINVAL;
#ifdef CONFIG_F2FS_FAULT_INJECTION
			f2fs_build_fault_attr(sbi, arg);
#else
			f2fs_msg(sb, KERN_INFO,
				"FAULT_INJECTION was not selected");
#endif
			break;
		case Opt_lazytime:
			sb->s_flags |= MS_LAZYTIME;
			break;
		case Opt_nolazytime:
			sb->s_flags &= ~MS_LAZYTIME;
			break;
		default:
			f2fs_msg(sb, KERN_ERR,
				"Unrecognized mount option \"%s\" or missing value",
				p);
			return -EINVAL;
		}
	}
	return 0;
}

static struct inode *f2fs_alloc_inode(struct super_block *sb)
{
	struct f2fs_inode_info *fi;

	fi = kmem_cache_alloc(f2fs_inode_cachep, GFP_F2FS_ZERO);
	if (!fi)
		return NULL;

	init_once((void *) fi);

	/* Initialize f2fs-specific inode info */
	fi->vfs_inode.i_version = 1;
	atomic_set(&fi->dirty_pages, 0);
	fi->i_current_depth = 1;
	fi->i_advise = 0;
	init_rwsem(&fi->i_sem);
	INIT_LIST_HEAD(&fi->dirty_list);
	INIT_LIST_HEAD(&fi->gdirty_list);
	INIT_LIST_HEAD(&fi->inmem_pages);
	mutex_init(&fi->inmem_lock);
	init_rwsem(&fi->dio_rwsem[READ]);
	init_rwsem(&fi->dio_rwsem[WRITE]);

	/* Will be used by directory only */
	fi->i_dir_level = F2FS_SB(sb)->dir_level;
	return &fi->vfs_inode;
}

static int f2fs_drop_inode(struct inode *inode)
{
	/*
	 * This is to avoid a deadlock condition like below.
	 * writeback_single_inode(inode)
	 *  - f2fs_write_data_page
	 *    - f2fs_gc -> iput -> evict
	 *       - inode_wait_for_writeback(inode)
	 */
	if ((!inode_unhashed(inode) && inode->i_state & I_SYNC)) {
		if (!inode->i_nlink && !is_bad_inode(inode)) {
			/* to avoid evict_inode call simultaneously */
			atomic_inc(&inode->i_count);
			spin_unlock(&inode->i_lock);

			/* some remained atomic pages should discarded */
			if (f2fs_is_atomic_file(inode))
				drop_inmem_pages(inode);

			/* should remain fi->extent_tree for writepage */
			f2fs_destroy_extent_node(inode);

			sb_start_intwrite(inode->i_sb);
			f2fs_i_size_write(inode, 0);

			if (F2FS_HAS_BLOCKS(inode))
				f2fs_truncate(inode);

			sb_end_intwrite(inode->i_sb);

			fscrypt_put_encryption_info(inode, NULL);
			spin_lock(&inode->i_lock);
			atomic_dec(&inode->i_count);
		}
		return 0;
	}

	return generic_drop_inode(inode);
}

int f2fs_inode_dirtied(struct inode *inode)
{
	struct f2fs_sb_info *sbi = F2FS_I_SB(inode);

	spin_lock(&sbi->inode_lock[DIRTY_META]);
	if (is_inode_flag_set(inode, FI_DIRTY_INODE)) {
		spin_unlock(&sbi->inode_lock[DIRTY_META]);
		return 1;
	}

	set_inode_flag(inode, FI_DIRTY_INODE);
	list_add_tail(&F2FS_I(inode)->gdirty_list,
				&sbi->inode_list[DIRTY_META]);
	inc_page_count(sbi, F2FS_DIRTY_IMETA);
	stat_inc_dirty_inode(sbi, DIRTY_META);
	spin_unlock(&sbi->inode_lock[DIRTY_META]);

	return 0;
}

void f2fs_inode_synced(struct inode *inode)
{
	struct f2fs_sb_info *sbi = F2FS_I_SB(inode);

	spin_lock(&sbi->inode_lock[DIRTY_META]);
	if (!is_inode_flag_set(inode, FI_DIRTY_INODE)) {
		spin_unlock(&sbi->inode_lock[DIRTY_META]);
		return;
	}
	list_del_init(&F2FS_I(inode)->gdirty_list);
	clear_inode_flag(inode, FI_DIRTY_INODE);
	clear_inode_flag(inode, FI_AUTO_RECOVER);
	dec_page_count(sbi, F2FS_DIRTY_IMETA);
	stat_dec_dirty_inode(F2FS_I_SB(inode), DIRTY_META);
	spin_unlock(&sbi->inode_lock[DIRTY_META]);
}

/*
 * f2fs_dirty_inode() is called from __mark_inode_dirty()
 *
 * We should call set_dirty_inode to write the dirty inode through write_inode.
 */
static void f2fs_dirty_inode(struct inode *inode, int flags)
{
	struct f2fs_sb_info *sbi = F2FS_I_SB(inode);

	if (inode->i_ino == F2FS_NODE_INO(sbi) ||
			inode->i_ino == F2FS_META_INO(sbi))
		return;

	if (flags == I_DIRTY_TIME)
		return;

	if (is_inode_flag_set(inode, FI_AUTO_RECOVER))
		clear_inode_flag(inode, FI_AUTO_RECOVER);

	f2fs_inode_dirtied(inode);
}

static void f2fs_i_callback(struct rcu_head *head)
{
	struct inode *inode = container_of(head, struct inode, i_rcu);
	kmem_cache_free(f2fs_inode_cachep, F2FS_I(inode));
}

static void f2fs_destroy_inode(struct inode *inode)
{
	call_rcu(&inode->i_rcu, f2fs_i_callback);
}

static void destroy_percpu_info(struct f2fs_sb_info *sbi)
{
	percpu_counter_destroy(&sbi->alloc_valid_block_count);
	percpu_counter_destroy(&sbi->total_valid_inode_count);
}

static void f2fs_put_super(struct super_block *sb)
{
	struct f2fs_sb_info *sbi = F2FS_SB(sb);

	if (sbi->s_proc) {
		remove_proc_entry("segment_info", sbi->s_proc);
		remove_proc_entry("segment_bits", sbi->s_proc);
		remove_proc_entry(sb->s_id, f2fs_proc_root);
	}
	kobject_del(&sbi->s_kobj);

	stop_gc_thread(sbi);

	/* prevent remaining shrinker jobs */
	mutex_lock(&sbi->umount_mutex);

	/*
	 * We don't need to do checkpoint when superblock is clean.
	 * But, the previous checkpoint was not done by umount, it needs to do
	 * clean checkpoint again.
	 */
	if (is_sbi_flag_set(sbi, SBI_IS_DIRTY) ||
			!is_set_ckpt_flags(sbi, CP_UMOUNT_FLAG)) {
		struct cp_control cpc = {
			.reason = CP_UMOUNT,
		};
		write_checkpoint(sbi, &cpc);
	}

	/* write_checkpoint can update stat informaion */
	f2fs_destroy_stats(sbi);

	/*
	 * normally superblock is clean, so we need to release this.
	 * In addition, EIO will skip do checkpoint, we need this as well.
	 */
	release_ino_entry(sbi, true);
	release_discard_addrs(sbi);

	f2fs_leave_shrinker(sbi);
	mutex_unlock(&sbi->umount_mutex);

	/* our cp_error case, we can wait for any writeback page */
	f2fs_flush_merged_bios(sbi);

	iput(sbi->node_inode);
	iput(sbi->meta_inode);

	/* destroy f2fs internal modules */
	destroy_node_manager(sbi);
	destroy_segment_manager(sbi);

	kfree(sbi->ckpt);
	kobject_put(&sbi->s_kobj);
	wait_for_completion(&sbi->s_kobj_unregister);

	sb->s_fs_info = NULL;
	if (sbi->s_chksum_driver)
		crypto_free_shash(sbi->s_chksum_driver);
	kfree(sbi->raw_super);

	destroy_percpu_info(sbi);
	kfree(sbi);
}

int f2fs_sync_fs(struct super_block *sb, int sync)
{
	struct f2fs_sb_info *sbi = F2FS_SB(sb);
	int err = 0;

	trace_f2fs_sync_fs(sb, sync);

	if (sync) {
		struct cp_control cpc;

		cpc.reason = __get_cp_reason(sbi);

		mutex_lock(&sbi->gc_mutex);
		err = write_checkpoint(sbi, &cpc);
		mutex_unlock(&sbi->gc_mutex);
	}
	f2fs_trace_ios(NULL, 1);

	return err;
}

static int f2fs_freeze(struct super_block *sb)
{
	int err;

	if (f2fs_readonly(sb))
		return 0;

	err = f2fs_sync_fs(sb, 1);
	return err;
}

static int f2fs_unfreeze(struct super_block *sb)
{
	return 0;
}

static int f2fs_statfs(struct dentry *dentry, struct kstatfs *buf)
{
	struct super_block *sb = dentry->d_sb;
	struct f2fs_sb_info *sbi = F2FS_SB(sb);
	u64 id = huge_encode_dev(sb->s_bdev->bd_dev);
	block_t total_count, user_block_count, start_count, ovp_count;

	total_count = le64_to_cpu(sbi->raw_super->block_count);
	user_block_count = sbi->user_block_count;
	start_count = le32_to_cpu(sbi->raw_super->segment0_blkaddr);
	ovp_count = SM_I(sbi)->ovp_segments << sbi->log_blocks_per_seg;
	buf->f_type = F2FS_SUPER_MAGIC;
	buf->f_bsize = sbi->blocksize;

	buf->f_blocks = total_count - start_count;
	buf->f_bfree = user_block_count - valid_user_blocks(sbi) + ovp_count;
	buf->f_bavail = user_block_count - valid_user_blocks(sbi);

	buf->f_files = sbi->total_node_count - F2FS_RESERVED_NODE_NUM;
	buf->f_ffree = buf->f_files - valid_inode_count(sbi);

	buf->f_namelen = F2FS_NAME_LEN;
	buf->f_fsid.val[0] = (u32)id;
	buf->f_fsid.val[1] = (u32)(id >> 32);

	return 0;
}

static int f2fs_show_options(struct seq_file *seq, struct dentry *root)
{
	struct f2fs_sb_info *sbi = F2FS_SB(root->d_sb);

	if (!f2fs_readonly(sbi->sb) && test_opt(sbi, BG_GC)) {
		if (test_opt(sbi, FORCE_FG_GC))
			seq_printf(seq, ",background_gc=%s", "sync");
		else
			seq_printf(seq, ",background_gc=%s", "on");
	} else {
		seq_printf(seq, ",background_gc=%s", "off");
	}
	if (test_opt(sbi, DISABLE_ROLL_FORWARD))
		seq_puts(seq, ",disable_roll_forward");
	if (test_opt(sbi, DISCARD))
		seq_puts(seq, ",discard");
	if (test_opt(sbi, NOHEAP))
		seq_puts(seq, ",no_heap_alloc");
#ifdef CONFIG_F2FS_FS_XATTR
	if (test_opt(sbi, XATTR_USER))
		seq_puts(seq, ",user_xattr");
	else
		seq_puts(seq, ",nouser_xattr");
	if (test_opt(sbi, INLINE_XATTR))
		seq_puts(seq, ",inline_xattr");
#endif
#ifdef CONFIG_F2FS_FS_POSIX_ACL
	if (test_opt(sbi, POSIX_ACL))
		seq_puts(seq, ",acl");
	else
		seq_puts(seq, ",noacl");
#endif
	if (test_opt(sbi, DISABLE_EXT_IDENTIFY))
		seq_puts(seq, ",disable_ext_identify");
	if (test_opt(sbi, INLINE_DATA))
		seq_puts(seq, ",inline_data");
	else
		seq_puts(seq, ",noinline_data");
	if (test_opt(sbi, INLINE_DENTRY))
		seq_puts(seq, ",inline_dentry");
	else
		seq_puts(seq, ",noinline_dentry");
	if (!f2fs_readonly(sbi->sb) && test_opt(sbi, FLUSH_MERGE))
		seq_puts(seq, ",flush_merge");
	if (test_opt(sbi, NOBARRIER))
		seq_puts(seq, ",nobarrier");
	if (test_opt(sbi, FASTBOOT))
		seq_puts(seq, ",fastboot");
	if (test_opt(sbi, EXTENT_CACHE))
		seq_puts(seq, ",extent_cache");
	else
		seq_puts(seq, ",noextent_cache");
	if (test_opt(sbi, DATA_FLUSH))
		seq_puts(seq, ",data_flush");

	seq_puts(seq, ",mode=");
	if (test_opt(sbi, ADAPTIVE))
		seq_puts(seq, "adaptive");
	else if (test_opt(sbi, LFS))
		seq_puts(seq, "lfs");
	seq_printf(seq, ",active_logs=%u", sbi->active_logs);

	return 0;
}

static int segment_info_seq_show(struct seq_file *seq, void *offset)
{
	struct super_block *sb = seq->private;
	struct f2fs_sb_info *sbi = F2FS_SB(sb);
	unsigned int total_segs =
			le32_to_cpu(sbi->raw_super->segment_count_main);
	int i;

	seq_puts(seq, "format: segment_type|valid_blocks\n"
		"segment_type(0:HD, 1:WD, 2:CD, 3:HN, 4:WN, 5:CN)\n");

	for (i = 0; i < total_segs; i++) {
		struct seg_entry *se = get_seg_entry(sbi, i);

		if ((i % 10) == 0)
			seq_printf(seq, "%-10d", i);
		seq_printf(seq, "%d|%-3u", se->type,
					get_valid_blocks(sbi, i, 1));
		if ((i % 10) == 9 || i == (total_segs - 1))
			seq_putc(seq, '\n');
		else
			seq_putc(seq, ' ');
	}

	return 0;
}

static int segment_bits_seq_show(struct seq_file *seq, void *offset)
{
	struct super_block *sb = seq->private;
	struct f2fs_sb_info *sbi = F2FS_SB(sb);
	unsigned int total_segs =
			le32_to_cpu(sbi->raw_super->segment_count_main);
	int i, j;

	seq_puts(seq, "format: segment_type|valid_blocks|bitmaps\n"
		"segment_type(0:HD, 1:WD, 2:CD, 3:HN, 4:WN, 5:CN)\n");

	for (i = 0; i < total_segs; i++) {
		struct seg_entry *se = get_seg_entry(sbi, i);

		seq_printf(seq, "%-10d", i);
		seq_printf(seq, "%d|%-3u|", se->type,
					get_valid_blocks(sbi, i, 1));
		for (j = 0; j < SIT_VBLOCK_MAP_SIZE; j++)
			seq_printf(seq, " %.2x", se->cur_valid_map[j]);
		seq_putc(seq, '\n');
	}
	return 0;
}

#define F2FS_PROC_FILE_DEF(_name)					\
static int _name##_open_fs(struct inode *inode, struct file *file)	\
{									\
	return single_open(file, _name##_seq_show, PDE_DATA(inode));	\
}									\
									\
static const struct file_operations f2fs_seq_##_name##_fops = {		\
	.open = _name##_open_fs,					\
	.read = seq_read,						\
	.llseek = seq_lseek,						\
	.release = single_release,					\
};

F2FS_PROC_FILE_DEF(segment_info);
F2FS_PROC_FILE_DEF(segment_bits);

static void default_options(struct f2fs_sb_info *sbi)
{
	/* init some FS parameters */
	sbi->active_logs = NR_CURSEG_TYPE;

	set_opt(sbi, BG_GC);
	set_opt(sbi, INLINE_DATA);
	set_opt(sbi, INLINE_DENTRY);
	set_opt(sbi, EXTENT_CACHE);
	sbi->sb->s_flags |= MS_LAZYTIME;
	set_opt(sbi, FLUSH_MERGE);
	if (f2fs_sb_mounted_hmsmr(sbi->sb)) {
		set_opt_mode(sbi, F2FS_MOUNT_LFS);
		set_opt(sbi, DISCARD);
	} else {
		set_opt_mode(sbi, F2FS_MOUNT_ADAPTIVE);
	}

#ifdef CONFIG_F2FS_FS_XATTR
	set_opt(sbi, XATTR_USER);
#endif
#ifdef CONFIG_F2FS_FS_POSIX_ACL
	set_opt(sbi, POSIX_ACL);
#endif

#ifdef CONFIG_F2FS_FAULT_INJECTION
	f2fs_build_fault_attr(sbi, 0);
#endif
}

static int f2fs_remount(struct super_block *sb, int *flags, char *data)
{
	struct f2fs_sb_info *sbi = F2FS_SB(sb);
	struct f2fs_mount_info org_mount_opt;
	int err, active_logs;
	bool need_restart_gc = false;
	bool need_stop_gc = false;
	bool no_extent_cache = !test_opt(sbi, EXTENT_CACHE);
#ifdef CONFIG_F2FS_FAULT_INJECTION
	struct f2fs_fault_info ffi = sbi->fault_info;
#endif

	/*
	 * Save the old mount options in case we
	 * need to restore them.
	 */
	org_mount_opt = sbi->mount_opt;
	active_logs = sbi->active_logs;

	/* recover superblocks we couldn't write due to previous RO mount */
	if (!(*flags & MS_RDONLY) && is_sbi_flag_set(sbi, SBI_NEED_SB_WRITE)) {
		err = f2fs_commit_super(sbi, false);
		f2fs_msg(sb, KERN_INFO,
			"Try to recover all the superblocks, ret: %d", err);
		if (!err)
			clear_sbi_flag(sbi, SBI_NEED_SB_WRITE);
	}

	sbi->mount_opt.opt = 0;
	default_options(sbi);

	/* parse mount options */
	err = parse_options(sb, data);
	if (err)
		goto restore_opts;

	/*
	 * Previous and new state of filesystem is RO,
	 * so skip checking GC and FLUSH_MERGE conditions.
	 */
	if (f2fs_readonly(sb) && (*flags & MS_RDONLY))
		goto skip;

	/* disallow enable/disable extent_cache dynamically */
	if (no_extent_cache == !!test_opt(sbi, EXTENT_CACHE)) {
		err = -EINVAL;
		f2fs_msg(sbi->sb, KERN_WARNING,
				"switch extent_cache option is not allowed");
		goto restore_opts;
	}

	/*
	 * We stop the GC thread if FS is mounted as RO
	 * or if background_gc = off is passed in mount
	 * option. Also sync the filesystem.
	 */
	if ((*flags & MS_RDONLY) || !test_opt(sbi, BG_GC)) {
		if (sbi->gc_thread) {
			stop_gc_thread(sbi);
			need_restart_gc = true;
		}
	} else if (!sbi->gc_thread) {
		err = start_gc_thread(sbi);
		if (err)
			goto restore_opts;
		need_stop_gc = true;
	}

	if (*flags & MS_RDONLY) {
		writeback_inodes_sb(sb, WB_REASON_SYNC);
		sync_inodes_sb(sb);

		set_sbi_flag(sbi, SBI_IS_DIRTY);
		set_sbi_flag(sbi, SBI_IS_CLOSE);
		f2fs_sync_fs(sb, 1);
		clear_sbi_flag(sbi, SBI_IS_CLOSE);
	}

	/*
	 * We stop issue flush thread if FS is mounted as RO
	 * or if flush_merge is not passed in mount option.
	 */
	if ((*flags & MS_RDONLY) || !test_opt(sbi, FLUSH_MERGE)) {
		destroy_flush_cmd_control(sbi);
	} else if (!SM_I(sbi)->cmd_control_info) {
		err = create_flush_cmd_control(sbi);
		if (err)
			goto restore_gc;
	}
skip:
	/* Update the POSIXACL Flag */
	sb->s_flags = (sb->s_flags & ~MS_POSIXACL) |
		(test_opt(sbi, POSIX_ACL) ? MS_POSIXACL : 0);

	return 0;
restore_gc:
	if (need_restart_gc) {
		if (start_gc_thread(sbi))
			f2fs_msg(sbi->sb, KERN_WARNING,
				"background gc thread has stopped");
	} else if (need_stop_gc) {
		stop_gc_thread(sbi);
	}
restore_opts:
	sbi->mount_opt = org_mount_opt;
	sbi->active_logs = active_logs;
#ifdef CONFIG_F2FS_FAULT_INJECTION
	sbi->fault_info = ffi;
#endif
	return err;
}

static struct super_operations f2fs_sops = {
	.alloc_inode	= f2fs_alloc_inode,
	.drop_inode	= f2fs_drop_inode,
	.destroy_inode	= f2fs_destroy_inode,
	.write_inode	= f2fs_write_inode,
	.dirty_inode	= f2fs_dirty_inode,
	.show_options	= f2fs_show_options,
	.evict_inode	= f2fs_evict_inode,
	.put_super	= f2fs_put_super,
	.sync_fs	= f2fs_sync_fs,
	.freeze_fs	= f2fs_freeze,
	.unfreeze_fs	= f2fs_unfreeze,
	.statfs		= f2fs_statfs,
	.remount_fs	= f2fs_remount,
};

#ifdef CONFIG_F2FS_FS_ENCRYPTION
static int f2fs_get_context(struct inode *inode, void *ctx, size_t len)
{
	return f2fs_getxattr(inode, F2FS_XATTR_INDEX_ENCRYPTION,
				F2FS_XATTR_NAME_ENCRYPTION_CONTEXT,
				ctx, len, NULL);
}

static int f2fs_key_prefix(struct inode *inode, u8 **key)
{
	*key = F2FS_I_SB(inode)->key_prefix;
	return F2FS_I_SB(inode)->key_prefix_size;
}

static int f2fs_set_context(struct inode *inode, const void *ctx, size_t len,
							void *fs_data)
{
	return f2fs_setxattr(inode, F2FS_XATTR_INDEX_ENCRYPTION,
				F2FS_XATTR_NAME_ENCRYPTION_CONTEXT,
				ctx, len, fs_data, XATTR_CREATE);
}

static unsigned f2fs_max_namelen(struct inode *inode)
{
	return S_ISLNK(inode->i_mode) ?
			inode->i_sb->s_blocksize : F2FS_NAME_LEN;
}

static struct fscrypt_operations f2fs_cryptops = {
	.get_context	= f2fs_get_context,
	.key_prefix	= f2fs_key_prefix,
	.set_context	= f2fs_set_context,
	.is_encrypted	= f2fs_encrypted_inode,
	.empty_dir	= f2fs_empty_dir,
	.max_namelen	= f2fs_max_namelen,
};
#else
static struct fscrypt_operations f2fs_cryptops = {
	.is_encrypted	= f2fs_encrypted_inode,
};
#endif

static struct inode *f2fs_nfs_get_inode(struct super_block *sb,
		u64 ino, u32 generation)
{
	struct f2fs_sb_info *sbi = F2FS_SB(sb);
	struct inode *inode;

	if (check_nid_range(sbi, ino))
		return ERR_PTR(-ESTALE);

	/*
	 * f2fs_iget isn't quite right if the inode is currently unallocated!
	 * However f2fs_iget currently does appropriate checks to handle stale
	 * inodes so everything is OK.
	 */
	inode = f2fs_iget(sb, ino);
	if (IS_ERR(inode))
		return ERR_CAST(inode);
	if (unlikely(generation && inode->i_generation != generation)) {
		/* we didn't find the right inode.. */
		iput(inode);
		return ERR_PTR(-ESTALE);
	}
	return inode;
}

static struct dentry *f2fs_fh_to_dentry(struct super_block *sb, struct fid *fid,
		int fh_len, int fh_type)
{
	return generic_fh_to_dentry(sb, fid, fh_len, fh_type,
				    f2fs_nfs_get_inode);
}

static struct dentry *f2fs_fh_to_parent(struct super_block *sb, struct fid *fid,
		int fh_len, int fh_type)
{
	return generic_fh_to_parent(sb, fid, fh_len, fh_type,
				    f2fs_nfs_get_inode);
}

static const struct export_operations f2fs_export_ops = {
	.fh_to_dentry = f2fs_fh_to_dentry,
	.fh_to_parent = f2fs_fh_to_parent,
	.get_parent = f2fs_get_parent,
};

static loff_t max_file_blocks(void)
{
	loff_t result = (DEF_ADDRS_PER_INODE - F2FS_INLINE_XATTR_ADDRS);
	loff_t leaf_count = ADDRS_PER_BLOCK;

	/* two direct node blocks */
	result += (leaf_count * 2);

	/* two indirect node blocks */
	leaf_count *= NIDS_PER_BLOCK;
	result += (leaf_count * 2);

	/* one double indirect node block */
	leaf_count *= NIDS_PER_BLOCK;
	result += leaf_count;

	return result;
}

static int __f2fs_commit_super(struct buffer_head *bh,
			struct f2fs_super_block *super)
{
	lock_buffer(bh);
	if (super)
		memcpy(bh->b_data + F2FS_SUPER_OFFSET, super, sizeof(*super));
	set_buffer_uptodate(bh);
	set_buffer_dirty(bh);
	unlock_buffer(bh);

	/* it's rare case, we can do fua all the time */
	return __sync_dirty_buffer(bh, WRITE_FLUSH_FUA);
}

static inline bool sanity_check_area_boundary(struct f2fs_sb_info *sbi,
					struct buffer_head *bh)
{
	struct f2fs_super_block *raw_super = (struct f2fs_super_block *)
					(bh->b_data + F2FS_SUPER_OFFSET);
	struct super_block *sb = sbi->sb;
	u32 segment0_blkaddr = le32_to_cpu(raw_super->segment0_blkaddr);
	u32 cp_blkaddr = le32_to_cpu(raw_super->cp_blkaddr);
	u32 sit_blkaddr = le32_to_cpu(raw_super->sit_blkaddr);
	u32 nat_blkaddr = le32_to_cpu(raw_super->nat_blkaddr);
	u32 ssa_blkaddr = le32_to_cpu(raw_super->ssa_blkaddr);
	u32 main_blkaddr = le32_to_cpu(raw_super->main_blkaddr);
	u32 segment_count_ckpt = le32_to_cpu(raw_super->segment_count_ckpt);
	u32 segment_count_sit = le32_to_cpu(raw_super->segment_count_sit);
	u32 segment_count_nat = le32_to_cpu(raw_super->segment_count_nat);
	u32 segment_count_ssa = le32_to_cpu(raw_super->segment_count_ssa);
	u32 segment_count_main = le32_to_cpu(raw_super->segment_count_main);
	u32 segment_count = le32_to_cpu(raw_super->segment_count);
	u32 log_blocks_per_seg = le32_to_cpu(raw_super->log_blocks_per_seg);
	u64 main_end_blkaddr = main_blkaddr +
				(segment_count_main << log_blocks_per_seg);
	u64 seg_end_blkaddr = segment0_blkaddr +
				(segment_count << log_blocks_per_seg);

	if (segment0_blkaddr != cp_blkaddr) {
		f2fs_msg(sb, KERN_INFO,
			"Mismatch start address, segment0(%u) cp_blkaddr(%u)",
			segment0_blkaddr, cp_blkaddr);
		return true;
	}

	if (cp_blkaddr + (segment_count_ckpt << log_blocks_per_seg) !=
							sit_blkaddr) {
		f2fs_msg(sb, KERN_INFO,
			"Wrong CP boundary, start(%u) end(%u) blocks(%u)",
			cp_blkaddr, sit_blkaddr,
			segment_count_ckpt << log_blocks_per_seg);
		return true;
	}

	if (sit_blkaddr + (segment_count_sit << log_blocks_per_seg) !=
							nat_blkaddr) {
		f2fs_msg(sb, KERN_INFO,
			"Wrong SIT boundary, start(%u) end(%u) blocks(%u)",
			sit_blkaddr, nat_blkaddr,
			segment_count_sit << log_blocks_per_seg);
		return true;
	}

	if (nat_blkaddr + (segment_count_nat << log_blocks_per_seg) !=
							ssa_blkaddr) {
		f2fs_msg(sb, KERN_INFO,
			"Wrong NAT boundary, start(%u) end(%u) blocks(%u)",
			nat_blkaddr, ssa_blkaddr,
			segment_count_nat << log_blocks_per_seg);
		return true;
	}

	if (ssa_blkaddr + (segment_count_ssa << log_blocks_per_seg) !=
							main_blkaddr) {
		f2fs_msg(sb, KERN_INFO,
			"Wrong SSA boundary, start(%u) end(%u) blocks(%u)",
			ssa_blkaddr, main_blkaddr,
			segment_count_ssa << log_blocks_per_seg);
		return true;
	}

	if (main_end_blkaddr > seg_end_blkaddr) {
		f2fs_msg(sb, KERN_INFO,
			"Wrong MAIN_AREA boundary, start(%u) end(%u) block(%u)",
			main_blkaddr,
			segment0_blkaddr +
				(segment_count << log_blocks_per_seg),
			segment_count_main << log_blocks_per_seg);
		return true;
	} else if (main_end_blkaddr < seg_end_blkaddr) {
		int err = 0;
		char *res;

		/* fix in-memory information all the time */
		raw_super->segment_count = cpu_to_le32((main_end_blkaddr -
				segment0_blkaddr) >> log_blocks_per_seg);

		if (f2fs_readonly(sb) || bdev_read_only(sb->s_bdev)) {
			set_sbi_flag(sbi, SBI_NEED_SB_WRITE);
			res = "internally";
		} else {
			err = __f2fs_commit_super(bh, NULL);
			res = err ? "failed" : "done";
		}
		f2fs_msg(sb, KERN_INFO,
			"Fix alignment : %s, start(%u) end(%u) block(%u)",
			res, main_blkaddr,
			segment0_blkaddr +
				(segment_count << log_blocks_per_seg),
			segment_count_main << log_blocks_per_seg);
		if (err)
			return true;
	}
	return false;
}

static int sanity_check_raw_super(struct f2fs_sb_info *sbi,
				struct buffer_head *bh)
{
	block_t segment_count, segs_per_sec, secs_per_zone;
	block_t total_sections, blocks_per_seg;
	struct f2fs_super_block *raw_super = (struct f2fs_super_block *)
					(bh->b_data + F2FS_SUPER_OFFSET);
	struct super_block *sb = sbi->sb;
	unsigned int blocksize;

	if (F2FS_SUPER_MAGIC != le32_to_cpu(raw_super->magic)) {
		f2fs_msg(sb, KERN_INFO,
			"Magic Mismatch, valid(0x%x) - read(0x%x)",
			F2FS_SUPER_MAGIC, le32_to_cpu(raw_super->magic));
		return 1;
	}

	/* Currently, support only 4KB page cache size */
	if (F2FS_BLKSIZE != PAGE_SIZE) {
		f2fs_msg(sb, KERN_INFO,
			"Invalid page_cache_size (%lu), supports only 4KB\n",
			PAGE_SIZE);
		return 1;
	}

	/* Currently, support only 4KB block size */
	blocksize = 1 << le32_to_cpu(raw_super->log_blocksize);
	if (blocksize != F2FS_BLKSIZE) {
		f2fs_msg(sb, KERN_INFO,
			"Invalid blocksize (%u), supports only 4KB\n",
			blocksize);
		return 1;
	}

	/* check log blocks per segment */
	if (le32_to_cpu(raw_super->log_blocks_per_seg) != 9) {
		f2fs_msg(sb, KERN_INFO,
			"Invalid log blocks per segment (%u)\n",
			le32_to_cpu(raw_super->log_blocks_per_seg));
		return 1;
	}

	/* Currently, support 512/1024/2048/4096 bytes sector size */
	if (le32_to_cpu(raw_super->log_sectorsize) >
				F2FS_MAX_LOG_SECTOR_SIZE ||
		le32_to_cpu(raw_super->log_sectorsize) <
				F2FS_MIN_LOG_SECTOR_SIZE) {
		f2fs_msg(sb, KERN_INFO, "Invalid log sectorsize (%u)",
			le32_to_cpu(raw_super->log_sectorsize));
		return 1;
	}
	if (le32_to_cpu(raw_super->log_sectors_per_block) +
		le32_to_cpu(raw_super->log_sectorsize) !=
			F2FS_MAX_LOG_SECTOR_SIZE) {
		f2fs_msg(sb, KERN_INFO,
			"Invalid log sectors per block(%u) log sectorsize(%u)",
			le32_to_cpu(raw_super->log_sectors_per_block),
			le32_to_cpu(raw_super->log_sectorsize));
		return 1;
	}

	segment_count = le32_to_cpu(raw_super->segment_count);
	segs_per_sec = le32_to_cpu(raw_super->segs_per_sec);
	secs_per_zone = le32_to_cpu(raw_super->secs_per_zone);
	total_sections = le32_to_cpu(raw_super->section_count);

	/* blocks_per_seg should be 512, given the above check */
	blocks_per_seg = 1 << le32_to_cpu(raw_super->log_blocks_per_seg);

	if (segment_count > F2FS_MAX_SEGMENT ||
				segment_count < F2FS_MIN_SEGMENTS) {
		f2fs_msg(sb, KERN_INFO,
			"Invalid segment count (%u)",
			segment_count);
		return 1;
	}

	if (total_sections > segment_count ||
			total_sections < F2FS_MIN_SEGMENTS ||
			segs_per_sec > segment_count || !segs_per_sec) {
		f2fs_msg(sb, KERN_INFO,
			"Invalid segment/section count (%u, %u x %u)",
			segment_count, total_sections, segs_per_sec);
		return 1;
	}

	if ((segment_count / segs_per_sec) < total_sections) {
		f2fs_msg(sb, KERN_INFO,
			"Small segment_count (%u < %u * %u)",
			segment_count, segs_per_sec, total_sections);
		return 1;
	}

	if (segment_count > (le32_to_cpu(raw_super->block_count) >> 9)) {
		f2fs_msg(sb, KERN_INFO,
			"Wrong segment_count / block_count (%u > %u)",
			segment_count, le32_to_cpu(raw_super->block_count));
		return 1;
	}

	if (secs_per_zone > total_sections || !secs_per_zone) {
		f2fs_msg(sb, KERN_INFO,
			"Wrong secs_per_zone / total_sections (%u, %u)",
			secs_per_zone, total_sections);
		return 1;
	}
	if (le32_to_cpu(raw_super->extension_count) > F2FS_MAX_EXTENSION) {
		f2fs_msg(sb, KERN_INFO,
			"Corrupted extension count (%u > %u)",
			le32_to_cpu(raw_super->extension_count),
			F2FS_MAX_EXTENSION);
		return 1;
	}

	if (le32_to_cpu(raw_super->cp_payload) >
				(blocks_per_seg - F2FS_CP_PACKS)) {
		f2fs_msg(sb, KERN_INFO,
			"Insane cp_payload (%u > %u)",
			le32_to_cpu(raw_super->cp_payload),
			blocks_per_seg - F2FS_CP_PACKS);
		return 1;
	}

	/* check reserved ino info */
	if (le32_to_cpu(raw_super->node_ino) != 1 ||
		le32_to_cpu(raw_super->meta_ino) != 2 ||
		le32_to_cpu(raw_super->root_ino) != 3) {
		f2fs_msg(sb, KERN_INFO,
			"Invalid Fs Meta Ino: node(%u) meta(%u) root(%u)",
			le32_to_cpu(raw_super->node_ino),
			le32_to_cpu(raw_super->meta_ino),
			le32_to_cpu(raw_super->root_ino));
		return 1;
	}

	/* check CP/SIT/NAT/SSA/MAIN_AREA area boundary */
	if (sanity_check_area_boundary(sbi, bh))
		return 1;

	return 0;
}

int sanity_check_ckpt(struct f2fs_sb_info *sbi)
{
	unsigned int total, fsmeta;
	struct f2fs_super_block *raw_super = F2FS_RAW_SUPER(sbi);
	struct f2fs_checkpoint *ckpt = F2FS_CKPT(sbi);
	unsigned int ovp_segments, reserved_segments;
	unsigned int main_segs, blocks_per_seg;
	unsigned int sit_segs, nat_segs;
	unsigned int sit_bitmap_size, nat_bitmap_size;
	unsigned int log_blocks_per_seg;
	unsigned int segment_count_main;
	unsigned int cp_pack_start_sum, cp_payload;
	block_t user_block_count;
	int i;

	total = le32_to_cpu(raw_super->segment_count);
	fsmeta = le32_to_cpu(raw_super->segment_count_ckpt);
	sit_segs = le32_to_cpu(raw_super->segment_count_sit);
	fsmeta += sit_segs;
	nat_segs = le32_to_cpu(raw_super->segment_count_nat);
	fsmeta += nat_segs;
	fsmeta += le32_to_cpu(ckpt->rsvd_segment_count);
	fsmeta += le32_to_cpu(raw_super->segment_count_ssa);

	if (unlikely(fsmeta >= total))
		return 1;

<<<<<<< HEAD
	main_segs = le32_to_cpu(sbi->raw_super->segment_count_main);
=======
	ovp_segments = le32_to_cpu(ckpt->overprov_segment_count);
	reserved_segments = le32_to_cpu(ckpt->rsvd_segment_count);

	if (unlikely(fsmeta < F2FS_MIN_SEGMENTS ||
			ovp_segments == 0 || reserved_segments == 0)) {
		f2fs_msg(sbi->sb, KERN_ERR,
			"Wrong layout: check mkfs.f2fs version");
		return 1;
	}

	user_block_count = le64_to_cpu(ckpt->user_block_count);
	segment_count_main = le32_to_cpu(raw_super->segment_count_main);
	log_blocks_per_seg = le32_to_cpu(raw_super->log_blocks_per_seg);
	if (!user_block_count || user_block_count >=
			segment_count_main << log_blocks_per_seg) {
		f2fs_msg(sbi->sb, KERN_ERR,
			"Wrong user_block_count: %u", user_block_count);
		return 1;
	}

	main_segs = le32_to_cpu(raw_super->segment_count_main);
>>>>>>> 1aa861ff
	blocks_per_seg = sbi->blocks_per_seg;

	for (i = 0; i < NR_CURSEG_NODE_TYPE; i++) {
		if (le32_to_cpu(ckpt->cur_node_segno[i]) >= main_segs ||
		    le16_to_cpu(ckpt->cur_node_blkoff[i]) >= blocks_per_seg) {
			return 1;
		}
	}
	for (i = 0; i < NR_CURSEG_DATA_TYPE; i++) {
		if (le32_to_cpu(ckpt->cur_data_segno[i]) >= main_segs ||
		    le16_to_cpu(ckpt->cur_data_blkoff[i]) >= blocks_per_seg) {
			return 1;
		}
	}

	sit_bitmap_size = le32_to_cpu(ckpt->sit_ver_bitmap_bytesize);
	nat_bitmap_size = le32_to_cpu(ckpt->nat_ver_bitmap_bytesize);

	if (sit_bitmap_size != ((sit_segs / 2) << log_blocks_per_seg) / 8 ||
		nat_bitmap_size != ((nat_segs / 2) << log_blocks_per_seg) / 8) {
		f2fs_msg(sbi->sb, KERN_ERR,
			"Wrong bitmap size: sit: %u, nat:%u",
			sit_bitmap_size, nat_bitmap_size);
		return 1;
	}

	cp_pack_start_sum = __start_sum_addr(sbi);
	cp_payload = __cp_payload(sbi);
	if (cp_pack_start_sum < cp_payload + 1 ||
		cp_pack_start_sum > blocks_per_seg - 1 -
			NR_CURSEG_TYPE) {
		f2fs_msg(sbi->sb, KERN_ERR,
			"Wrong cp_pack_start_sum: %u",
			cp_pack_start_sum);
		return 1;
	}

	if (unlikely(f2fs_cp_error(sbi))) {
		f2fs_msg(sbi->sb, KERN_ERR, "A bug case: need to run fsck");
		return 1;
	}
	return 0;
}

static void init_sb_info(struct f2fs_sb_info *sbi)
{
	struct f2fs_super_block *raw_super = sbi->raw_super;
	int i;

	sbi->log_sectors_per_block =
		le32_to_cpu(raw_super->log_sectors_per_block);
	sbi->log_blocksize = le32_to_cpu(raw_super->log_blocksize);
	sbi->blocksize = 1 << sbi->log_blocksize;
	sbi->log_blocks_per_seg = le32_to_cpu(raw_super->log_blocks_per_seg);
	sbi->blocks_per_seg = 1 << sbi->log_blocks_per_seg;
	sbi->segs_per_sec = le32_to_cpu(raw_super->segs_per_sec);
	sbi->secs_per_zone = le32_to_cpu(raw_super->secs_per_zone);
	sbi->total_sections = le32_to_cpu(raw_super->section_count);
	sbi->total_node_count =
		(le32_to_cpu(raw_super->segment_count_nat) / 2)
			* sbi->blocks_per_seg * NAT_ENTRY_PER_BLOCK;
	sbi->root_ino_num = le32_to_cpu(raw_super->root_ino);
	sbi->node_ino_num = le32_to_cpu(raw_super->node_ino);
	sbi->meta_ino_num = le32_to_cpu(raw_super->meta_ino);
	sbi->cur_victim_sec = NULL_SECNO;
	sbi->max_victim_search = DEF_MAX_VICTIM_SEARCH;

	sbi->dir_level = DEF_DIR_LEVEL;
	sbi->interval_time[CP_TIME] = DEF_CP_INTERVAL;
	sbi->interval_time[REQ_TIME] = DEF_IDLE_INTERVAL;
	clear_sbi_flag(sbi, SBI_NEED_FSCK);

	for (i = 0; i < NR_COUNT_TYPE; i++)
		atomic_set(&sbi->nr_pages[i], 0);

	INIT_LIST_HEAD(&sbi->s_list);
	mutex_init(&sbi->umount_mutex);
	mutex_init(&sbi->wio_mutex[NODE]);
	mutex_init(&sbi->wio_mutex[DATA]);
	spin_lock_init(&sbi->cp_lock);

#ifdef CONFIG_F2FS_FS_ENCRYPTION
	memcpy(sbi->key_prefix, F2FS_KEY_DESC_PREFIX,
				F2FS_KEY_DESC_PREFIX_SIZE);
	sbi->key_prefix_size = F2FS_KEY_DESC_PREFIX_SIZE;
#endif
}

static int init_percpu_info(struct f2fs_sb_info *sbi)
{
	int err;

	err = percpu_counter_init(&sbi->alloc_valid_block_count, 0, GFP_KERNEL);
	if (err)
		return err;

	return percpu_counter_init(&sbi->total_valid_inode_count, 0,
								GFP_KERNEL);
}

/*
 * Read f2fs raw super block.
 * Because we have two copies of super block, so read both of them
 * to get the first valid one. If any one of them is broken, we pass
 * them recovery flag back to the caller.
 */
static int read_raw_super_block(struct f2fs_sb_info *sbi,
			struct f2fs_super_block **raw_super,
			int *valid_super_block, int *recovery)
{
	struct super_block *sb = sbi->sb;
	int block;
	struct buffer_head *bh;
	struct f2fs_super_block *super;
	int err = 0;

	super = kzalloc(sizeof(struct f2fs_super_block), GFP_KERNEL);
	if (!super)
		return -ENOMEM;

	for (block = 0; block < 2; block++) {
		bh = sb_bread(sb, block);
		if (!bh) {
			f2fs_msg(sb, KERN_ERR, "Unable to read %dth superblock",
				block + 1);
			err = -EIO;
			continue;
		}

		/* sanity checking of raw super */
		if (sanity_check_raw_super(sbi, bh)) {
			f2fs_msg(sb, KERN_ERR,
				"Can't find valid F2FS filesystem in %dth superblock",
				block + 1);
			err = -EINVAL;
			brelse(bh);
			continue;
		}

		if (!*raw_super) {
			memcpy(super, bh->b_data + F2FS_SUPER_OFFSET,
							sizeof(*super));
			*valid_super_block = block;
			*raw_super = super;
		}
		brelse(bh);
	}

	/* Fail to read any one of the superblocks*/
	if (err < 0)
		*recovery = 1;

	/* No valid superblock */
	if (!*raw_super)
		kfree(super);
	else
		err = 0;

	return err;
}

int f2fs_commit_super(struct f2fs_sb_info *sbi, bool recover)
{
	struct buffer_head *bh;
	int err;

	if ((recover && f2fs_readonly(sbi->sb)) ||
				bdev_read_only(sbi->sb->s_bdev)) {
		set_sbi_flag(sbi, SBI_NEED_SB_WRITE);
		return -EROFS;
	}

	/* write back-up superblock first */
	bh = sb_getblk(sbi->sb, sbi->valid_super_block ? 0: 1);
	if (!bh)
		return -EIO;
	err = __f2fs_commit_super(bh, F2FS_RAW_SUPER(sbi));
	brelse(bh);

	/* if we are in recovery path, skip writing valid superblock */
	if (recover || err)
		return err;

	/* write current valid superblock */
	bh = sb_getblk(sbi->sb, sbi->valid_super_block);
	if (!bh)
		return -EIO;
	err = __f2fs_commit_super(bh, F2FS_RAW_SUPER(sbi));
	brelse(bh);
	return err;
}

static int f2fs_fill_super(struct super_block *sb, void *data, int silent)
{
	struct f2fs_sb_info *sbi;
	struct f2fs_super_block *raw_super;
	struct inode *root;
	int err;
	bool retry = true, need_fsck = false;
	char *options = NULL;
	int recovery, i, valid_super_block;
	struct curseg_info *seg_i;

try_onemore:
	err = -EINVAL;
	raw_super = NULL;
	valid_super_block = -1;
	recovery = 0;

	/* allocate memory for f2fs-specific super block info */
	sbi = kzalloc(sizeof(struct f2fs_sb_info), GFP_KERNEL);
	if (!sbi)
		return -ENOMEM;

	sbi->sb = sb;

	/* Load the checksum driver */
	sbi->s_chksum_driver = crypto_alloc_shash("crc32", 0, 0);
	if (IS_ERR(sbi->s_chksum_driver)) {
		f2fs_msg(sb, KERN_ERR, "Cannot load crc32 driver.");
		err = PTR_ERR(sbi->s_chksum_driver);
		sbi->s_chksum_driver = NULL;
		goto free_sbi;
	}

	/* set a block size */
	if (unlikely(!sb_set_blocksize(sb, F2FS_BLKSIZE))) {
		f2fs_msg(sb, KERN_ERR, "unable to set blocksize");
		goto free_sbi;
	}

	err = read_raw_super_block(sbi, &raw_super, &valid_super_block,
								&recovery);
	if (err)
		goto free_sbi;

	sb->s_fs_info = sbi;
	sbi->raw_super = raw_super;

	default_options(sbi);
	/* parse mount options */
	options = kstrdup((const char *)data, GFP_KERNEL);
	if (data && !options) {
		err = -ENOMEM;
		goto free_sb_buf;
	}

	err = parse_options(sb, options);
	if (err)
		goto free_options;

	sbi->max_file_blocks = max_file_blocks();
	sb->s_maxbytes = sbi->max_file_blocks <<
				le32_to_cpu(raw_super->log_blocksize);
	sb->s_max_links = F2FS_LINK_MAX;
	get_random_bytes(&sbi->s_next_generation, sizeof(u32));

	sb->s_op = &f2fs_sops;
	sb->s_cop = &f2fs_cryptops;
	sb->s_xattr = f2fs_xattr_handlers;
	sb->s_export_op = &f2fs_export_ops;
	sb->s_magic = F2FS_SUPER_MAGIC;
	sb->s_time_gran = 1;
	sb->s_flags = (sb->s_flags & ~MS_POSIXACL) |
		(test_opt(sbi, POSIX_ACL) ? MS_POSIXACL : 0);
	memcpy(sb->s_uuid, raw_super->uuid, sizeof(raw_super->uuid));

	/* init f2fs-specific super block info */
	sbi->valid_super_block = valid_super_block;
	mutex_init(&sbi->gc_mutex);
	mutex_init(&sbi->cp_mutex);
	init_rwsem(&sbi->node_write);

	/* disallow all the data/node/meta page writes */
	set_sbi_flag(sbi, SBI_POR_DOING);
	spin_lock_init(&sbi->stat_lock);

	init_rwsem(&sbi->read_io.io_rwsem);
	sbi->read_io.sbi = sbi;
	sbi->read_io.bio = NULL;
	for (i = 0; i < NR_PAGE_TYPE; i++) {
		init_rwsem(&sbi->write_io[i].io_rwsem);
		sbi->write_io[i].sbi = sbi;
		sbi->write_io[i].bio = NULL;
	}

	init_rwsem(&sbi->cp_rwsem);
	init_waitqueue_head(&sbi->cp_wait);
	init_sb_info(sbi);

	err = init_percpu_info(sbi);
	if (err)
		goto free_options;

	/* get an inode for meta space */
	sbi->meta_inode = f2fs_iget(sb, F2FS_META_INO(sbi));
	if (IS_ERR(sbi->meta_inode)) {
		f2fs_msg(sb, KERN_ERR, "Failed to read F2FS meta data inode");
		err = PTR_ERR(sbi->meta_inode);
		goto free_options;
	}

	err = get_valid_checkpoint(sbi);
	if (err) {
		f2fs_msg(sb, KERN_ERR, "Failed to get valid F2FS checkpoint");
		goto free_meta_inode;
	}

	sbi->total_valid_node_count =
				le32_to_cpu(sbi->ckpt->valid_node_count);
	percpu_counter_set(&sbi->total_valid_inode_count,
				le32_to_cpu(sbi->ckpt->valid_inode_count));
	sbi->user_block_count = le64_to_cpu(sbi->ckpt->user_block_count);
	sbi->total_valid_block_count =
				le64_to_cpu(sbi->ckpt->valid_block_count);
	sbi->last_valid_block_count = sbi->total_valid_block_count;

	for (i = 0; i < NR_INODE_TYPE; i++) {
		INIT_LIST_HEAD(&sbi->inode_list[i]);
		spin_lock_init(&sbi->inode_lock[i]);
	}

	init_extent_cache_info(sbi);

	init_ino_entry_info(sbi);

	/* setup f2fs internal modules */
	err = build_segment_manager(sbi);
	if (err) {
		f2fs_msg(sb, KERN_ERR,
			"Failed to initialize F2FS segment manager");
		goto free_sm;
	}
	err = build_node_manager(sbi);
	if (err) {
		f2fs_msg(sb, KERN_ERR,
			"Failed to initialize F2FS node manager");
		goto free_nm;
	}

	/* For write statistics */
	if (sb->s_bdev->bd_part)
		sbi->sectors_written_start =
			(u64)part_stat_read(sb->s_bdev->bd_part, sectors[1]);

	/* Read accumulated write IO statistics if exists */
	seg_i = CURSEG_I(sbi, CURSEG_HOT_NODE);
	if (__exist_node_summaries(sbi))
		sbi->kbytes_written =
			le64_to_cpu(seg_i->journal->info.kbytes_written);

	build_gc_manager(sbi);

	/* get an inode for node space */
	sbi->node_inode = f2fs_iget(sb, F2FS_NODE_INO(sbi));
	if (IS_ERR(sbi->node_inode)) {
		f2fs_msg(sb, KERN_ERR, "Failed to read node inode");
		err = PTR_ERR(sbi->node_inode);
		goto free_nm;
	}

	f2fs_join_shrinker(sbi);

	/* if there are nt orphan nodes free them */
	err = recover_orphan_inodes(sbi);
	if (err)
		goto free_node_inode;

	/* read root inode and dentry */
	root = f2fs_iget(sb, F2FS_ROOT_INO(sbi));
	if (IS_ERR(root)) {
		f2fs_msg(sb, KERN_ERR, "Failed to read root inode");
		err = PTR_ERR(root);
		goto free_node_inode;
	}
	if (!S_ISDIR(root->i_mode) || !root->i_blocks || !root->i_size) {
		iput(root);
		err = -EINVAL;
		goto free_node_inode;
	}

	sb->s_root = d_make_root(root); /* allocate root dentry */
	if (!sb->s_root) {
		err = -ENOMEM;
		goto free_root_inode;
	}

	err = f2fs_build_stats(sbi);
	if (err)
		goto free_root_inode;

	if (f2fs_proc_root)
		sbi->s_proc = proc_mkdir(sb->s_id, f2fs_proc_root);

	if (sbi->s_proc) {
		proc_create_data("segment_info", S_IRUGO, sbi->s_proc,
				 &f2fs_seq_segment_info_fops, sb);
		proc_create_data("segment_bits", S_IRUGO, sbi->s_proc,
				 &f2fs_seq_segment_bits_fops, sb);
	}

	sbi->s_kobj.kset = f2fs_kset;
	init_completion(&sbi->s_kobj_unregister);
	err = kobject_init_and_add(&sbi->s_kobj, &f2fs_ktype, NULL,
							"%s", sb->s_id);
	if (err)
		goto free_proc;

	/* recover fsynced data */
	if (!test_opt(sbi, DISABLE_ROLL_FORWARD)) {
		/*
		 * mount should be failed, when device has readonly mode, and
		 * previous checkpoint was not done by clean system shutdown.
		 */
		if (bdev_read_only(sb->s_bdev) &&
				!is_set_ckpt_flags(sbi, CP_UMOUNT_FLAG)) {
			err = -EROFS;
			goto free_kobj;
		}

		if (need_fsck)
			set_sbi_flag(sbi, SBI_NEED_FSCK);

		if (!retry)
			goto skip_recovery;

		err = recover_fsync_data(sbi, false);
		if (err < 0) {
			need_fsck = true;
			f2fs_msg(sb, KERN_ERR,
				"Cannot recover all fsync data errno=%d", err);
			goto free_kobj;
		}
	} else {
		err = recover_fsync_data(sbi, true);

		if (!f2fs_readonly(sb) && err > 0) {
			err = -EINVAL;
			f2fs_msg(sb, KERN_ERR,
				"Need to recover fsync data");
			goto free_kobj;
		}
	}
skip_recovery:
	/* recover_fsync_data() cleared this already */
	clear_sbi_flag(sbi, SBI_POR_DOING);

	/*
	 * If filesystem is not mounted as read-only then
	 * do start the gc_thread.
	 */
	if (test_opt(sbi, BG_GC) && !f2fs_readonly(sb)) {
		/* After POR, we can run background GC thread.*/
		err = start_gc_thread(sbi);
		if (err)
			goto free_kobj;
	}
	kfree(options);

	/* recover broken superblock */
	if (recovery) {
		err = f2fs_commit_super(sbi, true);
		f2fs_msg(sb, KERN_INFO,
			"Try to recover %dth superblock, ret: %d",
			sbi->valid_super_block ? 1 : 2, err);
	}

	f2fs_update_time(sbi, CP_TIME);
	f2fs_update_time(sbi, REQ_TIME);
	return 0;

free_kobj:
	f2fs_sync_inode_meta(sbi);
	kobject_del(&sbi->s_kobj);
	kobject_put(&sbi->s_kobj);
	wait_for_completion(&sbi->s_kobj_unregister);
free_proc:
	if (sbi->s_proc) {
		remove_proc_entry("segment_info", sbi->s_proc);
		remove_proc_entry("segment_bits", sbi->s_proc);
		remove_proc_entry(sb->s_id, f2fs_proc_root);
	}
	f2fs_destroy_stats(sbi);
free_root_inode:
	dput(sb->s_root);
	sb->s_root = NULL;
free_node_inode:
	truncate_inode_pages_final(NODE_MAPPING(sbi));
	mutex_lock(&sbi->umount_mutex);
	release_ino_entry(sbi, true);
	f2fs_leave_shrinker(sbi);
	iput(sbi->node_inode);
	mutex_unlock(&sbi->umount_mutex);
free_nm:
	destroy_node_manager(sbi);
free_sm:
	destroy_segment_manager(sbi);
	kfree(sbi->ckpt);
free_meta_inode:
	make_bad_inode(sbi->meta_inode);
	iput(sbi->meta_inode);
free_options:
	destroy_percpu_info(sbi);
	kfree(options);
free_sb_buf:
	kfree(raw_super);
free_sbi:
	if (sbi->s_chksum_driver)
		crypto_free_shash(sbi->s_chksum_driver);
	kfree(sbi);

	/* give only one another chance */
	if (retry) {
		retry = false;
		shrink_dcache_sb(sb);
		goto try_onemore;
	}
	return err;
}

static struct dentry *f2fs_mount(struct file_system_type *fs_type, int flags,
			const char *dev_name, void *data)
{
	return mount_bdev(fs_type, flags, dev_name, data, f2fs_fill_super);
}

static void kill_f2fs_super(struct super_block *sb)
{
	if (sb->s_root)
		set_sbi_flag(F2FS_SB(sb), SBI_IS_CLOSE);
	kill_block_super(sb);
}

static struct file_system_type f2fs_fs_type = {
	.owner		= THIS_MODULE,
	.name		= "f2fs",
	.mount		= f2fs_mount,
	.kill_sb	= kill_f2fs_super,
	.fs_flags	= FS_REQUIRES_DEV,
};
MODULE_ALIAS_FS("f2fs");

static int __init init_inodecache(void)
{
	f2fs_inode_cachep = kmem_cache_create("f2fs_inode_cache",
			sizeof(struct f2fs_inode_info), 0,
			SLAB_RECLAIM_ACCOUNT|SLAB_ACCOUNT, NULL);
	if (!f2fs_inode_cachep)
		return -ENOMEM;
	return 0;
}

static void destroy_inodecache(void)
{
	/*
	 * Make sure all delayed rcu free inodes are flushed before we
	 * destroy cache.
	 */
	rcu_barrier();
	kmem_cache_destroy(f2fs_inode_cachep);
}

static int __init init_f2fs_fs(void)
{
	int err;

	if (PAGE_SIZE != F2FS_BLKSIZE) {
		printk("F2FS not supported on PAGE_SIZE(%lu) != %d\n",
				PAGE_SIZE, F2FS_BLKSIZE);
		return -EINVAL;
	}

	f2fs_build_trace_ios();

	err = init_inodecache();
	if (err)
		goto fail;
	err = create_node_manager_caches();
	if (err)
		goto free_inodecache;
	err = create_segment_manager_caches();
	if (err)
		goto free_node_manager_caches;
	err = create_checkpoint_caches();
	if (err)
		goto free_segment_manager_caches;
	err = create_extent_cache();
	if (err)
		goto free_checkpoint_caches;
	f2fs_kset = kset_create_and_add("f2fs", NULL, fs_kobj);
	if (!f2fs_kset) {
		err = -ENOMEM;
		goto free_extent_cache;
	}
	err = register_shrinker(&f2fs_shrinker_info);
	if (err)
		goto free_kset;

	err = register_filesystem(&f2fs_fs_type);
	if (err)
		goto free_shrinker;
	err = f2fs_create_root_stats();
	if (err)
		goto free_filesystem;
	f2fs_proc_root = proc_mkdir("fs/f2fs", NULL);
	return 0;

free_filesystem:
	unregister_filesystem(&f2fs_fs_type);
free_shrinker:
	unregister_shrinker(&f2fs_shrinker_info);
free_kset:
	kset_unregister(f2fs_kset);
free_extent_cache:
	destroy_extent_cache();
free_checkpoint_caches:
	destroy_checkpoint_caches();
free_segment_manager_caches:
	destroy_segment_manager_caches();
free_node_manager_caches:
	destroy_node_manager_caches();
free_inodecache:
	destroy_inodecache();
fail:
	return err;
}

static void __exit exit_f2fs_fs(void)
{
	remove_proc_entry("fs/f2fs", NULL);
	f2fs_destroy_root_stats();
	unregister_filesystem(&f2fs_fs_type);
	unregister_shrinker(&f2fs_shrinker_info);
	kset_unregister(f2fs_kset);
	destroy_extent_cache();
	destroy_checkpoint_caches();
	destroy_segment_manager_caches();
	destroy_node_manager_caches();
	destroy_inodecache();
	f2fs_destroy_trace_ios();
}

module_init(init_f2fs_fs)
module_exit(exit_f2fs_fs)

MODULE_AUTHOR("Samsung Electronics's Praesto Team");
MODULE_DESCRIPTION("Flash Friendly File System");
MODULE_LICENSE("GPL");<|MERGE_RESOLUTION|>--- conflicted
+++ resolved
@@ -1503,9 +1503,6 @@
 	if (unlikely(fsmeta >= total))
 		return 1;
 
-<<<<<<< HEAD
-	main_segs = le32_to_cpu(sbi->raw_super->segment_count_main);
-=======
 	ovp_segments = le32_to_cpu(ckpt->overprov_segment_count);
 	reserved_segments = le32_to_cpu(ckpt->rsvd_segment_count);
 
@@ -1527,7 +1524,6 @@
 	}
 
 	main_segs = le32_to_cpu(raw_super->segment_count_main);
->>>>>>> 1aa861ff
 	blocks_per_seg = sbi->blocks_per_seg;
 
 	for (i = 0; i < NR_CURSEG_NODE_TYPE; i++) {
