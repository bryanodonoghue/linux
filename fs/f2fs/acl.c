--- conflicted
+++ resolved
@@ -207,12 +207,8 @@
 	case ACL_TYPE_ACCESS:
 		name_index = F2FS_XATTR_INDEX_POSIX_ACL_ACCESS;
 		if (acl) {
-<<<<<<< HEAD
-			error = posix_acl_update_mode(inode, &inode->i_mode, &acl);
-=======
 			error = posix_acl_update_mode(inode,
 				&inode->i_mode, &acl);
->>>>>>> b8b31b47
 			if (error)
 				return error;
 			set_acl_inode(fi, inode->i_mode);
