--- conflicted
+++ resolved
@@ -1164,18 +1164,6 @@
 }
 
 static int get_data_block_bmap(struct inode *inode, sector_t iblock,
-<<<<<<< HEAD
-			struct buffer_head *bh_result, int create)
-{
-	/* Block number less than F2FS MAX BLOCKS */
-	if (unlikely(iblock >= max_file_size(0)))
-		return -EFBIG;
-	return __get_data_block(inode, iblock, bh_result, create, false);
-}
-
-static int get_data_block_fiemap(struct inode *inode, sector_t iblock,
-=======
->>>>>>> 4ace475a
 			struct buffer_head *bh_result, int create)
 {
 	/* Block number less than F2FS MAX BLOCKS */
@@ -2497,9 +2485,6 @@
 	if (f2fs_has_inline_data(inode))
 		return 0;
 
-<<<<<<< HEAD
-	return generic_block_bmap(mapping, block, get_data_block_bmap);
-=======
 	/* make sure allocating whole blocks */
 	if (mapping_tagged(mapping, PAGECACHE_TAG_DIRTY))
 		filemap_write_and_wait(mapping);
@@ -2560,7 +2545,6 @@
 	migrate_page_copy(newpage, page);
 
 	return MIGRATEPAGE_SUCCESS;
->>>>>>> 4ace475a
 }
 #endif
 
