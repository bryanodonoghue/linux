--- conflicted
+++ resolved
@@ -455,10 +455,7 @@
 	if (IS_ERR(victim))
 		return PTR_ERR(victim);
 
-<<<<<<< HEAD
-=======
 	dir = d_inode(path.dentry);
->>>>>>> 6296562f
 	if (victim->d_sb->s_fs_info != c) {
 		ret = -EXDEV;
 		goto err;
@@ -467,22 +464,13 @@
 		ret = -ENOENT;
 		goto err;
 	}
-<<<<<<< HEAD
-	dir = d_inode(path.dentry);
-=======
->>>>>>> 6296562f
 	ret = __bch2_unlink(dir, victim, true);
 	if (!ret) {
 		fsnotify_rmdir(dir, victim);
 		d_delete(victim);
 	}
-<<<<<<< HEAD
-	inode_unlock(dir);
-err:
-=======
 err:
 	inode_unlock(dir);
->>>>>>> 6296562f
 	dput(victim);
 	path_put(&path);
 	return ret;
