--- conflicted
+++ resolved
@@ -549,7 +549,6 @@
 	} else if (is_swap_pte(*pte)) {
 		swp_entry_t swpent = pte_to_swp_entry(*pte);
 
-<<<<<<< HEAD
 		if (!non_swap_entry(swpent)) {
 			int mapcount;
 
@@ -564,11 +563,6 @@
 				mss->swap_pss += (u64)PAGE_SIZE << PSS_SHIFT;
 			}
 		} else if (is_migration_entry(swpent))
-=======
-		if (!non_swap_entry(swpent))
-			mss->swap += PAGE_SIZE;
-		else if (is_migration_entry(swpent))
->>>>>>> b5076139
 			page = migration_entry_to_page(swpent);
 	} else if (pte_file(*pte)) {
 		if (pte_to_pgoff(*pte) != pgoff)
